--- conflicted
+++ resolved
@@ -629,15 +629,10 @@
         # not targeting a hopper system
         ext_modules.append(CMakeExtension(name="vllm._flashmla_C", optional=True))
         ext_modules.append(
-<<<<<<< HEAD
-            CMakeExtension(name="vllm._flashmla_extension_C", optional=True)
-        )
-=======
             CMakeExtension(name="vllm._flashmla_C", optional=True))
         ext_modules.append(
             CMakeExtension(name="vllm._flashmla_extension_C", optional=True))
     ext_modules.append(CMakeExtension(name="vllm.cumem_allocator"))
->>>>>>> b8b302cd
 
 if _build_custom_ops():
     ext_modules.append(CMakeExtension(name="vllm._C"))
