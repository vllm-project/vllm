--- conflicted
+++ resolved
@@ -157,21 +157,12 @@
         outdir = os.path.abspath(
             os.path.dirname(self.get_ext_fullpath(ext.name)))
 
-
-
         cmake_args = [
             '-DCMAKE_BUILD_TYPE={}'.format(cfg),
             '-DCMAKE_LIBRARY_OUTPUT_DIRECTORY={}'.format(outdir),
             '-DCMAKE_ARCHIVE_OUTPUT_DIRECTORY={}'.format(self.build_temp),
             '-DVLLM_TARGET_DEVICE={}'.format(VLLM_TARGET_DEVICE),
-            "-DCMAKE_CXX_STANDARD=17",
         ]
-
-
-        # What is this used for? In CMakefiles?
-        # TODO: decide if we really need this, because we have VLLM_TARGET_DEVICE
-        # if _is_xpu():
-            # cmake_args += ['DVLLM_BUILD_XPU_OPS=ON']
 
         verbose = envs.VERBOSE
         if verbose:
@@ -257,7 +248,7 @@
 def _is_cuda() -> bool:
     has_cuda = torch.version.cuda is not None
     return (VLLM_TARGET_DEVICE == "cuda" and has_cuda
-            and not (_is_neuron() or _is_tpu() or _is_xpu()))
+            and not (_is_neuron() or _is_tpu()))
 
 
 def _is_hip() -> bool:
@@ -291,7 +282,7 @@
 
 
 def _build_custom_ops() -> bool:
-    return _is_cuda() or _is_hip() or _is_cpu() or _is_xpu()
+    return _is_cuda() or _is_hip() or _is_cpu()
 
 
 def _build_core_ext() -> bool:
@@ -514,10 +505,7 @@
     ext_modules=ext_modules,
     extras_require={
         "tensorizer": ["tensorizer>=2.9.0"],
-<<<<<<< HEAD
-=======
         "video": ["opencv-python"],  # Required for video processing
->>>>>>> 9ba0817f
         "audio": ["librosa", "soundfile"]  # Required for audio processing
     },
     cmdclass={"build_ext": cmake_build_ext} if len(ext_modules) > 0 else {},
