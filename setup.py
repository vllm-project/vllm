# SPDX-License-Identifier: Apache-2.0
# SPDX-FileCopyrightText: Copyright contributors to the vLLM project

import ctypes
import importlib.util
import json
import logging
import os
import re
import shutil
import subprocess
import sys
import sysconfig
from pathlib import Path
from shutil import which

import torch
from packaging.version import Version, parse
from setuptools import Extension, setup
from setuptools.command.build_ext import build_ext
from setuptools_scm import get_version
from torch.utils.cpp_extension import CUDA_HOME, ROCM_HOME


def load_module_from_path(module_name, path):
    spec = importlib.util.spec_from_file_location(module_name, path)
    module = importlib.util.module_from_spec(spec)
    sys.modules[module_name] = module
    spec.loader.exec_module(module)
    return module


ROOT_DIR = Path(__file__).parent
logger = logging.getLogger(__name__)

# cannot import envs directly because it depends on vllm,
#  which is not installed yet
envs = load_module_from_path("envs", os.path.join(ROOT_DIR, "vllm", "envs.py"))

VLLM_TARGET_DEVICE = envs.VLLM_TARGET_DEVICE

if sys.platform.startswith("darwin") and VLLM_TARGET_DEVICE != "cpu":
    logger.warning("VLLM_TARGET_DEVICE automatically set to `cpu` due to macOS")
    VLLM_TARGET_DEVICE = "cpu"
elif not (sys.platform.startswith("linux") or sys.platform.startswith("darwin")):
    logger.warning(
        "vLLM only supports Linux platform (including WSL) and MacOS."
        "Building on %s, "
        "so vLLM may not be able to run correctly",
        sys.platform,
    )
    VLLM_TARGET_DEVICE = "empty"
elif sys.platform.startswith("linux") and os.getenv("VLLM_TARGET_DEVICE") is None:
    if torch.version.hip is not None:
        VLLM_TARGET_DEVICE = "rocm"
        logger.info("Auto-detected ROCm")
    elif torch.version.cuda is not None:
        VLLM_TARGET_DEVICE = "cuda"
        logger.info("Auto-detected CUDA")
    else:
        VLLM_TARGET_DEVICE = "cpu"


def is_sccache_available() -> bool:
    return which("sccache") is not None and not bool(
        int(os.getenv("VLLM_DISABLE_SCCACHE", "0"))
    )


def is_ccache_available() -> bool:
    return which("ccache") is not None


def is_ninja_available() -> bool:
    return which("ninja") is not None


def is_freethreaded():
    return bool(sysconfig.get_config_var("Py_GIL_DISABLED"))


class CMakeExtension(Extension):
    def __init__(self, name: str, cmake_lists_dir: str = ".", **kwa) -> None:
        super().__init__(name, sources=[], py_limited_api=not is_freethreaded(), **kwa)
        self.cmake_lists_dir = os.path.abspath(cmake_lists_dir)


class cmake_build_ext(build_ext):
    # A dict of extension directories that have been configured.
    did_config: dict[str, bool] = {}

    #
    # Determine number of compilation jobs and optionally nvcc compile threads.
    #
    def compute_num_jobs(self):
        # `num_jobs` is either the value of the MAX_JOBS environment variable
        # (if defined) or the number of CPUs available.
        num_jobs = envs.MAX_JOBS
        if num_jobs is not None:
            num_jobs = int(num_jobs)
            logger.info("Using MAX_JOBS=%d as the number of jobs.", num_jobs)
        else:
            try:
                # os.sched_getaffinity() isn't universally available, so fall
                #  back to os.cpu_count() if we get an error here.
                num_jobs = len(os.sched_getaffinity(0))
            except AttributeError:
                num_jobs = os.cpu_count()

        nvcc_threads = None
        if _is_cuda() and CUDA_HOME is not None:
            try:
                nvcc_version = get_nvcc_cuda_version()
                if nvcc_version >= Version("11.2"):
                    # `nvcc_threads` is either the value of the NVCC_THREADS
                    # environment variable (if defined) or 1.
                    # when it is set, we reduce `num_jobs` to avoid
                    # overloading the system.
                    nvcc_threads = envs.NVCC_THREADS
                    if nvcc_threads is not None:
                        nvcc_threads = int(nvcc_threads)
                        logger.info(
                            "Using NVCC_THREADS=%d as the number of nvcc threads.",
                            nvcc_threads,
                        )
                    else:
                        nvcc_threads = 1
                    num_jobs = max(1, num_jobs // nvcc_threads)
            except Exception as e:
                logger.warning("Failed to get NVCC version: %s", e)

        return num_jobs, nvcc_threads

    #
    # Perform cmake configuration for a single extension.
    #
    def configure(self, ext: CMakeExtension) -> None:
        # If we've already configured using the CMakeLists.txt for
        # this extension, exit early.
        if ext.cmake_lists_dir in cmake_build_ext.did_config:
            return

        cmake_build_ext.did_config[ext.cmake_lists_dir] = True

        # Select the build type.
        # Note: optimization level + debug info are set by the build type
        default_cfg = "Debug" if self.debug else "RelWithDebInfo"
        cfg = envs.CMAKE_BUILD_TYPE or default_cfg

        cmake_args = [
            "-DCMAKE_BUILD_TYPE={}".format(cfg),
            "-DVLLM_TARGET_DEVICE={}".format(VLLM_TARGET_DEVICE),
        ]

        verbose = envs.VERBOSE
        if verbose:
            cmake_args += ["-DCMAKE_VERBOSE_MAKEFILE=ON"]

        if is_sccache_available():
            cmake_args += [
                "-DCMAKE_C_COMPILER_LAUNCHER=sccache",
                "-DCMAKE_CXX_COMPILER_LAUNCHER=sccache",
                "-DCMAKE_CUDA_COMPILER_LAUNCHER=sccache",
                "-DCMAKE_HIP_COMPILER_LAUNCHER=sccache",
            ]
        elif is_ccache_available():
            cmake_args += [
                "-DCMAKE_C_COMPILER_LAUNCHER=ccache",
                "-DCMAKE_CXX_COMPILER_LAUNCHER=ccache",
                "-DCMAKE_CUDA_COMPILER_LAUNCHER=ccache",
                "-DCMAKE_HIP_COMPILER_LAUNCHER=ccache",
            ]

        # Pass the python executable to cmake so it can find an exact
        # match.
        cmake_args += ["-DVLLM_PYTHON_EXECUTABLE={}".format(sys.executable)]

        # Pass the python path to cmake so it can reuse the build dependencies
        # on subsequent calls to python.
        cmake_args += ["-DVLLM_PYTHON_PATH={}".format(":".join(sys.path))]

        # Override the base directory for FetchContent downloads to $ROOT/.deps
        # This allows sharing dependencies between profiles,
        # and plays more nicely with sccache.
        # To override this, set the FETCHCONTENT_BASE_DIR environment variable.
        fc_base_dir = os.path.join(ROOT_DIR, ".deps")
        fc_base_dir = os.environ.get("FETCHCONTENT_BASE_DIR", fc_base_dir)
        cmake_args += ["-DFETCHCONTENT_BASE_DIR={}".format(fc_base_dir)]

        #
        # Setup parallelism and build tool
        #
        num_jobs, nvcc_threads = self.compute_num_jobs()

        if nvcc_threads:
            cmake_args += ["-DNVCC_THREADS={}".format(nvcc_threads)]

        if is_ninja_available():
            build_tool = ["-G", "Ninja"]
            cmake_args += [
                "-DCMAKE_JOB_POOL_COMPILE:STRING=compile",
                "-DCMAKE_JOB_POOLS:STRING=compile={}".format(num_jobs),
            ]
        else:
            # Default build tool to whatever cmake picks.
            build_tool = []
        # Make sure we use the nvcc from CUDA_HOME
        if _is_cuda() and CUDA_HOME is not None:
            cmake_args += [f"-DCMAKE_CUDA_COMPILER={CUDA_HOME}/bin/nvcc"]
        elif _is_hip() and ROCM_HOME is not None:
            cmake_args += [f"-DROCM_PATH={ROCM_HOME}"]

        other_cmake_args = os.environ.get("CMAKE_ARGS")
        if other_cmake_args:
            cmake_args += other_cmake_args.split()

        subprocess.check_call(
            ["cmake", ext.cmake_lists_dir, *build_tool, *cmake_args],
            cwd=self.build_temp,
        )

    def build_extensions(self) -> None:
        # Ensure that CMake is present and working
        try:
            subprocess.check_output(["cmake", "--version"])
        except OSError as e:
            raise RuntimeError("Cannot find CMake executable") from e

        # Create build directory if it does not exist.
        if not os.path.exists(self.build_temp):
            os.makedirs(self.build_temp)

        targets = []

        def target_name(s: str) -> str:
            return s.removeprefix("vllm.").removeprefix("vllm_flash_attn.")

        # Build all the extensions
        for ext in self.extensions:
            self.configure(ext)
            targets.append(target_name(ext.name))

        num_jobs, _ = self.compute_num_jobs()

        build_args = [
            "--build",
            ".",
            f"-j={num_jobs}",
            *[f"--target={name}" for name in targets],
        ]

        subprocess.check_call(["cmake", *build_args], cwd=self.build_temp)

        # Install the libraries
        for ext in self.extensions:
            # Install the extension into the proper location
            outdir = Path(self.get_ext_fullpath(ext.name)).parent.absolute()

            # Skip if the install directory is the same as the build directory
            if outdir == self.build_temp:
                continue

            # CMake appends the extension prefix to the install path,
            # and outdir already contains that prefix, so we need to remove it.
            prefix = outdir
            for _ in range(ext.name.count(".")):
                prefix = prefix.parent

            # prefix here should actually be the same for all components
            install_args = [
                "cmake",
                "--install",
                ".",
                "--prefix",
                prefix,
                "--component",
                target_name(ext.name),
            ]
            subprocess.check_call(install_args, cwd=self.build_temp)

    def run(self):
        # First, run the standard build_ext command to compile the extensions
        super().run()

        # copy vllm/vllm_flash_attn/**/*.py from self.build_lib to current
        # directory so that they can be included in the editable build
        import glob

        files = glob.glob(
            os.path.join(self.build_lib, "vllm", "vllm_flash_attn", "**", "*.py"),
            recursive=True,
        )
        for file in files:
            dst_file = os.path.join(
                "vllm/vllm_flash_attn", file.split("vllm/vllm_flash_attn/")[-1]
            )
            print(f"Copying {file} to {dst_file}")
            os.makedirs(os.path.dirname(dst_file), exist_ok=True)
            self.copy_file(file, dst_file)

        if _is_cuda() or _is_hip():
            # copy vllm/third_party/triton_kernels/**/*.py from self.build_lib
            # to current directory so that they can be included in the editable
            # build
            print(
                f"Copying {self.build_lib}/vllm/third_party/triton_kernels "
                "to vllm/third_party/triton_kernels"
            )
            shutil.copytree(
                f"{self.build_lib}/vllm/third_party/triton_kernels",
                "vllm/third_party/triton_kernels",
                dirs_exist_ok=True,
            )


class precompiled_build_ext(build_ext):
    """Disables extension building when using precompiled binaries."""

<<<<<<< HEAD
    def run(self) -> None:
        assert _is_cuda() or _is_hip(), (
            "VLLM_USE_PRECOMPILED is only supported for CUDA or ROCm builds."
        )

=======
>>>>>>> 5d43f737
    def build_extensions(self) -> None:
        print("Skipping build_ext: using precompiled extensions.")
        return


class precompiled_wheel_utils:
    """Extracts libraries and other files from an existing wheel."""

    @staticmethod
    def extract_precompiled_and_patch_package(
        wheel_url_or_path: str, download_filename: str | None
    ) -> dict:
        import tempfile
        import zipfile

        temp_dir = None
        try:
            if not os.path.isfile(wheel_url_or_path):
                # use provided filename first, then derive from URL
                wheel_filename = download_filename or wheel_url_or_path.split("/")[-1]
                temp_dir = tempfile.mkdtemp(prefix="vllm-wheels")
                wheel_path = os.path.join(temp_dir, wheel_filename)
                print(f"Downloading wheel from {wheel_url_or_path} to {wheel_path}")
                from urllib.request import urlretrieve

                urlretrieve(wheel_url_or_path, filename=wheel_path)
            else:
                wheel_path = wheel_url_or_path
                print(f"Using existing wheel at {wheel_path}")

            package_data_patch = {}

            with zipfile.ZipFile(wheel_path) as wheel:
                files_to_copy = [
                    "vllm/_C.abi3.so",
                    "vllm/_moe_C.abi3.so",
                    "vllm/_flashmla_C.abi3.so",
                    "vllm/_flashmla_extension_C.abi3.so",
                    "vllm/_sparse_flashmla_C.abi3.so",
                    "vllm/vllm_flash_attn/_vllm_fa2_C.abi3.so",
                    "vllm/vllm_flash_attn/_vllm_fa3_C.abi3.so",
                    "vllm/cumem_allocator.abi3.so",
                ]

                compiled_regex = re.compile(
                    r"vllm/vllm_flash_attn/(?:[^/.][^/]*/)*(?!\.)[^/]*\.py"
                )
                file_members = list(
                    filter(lambda x: x.filename in files_to_copy, wheel.filelist)
                )
                file_members += list(
                    filter(lambda x: compiled_regex.match(x.filename), wheel.filelist)
                )

                for file in file_members:
                    print(f"[extract] {file.filename}")
                    target_path = os.path.join(".", file.filename)
                    os.makedirs(os.path.dirname(target_path), exist_ok=True)
                    with (
                        wheel.open(file.filename) as src,
                        open(target_path, "wb") as dst,
                    ):
                        shutil.copyfileobj(src, dst)

                    pkg = os.path.dirname(file.filename).replace("/", ".")
                    package_data_patch.setdefault(pkg, []).append(
                        os.path.basename(file.filename)
                    )

            return package_data_patch
        finally:
            if temp_dir is not None:
                print(f"Removing temporary directory {temp_dir}")
                shutil.rmtree(temp_dir)

    @staticmethod
    def get_base_commit_in_main_branch() -> str:
        # Force to use the nightly wheel. This is mainly used for CI testing.
        if envs.VLLM_TEST_USE_PRECOMPILED_NIGHTLY_WHEEL:
            return "nightly"

        try:
            # Get the latest commit hash of the upstream main branch.
            resp_json = subprocess.check_output(
                [
                    "curl",
                    "-s",
                    "https://api.github.com/repos/vllm-project/vllm/commits/main",
                ]
            ).decode("utf-8")
            upstream_main_commit = json.loads(resp_json)["sha"]

            # In Docker build context, .git may be immutable or missing.
            if envs.VLLM_DOCKER_BUILD_CONTEXT:
                return upstream_main_commit

            # Check if the upstream_main_commit exists in the local repo
            try:
                subprocess.check_output(
                    ["git", "cat-file", "-e", f"{upstream_main_commit}"]
                )
            except subprocess.CalledProcessError:
                # If not present, fetch it from the remote repository.
                # Note that this does not update any local branches,
                # but ensures that this commit ref and its history are
                # available in our local repo.
                subprocess.check_call(
                    ["git", "fetch", "https://github.com/vllm-project/vllm", "main"]
                )

            # Then get the commit hash of the current branch that is the same as
            # the upstream main commit.
            current_branch = (
                subprocess.check_output(["git", "branch", "--show-current"])
                .decode("utf-8")
                .strip()
            )

            base_commit = (
                subprocess.check_output(
                    ["git", "merge-base", f"{upstream_main_commit}", current_branch]
                )
                .decode("utf-8")
                .strip()
            )
            return base_commit
        except ValueError as err:
            raise ValueError(err) from None
        except Exception as err:
            logger.warning(
                "Failed to get the base commit in the main branch. "
                "Using the nightly wheel. The libraries in this "
                "wheel may not be compatible with your dev branch: %s",
                err,
            )
            return "nightly"


def _no_device() -> bool:
    return VLLM_TARGET_DEVICE == "empty"


def _is_cuda() -> bool:
    has_cuda = torch.version.cuda is not None
    return VLLM_TARGET_DEVICE == "cuda" and has_cuda and not _is_tpu()


def _is_hip() -> bool:
    return (
        VLLM_TARGET_DEVICE == "cuda" or VLLM_TARGET_DEVICE == "rocm"
    ) and torch.version.hip is not None


def _is_tpu() -> bool:
    return VLLM_TARGET_DEVICE == "tpu"


def _is_cpu() -> bool:
    return VLLM_TARGET_DEVICE == "cpu"


def _is_xpu() -> bool:
    return VLLM_TARGET_DEVICE == "xpu"


def _build_custom_ops() -> bool:
    return _is_cuda() or _is_hip() or _is_cpu()


def get_rocm_version():
    # Get the Rocm version from the ROCM_HOME/bin/librocm-core.so
    # see https://github.com/ROCm/rocm-core/blob/d11f5c20d500f729c393680a01fa902ebf92094b/rocm_version.cpp#L21
    try:
        if ROCM_HOME is None:
            return None
        librocm_core_file = Path(ROCM_HOME) / "lib" / "librocm-core.so"
        if not librocm_core_file.is_file():
            return None
        librocm_core = ctypes.CDLL(librocm_core_file)
        VerErrors = ctypes.c_uint32
        get_rocm_core_version = librocm_core.getROCmVersion
        get_rocm_core_version.restype = VerErrors
        get_rocm_core_version.argtypes = [
            ctypes.POINTER(ctypes.c_uint32),
            ctypes.POINTER(ctypes.c_uint32),
            ctypes.POINTER(ctypes.c_uint32),
        ]
        major = ctypes.c_uint32()
        minor = ctypes.c_uint32()
        patch = ctypes.c_uint32()

        if (
            get_rocm_core_version(
                ctypes.byref(major), ctypes.byref(minor), ctypes.byref(patch)
            )
            == 0
        ):
            return f"{major.value}.{minor.value}.{patch.value}"
        return None
    except Exception:
        return None


def get_nvcc_cuda_version() -> Version:
    """Get the CUDA version from nvcc.

    Adapted from https://github.com/NVIDIA/apex/blob/8b7a1ff183741dd8f9b87e7bafd04cfde99cea28/setup.py
    """
    assert CUDA_HOME is not None, "CUDA_HOME is not set"
    nvcc_output = subprocess.check_output(
        [CUDA_HOME + "/bin/nvcc", "-V"], universal_newlines=True
    )
    output = nvcc_output.split()
    release_idx = output.index("release") + 1
    nvcc_cuda_version = parse(output[release_idx].split(",")[0])
    return nvcc_cuda_version


def get_vllm_version() -> str:
    # Allow overriding the version. This is useful to build platform-specific
    # wheels (e.g. CPU, TPU) without modifying the source.
    if env_version := os.getenv("VLLM_VERSION_OVERRIDE"):
        print(f"Overriding VLLM version with {env_version} from VLLM_VERSION_OVERRIDE")
        os.environ["SETUPTOOLS_SCM_PRETEND_VERSION"] = env_version
        return get_version(write_to="vllm/_version.py")

    version = get_version(write_to="vllm/_version.py")
    sep = "+" if "+" not in version else "."  # dev versions might contain +

    if _no_device():
        if envs.VLLM_TARGET_DEVICE == "empty":
            version += f"{sep}empty"
    elif _is_cuda():
        if envs.VLLM_USE_PRECOMPILED:
            version += f"{sep}precompiled"
        else:
            cuda_version = str(get_nvcc_cuda_version())
            if cuda_version != envs.VLLM_MAIN_CUDA_VERSION:
                cuda_version_str = cuda_version.replace(".", "")[:3]
                # skip this for source tarball, required for pypi
                if "sdist" not in sys.argv:
                    version += f"{sep}cu{cuda_version_str}"
    elif _is_hip():
        # Get the Rocm Version
        rocm_version = get_rocm_version() or torch.version.hip
        if rocm_version and rocm_version != envs.VLLM_MAIN_CUDA_VERSION:
            version += f"{sep}rocm{rocm_version.replace('.', '')[:3]}"
    elif _is_tpu():
        version += f"{sep}tpu"
    elif _is_cpu():
        if envs.VLLM_TARGET_DEVICE == "cpu":
            version += f"{sep}cpu"
    elif _is_xpu():
        version += f"{sep}xpu"
    else:
        raise RuntimeError("Unknown runtime environment")

    return version


def get_requirements() -> list[str]:
    """Get Python package dependencies from requirements.txt."""
    requirements_dir = ROOT_DIR / "requirements"

    def _read_requirements(filename: str) -> list[str]:
        with open(requirements_dir / filename) as f:
            requirements = f.read().strip().split("\n")
        resolved_requirements = []
        for line in requirements:
            if line.startswith("-r "):
                resolved_requirements += _read_requirements(line.split()[1])
            elif (
                not line.startswith("--")
                and not line.startswith("#")
                and line.strip() != ""
            ):
                resolved_requirements.append(line)
        return resolved_requirements

    if _no_device():
        requirements = _read_requirements("common.txt")
    elif _is_cuda():
        requirements = _read_requirements("cuda.txt")
        cuda_major, cuda_minor = torch.version.cuda.split(".")
        modified_requirements = []
        for req in requirements:
            if "vllm-flash-attn" in req and cuda_major != "12":
                # vllm-flash-attn is built only for CUDA 12.x.
                # Skip for other versions.
                continue
            modified_requirements.append(req)
        requirements = modified_requirements
    elif _is_hip():
        requirements = _read_requirements("rocm.txt")
    elif _is_tpu():
        requirements = _read_requirements("tpu.txt")
    elif _is_cpu():
        requirements = _read_requirements("cpu.txt")
    elif _is_xpu():
        requirements = _read_requirements("xpu.txt")
    else:
        raise ValueError("Unsupported platform, please use CUDA, ROCm, or CPU.")
    return requirements


ext_modules = []

if _is_cuda() or _is_hip():
    ext_modules.append(CMakeExtension(name="vllm._moe_C"))
    ext_modules.append(CMakeExtension(name="vllm.cumem_allocator"))
    # Optional since this doesn't get built (produce an .so file). This is just
    # copying the relevant .py files from the source repository.
    ext_modules.append(CMakeExtension(name="vllm.triton_kernels", optional=True))

if _is_hip():
    ext_modules.append(CMakeExtension(name="vllm._rocm_C"))

if _is_cuda():
    ext_modules.append(CMakeExtension(name="vllm.vllm_flash_attn._vllm_fa2_C"))
    if envs.VLLM_USE_PRECOMPILED or (
        CUDA_HOME and get_nvcc_cuda_version() >= Version("12.3")
    ):
        # FA3 requires CUDA 12.3 or later
        ext_modules.append(CMakeExtension(name="vllm.vllm_flash_attn._vllm_fa3_C"))
        # Optional since this doesn't get built (produce an .so file) when
        # not targeting a hopper system
        ext_modules.append(CMakeExtension(name="vllm._flashmla_C", optional=True))
        ext_modules.append(
            CMakeExtension(name="vllm._flashmla_extension_C", optional=True)
        )

if _build_custom_ops():
    ext_modules.append(CMakeExtension(name="vllm._C"))

package_data = {
    "vllm": [
        "py.typed",
        "model_executor/layers/fused_moe/configs/*.json",
        "model_executor/layers/quantization/utils/configs/*.json",
    ]
}


def _fetch_metadata_for_variant(
    commit: str, variant: str | None
) -> tuple[list[dict], str]:
    variant_dir = f"{variant}/" if variant is not None else ""
    repo_url = f"https://wheels.vllm.ai/{commit}/{variant_dir}vllm/"
    meta_url = repo_url + "metadata.json"
    logger.info("Trying to fetch metadata from {}", meta_url)
    from urllib.request import urlopen

    with urlopen(meta_url) as resp:
        # urlopen raises HTTPError on unexpected status code
        wheels = json.loads(resp.read().decode("utf-8"))
    return wheels, repo_url


# If using precompiled, extract and patch package_data (in advance of setup)
if envs.VLLM_USE_PRECOMPILED:
<<<<<<< HEAD
    assert _is_cuda(), "VLLM_USE_PRECOMPILED is only supported for CUDA builds."
=======
    # Attempts:
    # 1. user-specified wheel location (can be either local or remote, via
    #    VLLM_PRECOMPILED_WHEEL_LOCATION)
    # 2. user-specified variant from nightly repo (current main commit via
    #    VLLM_PRECOMPILED_WHEEL_VARIANT)
    # 3. the variant corresponding to VLLM_MAIN_CUDA_VERSION from nightly repo
    # 4. the default variant from nightly repo (current main commit)
>>>>>>> 5d43f737
    wheel_location = os.getenv("VLLM_PRECOMPILED_WHEEL_LOCATION", None)
    if wheel_location is not None:
        wheel_url = wheel_location
        download_filename = None
        logger.info("Using user-specified precompiled wheel location: %s", wheel_url)
    else:
        import platform

        arch = platform.machine()
        # try to fetch the wheel metadata from the nightly wheel repo
        main_variant = envs.VLLM_MAIN_CUDA_VERSION.replace(".", "")
        variant = os.getenv("VLLM_PRECOMPILED_WHEEL_VARIANT", main_variant)
        commit = os.getenv(
            "VLLM_PRECOMPILED_WHEEL_COMMIT",
            precompiled_wheel_utils.get_base_commit_in_main_branch(),
        )
        logger.info(
            "Using precompiled wheel commit %s with variant %s", commit, variant
        )
        try_default = False
        wheels, repo_url, download_filename = None, None, None
        try:
            wheels, repo_url = _fetch_metadata_for_variant(commit, variant)
        except Exception:
            logger.warning(
                "Failed to fetch precompiled wheel metadata for variant %s",
                variant,
                exc_info=True,
            )
            try_default = True  # try outside handler to keep the stacktrace simple
        if try_default:
            logger.info("Trying the default variant")
            wheels, repo_url = _fetch_metadata_for_variant(commit, None)
            # if this also fails, then we have nothing more to try / cache
        assert wheels is not None and repo_url is not None, (
            "Failed to fetch precompiled wheel metadata"
        )
        # The metadata.json has the following format:
        # see .buildkite/scripts/generate-nightly-index.py for details
        """[{
"package_name": "vllm",
"version": "0.11.2.dev278+gdbc3d9991",
"build_tag": null,
"python_tag": "cp38",
"abi_tag": "abi3",
"platform_tag": "manylinux1_x86_64",
"variant": null,
"filename": "vllm-0.11.2.dev278+gdbc3d9991-cp38-abi3-manylinux1_x86_64.whl",
"path": "../vllm-0.11.2.dev278%2Bgdbc3d9991-cp38-abi3-manylinux1_x86_64.whl"
},
...]"""
        for wheel in wheels:
            # TODO: maybe check more compatibility later? (python_tag, abi_tag, etc)
            if wheel.get("package_name") == "vllm" and arch in wheel.get(
                "platform_tag", ""
            ):
                logger.info("Found precompiled wheel metadata: %s", wheel)
                if "path" not in wheel:
                    raise ValueError(f"Wheel metadata missing path: {wheel}")
                wheel_url = repo_url + wheel["path"]
                download_filename = wheel.get("filename")
                logger.info("Using precompiled wheel URL: %s", wheel_url)
                break
        else:
            raise ValueError(
                f"No precompiled vllm wheel found for architecture {arch} "
                f"from repo {repo_url}. All available wheels: {wheels}"
            )
    patch = precompiled_wheel_utils.extract_precompiled_and_patch_package(
        wheel_url, download_filename
    )
    for pkg, files in patch.items():
        package_data.setdefault(pkg, []).extend(files)

if _no_device():
    ext_modules = []

if not ext_modules:
    cmdclass = {}
else:
    cmdclass = {
        "build_ext": precompiled_build_ext
        if envs.VLLM_USE_PRECOMPILED
        else cmake_build_ext
    }

setup(
    # static metadata should rather go in pyproject.toml
    version=get_vllm_version(),
    ext_modules=ext_modules,
    install_requires=get_requirements(),
    extras_require={
        "bench": ["pandas", "matplotlib", "seaborn", "datasets"],
        "tensorizer": ["tensorizer==2.10.1"],
        "fastsafetensors": ["fastsafetensors >= 0.1.10"],
        "runai": ["runai-model-streamer[s3,gcs] >= 0.15.0"],
        "audio": [
            "librosa",
            "soundfile",
            "mistral_common[audio]",
        ],  # Required for audio processing
        "video": [],  # Kept for backwards compatibility
        "flashinfer": [],  # Kept for backwards compatibility
        # Optional deps for AMD FP4 quantization support
        "petit-kernel": ["petit-kernel"],
    },
    cmdclass=cmdclass,
    package_data=package_data,
)<|MERGE_RESOLUTION|>--- conflicted
+++ resolved
@@ -316,14 +316,11 @@
 class precompiled_build_ext(build_ext):
     """Disables extension building when using precompiled binaries."""
 
-<<<<<<< HEAD
     def run(self) -> None:
         assert _is_cuda() or _is_hip(), (
             "VLLM_USE_PRECOMPILED is only supported for CUDA or ROCm builds."
         )
 
-=======
->>>>>>> 5d43f737
     def build_extensions(self) -> None:
         print("Skipping build_ext: using precompiled extensions.")
         return
@@ -684,9 +681,6 @@
 
 # If using precompiled, extract and patch package_data (in advance of setup)
 if envs.VLLM_USE_PRECOMPILED:
-<<<<<<< HEAD
-    assert _is_cuda(), "VLLM_USE_PRECOMPILED is only supported for CUDA builds."
-=======
     # Attempts:
     # 1. user-specified wheel location (can be either local or remote, via
     #    VLLM_PRECOMPILED_WHEEL_LOCATION)
@@ -694,7 +688,6 @@
     #    VLLM_PRECOMPILED_WHEEL_VARIANT)
     # 3. the variant corresponding to VLLM_MAIN_CUDA_VERSION from nightly repo
     # 4. the default variant from nightly repo (current main commit)
->>>>>>> 5d43f737
     wheel_location = os.getenv("VLLM_PRECOMPILED_WHEEL_LOCATION", None)
     if wheel_location is not None:
         wheel_url = wheel_location
