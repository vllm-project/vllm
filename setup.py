--- conflicted
+++ resolved
@@ -46,11 +46,7 @@
     torch_neuronx_installed = True
     try:
         subprocess.run(["neuron-ls"], capture_output=True, check=True)
-<<<<<<< HEAD
-    except subprocess.CalledProcessError:
-=======
-    except (FileNotFoundError, PermissionError):
->>>>>>> ad50bf4b
+    except (FileNotFoundError, PermissionError, subprocess.CalledProcessError):
         torch_neuronx_installed = False
     return torch_neuronx_installed
 
@@ -417,16 +413,8 @@
         if neuron_version != MAIN_CUDA_VERSION:
             neuron_version_str = neuron_version.replace(".", "")[:3]
             version += f"+neuron{neuron_version_str}"
-<<<<<<< HEAD
-=======
-    elif _is_cuda():
-        cuda_version = str(nvcc_cuda_version)
-        if cuda_version != MAIN_CUDA_VERSION:
-            cuda_version_str = cuda_version.replace(".", "")[:3]
-            version += f"+cu{cuda_version_str}"
-    else:
-        raise RuntimeError("Unknown runtime environment.")
->>>>>>> ad50bf4b
+    else:
+        raise RuntimeError("Unknown runtime environment")
 
     return version
 
@@ -443,19 +431,6 @@
 def get_requirements() -> List[str]:
     """Get Python package dependencies from requirements.txt."""
     if _is_cuda():
-        with open(get_path("requirements.txt")) as f:
-            requirements = f.read().strip().split("\n")
-    elif _is_hip():
-        with open(get_path("requirements-rocm.txt")) as f:
-            requirements = f.read().strip().split("\n")
-    elif _is_neuron():
-        with open(get_path("requirements-neuron.txt")) as f:
-            requirements = f.read().strip().split("\n")
-    else:
-<<<<<<< HEAD
-        raise ValueError(
-            "Unsupported platform, please use CUDA, ROCM or Neuron.")
-=======
         with open(get_path("requirements.txt")) as f:
             requirements = f.read().strip().split("\n")
         if nvcc_cuda_version <= Version("11.8"):
@@ -464,7 +439,16 @@
                 if requirements[i].startswith("cupy-cuda12x"):
                     requirements[i] = "cupy-cuda11x"
                     break
->>>>>>> ad50bf4b
+    elif _is_hip():
+        with open(get_path("requirements-rocm.txt")) as f:
+            requirements = f.read().strip().split("\n")
+    elif _is_neuron():
+        with open(get_path("requirements-neuron.txt")) as f:
+            requirements = f.read().strip().split("\n")
+    else:
+        raise ValueError(
+            "Unsupported platform, please use CUDA, ROCM or Neuron.")
+
     return requirements
 
 
