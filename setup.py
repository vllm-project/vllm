--- conflicted
+++ resolved
@@ -390,14 +390,10 @@
 
 
 def get_vllm_version() -> str:
-<<<<<<< HEAD
-    version = get_version()
-=======
     version = get_version(
         write_to="vllm/_version.py",  # TODO: move this to pyproject.toml
     )
 
->>>>>>> 38e60f40
     sep = "+" if "+" not in version else "."  # dev versions might contain +
 
     if _no_device():
@@ -422,7 +418,6 @@
         if neuron_version != MAIN_CUDA_VERSION:
             neuron_version_str = neuron_version.replace(".", "")[:3]
             version += f"{sep}neuron{neuron_version_str}"
-            version += f"+neuron{neuron_version_str}"
     elif _is_hpu():
         # Get the Intel Gaudi Software Suite version
         gaudi_sw_version = str(get_gaudi_sw_version())
