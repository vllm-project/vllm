# SPDX-License-Identifier: Apache-2.0
# SPDX-FileCopyrightText: Copyright contributors to the vLLM project

import ctypes
import importlib.util
import json
import logging
import os
import re
import shutil
import subprocess
import sys
from pathlib import Path
from shutil import which
from typing import Union

import torch
from packaging.version import Version, parse
from setuptools import Extension, setup
from setuptools.command.build_ext import build_ext
from setuptools_scm import get_version
from torch.utils.cpp_extension import CUDA_HOME, ROCM_HOME


def load_module_from_path(module_name, path):
    spec = importlib.util.spec_from_file_location(module_name, path)
    module = importlib.util.module_from_spec(spec)
    sys.modules[module_name] = module
    spec.loader.exec_module(module)
    return module


ROOT_DIR = Path(__file__).parent
logger = logging.getLogger(__name__)

# cannot import envs directly because it depends on vllm,
#  which is not installed yet
envs = load_module_from_path("envs", os.path.join(ROOT_DIR, "vllm", "envs.py"))

VLLM_TARGET_DEVICE = envs.VLLM_TARGET_DEVICE

if sys.platform.startswith("darwin") and VLLM_TARGET_DEVICE != "cpu":
    logger.warning("VLLM_TARGET_DEVICE automatically set to `cpu` due to macOS")
    VLLM_TARGET_DEVICE = "cpu"
elif not (sys.platform.startswith("linux") or sys.platform.startswith("darwin")):
    logger.warning(
        "vLLM only supports Linux platform (including WSL) and MacOS."
        "Building on %s, "
        "so vLLM may not be able to run correctly",
        sys.platform,
    )
    VLLM_TARGET_DEVICE = "empty"
elif (
    sys.platform.startswith("linux")
    and torch.version.cuda is None
    and os.getenv("VLLM_TARGET_DEVICE") is None
    and torch.version.hip is None
):
    # if cuda or hip is not available and VLLM_TARGET_DEVICE is not set,
    # fallback to cpu
    VLLM_TARGET_DEVICE = "cpu"


def is_sccache_available() -> bool:
    return which("sccache") is not None and not bool(
        int(os.getenv("VLLM_DISABLE_SCCACHE", "0"))
    )


def is_ccache_available() -> bool:
    return which("ccache") is not None


def is_ninja_available() -> bool:
    return which("ninja") is not None


def is_url_available(url: str) -> bool:
    from urllib.request import urlopen

    status = None
    try:
        with urlopen(url) as f:
            status = f.status
    except Exception:
        return False
    return status == 200


class CMakeExtension(Extension):
    def __init__(self, name: str, cmake_lists_dir: str = ".", **kwa) -> None:
        super().__init__(name, sources=[], py_limited_api=True, **kwa)
        self.cmake_lists_dir = os.path.abspath(cmake_lists_dir)


class cmake_build_ext(build_ext):
    # A dict of extension directories that have been configured.
    did_config: dict[str, bool] = {}

    #
    # Determine number of compilation jobs and optionally nvcc compile threads.
    #
    def compute_num_jobs(self):
        # `num_jobs` is either the value of the MAX_JOBS environment variable
        # (if defined) or the number of CPUs available.
        num_jobs = envs.MAX_JOBS
        if num_jobs is not None:
            num_jobs = int(num_jobs)
            logger.info("Using MAX_JOBS=%d as the number of jobs.", num_jobs)
        else:
            try:
                # os.sched_getaffinity() isn't universally available, so fall
                #  back to os.cpu_count() if we get an error here.
                num_jobs = len(os.sched_getaffinity(0))
            except AttributeError:
                num_jobs = os.cpu_count()

        nvcc_threads = None
        if _is_cuda() and get_nvcc_cuda_version() >= Version("11.2"):
            # `nvcc_threads` is either the value of the NVCC_THREADS
            # environment variable (if defined) or 1.
            # when it is set, we reduce `num_jobs` to avoid
            # overloading the system.
            nvcc_threads = envs.NVCC_THREADS
            if nvcc_threads is not None:
                nvcc_threads = int(nvcc_threads)
                logger.info(
                    "Using NVCC_THREADS=%d as the number of nvcc threads.", nvcc_threads
                )
            else:
                nvcc_threads = 1
            num_jobs = max(1, num_jobs // nvcc_threads)

        return num_jobs, nvcc_threads

    #
    # Perform cmake configuration for a single extension.
    #
    def configure(self, ext: CMakeExtension) -> None:
        # If we've already configured using the CMakeLists.txt for
        # this extension, exit early.
        if ext.cmake_lists_dir in cmake_build_ext.did_config:
            return

        cmake_build_ext.did_config[ext.cmake_lists_dir] = True

        # Select the build type.
        # Note: optimization level + debug info are set by the build type
        default_cfg = "Debug" if self.debug else "RelWithDebInfo"
        cfg = envs.CMAKE_BUILD_TYPE or default_cfg

        cmake_args = [
            "-DCMAKE_BUILD_TYPE={}".format(cfg),
            "-DVLLM_TARGET_DEVICE={}".format(VLLM_TARGET_DEVICE),
        ]

        verbose = envs.VERBOSE
        if verbose:
            cmake_args += ["-DCMAKE_VERBOSE_MAKEFILE=ON"]

        if is_sccache_available():
            cmake_args += [
                "-DCMAKE_C_COMPILER_LAUNCHER=sccache",
                "-DCMAKE_CXX_COMPILER_LAUNCHER=sccache",
                "-DCMAKE_CUDA_COMPILER_LAUNCHER=sccache",
                "-DCMAKE_HIP_COMPILER_LAUNCHER=sccache",
            ]
        elif is_ccache_available():
            cmake_args += [
                "-DCMAKE_C_COMPILER_LAUNCHER=ccache",
                "-DCMAKE_CXX_COMPILER_LAUNCHER=ccache",
                "-DCMAKE_CUDA_COMPILER_LAUNCHER=ccache",
                "-DCMAKE_HIP_COMPILER_LAUNCHER=ccache",
            ]

        # Pass the python executable to cmake so it can find an exact
        # match.
        cmake_args += ["-DVLLM_PYTHON_EXECUTABLE={}".format(sys.executable)]

        # Pass the python path to cmake so it can reuse the build dependencies
        # on subsequent calls to python.
        cmake_args += ["-DVLLM_PYTHON_PATH={}".format(":".join(sys.path))]

        # Override the base directory for FetchContent downloads to $ROOT/.deps
        # This allows sharing dependencies between profiles,
        # and plays more nicely with sccache.
        # To override this, set the FETCHCONTENT_BASE_DIR environment variable.
        fc_base_dir = os.path.join(ROOT_DIR, ".deps")
        fc_base_dir = os.environ.get("FETCHCONTENT_BASE_DIR", fc_base_dir)
        cmake_args += ["-DFETCHCONTENT_BASE_DIR={}".format(fc_base_dir)]

        #
        # Setup parallelism and build tool
        #
        num_jobs, nvcc_threads = self.compute_num_jobs()

        if nvcc_threads:
            cmake_args += ["-DNVCC_THREADS={}".format(nvcc_threads)]

        if is_ninja_available():
            build_tool = ["-G", "Ninja"]
            cmake_args += [
                "-DCMAKE_JOB_POOL_COMPILE:STRING=compile",
                "-DCMAKE_JOB_POOLS:STRING=compile={}".format(num_jobs),
            ]
        else:
            # Default build tool to whatever cmake picks.
            build_tool = []
        # Make sure we use the nvcc from CUDA_HOME
        if _is_cuda():
            cmake_args += [f"-DCMAKE_CUDA_COMPILER={CUDA_HOME}/bin/nvcc"]

        other_cmake_args = os.environ.get("CMAKE_ARGS")
        if other_cmake_args:
            cmake_args += other_cmake_args.split()

        subprocess.check_call(
            ["cmake", ext.cmake_lists_dir, *build_tool, *cmake_args],
            cwd=self.build_temp,
        )

    def build_extensions(self) -> None:
        # Ensure that CMake is present and working
        try:
            subprocess.check_output(["cmake", "--version"])
        except OSError as e:
            raise RuntimeError("Cannot find CMake executable") from e

        # Create build directory if it does not exist.
        if not os.path.exists(self.build_temp):
            os.makedirs(self.build_temp)

        targets = []

        def target_name(s: str) -> str:
            return s.removeprefix("vllm.").removeprefix("vllm_flash_attn.")

        # Build all the extensions
        for ext in self.extensions:
            self.configure(ext)
            targets.append(target_name(ext.name))

        num_jobs, _ = self.compute_num_jobs()

        build_args = [
            "--build",
            ".",
            f"-j={num_jobs}",
            *[f"--target={name}" for name in targets],
        ]

        subprocess.check_call(["cmake", *build_args], cwd=self.build_temp)

        # Install the libraries
        for ext in self.extensions:
            # Install the extension into the proper location
            outdir = Path(self.get_ext_fullpath(ext.name)).parent.absolute()

            # Skip if the install directory is the same as the build directory
            if outdir == self.build_temp:
                continue

            # CMake appends the extension prefix to the install path,
            # and outdir already contains that prefix, so we need to remove it.
            prefix = outdir
            for _ in range(ext.name.count(".")):
                prefix = prefix.parent

            # prefix here should actually be the same for all components
            install_args = [
                "cmake",
                "--install",
                ".",
                "--prefix",
                prefix,
                "--component",
                target_name(ext.name),
            ]
            subprocess.check_call(install_args, cwd=self.build_temp)

    def run(self):
        # First, run the standard build_ext command to compile the extensions
        super().run()

        # copy vllm/vllm_flash_attn/**/*.py from self.build_lib to current
        # directory so that they can be included in the editable build
        import glob

        files = glob.glob(
            os.path.join(self.build_lib, "vllm", "vllm_flash_attn", "**", "*.py"),
            recursive=True,
        )
        for file in files:
            dst_file = os.path.join(
                "vllm/vllm_flash_attn", file.split("vllm/vllm_flash_attn/")[-1]
            )
            print(f"Copying {file} to {dst_file}")
            os.makedirs(os.path.dirname(dst_file), exist_ok=True)
            self.copy_file(file, dst_file)


class precompiled_build_ext(build_ext):
    """Disables extension building when using precompiled binaries."""

    def run(self) -> None:
        assert _is_cuda(), "VLLM_USE_PRECOMPILED is only supported for CUDA builds"

    def build_extensions(self) -> None:
        print("Skipping build_ext: using precompiled extensions.")
        return


class precompiled_wheel_utils:
    """Extracts libraries and other files from an existing wheel."""

    @staticmethod
    def extract_precompiled_and_patch_package(wheel_url_or_path: str) -> dict:
        import tempfile
        import zipfile

        temp_dir = None
        try:
            if not os.path.isfile(wheel_url_or_path):
                wheel_filename = wheel_url_or_path.split("/")[-1]
                temp_dir = tempfile.mkdtemp(prefix="vllm-wheels")
                wheel_path = os.path.join(temp_dir, wheel_filename)
                print(f"Downloading wheel from {wheel_url_or_path} to {wheel_path}")
                from urllib.request import urlretrieve

                urlretrieve(wheel_url_or_path, filename=wheel_path)
            else:
                wheel_path = wheel_url_or_path
                print(f"Using existing wheel at {wheel_path}")

            package_data_patch = {}

            with zipfile.ZipFile(wheel_path) as wheel:
                files_to_copy = [
                    "vllm/_C.abi3.so",
                    "vllm/_moe_C.abi3.so",
                    "vllm/_flashmla_C.abi3.so",
                    "vllm/_flashmla_extension_C.abi3.so",
                    "vllm/_sparse_flashmla_C.abi3.so",
                    "vllm/vllm_flash_attn/_vllm_fa2_C.abi3.so",
                    "vllm/vllm_flash_attn/_vllm_fa3_C.abi3.so",
                    "vllm/cumem_allocator.abi3.so",
                ]

                compiled_regex = re.compile(
                    r"vllm/vllm_flash_attn/(?:[^/.][^/]*/)*(?!\.)[^/]*\.py"
                )
                file_members = list(
                    filter(lambda x: x.filename in files_to_copy, wheel.filelist)
                )
                file_members += list(
                    filter(lambda x: compiled_regex.match(x.filename), wheel.filelist)
                )

                for file in file_members:
                    print(f"[extract] {file.filename}")
                    target_path = os.path.join(".", file.filename)
                    os.makedirs(os.path.dirname(target_path), exist_ok=True)
                    with (
                        wheel.open(file.filename) as src,
                        open(target_path, "wb") as dst,
                    ):
                        shutil.copyfileobj(src, dst)

                    pkg = os.path.dirname(file.filename).replace("/", ".")
                    package_data_patch.setdefault(pkg, []).append(
                        os.path.basename(file.filename)
                    )

            return package_data_patch
        finally:
            if temp_dir is not None:
                print(f"Removing temporary directory {temp_dir}")
                shutil.rmtree(temp_dir)

    @staticmethod
    def get_base_commit_in_main_branch() -> str:
        # Force to use the nightly wheel. This is mainly used for CI testing.
        if envs.VLLM_TEST_USE_PRECOMPILED_NIGHTLY_WHEEL:
            return "nightly"

        try:
            # Get the latest commit hash of the upstream main branch.
            resp_json = subprocess.check_output(
                [
                    "curl",
                    "-s",
                    "https://api.github.com/repos/vllm-project/vllm/commits/main",
                ]
            ).decode("utf-8")
            upstream_main_commit = json.loads(resp_json)["sha"]

            # In Docker build context, .git may be immutable or missing.
            if envs.VLLM_DOCKER_BUILD_CONTEXT:
                return upstream_main_commit

            # Check if the upstream_main_commit exists in the local repo
            try:
                subprocess.check_output(
                    ["git", "cat-file", "-e", f"{upstream_main_commit}"]
                )
            except subprocess.CalledProcessError:
                # If not present, fetch it from the remote repository.
                # Note that this does not update any local branches,
                # but ensures that this commit ref and its history are
                # available in our local repo.
                subprocess.check_call(
                    ["git", "fetch", "https://github.com/vllm-project/vllm", "main"]
                )

            # Then get the commit hash of the current branch that is the same as
            # the upstream main commit.
            current_branch = (
                subprocess.check_output(["git", "branch", "--show-current"])
                .decode("utf-8")
                .strip()
            )

            base_commit = (
                subprocess.check_output(
                    ["git", "merge-base", f"{upstream_main_commit}", current_branch]
                )
                .decode("utf-8")
                .strip()
            )
            return base_commit
        except ValueError as err:
            raise ValueError(err) from None
        except Exception as err:
            logger.warning(
                "Failed to get the base commit in the main branch. "
                "Using the nightly wheel. The libraries in this "
                "wheel may not be compatible with your dev branch: %s",
                err,
            )
            return "nightly"


def _no_device() -> bool:
    return VLLM_TARGET_DEVICE == "empty"


def _is_cuda() -> bool:
    has_cuda = torch.version.cuda is not None
    return VLLM_TARGET_DEVICE == "cuda" and has_cuda and not _is_tpu()


def _is_hip() -> bool:
    return (
        VLLM_TARGET_DEVICE == "cuda" or VLLM_TARGET_DEVICE == "rocm"
    ) and torch.version.hip is not None


def _is_tpu() -> bool:
    return VLLM_TARGET_DEVICE == "tpu"


def _is_cpu() -> bool:
    return VLLM_TARGET_DEVICE == "cpu"


def _is_xpu() -> bool:
    return VLLM_TARGET_DEVICE == "xpu"


def _build_custom_ops() -> bool:
    return _is_cuda() or _is_hip() or _is_cpu()


def get_rocm_version():
    # Get the Rocm version from the ROCM_HOME/bin/librocm-core.so
    # see https://github.com/ROCm/rocm-core/blob/d11f5c20d500f729c393680a01fa902ebf92094b/rocm_version.cpp#L21
    try:
        librocm_core_file = Path(ROCM_HOME) / "lib" / "librocm-core.so"
        if not librocm_core_file.is_file():
            return None
        librocm_core = ctypes.CDLL(librocm_core_file)
        VerErrors = ctypes.c_uint32
        get_rocm_core_version = librocm_core.getROCmVersion
        get_rocm_core_version.restype = VerErrors
        get_rocm_core_version.argtypes = [
            ctypes.POINTER(ctypes.c_uint32),
            ctypes.POINTER(ctypes.c_uint32),
            ctypes.POINTER(ctypes.c_uint32),
        ]
        major = ctypes.c_uint32()
        minor = ctypes.c_uint32()
        patch = ctypes.c_uint32()

        if (
            get_rocm_core_version(
                ctypes.byref(major), ctypes.byref(minor), ctypes.byref(patch)
            )
            == 0
        ):
            return f"{major.value}.{minor.value}.{patch.value}"
        return None
    except Exception:
        return None


def get_nvcc_cuda_version() -> Version:
    """Get the CUDA version from nvcc.

    Adapted from https://github.com/NVIDIA/apex/blob/8b7a1ff183741dd8f9b87e7bafd04cfde99cea28/setup.py
    """
    assert CUDA_HOME is not None, "CUDA_HOME is not set"
    nvcc_output = subprocess.check_output(
        [CUDA_HOME + "/bin/nvcc", "-V"], universal_newlines=True
    )
    output = nvcc_output.split()
    release_idx = output.index("release") + 1
    nvcc_cuda_version = parse(output[release_idx].split(",")[0])
    return nvcc_cuda_version


def get_gaudi_sw_version():
    """
    Returns the driver version.
    """
    # Enable console printing for `hl-smi` check
    output = subprocess.run(
        "hl-smi",
        shell=True,
        text=True,
        capture_output=True,
        env={"ENABLE_CONSOLE": "true"},
    )
    if output.returncode == 0 and output.stdout:
        return (
            output.stdout.split("\n")[2]
            .replace(" ", "")
            .split(":")[1][:-1]
            .split("-")[0]
        )
    return "0.0.0"  # when hl-smi is not available


def override_version(version_str: str = "0.9.2.dev+g3b1e4c6"):
    """
    Override the version information in vllm/_version.py file.
    
    Args:
        version_str: The new version string to set
    """
    file_path = "vllm/_version.py"

    def parse_version_tuple(version: str) -> tuple[Union[int, str], ...]:
        """Parse version string into tuple format"""
        # Handle different version formats
        if '+g' in version:
            # Format like "0.9.2.dev+g3b1e4c6"
            main_part, git_part = version.split('+g', 1)
            git_part = 'g' + git_part
        else:
            main_part = version
            git_part = None

        # Split main part by dots
        parts = main_part.split('.')
        result = []

        for part in parts:
            # Check if part contains 'dev' followed by numbers
            if 'dev' in part:
                if part == 'dev':
                    result.append('dev')
                elif part.startswith('dev'):
                    # Extract number after 'dev'
                    dev_match = re.match(r'dev(\d+)', part)
                    if dev_match:
                        result.append(f'dev{dev_match.group(1)}')
                    else:
                        result.append(part)
                else:
                    # Split at 'dev'
                    before_dev, after_dev = part.split('dev', 1)
                    if before_dev:
                        try:
                            result.append(int(before_dev))
                        except ValueError:
                            result.append(before_dev)
                    if after_dev:
                        result.append(f'dev{after_dev}')
                    else:
                        result.append('dev')
            else:
                # Try to convert to int, otherwise keep as string
                try:
                    result.append(int(part))
                except ValueError:
                    result.append(part)

        # Add git part if present
        if git_part:
            result.append(git_part)

        return tuple(result)

    # Read the current file
    try:
        with open(file_path) as f:
            content = f.read()
    except FileNotFoundError:
        print(f"Error: {file_path} not found")
        return

    # Generate new version tuple
    new_version_tuple = parse_version_tuple(version_str)

    # Replace version string
    content = re.sub(r"__version__ = version = '[^']*'",
                     f"__version__ = version = '{version_str}'", content)

    # Replace version tuple
    content = re.sub(
        r"__version_tuple__ = version_tuple = \([^)]*\)",
        f"__version_tuple__ = version_tuple = {repr(new_version_tuple)}",
        content)

    # Write back to file
    try:
        with open(file_path, 'w') as f:
            f.write(content)
        print(f"Successfully updated version to {version_str}")
        print(f"Version tuple: {new_version_tuple}")
    except Exception as e:
        print(f"Error writing to {file_path}: {e}")


def get_vllm_version() -> str:
    version = get_version(write_to="vllm/_version.py")
    sep = "+" if "+" not in version else "."  # dev versions might contain +

    version = "0.10.2rc2.dev+ge408272"
    override_version(version)
    sep = ""

    if _no_device():
        if envs.VLLM_TARGET_DEVICE == "empty":
            version += f"{sep}empty"
    elif _is_cuda():
        if envs.VLLM_USE_PRECOMPILED:
            version += f"{sep}precompiled"
        else:
            cuda_version = str(get_nvcc_cuda_version())
            if cuda_version != envs.VLLM_MAIN_CUDA_VERSION:
                cuda_version_str = cuda_version.replace(".", "")[:3]
                # skip this for source tarball, required for pypi
                if "sdist" not in sys.argv:
                    version += f"{sep}cu{cuda_version_str}"
    elif _is_hip():
        # Get the Rocm Version
        rocm_version = get_rocm_version() or torch.version.hip
<<<<<<< HEAD
        print("rocm_version", rocm_version)
        if rocm_version and rocm_version != MAIN_CUDA_VERSION:
=======
        if rocm_version and rocm_version != envs.VLLM_MAIN_CUDA_VERSION:
>>>>>>> 08d26a1b
            version += f"{sep}rocm{rocm_version.replace('.', '')[:3]}"
    elif _is_tpu():
        version += f"{sep}tpu"
    elif _is_cpu():
        if envs.VLLM_TARGET_DEVICE == "cpu":
            version += f"{sep}cpu"
    elif _is_xpu():
        version += f"{sep}xpu"
    else:
        raise RuntimeError("Unknown runtime environment")

    print("final version", version)
    return version


def get_requirements() -> list[str]:
    """Get Python package dependencies from requirements.txt."""
    requirements_dir = ROOT_DIR / "requirements"

    def _read_requirements(filename: str) -> list[str]:
        with open(requirements_dir / filename) as f:
            requirements = f.read().strip().split("\n")
        resolved_requirements = []
        for line in requirements:
            if line.startswith("-r "):
                resolved_requirements += _read_requirements(line.split()[1])
            elif (
                not line.startswith("--")
                and not line.startswith("#")
                and line.strip() != ""
            ):
                resolved_requirements.append(line)
        return resolved_requirements

    if _no_device():
        requirements = _read_requirements("common.txt")
    elif _is_cuda():
        requirements = _read_requirements("cuda.txt")
        cuda_major, cuda_minor = torch.version.cuda.split(".")
        modified_requirements = []
        for req in requirements:
            if "vllm-flash-attn" in req and cuda_major != "12":
                # vllm-flash-attn is built only for CUDA 12.x.
                # Skip for other versions.
                continue
            modified_requirements.append(req)
        requirements = modified_requirements
    elif _is_hip():
        requirements = _read_requirements("rocm.txt")
    elif _is_tpu():
        requirements = _read_requirements("tpu.txt")
    elif _is_cpu():
        requirements = _read_requirements("cpu.txt")
    elif _is_xpu():
        requirements = _read_requirements("xpu.txt")
    else:
        raise ValueError("Unsupported platform, please use CUDA, ROCm, or CPU.")
    return requirements


ext_modules = []

if _is_cuda() or _is_hip():
    ext_modules.append(CMakeExtension(name="vllm._moe_C"))

if _is_hip():
    ext_modules.append(CMakeExtension(name="vllm._rocm_C"))

if _is_cuda():
    ext_modules.append(CMakeExtension(name="vllm.vllm_flash_attn._vllm_fa2_C"))
    if envs.VLLM_USE_PRECOMPILED or get_nvcc_cuda_version() >= Version("12.3"):
        # FA3 requires CUDA 12.3 or later
        ext_modules.append(CMakeExtension(name="vllm.vllm_flash_attn._vllm_fa3_C"))
        # Optional since this doesn't get built (produce an .so file) when
        # not targeting a hopper system
        ext_modules.append(CMakeExtension(name="vllm._flashmla_C", optional=True))
        ext_modules.append(
            CMakeExtension(name="vllm._flashmla_extension_C", optional=True)
        )
    ext_modules.append(CMakeExtension(name="vllm.cumem_allocator"))

if _build_custom_ops():
    ext_modules.append(CMakeExtension(name="vllm._C"))

package_data = {
    "vllm": [
        "py.typed",
        "model_executor/layers/fused_moe/configs/*.json",
        "model_executor/layers/quantization/utils/configs/*.json",
    ]
}

# If using precompiled, extract and patch package_data (in advance of setup)
if envs.VLLM_USE_PRECOMPILED:
    assert _is_cuda(), "VLLM_USE_PRECOMPILED is only supported for CUDA builds"
    wheel_location = os.getenv("VLLM_PRECOMPILED_WHEEL_LOCATION", None)
    if wheel_location is not None:
        wheel_url = wheel_location
    else:
        import platform

        arch = platform.machine()
        if arch == "x86_64":
            wheel_tag = "manylinux1_x86_64"
        elif arch == "aarch64":
            wheel_tag = "manylinux2014_aarch64"
        else:
            raise ValueError(f"Unsupported architecture: {arch}")
        base_commit = precompiled_wheel_utils.get_base_commit_in_main_branch()
        wheel_url = f"https://wheels.vllm.ai/{base_commit}/vllm-1.0.0.dev-cp38-abi3-{wheel_tag}.whl"
        nightly_wheel_url = (
            f"https://wheels.vllm.ai/nightly/vllm-1.0.0.dev-cp38-abi3-{wheel_tag}.whl"
        )
        from urllib.request import urlopen

        try:
            with urlopen(wheel_url) as resp:
                if resp.status != 200:
                    wheel_url = nightly_wheel_url
        except Exception as e:
            print(f"[warn] Falling back to nightly wheel: {e}")
            wheel_url = nightly_wheel_url

    patch = precompiled_wheel_utils.extract_precompiled_and_patch_package(wheel_url)
    for pkg, files in patch.items():
        package_data.setdefault(pkg, []).extend(files)

if _no_device():
    ext_modules = []

if not ext_modules:
    cmdclass = {}
else:
    cmdclass = {
        "build_ext": precompiled_build_ext
        if envs.VLLM_USE_PRECOMPILED
        else cmake_build_ext
    }

setup(
    # static metadata should rather go in pyproject.toml
    version=get_vllm_version(),
    ext_modules=ext_modules,
    install_requires=get_requirements(),
    extras_require={
        "bench": ["pandas", "datasets"],
        "tensorizer": ["tensorizer==2.10.1"],
        "fastsafetensors": ["fastsafetensors >= 0.1.10"],
        "runai": ["runai-model-streamer[s3,gcs] >= 0.14.0"],
        "audio": [
            "librosa",
            "soundfile",
            "mistral_common[audio]",
        ],  # Required for audio processing
        "video": [],  # Kept for backwards compatibility
        # FlashInfer should be updated together with the Dockerfile
        "flashinfer": ["flashinfer-python==0.3.1"],
        # Optional deps for AMD FP4 quantization support
        "petit-kernel": ["petit-kernel"],
    },
    cmdclass=cmdclass,
    package_data=package_data,
)<|MERGE_RESOLUTION|>--- conflicted
+++ resolved
@@ -543,7 +543,7 @@
 def override_version(version_str: str = "0.9.2.dev+g3b1e4c6"):
     """
     Override the version information in vllm/_version.py file.
-    
+
     Args:
         version_str: The new version string to set
     """
@@ -552,42 +552,42 @@
     def parse_version_tuple(version: str) -> tuple[Union[int, str], ...]:
         """Parse version string into tuple format"""
         # Handle different version formats
-        if '+g' in version:
+        if "+g" in version:
             # Format like "0.9.2.dev+g3b1e4c6"
-            main_part, git_part = version.split('+g', 1)
-            git_part = 'g' + git_part
+            main_part, git_part = version.split("+g", 1)
+            git_part = "g" + git_part
         else:
             main_part = version
             git_part = None
 
         # Split main part by dots
-        parts = main_part.split('.')
+        parts = main_part.split(".")
         result = []
 
         for part in parts:
             # Check if part contains 'dev' followed by numbers
-            if 'dev' in part:
-                if part == 'dev':
-                    result.append('dev')
-                elif part.startswith('dev'):
+            if "dev" in part:
+                if part == "dev":
+                    result.append("dev")
+                elif part.startswith("dev"):
                     # Extract number after 'dev'
-                    dev_match = re.match(r'dev(\d+)', part)
+                    dev_match = re.match(r"dev(\d+)", part)
                     if dev_match:
-                        result.append(f'dev{dev_match.group(1)}')
+                        result.append(f"dev{dev_match.group(1)}")
                     else:
                         result.append(part)
                 else:
                     # Split at 'dev'
-                    before_dev, after_dev = part.split('dev', 1)
+                    before_dev, after_dev = part.split("dev", 1)
                     if before_dev:
                         try:
                             result.append(int(before_dev))
                         except ValueError:
                             result.append(before_dev)
                     if after_dev:
-                        result.append(f'dev{after_dev}')
+                        result.append(f"dev{after_dev}")
                     else:
-                        result.append('dev')
+                        result.append("dev")
             else:
                 # Try to convert to int, otherwise keep as string
                 try:
@@ -613,18 +613,22 @@
     new_version_tuple = parse_version_tuple(version_str)
 
     # Replace version string
-    content = re.sub(r"__version__ = version = '[^']*'",
-                     f"__version__ = version = '{version_str}'", content)
+    content = re.sub(
+        r"__version__ = version = '[^']*'",
+        f"__version__ = version = '{version_str}'",
+        content,
+    )
 
     # Replace version tuple
     content = re.sub(
         r"__version_tuple__ = version_tuple = \([^)]*\)",
         f"__version_tuple__ = version_tuple = {repr(new_version_tuple)}",
-        content)
+        content,
+    )
 
     # Write back to file
     try:
-        with open(file_path, 'w') as f:
+        with open(file_path, "w") as f:
             f.write(content)
         print(f"Successfully updated version to {version_str}")
         print(f"Version tuple: {new_version_tuple}")
@@ -656,12 +660,7 @@
     elif _is_hip():
         # Get the Rocm Version
         rocm_version = get_rocm_version() or torch.version.hip
-<<<<<<< HEAD
-        print("rocm_version", rocm_version)
-        if rocm_version and rocm_version != MAIN_CUDA_VERSION:
-=======
         if rocm_version and rocm_version != envs.VLLM_MAIN_CUDA_VERSION:
->>>>>>> 08d26a1b
             version += f"{sep}rocm{rocm_version.replace('.', '')[:3]}"
     elif _is_tpu():
         version += f"{sep}tpu"
