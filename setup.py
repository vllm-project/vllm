--- conflicted
+++ resolved
@@ -588,13 +588,8 @@
 def get_requirements() -> list[str]:
     """Get Python package dependencies from requirements.txt."""
 
-<<<<<<< HEAD
-    def _read_requirements(path: str) -> List[str]:
-        with open(os.path.join(ROOT_DIR, path)) as f:
-=======
     def _read_requirements(filename: str) -> list[str]:
-        with open(get_path(filename)) as f:
->>>>>>> 70da0c07
+        with open(os.path.join(ROOT_DIR, filename)) as f:
             requirements = f.read().strip().split("\n")
         resolved_requirements = []
         for line in requirements:
