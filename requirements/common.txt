--- conflicted
+++ resolved
@@ -12,11 +12,7 @@
 protobuf # Required by LlamaTokenizer.
 fastapi[standard] >= 0.115.0 # Required by FastAPI's form models in the OpenAI API server's audio transcriptions endpoint.
 aiohttp
-<<<<<<< HEAD
-openai >= 1.99.1 # For Responses API with reasoning content
-=======
 openai >= 1.99.1  # For Responses API with reasoning content
->>>>>>> e789cad6
 pydantic >= 2.10
 prometheus_client >= 0.18.0
 pillow  # Required for image processing
