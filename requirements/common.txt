regex # Replace re for higher-performance regex matching
cachetools
psutil
sentencepiece  # Required for LLaMA tokenizer.
numpy
requests >= 2.26.0
tqdm
blake3
py-cpuinfo
transformers >= 4.55.2
tokenizers >= 0.21.1  # Required for fast incremental detokenization.
protobuf # Required by LlamaTokenizer.
fastapi[standard] >= 0.115.0 # Required by FastAPI's form models in the OpenAI API server's audio transcriptions endpoint.
aiohttp
openai >= 1.99.1  # For Responses API with reasoning content
pydantic >= 2.11.7
prometheus_client >= 0.18.0
pillow  # Required for image processing
prometheus-fastapi-instrumentator >= 7.0.0
tiktoken >= 0.6.0  # Required for DBRX tokenizer
lm-format-enforcer == 0.11.3
llguidance >= 0.7.11, < 0.8.0; platform_machine == "x86_64" or platform_machine == "arm64" or platform_machine == "aarch64"
<<<<<<< HEAD
outlines_core == 0.2.11 ; platform_machine != "s390x"
outlines == 0.1.11 ; platform_machine == "s390x"
=======
outlines_core == 0.2.10
>>>>>>> 15cb047e
# required for outlines backend disk cache
diskcache == 5.6.3
lark == 1.2.2
xgrammar == 0.1.23; platform_machine == "x86_64" or platform_machine == "aarch64" or platform_machine == "arm64"
typing_extensions >= 4.10
filelock >= 3.16.1 # need to contain https://github.com/tox-dev/filelock/pull/317
partial-json-parser # used for parsing partial JSON outputs
pyzmq >= 25.0.0
msgspec
gguf >= 0.13.0
importlib_metadata; python_version < '3.10'
mistral_common[image,audio] >= 1.8.2
opencv-python-headless >= 4.11.0    # required for video IO
pyyaml
six>=1.16.0; python_version > '3.11' # transitive dependency of pandas that needs to be the latest version for python 3.12
setuptools>=77.0.3,<80; python_version > '3.11' # Setuptools is used by triton, we need to ensure a modern version is installed for 3.12+ so that it does not try to import distutils, which was removed in 3.12
einops # Required for Qwen2-VL.
compressed-tensors == 0.11.0 # required for compressed-tensors
depyf==0.19.0 # required for profiling and debugging with compilation config
cloudpickle # allows pickling lambda functions in model_executor/models/registry.py
watchfiles # required for http server to monitor the updates of TLS files
python-json-logger # Used by logging as per examples/others/logging_configuration.md
scipy # Required for phi-4-multimodal-instruct
ninja # Required for xgrammar, rocm, tpu, xpu
pybase64 # fast base64 implementation
cbor2 # Required for cross-language serialization of hashable objects
setproctitle # Used to set process names for better debugging and monitoring
openai-harmony >= 0.0.3  # Required for gpt-oss<|MERGE_RESOLUTION|>--- conflicted
+++ resolved
@@ -20,12 +20,7 @@
 tiktoken >= 0.6.0  # Required for DBRX tokenizer
 lm-format-enforcer == 0.11.3
 llguidance >= 0.7.11, < 0.8.0; platform_machine == "x86_64" or platform_machine == "arm64" or platform_machine == "aarch64"
-<<<<<<< HEAD
-outlines_core == 0.2.11 ; platform_machine != "s390x"
-outlines == 0.1.11 ; platform_machine == "s390x"
-=======
-outlines_core == 0.2.10
->>>>>>> 15cb047e
+outlines_core == 0.2.11
 # required for outlines backend disk cache
 diskcache == 5.6.3
 lark == 1.2.2
