regex # Replace re for higher-performance regex matching
cachetools
psutil
sentencepiece  # Required for LLaMA tokenizer.
numpy
requests >= 2.26.0
tqdm
blake3
py-cpuinfo
transformers >= 4.55.0
tokenizers >= 0.21.1  # Required for fast incremental detokenization.
protobuf # Required by LlamaTokenizer.
fastapi[standard] >= 0.115.0 # Required by FastAPI's form models in the OpenAI API server's audio transcriptions endpoint.
aiohttp
openai >= 1.99.1  # For Responses API with reasoning content
pydantic >= 2.10
prometheus_client >= 0.18.0
pillow  # Required for image processing
prometheus-fastapi-instrumentator >= 7.0.0
tiktoken >= 0.6.0  # Required for DBRX tokenizer
lm-format-enforcer >= 0.10.11, < 0.11
llguidance >= 0.7.11, < 0.8.0; platform_machine == "x86_64" or platform_machine == "arm64" or platform_machine == "aarch64"
outlines_core == 0.2.10
# required for outlines backend disk cache
diskcache == 5.6.3
lark == 1.2.2
xgrammar == 0.1.21; platform_machine == "x86_64" or platform_machine == "aarch64" or platform_machine == "arm64"
typing_extensions >= 4.10
filelock >= 3.16.1 # need to contain https://github.com/tox-dev/filelock/pull/317
partial-json-parser # used for parsing partial JSON outputs
pyzmq >= 25.0.0
msgspec
gguf >= 0.13.0
importlib_metadata; python_version < '3.10'
mistral_common[image,audio] >= 1.8.2
opencv-python-headless >= 4.11.0    # required for video IO
pyyaml
six>=1.16.0; python_version > '3.11' # transitive dependency of pandas that needs to be the latest version for python 3.12
setuptools>=77.0.3,<80; python_version > '3.11' # Setuptools is used by triton, we need to ensure a modern version is installed for 3.12+ so that it does not try to import distutils, which was removed in 3.12
einops # Required for Qwen2-VL.
compressed-tensors == 0.10.2 # required for compressed-tensors
depyf==0.19.0 # required for profiling and debugging with compilation config
cloudpickle # allows pickling lambda functions in model_executor/models/registry.py
watchfiles # required for http server to monitor the updates of TLS files
python-json-logger # Used by logging as per examples/others/logging_configuration.md
scipy # Required for phi-4-multimodal-instruct
ninja # Required for xgrammar, rocm, tpu, xpu
pybase64 # fast base64 implementation
cbor2 # Required for cross-language serialization of hashable objects
<<<<<<< HEAD
ijson # Required for mistral streaming tool parser
setproctitle # Used to set process names for better debugging and monitoring
=======
setproctitle # Used to set process names for better debugging and monitoring
openai-harmony >= 0.0.3  # Required for gpt-oss
>>>>>>> ccdae737
<|MERGE_RESOLUTION|>--- conflicted
+++ resolved
@@ -47,10 +47,6 @@
 ninja # Required for xgrammar, rocm, tpu, xpu
 pybase64 # fast base64 implementation
 cbor2 # Required for cross-language serialization of hashable objects
-<<<<<<< HEAD
 ijson # Required for mistral streaming tool parser
 setproctitle # Used to set process names for better debugging and monitoring
-=======
-setproctitle # Used to set process names for better debugging and monitoring
-openai-harmony >= 0.0.3  # Required for gpt-oss
->>>>>>> ccdae737
+openai-harmony >= 0.0.3  # Required for gpt-oss