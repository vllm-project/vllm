regex # Replace re for higher-performance regex matching
cachetools
psutil
sentencepiece  # Required for LLaMA tokenizer.
numpy
requests >= 2.26.0
tqdm
blake3
py-cpuinfo
transformers >= 4.56.0, < 5
tokenizers >= 0.21.1  # Required for fast incremental detokenization.
protobuf # Required by LlamaTokenizer.
fastapi[standard] >= 0.115.0 # Required by FastAPI's form models in the OpenAI API server's audio transcriptions endpoint.
aiohttp
openai >= 1.99.1  # For Responses API with reasoning content
pydantic >= 2.12.0
prometheus_client >= 0.18.0
pillow  # Required for image processing
prometheus-fastapi-instrumentator >= 7.0.0
tiktoken >= 0.6.0  # Required for DBRX tokenizer
lm-format-enforcer == 0.11.3
llguidance >= 1.3.0, < 1.4.0; platform_machine == "x86_64" or platform_machine == "arm64" or platform_machine == "aarch64" or platform_machine == "s390x" or platform_machine == "ppc64le"
outlines_core == 0.2.11
# required for outlines backend disk cache
diskcache == 5.6.3
lark == 1.2.2
xgrammar == 0.1.27; platform_machine == "x86_64" or platform_machine == "aarch64" or platform_machine == "arm64" or platform_machine == "s390x" or platform_machine == "ppc64le"
typing_extensions >= 4.10
filelock >= 3.16.1 # need to contain https://github.com/tox-dev/filelock/pull/317
partial-json-parser # used for parsing partial JSON outputs
pyzmq >= 25.0.0
msgspec
gguf >= 0.17.0
mistral_common[image] >= 1.8.5
opencv-python-headless >= 4.11.0    # required for video IO
pyyaml
six>=1.16.0; python_version > '3.11' # transitive dependency of pandas that needs to be the latest version for python 3.12
setuptools>=77.0.3,<81.0.0; python_version > '3.11' # Setuptools is used by triton, we need to ensure a modern version is installed for 3.12+ so that it does not try to import distutils, which was removed in 3.12
einops # Required for Qwen2-VL.
compressed-tensors == 0.12.2 # required for compressed-tensors
depyf==0.20.0 # required for profiling and debugging with compilation config
cloudpickle # allows pickling lambda functions in model_executor/models/registry.py
watchfiles # required for http server to monitor the updates of TLS files
python-json-logger # Used by logging as per examples/others/logging_configuration.md
scipy # Required for phi-4-multimodal-instruct
ninja # Required for xgrammar, rocm, tpu, xpu
pybase64 # fast base64 implementation
cbor2 # Required for cross-language serialization of hashable objects
ijson # Required for mistral streaming tool parser
setproctitle # Used to set process names for better debugging and monitoring
<<<<<<< HEAD
openai-harmony >= 0.0.3  # Required for gpt-oss
anthropic == 0.71.0
model-hosting-container-standards >= 0.1.9, < 1.0.0
=======
openai-harmony >= 0.0.8  # Required for gpt-oss
anthropic == 0.71.0
>>>>>>> 06413e09
<|MERGE_RESOLUTION|>--- conflicted
+++ resolved
@@ -48,11 +48,6 @@
 cbor2 # Required for cross-language serialization of hashable objects
 ijson # Required for mistral streaming tool parser
 setproctitle # Used to set process names for better debugging and monitoring
-<<<<<<< HEAD
-openai-harmony >= 0.0.3  # Required for gpt-oss
-anthropic == 0.71.0
-model-hosting-container-standards >= 0.1.9, < 1.0.0
-=======
 openai-harmony >= 0.0.8  # Required for gpt-oss
 anthropic == 0.71.0
->>>>>>> 06413e09
+model-hosting-container-standards >= 0.1.9, < 1.0.0