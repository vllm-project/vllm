regex # Replace re for higher-performance regex matching
cachetools
psutil
sentencepiece  # Required for LLaMA tokenizer.
numpy
requests >= 2.26.0
tqdm
blake3
py-cpuinfo
transformers >= 4.53.2
huggingface-hub[hf_xet] >= 0.33.0  # Required for Xet downloads.
tokenizers >= 0.21.1  # Required for fast incremental detokenization.
protobuf # Required by LlamaTokenizer.
fastapi[standard] >= 0.115.0 # Required by FastAPI's form models in the OpenAI API server's audio transcriptions endpoint.
aiohttp
openai >= 1.87.0, <= 1.90.0 # Ensure modern openai package (ensure ResponsePrompt exists in type.responses and max_completion_tokens field support)
pydantic >= 2.10
prometheus_client >= 0.18.0
pillow  # Required for image processing
prometheus-fastapi-instrumentator >= 7.0.0
tiktoken >= 0.6.0  # Required for DBRX tokenizer
lm-format-enforcer >= 0.10.11, < 0.11
llguidance >= 0.7.11, < 0.8.0; platform_machine == "x86_64" or platform_machine == "arm64" or platform_machine == "aarch64"
outlines_core == 0.2.10
# required for outlines backend disk cache
diskcache == 5.6.3
lark == 1.2.2
xgrammar == 0.1.21; platform_machine == "x86_64" or platform_machine == "aarch64" or platform_machine == "arm64"
typing_extensions >= 4.10
filelock >= 3.16.1 # need to contain https://github.com/tox-dev/filelock/pull/317
partial-json-parser # used for parsing partial JSON outputs
pyzmq >= 25.0.0
msgspec
gguf >= 0.13.0
importlib_metadata; python_version < '3.10'
mistral_common[image,audio] >= 1.8.2
opencv-python-headless >= 4.11.0    # required for video IO
pyyaml
six>=1.16.0; python_version > '3.11' # transitive dependency of pandas that needs to be the latest version for python 3.12
setuptools>=77.0.3,<80; python_version > '3.11' # Setuptools is used by triton, we need to ensure a modern version is installed for 3.12+ so that it does not try to import distutils, which was removed in 3.12
einops # Required for Qwen2-VL.
compressed-tensors == 0.10.2 # required for compressed-tensors
depyf==0.19.0 # required for profiling and debugging with compilation config
cloudpickle # allows pickling lambda functions in model_executor/models/registry.py
watchfiles # required for http server to monitor the updates of TLS files
python-json-logger # Used by logging as per examples/others/logging_configuration.md
scipy # Required for phi-4-multimodal-instruct
ninja # Required for xgrammar, rocm, tpu, xpu
pybase64 # fast base64 implementation
cbor2 # Required for cross-language serialization of hashable objects
<<<<<<< HEAD
ijson # Required for mistral streaming tool parser
=======
setproctitle # Used to set process names for better debugging and monitoring
>>>>>>> 5a19a6c6
<|MERGE_RESOLUTION|>--- conflicted
+++ resolved
@@ -48,8 +48,5 @@
 ninja # Required for xgrammar, rocm, tpu, xpu
 pybase64 # fast base64 implementation
 cbor2 # Required for cross-language serialization of hashable objects
-<<<<<<< HEAD
 ijson # Required for mistral streaming tool parser
-=======
-setproctitle # Used to set process names for better debugging and monitoring
->>>>>>> 5a19a6c6
+setproctitle # Used to set process names for better debugging and monitoring