regex # Replace re for higher-performance regex matching
cachetools
psutil
sentencepiece  # Required for LLaMA tokenizer.
numpy==1.26.4
requests >= 2.26.0
tqdm
blake3
py-cpuinfo
<<<<<<< HEAD
transformers >= 4.51.1, < 4.54
=======
transformers >= 4.53.2
>>>>>>> 016c25b5
huggingface-hub[hf_xet] >= 0.33.0  # Required for Xet downloads.
tokenizers >= 0.21.1  # Required for fast incremental detokenization.
protobuf # Required by LlamaTokenizer.
fastapi[standard] >= 0.115.0 # Required by FastAPI's form models in the OpenAI API server's audio transcriptions endpoint.
aiohttp
openai >= 1.87.0 # Ensure modern openai package (ensure ResponsePrompt exists in type.responses and max_completion_tokens field support)
pydantic >= 2.10
prometheus_client >= 0.18.0
pillow  # Required for image processing
prometheus-fastapi-instrumentator >= 7.0.0
tiktoken >= 0.6.0  # Required for DBRX tokenizer
lm-format-enforcer >= 0.10.11, < 0.11
llguidance >= 0.7.11, < 0.8.0; platform_machine == "x86_64" or platform_machine == "arm64" or platform_machine == "aarch64"
outlines_core == 0.2.10
# required for outlines backend disk cache
diskcache == 5.6.3
lark == 1.2.2
xgrammar == 0.1.21; platform_machine == "x86_64" or platform_machine == "aarch64" or platform_machine == "arm64"
typing_extensions >= 4.10
filelock >= 3.16.1 # need to contain https://github.com/tox-dev/filelock/pull/317
partial-json-parser # used for parsing partial JSON outputs
pyzmq >= 25.0.0
msgspec
gguf >= 0.13.0
importlib_metadata; python_version < '3.10'
mistral_common[image,audio] >= 1.8.2
opencv-python-headless >= 4.11.0    # required for video IO
pyyaml
six>=1.16.0; python_version > '3.11' # transitive dependency of pandas that needs to be the latest version for python 3.12
setuptools>=77.0.3,<80; python_version > '3.11' # Setuptools is used by triton, we need to ensure a modern version is installed for 3.12+ so that it does not try to import distutils, which was removed in 3.12
einops # Required for Qwen2-VL.
compressed-tensors == 0.10.2 # required for compressed-tensors
<<<<<<< HEAD
depyf==0.18.0 # required for profiling and debugging with compilation config
=======
depyf==0.19.0 # required for profiling and debugging with compilation config
>>>>>>> 016c25b5
cloudpickle # allows pickling lambda functions in model_executor/models/registry.py
watchfiles # required for http server to monitor the updates of TLS files
python-json-logger # Used by logging as per examples/others/logging_configuration.md
scipy # Required for phi-4-multimodal-instruct
ninja # Required for xgrammar, rocm, tpu, xpu
pybase64 # fast base64 implementation
cbor2 # Required for cross-language serialization of hashable objects
setproctitle # Used to set process names for better debugging and monitoring<|MERGE_RESOLUTION|>--- conflicted
+++ resolved
@@ -7,11 +7,7 @@
 tqdm
 blake3
 py-cpuinfo
-<<<<<<< HEAD
-transformers >= 4.51.1, < 4.54
-=======
 transformers >= 4.53.2
->>>>>>> 016c25b5
 huggingface-hub[hf_xet] >= 0.33.0  # Required for Xet downloads.
 tokenizers >= 0.21.1  # Required for fast incremental detokenization.
 protobuf # Required by LlamaTokenizer.
@@ -44,11 +40,7 @@
 setuptools>=77.0.3,<80; python_version > '3.11' # Setuptools is used by triton, we need to ensure a modern version is installed for 3.12+ so that it does not try to import distutils, which was removed in 3.12
 einops # Required for Qwen2-VL.
 compressed-tensors == 0.10.2 # required for compressed-tensors
-<<<<<<< HEAD
-depyf==0.18.0 # required for profiling and debugging with compilation config
-=======
 depyf==0.19.0 # required for profiling and debugging with compilation config
->>>>>>> 016c25b5
 cloudpickle # allows pickling lambda functions in model_executor/models/registry.py
 watchfiles # required for http server to monitor the updates of TLS files
 python-json-logger # Used by logging as per examples/others/logging_configuration.md
