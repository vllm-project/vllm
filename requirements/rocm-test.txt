# Common dependencies
-r common.txt

# Test infrastructure
tblib==3.1.0
pytest==8.3.5
pytest-asyncio==0.24.0
pytest-timeout==2.3.1
pytest-cov==6.3.0
pytest-forked==1.6.0
pytest-rerunfailures==14.0
pytest-shard==0.1.2

# Async/HTTP dependencies
anyio==4.6.2.post1
    # via httpx, starlette
aiohttp==3.13.0
    # via gpt-oss
httpx==0.27.2
    # HTTP testing

# Audio processing dependencies
audioread==3.0.1
    # via librosa
cffi==1.17.1
    # via soundfile
decorator==5.2.1
    # via librosa
lazy-loader==0.4
    # via librosa
platformdirs==4.3.6
    # via pooch
pooch==1.8.2
    # via librosa
soundfile==0.13.1
    # via librosa
soxr==0.5.0.post1
    # via librosa
librosa==0.10.2.post1

# Retrieval and search
bm25s==0.2.13
    # via mteb
pystemmer==3.0.0
    # via mteb

# Multi-modal processing
blobfile==3.0.0
    # Multi-Modal Models Test
decord==0.6.0
    # video processing, required by entrypoints/openai/test_video.py

# OpenAI compatibility and testing
gpt-oss==0.0.8
    # OpenAI compatibility tests
schemathesis==3.39.15
    # OpenAI schema test

# Evaluation and benchmarking
lm-eval[api] @ git+https://github.com/EleutherAI/lm-evaluation-harness.git@206b7722158f58c35b7ffcd53b035fdbdda5126d

# Required for multiprocessed tests that use spawn method
multiprocess==0.70.16

# Plugins test
terratorch @ git+https://github.com/IBM/terratorch.git@07184fcf91a1324f831ff521dd238d97fe350e3e
<<<<<<< HEAD
torchgeo==0.7.0
    # via terratorch
# MTEB Benchmark Test
mteb==2.1.2
# Data processing
multiprocess==0.70.16
    # Datasets and Evaluate Test
xgrammar @ git+https://github.com/mlc-ai/xgrammar.git@eafd4db51b78acc64b3f0764ef27dfd206c28628
    # Test async scheduling

# Utilities
num2words==0.5.14
    # via lm-eval
pqdm==0.2.0
    # via lm-eval
=======

# Required for suffix decoding test
arctic-inference == 0.1.1
>>>>>>> 81db702e
<|MERGE_RESOLUTION|>--- conflicted
+++ resolved
@@ -64,7 +64,6 @@
 
 # Plugins test
 terratorch @ git+https://github.com/IBM/terratorch.git@07184fcf91a1324f831ff521dd238d97fe350e3e
-<<<<<<< HEAD
 torchgeo==0.7.0
     # via terratorch
 # MTEB Benchmark Test
@@ -80,8 +79,6 @@
     # via lm-eval
 pqdm==0.2.0
     # via lm-eval
-=======
 
 # Required for suffix decoding test
-arctic-inference == 0.1.1
->>>>>>> 81db702e
+arctic-inference == 0.1.1