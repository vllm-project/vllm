--- conflicted
+++ resolved
@@ -5,11 +5,6 @@
 numba == 0.61.2; python_version > '3.9'
 
 # Dependencies for AMD GPUs
-<<<<<<< HEAD
-numpy==1.26.4
-awscli
-=======
->>>>>>> 67da5720
 boto3
 botocore
 datasets
