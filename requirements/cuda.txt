# Common dependencies
-r common.txt

numba == 0.60.0; python_version == '3.9' # v0.61 doesn't support Python 3.9. Required for N-gram speculative decoding
numba == 0.61.2; python_version > '3.9'

# Dependencies for NVIDIA GPUs
<<<<<<< HEAD
ray[cgraph]>=2.43.0, !=2.44.* # Ray Compiled Graph, required for pipeline parallelism in V1.
torch==2.8.0
torchaudio==2.8.0
=======
ray[cgraph]>=2.48.0 # Ray Compiled Graph, required for pipeline parallelism in V1.
torch==2.7.1
torchaudio==2.7.1
>>>>>>> c2e75b3c
# These must be updated alongside torch
torchvision==0.23.0 # Required for phi3v processor. See https://github.com/pytorch/vision?tab=readme-ov-file#installation for corresponding version
# TODO (huydhn): Re-enable this once xformers is released for 2.8.0
# https://github.com/facebookresearch/xformers/releases/tag/v0.0.31
# xformers==0.0.31; platform_system == 'Linux' and platform_machine == 'x86_64'  # Requires PyTorch >= 2.7<|MERGE_RESOLUTION|>--- conflicted
+++ resolved
@@ -5,15 +5,9 @@
 numba == 0.61.2; python_version > '3.9'
 
 # Dependencies for NVIDIA GPUs
-<<<<<<< HEAD
-ray[cgraph]>=2.43.0, !=2.44.* # Ray Compiled Graph, required for pipeline parallelism in V1.
+ray[cgraph]>=2.48.0 # Ray Compiled Graph, required for pipeline parallelism in V1.
 torch==2.8.0
 torchaudio==2.8.0
-=======
-ray[cgraph]>=2.48.0 # Ray Compiled Graph, required for pipeline parallelism in V1.
-torch==2.7.1
-torchaudio==2.7.1
->>>>>>> c2e75b3c
 # These must be updated alongside torch
 torchvision==0.23.0 # Required for phi3v processor. See https://github.com/pytorch/vision?tab=readme-ov-file#installation for corresponding version
 # TODO (huydhn): Re-enable this once xformers is released for 2.8.0
