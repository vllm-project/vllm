--- conflicted
+++ resolved
@@ -5,15 +5,10 @@
 numba == 0.61.2; python_version > '3.9'
 
 # Dependencies for NVIDIA GPUs
-<<<<<<< HEAD
-ray[cgraph]>=2.43.0, !=2.44.* # Ray Compiled Graph, required for pipeline parallelism in V1.
-# https://github.com/facebookresearch/xformers/releases/tag/v0.0.30
-=======
 ray[cgraph]>=2.48.0 # Ray Compiled Graph, required for pipeline parallelism in V1.
 torch==2.7.1
 torchaudio==2.7.1
 # These must be updated alongside torch
 torchvision==0.22.1 # Required for phi3v processor. See https://github.com/pytorch/vision?tab=readme-ov-file#installation for corresponding version
 # https://github.com/facebookresearch/xformers/releases/tag/v0.0.31
-xformers==0.0.31; platform_system == 'Linux' and platform_machine == 'x86_64'  # Requires PyTorch >= 2.7
->>>>>>> c09efff9
+xformers==0.0.31; platform_system == 'Linux' and platform_machine == 'x86_64'  # Requires PyTorch >= 2.7