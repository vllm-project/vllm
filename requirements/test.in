--- conflicted
+++ resolved
@@ -26,18 +26,10 @@
 sentence-transformers # required for embedding tests
 soundfile # required for audio tests
 jiwer # required for audio tests
-<<<<<<< HEAD
-timm # required for internvl test.
-
-torch==2.7.0
-torchaudio==2.7.0
-torchvision==0.22.0
-=======
 timm # required for internvl test
 torch==2.7.1
 torchaudio==2.7.1
 torchvision==0.22.1
->>>>>>> 14bf19e3
 transformers_stream_generator # required for qwen-vl test
 mamba_ssm # required for plamo2 test
 matplotlib # required for qwen-vl test
