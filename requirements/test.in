--- conflicted
+++ resolved
@@ -33,15 +33,10 @@
 num2words # required for smolvlm test
 opencv-python-headless >= 4.11.0 # required for video test
 datamodel_code_generator # required for minicpm3 test
-<<<<<<< HEAD
-lm-eval[api]==0.4.4 # required for model evaluation test
-transformers==4.48.2
-tokenizers==0.21.1
-=======
 lm-eval[api]==0.4.8 # required for model evaluation test
 transformers==4.51.1
+tokenizers==0.21.1
 huggingface-hub[hf_xet]>=0.30.0  # Required for Xet downloads.
->>>>>>> 96bb8aa6
 # quantization
 bitsandbytes>=0.45.3
 buildkite-test-collector==0.1.9
