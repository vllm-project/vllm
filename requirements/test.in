--- conflicted
+++ resolved
@@ -48,13 +48,8 @@
 genai_perf==0.0.8
 tritonclient==2.51.0
 
-<<<<<<< HEAD
 arctic-inference == 0.0.9 # Required for suffix decoding test
-numba == 0.60.0; python_version == '3.9' # v0.61 doesn't support Python 3.9. Required for N-gram speculative decoding
-numba == 0.61.2; python_version > '3.9'
-=======
 numba == 0.61.2 # Required for N-gram speculative decoding
->>>>>>> 47e66c24
 numpy
 runai-model-streamer[s3,gcs]==0.14.0
 fastsafetensors>=0.1.10
