# testing
pytest
tensorizer==2.10.1
pytest-forked
pytest-asyncio
pytest-rerunfailures
pytest-shard
pytest-timeout

# testing utils
backoff # required for phi4mm test
blobfile # required for kimi-vl test
einops # required for MPT, qwen-vl and Mamba
httpx
librosa # required for audio tests
vector_quantize_pytorch # required for minicpmo_26 test
vocos # required for minicpmo_26 test
peft
pqdm
ray[cgraph,default]>=2.43.0, !=2.44.* # Ray Compiled Graph, required by pipeline parallelism tests
sentence-transformers # required for embedding tests
soundfile # required for audio tests
jiwer # required for audio tests
timm # required for internvl test
<<<<<<< HEAD
--extra-index-url https://download.pytorch.org/whl/test/cu128
torch==2.8.0
torchaudio==2.8.0
torchvision==0.23.0
=======
torch==2.7.1
torchaudio==2.7.1
torchvision==0.22.1
>>>>>>> ac9fb732
transformers_stream_generator # required for qwen-vl test
mamba_ssm # required for plamo2 test
matplotlib # required for qwen-vl test
mistral_common[opencv] >= 1.8.0 # required for voxtral test
num2words # required for smolvlm test
open_clip_torch==2.32.0 # Required for nemotron_vl test
opencv-python-headless >= 4.11.0 # required for video test
datamodel_code_generator # required for minicpm3 test
lm-eval[api]==0.4.8 # required for model evaluation test
mteb[bm25s]>=1.38.11, <2 # required for mteb test
transformers==4.53.2
tokenizers==0.21.1
huggingface-hub[hf_xet]>=0.33.0  # Required for Xet downloads.
schemathesis>=3.39.15 # Required for openai schema test.
# quantization
bitsandbytes==0.46.1
buildkite-test-collector==0.1.9


genai_perf==0.0.8
tritonclient==2.51.0

numba == 0.60.0; python_version == '3.9' # v0.61 doesn't support Python 3.9. Required for N-gram speculative decoding
numba == 0.61.2; python_version > '3.9'
numpy
runai-model-streamer==0.11.0
runai-model-streamer-s3==0.11.0
fastsafetensors>=0.1.10
pydantic>=2.10 # 2.9 leads to error on python 3.10<|MERGE_RESOLUTION|>--- conflicted
+++ resolved
@@ -22,16 +22,10 @@
 soundfile # required for audio tests
 jiwer # required for audio tests
 timm # required for internvl test
-<<<<<<< HEAD
 --extra-index-url https://download.pytorch.org/whl/test/cu128
 torch==2.8.0
 torchaudio==2.8.0
 torchvision==0.23.0
-=======
-torch==2.7.1
-torchaudio==2.7.1
-torchvision==0.22.1
->>>>>>> ac9fb732
 transformers_stream_generator # required for qwen-vl test
 mamba_ssm # required for plamo2 test
 matplotlib # required for qwen-vl test
