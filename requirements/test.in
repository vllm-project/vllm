--- conflicted
+++ resolved
@@ -21,17 +21,10 @@
 sentence-transformers # required for embedding tests
 soundfile # required for audio tests
 jiwer # required for audio tests
-<<<<<<< HEAD
-timm # required for internvl test
+timm >=1.0.17 # required for internvl and gemma3n-mm test
 torch==2.8.0
 torchaudio==2.8.0
 torchvision==0.23.0
-=======
-timm >=1.0.17 # required for internvl and gemma3n-mm test
-torch==2.7.1
-torchaudio==2.7.1
-torchvision==0.22.1
->>>>>>> 6534d2fc
 transformers_stream_generator # required for qwen-vl test
 matplotlib # required for qwen-vl test
 mistral_common[image,audio] >= 1.8.2 # required for voxtral test
