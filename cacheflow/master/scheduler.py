<<<<<<< HEAD
import time
from typing import Dict, List

from cacheflow.master.block_manager import BlockSpaceManager
from cacheflow.master.frontend import Frontend
from cacheflow.master.policy import PolicyFactory
=======
from typing import Dict, List, Tuple

from cacheflow.master.block_manager import BlockSpaceManager
>>>>>>> 721fa3df
from cacheflow.sampling_params import SamplingParams
from cacheflow.sequence import Sequence
from cacheflow.sequence import SequenceGroup
from cacheflow.sequence import SequenceGroupInputs
from cacheflow.sequence import SequenceOutputs
from cacheflow.sequence import SequenceStatus


class Scheduler:

    def __init__(
        self,
        controllers: List,
        block_size: int,
        num_gpu_blocks: int,
        num_cpu_blocks: int,
        max_num_batched_tokens: int,
    ) -> None:
        self.controllers = controllers
        self.block_size = block_size
        self.num_gpu_blocks = num_gpu_blocks
        self.num_cpu_blocks = num_cpu_blocks
        self.max_num_batched_tokens = max_num_batched_tokens

        # Instantiate the scheduling policy.
        self.policy = PolicyFactory.get_policy('fcfs')
        # Create the block space manager.
        self.block_manager = BlockSpaceManager(
            block_size=block_size,
            num_gpu_blocks=num_gpu_blocks,
            num_cpu_blocks=num_cpu_blocks,
        )

        # Sequence groups in the WAITING state.
        self.waiting: List[SequenceGroup] = []
        # Sequence groups in the RUNNING state.
        self.running: List[SequenceGroup] = []
        # Mapping: group_id -> num_steps.
        self.num_steps: Dict[int, int] = {}
        # Mapping: group_id -> sampling params.
        self.sampling_params: Dict[int, SamplingParams] = {}
        # Sequence groups in the SWAPPED state.
        self.swapped: List[SequenceGroup] = []

<<<<<<< HEAD
    def _fetch_requests(self) -> int:
        inputs = self.frontend.get_inputs()
        for seq_group, sampling_params in inputs:
            self.waiting.append(seq_group)
=======
    def add_sequence_groups(
        self,
        sequence_groups: List[Tuple[SequenceGroup, SamplingParams]],
    ) -> None:
        # Add sequence groups to the pending queue.
        for seq_group, sampling_params in sequence_groups:
            self.pending.append(seq_group)
>>>>>>> 721fa3df
            self.sampling_params[seq_group.group_id] = sampling_params
        return len(inputs)

    def step(self) -> List[SequenceGroup]:
        # Blocks that need to be swaped or copied before model execution.
        blocks_to_swap_in: Dict[int, int] = {}
        blocks_to_swap_out: Dict[int, int] = {}
        blocks_to_copy: Dict[int, List[int]] = {}

        # Fetch new requests.
        self._fetch_requests()
        # Fix the current time.
        now = time.time()

        # NOTE(woosuk): We prioritize the sequence groups in the RUNNING state
        # in order to minimize the preemption overheads.
        # Preemption happens only when there is no available slot to keep all
        # the sequence groups in the RUNNING state.
        # In this case, the policy is responsible for deciding which sequence
        # groups to preempt.
        self.running = self.policy.sort_by_priority(now, self.running)

        # Reserve new token slots for the running sequence groups.
        running: List[SequenceGroup] = []
        preempted: List[SequenceGroup] = []
        while self.running:
            seq_group = self.running.pop(0)
            while not self.block_manager.can_append(seq_group):
                if self.running:
                    # Preempt the lowest-priority sequence groups.
                    victim_seq_group = self.running.pop(-1)
                    self._preempt(victim_seq_group, blocks_to_swap_out)
                    preempted.append(victim_seq_group)
                else:
                    # No other sequence groups can be preempted.
                    # Preempt the current sequence group.
                    self._preempt(seq_group, blocks_to_swap_out)
                    preempted.append(seq_group)
                    break
            else:
                # Append new slots to the sequence group.
                self._append(seq_group, blocks_to_copy)
                running.append(seq_group)
        self.running = running

        # Swap in the sequence groups in the SWAPPED state if possible.
        self.swapped = self.policy.sort_by_priority(now, self.swapped)
        while self.swapped:
            seq_group = self.swapped[0]
            # If the sequence group has been preempted in this step, stop.
            if seq_group in preempted:
                break
            # If the sequence group cannot be swapped in, stop.
            if not self.block_manager.can_swap_in(seq_group):
                break

            seq_group = self.swapped.pop(0)
            self._swap_in(seq_group, blocks_to_swap_in)
            self._append(seq_group, blocks_to_copy)
            self.running.append(seq_group)

        num_batched_tokens = sum(
            seq_group.num_seqs(status=SequenceStatus.RUNNING)
            for seq_group in self.running
        )

<<<<<<< HEAD
        # Join waiting sequences if possible.
        prompt_group_ids: List[int] = []
        # NOTE(woosuk): The sequence groups in the SWAPPED state are strictly
        # prioritized over the sequence groups in the WAITING state.
        # This is because we want to bound the amount of CPU memory taken by
        # the swapped sequence groups.
=======
        # 3. Join new sequences if possible.
        # NOTE: Here we implicitly assume FCFS scheduling.
        # TODO(woosuk): Add a batching policy to control the batch size.
>>>>>>> 721fa3df
        if not self.swapped:
            self.waiting = self.policy.sort_by_priority(now, self.waiting)
            while self.waiting:
                seq_group = self.waiting[0]
                # If the sequence group has been preempted in this step, stop.
                if seq_group in preempted:
                    break
                # If the sequence group cannot be allocated, stop.
                if not self.block_manager.can_allocate(seq_group):
                    break

                # If the number of batched tokens exceeds the limit, stop.
                num_prompt_tokens = seq_group.seqs[0].get_len()
                if (num_batched_tokens + num_prompt_tokens
                    > self.max_num_batched_tokens):
                    break

                seq_group = self.waiting.pop(0)
                self._allocate(seq_group)
                self.running.append(seq_group)
                num_batched_tokens += num_prompt_tokens
                prompt_group_ids.append(seq_group.group_id)

        # Create input data structures.
        input_seq_groups: List[SequenceGroupInputs] = []
        updated_seq_groups: List[SequenceGroup] = self.running.copy()

        for seq_group in self.running:
            group_id = seq_group.group_id
            is_prompt = group_id in prompt_group_ids

            input_tokens: Dict[int, List[int]] = {}
            seq_logprobs: Dict[int, float] = {}
            block_tables: Dict[int, List[int]] = {}
            for seq in seq_group.get_seqs(status=SequenceStatus.RUNNING):
                seq_id = seq.seq_id
                block_tables[seq_id] = self.block_manager.get_block_table(seq)
                if is_prompt:
                    input_tokens[seq_id] = seq.get_token_ids()
                else:
                    input_tokens[seq_id] = [seq.get_last_token_id()]
                seq_logprobs[seq_id] = seq.cumulative_logprobs
                # NOTE(woosuk): Sequences in the same group have the same
                # sequence length
                seq_len = seq.get_len()

            input_seq_group = SequenceGroupInputs(
                group_id=group_id,
                is_prompt=is_prompt,
                input_tokens=input_tokens,
                context_len=seq_len,
                seq_logprobs=seq_logprobs,
                sampling_params=self.sampling_params[group_id],
                block_tables=block_tables,
            )
            input_seq_groups.append(input_seq_group)

        # Execute the first stage of the pipeline.
        if input_seq_groups or blocks_to_swap_in or blocks_to_swap_out:
            assert not (blocks_to_swap_in and blocks_to_swap_out)
            self.controllers[0].execute_stage(
                input_seq_groups,
                blocks_to_swap_in=blocks_to_swap_in,
                blocks_to_swap_out=blocks_to_swap_out,
                blocks_to_copy=blocks_to_copy,
            )

        return updated_seq_groups

    def post_step(
        self,
        seq_outputs: Dict[int, SequenceOutputs],
    ) -> None:
        # Update the running sequences and free blocks.
        for seq_group in self.running:
            group_id = seq_group.group_id
            self.num_steps[group_id] += 1
            stop_token_ids = self.sampling_params[group_id].stop_token_ids

            # Process beam search results before processing the next tokens.
            for seq in seq_group.seqs:
                if seq.status == SequenceStatus.FINISHED:
                    continue

                output = seq_outputs[seq.seq_id]
                if seq.seq_id != output.parent_seq_id:
                    # The sequence is a fork of the parent sequence (beam search).
                    # Free the current sequence.
                    self.block_manager.free(seq)
                    # Fork the parent sequence.
                    parent_seq = seq_group.find(output.parent_seq_id)
                    parent_seq.fork(seq)
                    self.block_manager.fork(parent_seq, seq)

            # Process the next tokens.
            for seq in seq_group.seqs:
                if seq.status == SequenceStatus.FINISHED:
                    continue

                # Append a new token to the sequence.
                output = seq_outputs[seq.seq_id]
                seq.append(output.output_token, output.logprobs)

                # Check if the sequence has generated a stop token.
                if output.output_token in stop_token_ids:
                    self._free_seq(seq)
                    continue

                # Check if the sequence has reached the maximum number of steps.
                max_num_steps = self.sampling_params[group_id].max_num_steps
                if self.num_steps[group_id] == max_num_steps:
                    self._free_seq(seq)
                    continue

        # Update the running sequences.
        running: List[SequenceGroup] = []
        for seq_group in self.running:
            if seq_group.is_finished():
                self._free_seq_group(seq_group)
            else:
                running.append(seq_group)
        self.running = running

<<<<<<< HEAD
    def _allocate(self, seq_group: SequenceGroup) -> None:
        self.block_manager.allocate(seq_group)
        for seq in seq_group.seqs:
            seq.status = SequenceStatus.RUNNING
        # FIXME(woosuk): Support interactive generation.
        if seq_group.group_id not in self.num_steps:
            self.num_steps[seq_group.group_id] = 0

    def _append(
        self,
        seq_group: SequenceGroup,
        blocks_to_copy: Dict[int, List[int]],
    ) -> None:
        for seq in seq_group.get_seqs(status=SequenceStatus.RUNNING):
            ret = self.block_manager.append(seq)
            if ret is not None:
                src_block, dst_block = ret
                if src_block in blocks_to_copy:
                    blocks_to_copy[src_block].append(dst_block)
                else:
                    blocks_to_copy[src_block] = [dst_block]

    def _preempt(
        self,
        seq_group: SequenceGroup,
        blocks_to_swap_out: Dict[int, int],
    ) -> None:
        # NOTE(woosuk): There are two preemption mechanisms.
        # 1. Swapping: Swap out the blocks of the preempted sequences to CPU
        # memory and swap them back in when the sequences are resumed.
        # 2. Recomputation: Discard the blocks of the preempted sequences and
        # recompute them when the sequences are resumed.

        # How to choose between the two?
        # Recomputation is more efficient than swapping if the sequence group
        # consists of a single sequence. When the sequence group has multiple
        # sequences, we only support swapping.
        # TODO(woosuk): Support recomputation for sequence groups with multiple
        # sequences.
        seqs = seq_group.get_seqs(status=SequenceStatus.RUNNING)
        if len(seqs) == 1:
            # Recomputation.
            for seq in seqs:
                seq.status = SequenceStatus.WAITING
                self.block_manager.free(seq)
            self.waiting.append(seq_group)
        else:
            # Swapping.
            for seq in seqs:
                seq.status = SequenceStatus.SWAPPED
            self._swap_out(seq_group, blocks_to_swap_out)
            self.swapped.append(seq_group)

    def _free_seq(self, seq: Sequence) -> None:
        seq.status = SequenceStatus.FINISHED
        self.block_manager.free(seq)

    def _return(self, seq_group: SequenceGroup) -> None:
        group_id = seq_group.group_id
        del self.num_steps[group_id]
        del self.sampling_params[group_id]
        self.frontend.print_response(seq_group)

    def _swap_in(
        self,
        seq_group: SequenceGroup,
        blocks_to_swap_in: Dict[int, int],
    ) -> None:
        mapping = self.block_manager.swap_in(seq_group)
        blocks_to_swap_in.update(mapping)
        for seq in seq_group.get_seqs(status=SequenceStatus.SWAPPED):
            seq.status = SequenceStatus.RUNNING

    def _swap_out(
        self,
        seq_group: SequenceGroup,
        blocks_to_swap_out: Dict[int, int],
    ) -> None:
        assert self.block_manager.can_swap_out(seq_group)
        mapping = self.block_manager.swap_out(seq_group)
        blocks_to_swap_out.update(mapping)
        for seq in seq_group.get_seqs(status=SequenceStatus.RUNNING):
            seq.status = SequenceStatus.SWAPPED
=======
    def _free_seq_group(self, seq_group: SequenceGroup) -> None:
        group_id = seq_group.group_id
        del self.num_steps[group_id]
        del self.sampling_params[group_id]
>>>>>>> 721fa3df
<|MERGE_RESOLUTION|>--- conflicted
+++ resolved
@@ -1,15 +1,8 @@
-<<<<<<< HEAD
 import time
-from typing import Dict, List
+from typing import Dict, List, Tuple
 
 from cacheflow.master.block_manager import BlockSpaceManager
-from cacheflow.master.frontend import Frontend
 from cacheflow.master.policy import PolicyFactory
-=======
-from typing import Dict, List, Tuple
-
-from cacheflow.master.block_manager import BlockSpaceManager
->>>>>>> 721fa3df
 from cacheflow.sampling_params import SamplingParams
 from cacheflow.sequence import Sequence
 from cacheflow.sequence import SequenceGroup
@@ -54,31 +47,21 @@
         # Sequence groups in the SWAPPED state.
         self.swapped: List[SequenceGroup] = []
 
-<<<<<<< HEAD
-    def _fetch_requests(self) -> int:
-        inputs = self.frontend.get_inputs()
-        for seq_group, sampling_params in inputs:
-            self.waiting.append(seq_group)
-=======
     def add_sequence_groups(
         self,
-        sequence_groups: List[Tuple[SequenceGroup, SamplingParams]],
+        seq_groups: List[Tuple[SequenceGroup, SamplingParams]],
     ) -> None:
         # Add sequence groups to the pending queue.
-        for seq_group, sampling_params in sequence_groups:
+        for seq_group, sampling_params in seq_groups:
             self.pending.append(seq_group)
->>>>>>> 721fa3df
             self.sampling_params[seq_group.group_id] = sampling_params
-        return len(inputs)
-
-    def step(self) -> List[SequenceGroup]:
+
+    def step(self) -> None:
         # Blocks that need to be swaped or copied before model execution.
         blocks_to_swap_in: Dict[int, int] = {}
         blocks_to_swap_out: Dict[int, int] = {}
         blocks_to_copy: Dict[int, List[int]] = {}
 
-        # Fetch new requests.
-        self._fetch_requests()
         # Fix the current time.
         now = time.time()
 
@@ -134,18 +117,12 @@
             for seq_group in self.running
         )
 
-<<<<<<< HEAD
         # Join waiting sequences if possible.
         prompt_group_ids: List[int] = []
         # NOTE(woosuk): The sequence groups in the SWAPPED state are strictly
         # prioritized over the sequence groups in the WAITING state.
         # This is because we want to bound the amount of CPU memory taken by
         # the swapped sequence groups.
-=======
-        # 3. Join new sequences if possible.
-        # NOTE: Here we implicitly assume FCFS scheduling.
-        # TODO(woosuk): Add a batching policy to control the batch size.
->>>>>>> 721fa3df
         if not self.swapped:
             self.waiting = self.policy.sort_by_priority(now, self.waiting)
             while self.waiting:
@@ -269,7 +246,6 @@
                 running.append(seq_group)
         self.running = running
 
-<<<<<<< HEAD
     def _allocate(self, seq_group: SequenceGroup) -> None:
         self.block_manager.allocate(seq_group)
         for seq in seq_group.seqs:
@@ -331,7 +307,6 @@
         group_id = seq_group.group_id
         del self.num_steps[group_id]
         del self.sampling_params[group_id]
-        self.frontend.print_response(seq_group)
 
     def _swap_in(
         self,
@@ -352,10 +327,4 @@
         mapping = self.block_manager.swap_out(seq_group)
         blocks_to_swap_out.update(mapping)
         for seq in seq_group.get_seqs(status=SequenceStatus.RUNNING):
-            seq.status = SequenceStatus.SWAPPED
-=======
-    def _free_seq_group(self, seq_group: SequenceGroup) -> None:
-        group_id = seq_group.group_id
-        del self.num_steps[group_id]
-        del self.sampling_params[group_id]
->>>>>>> 721fa3df
+            seq.status = SequenceStatus.SWAPPED