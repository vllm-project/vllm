import argparse
from typing import List, Tuple
import random

import ray

from cacheflow.master.scheduler import Scheduler
from cacheflow.models import get_memory_analyzer
from cacheflow.worker.controller import Controller, DeviceID
from cacheflow.sequence import SequenceGroup
from cacheflow.sampling_params import SamplingParams


class Server:
    def __init__(
        self,
        model: str,
        model_path: str,
        use_dummy_weights: bool,
        pipeline_parallel_size: int,
        tensor_parallel_size: int,
        block_size: int,
        dtype: str,
        seed: int,
        swap_space: int,
        max_num_batched_tokens: int,
        max_num_sequences: int,
        num_nodes: int,
        num_devices_per_node: int,
        distributed_init_method: str,
        all_stage_devices: List[List[DeviceID]],
        gpu_memory: int,
        cpu_memory: int,
        collect_stats: bool = False,
    ):
        self.num_nodes = num_nodes
        self.num_devices_per_node = num_devices_per_node
        self.world_size = pipeline_parallel_size * tensor_parallel_size

        self.memory_analyzer = get_memory_analyzer(
            model_name=model,
            block_size=block_size,
            dtype=dtype,
            gpu_memory=gpu_memory,
            cpu_memory=cpu_memory,
            tensor_parallel_size=tensor_parallel_size,
        )
        self.num_gpu_blocks = self.memory_analyzer.get_max_num_gpu_blocks(
            max_num_batched_tokens=max_num_batched_tokens)
        self.num_cpu_blocks = self.memory_analyzer.get_max_num_cpu_blocks(
            swap_space=swap_space)
        print(f'# GPU blocks: {self.num_gpu_blocks}, '
              f'# CPU blocks: {self.num_cpu_blocks}')

        # Create a controller for each pipeline stage.
        self.controllers: List[Controller] = []
        for i in range(pipeline_parallel_size):
            controller = Controller(
                stage_id=i,
                stage_devices=all_stage_devices[i],
                world_size=self.world_size,
                pipeline_parallel_size=pipeline_parallel_size,
                tensor_parallel_size=tensor_parallel_size,
                distributed_init_method=distributed_init_method,
                model_name=model,
                block_size=block_size,
                num_gpu_blocks=self.num_gpu_blocks,
                num_cpu_blocks=self.num_cpu_blocks,
                dtype=dtype,
                seed=seed,
                model_path=model_path,
                use_dummy_weights=use_dummy_weights,
                max_num_batched_tokens=max_num_batched_tokens,
            )
            self.controllers.append(controller)

        # Create a scheduler.
        self.scheduler = Scheduler(
            controllers=self.controllers,
            block_size=block_size,
            num_gpu_blocks=self.num_gpu_blocks,
            num_cpu_blocks=self.num_cpu_blocks,
            max_num_batched_tokens=max_num_batched_tokens,
            max_num_sequences=max_num_sequences,
            collect_stats=collect_stats,
        )
        # Connect the controllers.
        for i in range(len(self.controllers) - 1):
            self.controllers[i].set_next(self.controllers[i + 1])
        self.controllers[-1].set_next(self.scheduler)

    def add_sequence_groups(
        self,
        sequence_groups: List[Tuple[SequenceGroup, SamplingParams]]
    ):
        self.scheduler.add_sequence_groups(sequence_groups)

    def step(self):
        return self.scheduler.step()

    def has_unfinished_requests(self):
        return (self.scheduler.waiting or self.scheduler.running or
                self.scheduler.swapped)


def initialize_ray_cluster(
    address: str = 'auto',
    pipeline_parallel_size: int = 1,
    tensor_parallel_size: int = 1,
) -> Tuple[int, int, str, List[List[DeviceID]]]:
    # Connect to a ray cluster.
    ray.init(address=address)

    # Assume we have a uniform cluster that each node has the same number of
    # GPUs for now.
    valid_node_resources = []
    num_devices_per_node = None
    for node in ray.nodes():
        if (not node['Alive']) or node['Resources']['GPU'] <= 0:
            continue
        if num_devices_per_node is None:
            num_devices_per_node = node['Resources']['GPU']
        else:
            assert num_devices_per_node == node['Resources']['GPU'], (
                "The number of GPUs per node is not uniform.")
        for key in node['Resources']:
            if key.startswith('node:'):
                valid_node_resources.append(key)

    num_nodes = len(valid_node_resources)

    assert (pipeline_parallel_size * tensor_parallel_size
            <= num_nodes * num_devices_per_node), (
                "The number of required GPUs exceeds the total number of "
                "available GPUs.")
    if tensor_parallel_size >= num_devices_per_node:
        assert tensor_parallel_size % num_devices_per_node == 0, (
            "The number of tensor parallelism is not divisible by the "
            "number of GPUs per node.")
    else:
        assert num_devices_per_node % tensor_parallel_size == 0, (
            "The number of GPUs per node is not divisible by the number "
            "of tensor parallelism.")

    # Assign GPUs to pipeline stages.
    rank = 0
    current_node_id = 0
    current_device_id = 0
    distributed_init_method = None
    all_stage_devices = []

    for i in range(pipeline_parallel_size):
        stage_devices = []
        for j in range(tensor_parallel_size):
            node_resource = valid_node_resources[current_node_id]
            stage_devices.append((rank, node_resource, current_device_id))
            if distributed_init_method is None:
                ip = node_resource.split("node:")[-1]
                port = random.randint(10000, 20000)
                distributed_init_method = f"tcp://{ip}:{port}"
            rank += 1
            current_device_id += 1
            if current_device_id >= num_devices_per_node:
                current_node_id += 1
                current_device_id = 0
        all_stage_devices.append(stage_devices)

    return (num_nodes, num_devices_per_node, distributed_init_method,
            all_stage_devices)


def add_server_arguments(parser: argparse.ArgumentParser):
    # Model arguments
    parser.add_argument('--model', type=str, default='facebook/opt-125m', help='model name')
    parser.add_argument('--model-path', type=str, default='~/.cacheflow/model_weights',
                        help='model path to download and load the weights')
    # Parallel arguments
    parser.add_argument('--pipeline-parallel-size', '-pp', type=int, default=1, help='number of pipeline stages')
    parser.add_argument('--tensor-parallel-size', '-tp', type=int, default=1, help='number of tensor parallel replicas')
    # KV cache arguments
    parser.add_argument('--block-size', type=int, default=8, choices=[8, 16], help='token block size')
    # NOTE(woosuk): If FlashAttention is used, the float data type is not supported.
    parser.add_argument('--dtype', type=str, default='half', choices=['half', 'float'], help='data type')
    # TODO(woosuk): Support fine-grained seeds (e.g., seed per request).
    parser.add_argument('--seed', type=int, default=0, help='random seed')
    parser.add_argument('--swap-space', type=int, default=20, help='CPU swap space size (GiB) per GPU')
<<<<<<< HEAD
    parser.add_argument('--max-num-batched-tokens', type=int, default=2560, help='maximum number of batched tokens per iteration')
    parser.add_argument('--max-num-sequences', type=int, default=256, help='maximum number of sequences per iteration')
=======
    parser.add_argument('--max-num-batched-tokens', type=int, default=2560, help='maximum number of batched tokens')
    parser.add_argument('--use-dummy-weights', action='store_true', help='use dummy values for model weights')
>>>>>>> ee88a7e5
    return parser<|MERGE_RESOLUTION|>--- conflicted
+++ resolved
@@ -184,11 +184,7 @@
     # TODO(woosuk): Support fine-grained seeds (e.g., seed per request).
     parser.add_argument('--seed', type=int, default=0, help='random seed')
     parser.add_argument('--swap-space', type=int, default=20, help='CPU swap space size (GiB) per GPU')
-<<<<<<< HEAD
     parser.add_argument('--max-num-batched-tokens', type=int, default=2560, help='maximum number of batched tokens per iteration')
     parser.add_argument('--max-num-sequences', type=int, default=256, help='maximum number of sequences per iteration')
-=======
-    parser.add_argument('--max-num-batched-tokens', type=int, default=2560, help='maximum number of batched tokens')
     parser.add_argument('--use-dummy-weights', action='store_true', help='use dummy values for model weights')
->>>>>>> ee88a7e5
     return parser