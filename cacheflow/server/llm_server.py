import time
from typing import Any, List, Optional

from cacheflow.config import (CacheConfig, ModelConfig, ParallelConfig,
                              SchedulerConfig)
from cacheflow.core.scheduler import Scheduler
from cacheflow.logger import init_logger
from cacheflow.outputs import RequestOutput
from cacheflow.sampling_params import SamplingParams
from cacheflow.server.arg_utils import ServerArgs
from cacheflow.server.ray_utils import ray, initialize_cluster
from cacheflow.server.tokenizer_utils import (get_tokenizer,
                                              detokenize_incrementally)
from cacheflow.sequence import Sequence, SequenceGroup, SequenceStatus
from cacheflow.utils import Counter
from cacheflow.worker.worker import Worker

logger = init_logger(__name__)


class LLMServer:

    def __init__(
        self,
        model_config: ModelConfig,
        cache_config: CacheConfig,
        parallel_config: ParallelConfig,
        scheduler_config: SchedulerConfig,
        distributed_init_method: str,
        stage_devices: List[List[Any]],
        log_stats: bool,
    ) -> None:
        logger.info(
            "Initializing an LLM server with config: "
            f"model={model_config.model!r}, "
            f"dtype={model_config.dtype}, "
            f"use_dummy_weights={model_config.use_dummy_weights}, "
            f"download_dir={model_config.download_dir!r}, "
            f"use_np_weights={model_config.use_np_weights}, "
            f"tensor_parallel_size={parallel_config.tensor_parallel_size}, "
            f"seed={model_config.seed})"
        )
        # TODO(woosuk): Print more configs in debug mode.

        self.model_config = model_config
        self.cache_config = cache_config
        self.parallel_config = parallel_config
        self.scheduler_config = scheduler_config
        self.log_stats = log_stats
        self._verify_args()

        self.tokenizer = get_tokenizer(model_config.model)
        self.seq_counter = Counter()

        # Create the parallel GPU workers.
        self.workers: List[Worker] = []
        assert len(stage_devices) == 1, "Only support one stage for now."
        for rank, node_resource, _ in stage_devices[0]:
            worker_cls = Worker
            if self.parallel_config.worker_use_ray:
                worker_cls = ray.remote(
                    num_cpus=0,
                    num_gpus=1,
                    resources={node_resource: 1e-5},
                )(worker_cls).remote

            worker = worker_cls(
                model_config,
                parallel_config,
                scheduler_config,
                rank,
                distributed_init_method,
            )
            self.workers.append(worker)
        # Profile the memory usage and initialize the cache.
        self._init_cache()

        # Create the scheduler.
        self.scheduler = Scheduler(scheduler_config, cache_config, log_stats)

    def _verify_args(self) -> None:
        self.model_config.verify_with_parallel_config(self.parallel_config)
        self.cache_config.verify_with_parallel_config(self.parallel_config)

    def _init_cache(self) -> None:
        # Get the maximum number of blocks that can be allocated on GPU and CPU.
        num_blocks = self._run_workers(
            "profile_num_available_blocks",
            get_all_outputs=True,
            block_size=self.cache_config.block_size,
            gpu_memory_utilization=self.cache_config.gpu_memory_utilization,
            cpu_swap_space=self.cache_config.swap_space_bytes,
        )

        # Since we use a shared centralized controller, we take the minimum
        # number of blocks across all workers to make sure all the memory
        # operators can be applied to all workers.
        num_gpu_blocks = min(b[0] for b in num_blocks)
        num_cpu_blocks = min(b[1] for b in num_blocks)
        # FIXME(woosuk): Change to debug log.
        logger.info(f'# GPU blocks: {num_gpu_blocks}, '
                    f'# CPU blocks: {num_cpu_blocks}')
        self.cache_config.num_gpu_blocks = num_gpu_blocks
        self.cache_config.num_cpu_blocks = num_cpu_blocks

        # Initialize the cache.
        self._run_workers("init_cache_engine", cache_config=self.cache_config)

    @classmethod
    def from_server_args(cls, server_args: ServerArgs) -> "LLMServer":
        # Create the server configs.
        server_configs = server_args.create_server_configs()
        parallel_config = server_configs[2]
        # Initialize the cluster.
        distributed_init_method, devices = initialize_cluster(parallel_config)
        # Create the LLM server.
        server = cls(*server_configs, distributed_init_method, devices,
                     log_stats=not server_args.disable_log_stats)
        return server

    def add_request(
        self,
        request_id: str,
        prompt: str,
        sampling_params: SamplingParams,
        prompt_token_ids: Optional[List[int]] = None,
        arrival_time: Optional[float] = None,
    ) -> None:
        if arrival_time is None:
            arrival_time = time.time()
        if prompt_token_ids is None:
            prompt_token_ids = self.tokenizer.encode(prompt)

        # Create the sequences.
        block_size = self.cache_config.block_size
        seqs: List[Sequence] = []
        for _ in range(sampling_params.best_of):
            seq_id = next(self.seq_counter)
            seq = Sequence(seq_id, prompt, prompt_token_ids, block_size)
            seqs.append(seq)

        # Create the sequence group.
        seq_group = SequenceGroup(request_id, seqs, sampling_params,
                                  arrival_time)

        # Add the sequence group to the scheduler.
        self.scheduler.add_seq_group(seq_group)

<<<<<<< HEAD
    def abort_request(self, request_id: str) -> None:
        self.scheduler.abort_seq_group(request_id)
=======
    def get_num_unfinished_requests(self) -> int:
        return self.scheduler.get_num_unfinished_seq_groups()
>>>>>>> 62ec38ea

    def has_unfinished_requests(self) -> bool:
        return self.scheduler.has_unfinished_seqs()

    def step(self) -> List[RequestOutput]:
        seq_group_metadata_list, scheduler_outputs = self.scheduler.schedule()
        if (not seq_group_metadata_list) and scheduler_outputs.is_empty():
            # Nothing to do.
            return []

        # Execute the model.
        output = self._run_workers(
            "execute_model",
            seq_group_metadata_list=seq_group_metadata_list,
            blocks_to_swap_in=scheduler_outputs.blocks_to_swap_in,
            blocks_to_swap_out=scheduler_outputs.blocks_to_swap_out,
            blocks_to_copy=scheduler_outputs.blocks_to_copy,
        )
        # Update the scheduler with the model outputs.
        seq_groups = self.scheduler.update(output)

        # Decode the sequences.
        self._decode_sequences(seq_groups)
        # Stop the sequences that meet the stopping criteria.
        self._stop_sequences(seq_groups)
        # Free the finished sequence groups.
        self.scheduler.free_finished_seq_groups()

        # Create the outputs.
        request_outputs: List[RequestOutput] = []
        for seq_group in seq_groups:
            request_output = RequestOutput.from_seq_group(seq_group)
            request_outputs.append(request_output)
        return request_outputs

    def _decode_sequences(self, seq_groups: List[SequenceGroup]) -> None:
        # Decode the sequence outputs.
        for seq_group in seq_groups:
            for seq in seq_group.get_seqs(status=SequenceStatus.RUNNING):
                new_token, new_output_text = detokenize_incrementally(
                    self.tokenizer,
                    seq.output_tokens,
                    seq.get_last_token_id(),
                    skip_special_tokens=True,
                )
                seq.output_tokens.append(new_token)
                seq.output_text = new_output_text

    def _stop_sequences(self, seq_groups: List[SequenceGroup]) -> None:
        # Stop the sequences.
        for seq_group in seq_groups:
            sampling_params = seq_group.sampling_params
            for seq in seq_group.get_seqs(status=SequenceStatus.RUNNING):
                # Check if the sequence has generated a stop string.
                stopped = False
                for stop_str in sampling_params.stop:
                    if seq.output_text.endswith(stop_str):
                        # Truncate the output text so that the stop string is
                        # not included in the output.
                        seq.output_text = seq.output_text[:-len(stop_str)]
                        self.scheduler.free_seq(seq,
                                                SequenceStatus.FINISHED_STOPPED)
                        stopped = True
                        break
                if stopped:
                    continue

                # Check if the sequence has reached max_tokens.
                if seq.get_output_len() == sampling_params.max_tokens:
                    self.scheduler.free_seq(
                        seq, SequenceStatus.FINISHED_LENGTH_CAPPED)
                    continue
                # Check if the sequence has generated the EOS token.
                if not sampling_params.ignore_eos:
                    if seq.get_last_token_id() == self.tokenizer.eos_token_id:
                        self.scheduler.free_seq(seq,
                                                SequenceStatus.FINISHED_STOPPED)
                        continue

    def _run_workers(
        self,
        method: str,
        get_all_outputs: bool = False,
        *args,
        **kwargs,
    ) -> Any:
        all_outputs = []
        for worker in self.workers:
            executor = getattr(worker, method)
            if self.parallel_config.worker_use_ray:
                executor = executor.remote

            output = executor(*args, **kwargs)
            all_outputs.append(output)

        if self.parallel_config.worker_use_ray:
            all_outputs = ray.get(all_outputs)

        if get_all_outputs:
            return all_outputs

        # Make sure all workers have the same results.
        output = all_outputs[0]
        for other_output in all_outputs[1:]:
            assert output == other_output
        return output<|MERGE_RESOLUTION|>--- conflicted
+++ resolved
@@ -146,13 +146,11 @@
         # Add the sequence group to the scheduler.
         self.scheduler.add_seq_group(seq_group)
 
-<<<<<<< HEAD
     def abort_request(self, request_id: str) -> None:
         self.scheduler.abort_seq_group(request_id)
-=======
+
     def get_num_unfinished_requests(self) -> int:
         return self.scheduler.get_num_unfinished_seq_groups()
->>>>>>> 62ec38ea
 
     def has_unfinished_requests(self) -> bool:
         return self.scheduler.has_unfinished_seqs()
