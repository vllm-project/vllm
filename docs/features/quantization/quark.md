--- conflicted
+++ resolved
@@ -48,13 +48,9 @@
     MAX_SEQ_LEN = 512
 
     model = AutoModelForCausalLM.from_pretrained(
-<<<<<<< HEAD
-        MODEL_ID, device_map="auto", dtype="auto",
-=======
         MODEL_ID,
         device_map="auto",
-        torch_dtype="auto",
->>>>>>> 5c3bae1a
+        dtype="auto",
     )
     model.eval()
 
