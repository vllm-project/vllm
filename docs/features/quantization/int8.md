--- conflicted
+++ resolved
@@ -44,13 +44,9 @@
 
 MODEL_ID = "meta-llama/Meta-Llama-3-8B-Instruct"
 model = AutoModelForCausalLM.from_pretrained(
-<<<<<<< HEAD
-    MODEL_ID, device_map="auto", dtype="auto",
-=======
     MODEL_ID,
     device_map="auto",
-    torch_dtype="auto",
->>>>>>> 5c3bae1a
+    dtype="auto",
 )
 tokenizer = AutoTokenizer.from_pretrained(MODEL_ID)
 ```
