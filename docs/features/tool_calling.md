--- conflicted
+++ resolved
@@ -319,7 +319,6 @@
 
 Flags: `--tool-call-parser glm45`
 
-<<<<<<< HEAD
 ### Command-A Models (`command`)
 
 Supported models:
@@ -327,7 +326,7 @@
 * `CohereLabs/c4ai-command-a-03-2025` (The chat template is already included in the Hugging Face model files.)
 
 Flags: `--tool-call-parser command`
-=======
+
 ### Qwen3-Coder Models (`qwen3_xml`)
 
 Supported models:
@@ -336,7 +335,6 @@
 * `Qwen/Qwen3-Coder-30B-A3B-Instruct`
 
 Flags: `--tool-call-parser qwen3_xml`
->>>>>>> b6a136b5
 
 ### Models with Pythonic Tool Calls (`pythonic`)
 
