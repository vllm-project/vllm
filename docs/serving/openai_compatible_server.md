--- conflicted
+++ resolved
@@ -143,11 +143,7 @@
 Only `X-Request-Id` HTTP request header is supported for now. It can be enabled
 with `--enable-request-id-headers`.
 
-<<<<<<< HEAD
-??? Code
-=======
-??? code
->>>>>>> 016c25b5
+??? code
 
     ```python
     completion = client.chat.completions.create(
