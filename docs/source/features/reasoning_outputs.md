(reasoning-outputs)=

# Reasoning Outputs

vLLM offers support for reasoning models like [DeepSeek R1](https://huggingface.co/deepseek-ai/DeepSeek-R1), which are designed to generate outputs containing both reasoning steps and final conclusions.

Reasoning models return an additional `reasoning_content` field in their outputs, which contains the reasoning steps that led to the final conclusion. This field is not present in the outputs of other models.

## Supported Models

vLLM currently supports the following reasoning models:

| Model Series                                                                                                                          | Parser Name   | Structured Output Support     | Tool Calling |
| ------------------------------------------------------------------------------------------------------------------------------------- | ------------- | ----------------------------- | ------------ |
| [DeepSeek R1 series](https://huggingface.co/collections/deepseek-ai/deepseek-r1-678e1e131c0169c0bc89728d)                             | `deepseek_r1` | `guided_json`, `guided_regex` | ❌           |
| [QwQ-32B](https://huggingface.co/Qwen/QwQ-32B)                                                                                        | `deepseek_r1` | `guided_json`, `guided_regex` | ✅           |
| [IBM Granite 3.2 language models](https://huggingface.co/collections/ibm-granite/granite-32-language-models-67b3bc8c13508f6d064cff9a) | `granite`     | ❌                            | ❌           |
| [Qwen3 series](https://huggingface.co/collections/Qwen/qwen3-67dd247413f0e2e4f653967f)                                                | `qwen3`       | `guided_json`, `guided_regex` | ✅           |

- IBM Granite 3.2 reasoning is disabled by default; to enable it, you must also pass `thinking=True` in your `chat_template_kwargs`.

## Quickstart

To use reasoning models, you need to specify the `--reasoning-parser` flags when making a request to the chat completion endpoint. The `--reasoning-parser` flag specifies the reasoning parser to use for extracting reasoning content from the model output.

```bash
vllm serve deepseek-ai/DeepSeek-R1-Distill-Qwen-1.5B --reasoning-parser deepseek_r1
```

Next, make a request to the model that should return the reasoning content in the response.

```python
from openai import OpenAI

# Modify OpenAI's API key and API base to use vLLM's API server.
openai_api_key = "EMPTY"
openai_api_base = "http://localhost:8000/v1"

client = OpenAI(
    api_key=openai_api_key,
    base_url=openai_api_base,
)

models = client.models.list()
model = models.data[0].id

# Round 1
messages = [{"role": "user", "content": "9.11 and 9.8, which is greater?"}]
# For granite, add: `extra_body={"chat_template_kwargs": {"thinking": True}}`
response = client.chat.completions.create(model=model, messages=messages)

reasoning_content = response.choices[0].message.reasoning_content
content = response.choices[0].message.content

print("reasoning_content:", reasoning_content)
print("content:", content)
```

The `reasoning_content` field contains the reasoning steps that led to the final conclusion, while the `content` field contains the final conclusion.

## Streaming chat completions

Streaming chat completions are also supported for reasoning models. The `reasoning_content` field is available in the `delta` field in [chat completion response chunks](https://platform.openai.com/docs/api-reference/chat/streaming).

```json
{
  "id": "chatcmpl-123",
  "object": "chat.completion.chunk",
  "created": 1694268190,
  "model": "deepseek-ai/DeepSeek-R1-Distill-Qwen-1.5B",
  "system_fingerprint": "fp_44709d6fcb",
  "choices": [
    {
      "index": 0,
      "delta": {
        "role": "assistant",
        "reasoning_content": "is"
      },
      "logprobs": null,
      "finish_reason": null
    }
  ]
}
```

OpenAI Python client library does not officially support `reasoning_content` attribute for streaming output. But the client support extra attributes in the response. You can use `hasattr` to check if the `reasoning_content` attribute is present in the response. For example:

```python
from openai import OpenAI

# Modify OpenAI's API key and API base to use vLLM's API server.
openai_api_key = "EMPTY"
openai_api_base = "http://localhost:8000/v1"

client = OpenAI(
    api_key=openai_api_key,
    base_url=openai_api_base,
)

models = client.models.list()
model = models.data[0].id

messages = [{"role": "user", "content": "9.11 and 9.8, which is greater?"}]
# For granite, add: `extra_body={"chat_template_kwargs": {"thinking": True}}`
stream = client.chat.completions.create(model=model,
                                        messages=messages,
                                        stream=True)

print("client: Start streaming chat completions...")
printed_reasoning_content = False
printed_content = False

for chunk in stream:
    reasoning_content = None
    content = None
    # Check the content is reasoning_content or content
    if hasattr(chunk.choices[0].delta, "reasoning_content"):
        reasoning_content = chunk.choices[0].delta.reasoning_content
    elif hasattr(chunk.choices[0].delta, "content"):
        content = chunk.choices[0].delta.content

    if reasoning_content is not None:
        if not printed_reasoning_content:
            printed_reasoning_content = True
            print("reasoning_content:", end="", flush=True)
        print(reasoning_content, end="", flush=True)
    elif content is not None:
        if not printed_content:
            printed_content = True
            print("\ncontent:", end="", flush=True)
        # Extract and print the content
        print(content, end="", flush=True)
```

Remember to check whether the `reasoning_content` exists in the response before accessing it. You could checkout the [example](https://github.com/vllm-project/vllm/blob/main/examples/online_serving/openai_chat_completion_with_reasoning_streaming.py).

## Structured output

The reasoning content is also available in the structured output. The structured output engine like `xgrammar` will use the reasoning content to generate structured output. It is only supported in v0 engine now.

```bash
<<<<<<< HEAD
vllm serve deepseek-ai/DeepSeek-R1-Distill-Qwen-1.5B \
    --enable-reasoning --reasoning-parser deepseek_r1
=======
VLLM_USE_V1=0 vllm serve deepseek-ai/DeepSeek-R1-Distill-Qwen-1.5B --reasoning-parser deepseek_r1
>>>>>>> 9b70e2b4
```

```python
from openai import OpenAI
from pydantic import BaseModel

# Modify OpenAI's API key and API base to use vLLM's API server.
openai_api_key = "EMPTY"
openai_api_base = "http://localhost:8000/v1"

client = OpenAI(
    api_key=openai_api_key,
    base_url=openai_api_base,
)

models = client.models.list()
model = models.data[0].id


class People(BaseModel):
    name: str
    age: int


json_schema = People.model_json_schema()

prompt = ("Generate a JSON with the name and age of one random person.")
completion = client.chat.completions.create(
    model=model,
    messages=[{
        "role": "user",
        "content": prompt,
    }],
    extra_body={"guided_json": json_schema},
)
print("reasoning_content: ", completion.choices[0].message.reasoning_content)
print("content: ", completion.choices[0].message.content)
```

## Tool Calling

The reasoning content is also available when both tool calling and the reasoning parser are enabled. Additionally, tool calling only parses functions from the `content` field, not from the `reasoning_content`.

```python
from openai import OpenAI

client = OpenAI(base_url="http://localhost:8000/v1", api_key="dummy")

tools = [{
    "type": "function",
    "function": {
        "name": "get_weather",
        "description": "Get the current weather in a given location",
        "parameters": {
            "type": "object",
            "properties": {
                "location": {"type": "string", "description": "City and state, e.g., 'San Francisco, CA'"},
                "unit": {"type": "string", "enum": ["celsius", "fahrenheit"]}
            },
            "required": ["location", "unit"]
        }
    }
}]

response = client.chat.completions.create(
    model=client.models.list().data[0].id,
    messages=[{"role": "user", "content": "What's the weather like in San Francisco?"}],
    tools=tools,
    tool_choice="auto"
)

print(response)
tool_call = response.choices[0].message.tool_calls[0].function

print(f"reasoning_content: {response.choices[0].message.reasoning_content}")
print(f"Function called: {tool_call.name}")
print(f"Arguments: {tool_call.arguments}")
```

For more examples, please refer to <gh-file:examples/online_serving/openai_chat_completion_tool_calls_with_reasoning.py> .

## Limitations

- The reasoning content is only available for online serving's chat completion endpoint (`/v1/chat/completions`).

## How to support a new reasoning model

You can add a new `ReasoningParser` similar to `vllm/entrypoints/openai/reasoning_parsers/deepseek_r1_reasoning_parser.py`.

```python
# import the required packages

from vllm.entrypoints.openai.reasoning_parsers.abs_reasoning_parsers import (
    ReasoningParser, ReasoningParserManager)
from vllm.entrypoints.openai.protocol import (ChatCompletionRequest,
                                              DeltaMessage)

# define a reasoning parser and register it to vllm
# the name list in register_module can be used
# in --reasoning-parser.
@ReasoningParserManager.register_module(["example"])
class ExampleParser(ReasoningParser):
    def __init__(self, tokenizer: AnyTokenizer):
        super().__init__(tokenizer)

    def extract_reasoning_content_streaming(
        self,
        previous_text: str,
        current_text: str,
        delta_text: str,
        previous_token_ids: Sequence[int],
        current_token_ids: Sequence[int],
        delta_token_ids: Sequence[int],
    ) -> Union[DeltaMessage, None]:
        """
        Instance method that should be implemented for extracting reasoning
        from an incomplete response; for use when handling reasoning calls and
        streaming. Has to be an instance method because  it requires state -
        the current tokens/diffs, but also the information about what has
        previously been parsed and extracted (see constructor)
        """

    def extract_reasoning_content(
            self, model_output: str, request: ChatCompletionRequest
    ) -> tuple[Optional[str], Optional[str]]:
        """
        Extract reasoning content from a complete model-generated string.

        Used for non-streaming responses where we have the entire model response
        available before sending to the client.

        Parameters:
        model_output: str
            The model-generated string to extract reasoning content from.

        request: ChatCompletionRequest
            The request object that was used to generate the model_output.

        Returns:
        tuple[Optional[str], Optional[str]]
            A tuple containing the reasoning content and the content.
        """
```

Additionally, to enable structured output, you'll need to create a new `Reasoner` similar to the one in `vllm/model_executor/guided_decoding/reasoner/deepseek_reasoner.py`.

```python
@dataclass
class DeepSeekReasoner(Reasoner):
    """
    Reasoner for DeepSeek R series models.
    """
    start_token_id: int
    end_token_id: int

    start_token: str = "<think>"
    end_token: str = "</think>"

    @classmethod
    def from_tokenizer(cls, tokenizer: PreTrainedTokenizer) -> Reasoner:
        return cls(start_token_id=tokenizer.encode(
            "<think>", add_special_tokens=False)[0],
                   end_token_id=tokenizer.encode("</think>",
                                                 add_special_tokens=False)[0])

    def is_reasoning_end(self, input_ids: list[int]) -> bool:
        return self.end_token_id in input_ids
    ...
```

The structured output engine like `xgrammar` will use `end_token_id` to check if the reasoning content is present in the model output and skip the structured output if it is the case.

Finally, you can enable reasoning for the model by using the `--reasoning-parser` flags.

```bash
vllm serve <model_tag> --reasoning-parser example
```<|MERGE_RESOLUTION|>--- conflicted
+++ resolved
@@ -139,12 +139,7 @@
 The reasoning content is also available in the structured output. The structured output engine like `xgrammar` will use the reasoning content to generate structured output. It is only supported in v0 engine now.
 
 ```bash
-<<<<<<< HEAD
-vllm serve deepseek-ai/DeepSeek-R1-Distill-Qwen-1.5B \
-    --enable-reasoning --reasoning-parser deepseek_r1
-=======
-VLLM_USE_V1=0 vllm serve deepseek-ai/DeepSeek-R1-Distill-Qwen-1.5B --reasoning-parser deepseek_r1
->>>>>>> 9b70e2b4
+vllm serve deepseek-ai/DeepSeek-R1-Distill-Qwen-1.5B --reasoning-parser deepseek_r1
 ```
 
 ```python
