(fp8-e4m3-kvcache)=

# FP8 E4M3 KV Cache

Quantizing the KV cache to FP8 reduces its memory footprint. This increases the number of tokens that can be stored in the cache,
improving throughput. OCP (Open Compute Project www.opencompute.org) specifies two common 8-bit floating point data formats: E5M2
(5 exponent bits and 2 mantissa bits) and E4M3FN (4 exponent bits and 3 mantissa bits), often shortened as E4M3. One benefit of
the E4M3 format over E5M2 is that floating point numbers are represented in higher precision. However, the small dynamic range of
FP8 E4M3 (±240.0 can be represented) typically necessitates the use of a higher-precision (typically FP32) scaling factor alongside
each quantized tensor. For now, only per-tensor (scalar) scaling factors are supported. Development is ongoing to support scaling
factors of a finer granularity (e.g. per-channel).

These scaling factors can be specified by passing an optional quantization param JSON to the LLM engine at load time. If
this JSON is not specified, scaling factors default to 1.0. These scaling factors are typically obtained when running an
unquantized model through a quantizer tool (e.g. AMD quantizer or NVIDIA AMMO).

To install AMMO (AlgorithMic Model Optimization):

```console
pip install --no-cache-dir --extra-index-url https://pypi.nvidia.com nvidia-ammo
```

Studies have shown that FP8 E4M3 quantization typically only minimally degrades inference accuracy. The most recent silicon
offerings e.g. AMD MI300, NVIDIA Hopper or later support native hardware conversion to and from fp32, fp16, bf16, etc.
Thus, LLM inference is greatly accelerated with minimal accuracy loss.

Here is an example of how to enable this feature:

```python
<<<<<<< HEAD
# To calculate kv cache scales on the fly enable the calculate_kv_scales
# parameter
=======
# two float8_e4m3fn kv cache scaling factor files are provided under tests/fp8_kv, please refer to
# https://github.com/vllm-project/vllm/blob/main/examples/other/fp8/README.md to generate kv_cache_scales.json of your own.
>>>>>>> c6db2131

from vllm import LLM, SamplingParams
sampling_params = SamplingParams(temperature=1.3, top_p=0.8)
llm = LLM(model="meta-llama/Llama-2-7b-chat-hf",
          kv_cache_dtype="fp8",
          calculate_kv_scales=True)
prompt = "London is the capital of"
out = llm.generate(prompt, sampling_params)[0].outputs[0].text
print(out)
```<|MERGE_RESOLUTION|>--- conflicted
+++ resolved
@@ -27,13 +27,8 @@
 Here is an example of how to enable this feature:
 
 ```python
-<<<<<<< HEAD
 # To calculate kv cache scales on the fly enable the calculate_kv_scales
 # parameter
-=======
-# two float8_e4m3fn kv cache scaling factor files are provided under tests/fp8_kv, please refer to
-# https://github.com/vllm-project/vllm/blob/main/examples/other/fp8/README.md to generate kv_cache_scales.json of your own.
->>>>>>> c6db2131
 
 from vllm import LLM, SamplingParams
 sampling_params = SamplingParams(temperature=1.3, top_p=0.8)
