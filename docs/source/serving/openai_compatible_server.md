# OpenAI Compatible Server

vLLM provides an HTTP server that implements OpenAI's [Completions](https://platform.openai.com/docs/api-reference/completions) and [Chat](https://platform.openai.com/docs/api-reference/chat) API.

You can start the server using Python, or using [Docker](deploying_with_docker.rst):
```bash
vllm serve NousResearch/Meta-Llama-3-8B-Instruct --dtype auto --api-key token-abc123
```

To call the server, you can use the official OpenAI Python client library, or any other HTTP client.
```python
from openai import OpenAI
client = OpenAI(
    base_url="http://localhost:8000/v1",
    api_key="token-abc123",
)

completion = client.chat.completions.create(
  model="NousResearch/Meta-Llama-3-8B-Instruct",
  messages=[
    {"role": "user", "content": "Hello!"}
  ]
)

print(completion.choices[0].message)
```

## API Reference
Please see the [OpenAI API Reference](https://platform.openai.com/docs/api-reference) for more information on the API. We support all parameters except:
- Chat: `tools`, and `tool_choice`.
- Completions: `suffix`.

vLLM also provides experimental support for OpenAI Vision API compatible inference. See more details in [Using VLMs](../models/vlm.rst).

## Extra Parameters
vLLM supports a set of parameters that are not part of the OpenAI API.
In order to use them, you can pass them as extra parameters in the OpenAI client.
Or directly merge them into the JSON payload if you are using HTTP call directly.

```python
completion = client.chat.completions.create(
  model="NousResearch/Meta-Llama-3-8B-Instruct",
  messages=[
    {"role": "user", "content": "Classify this sentiment: vLLM is wonderful!"}
  ],
  extra_body={
    "guided_choice": ["positive", "negative"]
  }
)
```

### Extra Parameters for Chat API
The following [sampling parameters (click through to see documentation)](../dev/sampling_params.rst) are supported.

```{literalinclude} ../../../vllm/entrypoints/openai/protocol.py
:language: python
:start-after: begin-chat-completion-sampling-params
:end-before: end-chat-completion-sampling-params
```

The following extra parameters are supported:

```{literalinclude} ../../../vllm/entrypoints/openai/protocol.py
:language: python
:start-after: begin-chat-completion-extra-params
:end-before: end-chat-completion-extra-params
```

### Extra Parameters for Completions API
The following [sampling parameters (click through to see documentation)](../dev/sampling_params.rst) are supported.

```{literalinclude} ../../../vllm/entrypoints/openai/protocol.py
:language: python
:start-after: begin-completion-sampling-params
:end-before: end-completion-sampling-params
```

The following extra parameters are supported:

```{literalinclude} ../../../vllm/entrypoints/openai/protocol.py
:language: python
:start-after: begin-completion-extra-params
:end-before: end-completion-extra-params
```

## Chat Template

In order for the language model to support chat protocol, vLLM requires the model to include
a chat template in its tokenizer configuration. The chat template is a Jinja2 template that
specifies how are roles, messages, and other chat-specific tokens are encoded in the input.

An example chat template for `NousResearch/Meta-Llama-3-8B-Instruct` can be found [here](https://github.com/meta-llama/llama3?tab=readme-ov-file#instruction-tuned-models)

Some models do not provide a chat template even though they are instruction/chat fine-tuned. For those model,
you can manually specify their chat template in the `--chat-template` parameter with the file path to the chat
template, or the template in string form. Without a chat template, the server will not be able to process chat
and all chat requests will error.

```bash
vllm serve <model> --chat-template ./path-to-chat-template.jinja
```

vLLM community provides a set of chat templates for popular models. You can find them in the examples
directory [here](https://github.com/vllm-project/vllm/tree/main/examples/)

## Command line arguments for the server

```{argparse}
:module: vllm.entrypoints.openai.cli_args
:func: create_parser_for_docs
:prog: vllm serve
```
## Tool Calling in the Chat Completion API
### Named Function Calling
vLLM supports only named function calling in the chat completion API by default. It does so using Outlines, so this is 
enabled by default, and will work with any supported model. You are guaranteed a validly-parsable function call - not a 
high-quality one. 

To use a named function, you need to define the functions in the `tools` parameter of the chat completion request, and 
specify the `name` of one of the tools in the `tool_choice` parameter of the chat completion request. 

### Config file

The `serve` module can also accept arguments from a config file in
`yaml` format. The arguments in the yaml must be specified using the 
long form of the argument outlined [here](https://docs.vllm.ai/en/latest/serving/openai_compatible_server.html#command-line-arguments-for-the-server): 

For example:

```yaml
# config.yaml

host: "127.0.0.1"
port: 6379
uvicorn-log-level: "info"
```

```bash
$ vllm serve SOME_MODEL --config config.yaml
```
---
**NOTE**  
In case an argument is supplied simultaneously using command line and the config file, the value from the commandline will take precedence.
The order of priorities is `command line > config file values > defaults`.

---

## Tool calling in the chat completion API
vLLM supports only named function calling in the chat completion API. The `tool_choice` options `auto` and `required` are **not yet supported** but on the roadmap.

It is the callers responsibility to prompt the model with the tool information, vLLM will not automatically manipulate the prompt.

vLLM will use guided decoding to ensure the response matches the tool parameter object defined by the JSON schema in the `tools` parameter.


### Automatic Function Calling
To enable this feature, you should set the following flags:
* `--enable-auto-tool-choice` -- **mandatory** Auto tool choice. tells vLLM that you want to enable the model to generate its own tool calls when it 
deems appropriate.
<<<<<<< HEAD
* `--tool-call-parser` -- select the tool parser to use - currently either `hermes`, `mistral`, `llama3_json`, `internlm` or `granite-20b-fc`. Additional tool parsers 
=======
* `--tool-call-parser` -- select the tool parser to use (listed below). Additional tool parsers 
>>>>>>> 696b01af
will continue to be added in the future, and also can register your own tool parsers in the `--tool-parser-plugin`.
* `--tool-parser-plugin` -- **optional** tool parser plugin used to register user defined tool parsers into vllm, the registered tool parser name can be specified in `--tool-call-parser`.
* `--chat-template` -- **optional** for auto tool choice. the path to the chat template which handles `tool`-role messages and `assistant`-role messages 
that contain previously generated tool calls. Hermes, Mistral and Llama models have tool-compatible chat templates in their 
`tokenizer_config.json` files, but you can specify a custom template. This argument can be set to `tool_use` if your model has a tool use-specific chat 
template configured in the `tokenizer_config.json`. In this case, it will be used per the `transformers` specification. More on this [here](https://huggingface.co/docs/transformers/en/chat_templating#why-do-some-models-have-multiple-templates)
from HuggingFace; and you can find an example of this in a `tokenizer_config.json` [here](https://huggingface.co/NousResearch/Hermes-2-Pro-Llama-3-8B/blob/main/tokenizer_config.json)

If your favorite tool-calling model is not supported, please feel free to contribute a parser & tool use chat template! 

<<<<<<< HEAD
### Supported Models

#### Hermes
=======
#### Hermes Models (`hermes`)
>>>>>>> 696b01af
All Nous Research Hermes-series models newer than Hermes 2 Pro should be supported.
* `NousResearch/Hermes-2-Pro-*`
* `NousResearch/Hermes-2-Theta-*`
* `NousResearch/Hermes-3-*`


_Note that the Hermes 2 **Theta** models are known to have degraded tool call quality & capabilities due to the merge 
step in their creation_. 

Flags: `--tool-call-parser hermes`

<<<<<<< HEAD
#### Mistral
=======
#### Mistral Models (`mistral`)
>>>>>>> 696b01af
Supported models:
* `mistralai/Mistral-7B-Instruct-v0.3` (confirmed)
* Additional mistral function-calling models are compatible as well.

Known issues:
1. Mistral 7B struggles to generate parallel tool calls correctly. 
2. Mistral's `tokenizer_config.json` chat template requires tool call IDs that are exactly 9 digits, which is 
much shorter than what vLLM generates. Since an exception is thrown when this condition 
is not met, the following additional chat templates are provided:

* `examples/tool_chat_template_mistral.jinja` - this is the "official" Mistral chat template, but tweaked so that
it works with vLLM's tool call IDs (provided `tool_call_id` fields are truncated to the last 9 digits)
* `examples/tool_chat_template_mistral_parallel.jinja` - this is a "better" version that adds a tool-use system prompt
when tools are provided, that results in much better reliability when working with parallel tool calling.


Recommended flags: `--tool-call-parser mistral --chat-template examples/tool_chat_template_mistral_parallel.jinja`

<<<<<<< HEAD

#### Llama Models
=======
#### Llama Models (`llama3_json`)
>>>>>>> 696b01af
Supported models:
* `meta-llama/Meta-Llama-3.1-8B-Instruct`
* `meta-llama/Meta-Llama-3.1-70B-Instruct`
* `meta-llama/Meta-Llama-3.1-405B-Instruct`
* `meta-llama/Meta-Llama-3.1-405B-Instruct-FP8`

The tool calling that is supported is the [JSON based tool calling](https://llama.meta.com/docs/model-cards-and-prompt-formats/llama3_1/#json-based-tool-calling).
Other tool calling formats like the built in python tool calling or custom tool calling are not supported.

Known issues:
1. Parallel tool calls are not supported. 
2. The model can generate parameters with a wrong format, such as generating
   an array serialized as string instead of an array.

The `tool_chat_template_llama3_json.jinja` file contains the "official" Llama chat template, but tweaked so that
it works better with vLLM.

Recommended flags: `--tool-call-parser llama3_json --chat-template examples/tool_chat_template_llama3_json.jinja`

<<<<<<< HEAD

#### Internlm Models
=======
#### InternLM Models (`internlm`)
>>>>>>> 696b01af
Supported models:
* `internlm/internlm2_5-7b-chat` (confirmed)
* Additional internlm2.5 function-calling models are compatible as well

Known issues:
* Although this implementation also supports InternLM2, the tool call results are not stable when testing with the `internlm/internlm2-chat-7b` model.

Recommended flags: `--tool-call-parser internlm --chat-template examples/tool_chat_template_internlm2_tool.jinja`

#### Jamba Models (`jamba`)
AI21's Jamba-1.5 models are supported.
* `ai21labs/AI21-Jamba-1.5-Mini`
* `ai21labs/AI21-Jamba-1.5-Large`


Flags: `--tool-call-parser jamba`


#### IBM Granite

Supported models:
* `ibm-granite/granite-20b-functioncalling`

Flags: `--tool-call-parser granite-20b-fc`
`examples/tool_chat_template_granite_20b_fc.jinja`: this is a modified chat template from the original on Huggingface, which is not vLLM compatible. It blends function description elements from the Hermes template and follows the same system prompt as "Response Generation" mode from [the paper](https://arxiv.org/abs/2407.00121). Parallel function calls are supported.


### How to write a tool parser plugin

A tool parser plugin is a Python file containing one or more ToolParser implementations. You can write a ToolParser similar to the `Hermes2ProToolParser` in vllm/entrypoints/openai/tool_parsers/hermes_tool_parser.py.

Here is a summary of a plugin file:

```python

# import the required packages

# define a tool parser and register it to vllm
# the name list in register_module can be used
# in --tool-call-parser. you can define as many
# tool parsers as you want here.
@ToolParserManager.register_module(["example"])
class ExampleToolParser(ToolParser):
    def __init__(self, tokenizer: AnyTokenizer):
        super().__init__(tokenizer)

    # adjust request. e.g.: set skip special tokens
    # to False for tool call output.
    def adjust_request(
            self, request: ChatCompletionRequest) -> ChatCompletionRequest:
        return request

    # implement the tool call parse for stream call
    def extract_tool_calls_streaming(
        self,
        previous_text: str,
        current_text: str,
        delta_text: str,
        previous_token_ids: Sequence[int],
        current_token_ids: Sequence[int],
        delta_token_ids: Sequence[int],
        request: ChatCompletionRequest,
    ) -> Union[DeltaMessage, None]:
        return delta

    # implement the tool parse for non-stream call
    def extract_tool_calls(
        self,
        model_output: str,
        request: ChatCompletionRequest,
    ) -> ExtractedToolCallInformation:
        return ExtractedToolCallInformation(tools_called=False,
                                            tool_calls=[],
                                            content=text)


```

Then you can use this plugin in the command line like this.
```
    --enable-auto-tool-choice \
    --tool-parser-plugin <absolute path of the plugin file>
    --tool-call-parser example \
    --chat-template <your chat template> \
```
<|MERGE_RESOLUTION|>--- conflicted
+++ resolved
@@ -157,11 +157,7 @@
 To enable this feature, you should set the following flags:
 * `--enable-auto-tool-choice` -- **mandatory** Auto tool choice. tells vLLM that you want to enable the model to generate its own tool calls when it 
 deems appropriate.
-<<<<<<< HEAD
-* `--tool-call-parser` -- select the tool parser to use - currently either `hermes`, `mistral`, `llama3_json`, `internlm` or `granite-20b-fc`. Additional tool parsers 
-=======
 * `--tool-call-parser` -- select the tool parser to use (listed below). Additional tool parsers 
->>>>>>> 696b01af
 will continue to be added in the future, and also can register your own tool parsers in the `--tool-parser-plugin`.
 * `--tool-parser-plugin` -- **optional** tool parser plugin used to register user defined tool parsers into vllm, the registered tool parser name can be specified in `--tool-call-parser`.
 * `--chat-template` -- **optional** for auto tool choice. the path to the chat template which handles `tool`-role messages and `assistant`-role messages 
@@ -172,13 +168,9 @@
 
 If your favorite tool-calling model is not supported, please feel free to contribute a parser & tool use chat template! 
 
-<<<<<<< HEAD
-### Supported Models
-
-#### Hermes
-=======
+
 #### Hermes Models (`hermes`)
->>>>>>> 696b01af
+
 All Nous Research Hermes-series models newer than Hermes 2 Pro should be supported.
 * `NousResearch/Hermes-2-Pro-*`
 * `NousResearch/Hermes-2-Theta-*`
@@ -190,11 +182,9 @@
 
 Flags: `--tool-call-parser hermes`
 
-<<<<<<< HEAD
-#### Mistral
-=======
+
 #### Mistral Models (`mistral`)
->>>>>>> 696b01af
+
 Supported models:
 * `mistralai/Mistral-7B-Instruct-v0.3` (confirmed)
 * Additional mistral function-calling models are compatible as well.
@@ -213,12 +203,9 @@
 
 Recommended flags: `--tool-call-parser mistral --chat-template examples/tool_chat_template_mistral_parallel.jinja`
 
-<<<<<<< HEAD
-
-#### Llama Models
-=======
+
 #### Llama Models (`llama3_json`)
->>>>>>> 696b01af
+
 Supported models:
 * `meta-llama/Meta-Llama-3.1-8B-Instruct`
 * `meta-llama/Meta-Llama-3.1-70B-Instruct`
@@ -238,12 +225,9 @@
 
 Recommended flags: `--tool-call-parser llama3_json --chat-template examples/tool_chat_template_llama3_json.jinja`
 
-<<<<<<< HEAD
-
-#### Internlm Models
-=======
+
 #### InternLM Models (`internlm`)
->>>>>>> 696b01af
+
 Supported models:
 * `internlm/internlm2_5-7b-chat` (confirmed)
 * Additional internlm2.5 function-calling models are compatible as well
@@ -252,6 +236,7 @@
 * Although this implementation also supports InternLM2, the tool call results are not stable when testing with the `internlm/internlm2-chat-7b` model.
 
 Recommended flags: `--tool-call-parser internlm --chat-template examples/tool_chat_template_internlm2_tool.jinja`
+
 
 #### Jamba Models (`jamba`)
 AI21's Jamba-1.5 models are supported.
@@ -262,7 +247,7 @@
 Flags: `--tool-call-parser jamba`
 
 
-#### IBM Granite
+#### IBM Granite (`granite-20b-fc`)
 
 Supported models:
 * `ibm-granite/granite-20b-functioncalling`
