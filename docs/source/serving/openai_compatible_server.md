--- conflicted
+++ resolved
@@ -168,52 +168,6 @@
 print(completion._request_id)
 ```
 
-<<<<<<< HEAD
-## CLI
-
-(vllm-serve)=
-
-### `vllm serve`
-
-The `vllm serve` command is used to launch the OpenAI-compatible server.
-To see the available CLI arguments, run `vllm serve --help`!
-
-:::{tip}
-The vast majority of command-line arguments are based on those for offline inference.
-
-See [here](configuration-options) for some common options.
-:::
-
-#### Configuration file
-
-You can load CLI arguments via a [YAML](https://yaml.org/) config file.
-The argument names must be the long form of those outlined [above](#vllm-serve).
-
-For example:
-
-```yaml
-# config.yaml
-
-model: meta-llama/Llama-3.1-8B-Instruct
-host: "127.0.0.1"
-port: 6379
-uvicorn-log-level: "info"
-```
-
-To use the above config file:
-
-```bash
-vllm serve --config config.yaml
-```
-
-:::{note}
-In case an argument is supplied simultaneously using command line and the config file, the value from the command line will take precedence.
-The order of priorities is `command line > config file values > defaults`.
-e.g. `vllm serve SOME_MODEL --config config.yaml`, SOME_MODEL takes precedence over `model` in config file.
-:::
-
-=======
->>>>>>> d637b960
 ## API Reference
 
 (completions-api)=
