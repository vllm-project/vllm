(openai-compatible-server)=

# OpenAI-Compatible Server

vLLM provides an HTTP server that implements OpenAI's [Completions API](https://platform.openai.com/docs/api-reference/completions), [Chat API](https://platform.openai.com/docs/api-reference/chat), and more!

You can start the server via the [`vllm serve`](#vllm-serve) command, or through [Docker](#deployment-docker):

```bash
vllm serve NousResearch/Meta-Llama-3-8B-Instruct --dtype auto --api-key token-abc123
```

To call the server, you can use the [official OpenAI Python client](https://github.com/openai/openai-python), or any other HTTP client.

```python
from openai import OpenAI
client = OpenAI(
    base_url="http://localhost:8000/v1",
    api_key="token-abc123",
)

completion = client.chat.completions.create(
  model="NousResearch/Meta-Llama-3-8B-Instruct",
  messages=[
    {"role": "user", "content": "Hello!"}
  ]
)

print(completion.choices[0].message)
```

## Supported APIs

We currently support the following OpenAI APIs:

- [Completions API](#completions-api) (`/v1/completions`)
  - Only applicable to [text generation models](../models/generative_models.md) (`--task generate`).
  - *Note: `suffix` parameter is not supported.*
- [Chat Completions API](#chat-api) (`/v1/chat/completions`)
  - Only applicable to [text generation models](../models/generative_models.md) (`--task generate`) with a [chat template](#chat-template).
  - *Note: `parallel_tool_calls` and `user` parameters are ignored.*
- [Embeddings API](#embeddings-api) (`/v1/embeddings`)
  - Only applicable to [embedding models](../models/pooling_models.md) (`--task embed`).

In addition, we have the following custom APIs:

- [Tokenizer API](#tokenizer-api) (`/tokenize`, `/detokenize`)
  - Applicable to any model with a tokenizer.
- [Pooling API](#pooling-api) (`/pooling`)
  - Applicable to all [pooling models](../models/pooling_models.md).
- [Score API](#score-api) (`/score`)
  - Only applicable to [cross-encoder models](../models/pooling_models.md) (`--task score`).
- [Re-rank API](#rerank-api) (`/rerank`, `/v1/rerank`)
  - Implements [Jina AI's v1 re-rank API](https://jina.ai/reranker/)
  - Also compatible with [Cohere's v1 & v2 re-rank APIs](https://docs.cohere.com/v2/reference/rerank)
  - Jina and Cohere's APIs are very similar; Jina's includes extra information in the rerank endpoint's response.
  - Only applicable to [cross-encoder models](../models/pooling_models.md) (`--task score`).

(chat-template)=

## Chat Template

In order for the language model to support chat protocol, vLLM requires the model to include
a chat template in its tokenizer configuration. The chat template is a Jinja2 template that
specifies how are roles, messages, and other chat-specific tokens are encoded in the input.

An example chat template for `NousResearch/Meta-Llama-3-8B-Instruct` can be found [here](https://github.com/meta-llama/llama3?tab=readme-ov-file#instruction-tuned-models)

Some models do not provide a chat template even though they are instruction/chat fine-tuned. For those model,
you can manually specify their chat template in the `--chat-template` parameter with the file path to the chat
template, or the template in string form. Without a chat template, the server will not be able to process chat
and all chat requests will error.

```bash
vllm serve <model> --chat-template ./path-to-chat-template.jinja
```

vLLM community provides a set of chat templates for popular models. You can find them under the <gh-dir:examples> directory.

With the inclusion of multi-modal chat APIs, the OpenAI spec now accepts chat messages in a new format which specifies
both a `type` and a `text` field. An example is provided below:

```python
completion = client.chat.completions.create(
  model="NousResearch/Meta-Llama-3-8B-Instruct",
  messages=[
    {"role": "user", "content": [{"type": "text", "text": "Classify this sentiment: vLLM is wonderful!"}]}
  ]
)
```

Most chat templates for LLMs expect the `content` field to be a string, but there are some newer models like
`meta-llama/Llama-Guard-3-1B` that expect the content to be formatted according to the OpenAI schema in the
request. vLLM provides best-effort support to detect this automatically, which is logged as a string like
*"Detected the chat template content format to be..."*, and internally converts incoming requests to match
the detected format, which can be one of:

- `"string"`: A string.
  - Example: `"Hello world"`
- `"openai"`: A list of dictionaries, similar to OpenAI schema.
  - Example: `[{"type": "text", "text": "Hello world!"}]`

If the result is not what you expect, you can set the `--chat-template-content-format` CLI argument
to override which format to use.

## Extra Parameters

vLLM supports a set of parameters that are not part of the OpenAI API.
In order to use them, you can pass them as extra parameters in the OpenAI client.
Or directly merge them into the JSON payload if you are using HTTP call directly.

```python
completion = client.chat.completions.create(
  model="NousResearch/Meta-Llama-3-8B-Instruct",
  messages=[
    {"role": "user", "content": "Classify this sentiment: vLLM is wonderful!"}
  ],
  extra_body={
    "guided_choice": ["positive", "negative"]
  }
)
```

## Extra HTTP Headers

Only `X-Request-Id` HTTP request header is supported for now. It can be enabled
with `--enable-request-id-headers`.

> Note that enablement of the headers can impact performance significantly at high QPS
> rates. We recommend implementing HTTP headers at the router level (e.g. via Istio),
> rather than within the vLLM layer for this reason.
> See [this PR](https://github.com/vllm-project/vllm/pull/11529) for more details.

```python
completion = client.chat.completions.create(
  model="NousResearch/Meta-Llama-3-8B-Instruct",
  messages=[
    {"role": "user", "content": "Classify this sentiment: vLLM is wonderful!"}
  ],
  extra_headers={
    "x-request-id": "sentiment-classification-00001",
  }
)
print(completion._request_id)

completion = client.completions.create(
  model="NousResearch/Meta-Llama-3-8B-Instruct",
  prompt="A robot may not injure a human being",
  extra_headers={
    "x-request-id": "completion-test",
  }
)
print(completion._request_id)
```

## CLI Reference

(vllm-serve)=

### `vllm serve`

The `vllm serve` command is used to launch the OpenAI-compatible server.

```{argparse}
:module: vllm.entrypoints.openai.cli_args
:func: create_parser_for_docs
:prog: vllm serve
```

#### Configuration file

You can load CLI arguments via a [YAML](https://yaml.org/) config file.
The argument names must be the long form of those outlined [above](#vllm-serve).

For example:

```yaml
# config.yaml

host: "127.0.0.1"
port: 6379
uvicorn-log-level: "info"
```

To use the above config file:

```bash
vllm serve SOME_MODEL --config config.yaml
```

```{note}
In case an argument is supplied simultaneously using command line and the config file, the value from the command line will take precedence.
The order of priorities is `command line > config file values > defaults`.
```

## API Reference

(completions-api)=

### Completions API

Our Completions API is compatible with [OpenAI's Completions API](https://platform.openai.com/docs/api-reference/completions);
you can use the [official OpenAI Python client](https://github.com/openai/openai-python) to interact with it.

Code example: <gh-file:examples/online_serving/openai_completion_client.py>

#### Extra parameters

The following [sampling parameters](#sampling-params) are supported.

```{literalinclude} ../../../vllm/entrypoints/openai/protocol.py
:language: python
:start-after: begin-completion-sampling-params
:end-before: end-completion-sampling-params
```

The following extra parameters are supported:

```{literalinclude} ../../../vllm/entrypoints/openai/protocol.py
:language: python
:start-after: begin-completion-extra-params
:end-before: end-completion-extra-params
```

(chat-api)=

### Chat API

Our Chat API is compatible with [OpenAI's Chat Completions API](https://platform.openai.com/docs/api-reference/chat);
you can use the [official OpenAI Python client](https://github.com/openai/openai-python) to interact with it.

We support both [Vision](https://platform.openai.com/docs/guides/vision)- and
[Audio](https://platform.openai.com/docs/guides/audio?audio-generation-quickstart-example=audio-in)-related parameters;
see our [Multimodal Inputs](#multimodal-inputs) guide for more information.
- *Note: `image_url.detail` parameter is not supported.*

Code example: <gh-file:examples/online_serving/openai_chat_completion_client.py>

#### Extra parameters

The following [sampling parameters](#sampling-params) are supported.

```{literalinclude} ../../../vllm/entrypoints/openai/protocol.py
:language: python
:start-after: begin-chat-completion-sampling-params
:end-before: end-chat-completion-sampling-params
```

The following extra parameters are supported:

```{literalinclude} ../../../vllm/entrypoints/openai/protocol.py
:language: python
:start-after: begin-chat-completion-extra-params
:end-before: end-chat-completion-extra-params
```

(embeddings-api)=

### Embeddings API

Our Embeddings API is compatible with [OpenAI's Embeddings API](https://platform.openai.com/docs/api-reference/embeddings);
you can use the [official OpenAI Python client](https://github.com/openai/openai-python) to interact with it.

If the model has a [chat template](#chat-template), you can replace `inputs` with a list of `messages` (same schema as [Chat API](#chat-api))
which will be treated as a single prompt to the model.

```{tip}
This enables multi-modal inputs to be passed to embedding models, see [this page](#multimodal-inputs) for details.
```

Code example: <gh-file:examples/online_serving/openai_embedding_client.py>

#### Extra parameters

The following [pooling parameters](#pooling-params) are supported.

```{literalinclude} ../../../vllm/entrypoints/openai/protocol.py
:language: python
:start-after: begin-embedding-pooling-params
:end-before: end-embedding-pooling-params
```

The following extra parameters are supported by default:

```{literalinclude} ../../../vllm/entrypoints/openai/protocol.py
:language: python
:start-after: begin-embedding-extra-params
:end-before: end-embedding-extra-params
```

For chat-like input (i.e. if `messages` is passed), these extra parameters are supported instead:

```{literalinclude} ../../../vllm/entrypoints/openai/protocol.py
:language: python
:start-after: begin-chat-embedding-extra-params
:end-before: end-chat-embedding-extra-params
```

(tokenizer-api)=

### Tokenizer API

Our Tokenizer API is a simple wrapper over [HuggingFace-style tokenizers](https://huggingface.co/docs/transformers/en/main_classes/tokenizer).
It consists of two endpoints:

- `/tokenize` corresponds to calling `tokenizer.encode()`.
- `/detokenize` corresponds to calling `tokenizer.decode()`.

(pooling-api)=

### Pooling API

Our Pooling API encodes input prompts using a [pooling model](../models/pooling_models.md) and returns the corresponding hidden states.

The input format is the same as [Embeddings API](#embeddings-api), but the output data can contain an arbitrary nested list, not just a 1-D list of floats.

Code example: <gh-file:examples/online_serving/openai_pooling_client.py>

(score-api)=

### Score API

Our Score API applies a cross-encoder model to predict scores for sentence pairs.
Usually, the score for a sentence pair refers to the similarity between two sentences, on a scale of 0 to 1.

You can find the documentation for these kind of models at [sbert.net](https://www.sbert.net/docs/package_reference/cross_encoder/cross_encoder.html).

Code example: <gh-file:examples/online_serving/openai_cross_encoder_score.py>

#### Single inference

You can pass a string to both `text_1` and `text_2`, forming a single sentence pair.

Request:

```bash
curl -X 'POST' \
  'http://127.0.0.1:8000/score' \
  -H 'accept: application/json' \
  -H 'Content-Type: application/json' \
  -d '{
  "model": "BAAI/bge-reranker-v2-m3",
  "encoding_format": "float",
  "text_1": "What is the capital of France?",
  "text_2": "The capital of France is Paris."
}'
```

Response:

```bash
{
  "id": "score-request-id",
  "object": "list",
  "created": 693447,
  "model": "BAAI/bge-reranker-v2-m3",
  "data": [
    {
      "index": 0,
      "object": "score",
      "score": 1
    }
  ],
  "usage": {}
}
```

#### Batch inference

You can pass a string to `text_1` and a list to `text_2`, forming multiple sentence pairs
where each pair is built from `text_1` and a string in `text_2`.
The total number of pairs is `len(text_2)`.

Request:

```bash
curl -X 'POST' \
  'http://127.0.0.1:8000/score' \
  -H 'accept: application/json' \
  -H 'Content-Type: application/json' \
  -d '{
  "model": "BAAI/bge-reranker-v2-m3",
  "text_1": "What is the capital of France?",
  "text_2": [
    "The capital of Brazil is Brasilia.",
    "The capital of France is Paris."
  ]
}'
```

Response:

```bash
{
  "id": "score-request-id",
  "object": "list",
  "created": 693570,
  "model": "BAAI/bge-reranker-v2-m3",
  "data": [
    {
      "index": 0,
      "object": "score",
      "score": 0.001094818115234375
    },
    {
      "index": 1,
      "object": "score",
      "score": 1
    }
  ],
  "usage": {}
}
```

You can pass a list to both `text_1` and `text_2`, forming multiple sentence pairs
where each pair is built from a string in `text_1` and the corresponding string in `text_2` (similar to `zip()`).
The total number of pairs is `len(text_2)`.

Request:

```bash
curl -X 'POST' \
  'http://127.0.0.1:8000/score' \
  -H 'accept: application/json' \
  -H 'Content-Type: application/json' \
  -d '{
  "model": "BAAI/bge-reranker-v2-m3",
  "encoding_format": "float",
  "text_1": [
    "What is the capital of Brazil?",
    "What is the capital of France?"
  ],
  "text_2": [
    "The capital of Brazil is Brasilia.",
    "The capital of France is Paris."
  ]
}'
```

Response:

```bash
{
  "id": "score-request-id",
  "object": "list",
  "created": 693447,
  "model": "BAAI/bge-reranker-v2-m3",
  "data": [
    {
      "index": 0,
      "object": "score",
      "score": 1
    },
    {
      "index": 1,
      "object": "score",
      "score": 1
    }
  ],
  "usage": {}
}
```

#### Extra parameters

The following [pooling parameters](#pooling-params) are supported.

```{literalinclude} ../../../vllm/entrypoints/openai/protocol.py
:language: python
:start-after: begin-score-pooling-params
:end-before: end-score-pooling-params
```

The following extra parameters are supported:

```{literalinclude} ../../../vllm/entrypoints/openai/protocol.py
:language: python
:start-after: begin-score-extra-params
:end-before: end-score-extra-params
```

<<<<<<< HEAD
(rerank-api) =
=======
(rerank-api)=
>>>>>>> 36e85a56

### Re-rank API

Our Re-rank API applies a cross-encoder model to predict relevant scores between a single query, and
each of a list of documents. Usually, the score for a sentence pair refers to the similarity between two sentences, on
a scale of 0 to 1.

You can find the documentation for these kind of models at [sbert.net](https://www.sbert.net/docs/package_reference/cross_encoder/cross_encoder.html).

The rerank endpoints support popular re-rank models such as `BAAI/bge-reranker-base` and other models supporting the
`score` task. Additionally, both `/rerank` and `/v1/rerank` endpoints
<<<<<<< HEAD
endpoints are compatible with both  [Jina AI's re-rank API interface](https://jina.ai/reranker/) and
[Cohere's re-rank  API interface](https://docs.cohere.com/v2/reference/rerank) to ensure compatibility with
=======
endpoints are compatible with both [Jina AI's re-rank API interface](https://jina.ai/reranker/) and
[Cohere's re-rank API interface](https://docs.cohere.com/v2/reference/rerank) to ensure compatibility with
>>>>>>> 36e85a56
popular open-source tools.

Code example: <gh-file:examples/online_serving/jinaai_rerank_client.py>

#### Example Request

Note that the `top_n` request parameter is optional and will default to the length of the `documents` field.
Result documents will be sorted by relevance, and the `index` property can be used to determine original order.

Request:

```bash
curl -X 'POST' \
  'http://127.0.0.1:8000/v1/rerank' \
  -H 'accept: application/json' \
  -H 'Content-Type: application/json' \
  -d '{
  "model": "BAAI/bge-reranker-base",
  "query": "What is the capital of France?",
  "documents": [
    "The capital of Brazil is Brasilia.",
    "The capital of France is Paris.",
    "Horses and cows are both animals"
  ]
}'
```

Response:

```bash
{
  "id": "rerank-fae51b2b664d4ed38f5969b612edff77",
  "model": "BAAI/bge-reranker-base",
  "usage": {
    "total_tokens": 56
  },
  "results": [
    {
      "index": 1,
      "document": {
        "text": "The capital of France is Paris."
      },
      "relevance_score": 0.99853515625
    },
    {
      "index": 0,
      "document": {
        "text": "The capital of Brazil is Brasilia."
      },
      "relevance_score": 0.0005860328674316406
    }
  ]
}
```

#### Extra parameters

The following [pooling parameters](#pooling-params) are supported.

```{literalinclude} ../../../vllm/entrypoints/openai/protocol.py
:language: python
:start-after: begin-rerank-pooling-params
:end-before: end-rerank-pooling-params
```

The following extra parameters are supported:

```{literalinclude} ../../../vllm/entrypoints/openai/protocol.py
:language: python
:start-after: begin-rerank-extra-params
:end-before: end-rerank-extra-params
```<|MERGE_RESOLUTION|>--- conflicted
+++ resolved
@@ -479,11 +479,7 @@
 :end-before: end-score-extra-params
 ```
 
-<<<<<<< HEAD
-(rerank-api) =
-=======
 (rerank-api)=
->>>>>>> 36e85a56
 
 ### Re-rank API
 
@@ -494,14 +490,9 @@
 You can find the documentation for these kind of models at [sbert.net](https://www.sbert.net/docs/package_reference/cross_encoder/cross_encoder.html).
 
 The rerank endpoints support popular re-rank models such as `BAAI/bge-reranker-base` and other models supporting the
-`score` task. Additionally, both `/rerank` and `/v1/rerank` endpoints
-<<<<<<< HEAD
-endpoints are compatible with both  [Jina AI's re-rank API interface](https://jina.ai/reranker/) and
-[Cohere's re-rank  API interface](https://docs.cohere.com/v2/reference/rerank) to ensure compatibility with
-=======
+`score` task. Additionally, both `/rerank` and `/v1/rerank`
 endpoints are compatible with both [Jina AI's re-rank API interface](https://jina.ai/reranker/) and
 [Cohere's re-rank API interface](https://docs.cohere.com/v2/reference/rerank) to ensure compatibility with
->>>>>>> 36e85a56
 popular open-source tools.
 
 Code example: <gh-file:examples/online_serving/jinaai_rerank_client.py>
