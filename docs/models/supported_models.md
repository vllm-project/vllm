--- conflicted
+++ resolved
@@ -575,12 +575,8 @@
 | `FuyuForCausalLM` | Fuyu | T + I | `adept/fuyu-8b`, etc. | | ✅︎ | ✅︎ |
 | `Gemma3ForConditionalGeneration` | Gemma 3 | T + I<sup>+</sup> | `google/gemma-3-4b-it`, `google/gemma-3-27b-it`, etc. | ✅︎ | ✅︎ | ⚠️ |
 | `GLM4VForCausalLM`<sup>^</sup> | GLM-4V | T + I | `THUDM/glm-4v-9b`, `THUDM/cogagent-9b-20241220`, etc. | ✅︎ | ✅︎ | ✅︎ |
-<<<<<<< HEAD
-| `Glm4vForConditionalGeneration` | GLM-4.1V-Thinking | T + I<sup>E+</sup> + V<sup>E+</sup> | `THUDM/GLM-4.1V-9B-Thinkg`, etc. | ✅︎ | ✅︎ | ✅︎ |
-| `Glm4MoeForCausalLM` | GLM-4-MoE | T + I<sup>E+</sup> + V<sup>E+</sup> | `THUDM/GLM-4-MoE-100B-A10B`, etc. | ✅︎ | ✅︎ | ✅︎ |
-=======
 | `Glm4vForConditionalGeneration` | GLM-4.1V-Thinking | T + I<sup>E+</sup> + V<sup>E+</sup> | `THUDM/GLM-4.1V-9B-Thinking`, etc. | ✅︎ | ✅︎ | ✅︎ |
->>>>>>> 21274ab4
+| `Glm4MoeForCausalLM` | GLM-4-MoE | T + I<sup>E+</sup> + V<sup>E+</sup> | `THUDM/GLM-4.5`, etc. | ✅︎ | ✅︎ | ✅︎ |
 | `GraniteSpeechForConditionalGeneration` | Granite Speech | T + A | `ibm-granite/granite-speech-3.3-8b` | ✅︎ | ✅︎ | ✅︎ |
 | `H2OVLChatModel` | H2OVL | T + I<sup>E+</sup> | `h2oai/h2ovl-mississippi-800m`, `h2oai/h2ovl-mississippi-2b`, etc. | | ✅︎ | ✅︎ |
 | `Idefics3ForConditionalGeneration` | Idefics3 | T + I | `HuggingFaceM4/Idefics3-8B-Llama3`, etc. | ✅︎ | | ✅︎ |
