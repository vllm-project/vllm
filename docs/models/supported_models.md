--- conflicted
+++ resolved
@@ -640,72 +640,6 @@
 
 These models primarily accept the [`LLM.generate`](./generative_models.md#llmgenerate) API. Chat/Instruct models additionally support the [`LLM.chat`](./generative_models.md#llmchat) API.
 
-<<<<<<< HEAD
-| Architecture | Models | Inputs | Example HF Models | [LoRA](../features/lora.md) | [PP](../serving/parallelism_scaling.md) | [V1](gh-issue:8779) |
-|--------------|--------|--------|-------------------|----------------------|---------------------------|---------------------|
-| `AriaForConditionalGeneration` | Aria | T + I<sup>+</sup> | `rhymes-ai/Aria` | | | ✅︎ |
-| `AyaVisionForConditionalGeneration` | Aya Vision | T + I<sup>+</sup> | `CohereForAI/aya-vision-8b`, `CohereForAI/aya-vision-32b`, etc. | | ✅︎ | ✅︎ |
-| `Blip2ForConditionalGeneration` | BLIP-2 | T + I<sup>E</sup> | `Salesforce/blip2-opt-2.7b`, `Salesforce/blip2-opt-6.7b`, etc. | | ✅︎ | ✅︎ |
-| `ChameleonForConditionalGeneration` | Chameleon | T + I | `facebook/chameleon-7b`, etc. | | ✅︎ | ✅︎ |
-| `Cohere2VisionForConditionalGeneration` | Command A Vision | T + I<sup>+</sup> | `CohereLabs/command-a-vision-07-2025`, etc. | | ✅︎ | ✅︎ |
-| `DeepseekVLV2ForCausalLM`<sup>^</sup> | DeepSeek-VL2 | T + I<sup>+</sup> | `deepseek-ai/deepseek-vl2-tiny`, `deepseek-ai/deepseek-vl2-small`, `deepseek-ai/deepseek-vl2`, etc. | | ✅︎ | ✅︎ |
-| `Ernie4_5_VLMoeForConditionalGeneration` | Ernie4.5-VL | T + I<sup>+</sup>/ V<sup>+</sup> | `baidu/ERNIE-4.5-VL-28B-A3B-PT`, `baidu/ERNIE-4.5-VL-424B-A47B-PT` | | ✅︎ | ✅︎ |
-| `FuyuForCausalLM` | Fuyu | T + I | `adept/fuyu-8b`, etc. | | ✅︎ | ✅︎ |
-| `Gemma3nForConditionalGeneration` | Gemma 3n | T + I + A | `google/gemma-3n-E2B-it`, `google/gemma-3n-E4B-it`, etc. | | | ✅︎ |
-| `GLM4VForCausalLM`<sup>^</sup> | GLM-4V | T + I | `zai-org/glm-4v-9b`, `zai-org/cogagent-9b-20241220`, etc. | ✅︎ | ✅︎ | ✅︎ |
-| `Glm4vForConditionalGeneration` | GLM-4.1V-Thinking | T + I<sup>E+</sup> + V<sup>E+</sup> | `zai-org/GLM-4.1V-9B-Thinking`, etc. | ✅︎ | ✅︎ | ✅︎ |
-| `Glm4vMoeForConditionalGeneration` | GLM-4.5V | T + I<sup>E+</sup> + V<sup>E+</sup> | `zai-org/GLM-4.5V`, etc. | ✅︎ | ✅︎ | ✅︎ |
-| `GraniteSpeechForConditionalGeneration` | Granite Speech | T + A | `ibm-granite/granite-speech-3.3-8b` | ✅︎ | ✅︎ | ✅︎ |
-| `H2OVLChatModel` | H2OVL | T + I<sup>E+</sup> | `h2oai/h2ovl-mississippi-800m`, `h2oai/h2ovl-mississippi-2b`, etc. | | ✅︎ | ✅︎ |
-| `Idefics3ForConditionalGeneration` | Idefics3 | T + I | `HuggingFaceM4/Idefics3-8B-Llama3`, etc. | ✅︎ | | ✅︎ |
-| `InternS1ForConditionalGeneration` | Intern-S1 | T + I<sup>E+</sup> + V<sup>E+</sup> | `internlm/Intern-S1`, `internlm/Intern-S1-mini`, etc. | ✅︎ | ✅︎ | ✅︎ |
-| `InternVLChatModel` | InternVL 3.5, InternVL 3.0, InternVideo 2.5, InternVL 2.5, Mono-InternVL, InternVL 2.0 | T + I<sup>E+</sup> + (V<sup>E+</sup>) | `OpenGVLab/InternVL3_5-14B`, `OpenGVLab/InternVL3-9B`, `OpenGVLab/InternVideo2_5_Chat_8B`, `OpenGVLab/InternVL2_5-4B`, `OpenGVLab/Mono-InternVL-2B`, `OpenGVLab/InternVL2-4B`, etc. | ✅︎ | ✅︎ | ✅︎ |
-| `InternVLForConditionalGeneration` | InternVL 3.0 (HF format) | T + I<sup>E+</sup> + V<sup>E+</sup> | `OpenGVLab/InternVL3-1B-hf`, etc. | ✅︎ | ✅︎ | ✅︎ |
-| `KeyeForConditionalGeneration` | Keye-VL-8B-Preview | T + I<sup>E+</sup> + V<sup>E+</sup> | `Kwai-Keye/Keye-VL-8B-Preview` | ✅︎ | ✅︎ | ✅︎ |
-| `KeyeVL1_5ForConditionalGeneration` | Keye-VL-1_5-8B | T + I<sup>E+</sup> + V<sup>E+</sup> | `Kwai-Keye/Keye-VL-1_5-8B` | ✅︎ | ✅︎ | ✅︎ |
-| `KimiVLForConditionalGeneration` | Kimi-VL-A3B-Instruct, Kimi-VL-A3B-Thinking | T + I<sup>+</sup> | `moonshotai/Kimi-VL-A3B-Instruct`, `moonshotai/Kimi-VL-A3B-Thinking` | | ✅︎ | ✅︎ |
-| `Llama4ForConditionalGeneration` | Llama 4 | T + I<sup>+</sup> | `meta-llama/Llama-4-Scout-17B-16E-Instruct`, `meta-llama/Llama-4-Maverick-17B-128E-Instruct-FP8`, `meta-llama/Llama-4-Maverick-17B-128E-Instruct`, etc. | | ✅︎ | ✅︎ |
-| `Llama_Nemotron_Nano_VL` | Llama Nemotron Nano VL | T + I<sup>E+</sup> | `nvidia/Llama-3.1-Nemotron-Nano-VL-8B-V1` | ✅︎ | ✅︎ | ✅︎ |
-| `LlavaForConditionalGeneration` | LLaVA-1.5, Pixtral (HF Transformers) | T + I<sup>E+</sup> | `llava-hf/llava-1.5-7b-hf`, `TIGER-Lab/Mantis-8B-siglip-llama3` (see note), `mistral-community/pixtral-12b`, etc. | | ✅︎ | ✅︎ |
-| `LlavaNextForConditionalGeneration` | LLaVA-NeXT | T + I<sup>E+</sup> | `llava-hf/llava-v1.6-mistral-7b-hf`, `llava-hf/llava-v1.6-vicuna-7b-hf`, etc. | | ✅︎ | ✅︎ |
-| `LlavaNextVideoForConditionalGeneration` | LLaVA-NeXT-Video | T + V | `llava-hf/LLaVA-NeXT-Video-7B-hf`, etc. | | ✅︎ | ✅︎ |
-| `LlavaOnevisionForConditionalGeneration` | LLaVA-Onevision | T + I<sup>+</sup> + V<sup>+</sup> | `llava-hf/llava-onevision-qwen2-7b-ov-hf`, `llava-hf/llava-onevision-qwen2-0.5b-ov-hf`, etc. | | ✅︎ | ✅︎ |
-| `MiDashengLMModel` | MiDashengLM | T + A<sup>+</sup> | `mispeech/midashenglm-7b` | | ✅︎ | ✅︎ |
-| `MiniCPMO` | MiniCPM-O | T + I<sup>E+</sup> + V<sup>E+</sup> + A<sup>E+</sup> | `openbmb/MiniCPM-o-2_6`, etc. | ✅︎ | ✅︎ | ✅︎ |
-| `MiniCPMV` | MiniCPM-V | T + I<sup>E+</sup> + V<sup>E+</sup> | `openbmb/MiniCPM-V-2` (see note), `openbmb/MiniCPM-Llama3-V-2_5`, `openbmb/MiniCPM-V-2_6`, `openbmb/MiniCPM-V-4`, `openbmb/MiniCPM-V-4_5`, etc. | ✅︎ | | ✅︎ |
-| `MiniMaxVL01ForConditionalGeneration` | MiniMax-VL | T + I<sup>E+</sup> | `MiniMaxAI/MiniMax-VL-01`, etc. | | ✅︎ | ✅︎ |
-| `Mistral3ForConditionalGeneration` | Mistral3 (HF Transformers) | T + I<sup>+</sup> | `mistralai/Mistral-Small-3.1-24B-Instruct-2503`, etc. | ✅︎ | ✅︎ | ✅︎ |
-| `MolmoForCausalLM` | Molmo | T + I<sup>+</sup> | `allenai/Molmo-7B-D-0924`, `allenai/Molmo-7B-O-0924`, etc. | ✅︎ | ✅︎ | ✅︎ |
-| `NVLM_D_Model` | NVLM-D 1.0 | T + I<sup>+</sup> | `nvidia/NVLM-D-72B`, etc. | | ✅︎ | ✅︎ |
-| `Ovis` | Ovis2, Ovis1.6 | T + I<sup>+</sup> | `AIDC-AI/Ovis2-1B`, `AIDC-AI/Ovis1.6-Llama3.2-3B`, etc. | | ✅︎ | ✅︎ |
-| `Ovis2_5` | Ovis2.5 | T + I<sup>+</sup> + V | `AIDC-AI/Ovis2.5-9B`, etc. | | | ✅︎ |
-| `Phi3VForCausalLM` | Phi-3-Vision, Phi-3.5-Vision | T + I<sup>E+</sup> | `microsoft/Phi-3-vision-128k-instruct`, `microsoft/Phi-3.5-vision-instruct`, etc. | | ✅︎ | ✅︎ |
-| `Phi4MMForCausalLM` | Phi-4-multimodal | T + I<sup>+</sup> / T + A<sup>+</sup> / I<sup>+</sup> + A<sup>+</sup> | `microsoft/Phi-4-multimodal-instruct`, etc. | ✅︎ | ✅︎ | ✅︎ |
-| `Phi4MultimodalForCausalLM` | Phi-4-multimodal (HF Transformers) | T + I<sup>+</sup> / T + A<sup>+</sup> / I<sup>+</sup> + A<sup>+</sup> | `microsoft/Phi-4-multimodal-instruct` (with revision `refs/pr/70`), etc. | ✅︎ | ✅︎ | ✅︎ |
-| `PixtralForConditionalGeneration` | Mistral 3 (Mistral format), Pixtral (Mistral format) | T + I<sup>+</sup> | `mistralai/Mistral-Small-3.1-24B-Instruct-2503`, `mistralai/Pixtral-12B-2409`, etc. | | ✅︎ | ✅︎ |
-| `QwenVLForConditionalGeneration`<sup>^</sup> | Qwen-VL | T + I<sup>E+</sup> | `Qwen/Qwen-VL`, `Qwen/Qwen-VL-Chat`, etc. | ✅︎ | ✅︎ | ✅︎ |
-| `Qwen2AudioForConditionalGeneration` | Qwen2-Audio | T + A<sup>+</sup> | `Qwen/Qwen2-Audio-7B-Instruct` | | ✅︎ | ✅︎ |
-| `Qwen2VLForConditionalGeneration` | QVQ, Qwen2-VL | T + I<sup>E+</sup> + V<sup>E+</sup> | `Qwen/QVQ-72B-Preview`, `Qwen/Qwen2-VL-7B-Instruct`, `Qwen/Qwen2-VL-72B-Instruct`, etc. | ✅︎ | ✅︎ | ✅︎ |
-| `Qwen2_5_VLForConditionalGeneration` | Qwen2.5-VL | T + I<sup>E+</sup> + V<sup>E+</sup> | `Qwen/Qwen2.5-VL-3B-Instruct`, `Qwen/Qwen2.5-VL-72B-Instruct`, etc. | ✅︎ | ✅︎ | ✅︎ |
-| `Qwen2_5OmniThinkerForConditionalGeneration` | Qwen2.5-Omni | T + I<sup>E+</sup> + V<sup>E+</sup> + A<sup>+</sup> | `Qwen/Qwen2.5-Omni-3B`, `Qwen/Qwen2.5-Omni-7B` | ✅︎ | ✅︎ | ✅︎ |
-| `Qwen3VLForConditionalGeneration` | Qwen3-VL | T + I<sup>E+</sup> + V<sup>E+</sup> | `Qwen/Qwen3-VL-4B-Instruct`, etc. | ✅︎ | ✅︎ | ✅︎ |
-| `Qwen3VLMoeForConditionalGeneration` | Qwen3-VL-MOE | T + I<sup>E+</sup> + V<sup>E+</sup> | `Qwen/Qwen3-VL-30B-A3B-Instruct`, etc. | ✅︎ | ✅︎ | ✅︎ |
-| `Qwen3OmniMoeThinkerForConditionalGeneration` | Qwen3-Omni | T + I<sup>E+</sup> + V<sup>E+</sup> + A<sup>+</sup> | `Qwen/Qwen3-Omni-30B-A3B-Instruct`, `Qwen/Qwen3-Omni-30B-A3B-Thinking` | ✅︎ | ✅︎ | ✅︎ |
-| `RForConditionalGeneration` | R-VL-4B | T + I<sup>E+</sup> | `YannQi/R-4B` | | ✅︎ | ✅︎ |
-| `SkyworkR1VChatModel` | Skywork-R1V-38B | T + I | `Skywork/Skywork-R1V-38B` | | ✅︎ | ✅︎ |
-| `SmolVLMForConditionalGeneration` | SmolVLM2 | T + I | `SmolVLM2-2.2B-Instruct` | ✅︎ | | ✅︎ |
-| `Step3VLForConditionalGeneration` | Step3-VL | T + I<sup>+</sup> | `stepfun-ai/step3` | | ✅︎ | ✅︎ |
-| `TarsierForConditionalGeneration` | Tarsier | T + I<sup>E+</sup> | `omni-search/Tarsier-7b`, `omni-search/Tarsier-34b` | | ✅︎ | ✅︎ |
-| `Tarsier2ForConditionalGeneration`<sup>^</sup> | Tarsier2 | T + I<sup>E+</sup> + V<sup>E+</sup> | `omni-research/Tarsier2-Recap-7b`, `omni-research/Tarsier2-7b-0115` | | ✅︎ | ✅︎ |
-
-Some models are supported only via the [Transformers backend](#transformers). The purpose of the table below is to acknowledge models which we officially support in this way. The logs will say that the Transformers backend is being used, and you will see no warning that this is fallback behaviour. This means that, if you have issues with any of the models listed below, please [make an issue](https://github.com/vllm-project/vllm/issues/new/choose) and we'll do our best to fix it!
-
-| Architecture | Models | Inputs | Example HF Models | [LoRA](../features/lora.md) | [PP](../serving/parallelism_scaling.md) | [V1](gh-issue:8779) |
-|--------------|--------|--------|-------------------|-----------------------------|-----------------------------------------|---------------------|
-| `Emu3ForConditionalGeneration` | Emu3 | T + I | `BAAI/Emu3-Chat-hf` | ✅︎ | ✅︎ | ✅︎ |
-| `Gemma3ForConditionalGeneration` | Gemma 3 | T + I<sup>+</sup> | `google/gemma-3-4b-it`, `google/gemma-3-27b-it`, etc. | ✅︎ | ✅︎ | ✅︎ |
-| `PaliGemmaForConditionalGeneration` | PaliGemma, PaliGemma 2 | T + I<sup>E</sup> | `google/paligemma-3b-pt-224`, `google/paligemma-3b-mix-224`, `google/paligemma2-3b-ft-docci-448`, etc. | ✅︎ | ✅︎ | ✅︎ |
-=======
 | Architecture | Models | Inputs | Example HF Models | [LoRA](../features/lora.md) | [PP](../serving/parallelism_scaling.md) |
 |--------------|--------|--------|-------------------|----------------------|---------------------------|
 | `AriaForConditionalGeneration` | Aria | T + I<sup>+</sup> | `rhymes-ai/Aria` | | |
@@ -716,7 +650,6 @@
 | `DeepseekVLV2ForCausalLM`<sup>^</sup> | DeepSeek-VL2 | T + I<sup>+</sup> | `deepseek-ai/deepseek-vl2-tiny`, `deepseek-ai/deepseek-vl2-small`, `deepseek-ai/deepseek-vl2`, etc. | | ✅︎ |
 | `Ernie4_5_VLMoeForConditionalGeneration` | Ernie4.5-VL | T + I<sup>+</sup>/ V<sup>+</sup> | `baidu/ERNIE-4.5-VL-28B-A3B-PT`, `baidu/ERNIE-4.5-VL-424B-A47B-PT` | | ✅︎ |
 | `FuyuForCausalLM` | Fuyu | T + I | `adept/fuyu-8b`, etc. | | ✅︎ |
-| `Gemma3ForConditionalGeneration` | Gemma 3 | T + I<sup>+</sup> | `google/gemma-3-4b-it`, `google/gemma-3-27b-it`, etc. | ✅︎ | ✅︎ |
 | `Gemma3nForConditionalGeneration` | Gemma 3n | T + I + A | `google/gemma-3n-E2B-it`, `google/gemma-3n-E4B-it`, etc. | | |
 | `GLM4VForCausalLM`<sup>^</sup> | GLM-4V | T + I | `zai-org/glm-4v-9b`, `zai-org/cogagent-9b-20241220`, etc. | ✅︎ | ✅︎ |
 | `Glm4vForConditionalGeneration` | GLM-4.1V-Thinking | T + I<sup>E+</sup> + V<sup>E+</sup> | `zai-org/GLM-4.1V-9B-Thinking`, etc. | ✅︎ | ✅︎ |
@@ -745,7 +678,6 @@
 | `NVLM_D_Model` | NVLM-D 1.0 | T + I<sup>+</sup> | `nvidia/NVLM-D-72B`, etc. | | ✅︎ |
 | `Ovis` | Ovis2, Ovis1.6 | T + I<sup>+</sup> | `AIDC-AI/Ovis2-1B`, `AIDC-AI/Ovis1.6-Llama3.2-3B`, etc. | | ✅︎ |
 | `Ovis2_5` | Ovis2.5 | T + I<sup>+</sup> + V | `AIDC-AI/Ovis2.5-9B`, etc. | | |
-| `PaliGemmaForConditionalGeneration` | PaliGemma, PaliGemma 2 | T + I<sup>E</sup> | `google/paligemma-3b-pt-224`, `google/paligemma-3b-mix-224`, `google/paligemma2-3b-ft-docci-448`, etc. | | ✅︎ |
 | `Phi3VForCausalLM` | Phi-3-Vision, Phi-3.5-Vision | T + I<sup>E+</sup> | `microsoft/Phi-3-vision-128k-instruct`, `microsoft/Phi-3.5-vision-instruct`, etc. | | ✅︎ |
 | `Phi4MMForCausalLM` | Phi-4-multimodal | T + I<sup>+</sup> / T + A<sup>+</sup> / I<sup>+</sup> + A<sup>+</sup> | `microsoft/Phi-4-multimodal-instruct`, etc. | ✅︎ | ✅︎ |
 | `Phi4MultimodalForCausalLM` | Phi-4-multimodal (HF Transformers) | T + I<sup>+</sup> / T + A<sup>+</sup> / I<sup>+</sup> + A<sup>+</sup> | `microsoft/Phi-4-multimodal-instruct` (with revision `refs/pr/70`), etc. | ✅︎ | ✅︎ |
@@ -768,9 +700,10 @@
 Some models are supported only via the [Transformers backend](#transformers). The purpose of the table below is to acknowledge models which we officially support in this way. The logs will say that the Transformers backend is being used, and you will see no warning that this is fallback behaviour. This means that, if you have issues with any of the models listed below, please [make an issue](https://github.com/vllm-project/vllm/issues/new/choose) and we'll do our best to fix it!
 
 | Architecture | Models | Inputs | Example HF Models | [LoRA](../features/lora.md) | [PP](../serving/parallelism_scaling.md) |
-|--------------|--------|--------|-------------------|-----------------------------|-----------------------------------------|
+|--------------|--------|--------|-------------------|-----------------------------|-----------------------------------------||
 | `Emu3ForConditionalGeneration` | Emu3 | T + I | `BAAI/Emu3-Chat-hf` | ✅︎ | ✅︎ |
->>>>>>> 4d055ef4
+| `Gemma3ForConditionalGeneration` | Gemma 3 | T + I<sup>+</sup> | `google/gemma-3-4b-it`, `google/gemma-3-27b-it`, etc. | ✅︎ | ✅︎ |
+| `PaliGemmaForConditionalGeneration` | PaliGemma, PaliGemma 2 | T + I<sup>E</sup> | `google/paligemma-3b-pt-224`, `google/paligemma-3b-mix-224`, `google/paligemma2-3b-ft-docci-448`, etc. | ✅︎ | ✅︎ |
 
 <sup>^</sup> You need to set the architecture name via `--hf-overrides` to match the one in vLLM.
 &nbsp;&nbsp;&nbsp;&nbsp;• For example, to use DeepSeek-VL2 series models:
