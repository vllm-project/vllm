--- conflicted
+++ resolved
@@ -370,12 +370,8 @@
 | `InternLM2ForCausalLM` | InternLM2 | `internlm/internlm2-7b`, `internlm/internlm2-chat-7b`, etc. | ✅︎ | ✅︎ | ✅︎ |
 | `InternLM3ForCausalLM` | InternLM3 | `internlm/internlm3-8b-instruct`, etc. | ✅︎ | ✅︎ | ✅︎ |
 | `JAISLMHeadModel` | Jais | `inceptionai/jais-13b`, `inceptionai/jais-13b-chat`, `inceptionai/jais-30b-v3`, `inceptionai/jais-30b-chat-v3`, etc. | | ✅︎ | ✅︎ |
-<<<<<<< HEAD
-| `JambaForCausalLM` | Jamba | `ai21labs/AI21-Jamba-1.5-Large`, `ai21labs/AI21-Jamba-1.5-Mini`, `ai21labs/Jamba-v0.1`, etc. | ✅︎ | ✅︎ | |
+| `JambaForCausalLM` | Jamba | `ai21labs/AI21-Jamba-1.5-Large`, `ai21labs/AI21-Jamba-1.5-Mini`, `ai21labs/Jamba-v0.1`, etc. | ✅︎ | ✅︎ | ✅︎ |
 | `Lfm2ForCausalLM`  | LFM2  | `LiquidAI/LFM2-1.2B`, `LiquidAI/LFM2-700M`, `LiquidAI/LFM2-350M`, etc. | ✅︎ | ✅︎ | ✅︎ |
-=======
-| `JambaForCausalLM` | Jamba | `ai21labs/AI21-Jamba-1.5-Large`, `ai21labs/AI21-Jamba-1.5-Mini`, `ai21labs/Jamba-v0.1`, etc. | ✅︎ | ✅︎ | ✅︎ |
->>>>>>> eec890c1
 | `LlamaForCausalLM` | Llama 3.1, Llama 3, Llama 2, LLaMA, Yi | `meta-llama/Meta-Llama-3.1-405B-Instruct`, `meta-llama/Meta-Llama-3.1-70B`, `meta-llama/Meta-Llama-3-70B-Instruct`, `meta-llama/Llama-2-70b-hf`, `01-ai/Yi-34B`, etc. | ✅︎ | ✅︎ | ✅︎ |
 | `MambaForCausalLM` | Mamba | `state-spaces/mamba-130m-hf`, `state-spaces/mamba-790m-hf`, `state-spaces/mamba-2.8b-hf`, etc. | | ✅︎ | ✅︎ |
 | `Mamba2ForCausalLM` | Mamba2 | `mistralai/Mamba-Codestral-7B-v0.1`, etc. | | ✅︎ | ✅︎ |
