--- conflicted
+++ resolved
@@ -403,12 +403,9 @@
 | `OLMoEForCausalLM` | OLMoE | `allenai/OLMoE-1B-7B-0924`, `allenai/OLMoE-1B-7B-0924-Instruct`, etc. | | ✅︎ |
 | `OPTForCausalLM` | OPT, OPT-IML | `facebook/opt-66b`, `facebook/opt-iml-max-30b`, etc. | ✅︎ | ✅︎ |
 | `OrionForCausalLM` | Orion | `OrionStarAI/Orion-14B-Base`, `OrionStarAI/Orion-14B-Chat`, etc. | | ✅︎ |
-<<<<<<< HEAD
+| `OuroForCausalLM` | ouro | `ByteDance/Ouro-1.4B`, `ByteDance/Ouro-2.6B`, etc. | ✅︎ | |
 | `PanguEmbeddedForCausalLM` |openPangu-Embedded-7B | `FreedomIntelligence/openPangu-Embedded-7B` | ✅︎ | ✅︎ |
 | `PanguUltraMoEForCausalLM` |openpangu-ultra-moe-718b-model | `FreedomIntelligence/openPangu-Ultra-MoE-718B` | ✅︎ | ✅︎ |
-=======
-| `OuroForCausalLM` | ouro | `ByteDance/Ouro-1.4B`, `ByteDance/Ouro-2.6B`, etc. | ✅︎ | |
->>>>>>> b2e65cb4
 | `PhiForCausalLM` | Phi | `microsoft/phi-1_5`, `microsoft/phi-2`, etc. | ✅︎ | ✅︎ |
 | `Phi3ForCausalLM` | Phi-4, Phi-3 | `microsoft/Phi-4-mini-instruct`, `microsoft/Phi-4`, `microsoft/Phi-3-mini-4k-instruct`, `microsoft/Phi-3-mini-128k-instruct`, `microsoft/Phi-3-medium-128k-instruct`, etc. | ✅︎ | ✅︎ |
 | `PhiMoEForCausalLM` | Phi-3.5-MoE | `microsoft/Phi-3.5-MoE-instruct`, etc. | ✅︎ | ✅︎ |
