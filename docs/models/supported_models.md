--- conflicted
+++ resolved
@@ -22,35 +22,20 @@
 Currently, the Transformers backend works for the following:
 
 - Modalities: embedding models, language models and vision-language models*
-<<<<<<< HEAD
+- Architectures: encoder-only, decoder-only, mixture-of-experts
 - Attention types: full attention and/or sliding attention
-- MLP types: dense and/or mixture-of-experts
-=======
-- Architectures: encoder-only, decoder-only
-- Attention types: full attention and/or sliding attention
->>>>>>> a66d1313
 
 _*Vision-language models currently accept only image inputs. Support for video inputs will be added in a future release._
 
 If the Transformers model implementation follows all the steps in [writing a custom model](#writing-custom-models) then, when used with the Transformers backend, it will be compatible with the following features of vLLM:
 
-<<<<<<< HEAD
-- All the features listed in the [compatibility matrix](../features/compatibility_matrix.md#feature-x-feature)*
-- Any combination of vLLM's parallelisation schemes:
+- All the features listed in the [compatibility matrix](../features/compatibility_matrix.md#feature-x-feature)
+- Any combination of the following vLLM parallelisation schemes:
     - Data parallel
     - Expert parallel
     - Pipeline parallel
     - Tensor parallel
 
-_*except encoder-decoder models. Support for encoder-decoder models will be added in a future release._
-
-=======
-- All the features listed in the [compatibility matrix](../features/compatibility_matrix.md#feature-x-feature)
-- Any combination of the following vLLM parallelisation schemes:
-    - Pipeline parallel
-    - Tensor parallel
-
->>>>>>> a66d1313
 Checking if the modeling backend is Transformers is as simple as:
 
 ```python
@@ -61,11 +46,7 @@
 
 If the printed type starts with `Transformers...` then it's using the Transformers model implementation!
 
-<<<<<<< HEAD
-If your model has a vLLM implementation but you would prefer to use the Transformers implementation via the Transformers backend, set `model_impl="transformers"` for [offline inference](../serving/offline_inference.md) or `--model-impl transformers` for the [online serving](../serving/openai_compatible_server.md).
-=======
 If a model has a vLLM implementation but you would prefer to use the Transformers implementation via the Transformers backend, set `model_impl="transformers"` for [offline inference](../serving/offline_inference.md) or `--model-impl transformers` for the [online serving](../serving/openai_compatible_server.md).
->>>>>>> a66d1313
 
 !!! note
     For vision-language models, if you are loading with `dtype="auto"`, vLLM loads the whole model with config's `dtype` if it exists. In contrast the native Transformers will respect the `dtype` attribute of each backbone in the model. That might cause a slight difference in performance.
