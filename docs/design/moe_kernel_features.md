--- conflicted
+++ resolved
@@ -118,13 +118,7 @@
 
 | backend                          | `FusedMoEPrepareAndFinalize` subclasses                    | `FusedMoEPermuteExpertsUnpermute` subclasses                                                                               |
 |----------------------------------|------------------------------------------------------------|----------------------------------------------------------------------------------------------------------------------------|
-<<<<<<< HEAD
-| deepep_high_throughput           | `DeepEPHTPrepareAndFinalize`                               |  `DeepGemmExperts`,</br>`TritonExperts`,</br>`TritonOrDeepGemmExperts`,</br>`CutlassExpertsFp8`, </br>`MarlinExperts`      |
-| deepep_low_latency,</br>pplx     | `DeepEPLLPrepareAndFinalize`,</br>`PplxPrepareAndFinalize` |  `BatchedDeepGemmExperts`,</br>`BatchedTritonExperts`,</br>`BatchedTritonOrDeepGemmExperts`,</br>`CutlassBatchedExpertsFp8`|
-| flashinfer                       | `FlashInferCutlassMoEPrepareAndFinalize`                   | `FlashInferExperts`                                                                                                        |
-| mori                             | `MoriPrepareAndFinalize`                                   | `AiterMoriExperts`                                                                                                        |
-=======
 | deepep_high_throughput           | `DeepEPHTPrepareAndFinalize`                               |  `DeepGemmExperts`,</br>`TritonExperts`,</br>`TritonOrDeepGemmExperts`,</br>`CutlassExpertsFp8`, </br>`MarlinExperts`                                  |
 | deepep_low_latency,</br>pplx     | `DeepEPLLPrepareAndFinalize`,</br>`PplxPrepareAndFinalize` |  `BatchedDeepGemmExperts`,</br>`BatchedTritonExperts`,</br>`BatchedTritonOrDeepGemmExperts`,</br>`CutlassBatchedExpertsFp8`,</br>`BatchedMarlinExperts`|
-| flashinfer                       | `FlashInferCutlassMoEPrepareAndFinalize`                   | `FlashInferExperts`                                                                                                                                    |
->>>>>>> 361a7463
+| flashinfer                       | `FlashInferCutlassMoEPrepareAndFinalize`                   |  `FlashInferExperts`                                                                                                                                   |
+| mori                             | `MoriPrepareAndFinalize`                                   |  `AiterMoriExperts`                                                                                                                                    |