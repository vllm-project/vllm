--- conflicted
+++ resolved
@@ -150,8 +150,7 @@
     API server scale-out is only available for online inference.
 
 !!! note
-<<<<<<< HEAD
-    [Multi-modal IPC cache](#ipc-cache) is disabled when API server scale-out is enabled
+    [Multi-modal processor cache](#processor-cache) is disabled when API server scale-out is enabled
     because it requires a one-to-one correspondance between API and engine core processes.
 
 ### GPU Multi-Modal Processing
@@ -185,25 +184,6 @@
 
 ### Processor Cache
 
-By default, the multi-modal processor cache is enabled to avoid repeatedly calling Hugging Face processors
-on the same multi-modal inputs, which commonly occurs in multi-turn conversations.
-
-You can adjust the size of the cache via `VLLM_MM_INPUT_CACHE_GIB` environment variable (default 4 GiB).
-The actual memory usage is double of this value because the cache is mirrored across API and engine core processes.
-
-If you do not benefit much from the cache, you can disable it completely via `disable_mm_preprocessor_cache`:
-
-```python
-llm = LLM(model="Qwen/Qwen2.5-VL-3B-Instruct",
-          disable_mm_preprocessor_cache=True)
-=======
-    [Multi-modal processor cache](#processor-cache) is disabled when API server scale-out is enabled
-    because it requires a one-to-one correspondance between API and engine core processes.
-
-## Multi-Modal Caching
-
-### Processor Cache
-
 By default, the multi-modal processor cache is enabled to avoid repeatedly processing
 the same multi-modal inputs via Hugging Face `AutoProcessor`,
 which commonly occurs in multi-turn conversations.
@@ -222,5 +202,4 @@
 # Disable the cache
 llm = LLM(model="Qwen/Qwen2.5-VL-3B-Instruct",
           mm_processor_cache_gb=0)
->>>>>>> 139d1557
 ```