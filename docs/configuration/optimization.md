--- conflicted
+++ resolved
@@ -204,13 +204,8 @@
     to avoid CPU resource exhaustion.
 
 !!! note
-<<<<<<< HEAD
     API server scale-out disables [multi-modal IPC caching](#ipc-caching)
     because it requires a one-to-one correspondance between API and engine core processes.
-=======
-    [Multi-modal processor cache](#processor-cache) is disabled when API server scale-out is enabled
-    because it requires a one-to-one correspondence between API and engine core processes.
->>>>>>> 7ea22e42
 
     This does not impact [multi-modal processor caching](#processor-caching).
 
