/* Warning for latest docs */
.md-banner {
    background-color: var(--md-warning-bg-color);
    color: var(--md-warning-fg-color);
}

/* https://christianoliff.com/blog/styling-external-links-with-an-icon-in-css/ */
a:not(:has(svg)):not(.md-icon):not(.autorefs-external) {
    align-items: center;

    &[href^="//"]::after,
    &[href^="http://"]::after,
    &[href^="https://"]::after {
        content: "";
        width: 12px;
        height: 12px;
        margin-left: 4px;
        background-image: url("data:image/svg+xml,%3Csvg xmlns='http://www.w3.org/2000/svg' width='16' height='16' stroke='gray' viewBox='0 0 16 16'%3E%3Cpath fill-rule='evenodd' d='M8.636 3.5a.5.5 0 0 0-.5-.5H1.5A1.5 1.5 0 0 0 0 4.5v10A1.5 1.5 0 0 0 1.5 16h10a1.5 1.5 0 0 0 1.5-1.5V7.864a.5.5 0 0 0-1 0V14.5a.5.5 0 0 1-.5.5h-10a.5.5 0 0 1-.5-.5v-10a.5.5 0 0 1 .5-.5h6.636a.5.5 0 0 0 .5-.5z'/%3E%3Cpath fill-rule='evenodd' d='M16 .5a.5.5 0 0 0-.5-.5h-5a.5.5 0 0 0 0 1h3.793L6.146 9.146a.5.5 0 1 0 .708.708L15 1.707V5.5a.5.5 0 0 0 1 0v-5z'/%3E%3C/svg%3E");
        background-position: center;
        background-repeat: no-repeat;
        background-size: contain;
        display: inline-block;
    }
}

/* Light mode: darker section titles */
body[data-md-color-scheme="default"] .md-nav__item--section > label.md-nav__link .md-ellipsis {
  color: rgba(0, 0, 0, 0.7) !important;
  font-weight: 700;
}

/* Dark mode: lighter gray section titles */
body[data-md-color-scheme="slate"] .md-nav__item--section > label.md-nav__link .md-ellipsis {
  color: rgba(255, 255, 255, 0.75) !important;
  font-weight: 700;
}

/* Custom admonitions */
:root {
  --md-admonition-icon--announcement: url('data:image/svg+xml;charset=utf-8,<svg xmlns="http://www.w3.org/2000/svg" viewBox="0 0 16 16" width="16" height="16"><path d="M3.25 9a.75.75 0 0 1 .75.75c0 2.142.456 3.828.733 4.653a.122.122 0 0 0 .05.064.212.212 0 0 0 .117.033h1.31c.085 0 .18-.042.258-.152a.45.45 0 0 0 .075-.366A16.743 16.743 0 0 1 6 9.75a.75.75 0 0 1 1.5 0c0 1.588.25 2.926.494 3.85.293 1.113-.504 2.4-1.783 2.4H4.9c-.686 0-1.35-.41-1.589-1.12A16.4 16.4 0 0 1 2.5 9.75.75.75 0 0 1 3.25 9Z"></path><path d="M0 6a4 4 0 0 1 4-4h2.75a.75.75 0 0 1 .75.75v6.5a.75.75 0 0 1-.75.75H4a4 4 0 0 1-4-4Zm4-2.5a2.5 2.5 0 1 0 0 5h2v-5Z"></path><path d="M15.59.082A.75.75 0 0 1 16 .75v10.5a.75.75 0 0 1-1.189.608l-.002-.001h.001l-.014-.01a5.775 5.775 0 0 0-.422-.25 10.63 10.63 0 0 0-1.469-.64C11.576 10.484 9.536 10 6.75 10a.75.75 0 0 1 0-1.5c2.964 0 5.174.516 6.658 1.043.423.151.787.302 1.092.443V2.014c-.305.14-.669.292-1.092.443C11.924 2.984 9.713 3.5 6.75 3.5a.75.75 0 0 1 0-1.5c2.786 0 4.826-.484 6.155-.957.665-.236 1.154-.47 1.47-.64.144-.077.284-.161.421-.25l.014-.01a.75.75 0 0 1 .78-.061Z"></path></svg>');
  --md-admonition-icon--important: url('data:image/svg+xml;charset=utf-8,<svg xmlns="http://www.w3.org/2000/svg" viewBox="0 0 16 16" width="16" height="16"><path d="M4.47.22A.749.749 0 0 1 5 0h6c.199 0 .389.079.53.22l4.25 4.25c.141.14.22.331.22.53v6a.749.749 0 0 1-.22.53l-4.25 4.25A.749.749 0 0 1 11 16H5a.749.749 0 0 1-.53-.22L.22 11.53A.749.749 0 0 1 0 11V5c0-.199.079-.389.22-.53Zm.84 1.28L1.5 5.31v5.38l3.81 3.81h5.38l3.81-3.81V5.31L10.69 1.5ZM8 4a.75.75 0 0 1 .75.75v3.5a.75.75 0 0 1-1.5 0v-3.5A.75.75 0 0 1 8 4Zm0 8a1 1 0 1 1 0-2 1 1 0 0 1 0 2Z"></path></svg>');
  --md-admonition-icon--code: url('data:image/svg+xml;charset=utf-8,<svg xmlns="http://www.w3.org/2000/svg" viewBox="0 0 16 16"><path d="m11.28 3.22 4.25 4.25a.75.75 0 0 1 0 1.06l-4.25 4.25a.749.749 0 0 1-1.275-.326.75.75 0 0 1 .215-.734L13.94 8l-3.72-3.72a.749.749 0 0 1 .326-1.275.75.75 0 0 1 .734.215m-6.56 0a.75.75 0 0 1 1.042.018.75.75 0 0 1 .018 1.042L2.06 8l3.72 3.72a.749.749 0 0 1-.326 1.275.75.75 0 0 1-.734-.215L.47 8.53a.75.75 0 0 1 0-1.06Z"/></svg>');
  --md-admonition-icon--console: url('data:image/svg+xml;charset=utf-8,<svg xmlns="http://www.w3.org/2000/svg" viewBox="0 0 16 16"><path d="M0 2.75C0 1.784.784 1 1.75 1h12.5c.966 0 1.75.784 1.75 1.75v10.5A1.75 1.75 0 0 1 14.25 15H1.75A1.75 1.75 0 0 1 0 13.25Zm1.75-.25a.25.25 0 0 0-.25.25v10.5c0 .138.112.25.25.25h12.5a.25.25 0 0 0 .25-.25V2.75a.25.25 0 0 0-.25-.25ZM7.25 8a.75.75 0 0 1-.22.53l-2.25 2.25a.749.749 0 0 1-1.275-.326.75.75 0 0 1 .215-.734L5.44 8 3.72 6.28a.749.749 0 0 1 .326-1.275.75.75 0 0 1 .734.215l2.25 2.25c.141.14.22.331.22.53m1.5 1.5h3a.75.75 0 0 1 0 1.5h-3a.75.75 0 0 1 0-1.5"/></svg>');
}

.md-typeset .admonition.announcement,
.md-typeset details.announcement {
  border-color: rgb(255, 110, 66);
}
.md-typeset .admonition.important,
.md-typeset details.important {
  border-color: rgb(239, 85, 82);
}
.md-typeset .admonition.code,
.md-typeset details.code {
  border-color: #64dd17
}
.md-typeset .admonition.console,
.md-typeset details.console {
  border-color: #64dd17
}

.md-typeset .announcement > .admonition-title,
.md-typeset .announcement > summary {
  background-color: rgb(255, 110, 66, 0.1);
}
.md-typeset .important > .admonition-title,
.md-typeset .important > summary {
  background-color: rgb(239, 85, 82, 0.1);
}
.md-typeset .code > .admonition-title,
.md-typeset .code > summary {
  background-color: #64dd171a;
}
.md-typeset .console > .admonition-title,
.md-typeset .console > summary {
  background-color: #64dd171a;
}

.md-typeset .announcement > .admonition-title::before,
.md-typeset .announcement > summary::before {
  background-color: rgb(239, 85, 82);
  -webkit-mask-image: var(--md-admonition-icon--announcement);
          mask-image: var(--md-admonition-icon--announcement);
}
.md-typeset .important > .admonition-title::before,
.md-typeset .important > summary::before {
  background-color: rgb(239, 85, 82);
  -webkit-mask-image: var(--md-admonition-icon--important);
          mask-image: var(--md-admonition-icon--important);
}
.md-typeset .code > .admonition-title::before,
.md-typeset .code > summary::before {
  background-color: #64dd17;
  -webkit-mask-image: var(--md-admonition-icon--code);
          mask-image: var(--md-admonition-icon--code);
}
.md-typeset .console > .admonition-title::before,
.md-typeset .console > summary::before {
  background-color: #64dd17;
  -webkit-mask-image: var(--md-admonition-icon--console);
          mask-image: var(--md-admonition-icon--console);
}

/* Make label fully visible on hover */
.md-content__button[href*="edit"]:hover::after {
  opacity: 1;
}

/* Hide edit button on generated docs/examples pages */
@media (min-width: 960px) {
  .md-content__button[href*="docs/examples/"] {
    display: none !important;
  }
}

.md-content__button-wrapper {
  position: absolute;
  top: 0.6rem;
  right: 0.8rem;
  display: flex;
  flex-direction: row;
  align-items: center;
  gap: 0.4rem;
  z-index: 1;
}

.md-content__button-wrapper a {
  display: inline-flex;
  align-items: center;
  justify-content: center;
  height: 24px;
  width: 24px;
  color: var(--md-default-fg-color);
  text-decoration: none;
}

.md-content__button-wrapper a:hover {
  color: var(--md-accent-fg-color);
}

/* Slack and Forum css */
.slack-button, 
.forum-button {
  display: inline-flex;
  align-items: center;
  justify-content: center;
  margin-left: 0.4rem;
  height: 24px;
}

.slack-button img {
  height: 18px;
  filter: none !important;
}

.slack-button:hover,
.forum-button:hover {
  opacity: 0.7;
}

.forum-button svg {
  height: 28px;
  opacity: 0.9;
  transform: translateY(2px);
<<<<<<< HEAD
=======
}

/* For logo css */
[data-md-color-scheme="default"] .logo-dark {
  display: none;
}

[data-md-color-scheme="slate"] .logo-light {
  display: none;
}

/* Outline for content tabs */
.md-typeset .tabbed-set {
  border: 0.075rem solid var(--md-default-fg-color);
  border-radius: 0.2rem;
}

.md-typeset .tabbed-content {
  padding: 0 0.6em;
>>>>>>> 016c25b5
}<|MERGE_RESOLUTION|>--- conflicted
+++ resolved
@@ -163,8 +163,6 @@
   height: 28px;
   opacity: 0.9;
   transform: translateY(2px);
-<<<<<<< HEAD
-=======
 }
 
 /* For logo css */
@@ -184,5 +182,4 @@
 
 .md-typeset .tabbed-content {
   padding: 0 0.6em;
->>>>>>> 016c25b5
 }