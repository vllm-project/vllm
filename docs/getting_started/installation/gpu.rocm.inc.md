# --8<-- [start:installation]

vLLM supports AMD GPUs with ROCm 6.3 or above, and torch 2.8.0 and above.

!!! tip
    [Docker](#set-up-using-docker) is the recommended way to use vLLM on ROCm.

!!! warning
    There are no pre-built wheels for this device, so you must either use the pre-built Docker image or build vLLM from source.

# --8<-- [end:installation]
# --8<-- [start:requirements]

- GPU: MI210/MI250 (gfx90a), MI300/MI325 (gfx942), MI350/MI355 (gfx950), Radeon RX 7900 series (gfx1100/1101), Radeon RX 9000 series (gfx1200/1201)
- ROCm 6.3 or above
    - MI350/MI355 requires ROCm 7.0 or above

# --8<-- [end:requirements]
# --8<-- [start:set-up-using-python]

There is no extra information on creating a new Python environment for this device.

# --8<-- [end:set-up-using-python]
# --8<-- [start:pre-built-wheels]

Currently, there are no pre-built ROCm wheels.

# --8<-- [end:pre-built-wheels]
# --8<-- [start:build-wheel-from-source]

<<<<<<< HEAD
1. Install prerequisites (skip if you are already in an environment/docker with the following installed):
=======
!!! tip
    - If you found that the following installation step does not work for you, please refer to [docker/Dockerfile.rocm_base](https://github.com/vllm-project/vllm/blob/main/docker/Dockerfile.rocm_base). Dockerfile is a form of installation steps.

0. Install prerequisites (skip if you are already in an environment/docker with the following installed):
>>>>>>> 55011aef

    - [ROCm](https://rocm.docs.amd.com/en/latest/deploy/linux/index.html)
    - [PyTorch](https://pytorch.org/)

<<<<<<< HEAD
    For installing PyTorch+Triton, you can start from a fresh docker image, e.g, `rocm/pytorch:rocm7.0.2_ubuntu24.04_py3.12_pytorch_release_2.8.0`, `rocm/pytorch-nightly`, then skip to Step 3.
=======
    For installing PyTorch, you can start from a fresh docker image, e.g, `rocm/pytorch:rocm7.0_ubuntu22.04_py3.10_pytorch_release_2.8.0`, `rocm/pytorch-nightly`. If you are using docker image, you can skip to Step 3.
>>>>>>> 55011aef

    Alternatively, you can install PyTorch using PyTorch wheels. You can check PyTorch installation guide in PyTorch [Getting Started](https://pytorch.org/get-started/locally/). Example:

    ```bash
    # Install PyTorch
    pip uninstall torch -y
    pip install --no-cache-dir torch torchvision --index-url https://download.pytorch.org/whl/nightly/rocm7.0
    ```

<<<<<<< HEAD
    !!! note
        For ROCm 7.0 wheels (with gfx950 support), please use the PyTorch nightly build:
        ```bash
        pip install --no-cache-dir --pre torch torchvision --index-url https://download.pytorch.org/whl/nightly/rocm7.0
        ```

2. Install [Triton](https://github.com/triton-lang/triton)

    Install Triton on ROCm following the instructions from [ROCm/triton](https://github.com/ROCm/triton); see [Dockerfile.rocm_base](../../../docker/Dockerfile.rocm_base) for the most recent commit:
=======
1. Install [Triton for ROCm](https://github.com/ROCm/triton.git)

    Install ROCm's Triton following the instructions from [ROCm/triton](https://github.com/ROCm/triton.git)
>>>>>>> 55011aef

    ```bash
    pip uninstall -y triton
<<<<<<< HEAD
    git clone https://github.com/ROCm/triton
    cd triton
    git checkout 57c693b6
    pip install -r python/requirements.txt
    pip install .
    if [ -d python/triton_kernels ]; then
        cd python/triton_kernels
        pip install .
        cd ../../
    fi
    cd ../
=======
    git clone https://github.com/ROCm/triton.git
    cd triton
    # git checkout $TRITON_BRANCH
    git checkout f9e5bf54
    if [ ! -f setup.py ]; then cd python; fi
    python3 setup.py install
    cd ../..
>>>>>>> 55011aef
    ```

    !!! note
        - The validated `$TRITON_BRANCH` can be found in the [docker/Dockerfile.rocm_base](https://github.com/vllm-project/vllm/blob/main/docker/Dockerfile.rocm_base).
        - If you see HTTP issue related to downloading packages during building triton, please try again as the HTTP error is intermittent.

<<<<<<< HEAD
3. Optionally, if you choose to use either Triton split attention or AITER multi-headed attention (See [Attention Backends](../../getting_started/quickstart.md#on-attention-backends)), you can install [flash attention for ROCm](https://github.com/Dao-AILab/flash-attention)

    Install ROCm's latest flash attention (v2.8.3) following the instructions from [ROCm/flash-attention](https://github.com/Dao-AILab/flash-attention#amd-rocm-support); see [Dockerfile.rocm_base](../../../docker/Dockerfile.rocm_base) for the most recent commit:
=======
2. Optionally, if you choose to use CK flash attention, you can install [flash attention for ROCm](https://github.com/Dao-AILab/flash-attention.git)

    Install ROCm's flash attention (v2.8.0) following the instructions from [ROCm/flash-attention](https://github.com/Dao-AILab/flash-attention#amd-rocm-support)

    For example, for ROCm 7.0, suppose your gfx arch is `gfx942`. To get your gfx architecture, run `rocminfo |grep gfx`.
>>>>>>> 55011aef

    ```bash
    git clone https://github.com/Dao-AILab/flash-attention.git
    cd flash-attention
<<<<<<< HEAD
    git checkout 9716b1b8
=======
    # git checkout $FA_BRANCH
    git checkout 0e60e394
>>>>>>> 55011aef
    git submodule update --init
    GPU_ARCHS="gfx942" python3 setup.py install
    cd ..
    ```

    To get your gfx architecture, run `rocminfo | grep gfx`. Alternatively, wheels intended for vLLM use can be accessed under the releases.

    !!! note
        - The validated `$FA_BRANCH` can be found in the [docker/Dockerfile.rocm_base](https://github.com/vllm-project/vllm/blob/main/docker/Dockerfile.rocm_base).


4. Optionally, to use AITER kernels, you can install [AITER](https://github.com/ROCm/aiter); see [Dockerfile.rocm_base](../../../docker/Dockerfile.rocm_base) for the most recent commit:

    ```bash
    python3 -m pip uninstall -y aiter
    git clone --recursive https://github.com/ROCm/aiter.git
    cd aiter
    git checkout eef23c7f
    git submodule sync; git submodule update --init --recursive
    python3 setup.py develop
    ```

<<<<<<< HEAD
5. Build vLLM. For example, vLLM on ROCM 6.3 can be built with the following steps:
=======
    !!! note
        - You will need to config the `$AITER_BRANCH_OR_COMMIT` for your purpose.
        - The validated `$AITER_BRANCH_OR_COMMIT` can be found in the [docker/Dockerfile.rocm_base](https://github.com/vllm-project/vllm/blob/main/docker/Dockerfile.rocm_base).
        

4. Build vLLM. For example, vLLM on ROCM 7.0 can be built with the following steps:
>>>>>>> 55011aef

    ???+ console "Commands"

        ```bash
        pip install --upgrade pip

        # Build & install AMD SMI
        pip install /opt/rocm/share/amd_smi

        # Install dependencies
        pip install --upgrade numba \
            scipy \
            huggingface-hub[cli,hf_transfer] \
            setuptools_scm
        pip install -r requirements/rocm.txt

<<<<<<< HEAD
        # Build vLLM for MI300/MI325/MI350/MI355.
        export PYTORCH_ROCM_ARCH="gfx942;gfx950"
=======
        # To build for a single architecture (e.g., MI300) for faster installation (recommended):
        export PYTORCH_ROCM_ARCH="gfx942"

        # To build vLLM for multiple arch MI210/MI250/MI300, use this instead
        # export PYTORCH_ROCM_ARCH="gfx90a;gfx942"

>>>>>>> 55011aef
        python3 setup.py develop
        ```

    This may take 5-10 minutes. Currently, `pip install .` does not work for ROCm installation.

    !!! tip
<<<<<<< HEAD
        - Triton flash attention is used by default. For benchmarking purposes, it is recommended to run a warm-up step before collecting perf numbers.
=======
>>>>>>> 55011aef
        - The ROCm version of PyTorch, ideally, should match the ROCm driver version.

!!! tip
    - For MI300x (gfx942) users, to achieve optimal performance, please refer to [MI300x tuning guide](https://rocm.docs.amd.com/en/latest/how-to/tuning-guides/mi300x/index.html) for performance optimization and tuning tips on system and workflow level.
      For vLLM, please refer to [vLLM performance optimization](https://rocm.docs.amd.com/en/latest/how-to/rocm-for-ai/inference-optimization/vllm-optimization.html).

# --8<-- [end:build-wheel-from-source]
# --8<-- [start:pre-built-images]

<<<<<<< HEAD
```bash
docker pull rocm/vllm:latest
```

The [rocm/vllm Dockerhub repository](https://hub.docker.com/r/rocm/vllm/tags) offers a prebuilt, optimized
docker image designed for validating inference performance on the AMD Instinct™ MI300X, MI325X, MMI350X, and MI355X accelerators.
=======
The [AMD Infinity hub for vLLM](https://hub.docker.com/r/rocm/vllm/tags) offers a prebuilt, optimized
docker image designed for validating inference performance on the AMD Instinct™ MI300X accelerator.
AMD also offers nightly prebuilt docker image from [Docker Hub](https://hub.docker.com/r/rocm/vllm-dev), which has vLLM and all its dependencies installed.

???+ console "Commands"
    ```bash
    docker pull rocm/vllm-dev:nightly # to get the latest image
    docker run -it --rm \
    --network=host \
    --group-add=video \
    --ipc=host \
    --cap-add=SYS_PTRACE \
    --security-opt seccomp=unconfined \
    --device /dev/kfd \
    --device /dev/dri \
    -v <path/to/your/models>:/app/models \
    -e HF_HOME="/app/models" \
    rocm/vllm-dev:nightly
    ```
>>>>>>> 55011aef

!!! tip
    Please check [LLM inference performance validation on AMD Instinct MI300X](https://rocm.docs.amd.com/en/latest/how-to/performance-validation/mi300x/vllm-benchmark.html)
    for instructions on how to use this prebuilt docker image.

# --8<-- [end:pre-built-images]
# --8<-- [start:build-image-from-source]

<<<<<<< HEAD
#### (Optional) Build a base image with the ROCm software stack
=======
Building the Docker image from source is the recommended way to use vLLM with ROCm.

??? info "(Optional) Build an image with ROCm software stack"
>>>>>>> 55011aef

    Build a docker image from [docker/Dockerfile.rocm_base](https://github.com/vllm-project/vllm/blob/main/docker/Dockerfile.rocm_base) which setup ROCm software stack needed by the vLLM.
    **This step is optional as this rocm_base image is usually prebuilt and store at [Docker Hub](https://hub.docker.com/r/rocm/vllm-dev) under tag `rocm/vllm-dev:base` to speed up user experience.**
    If you choose to build this rocm_base image yourself, the steps are as follows.

    It is important that the user kicks off the docker build using buildkit. Either the user put DOCKER_BUILDKIT=1 as environment variable when calling docker build command, or the user needs to set up buildkit in the docker daemon configuration /etc/docker/daemon.json as follows and restart the daemon:

    ```json
    {
        "features": {
            "buildkit": true
        }
    }
    ```

<<<<<<< HEAD
To build vllm on ROCm 7.0, you can use the default:
=======
    To build vllm on ROCm 7.0 for MI200 and MI300 series, you can use the default:
>>>>>>> 55011aef

    ```bash
    DOCKER_BUILDKIT=1 docker build \
        -f docker/Dockerfile.rocm_base \
        -t rocm/vllm-dev:base .
    ```

#### Build an image with vLLM

First, build a docker image from [docker/Dockerfile.rocm](https://github.com/vllm-project/vllm/blob/main/docker/Dockerfile.rocm) and launch a docker container from the image.
It is important that the user kicks off the docker build using buildkit. Either the user put `DOCKER_BUILDKIT=1` as environment variable when calling docker build command, or the user needs to set up buildkit in the docker daemon configuration /etc/docker/daemon.json as follows and restart the daemon:

```bash
{
    "features": {
        "buildkit": true
    }
}
```

[docker/Dockerfile.rocm](https://github.com/vllm-project/vllm/blob/main/docker/Dockerfile.rocm) uses ROCm 7.0 by default, but also supports ROCm 5.7, 6.0, 6.1, 6.2, 6.3, and 6.4, in older vLLM branches.
It provides flexibility to customize the build of docker image using the following arguments:

- `BASE_IMAGE`: specifies the base image used when running `docker build`. The default value `rocm/vllm-dev:base` is an image published and maintained by AMD. It is built using [docker/Dockerfile.rocm_base](https://github.com/vllm-project/vllm/blob/main/docker/Dockerfile.rocm_base)
- `ARG_PYTORCH_ROCM_ARCH`: Allows to override the gfx architecture values from the base docker image

Their values can be passed in when running `docker build` with `--build-arg` options.

<<<<<<< HEAD
To build vllm on ROCm 7.0, you can use the default:
=======
To build vllm on ROCm 7.0 for MI200 and MI300 series, you can use the default:
>>>>>>> 55011aef

???+ console "Commands"
    ```bash
    DOCKER_BUILDKIT=1 docker build -f docker/Dockerfile.rocm -t vllm-rocm .
    ```

To run the above docker image `vllm-rocm`, use the below command:

???+ console "Commands"
    ```bash
    docker run -it \
    --network=host \
    --group-add=video \
    --ipc=host \
    --cap-add=SYS_PTRACE \
    --security-opt seccomp=unconfined \
    --device /dev/kfd \
    --device /dev/dri \
    -v <path/to/model>:/app/model \
    vllm-rocm
    ```

Where the `<path/to/model>` is the location where the model is stored, for example, the weights for llama2 or llama3 models.

# --8<-- [end:build-image-from-source]
# --8<-- [start:supported-features]

See [Feature x Hardware](../../features/README.md#feature-x-hardware) compatibility matrix for feature support information.

# --8<-- [end:supported-features]<|MERGE_RESOLUTION|>--- conflicted
+++ resolved
@@ -28,33 +28,24 @@
 # --8<-- [end:pre-built-wheels]
 # --8<-- [start:build-wheel-from-source]
 
-<<<<<<< HEAD
+!!! tip
+    - If you find that the following installation steps do not work for you, please check [docker/Dockerfile.rocm_base](https://github.com/vllm-project/vllm/blob/main/docker/Dockerfile.rocm_base) for the latest installation steps used to build the nightly/release images for ROCm.
+
 1. Install prerequisites (skip if you are already in an environment/docker with the following installed):
-=======
-!!! tip
-    - If you found that the following installation step does not work for you, please refer to [docker/Dockerfile.rocm_base](https://github.com/vllm-project/vllm/blob/main/docker/Dockerfile.rocm_base). Dockerfile is a form of installation steps.
-
-0. Install prerequisites (skip if you are already in an environment/docker with the following installed):
->>>>>>> 55011aef
 
     - [ROCm](https://rocm.docs.amd.com/en/latest/deploy/linux/index.html)
     - [PyTorch](https://pytorch.org/)
 
-<<<<<<< HEAD
-    For installing PyTorch+Triton, you can start from a fresh docker image, e.g, `rocm/pytorch:rocm7.0.2_ubuntu24.04_py3.12_pytorch_release_2.8.0`, `rocm/pytorch-nightly`, then skip to Step 3.
-=======
-    For installing PyTorch, you can start from a fresh docker image, e.g, `rocm/pytorch:rocm7.0_ubuntu22.04_py3.10_pytorch_release_2.8.0`, `rocm/pytorch-nightly`. If you are using docker image, you can skip to Step 3.
->>>>>>> 55011aef
+    For installing PyTorch and Triton, you can start from a fresh docker image, e.g, `rocm/pytorch:rocm7.0_ubuntu22.04_py3.10_pytorch_release_2.8.0`, `rocm/pytorch-nightly`. If you are using docker image, you can skip to Step 3.
 
     Alternatively, you can install PyTorch using PyTorch wheels. You can check PyTorch installation guide in PyTorch [Getting Started](https://pytorch.org/get-started/locally/). Example:
 
     ```bash
     # Install PyTorch
     pip uninstall torch -y
-    pip install --no-cache-dir torch torchvision --index-url https://download.pytorch.org/whl/nightly/rocm7.0
-    ```
-
-<<<<<<< HEAD
+    pip install --no-cache-dir torch torchvision --index-url https://download.pytorch.org/whl/rocm6.4
+    ```
+
     !!! note
         For ROCm 7.0 wheels (with gfx950 support), please use the PyTorch nightly build:
         ```bash
@@ -63,18 +54,13 @@
 
 2. Install [Triton](https://github.com/triton-lang/triton)
 
-    Install Triton on ROCm following the instructions from [ROCm/triton](https://github.com/ROCm/triton); see [Dockerfile.rocm_base](../../../docker/Dockerfile.rocm_base) for the most recent commit:
-=======
-1. Install [Triton for ROCm](https://github.com/ROCm/triton.git)
-
-    Install ROCm's Triton following the instructions from [ROCm/triton](https://github.com/ROCm/triton.git)
->>>>>>> 55011aef
+    Install Triton on ROCm following the instructions from [ROCm/triton](https://github.com/ROCm/triton):
 
     ```bash
     pip uninstall -y triton
-<<<<<<< HEAD
     git clone https://github.com/ROCm/triton
     cd triton
+    # git checkout TRITON_BRANCH
     git checkout 57c693b6
     pip install -r python/requirements.txt
     pip install .
@@ -84,42 +70,21 @@
         cd ../../
     fi
     cd ../
-=======
-    git clone https://github.com/ROCm/triton.git
-    cd triton
-    # git checkout $TRITON_BRANCH
-    git checkout f9e5bf54
-    if [ ! -f setup.py ]; then cd python; fi
-    python3 setup.py install
-    cd ../..
->>>>>>> 55011aef
     ```
 
     !!! note
         - The validated `$TRITON_BRANCH` can be found in the [docker/Dockerfile.rocm_base](https://github.com/vllm-project/vllm/blob/main/docker/Dockerfile.rocm_base).
         - If you see HTTP issue related to downloading packages during building triton, please try again as the HTTP error is intermittent.
 
-<<<<<<< HEAD
-3. Optionally, if you choose to use either Triton split attention or AITER multi-headed attention (See [Attention Backends](../../getting_started/quickstart.md#on-attention-backends)), you can install [flash attention for ROCm](https://github.com/Dao-AILab/flash-attention)
-
-    Install ROCm's latest flash attention (v2.8.3) following the instructions from [ROCm/flash-attention](https://github.com/Dao-AILab/flash-attention#amd-rocm-support); see [Dockerfile.rocm_base](../../../docker/Dockerfile.rocm_base) for the most recent commit:
-=======
-2. Optionally, if you choose to use CK flash attention, you can install [flash attention for ROCm](https://github.com/Dao-AILab/flash-attention.git)
-
-    Install ROCm's flash attention (v2.8.0) following the instructions from [ROCm/flash-attention](https://github.com/Dao-AILab/flash-attention#amd-rocm-support)
-
-    For example, for ROCm 7.0, suppose your gfx arch is `gfx942`. To get your gfx architecture, run `rocminfo |grep gfx`.
->>>>>>> 55011aef
+3. Optionally, Install [flash attention for ROCm](https://github.com/Dao-AILab/flash-attention)
+
+    Install ROCm's latest flash attention (v2.8.3) following the instructions from [ROCm/flash-attention](https://github.com/Dao-AILab/flash-attention#amd-rocm-support):
 
     ```bash
     git clone https://github.com/Dao-AILab/flash-attention.git
     cd flash-attention
-<<<<<<< HEAD
-    git checkout 9716b1b8
-=======
     # git checkout $FA_BRANCH
     git checkout 0e60e394
->>>>>>> 55011aef
     git submodule update --init
     GPU_ARCHS="gfx942" python3 setup.py install
     cd ..
@@ -137,21 +102,17 @@
     python3 -m pip uninstall -y aiter
     git clone --recursive https://github.com/ROCm/aiter.git
     cd aiter
-    git checkout eef23c7f
+    # git checkout AITER_BRANCH
+    git checkout 9716b1b8
     git submodule sync; git submodule update --init --recursive
     python3 setup.py develop
     ```
 
-<<<<<<< HEAD
-5. Build vLLM. For example, vLLM on ROCM 6.3 can be built with the following steps:
-=======
-    !!! note
-        - You will need to config the `$AITER_BRANCH_OR_COMMIT` for your purpose.
-        - The validated `$AITER_BRANCH_OR_COMMIT` can be found in the [docker/Dockerfile.rocm_base](https://github.com/vllm-project/vllm/blob/main/docker/Dockerfile.rocm_base).
+    !!! note
+        - The validated `$AITER_BRANCH` can be found in the [docker/Dockerfile.rocm_base](https://github.com/vllm-project/vllm/blob/main/docker/Dockerfile.rocm_base).
         
 
 4. Build vLLM. For example, vLLM on ROCM 7.0 can be built with the following steps:
->>>>>>> 55011aef
 
     ???+ console "Commands"
 
@@ -168,27 +129,18 @@
             setuptools_scm
         pip install -r requirements/rocm.txt
 
-<<<<<<< HEAD
-        # Build vLLM for MI300/MI325/MI350/MI355.
-        export PYTORCH_ROCM_ARCH="gfx942;gfx950"
-=======
-        # To build for a single architecture (e.g., MI300) for faster installation (recommended):
+        # To build for a single architecture (e.g., MI300+MI325) for faster installation (recommended):
         export PYTORCH_ROCM_ARCH="gfx942"
 
-        # To build vLLM for multiple arch MI210/MI250/MI300, use this instead
-        # export PYTORCH_ROCM_ARCH="gfx90a;gfx942"
-
->>>>>>> 55011aef
+        # To build vLLM for multiple arch MI210/MI250/MI300/MI325/MI350/MI355, use this instead
+        # export PYTORCH_ROCM_ARCH="gfx90a;gfx942;gfx950"
+
         python3 setup.py develop
         ```
 
     This may take 5-10 minutes. Currently, `pip install .` does not work for ROCm installation.
 
     !!! tip
-<<<<<<< HEAD
-        - Triton flash attention is used by default. For benchmarking purposes, it is recommended to run a warm-up step before collecting perf numbers.
-=======
->>>>>>> 55011aef
         - The ROCm version of PyTorch, ideally, should match the ROCm driver version.
 
 !!! tip
@@ -198,34 +150,18 @@
 # --8<-- [end:build-wheel-from-source]
 # --8<-- [start:pre-built-images]
 
-<<<<<<< HEAD
 ```bash
 docker pull rocm/vllm:latest
 ```
 
-The [rocm/vllm Dockerhub repository](https://hub.docker.com/r/rocm/vllm/tags) offers a prebuilt, optimized
+The [rocm/vllm](https://hub.docker.com/r/rocm/vllm/tags) Dockerhub repository offers a prebuilt, optimized
 docker image designed for validating inference performance on the AMD Instinct™ MI300X, MI325X, MMI350X, and MI355X accelerators.
-=======
-The [AMD Infinity hub for vLLM](https://hub.docker.com/r/rocm/vllm/tags) offers a prebuilt, optimized
-docker image designed for validating inference performance on the AMD Instinct™ MI300X accelerator.
-AMD also offers nightly prebuilt docker image from [Docker Hub](https://hub.docker.com/r/rocm/vllm-dev), which has vLLM and all its dependencies installed.
-
-???+ console "Commands"
-    ```bash
-    docker pull rocm/vllm-dev:nightly # to get the latest image
-    docker run -it --rm \
-    --network=host \
-    --group-add=video \
-    --ipc=host \
-    --cap-add=SYS_PTRACE \
-    --security-opt seccomp=unconfined \
-    --device /dev/kfd \
-    --device /dev/dri \
-    -v <path/to/your/models>:/app/models \
-    -e HF_HOME="/app/models" \
-    rocm/vllm-dev:nightly
-    ```
->>>>>>> 55011aef
+
+AMD also offers nightly prebuilt docker images at [rocm/vllm-dev](https://hub.docker.com/r/rocm/vllm-dev), which have vLLM and all its dependencies installed.
+
+```bash
+docker pull rocm/vllm-dev:nightly
+```
 
 !!! tip
     Please check [LLM inference performance validation on AMD Instinct MI300X](https://rocm.docs.amd.com/en/latest/how-to/performance-validation/mi300x/vllm-benchmark.html)
@@ -234,19 +170,13 @@
 # --8<-- [end:pre-built-images]
 # --8<-- [start:build-image-from-source]
 
-<<<<<<< HEAD
 #### (Optional) Build a base image with the ROCm software stack
-=======
-Building the Docker image from source is the recommended way to use vLLM with ROCm.
-
-??? info "(Optional) Build an image with ROCm software stack"
->>>>>>> 55011aef
-
-    Build a docker image from [docker/Dockerfile.rocm_base](https://github.com/vllm-project/vllm/blob/main/docker/Dockerfile.rocm_base) which setup ROCm software stack needed by the vLLM.
-    **This step is optional as this rocm_base image is usually prebuilt and store at [Docker Hub](https://hub.docker.com/r/rocm/vllm-dev) under tag `rocm/vllm-dev:base` to speed up user experience.**
+
+    Build a docker image from [docker/Dockerfile.rocm_base](https://github.com/vllm-project/vllm/blob/main/docker/Dockerfile.rocm_base) which sets up ROCm software stack needed by the vLLM.
+    **This step is optional as this rocm_base image is usually prebuilt and stored at [Docker Hub](https://hub.docker.com/r/rocm/vllm-dev) under the tag `rocm/vllm-dev:base` to speed up the user experience.**
     If you choose to build this rocm_base image yourself, the steps are as follows.
 
-    It is important that the user kicks off the docker build using buildkit. Either the user put DOCKER_BUILDKIT=1 as environment variable when calling docker build command, or the user needs to set up buildkit in the docker daemon configuration /etc/docker/daemon.json as follows and restart the daemon:
+    It is important that the user kicks off the docker build using buildkit. Either the user sets DOCKER_BUILDKIT=1 as environment variable when calling docker build command, or the user needs to set up buildkit in the docker daemon configuration /etc/docker/daemon.json as follows and restart the daemon:
 
     ```json
     {
@@ -256,11 +186,7 @@
     }
     ```
 
-<<<<<<< HEAD
 To build vllm on ROCm 7.0, you can use the default:
-=======
-    To build vllm on ROCm 7.0 for MI200 and MI300 series, you can use the default:
->>>>>>> 55011aef
 
     ```bash
     DOCKER_BUILDKIT=1 docker build \
@@ -270,7 +196,7 @@
 
 #### Build an image with vLLM
 
-First, build a docker image from [docker/Dockerfile.rocm](https://github.com/vllm-project/vllm/blob/main/docker/Dockerfile.rocm) and launch a docker container from the image.
+Build a docker image from [docker/Dockerfile.rocm](https://github.com/vllm-project/vllm/blob/main/docker/Dockerfile.rocm) and launch a docker container from the image.
 It is important that the user kicks off the docker build using buildkit. Either the user put `DOCKER_BUILDKIT=1` as environment variable when calling docker build command, or the user needs to set up buildkit in the docker daemon configuration /etc/docker/daemon.json as follows and restart the daemon:
 
 ```bash
@@ -289,11 +215,7 @@
 
 Their values can be passed in when running `docker build` with `--build-arg` options.
 
-<<<<<<< HEAD
 To build vllm on ROCm 7.0, you can use the default:
-=======
-To build vllm on ROCm 7.0 for MI200 and MI300 series, you can use the default:
->>>>>>> 55011aef
 
 ???+ console "Commands"
     ```bash
