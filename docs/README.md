--- conflicted
+++ resolved
@@ -1,12 +1,8 @@
 # Welcome to vLLM
 
 <figure markdown="span">
-<<<<<<< HEAD
-  ![](./assets/logos/vllm-logo-text-light.png){ align="center" alt="vLLM" class="no-scaled-link" width="60%" }
-=======
   ![](./assets/logos/vllm-logo-text-light.png){ align="center" alt="vLLM Light" class="logo-light" width="60%" }
   ![](./assets/logos/vllm-logo-text-dark.png){ align="center" alt="vLLM Dark" class="logo-dark" width="60%" }
->>>>>>> 110df743
 </figure>
 
 <p style="text-align:center">
@@ -45,11 +41,7 @@
 - OpenAI-compatible API server
 - Support NVIDIA GPUs, AMD CPUs and GPUs, Intel CPUs, Gaudi® accelerators and GPUs, IBM Power CPUs, TPU, and AWS Trainium and Inferentia Accelerators.
 - Prefix caching support
-<<<<<<< HEAD
-- Multi-lora support
-=======
 - Multi-LoRA support
->>>>>>> 110df743
 
 For more information, check out the following:
 
