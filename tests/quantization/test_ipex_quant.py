--- conflicted
+++ resolved
@@ -26,13 +26,7 @@
 @pytest.mark.parametrize("model", MODELS)
 @pytest.mark.parametrize("dtype", DTYPE)
 def test_ipex_quant(vllm_runner, model, dtype):
-<<<<<<< HEAD
     with vllm_runner(model, dtype=dtype, enforce_eager=True) as llm:
-        output = llm.generate_greedy(["The capital of France is"],
-                                     max_tokens=1)
-=======
-    with vllm_runner(model, dtype=dtype) as llm:
-        output = llm.generate_greedy(["The capital of France is"], max_tokens=32)
->>>>>>> d8140b98
+        output = llm.generate_greedy(["The capital of France is"], max_tokens=4)
     assert output
     print(output)