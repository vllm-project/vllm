# SPDX-License-Identifier: Apache-2.0
# SPDX-FileCopyrightText: Copyright contributors to the vLLM project
"""Tests whether gptq models with dynamic quantized can be loaded.

Run `pytest tests/quantization/test_gptq_dynamic.py --forked`.
"""

import pytest
import torch

from vllm.model_executor.layers.linear import UnquantizedLinearMethod
from vllm.model_executor.layers.quantization.gptq import GPTQLinearMethod
from vllm.model_executor.layers.quantization.gptq_marlin import GPTQMarlinLinearMethod
from vllm.model_executor.layers.quantization.utils.gptq_utils import (
    get_dynamic_override,
)

PROMPT = "On the surface of Mars, we found"

# The first layer is quantized using bits=4, group_size=128
# The second layer is quantized using bits=8, group_size=32
# All other layers (layer index >= 2) are not quantized
MODEL_QUANT = [
    ("ModelCloud/Qwen1.5-1.8B-Chat-GPTQ-4bits-dynamic-cfg-with-lm_head-symTrue", True),
    (
        "ModelCloud/Qwen1.5-1.8B-Chat-GPTQ-4bits-dynamic-cfg-with-lm_head-symFalse",
        False,
    ),
]


@pytest.mark.parametrize("model_id, use_marlin_kernel", MODEL_QUANT)
def test_gptq_with_dynamic(
    vllm_runner, model_id: str, use_marlin_kernel: bool, monkeypatch
):
    # `LLM.apply_model` requires pickling a function.
    monkeypatch.setenv("VLLM_ALLOW_INSECURE_SERIALIZATION", "1")

    linear_method_cls = (
        GPTQMarlinLinearMethod if use_marlin_kernel else (GPTQLinearMethod)
    )

<<<<<<< HEAD
    with vllm_runner(model_id,
                     dtype=torch.float16,
                     max_model_len=2048,
                     enforce_eager=True) as llm:
=======
    with vllm_runner(
        model_id, dtype=torch.float16, max_model_len=2048, enforce_eager=True
    ) as llm:
>>>>>>> d8140b98

        def check_model(model):
            for name, submodule in model.named_modules():
                if name == "lm_head":
                    assert isinstance(submodule.quant_method, linear_method_cls)
                elif name == "model.layers.0.self_attn.qkv_proj":
                    # The first layer is quantized using bits=4, group_size=128
                    # desc_act=True
                    assert isinstance(submodule.quant_method, linear_method_cls)
                    config = submodule.quant_method.quant_config
                    assert config.weight_bits == 4
                    assert config.group_size == 128
                    assert config.desc_act
                elif name == "model.layers.1.self_attn.qkv_proj":
                    # The second layer is quantized using bits=8, group_size=32
                    # desc_act=False
                    assert isinstance(submodule.quant_method, linear_method_cls)
                    config = submodule.quant_method.quant_config
                    assert (
                        get_dynamic_override(config, layer_name=name, key="bits") == 8
                    )
                    assert (
                        get_dynamic_override(config, layer_name=name, key="group_size")
                        == 32
                    )
                    assert not get_dynamic_override(
                        config, layer_name=name, key="desc_act"
                    )
                elif (
                    name == "model.layers.2.self_attn.qkv_proj"
                    or name == "model.layers.2.mlp.gate_up_proj"
                ):
                    # All other layers (layer index >= 2) are not quantized
                    assert isinstance(submodule.quant_method, UnquantizedLinearMethod)

        llm.apply_model(check_model)<|MERGE_RESOLUTION|>--- conflicted
+++ resolved
@@ -40,16 +40,9 @@
         GPTQMarlinLinearMethod if use_marlin_kernel else (GPTQLinearMethod)
     )
 
-<<<<<<< HEAD
-    with vllm_runner(model_id,
-                     dtype=torch.float16,
-                     max_model_len=2048,
-                     enforce_eager=True) as llm:
-=======
     with vllm_runner(
         model_id, dtype=torch.float16, max_model_len=2048, enforce_eager=True
     ) as llm:
->>>>>>> d8140b98
 
         def check_model(model):
             for name, submodule in model.named_modules():
