--- conflicted
+++ resolved
@@ -112,20 +112,14 @@
                      quantization="custom_quant",
                      enforce_eager=True) as llm:
 
-<<<<<<< HEAD
         def check_model(model):
             layer = model.model.layers[0]
             qkv_proj = layer.self_attn.qkv_proj
 
             # Check the quantization method is FakeQuantLinearMethod
             assert isinstance(qkv_proj.quant_method, FakeQuantLinearMethod)
-=======
-        model = llm.llm.llm_engine.model_executor.driver_worker.model_runner.model  # noqa: E501
-        layer = model.model.layers[0]
-        qkv_proj = layer.self_attn.qkv_proj
->>>>>>> 6929f8b4
 
-            output = llm.generate_greedy("Hello my name is", max_tokens=20)
-            assert output
+        llm.apply_model(check_model)
 
-        llm.apply_model(check_model)+        output = llm.generate_greedy("Hello my name is", max_tokens=20)
+        assert output