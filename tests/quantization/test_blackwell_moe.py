--- conflicted
+++ resolved
@@ -24,13 +24,10 @@
     # Set compilation threads to 16 to speed up startup
     os.environ["FLASHINFER_NVCC_THREADS"] = "16"
 
-<<<<<<< HEAD
 # Make sure TRTLLM attention is available
 os.environ["VLLM_HAS_FLASHINFER_CUBIN"] = "1"
 # Set compilation threads to 16 to speed up startup
 os.environ["FLASHINFER_NVCC_THREADS"] = "16"
-=======
->>>>>>> f8607863
 
 # dummy_hf_overrides = {"num_layers": 4, "num_hidden_layers": 4,
 # "text_config": {"num_layers": 4, "num_hidden_layers": 4}}
