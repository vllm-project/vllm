--- conflicted
+++ resolved
@@ -29,7 +29,7 @@
 # It does not support mix precision MM and mix quantization scheme.
 ROCM_AITER_SUPPORTED_INT8_MODEL = [
     "neuralmagic/Llama-3.2-1B-quantized.w8a8",
-    "nm-testing/tinyllama-oneshot-w8a8-channel-dynamic-token-v2"
+    "nm-testing/tinyllama-oneshot-w8a8-channel-dynamic-token-v2",
 ]
 
 # TritonScaledMMLinearKernel only supports symmetric quantization.
@@ -77,8 +77,8 @@
 def test_compressed_tensors_w8a8_static_setup(vllm_runner, model_args):
     model_path, strategy, quant_type, shape_0, is_symmetric = model_args
 
-    if current_platform.is_rocm(
-    ) and model_path not in ROCM_TRITON_SCALED_MM_SUPPORTED_INT8_MODEL:
+    if (current_platform.is_rocm()
+            and model_path not in ROCM_TRITON_SCALED_MM_SUPPORTED_INT8_MODEL):
         pytest.skip(f"Skip model {model_path} as it is not support on ROCm.")
 
     with vllm_runner(model_path, enforce_eager=True) as llm:
@@ -160,8 +160,8 @@
     monkeypatch,
 ):
 
-    if current_platform.is_rocm(
-    ) and model_path not in ROCM_TRITON_SCALED_MM_SUPPORTED_INT8_MODEL:
+    if (current_platform.is_rocm()
+            and model_path not in ROCM_TRITON_SCALED_MM_SUPPORTED_INT8_MODEL):
         pytest.skip(f"Skip model {model_path} as it is not support on ROCm.")
 
     if use_aiter:
@@ -232,8 +232,8 @@
 ):
     model_path, strategy = model_args
 
-    if current_platform.is_rocm(
-    ) and model_path not in ROCM_TRITON_SCALED_MM_SUPPORTED_INT8_MODEL:
+    if (current_platform.is_rocm()
+            and model_path not in ROCM_TRITON_SCALED_MM_SUPPORTED_INT8_MODEL):
         pytest.skip(f"Skip model {model_path} as it is not support on ROCm.")
 
     if use_aiter:
@@ -266,18 +266,50 @@
 
 @pytest.mark.parametrize(
     "wNa16_args",
-    [("nm-testing/tinyllama-oneshot-w4a16-channel-v2", "channel", None, 8,
-      True, False),
-     ("nm-testing/tinyllama-oneshot-w4a16-group128-v2", "group", 128, 8, True,
-      False),
-     ("nm-testing/tinyllama-oneshot-w8a16-per-channel", "channel", None, 4,
-      True, False),
-     ("nm-testing/TinyLlama-1.1B-Chat-v1.0-awq-group128-asym256", "group", 128,
-      8, False, False),
-     ("nm-testing/TinyLlama-1.1B-Chat-v1.0-W4A16-G128-Asym-Updated-Channel",
-      "channel", None, 8, False, False),
-     ("nm-testing/TinyLlama-1.1B-Chat-v1.0-W4A16-G128-Asym-Updated-ActOrder",
-      "group", 128, 8, False, True)],
+    [
+        (
+            "nm-testing/tinyllama-oneshot-w4a16-channel-v2",
+            "channel",
+            None,
+            8,
+            True,
+            False,
+        ),
+        ("nm-testing/tinyllama-oneshot-w4a16-group128-v2", "group", 128, 8,
+         True, False),
+        (
+            "nm-testing/tinyllama-oneshot-w8a16-per-channel",
+            "channel",
+            None,
+            4,
+            True,
+            False,
+        ),
+        (
+            "nm-testing/TinyLlama-1.1B-Chat-v1.0-awq-group128-asym256",
+            "group",
+            128,
+            8,
+            False,
+            False,
+        ),
+        (
+            "nm-testing/TinyLlama-1.1B-Chat-v1.0-W4A16-G128-Asym-Updated-Channel",
+            "channel",
+            None,
+            8,
+            False,
+            False,
+        ),
+        (
+            "nm-testing/TinyLlama-1.1B-Chat-v1.0-W4A16-G128-Asym-Updated-ActOrder",
+            "group",
+            128,
+            8,
+            False,
+            True,
+        ),
+    ],
 )
 @pytest.mark.skipif(not current_platform.is_cuda(),
                     reason="The tests are skipped on non-CUDA platform.")
@@ -361,7 +393,8 @@
 
 @pytest.mark.skipif(
     not current_platform.is_kv_cache_dtype_supported("fp8", None),
-    reason="FP8 KV cache is not supported on this device.")
+    reason="FP8 KV cache is not supported on this device.",
+)
 @pytest.mark.skipif(not current_platform.is_cuda(),
                     reason="This test is skipped on non-CUDA platform.")
 def test_compressed_tensors_kv_cache(vllm_runner):
@@ -387,7 +420,9 @@
     assert qkv_proj.scheme.input_quant.strategy == input_strategy
     assert qkv_proj.scheme.quantized
     assert qkv_proj.quant_method.quantization_config.sparsity_scheme_map
-    sparsity_map = qkv_proj.quant_method.quantization_config.sparsity_scheme_map  # noqa: E501
+    sparsity_map = (
+        qkv_proj.quant_method.quantization_config.sparsity_scheme_map
+    )  # noqa: E501
     assert sparsity_map.get("Linear").format == format
     assert sparsity_map.get("Linear").sparsity_structure == "2:4"
 
@@ -661,9 +696,13 @@
 
 @pytest.mark.parametrize(
     "args",
-    [("nm-testing/TinyLlama-1.1B-Chat-v1.0-NVFP4A16",
-      CompressedTensorsW4A16Fp4),
-     ("nm-testing/TinyLlama-1.1B-Chat-v1.0-NVFP4", CompressedTensorsW4A4Fp4)])
+    [
+        ("nm-testing/TinyLlama-1.1B-Chat-v1.0-NVFP4A16",
+         CompressedTensorsW4A16Fp4),
+        ("nm-testing/TinyLlama-1.1B-Chat-v1.0-NVFP4",
+         CompressedTensorsW4A4Fp4),
+    ],
+)
 def test_compressed_tensors_nvfp4(vllm_runner, args):
     model, scheme = args
     with vllm_runner(model, enforce_eager=True) as llm:
@@ -674,9 +713,9 @@
             qkv_proj = layer.self_attn.qkv_proj
             assert isinstance(qkv_proj.quant_method,
                               CompressedTensorsLinearMethod)
-            if isinstance(qkv_proj.scheme, scheme) or isinstance(
-                    qkv_proj.scheme,
-                    CompressedTensorsW4A16Fp4) and not cutlass_fp4_supported():
+            if (isinstance(qkv_proj.scheme, scheme)
+                    or isinstance(qkv_proj.scheme, CompressedTensorsW4A16Fp4)
+                    and not cutlass_fp4_supported()):
                 assert True
             else:
                 raise AssertionError("FP4 Scheme Mismatch")
@@ -727,57 +766,24 @@
 
 @pytest.mark.skipif(not current_platform.is_cuda(),
                     reason="This test is skipped on non-CUDA platform.")
-@pytest.mark.parametrize("model,prompt,exp_perplexity", [
-    (
-        "nm-testing/Llama-3.2-1B-Instruct-spinquantR1R2R4-w4a16",
-        "Flat is better than nested.\nSparse is better than dense.",
-        150.0,
-    ),
-    (
-        "nm-testing/Llama-3.2-1B-Instruct-quip-w4a16",
-        "Flat is better than nested.\nSparse is better than dense.",
-        150.0,
-    ),
-])
+@pytest.mark.parametrize(
+    "model,prompt,exp_perplexity",
+    [
+        (
+            "nm-testing/Llama-3.2-1B-Instruct-spinquantR1R2R4-w4a16",
+            "Flat is better than nested.\nSparse is better than dense.",
+            150.0,
+        ),
+        (
+            "nm-testing/Llama-3.2-1B-Instruct-quip-w4a16",
+            "Flat is better than nested.\nSparse is better than dense.",
+            150.0,
+        ),
+    ],
+)
 def test_compressed_tensors_transforms_perplexity(vllm_runner, model, prompt,
                                                   exp_perplexity):
     with vllm_runner(model, enforce_eager=True) as llm:
         perplexity = llm.generate_prompt_perplexity([prompt])[0]
         print(perplexity)
-<<<<<<< HEAD
-        assert perplexity <= exp_perplexity
-
-
-def test_compressed_tensors_fp8_block_enabled(vllm_runner):
-    model_path = "RedHatAI/Qwen3-0.6B-FP8-BLOCK"
-    with vllm_runner(model_path) as llm:
-
-        fp8_dtype = current_platform.fp8_dtype()
-
-        def check_model(model):
-            layer = model.model.layers[0]
-
-            qkv_proj = layer.self_attn.qkv_proj
-            assert isinstance(qkv_proj.quant_method,
-                              CompressedTensorsLinearMethod)
-            assert isinstance(qkv_proj.scheme, CompressedTensorsW8A8Fp8)
-            assert isinstance(qkv_proj.scheme.w8a8_block_fp8_linear,
-                              W8A8BlockFp8LinearOp)
-
-            assert qkv_proj.weight.dtype is fp8_dtype
-            assert qkv_proj.weight_scale.dtype is torch.float32
-            assert len(qkv_proj.weight.shape) == 2
-            assert len(qkv_proj.weight_scale.shape) == 2
-
-            input_quant_op = \
-                qkv_proj.scheme.w8a8_block_fp8_linear.input_quant_op
-            assert isinstance(input_quant_op, QuantFP8)
-            assert input_quant_op._forward_method == input_quant_op.forward_cuda
-
-        llm.apply_model(check_model)
-
-        output = llm.generate_greedy("Hello my name is", max_tokens=1)
-        assert output
-=======
-        assert perplexity <= exp_perplexity
->>>>>>> b761df96
+        assert perplexity <= exp_perplexity