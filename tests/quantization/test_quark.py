--- conflicted
+++ resolved
@@ -78,11 +78,7 @@
         assert output
 
 
-<<<<<<< HEAD
-@pytest.mark.parametrize('tp', [1])
-=======
 @pytest.mark.parametrize("tp", [1])
->>>>>>> 08d26a1b
 def test_quark_fp8_w_per_channel_a_per_token(vllm_runner, tp):
     model_path = "amd/Qwen2.5-1.5B-Instruct-ptpc-Quark-ts"
     with vllm_runner(model_path, tensor_parallel_size=tp) as llm:
@@ -97,12 +93,7 @@
 
             if isinstance(qkv_proj.scheme, QuarkW8A8Fp8):
                 assert qkv_proj.weight.dtype is current_platform.fp8_dtype()
-<<<<<<< HEAD
-                assert qkv_proj.weight_scale.shape[0] == qkv_proj.weight.shape[
-                    1]
-=======
                 assert qkv_proj.weight_scale.shape[0] == qkv_proj.weight.shape[1]
->>>>>>> 08d26a1b
                 assert qkv_proj.weight_scale.shape[1] == 1
 
         llm.apply_model(check_model)
@@ -111,11 +102,7 @@
         assert output
 
 
-<<<<<<< HEAD
-@pytest.mark.parametrize('tp', [1])
-=======
 @pytest.mark.parametrize("tp", [1])
->>>>>>> 08d26a1b
 def test_quark_int8_w_per_tensor_a_per_tensor(vllm_runner, tp):
     model_path = "amd/Llama-3.1-8B-Instruct-w-int8-a-int8-sym-test"
     with vllm_runner(model_path, tensor_parallel_size=tp) as llm:
