# SPDX-License-Identifier: Apache-2.0
# SPDX-FileCopyrightText: Copyright contributors to the vLLM project
"""Test model set-up and weight loading for quark-quantized models.

Run `pytest tests/quantization/test_quark.py`.

See also `tests/kernels/moe/test_ocp_mx_moe.py`.
"""

import importlib.metadata
from dataclasses import dataclass
from importlib.util import find_spec

import huggingface_hub
import lm_eval
import pytest
import torch
from packaging import version

from vllm.model_executor.layers.quantization.quark.quark import (  # noqa: E501
    QuarkLinearMethod,
    QuarkW8A8Fp8,
    QuarkW8A8Int8,
)
from vllm.platforms import current_platform

from .reference_mxfp4 import dq_mxfp4_torch, qdq_mxfp4_torch

QUARK_MXFP4_AVAILABLE = find_spec("quark") is not None and version.parse(
    importlib.metadata.version("amd-quark")
) >= version.parse("0.8.99")

if QUARK_MXFP4_AVAILABLE:
    from quark.torch.export.nn.modules.realquantizer import StaticScaledRealQuantizer
    from quark.torch.kernel import mx as mx_kernel
    from quark.torch.quantization.config.config import FP4PerGroupSpec

try:
    huggingface_hub.list_repo_refs(
        "amd/Llama-3.3-70B-Instruct-WMXFP4-AMXFP4-KVFP8-Scale-UINT8-SQ"
    )
    HF_HUB_AMD_ORG_ACCESS = True
except huggingface_hub.errors.RepositoryNotFoundError:
    HF_HUB_AMD_ORG_ACCESS = False


@pytest.fixture(scope="function", autouse=True)
def enable_pickle(monkeypatch):
    """`LLM.apply_model` requires pickling a function."""
    monkeypatch.setenv("VLLM_ALLOW_INSECURE_SERIALIZATION", "1")


@pytest.mark.parametrize("kv_cache_dtype", ["auto", "fp8"])
@pytest.mark.parametrize("tp", [1])
def test_quark_fp8_w_per_tensor_a_per_tensor(vllm_runner, kv_cache_dtype, tp):
    model_path = "amd/Llama-3.1-8B-Instruct-FP8-KV-Quark-test"
<<<<<<< HEAD
    with vllm_runner(model_path,
                     kv_cache_dtype=kv_cache_dtype,
                     enforce_eager=True,
                     tensor_parallel_size=tp) as llm:
=======
    with vllm_runner(
        model_path,
        enforce_eager=True,
        kv_cache_dtype=kv_cache_dtype,
        tensor_parallel_size=tp,
    ) as llm:
>>>>>>> d8140b98

        def check_model(model):
            layer = model.model.layers[0]

            qkv_proj = layer.self_attn.qkv_proj

            assert isinstance(qkv_proj.quant_method, QuarkLinearMethod)
            assert isinstance(qkv_proj.scheme, QuarkW8A8Fp8)

            if isinstance(qkv_proj.scheme, QuarkW8A8Fp8):
                assert len(qkv_proj.input_scale.shape) == 0
                assert qkv_proj.weight.dtype is current_platform.fp8_dtype()
                assert len(qkv_proj.weight_scale.shape) == 0

        llm.apply_model(check_model)

<<<<<<< HEAD
        output = llm.generate_greedy("Hello my name is", max_tokens=1)
=======
        output = llm.generate_greedy("Hello my name is", max_tokens=4)
>>>>>>> d8140b98
        assert output


@pytest.mark.parametrize("tp", [1])
def test_quark_fp8_w_per_channel_a_per_token(vllm_runner, tp):
    model_path = "amd/Qwen2.5-1.5B-Instruct-ptpc-Quark-ts"
    with vllm_runner(model_path, enforce_eager=True, tensor_parallel_size=tp) as llm:

        def check_model(model):
            layer = model.model.layers[0]

            qkv_proj = layer.self_attn.qkv_proj

            assert isinstance(qkv_proj.quant_method, QuarkLinearMethod)
            assert isinstance(qkv_proj.scheme, QuarkW8A8Fp8)

            if isinstance(qkv_proj.scheme, QuarkW8A8Fp8):
                assert qkv_proj.weight.dtype is current_platform.fp8_dtype()
                assert qkv_proj.weight_scale.shape[0] == qkv_proj.weight.shape[1]
                assert qkv_proj.weight_scale.shape[1] == 1

        llm.apply_model(check_model)

<<<<<<< HEAD
        output = llm.generate_greedy("Hello my name is", max_tokens=10)
=======
        output = llm.generate_greedy("Hello my name is", max_tokens=4)
>>>>>>> d8140b98
        assert output


@pytest.mark.parametrize("tp", [1])
def test_quark_int8_w_per_tensor_a_per_tensor(vllm_runner, tp):
    model_path = "amd/Llama-3.1-8B-Instruct-w-int8-a-int8-sym-test"
    with vllm_runner(model_path, enforce_eager=True, tensor_parallel_size=tp) as llm:

        def check_model(model):
            layer = model.model.layers[0]

            qkv_proj = layer.self_attn.qkv_proj

            assert isinstance(qkv_proj.quant_method, QuarkLinearMethod)
            assert isinstance(qkv_proj.scheme, QuarkW8A8Int8)

        llm.apply_model(check_model)

<<<<<<< HEAD
        output = llm.generate_greedy("Hello my name is", max_tokens=10)
=======
        output = llm.generate_greedy("Hello my name is", max_tokens=4)
>>>>>>> d8140b98
        assert output


def test_quark_fp8_parity(vllm_runner):
    quark_model_id = "amd-quark/llama-tiny-fp8-quark-quant-method"
    fp8_model_id = "amd-quark/llama-tiny-fp8-quant-method"

    llm_kwargs = {
        "tensor_parallel_size": 1,
        "enforce_eager": True,
        "gpu_memory_utilization": 0.1,
    }
    with (
        vllm_runner(quark_model_id, **llm_kwargs) as quark_handle,
        vllm_runner(fp8_model_id, **llm_kwargs) as fp8_handle,
    ):

        def get_state_dict(model):
            return {k: v.cpu() for k, v in model.state_dict().items()}

        (quark_state_dict,) = quark_handle.apply_model(get_state_dict)
        (fp8_state_dict,) = fp8_handle.apply_model(get_state_dict)

    assert fp8_state_dict.keys() == quark_state_dict.keys()

    for key in fp8_state_dict:
        assert torch.equal(fp8_state_dict[key], quark_state_dict[key])


@dataclass
class AccuracyTestConfig:
    model_name: str
    excepted_value: float

    def get_model_args(
        self,
        tp_size: int,
        model_max_len: int | None = None,
        kwargs: dict | None = None,
    ) -> dict:
        if kwargs is None:
            kwargs = {}

        model_args = {
            "pretrained": self.model_name,
            "dtype": "auto",
            "add_bos_token": True,
            "tensor_parallel_size": tp_size,
            "gpu_memory_utilization": 0.7,
            **kwargs,
        }
        if model_max_len is not None:
            model_args["max_model_len"] = model_max_len

        return model_args


GSM8K_ACCURACY_CONFIGS = [
    # Private model.
    AccuracyTestConfig(
        model_name="amd/DeepSeek-R1-WMXFP4-AMXFP4-Scale-UINT8-MoE-Quant",
        excepted_value=0.96,
    ),
]

WIKITEXT_ACCURACY_CONFIGS = [
    AccuracyTestConfig(
        model_name="fxmarty/qwen1.5_moe_a2.7b_chat_w_fp4_a_fp6_e2m3",
        excepted_value=11.3,
    ),
    AccuracyTestConfig(
        model_name="fxmarty/qwen1.5_moe_a2.7b_chat_w_fp6_e3m2_a_fp6_e3m2",
        excepted_value=10.6,
    ),
    AccuracyTestConfig(
        model_name="fxmarty/qwen_1.5-moe-a2.7b-mxfp4", excepted_value=12.4
    ),
]


@pytest.mark.skipif(not QUARK_MXFP4_AVAILABLE, reason="amd-quark>=0.9 is not available")
@pytest.mark.parametrize("config", WIKITEXT_ACCURACY_CONFIGS)
@pytest.mark.parametrize("tp_size", [1, 2])
def test_ocp_mx_wikitext_correctness(config: AccuracyTestConfig, tp_size: int):
    if torch.cuda.device_count() < tp_size:
        pytest.skip(
            f"This test requires >={tp_size} gpus, got only {torch.cuda.device_count()}"
        )

    task = "wikitext"
    rtol = 0.1

    # Smaller cuda_graph_sizes to speed up the test.
    results = lm_eval.simple_evaluate(
        model="vllm",
        model_args=config.get_model_args(
            tp_size=tp_size, kwargs={"cuda_graph_sizes": [16]}
        ),
        tasks=task,
        batch_size=64,
    )

    EXPECTED_VALUE = config.excepted_value
    measured_value = results["results"][task]["word_perplexity,none"]
    assert (
        measured_value < EXPECTED_VALUE + rtol
        and measured_value > EXPECTED_VALUE - rtol
    ), f"Expected: {EXPECTED_VALUE} |  Measured: {measured_value}"


@pytest.mark.parametrize("config", GSM8K_ACCURACY_CONFIGS)
@pytest.mark.skipif(not QUARK_MXFP4_AVAILABLE, reason="amd-quark>=0.9 is not available")
@pytest.mark.skipif(
    not HF_HUB_AMD_ORG_ACCESS,
    reason="Read access to huggingface.co/amd is required for this test.",
)
def test_mxfp4_gsm8k_correctness(config: AccuracyTestConfig):
    if torch.cuda.device_count() < 8:
        pytest.skip(
            f"This test requires >=8 gpus, got only {torch.cuda.device_count()}"
        )

    task = "gsm8k"
    rtol = 0.03

    results = lm_eval.simple_evaluate(
        model="vllm",
        model_args=config.get_model_args(tp_size=8, model_max_len=38768),
        tasks=task,
        batch_size=64,
        num_fewshot=8,
    )

    EXPECTED_VALUE = config.excepted_value
    measured_value = results["results"][task]["exact_match,strict-match"]
    assert (
        measured_value - rtol < EXPECTED_VALUE
        and measured_value + rtol > EXPECTED_VALUE
    ), f"Expected: {EXPECTED_VALUE} |  Measured: {measured_value}"


@pytest.mark.skipif(not QUARK_MXFP4_AVAILABLE, reason="amd-quark>=0.9 is not available")
@pytest.mark.parametrize("float_dtype", [torch.bfloat16, torch.float16])
@pytest.mark.parametrize("scalings", [[2.3, 0.03, 7.3, 0.1, 0.004, 17.3, 1e4, 1e-4]])
def test_mxfp4_fused_qdq_match_quark(float_dtype: torch.dtype, scalings: list[int]):
    torch.manual_seed(0)

    hidden_size = 64 * 32
    inp = (torch.rand(1, hidden_size, dtype=float_dtype, device="cuda") - 0.5) * 2
    for i in range(hidden_size // 32):
        inp[:, i * 32 : (i + 1) * 32] = (
            inp[:, i * 32 : (i + 1) * 32] * scalings[i % len(scalings)]
        )

    inp_kernel = inp.clone()
    inp_kernel_clone = inp_kernel.clone()

    res_hip = mx_kernel.qdq_mxfp4_hip(inp_kernel_clone, "even")
    res_torch = qdq_mxfp4_torch(inp_kernel, "even")

    for i in range(hidden_size // 32):
        assert torch.all(torch.isfinite(res_hip[:, i * 32 : (i + 1) * 32]))
        assert torch.all(torch.isfinite(res_torch[:, i * 32 : (i + 1) * 32]))

        torch.testing.assert_close(
            res_hip[:, i * 32 : (i + 1) * 32], res_torch[:, i * 32 : (i + 1) * 32]
        )


@pytest.mark.skipif(not QUARK_MXFP4_AVAILABLE, reason="amd-quark>=0.9 is not available")
@pytest.mark.parametrize("float_dtype", [torch.bfloat16, torch.float16])
@pytest.mark.parametrize("scalings", [[2.3, 0.03, 7.3, 0.1, 0.004, 17.3, 1e4, 1e-4]])
def test_mxfp4_dequant_kernel_match_quark(
    float_dtype: torch.dtype, scalings: list[int]
):
    qspec = FP4PerGroupSpec(
        ch_axis=-1,
        group_size=32,
        scale_format="e8m0",
        scale_calculation_mode="even",
        is_dynamic=False,
    ).to_quantization_spec()

    weight_quantizer = StaticScaledRealQuantizer(
        qspec=qspec,
        quantizer=None,
        reorder=False,
        real_quantized=True,
        float_dtype=float_dtype,
        device="cuda",
    )

    observer = qspec.observer_cls(qspec, device="cuda")

    hidden_size = 512
    shape = (11008, hidden_size)

    w = (torch.rand(shape, device="cuda", dtype=float_dtype) - 0.5) * 2

    # Make it so that different groups have different scales.
    for i in range(hidden_size // 32):
        w[:, i * 32 : (i + 1) * 32] = (
            w[:, i * 32 : (i + 1) * 32] * scalings[i % len(scalings)]
        )

    observer(w)
    scale, _ = observer._calculate_qparams()
    weight_quantizer.scale = scale

    w_mxfp4 = weight_quantizer.to_real_quantize_params(w).to("cuda")
    weight_quantizer.maybe_convert_and_transpose_scale()

    scale = weight_quantizer.scale

    out_hip = mx_kernel.dq_mxfp4_hip(w_mxfp4, scale, float_dtype)

    out_torch = dq_mxfp4_torch(w_mxfp4, scale, float_dtype)

    assert torch.equal(out_hip, out_torch)<|MERGE_RESOLUTION|>--- conflicted
+++ resolved
@@ -54,19 +54,12 @@
 @pytest.mark.parametrize("tp", [1])
 def test_quark_fp8_w_per_tensor_a_per_tensor(vllm_runner, kv_cache_dtype, tp):
     model_path = "amd/Llama-3.1-8B-Instruct-FP8-KV-Quark-test"
-<<<<<<< HEAD
-    with vllm_runner(model_path,
-                     kv_cache_dtype=kv_cache_dtype,
-                     enforce_eager=True,
-                     tensor_parallel_size=tp) as llm:
-=======
     with vllm_runner(
         model_path,
         enforce_eager=True,
         kv_cache_dtype=kv_cache_dtype,
         tensor_parallel_size=tp,
     ) as llm:
->>>>>>> d8140b98
 
         def check_model(model):
             layer = model.model.layers[0]
@@ -83,11 +76,7 @@
 
         llm.apply_model(check_model)
 
-<<<<<<< HEAD
-        output = llm.generate_greedy("Hello my name is", max_tokens=1)
-=======
         output = llm.generate_greedy("Hello my name is", max_tokens=4)
->>>>>>> d8140b98
         assert output
 
 
@@ -111,11 +100,7 @@
 
         llm.apply_model(check_model)
 
-<<<<<<< HEAD
-        output = llm.generate_greedy("Hello my name is", max_tokens=10)
-=======
         output = llm.generate_greedy("Hello my name is", max_tokens=4)
->>>>>>> d8140b98
         assert output
 
 
@@ -134,11 +119,7 @@
 
         llm.apply_model(check_model)
 
-<<<<<<< HEAD
-        output = llm.generate_greedy("Hello my name is", max_tokens=10)
-=======
         output = llm.generate_greedy("Hello my name is", max_tokens=4)
->>>>>>> d8140b98
         assert output
 
 
