--- conflicted
+++ resolved
@@ -13,14 +13,6 @@
 
 @pytest.mark.skipif(not TORCHAO_AVAILABLE, reason="torchao is not available")
 def test_pre_quantized_model(vllm_runner):
-<<<<<<< HEAD
-    with vllm_runner("drisspg/fp8-opt-125m",
-                     quantization="torchao",
-                     dtype="bfloat16",
-                     enforce_eager=True) as llm:
-        output = llm.generate_greedy(["The capital of France is"],
-                                     max_tokens=1)
-=======
     with vllm_runner(
         "drisspg/fp8-opt-125m",
         quantization="torchao",
@@ -28,7 +20,6 @@
         enforce_eager=True,
     ) as llm:
         output = llm.generate_greedy(["The capital of France is"], max_tokens=4)
->>>>>>> d8140b98
     assert output
 
 
@@ -43,14 +34,6 @@
 def test_opt_125m_int8wo_model_loading_with_params(vllm_runner, pt_load_map_location):
     torch._dynamo.reset()
     model_name = "jerryzh168/opt-125m-int8wo-partial-quant"
-<<<<<<< HEAD
-    with vllm_runner(model_name=model_name,
-                     quantization="torchao",
-                     dtype="bfloat16",
-                     pt_load_map_location=pt_load_map_location) as llm:
-        output = llm.generate_greedy(["The capital of France is"],
-                                     max_tokens=10)
-=======
     with vllm_runner(
         model_name=model_name,
         quantization="torchao",
@@ -59,7 +42,6 @@
         enforce_eager=True,
     ) as llm:
         output = llm.generate_greedy(["The capital of France is"], max_tokens=4)
->>>>>>> d8140b98
 
         assert output
 
@@ -68,24 +50,14 @@
 def test_opt_125m_int4wo_model_per_module_quant(vllm_runner):
     torch._dynamo.reset()
     model_name = "jerryzh168/opt-125m-int4wo-per-module"
-<<<<<<< HEAD
-    with vllm_runner(model_name=model_name,
-                     quantization="torchao",
-                     dtype="bfloat16",
-                     enforce_eager=True,
-                     pt_load_map_location="cuda:0") as llm:
-        output = llm.generate_greedy(["The capital of France is"],
-                                     max_tokens=1)
-=======
-    with vllm_runner(
-        model_name=model_name,
-        quantization="torchao",
-        dtype="bfloat16",
-        pt_load_map_location="cuda:0",
-        enforce_eager=True,
-    ) as llm:
-        output = llm.generate_greedy(["The capital of France is"], max_tokens=4)
->>>>>>> d8140b98
+    with vllm_runner(
+        model_name=model_name,
+        quantization="torchao",
+        dtype="bfloat16",
+        pt_load_map_location="cuda:0",
+        enforce_eager=True,
+    ) as llm:
+        output = llm.generate_greedy(["The capital of France is"], max_tokens=4)
 
         assert output
 
@@ -94,24 +66,14 @@
 def test_qwenvl_int8wo_model_loading_with_params(vllm_runner):
     torch._dynamo.reset()
     model_name = "mobicham/Qwen2.5-VL-3B-Instruct_int8wo_ao"
-<<<<<<< HEAD
-    with vllm_runner(model_name=model_name,
-                     quantization="torchao",
-                     dtype="bfloat16",
-                     enforce_eager=True,
-                     pt_load_map_location="cuda:0") as llm:
-        output = llm.generate_greedy(["The capital of France is"],
-                                     max_tokens=1)
-=======
-    with vllm_runner(
-        model_name=model_name,
-        quantization="torchao",
-        dtype="bfloat16",
-        pt_load_map_location="cuda:0",
-        enforce_eager=True,
-    ) as llm:
-        output = llm.generate_greedy(["The capital of France is"], max_tokens=4)
->>>>>>> d8140b98
+    with vllm_runner(
+        model_name=model_name,
+        quantization="torchao",
+        dtype="bfloat16",
+        pt_load_map_location="cuda:0",
+        enforce_eager=True,
+    ) as llm:
+        output = llm.generate_greedy(["The capital of France is"], max_tokens=4)
 
         assert output
 
@@ -124,17 +86,6 @@
 )
 def test_opt_125m_awq_int4wo_model_loading_with_params(vllm_runner):
     torch._dynamo.reset()
-<<<<<<< HEAD
-    model_name = ("torchao-testing/opt-125m-AWQConfig-Int4WeightOnlyConfig-v2"
-                  "-0.14.0.dev")
-    with vllm_runner(model_name=model_name,
-                     quantization="torchao",
-                     dtype="bfloat16",
-                     enforce_eager=True,
-                     pt_load_map_location="cuda:0") as llm:
-        output = llm.generate_greedy(["The capital of France is"],
-                                     max_tokens=1)
-=======
     model_name = "torchao-testing/opt-125m-AWQConfig-Int4WeightOnlyConfig-v2-0.14.0.dev"
     with vllm_runner(
         model_name=model_name,
@@ -441,8 +392,7 @@
             assert not has_int4_preshuffled_tensor
 
         assert weight_attrs == [False, 1, 0, True]
-        output = llm.generate_greedy(["The capital of France is"], max_tokens=32)
->>>>>>> d8140b98
+        output = llm.generate_greedy(["The capital of France is"], max_tokens=4)
 
         assert output
 
