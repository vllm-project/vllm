<<<<<<< HEAD
# SPDX-License-Identifier: Apache-2.0
# SPDX-FileCopyrightText: Copyright contributors to the vLLM project

# Expanded quantized model tests for CPU offloading
# Base tests: tests/basic_correctness/test_cpu_offload.py

import pytest

from tests.quantization.utils import is_quant_method_supported

from ..utils import compare_two_settings


@pytest.mark.skipif(not is_quant_method_supported("gptq_marlin"),
                    reason="gptq_marlin is not supported on this GPU type.")
def test_cpu_offload_compressed_tensors(monkeypatch):
    # This quant method is sensitive to dummy weights, so we force real weights
    monkeypatch.setenv('VLLM_TEST_FORCE_LOAD_FORMAT', 'auto')
    # Test wNa16
    compare_two_settings("nm-testing/tinyllama-oneshot-w4a16-channel-v2",
                         ["--enforce-eager"],
                         ["--enforce-eager", "--cpu-offload-gb", "1"],
                         max_wait_seconds=480)
    # Test w4a16_marlin24
    compare_two_settings("nm-testing/llama7b-one-shot-2_4-w4a16-marlin24-t",
                         ["--enforce-eager"],
                         ["--enforce-eager", "--cpu-offload-gb", "1"],
                         max_wait_seconds=480)
    # Test w8a8
    compare_two_settings(
        "nm-testing/tinyllama-oneshot-w8w8-test-static-shape-change",
        ["--enforce-eager"], ["--enforce-eager", "--cpu-offload-gb", "1"],
        max_wait_seconds=480)
=======
# SPDX-License-Identifier: Apache-2.0
# SPDX-FileCopyrightText: Copyright contributors to the vLLM project

# Expanded quantized model tests for CPU offloading
# Base tests: tests/basic_correctness/test_cpu_offload.py

import pytest

from tests.quantization.utils import is_quant_method_supported

from ..utils import compare_two_settings


@pytest.mark.skipif(
    not is_quant_method_supported("fp8"),
    reason="fp8 is not supported on this GPU type.",
)
def test_cpu_offload_fp8():
    # Test loading a quantized checkpoint
    compare_two_settings(
        "neuralmagic/Qwen2-1.5B-Instruct-FP8",
        [],
        ["--cpu-offload-gb", "1"],
        max_wait_seconds=480,
    )


@pytest.mark.skipif(
    not is_quant_method_supported("gptq_marlin"),
    reason="gptq_marlin is not supported on this GPU type.",
)
def test_cpu_offload_gptq(monkeypatch):
    # This quant method is sensitive to dummy weights, so we force real weights
    monkeypatch.setenv("VLLM_TEST_FORCE_LOAD_FORMAT", "auto")
    # Test GPTQ Marlin
    compare_two_settings(
        "Qwen/Qwen2-1.5B-Instruct-GPTQ-Int4",
        [],
        ["--cpu-offload-gb", "1"],
        max_wait_seconds=480,
    )


@pytest.mark.skipif(
    not is_quant_method_supported("awq_marlin"),
    reason="awq_marlin is not supported on this GPU type.",
)
def test_cpu_offload_awq(monkeypatch):
    # This quant method is sensitive to dummy weights, so we force real weights
    monkeypatch.setenv("VLLM_TEST_FORCE_LOAD_FORMAT", "auto")
    # Test AWQ Marlin
    compare_two_settings(
        "Qwen/Qwen2-1.5B-Instruct-AWQ",
        [],
        ["--cpu-offload-gb", "1"],
        max_wait_seconds=480,
    )


@pytest.mark.skipif(
    not is_quant_method_supported("gptq_marlin"),
    reason="gptq_marlin is not supported on this GPU type.",
)
def test_cpu_offload_compressed_tensors(monkeypatch):
    # This quant method is sensitive to dummy weights, so we force real weights
    monkeypatch.setenv("VLLM_TEST_FORCE_LOAD_FORMAT", "auto")
    # Test wNa16
    compare_two_settings(
        "nm-testing/tinyllama-oneshot-w4a16-channel-v2",
        [],
        ["--cpu-offload-gb", "1"],
        max_wait_seconds=480,
    )
>>>>>>> d8140b98
<|MERGE_RESOLUTION|>--- conflicted
+++ resolved
@@ -1,38 +1,3 @@
-<<<<<<< HEAD
-# SPDX-License-Identifier: Apache-2.0
-# SPDX-FileCopyrightText: Copyright contributors to the vLLM project
-
-# Expanded quantized model tests for CPU offloading
-# Base tests: tests/basic_correctness/test_cpu_offload.py
-
-import pytest
-
-from tests.quantization.utils import is_quant_method_supported
-
-from ..utils import compare_two_settings
-
-
-@pytest.mark.skipif(not is_quant_method_supported("gptq_marlin"),
-                    reason="gptq_marlin is not supported on this GPU type.")
-def test_cpu_offload_compressed_tensors(monkeypatch):
-    # This quant method is sensitive to dummy weights, so we force real weights
-    monkeypatch.setenv('VLLM_TEST_FORCE_LOAD_FORMAT', 'auto')
-    # Test wNa16
-    compare_two_settings("nm-testing/tinyllama-oneshot-w4a16-channel-v2",
-                         ["--enforce-eager"],
-                         ["--enforce-eager", "--cpu-offload-gb", "1"],
-                         max_wait_seconds=480)
-    # Test w4a16_marlin24
-    compare_two_settings("nm-testing/llama7b-one-shot-2_4-w4a16-marlin24-t",
-                         ["--enforce-eager"],
-                         ["--enforce-eager", "--cpu-offload-gb", "1"],
-                         max_wait_seconds=480)
-    # Test w8a8
-    compare_two_settings(
-        "nm-testing/tinyllama-oneshot-w8w8-test-static-shape-change",
-        ["--enforce-eager"], ["--enforce-eager", "--cpu-offload-gb", "1"],
-        max_wait_seconds=480)
-=======
 # SPDX-License-Identifier: Apache-2.0
 # SPDX-FileCopyrightText: Copyright contributors to the vLLM project
 
@@ -54,8 +19,8 @@
     # Test loading a quantized checkpoint
     compare_two_settings(
         "neuralmagic/Qwen2-1.5B-Instruct-FP8",
-        [],
-        ["--cpu-offload-gb", "1"],
+        ["--enforce_eager"],
+        ["--enforce_eager", "--cpu-offload-gb", "1"],
         max_wait_seconds=480,
     )
 
@@ -70,8 +35,8 @@
     # Test GPTQ Marlin
     compare_two_settings(
         "Qwen/Qwen2-1.5B-Instruct-GPTQ-Int4",
-        [],
-        ["--cpu-offload-gb", "1"],
+        ["--enforce_eager"],
+        ["--enforce_eager", "--cpu-offload-gb", "1"],
         max_wait_seconds=480,
     )
 
@@ -86,8 +51,8 @@
     # Test AWQ Marlin
     compare_two_settings(
         "Qwen/Qwen2-1.5B-Instruct-AWQ",
-        [],
-        ["--cpu-offload-gb", "1"],
+        ["--enforce_eager"],
+        ["--enforce_eager", "--cpu-offload-gb", "1"],
         max_wait_seconds=480,
     )
 
@@ -102,8 +67,7 @@
     # Test wNa16
     compare_two_settings(
         "nm-testing/tinyllama-oneshot-w4a16-channel-v2",
-        [],
-        ["--cpu-offload-gb", "1"],
+        ["--enforce_eager"],
+        ["--enforce_eager", "--cpu-offload-gb", "1"],
         max_wait_seconds=480,
-    )
->>>>>>> d8140b98
+    )