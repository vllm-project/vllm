# SPDX-License-Identifier: Apache-2.0

# Expanded quantized model tests for CPU offloading
# Base tests: tests/basic_correctness/test_cpu_offload.py

import pytest

from tests.quantization.utils import is_quant_method_supported

from ..utils import compare_two_settings


@pytest.fixture(scope="function", autouse=False)
def use_v0_only(monkeypatch):
    # Fall back to V0 if the fixture is used
    monkeypatch.setenv('VLLM_USE_V1', '0')


@pytest.mark.skipif(not is_quant_method_supported("fp8"),
                    reason="fp8 is not supported on this GPU type.")
def test_cpu_offload_fp8():
    # Test quantization of an unquantized checkpoint
    compare_two_settings("meta-llama/Llama-3.2-1B-Instruct",
                         ["--quantization", "fp8"],
                         ["--quantization", "fp8", "--cpu-offload-gb", "1"],
                         max_wait_seconds=480)
    # Test loading a quantized checkpoint
    compare_two_settings("neuralmagic/Qwen2-1.5B-Instruct-FP8", [],
                         ["--cpu-offload-gb", "1"],
                         max_wait_seconds=480)


@pytest.mark.skipif(not is_quant_method_supported("gptq_marlin"),
                    reason="gptq_marlin is not supported on this GPU type.")
<<<<<<< HEAD
def test_cpu_offload_gptq(use_v0_only):
=======
def test_cpu_offload_gptq(monkeypatch):
    # This quant method is sensitive to dummy weights, so we force real weights
    monkeypatch.setenv('VLLM_TEST_FORCE_LOAD_FORMAT', 'auto')
>>>>>>> effc5d24
    # Test GPTQ Marlin
    compare_two_settings("Qwen/Qwen2-1.5B-Instruct-GPTQ-Int4", [],
                         ["--cpu-offload-gb", "1"],
                         max_wait_seconds=480)
    # Test GPTQ
    compare_two_settings("Qwen/Qwen2-1.5B-Instruct-GPTQ-Int4",
                         ["--quantization", "gptq"],
                         ["--quantization", "gptq", "--cpu-offload-gb", "1"],
                         max_wait_seconds=480)


@pytest.mark.skipif(not is_quant_method_supported("awq_marlin"),
                    reason="awq_marlin is not supported on this GPU type.")
<<<<<<< HEAD
def test_cpu_offload_awq(use_v0_only):
=======
def test_cpu_offload_awq(monkeypatch):
    # This quant method is sensitive to dummy weights, so we force real weights
    monkeypatch.setenv('VLLM_TEST_FORCE_LOAD_FORMAT', 'auto')
>>>>>>> effc5d24
    # Test AWQ Marlin
    compare_two_settings("Qwen/Qwen2-1.5B-Instruct-AWQ", [],
                         ["--cpu-offload-gb", "1"],
                         max_wait_seconds=480)
    # Test AWQ
    compare_two_settings("Qwen/Qwen2-1.5B-Instruct-AWQ",
                         ["--quantization", "awq"],
                         ["--quantization", "awq", "--cpu-offload-gb", "1"],
                         max_wait_seconds=480)


@pytest.mark.skipif(not is_quant_method_supported("gptq_marlin"),
                    reason="gptq_marlin is not supported on this GPU type.")
def test_cpu_offload_compressed_tensors(monkeypatch):
    # This quant method is sensitive to dummy weights, so we force real weights
    monkeypatch.setenv('VLLM_TEST_FORCE_LOAD_FORMAT', 'auto')
    # Test wNa16
    compare_two_settings("nm-testing/tinyllama-oneshot-w4a16-channel-v2", [],
                         ["--cpu-offload-gb", "1"],
                         max_wait_seconds=480)
    # Test w4a16_marlin24
    compare_two_settings("nm-testing/llama7b-one-shot-2_4-w4a16-marlin24-t",
                         [], ["--cpu-offload-gb", "1"],
                         max_wait_seconds=480)
    # Test w8a8
    compare_two_settings(
        "nm-testing/tinyllama-oneshot-w8w8-test-static-shape-change", [],
        ["--cpu-offload-gb", "1"],
        max_wait_seconds=480)
<|MERGE_RESOLUTION|>--- conflicted
+++ resolved
@@ -1,90 +1,82 @@
-# SPDX-License-Identifier: Apache-2.0
-
-# Expanded quantized model tests for CPU offloading
-# Base tests: tests/basic_correctness/test_cpu_offload.py
-
-import pytest
-
-from tests.quantization.utils import is_quant_method_supported
-
-from ..utils import compare_two_settings
-
-
-@pytest.fixture(scope="function", autouse=False)
-def use_v0_only(monkeypatch):
-    # Fall back to V0 if the fixture is used
-    monkeypatch.setenv('VLLM_USE_V1', '0')
-
-
-@pytest.mark.skipif(not is_quant_method_supported("fp8"),
-                    reason="fp8 is not supported on this GPU type.")
-def test_cpu_offload_fp8():
-    # Test quantization of an unquantized checkpoint
-    compare_two_settings("meta-llama/Llama-3.2-1B-Instruct",
-                         ["--quantization", "fp8"],
-                         ["--quantization", "fp8", "--cpu-offload-gb", "1"],
-                         max_wait_seconds=480)
-    # Test loading a quantized checkpoint
-    compare_two_settings("neuralmagic/Qwen2-1.5B-Instruct-FP8", [],
-                         ["--cpu-offload-gb", "1"],
-                         max_wait_seconds=480)
-
-
-@pytest.mark.skipif(not is_quant_method_supported("gptq_marlin"),
-                    reason="gptq_marlin is not supported on this GPU type.")
-<<<<<<< HEAD
-def test_cpu_offload_gptq(use_v0_only):
-=======
-def test_cpu_offload_gptq(monkeypatch):
-    # This quant method is sensitive to dummy weights, so we force real weights
-    monkeypatch.setenv('VLLM_TEST_FORCE_LOAD_FORMAT', 'auto')
->>>>>>> effc5d24
-    # Test GPTQ Marlin
-    compare_two_settings("Qwen/Qwen2-1.5B-Instruct-GPTQ-Int4", [],
-                         ["--cpu-offload-gb", "1"],
-                         max_wait_seconds=480)
-    # Test GPTQ
-    compare_two_settings("Qwen/Qwen2-1.5B-Instruct-GPTQ-Int4",
-                         ["--quantization", "gptq"],
-                         ["--quantization", "gptq", "--cpu-offload-gb", "1"],
-                         max_wait_seconds=480)
-
-
-@pytest.mark.skipif(not is_quant_method_supported("awq_marlin"),
-                    reason="awq_marlin is not supported on this GPU type.")
-<<<<<<< HEAD
-def test_cpu_offload_awq(use_v0_only):
-=======
-def test_cpu_offload_awq(monkeypatch):
-    # This quant method is sensitive to dummy weights, so we force real weights
-    monkeypatch.setenv('VLLM_TEST_FORCE_LOAD_FORMAT', 'auto')
->>>>>>> effc5d24
-    # Test AWQ Marlin
-    compare_two_settings("Qwen/Qwen2-1.5B-Instruct-AWQ", [],
-                         ["--cpu-offload-gb", "1"],
-                         max_wait_seconds=480)
-    # Test AWQ
-    compare_two_settings("Qwen/Qwen2-1.5B-Instruct-AWQ",
-                         ["--quantization", "awq"],
-                         ["--quantization", "awq", "--cpu-offload-gb", "1"],
-                         max_wait_seconds=480)
-
-
-@pytest.mark.skipif(not is_quant_method_supported("gptq_marlin"),
-                    reason="gptq_marlin is not supported on this GPU type.")
-def test_cpu_offload_compressed_tensors(monkeypatch):
-    # This quant method is sensitive to dummy weights, so we force real weights
-    monkeypatch.setenv('VLLM_TEST_FORCE_LOAD_FORMAT', 'auto')
-    # Test wNa16
-    compare_two_settings("nm-testing/tinyllama-oneshot-w4a16-channel-v2", [],
-                         ["--cpu-offload-gb", "1"],
-                         max_wait_seconds=480)
-    # Test w4a16_marlin24
-    compare_two_settings("nm-testing/llama7b-one-shot-2_4-w4a16-marlin24-t",
-                         [], ["--cpu-offload-gb", "1"],
-                         max_wait_seconds=480)
-    # Test w8a8
-    compare_two_settings(
-        "nm-testing/tinyllama-oneshot-w8w8-test-static-shape-change", [],
-        ["--cpu-offload-gb", "1"],
-        max_wait_seconds=480)
+# SPDX-License-Identifier: Apache-2.0
+
+# Expanded quantized model tests for CPU offloading
+# Base tests: tests/basic_correctness/test_cpu_offload.py
+
+import pytest
+
+from tests.quantization.utils import is_quant_method_supported
+
+from ..utils import compare_two_settings
+
+
+@pytest.fixture(scope="function", autouse=False)
+def use_v0_only(monkeypatch):
+    # Fall back to V0 if the fixture is used
+    monkeypatch.setenv('VLLM_USE_V1', '0')
+
+
+@pytest.mark.skipif(not is_quant_method_supported("fp8"),
+                    reason="fp8 is not supported on this GPU type.")
+def test_cpu_offload_fp8():
+    # Test quantization of an unquantized checkpoint
+    compare_two_settings("meta-llama/Llama-3.2-1B-Instruct",
+                         ["--quantization", "fp8"],
+                         ["--quantization", "fp8", "--cpu-offload-gb", "1"],
+                         max_wait_seconds=480)
+    # Test loading a quantized checkpoint
+    compare_two_settings("neuralmagic/Qwen2-1.5B-Instruct-FP8", [],
+                         ["--cpu-offload-gb", "1"],
+                         max_wait_seconds=480)
+
+
+@pytest.mark.skipif(not is_quant_method_supported("gptq_marlin"),
+                    reason="gptq_marlin is not supported on this GPU type.")
+def test_cpu_offload_gptq(monkeypatch):
+    # This quant method is sensitive to dummy weights, so we force real weights
+    monkeypatch.setenv('VLLM_TEST_FORCE_LOAD_FORMAT', 'auto')
+    # Test GPTQ Marlin
+    compare_two_settings("Qwen/Qwen2-1.5B-Instruct-GPTQ-Int4", [],
+                         ["--cpu-offload-gb", "1"],
+                         max_wait_seconds=480)
+    # Test GPTQ
+    compare_two_settings("Qwen/Qwen2-1.5B-Instruct-GPTQ-Int4",
+                         ["--quantization", "gptq"],
+                         ["--quantization", "gptq", "--cpu-offload-gb", "1"],
+                         max_wait_seconds=480)
+
+
+@pytest.mark.skipif(not is_quant_method_supported("awq_marlin"),
+                    reason="awq_marlin is not supported on this GPU type.")
+def test_cpu_offload_awq(monkeypatch):
+    # This quant method is sensitive to dummy weights, so we force real weights
+    monkeypatch.setenv('VLLM_TEST_FORCE_LOAD_FORMAT', 'auto')
+    # Test AWQ Marlin
+    compare_two_settings("Qwen/Qwen2-1.5B-Instruct-AWQ", [],
+                         ["--cpu-offload-gb", "1"],
+                         max_wait_seconds=480)
+    # Test AWQ
+    compare_two_settings("Qwen/Qwen2-1.5B-Instruct-AWQ",
+                         ["--quantization", "awq"],
+                         ["--quantization", "awq", "--cpu-offload-gb", "1"],
+                         max_wait_seconds=480)
+
+
+@pytest.mark.skipif(not is_quant_method_supported("gptq_marlin"),
+                    reason="gptq_marlin is not supported on this GPU type.")
+def test_cpu_offload_compressed_tensors(monkeypatch):
+    # This quant method is sensitive to dummy weights, so we force real weights
+    monkeypatch.setenv('VLLM_TEST_FORCE_LOAD_FORMAT', 'auto')
+    # Test wNa16
+    compare_two_settings("nm-testing/tinyllama-oneshot-w4a16-channel-v2", [],
+                         ["--cpu-offload-gb", "1"],
+                         max_wait_seconds=480)
+    # Test w4a16_marlin24
+    compare_two_settings("nm-testing/llama7b-one-shot-2_4-w4a16-marlin24-t",
+                         [], ["--cpu-offload-gb", "1"],
+                         max_wait_seconds=480)
+    # Test w8a8
+    compare_two_settings(
+        "nm-testing/tinyllama-oneshot-w8w8-test-static-shape-change", [],
+        ["--cpu-offload-gb", "1"],
+        max_wait_seconds=480)