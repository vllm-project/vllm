--- conflicted
+++ resolved
@@ -48,7 +48,7 @@
     with vllm_runner(model_id, enforce_eager=True) as llm:
         # note: this does not test accuracy, just that we can run through
         # see lm-eval tests for accuracy
-        outputs = llm.generate_greedy(["Hello my name is"], max_tokens=1)
+        outputs = llm.generate_greedy(["Hello my name is"], max_tokens=4)
         print(outputs[0][1])
 
 
@@ -85,8 +85,7 @@
 
     # `LLM.apply_model` requires pickling a function.
     monkeypatch.setenv("VLLM_ALLOW_INSECURE_SERIALIZATION", "1")
-    with vllm_runner(model_id, kv_cache_dtype="fp8",
-                     enforce_eager=True) as llm:
+    with vllm_runner(model_id, kv_cache_dtype="fp8", enforce_eager=True) as llm:
 
         def check_model(model):
             attn = model.model.layers[0].self_attn.attn
@@ -113,7 +112,7 @@
 
         # note: this does not test accuracy, just that we can run through
         # see lm-eval tests for accuracy
-        outputs = llm.generate_greedy(["Hello my name is"], max_tokens=1)
+        outputs = llm.generate_greedy(["Hello my name is"], max_tokens=4)
         print(outputs[0][1])
 
 
@@ -142,16 +141,12 @@
     if force_marlin:
         monkeypatch.setenv("VLLM_TEST_FORCE_FP8_MARLIN", "1")
 
-<<<<<<< HEAD
-    with vllm_runner("facebook/opt-125m",
-                     quantization="fp8",
-                     enforce_eager=True,
-                     kv_cache_dtype=kv_cache_dtype) as llm:
-=======
     with vllm_runner(
-        "facebook/opt-125m", quantization="fp8", kv_cache_dtype=kv_cache_dtype
+        "facebook/opt-125m",
+        quantization="fp8",
+        enforce_eager=True,
+        kv_cache_dtype=kv_cache_dtype,
     ) as llm:
->>>>>>> d8140b98
 
         def check_model(model):
             fc1 = model.model.decoder.layers[0].fc1
