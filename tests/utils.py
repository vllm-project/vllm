--- conflicted
+++ resolved
@@ -977,7 +977,17 @@
             for completion in completions for x in completion.choices]
 
 
-<<<<<<< HEAD
+def has_module_attribute(module_name, attribute_name):
+    """
+    Helper function to check if a module has a specific attribute.
+    """
+    try:
+        module = importlib.import_module(module_name)
+        return hasattr(module, attribute_name)
+    except ImportError:
+        return False
+
+
 def get_attn_backend_list_based_on_platform() -> list[str]:
     if current_platform.is_cuda():
         return ["FLASH_ATTN_VLLM_V1", "TRITON_ATTN_VLLM_V1"]
@@ -991,15 +1001,4 @@
 
         return attn_backend_list
     else:
-        raise ValueError("Unsupported platform")
-=======
-def has_module_attribute(module_name, attribute_name):
-    """
-    Helper function to check if a module has a specific attribute.
-    """
-    try:
-        module = importlib.import_module(module_name)
-        return hasattr(module, attribute_name)
-    except ImportError:
-        return False
->>>>>>> 49314869
+        raise ValueError("Unsupported platform")