# SPDX-License-Identifier: Apache-2.0
# SPDX-FileCopyrightText: Copyright contributors to the vLLM project

import asyncio
import contextlib
import copy
import functools
import importlib
import itertools
import json
import os
import random
import signal
import subprocess
import sys
import tempfile
import time
import warnings
<<<<<<< HEAD
from collections.abc import Iterable
=======
from collections.abc import Callable
>>>>>>> 8c851f6d
from contextlib import ExitStack, contextmanager, suppress
from multiprocessing import Process
from pathlib import Path
from typing import Any, Literal
from unittest.mock import patch

import cloudpickle
import httpx
import openai
import pytest
import requests
import torch
import torch.nn.functional as F
from openai.types.completion import Completion
from typing_extensions import ParamSpec

import vllm.envs as envs
from tests.models.utils import TextTextLogprobs
from vllm.distributed import (
    ensure_model_parallel_initialized,
    init_distributed_environment,
)
from vllm.engine.arg_utils import AsyncEngineArgs
from vllm.entrypoints.cli.serve import ServeSubcommand
from vllm.model_executor.model_loader import get_model_loader
from vllm.platforms import current_platform
from vllm.transformers_utils.tokenizer import get_tokenizer
from vllm.utils import (
    FlexibleArgumentParser,
    GB_bytes,
    cuda_device_count_stateless,
    get_open_port,
)

if current_platform.is_rocm():
    from amdsmi import (
        amdsmi_get_gpu_vram_usage,
        amdsmi_get_processor_handles,
        amdsmi_init,
        amdsmi_shut_down,
    )

    @contextmanager
    def _nvml():
        try:
            amdsmi_init()
            yield
        finally:
            amdsmi_shut_down()
elif current_platform.is_cuda():
    from vllm.third_party.pynvml import (
        nvmlDeviceGetHandleByIndex,
        nvmlDeviceGetMemoryInfo,
        nvmlInit,
        nvmlShutdown,
    )

    @contextmanager
    def _nvml():
        try:
            nvmlInit()
            yield
        finally:
            nvmlShutdown()
else:

    @contextmanager
    def _nvml():
        yield


VLLM_PATH = Path(__file__).parent.parent
"""Path to root of the vLLM repository."""


class RemoteOpenAIServer:
    DUMMY_API_KEY = "token-abc123"  # vLLM's OpenAI server does not need API key

    def _start_server(
        self, model: str, vllm_serve_args: list[str], env_dict: dict[str, str] | None
    ) -> None:
        """Subclasses override this method to customize server process launch"""
        env = os.environ.copy()
        # the current process might initialize cuda,
        # to be safe, we should use spawn method
        env["VLLM_WORKER_MULTIPROC_METHOD"] = "spawn"
        if env_dict is not None:
            env.update(env_dict)
        serve_cmd = ["vllm", "serve", model, *vllm_serve_args]
        print(f"Launching RemoteOpenAIServer with: {' '.join(serve_cmd)}")
        self.proc: subprocess.Popen = subprocess.Popen(
            serve_cmd,
            env=env,
            stdout=sys.stdout,
            stderr=sys.stderr,
        )

    def __init__(
        self,
        model: str,
        vllm_serve_args: list[str],
        *,
        env_dict: dict[str, str] | None = None,
        seed: int | None = 0,
        auto_port: bool = True,
        max_wait_seconds: float | None = None,
        override_hf_configs: dict[str, Any] | None = None,
    ) -> None:
        if auto_port:
            if "-p" in vllm_serve_args or "--port" in vllm_serve_args:
                raise ValueError(
                    "You have manually specified the port when `auto_port=True`."
                )

            # No need for a port if using unix sockets
            if "--uds" not in vllm_serve_args:
                # Don't mutate the input args
                vllm_serve_args = vllm_serve_args + ["--port", str(get_open_port())]
        if seed is not None:
            if "--seed" in vllm_serve_args:
                raise ValueError(
                    f"You have manually specified the seed when `seed={seed}`."
                )

            vllm_serve_args = vllm_serve_args + ["--seed", str(seed)]

        if override_hf_configs is not None:
            vllm_serve_args = vllm_serve_args + [
                "--hf-overrides",
                json.dumps(override_hf_configs),
            ]

        parser = FlexibleArgumentParser(description="vLLM's remote OpenAI server.")
        subparsers = parser.add_subparsers(required=False, dest="subparser")
        parser = ServeSubcommand().subparser_init(subparsers)
        args = parser.parse_args(["--model", model, *vllm_serve_args])
        self.uds = args.uds
        if args.uds:
            self.host = None
            self.port = None
        else:
            self.host = str(args.host or "127.0.0.1")
            self.port = int(args.port)

        self.show_hidden_metrics = args.show_hidden_metrics_for_version is not None

        # download the model before starting the server to avoid timeout
        is_local = os.path.isdir(model)
        if not is_local:
            engine_args = AsyncEngineArgs.from_cli_args(args)
            model_config = engine_args.create_model_config()
            load_config = engine_args.create_load_config()

            model_loader = get_model_loader(load_config)
            model_loader.download_model(model_config)

        self._start_server(model, vllm_serve_args, env_dict)
        max_wait_seconds = max_wait_seconds or 240
        self._wait_for_server(url=self.url_for("health"), timeout=max_wait_seconds)

    def __enter__(self):
        return self

    def __exit__(self, exc_type, exc_value, traceback):
        self.proc.terminate()
        try:
            self.proc.wait(8)
        except subprocess.TimeoutExpired:
            # force kill if needed
            self.proc.kill()

    def _poll(self) -> int | None:
        """Subclasses override this method to customize process polling"""
        return self.proc.poll()

    def _wait_for_server(self, *, url: str, timeout: float):
        # run health check
        start = time.time()
        client = (
            httpx.Client(transport=httpx.HTTPTransport(uds=self.uds))
            if self.uds
            else requests
        )
        while True:
            try:
                if client.get(url).status_code == 200:
                    break
            except Exception:
                # this exception can only be raised by requests.get,
                # which means the server is not ready yet.
                # the stack trace is not useful, so we suppress it
                # by using `raise from None`.
                result = self._poll()
                if result is not None and result != 0:
                    raise RuntimeError("Server exited unexpectedly.") from None

                time.sleep(0.5)
                if time.time() - start > timeout:
                    raise RuntimeError("Server failed to start in time.") from None

    @property
    def url_root(self) -> str:
        return (
            f"http://{self.uds.split('/')[-1]}"
            if self.uds
            else f"http://{self.host}:{self.port}"
        )

    def url_for(self, *parts: str) -> str:
        return self.url_root + "/" + "/".join(parts)

    def get_client(self, **kwargs):
        if "timeout" not in kwargs:
            kwargs["timeout"] = 600
        return openai.OpenAI(
            base_url=self.url_for("v1"),
            api_key=self.DUMMY_API_KEY,
            max_retries=0,
            **kwargs,
        )

    def get_async_client(self, **kwargs):
        if "timeout" not in kwargs:
            kwargs["timeout"] = 600
        return openai.AsyncOpenAI(
            base_url=self.url_for("v1"),
            api_key=self.DUMMY_API_KEY,
            max_retries=0,
            **kwargs,
        )


class RemoteOpenAIServerCustom(RemoteOpenAIServer):
    """Launch test server with custom child process"""

    def _start_server(
        self, model: str, vllm_serve_args: list[str], env_dict: dict[str, str] | None
    ) -> None:
        self.proc: Process = Process(
            target=self.child_process_fxn, args=(env_dict, model, vllm_serve_args)
        )  # type: ignore[assignment]
        self.proc.start()

    def __init__(
        self,
        model: str,
        vllm_serve_args: list[str],
        child_process_fxn: Callable[[dict[str, str] | None, str, list[str]], None],
        *,
        env_dict: dict[str, str] | None = None,
        seed: int | None = 0,
        auto_port: bool = True,
        max_wait_seconds: float | None = None,
    ) -> None:
        """Store custom child process function then invoke superclass
        constructor which will indirectly launch it."""
        self.child_process_fxn = child_process_fxn
        super().__init__(
            model=model,
            vllm_serve_args=vllm_serve_args,
            env_dict=env_dict,
            seed=seed,
            auto_port=auto_port,
            max_wait_seconds=max_wait_seconds,
        )

    def _poll(self) -> int | None:
        return self.proc.exitcode

    def __exit__(self, exc_type, exc_value, traceback):
        self.proc.terminate()
        self.proc.join(8)
        if self.proc.is_alive():
            # force kill if needed
            self.proc.kill()


def _test_completion(
    client: openai.OpenAI,
    model: str,
    prompt: str,
    token_ids: list[int],
):
    results = []

    # test with text prompt
    completion = client.completions.create(
        model=model, prompt=prompt, max_tokens=5, temperature=0.0
    )

    results.append(
        {
            "test": "single_completion",
            "text": completion.choices[0].text,
            "finish_reason": completion.choices[0].finish_reason,
            "usage": completion.usage,
        }
    )

    # test using token IDs
    completion = client.completions.create(
        model=model,
        prompt=token_ids,
        max_tokens=5,
        temperature=0.0,
    )

    results.append(
        {
            "test": "token_ids",
            "text": completion.choices[0].text,
            "finish_reason": completion.choices[0].finish_reason,
            "usage": completion.usage,
        }
    )

    # test seeded random sampling
    completion = client.completions.create(
        model=model, prompt=prompt, max_tokens=5, seed=33, temperature=1.0
    )

    results.append(
        {
            "test": "seeded_sampling",
            "text": completion.choices[0].text,
            "finish_reason": completion.choices[0].finish_reason,
            "usage": completion.usage,
        }
    )

    # test seeded random sampling with multiple prompts
    completion = client.completions.create(
        model=model, prompt=[prompt, prompt], max_tokens=5, seed=33, temperature=1.0
    )

    results.append(
        {
            "test": "seeded_sampling",
            "text": [choice.text for choice in completion.choices],
            "finish_reason": [choice.finish_reason for choice in completion.choices],
            "usage": completion.usage,
        }
    )

    # test simple list
    batch = client.completions.create(
        model=model,
        prompt=[prompt, prompt],
        max_tokens=5,
        temperature=0.0,
    )

    results.append(
        {
            "test": "simple_list",
            "text0": batch.choices[0].text,
            "text1": batch.choices[1].text,
        }
    )

    # test streaming
    batch = client.completions.create(
        model=model,
        prompt=[prompt, prompt],
        max_tokens=5,
        temperature=0.0,
        stream=True,
    )

    texts = [""] * 2
    for chunk in batch:
        assert len(chunk.choices) == 1
        choice = chunk.choices[0]
        texts[choice.index] += choice.text

    results.append(
        {
            "test": "streaming",
            "texts": texts,
        }
    )

    return results


def _test_completion_close(
    client: openai.OpenAI,
    model: str,
    prompt: str,
):
    results = []

    # test with text prompt
    completion = client.completions.create(
        model=model, prompt=prompt, max_tokens=1, logprobs=5, temperature=0.0
    )

    logprobs = completion.choices[0].logprobs.top_logprobs[0]
    logprobs = {k: round(v, 2) for k, v in logprobs.items()}

    results.append(
        {
            "test": "completion_close",
            "logprobs": logprobs,
        }
    )

    return results


def _test_chat(
    client: openai.OpenAI,
    model: str,
    prompt: str,
):
    results = []

    messages = [{"role": "user", "content": [{"type": "text", "text": prompt}]}]

    # test with text prompt
    chat_response = client.chat.completions.create(
        model=model, messages=messages, max_tokens=5, temperature=0.0
    )

    results.append(
        {
            "test": "completion_close",
            "text": chat_response.choices[0].message.content,
            "finish_reason": chat_response.choices[0].finish_reason,
            "usage": chat_response.usage,
        }
    )

    return results


def _test_embeddings(
    client: openai.OpenAI,
    model: str,
    text: str,
):
    results = []

    # test with text input
    embeddings = client.embeddings.create(
        model=model,
        input=text,
        encoding_format="float",
    )

    results.append(
        {
            "test": "single_embedding",
            "embedding": embeddings.data[0].embedding,
            "usage": embeddings.usage,
        }
    )

    return results


def _test_image_text(
    client: openai.OpenAI,
    model_name: str,
    image_url: str,
):
    results = []

    # test pure text input
    messages = [
        {
            "role": "user",
            "content": [
                {"type": "text", "text": "How do you feel today?"},
            ],
        }
    ]

    chat_completion = client.chat.completions.create(
        model=model_name,
        messages=messages,
        temperature=0.0,
        max_tokens=1,
        logprobs=True,
        top_logprobs=5,
    )
    top_logprobs = chat_completion.choices[0].logprobs.content[0].top_logprobs

    for x in top_logprobs:
        x.logprob = round(x.logprob, 2)

    results.append(
        {
            "test": "pure_text",
            "logprobs": top_logprobs,
        }
    )

    messages = [
        {
            "role": "user",
            "content": [
                {"type": "image_url", "image_url": {"url": image_url}},
                {"type": "text", "text": "What's in this image?"},
            ],
        }
    ]

    chat_completion = client.chat.completions.create(
        model=model_name,
        messages=messages,
        temperature=0.0,
        max_tokens=1,
        logprobs=True,
        top_logprobs=5,
    )
    top_logprobs = chat_completion.choices[0].logprobs.content[0].top_logprobs

    results.append(
        {
            "test": "text_image",
            "logprobs": top_logprobs,
        }
    )

    return results


def compare_two_settings(
    model: str,
    arg1: list[str],
    arg2: list[str],
    env1: dict[str, str] | None = None,
    env2: dict[str, str] | None = None,
    *,
    method: str = "generate",
    max_wait_seconds: float | None = None,
) -> None:
    """
    Launch API server with two different sets of arguments/environments
    and compare the results of the API calls.

    Args:
        model: The model to test.
        arg1: The first set of arguments to pass to the API server.
        arg2: The second set of arguments to pass to the API server.
        env1: The first set of environment variables to pass to the API server.
        env2: The second set of environment variables to pass to the API server.
    """

    compare_all_settings(
        model,
        [arg1, arg2],
        [env1, env2],
        method=method,
        max_wait_seconds=max_wait_seconds,
    )


def compare_all_settings(
    model: str,
    all_args: list[list[str]],
    all_envs: list[dict[str, str] | None],
    *,
    method: str = "generate",
    max_wait_seconds: float | None = None,
) -> None:
    """
    Launch API server with several different sets of arguments/environments
    and compare the results of the API calls with the first set of arguments.
    Args:
        model: The model to test.
        all_args: A list of argument lists to pass to the API server.
        all_envs: A list of environment dictionaries to pass to the API server.
    """

    trust_remote_code = False
    for args in all_args:
        if "--trust-remote-code" in args:
            trust_remote_code = True
            break

    tokenizer_mode = "auto"
    for args in all_args:
        if "--tokenizer-mode" in args:
            tokenizer_mode = args[args.index("--tokenizer-mode") + 1]
            break

    tokenizer = get_tokenizer(
        model,
        trust_remote_code=trust_remote_code,
        tokenizer_mode=tokenizer_mode,
    )

    can_force_load_format = True

    for args in all_args:
        if "--load-format" in args:
            can_force_load_format = False
            break

    prompt = "Hello, my name is"
    token_ids = tokenizer(prompt).input_ids
    ref_results: list = []
    for i, (args, env) in enumerate(zip(all_args, all_envs)):
        if can_force_load_format:
            # we are comparing the results and
            # usually we don't need real weights.
            # we force to use dummy weights by default,
            # and it should work for most of the cases.
            # if not, we can use VLLM_TEST_FORCE_LOAD_FORMAT
            # environment variable to force the load format,
            # e.g. in quantization tests.
            args = args + ["--load-format", envs.VLLM_TEST_FORCE_LOAD_FORMAT]
        compare_results: list = []
        results = ref_results if i == 0 else compare_results
        with RemoteOpenAIServer(
            model, args, env_dict=env, max_wait_seconds=max_wait_seconds
        ) as server:
            client = server.get_client()

            # test models list
            models = client.models.list()
            models = models.data
            served_model = models[0]
            results.append(
                {
                    "test": "models_list",
                    "id": served_model.id,
                    "root": served_model.root,
                }
            )

            if method == "generate":
                results += _test_completion(client, model, prompt, token_ids)
            elif method == "generate_close":
                results += _test_completion_close(client, model, prompt)
            elif method == "generate_chat":
                results += _test_chat(client, model, prompt)
            elif method == "generate_with_image":
                results += _test_image_text(
                    client,
                    model,
                    "https://upload.wikimedia.org/wikipedia/commons/0/0b/RGBA_comp.png",
                )
            elif method == "encode":
                results += _test_embeddings(client, model, prompt)
            else:
                raise ValueError(f"Unknown method: {method}")

            if i > 0:
                # if any setting fails, raise an error early
                ref_args = all_args[0]
                ref_envs = all_envs[0]
                compare_args = all_args[i]
                compare_envs = all_envs[i]
                for ref_result, compare_result in zip(ref_results, compare_results):
                    ref_result = copy.deepcopy(ref_result)
                    compare_result = copy.deepcopy(compare_result)
                    if "embedding" in ref_result and method == "encode":
                        sim = F.cosine_similarity(
                            torch.tensor(ref_result["embedding"]),
                            torch.tensor(compare_result["embedding"]),
                            dim=0,
                        )
                        assert sim >= 0.999, (
                            f"Embedding for {model=} are not the same.\n"
                            f"cosine_similarity={sim}\n"
                        )
                        del ref_result["embedding"]
                        del compare_result["embedding"]
                    assert ref_result == compare_result, (
                        f"Results for {model=} are not the same.\n"
                        f"{ref_args=} {ref_envs=}\n"
                        f"{compare_args=} {compare_envs=}\n"
                        f"{ref_result=}\n"
                        f"{compare_result=}\n"
                    )


def init_test_distributed_environment(
    tp_size: int,
    pp_size: int,
    rank: int,
    distributed_init_port: str,
    local_rank: int = -1,
) -> None:
    distributed_init_method = f"tcp://localhost:{distributed_init_port}"
    init_distributed_environment(
        world_size=pp_size * tp_size,
        rank=rank,
        distributed_init_method=distributed_init_method,
        local_rank=local_rank,
    )
    ensure_model_parallel_initialized(tp_size, pp_size)


def multi_process_parallel(
    monkeypatch: pytest.MonkeyPatch,
    tp_size: int,
    pp_size: int,
    test_target: Any,
) -> None:
    import ray

    # Using ray helps debugging the error when it failed
    # as compared to multiprocessing.
    # NOTE: We need to set working_dir for distributed tests,
    # otherwise we may get import errors on ray workers
    # NOTE: Force ray not to use gitignore file as excluding, otherwise
    # it will not move .so files to working dir.
    # So we have to manually add some of large directories
    os.environ["RAY_RUNTIME_ENV_IGNORE_GITIGNORE"] = "1"
    ray.init(
        runtime_env={
            "working_dir": VLLM_PATH,
            "excludes": [
                "build",
                ".git",
                "cmake-build-*",
                "shellcheck",
                "dist",
                "ep_kernels_workspace",
            ],
        }
    )

    distributed_init_port = get_open_port()
    refs = []
    for rank in range(tp_size * pp_size):
        refs.append(
            test_target.remote(
                monkeypatch,
                tp_size,
                pp_size,
                rank,
                distributed_init_port,
            ),
        )
    ray.get(refs)

    ray.shutdown()


@contextmanager
def error_on_warning(category: type[Warning] = Warning):
    """
    Within the scope of this context manager, tests will fail if any warning
    of the given category is emitted.
    """
    with warnings.catch_warnings():
        warnings.filterwarnings("error", category=category)

        yield


def get_physical_device_indices(devices):
    visible_devices = os.environ.get("CUDA_VISIBLE_DEVICES")
    if visible_devices is None:
        return devices

    visible_indices = [int(x) for x in visible_devices.split(",")]
    index_mapping = {i: physical for i, physical in enumerate(visible_indices)}
    return [index_mapping[i] for i in devices if i in index_mapping]


@_nvml()
def wait_for_gpu_memory_to_clear(
    *,
    devices: list[int],
    threshold_bytes: int | None = None,
    threshold_ratio: float | None = None,
    timeout_s: float = 120,
) -> None:
    assert threshold_bytes is not None or threshold_ratio is not None
    # Use nvml instead of pytorch to reduce measurement error from torch cuda
    # context.
    devices = get_physical_device_indices(devices)
    start_time = time.time()
    while True:
        output: dict[int, str] = {}
        output_raw: dict[int, tuple[float, float]] = {}
        for device in devices:
            if current_platform.is_rocm():
                dev_handle = amdsmi_get_processor_handles()[device]
                mem_info = amdsmi_get_gpu_vram_usage(dev_handle)
                gb_used = mem_info["vram_used"] / 2**10
                gb_total = mem_info["vram_total"] / 2**10
            else:
                dev_handle = nvmlDeviceGetHandleByIndex(device)
                mem_info = nvmlDeviceGetMemoryInfo(dev_handle)
                gb_used = mem_info.used / 2**30
                gb_total = mem_info.total / 2**30
            output_raw[device] = (gb_used, gb_total)
            output[device] = f"{gb_used:.02f}/{gb_total:.02f}"

        print("gpu memory used/total (GiB): ", end="")
        for k, v in output.items():
            print(f"{k}={v}; ", end="")
        print("")

        if threshold_bytes is not None:
            is_free = lambda used, total: used <= threshold_bytes / 2**30
            threshold = f"{threshold_bytes / 2**30} GiB"
        else:
            is_free = lambda used, total: used / total <= threshold_ratio
            threshold = f"{threshold_ratio:.2f}"

        dur_s = time.time() - start_time
        if all(is_free(used, total) for used, total in output_raw.values()):
            print(
                f"Done waiting for free GPU memory on devices {devices=} "
                f"({threshold=}) {dur_s=:.02f}"
            )
            break

        if dur_s >= timeout_s:
            raise ValueError(
                f"Memory of devices {devices=} not free after "
                f"{dur_s=:.02f} ({threshold=})"
            )

        time.sleep(5)


_P = ParamSpec("_P")


def fork_new_process_for_each_test(func: Callable[_P, None]) -> Callable[_P, None]:
    """Decorator to fork a new process for each test function.
    See https://github.com/vllm-project/vllm/issues/7053 for more details.
    """

    @functools.wraps(func)
    def wrapper(*args: _P.args, **kwargs: _P.kwargs) -> None:
        # Make the process the leader of its own process group
        # to avoid sending SIGTERM to the parent process
        os.setpgrp()
        from _pytest.outcomes import Skipped

        # Create a unique temporary file to store exception info from child
        # process. Use test function name and process ID to avoid collisions.
        with (
            tempfile.NamedTemporaryFile(
                delete=False,
                mode="w+b",
                prefix=f"vllm_test_{func.__name__}_{os.getpid()}_",
                suffix=".exc",
            ) as exc_file,
            ExitStack() as delete_after,
        ):
            exc_file_path = exc_file.name
            delete_after.callback(os.remove, exc_file_path)

            pid = os.fork()
            print(f"Fork a new process to run a test {pid}")
            if pid == 0:
                # Parent process responsible for deleting, don't delete
                # in child.
                delete_after.pop_all()
                try:
                    func(*args, **kwargs)
                except Skipped as e:
                    # convert Skipped to exit code 0
                    print(str(e))
                    os._exit(0)
                except Exception as e:
                    import traceback

                    tb_string = traceback.format_exc()

                    # Try to serialize the exception object first
                    exc_to_serialize: dict[str, Any]
                    try:
                        # First, try to pickle the actual exception with
                        # its traceback.
                        exc_to_serialize = {"pickled_exception": e}
                        # Test if it can be pickled
                        cloudpickle.dumps(exc_to_serialize)
                    except (Exception, KeyboardInterrupt):
                        # Fall back to string-based approach.
                        exc_to_serialize = {
                            "exception_type": type(e).__name__,
                            "exception_msg": str(e),
                            "traceback": tb_string,
                        }
                    try:
                        with open(exc_file_path, "wb") as f:
                            cloudpickle.dump(exc_to_serialize, f)
                    except Exception:
                        # Fallback: just print the traceback.
                        print(tb_string)
                    os._exit(1)
                else:
                    os._exit(0)
            else:
                pgid = os.getpgid(pid)
                _pid, _exitcode = os.waitpid(pid, 0)
                # ignore SIGTERM signal itself
                old_signal_handler = signal.signal(signal.SIGTERM, signal.SIG_IGN)
                # kill all child processes
                os.killpg(pgid, signal.SIGTERM)
                # restore the signal handler
                signal.signal(signal.SIGTERM, old_signal_handler)
                if _exitcode != 0:
                    # Try to read the exception from the child process
                    exc_info = {}
                    if os.path.exists(exc_file_path):
                        with (
                            contextlib.suppress(Exception),
                            open(exc_file_path, "rb") as f,
                        ):
                            exc_info = cloudpickle.load(f)

                    if (
                        original_exception := exc_info.get("pickled_exception")
                    ) is not None:
                        # Re-raise the actual exception object if it was
                        # successfully pickled.
                        assert isinstance(original_exception, Exception)
                        raise original_exception

                    if (original_tb := exc_info.get("traceback")) is not None:
                        # Use string-based traceback for fallback case
                        raise AssertionError(
                            f"Test {func.__name__} failed when called with"
                            f" args {args} and kwargs {kwargs}"
                            f" (exit code: {_exitcode}):\n{original_tb}"
                        ) from None

                    # Fallback to the original generic error
                    raise AssertionError(
                        f"function {func.__name__} failed when called with"
                        f" args {args} and kwargs {kwargs}"
                        f" (exit code: {_exitcode})"
                    ) from None

    return wrapper


def spawn_new_process_for_each_test(f: Callable[_P, None]) -> Callable[_P, None]:
    """Decorator to spawn a new process for each test function."""

    @functools.wraps(f)
    def wrapper(*args: _P.args, **kwargs: _P.kwargs) -> None:
        # Check if we're already in a subprocess
        if os.environ.get("RUNNING_IN_SUBPROCESS") == "1":
            # If we are, just run the function directly
            return f(*args, **kwargs)

        import torch.multiprocessing as mp

        with suppress(RuntimeError):
            mp.set_start_method("spawn")

        # Get the module
        module_name = f.__module__

        # Create a process with environment variable set
        env = os.environ.copy()
        env["RUNNING_IN_SUBPROCESS"] = "1"

        with tempfile.TemporaryDirectory() as tempdir:
            output_filepath = os.path.join(tempdir, "new_process.tmp")

            # `cloudpickle` allows pickling complex functions directly
            input_bytes = cloudpickle.dumps((f, output_filepath))

            cmd = [sys.executable, "-m", f"{module_name}"]

            returned = subprocess.run(
                cmd, input=input_bytes, capture_output=True, env=env
            )

            # check if the subprocess is successful
            try:
                returned.check_returncode()
            except Exception as e:
                # wrap raised exception to provide more information
                raise RuntimeError(
                    f"Error raised in subprocess:\n{returned.stderr.decode()}"
                ) from e

    return wrapper


def create_new_process_for_each_test(
    method: Literal["spawn", "fork"] | None = None,
) -> Callable[[Callable[_P, None]], Callable[_P, None]]:
    """Creates a decorator that runs each test function in a new process.

    Args:
        method: The process creation method. Can be either "spawn" or "fork".
               If not specified, it defaults to "spawn" on ROCm and XPU
               platforms and "fork" otherwise.

    Returns:
        A decorator to run test functions in separate processes.
    """
    if method is None:
        use_spawn = current_platform.is_rocm() or current_platform.is_xpu()
        method = "spawn" if use_spawn else "fork"

    assert method in ["spawn", "fork"], "Method must be either 'spawn' or 'fork'"

    if method == "fork":
        return fork_new_process_for_each_test

    return spawn_new_process_for_each_test


def large_gpu_mark(min_gb: int) -> pytest.MarkDecorator:
    """
    Get a pytest mark, which skips the test if the GPU doesn't meet
    a minimum memory requirement in GB.

    This can be leveraged via `@large_gpu_test` to skip tests in environments
    without enough resources, or called when filtering tests to run directly.
    """
    try:
        if current_platform.is_cpu():
            memory_gb = 0
        else:
            memory_gb = current_platform.get_device_total_memory() / GB_bytes
    except Exception as e:
        warnings.warn(
            f"An error occurred when finding the available memory: {e}",
            stacklevel=2,
        )
        memory_gb = 0

    return pytest.mark.skipif(
        memory_gb < min_gb,
        reason=f"Need at least {min_gb}GB GPU memory to run the test.",
    )


def large_gpu_test(*, min_gb: int):
    """
    Decorate a test to be skipped if no GPU is available or it does not have
    sufficient memory.

    Currently, the CI machine uses L4 GPU which has 24 GB VRAM.
    """
    mark = large_gpu_mark(min_gb)

    def wrapper(f: Callable[_P, None]) -> Callable[_P, None]:
        return mark(f)

    return wrapper


def multi_gpu_marks(*, num_gpus: int):
    """Get a collection of pytest marks to apply for `@multi_gpu_test`."""
    test_selector = pytest.mark.distributed(num_gpus=num_gpus)
    test_skipif = pytest.mark.skipif(
        cuda_device_count_stateless() < num_gpus,
        reason=f"Need at least {num_gpus} GPUs to run the test.",
    )

    return [test_selector, test_skipif]


def multi_gpu_test(*, num_gpus: int):
    """
    Decorate a test to be run only when multiple GPUs are available.
    """
    marks = multi_gpu_marks(num_gpus=num_gpus)

    def wrapper(f: Callable[_P, None]) -> Callable[_P, None]:
        func = create_new_process_for_each_test()(f)
        for mark in reversed(marks):
            func = mark(func)

        return func

    return wrapper


async def completions_with_server_args(
    prompts: list[str],
    model_name: str,
    server_cli_args: list[str],
    num_logprobs: int | None,
    max_wait_seconds: int = 240,
    max_tokens: int | list = 5,
) -> list[Completion]:
    """Construct a remote OpenAI server, obtain an async client to the
    server & invoke the completions API to obtain completions.

    Args:
      prompts: test prompts
      model_name: model to spin up on the vLLM server
      server_cli_args: CLI args for starting the server
      num_logprobs: Number of logprobs to report (or `None`)
      max_wait_seconds: timeout interval for bringing up server.
                        Default: 240sec
      max_tokens: max_tokens value for each of the given input prompts.
        if only one max_token value is given, the same value is used
        for all the prompts.

    Returns:
      OpenAI Completion instance
    """

    if isinstance(max_tokens, int):
        max_tokens = [max_tokens] * len(prompts)

    assert len(max_tokens) == len(prompts)

    outputs = None
    with RemoteOpenAIServer(
        model_name, server_cli_args, max_wait_seconds=max_wait_seconds
    ) as server:
        client = server.get_async_client()
        outputs = [
            client.completions.create(
                model=model_name,
                prompt=[p],
                temperature=0,
                stream=False,
                max_tokens=max_tok,
                logprobs=num_logprobs,
            )
            for p, max_tok in zip(prompts, max_tokens)
        ]
        outputs = await asyncio.gather(*outputs)

    assert outputs is not None, "Completion API call failed."

    return outputs


def get_client_text_generations(completions: list[Completion]) -> list[str]:
    """Extract generated tokens from the output of a
    request made to an Open-AI-protocol completions endpoint.
    """
    assert all([len(x.choices) == 1 for x in completions])
    return [x.choices[0].text for x in completions]


def get_client_text_logprob_generations(
    completions: list[Completion],
) -> list[TextTextLogprobs]:
    """Operates on the output of a request made to an Open-AI-protocol
    completions endpoint; obtains top-rank logprobs for each token in
    each {class}`SequenceGroup`
    """
    text_generations = get_client_text_generations(completions)
    text = "".join(text_generations)
    return [
        (
            text_generations,
            text,
            (None if x.logprobs is None else x.logprobs.top_logprobs),
        )
        for completion in completions
        for x in completion.choices
    ]


def has_module_attribute(module_name, attribute_name):
    """
    Helper function to check if a module has a specific attribute.
    """
    try:
        module = importlib.import_module(module_name)
        return hasattr(module, attribute_name)
    except ImportError:
        return False


def get_attn_backend_list_based_on_platform() -> list[str]:
    if current_platform.is_cuda():
        return ["FLASH_ATTN", "TRITON_ATTN", "TREE_ATTN"]
    elif current_platform.is_rocm():
        attn_backend_list = ["TRITON_ATTN"]
        try:
            import aiter  # noqa: F401

            attn_backend_list.append("FLASH_ATTN")
        except Exception:
            print("Skip FLASH_ATTN on ROCm as aiter is not installed")

        return attn_backend_list
    elif current_platform.is_xpu():
        return ["FLASH_ATTN", "TRITON_ATTN"]
    else:
        raise ValueError("Unsupported platform")


@contextmanager
def override_cutlass_fp8_supported(value: bool):
    with patch(
        "vllm.model_executor.layers.quantization.utils.w8a8_utils.cutlass_fp8_supported",
        return_value=value,
    ):
        yield


def prep_prompts(batch_size: int, ln_range: tuple[int, int] = (800, 1100)):
    """
    Generate prompts which a bunch of assignments,
    then asking for the value of one of them.
    The prompt is just under 10k tokens; sliding window is 4k
    so the answer is outside sliding window, but should still be correct.
    Args:
        batch_size: number of prompts to generate
        ln_range: an argument to control the length of the prompt
    """
    prompts: list[str] = []
    answer: list[int] = []
    indices: list[int] = []
    random.seed(1)
    for _ in range(batch_size):
        idx = random.randint(30, 90)
        indices.append(idx)
        prompt = (
            "```python\n# We set a number of variables, "
            + f"x{idx} will be important later\n"
        )
        ln = random.randint(*ln_range)
        for k in range(30, ln):
            v = random.randint(10, 99)
            if k == idx:
                answer.append(v)
            prompt += f"x{k} = {v}\n"
        prompt += f"# Now, we check the value of x{idx}:\n"
        prompt += f"assert x{idx} == "
        prompts.append(prompt)
    return prompts, answer, indices


def check_answers(
    indices: list[int], answer: list[int], outputs: list[str], accept_rate: float = 0.7
):
    answer2 = [int(text[0:2].strip()) for text in outputs]
    print(list(zip(indices, zip(answer, answer2))))
    numok = 0
    for a1, a2 in zip(answer, answer2):
        if a1 == a2:
            numok += 1
    frac_ok = numok / len(answer)
    print(f"Num OK: {numok}/{len(answer)} {frac_ok}")
    assert frac_ok >= accept_rate


def flat_product(*iterables: Iterable[Any]):
    """Flatten lists of tuples into cartesian product."""
    for element in itertools.product(*iterables):
        normalized = (e if isinstance(e, tuple) else [e] for e in element)
        yield list(itertools.chain(*normalized))<|MERGE_RESOLUTION|>--- conflicted
+++ resolved
@@ -16,11 +16,7 @@
 import tempfile
 import time
 import warnings
-<<<<<<< HEAD
-from collections.abc import Iterable
-=======
-from collections.abc import Callable
->>>>>>> 8c851f6d
+from collections.abc import Callable, Iterable
 from contextlib import ExitStack, contextmanager, suppress
 from multiprocessing import Process
 from pathlib import Path
