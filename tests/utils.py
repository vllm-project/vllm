# SPDX-License-Identifier: Apache-2.0
# SPDX-FileCopyrightText: Copyright contributors to the vLLM project

import asyncio
import copy
import functools
import importlib
import os
import signal
import subprocess
import sys
import tempfile
import time
import warnings
from contextlib import contextmanager, suppress
from multiprocessing import Process
from pathlib import Path
from typing import Any, Callable, Literal, Optional, Union

import anthropic
import cloudpickle
import httpx
import openai
import pytest
import requests
import torch
import torch.nn.functional as F
from openai.types.completion import Completion
from typing_extensions import ParamSpec

import vllm.envs as envs
from tests.models.utils import TextTextLogprobs
from vllm.distributed import (ensure_model_parallel_initialized,
                              init_distributed_environment)
from vllm.engine.arg_utils import AsyncEngineArgs
from vllm.entrypoints.cli.serve import ServeSubcommand
from vllm.model_executor.model_loader import get_model_loader
from vllm.platforms import current_platform
from vllm.transformers_utils.tokenizer import get_tokenizer
from vllm.utils import (FlexibleArgumentParser, GB_bytes,
                        cuda_device_count_stateless, get_open_port)

if current_platform.is_rocm():
    from amdsmi import (amdsmi_get_gpu_vram_usage,
                        amdsmi_get_processor_handles, amdsmi_init,
                        amdsmi_shut_down)

    @contextmanager
    def _nvml():
        try:
            amdsmi_init()
            yield
        finally:
            amdsmi_shut_down()
elif current_platform.is_cuda():
    from vllm.third_party.pynvml import (nvmlDeviceGetHandleByIndex,
                                         nvmlDeviceGetMemoryInfo, nvmlInit,
                                         nvmlShutdown)

    @contextmanager
    def _nvml():
        try:
            nvmlInit()
            yield
        finally:
            nvmlShutdown()
else:

    @contextmanager
    def _nvml():
        yield


VLLM_PATH = Path(__file__).parent.parent
"""Path to root of the vLLM repository."""


class RemoteOpenAIServer:
    DUMMY_API_KEY = "token-abc123"  # vLLM's OpenAI server does not need API key

    def _start_server(self, model: str, vllm_serve_args: list[str],
                      env_dict: Optional[dict[str, str]]) -> None:
        """Subclasses override this method to customize server process launch
        """
        env = os.environ.copy()
        # the current process might initialize cuda,
        # to be safe, we should use spawn method
        env['VLLM_WORKER_MULTIPROC_METHOD'] = 'spawn'
        if env_dict is not None:
            env.update(env_dict)
        self.proc: subprocess.Popen = subprocess.Popen(
            ["vllm", "serve", model, *vllm_serve_args],
            env=env,
            stdout=sys.stdout,
            stderr=sys.stderr,
        )

    def __init__(self,
                 model: str,
                 vllm_serve_args: list[str],
                 *,
                 env_dict: Optional[dict[str, str]] = None,
                 seed: Optional[int] = 0,
                 auto_port: bool = True,
                 max_wait_seconds: Optional[float] = None) -> None:
        if auto_port:
            if "-p" in vllm_serve_args or "--port" in vllm_serve_args:
                raise ValueError("You have manually specified the port "
                                 "when `auto_port=True`.")

            # No need for a port if using unix sockets
            if "--uds" not in vllm_serve_args:
                # Don't mutate the input args
                vllm_serve_args = vllm_serve_args + [
                    "--port", str(get_open_port())
                ]
        if seed is not None:
            if "--seed" in vllm_serve_args:
                raise ValueError("You have manually specified the seed "
                                 f"when `seed={seed}`.")

            vllm_serve_args = vllm_serve_args + ["--seed", str(seed)]

        parser = FlexibleArgumentParser(
            description="vLLM's remote OpenAI server.")
        subparsers = parser.add_subparsers(required=False, dest="subparser")
        parser = ServeSubcommand().subparser_init(subparsers)
        args = parser.parse_args(["--model", model, *vllm_serve_args])
        self.uds = args.uds
        if args.uds:
            self.host = None
            self.port = None
        else:
            self.host = str(args.host or 'localhost')
            self.port = int(args.port)

        self.show_hidden_metrics = \
            args.show_hidden_metrics_for_version is not None

        # download the model before starting the server to avoid timeout
        is_local = os.path.isdir(model)
        if not is_local:
            engine_args = AsyncEngineArgs.from_cli_args(args)
            model_config = engine_args.create_model_config()
            load_config = engine_args.create_load_config()

            model_loader = get_model_loader(load_config)
            model_loader.download_model(model_config)

        self._start_server(model, vllm_serve_args, env_dict)
        max_wait_seconds = max_wait_seconds or 240
        self._wait_for_server(url=self.url_for("health"),
                              timeout=max_wait_seconds)

    def __enter__(self):
        return self

    def __exit__(self, exc_type, exc_value, traceback):
        self.proc.terminate()
        try:
            self.proc.wait(8)
        except subprocess.TimeoutExpired:
            # force kill if needed
            self.proc.kill()

    def _poll(self) -> Optional[int]:
        """Subclasses override this method to customize process polling"""
        return self.proc.poll()

    def _wait_for_server(self, *, url: str, timeout: float):
        # run health check
        start = time.time()
        client = (httpx.Client(transport=httpx.HTTPTransport(
            uds=self.uds)) if self.uds else requests)
        while True:
            try:
                if client.get(url).status_code == 200:
                    break
            except Exception:
                # this exception can only be raised by requests.get,
                # which means the server is not ready yet.
                # the stack trace is not useful, so we suppress it
                # by using `raise from None`.
                result = self._poll()
                if result is not None and result != 0:
                    raise RuntimeError("Server exited unexpectedly.") from None

                time.sleep(0.5)
                if time.time() - start > timeout:
                    raise RuntimeError(
                        "Server failed to start in time.") from None

    @property
    def url_root(self) -> str:
        return (f"http://{self.uds.split('/')[-1]}"
                if self.uds else f"http://{self.host}:{self.port}")

    def url_for(self, *parts: str) -> str:
        return self.url_root + "/" + "/".join(parts)

    def get_client(self, **kwargs):
        if "timeout" not in kwargs:
            kwargs["timeout"] = 600
        return openai.OpenAI(
            base_url=self.url_for("v1"),
            api_key=self.DUMMY_API_KEY,
            max_retries=0,
            **kwargs,
        )

    def get_async_client(self, **kwargs):
        if "timeout" not in kwargs:
            kwargs["timeout"] = 600
        return openai.AsyncOpenAI(base_url=self.url_for("v1"),
                                  api_key=self.DUMMY_API_KEY,
                                  max_retries=0,
                                  **kwargs)


<<<<<<< HEAD
class RemoteAnthropicServer:
    DUMMY_API_KEY = "token-abc123"  # vLLM's Anthropic server does not need API key
    def __init__(self,
                 model: str,
                 vllm_serve_args: list[str],
=======
class RemoteOpenAIServerCustom(RemoteOpenAIServer):
    """Launch test server with custom child process"""

    def _start_server(self, model: str, vllm_serve_args: list[str],
                      env_dict: Optional[dict[str, str]]) -> None:
        self.proc: Process = Process(
            target=self.child_process_fxn,
            args=(env_dict, model,
                  vllm_serve_args))  # type: ignore[assignment]
        self.proc.start()

    def __init__(self,
                 model: str,
                 vllm_serve_args: list[str],
                 child_process_fxn: Callable[
                     [Optional[dict[str, str]], str, list[str]], None],
>>>>>>> 8fd92092
                 *,
                 env_dict: Optional[dict[str, str]] = None,
                 seed: Optional[int] = 0,
                 auto_port: bool = True,
                 max_wait_seconds: Optional[float] = None) -> None:
<<<<<<< HEAD
        if auto_port:
            if "-p" in vllm_serve_args or "--port" in vllm_serve_args:
                raise ValueError("You have manually specified the port "
                                 "when `auto_port=True`.")

            # Don't mutate the input args
            vllm_serve_args = vllm_serve_args + [
                "--port", str(get_open_port())
            ]
        if seed is not None:
            if "--seed" in vllm_serve_args:
                raise ValueError("You have manually specified the seed "
                                 f"when `seed={seed}`.")

            vllm_serve_args = vllm_serve_args + ["--seed", str(seed)]

        parser = FlexibleArgumentParser(
            description="vLLM's remote Anthropic server.")
        subparsers = parser.add_subparsers(required=False, dest="subparser")
        parser = ServeSubcommand().subparser_init(subparsers)
        args = parser.parse_args(["--model", model, *vllm_serve_args])
        self.host = str(args.host or 'localhost')
        self.port = int(args.port)

        self.show_hidden_metrics = \
            args.show_hidden_metrics_for_version is not None

        # download the model before starting the server to avoid timeout
        is_local = os.path.isdir(model)
        if not is_local:
            engine_args = AsyncEngineArgs.from_cli_args(args)
            model_config = engine_args.create_model_config()
            load_config = engine_args.create_load_config()

            model_loader = get_model_loader(load_config)
            model_loader.download_model(model_config)

        env = os.environ.copy()
        # the current process might initialize cuda,
        # to be safe, we should use spawn method
        env['VLLM_WORKER_MULTIPROC_METHOD'] = 'spawn'
        if env_dict is not None:
            env.update(env_dict)
        self.proc = subprocess.Popen(
            ["python -m", "vllm.entrypoints.anthropic.api_server", model, *vllm_serve_args],
            env=env,
            stdout=sys.stdout,
            stderr=sys.stderr,
        )
        max_wait_seconds = max_wait_seconds or 240
        self._wait_for_server(url=self.url_for("health"),
                              timeout=max_wait_seconds)

    def __enter__(self):
        return self

    def __exit__(self, exc_type, exc_value, traceback):
        self.proc.terminate()
        try:
            self.proc.wait(8)
        except subprocess.TimeoutExpired:
            # force kill if needed
            self.proc.kill()

    def _wait_for_server(self, *, url: str, timeout: float):
        # run health check
        start = time.time()
        while True:
            try:
                if requests.get(url).status_code == 200:
                    break
            except Exception:
                # this exception can only be raised by requests.get,
                # which means the server is not ready yet.
                # the stack trace is not useful, so we suppress it
                # by using `raise from None`.
                result = self.proc.poll()
                if result is not None and result != 0:
                    raise RuntimeError("Server exited unexpectedly.") from None

                time.sleep(0.5)
                if time.time() - start > timeout:
                    raise RuntimeError(
                        "Server failed to start in time.") from None

    @property
    def url_root(self) -> str:
        return f"http://{self.host}:{self.port}"

    def url_for(self, *parts: str) -> str:
        return self.url_root + "/" + "/".join(parts)

    def get_client(self, **kwargs):
        if "timeout" not in kwargs:
            kwargs["timeout"] = 600
        return anthropic.Anthropic(
            base_url=self.url_for(),
            api_key=self.DUMMY_API_KEY,
            max_retries=0,
            **kwargs,
        )

    def get_async_client(self, **kwargs):
        if "timeout" not in kwargs:
            kwargs["timeout"] = 600
        return anthropic.AsyncAnthropic(
            base_url=self.url_for(),
            api_key=self.DUMMY_API_KEY,
            max_retries=0,
            **kwargs
        )


=======
        """Store custom child process function then invoke superclass
        constructor which will indirectly launch it."""
        self.child_process_fxn = child_process_fxn
        super().__init__(model=model,
                         vllm_serve_args=vllm_serve_args,
                         env_dict=env_dict,
                         seed=seed,
                         auto_port=auto_port,
                         max_wait_seconds=max_wait_seconds)

    def _poll(self) -> Optional[int]:
        return self.proc.exitcode

    def __exit__(self, exc_type, exc_value, traceback):
        self.proc.terminate()
        self.proc.join(8)
        if self.proc.is_alive():
            # force kill if needed
            self.proc.kill()

>>>>>>> 8fd92092

def _test_completion(
    client: openai.OpenAI,
    model: str,
    prompt: str,
    token_ids: list[int],
):
    results = []

    # test with text prompt
    completion = client.completions.create(model=model,
                                           prompt=prompt,
                                           max_tokens=5,
                                           temperature=0.0)

    results.append({
        "test": "single_completion",
        "text": completion.choices[0].text,
        "finish_reason": completion.choices[0].finish_reason,
        "usage": completion.usage,
    })

    # test using token IDs
    completion = client.completions.create(
        model=model,
        prompt=token_ids,
        max_tokens=5,
        temperature=0.0,
    )

    results.append({
        "test": "token_ids",
        "text": completion.choices[0].text,
        "finish_reason": completion.choices[0].finish_reason,
        "usage": completion.usage,
    })

    # test seeded random sampling
    completion = client.completions.create(model=model,
                                           prompt=prompt,
                                           max_tokens=5,
                                           seed=33,
                                           temperature=1.0)

    results.append({
        "test": "seeded_sampling",
        "text": completion.choices[0].text,
        "finish_reason": completion.choices[0].finish_reason,
        "usage": completion.usage,
    })

    # test seeded random sampling with multiple prompts
    completion = client.completions.create(model=model,
                                           prompt=[prompt, prompt],
                                           max_tokens=5,
                                           seed=33,
                                           temperature=1.0)

    results.append({
        "test":
        "seeded_sampling",
        "text": [choice.text for choice in completion.choices],
        "finish_reason":
        [choice.finish_reason for choice in completion.choices],
        "usage":
        completion.usage,
    })

    # test simple list
    batch = client.completions.create(
        model=model,
        prompt=[prompt, prompt],
        max_tokens=5,
        temperature=0.0,
    )

    results.append({
        "test": "simple_list",
        "text0": batch.choices[0].text,
        "text1": batch.choices[1].text,
    })

    # test streaming
    batch = client.completions.create(
        model=model,
        prompt=[prompt, prompt],
        max_tokens=5,
        temperature=0.0,
        stream=True,
    )

    texts = [""] * 2
    for chunk in batch:
        assert len(chunk.choices) == 1
        choice = chunk.choices[0]
        texts[choice.index] += choice.text

    results.append({
        "test": "streaming",
        "texts": texts,
    })

    return results


def _test_completion_close(
    client: openai.OpenAI,
    model: str,
    prompt: str,
):
    results = []

    # test with text prompt
    completion = client.completions.create(model=model,
                                           prompt=prompt,
                                           max_tokens=1,
                                           logprobs=5,
                                           temperature=0.0)

    logprobs = completion.choices[0].logprobs.top_logprobs[0]
    logprobs = {k: round(v, 2) for k, v in logprobs.items()}

    results.append({
        "test": "completion_close",
        "logprobs": logprobs,
    })

    return results


def _test_chat(
    client: openai.OpenAI,
    model: str,
    prompt: str,
):
    results = []

    messages = [{
        "role": "user",
        "content": [{
            "type": "text",
            "text": prompt
        }]
    }]

    # test with text prompt
    chat_response = client.chat.completions.create(model=model,
                                                   messages=messages,
                                                   max_tokens=5,
                                                   temperature=0.0)

    results.append({
        "test": "completion_close",
        "text": chat_response.choices[0].message.content,
        "finish_reason": chat_response.choices[0].finish_reason,
        "usage": chat_response.usage,
    })

    return results


def _test_embeddings(
    client: openai.OpenAI,
    model: str,
    text: str,
):
    results = []

    # test with text input
    embeddings = client.embeddings.create(
        model=model,
        input=text,
        encoding_format="float",
    )

    results.append({
        "test": "single_embedding",
        "embedding": embeddings.data[0].embedding,
        "usage": embeddings.usage,
    })

    return results


def _test_image_text(
    client: openai.OpenAI,
    model_name: str,
    image_url: str,
):
    results = []

    # test pure text input
    messages = [{
        "role":
        "user",
        "content": [
            {
                "type": "text",
                "text": "How do you feel today?"
            },
        ],
    }]

    chat_completion = client.chat.completions.create(model=model_name,
                                                     messages=messages,
                                                     temperature=0.0,
                                                     max_tokens=1,
                                                     logprobs=True,
                                                     top_logprobs=5)
    top_logprobs = chat_completion.choices[0].logprobs.content[0].top_logprobs

    for x in top_logprobs:
        x.logprob = round(x.logprob, 2)

    results.append({
        "test": "pure_text",
        "logprobs": top_logprobs,
    })

    messages = [{
        "role":
        "user",
        "content": [
            {
                "type": "image_url",
                "image_url": {
                    "url": image_url
                }
            },
            {
                "type": "text",
                "text": "What's in this image?"
            },
        ],
    }]

    chat_completion = client.chat.completions.create(model=model_name,
                                                     messages=messages,
                                                     temperature=0.0,
                                                     max_tokens=1,
                                                     logprobs=True,
                                                     top_logprobs=5)
    top_logprobs = chat_completion.choices[0].logprobs.content[0].top_logprobs

    results.append({
        "test": "text_image",
        "logprobs": top_logprobs,
    })

    return results


def compare_two_settings(model: str,
                         arg1: list[str],
                         arg2: list[str],
                         env1: Optional[dict[str, str]] = None,
                         env2: Optional[dict[str, str]] = None,
                         *,
                         method: str = "generate",
                         max_wait_seconds: Optional[float] = None) -> None:
    """
    Launch API server with two different sets of arguments/environments
    and compare the results of the API calls.

    Args:
        model: The model to test.
        arg1: The first set of arguments to pass to the API server.
        arg2: The second set of arguments to pass to the API server.
        env1: The first set of environment variables to pass to the API server.
        env2: The second set of environment variables to pass to the API server.
    """

    compare_all_settings(
        model,
        [arg1, arg2],
        [env1, env2],
        method=method,
        max_wait_seconds=max_wait_seconds,
    )


def compare_all_settings(model: str,
                         all_args: list[list[str]],
                         all_envs: list[Optional[dict[str, str]]],
                         *,
                         method: str = "generate",
                         max_wait_seconds: Optional[float] = None) -> None:
    """
    Launch API server with several different sets of arguments/environments
    and compare the results of the API calls with the first set of arguments.
    Args:
        model: The model to test.
        all_args: A list of argument lists to pass to the API server.
        all_envs: A list of environment dictionaries to pass to the API server.
    """

    trust_remote_code = False
    for args in all_args:
        if "--trust-remote-code" in args:
            trust_remote_code = True
            break

    tokenizer_mode = "auto"
    for args in all_args:
        if "--tokenizer-mode" in args:
            tokenizer_mode = args[args.index("--tokenizer-mode") + 1]
            break

    tokenizer = get_tokenizer(
        model,
        trust_remote_code=trust_remote_code,
        tokenizer_mode=tokenizer_mode,
    )

    can_force_load_format = True

    for args in all_args:
        if "--load-format" in args:
            can_force_load_format = False
            break

    prompt = "Hello, my name is"
    token_ids = tokenizer(prompt).input_ids
    ref_results: list = []
    for i, (args, env) in enumerate(zip(all_args, all_envs)):
        if can_force_load_format:
            # we are comparing the results and
            # usually we don't need real weights.
            # we force to use dummy weights by default,
            # and it should work for most of the cases.
            # if not, we can use VLLM_TEST_FORCE_LOAD_FORMAT
            # environment variable to force the load format,
            # e.g. in quantization tests.
            args = args + ["--load-format", envs.VLLM_TEST_FORCE_LOAD_FORMAT]
        compare_results: list = []
        results = ref_results if i == 0 else compare_results
        with RemoteOpenAIServer(model,
                                args,
                                env_dict=env,
                                max_wait_seconds=max_wait_seconds) as server:
            client = server.get_client()

            # test models list
            models = client.models.list()
            models = models.data
            served_model = models[0]
            results.append({
                "test": "models_list",
                "id": served_model.id,
                "root": served_model.root,
            })

            if method == "generate":
                results += _test_completion(client, model, prompt, token_ids)
            elif method == "generate_close":
                results += _test_completion_close(client, model, prompt)
            elif method == "generate_chat":
                results += _test_chat(client, model, prompt)
            elif method == "generate_with_image":
                results += _test_image_text(
                    client, model,
                    "https://upload.wikimedia.org/wikipedia/commons/0/0b/RGBA_comp.png"
                )
            elif method == "encode":
                results += _test_embeddings(client, model, prompt)
            else:
                raise ValueError(f"Unknown method: {method}")

            if i > 0:
                # if any setting fails, raise an error early
                ref_args = all_args[0]
                ref_envs = all_envs[0]
                compare_args = all_args[i]
                compare_envs = all_envs[i]
                for ref_result, compare_result in zip(ref_results,
                                                      compare_results):
                    ref_result = copy.deepcopy(ref_result)
                    compare_result = copy.deepcopy(compare_result)
                    if "embedding" in ref_result and method == "encode":
                        sim = F.cosine_similarity(
                            torch.tensor(ref_result["embedding"]),
                            torch.tensor(compare_result["embedding"]),
                            dim=0,
                        )
                        assert sim >= 0.999, (
                            f"Embedding for {model=} are not the same.\n"
                            f"cosine_similarity={sim}\n")
                        del ref_result["embedding"]
                        del compare_result["embedding"]
                    assert ref_result == compare_result, (
                        f"Results for {model=} are not the same.\n"
                        f"{ref_args=} {ref_envs=}\n"
                        f"{compare_args=} {compare_envs=}\n"
                        f"{ref_result=}\n"
                        f"{compare_result=}\n")


def init_test_distributed_environment(
    tp_size: int,
    pp_size: int,
    rank: int,
    distributed_init_port: str,
    local_rank: int = -1,
) -> None:
    distributed_init_method = f"tcp://localhost:{distributed_init_port}"
    init_distributed_environment(
        world_size=pp_size * tp_size,
        rank=rank,
        distributed_init_method=distributed_init_method,
        local_rank=local_rank)
    ensure_model_parallel_initialized(tp_size, pp_size)


def multi_process_parallel(
    monkeypatch: pytest.MonkeyPatch,
    tp_size: int,
    pp_size: int,
    test_target: Any,
) -> None:
    import ray

    # Using ray helps debugging the error when it failed
    # as compared to multiprocessing.
    # NOTE: We need to set working_dir for distributed tests,
    # otherwise we may get import errors on ray workers
    # NOTE: Force ray not to use gitignore file as excluding, otherwise
    # it will not move .so files to working dir.
    # So we have to manually add some of large directories
    os.environ["RAY_RUNTIME_ENV_IGNORE_GITIGNORE"] = "1"
    ray.init(
        runtime_env={
            "working_dir": VLLM_PATH,
            "excludes":
            ["build", ".git", "cmake-build-*", "shellcheck", "dist"]
        })

    distributed_init_port = get_open_port()
    refs = []
    for rank in range(tp_size * pp_size):
        refs.append(
            test_target.remote(
                monkeypatch,
                tp_size,
                pp_size,
                rank,
                distributed_init_port,
            ), )
    ray.get(refs)

    ray.shutdown()


@contextmanager
def error_on_warning(category: type[Warning] = Warning):
    """
    Within the scope of this context manager, tests will fail if any warning
    of the given category is emitted.
    """
    with warnings.catch_warnings():
        warnings.filterwarnings("error", category=category)

        yield


def get_physical_device_indices(devices):
    visible_devices = os.environ.get("CUDA_VISIBLE_DEVICES")
    if visible_devices is None:
        return devices

    visible_indices = [int(x) for x in visible_devices.split(",")]
    index_mapping = {i: physical for i, physical in enumerate(visible_indices)}
    return [index_mapping[i] for i in devices if i in index_mapping]


@_nvml()
def wait_for_gpu_memory_to_clear(*,
                                 devices: list[int],
                                 threshold_bytes: Optional[int] = None,
                                 threshold_ratio: Optional[float] = None,
                                 timeout_s: float = 120) -> None:
    assert threshold_bytes is not None or threshold_ratio is not None
    # Use nvml instead of pytorch to reduce measurement error from torch cuda
    # context.
    devices = get_physical_device_indices(devices)
    start_time = time.time()
    while True:
        output: dict[int, str] = {}
        output_raw: dict[int, tuple[float, float]] = {}
        for device in devices:
            if current_platform.is_rocm():
                dev_handle = amdsmi_get_processor_handles()[device]
                mem_info = amdsmi_get_gpu_vram_usage(dev_handle)
                gb_used = mem_info["vram_used"] / 2**10
                gb_total = mem_info["vram_total"] / 2**10
            else:
                dev_handle = nvmlDeviceGetHandleByIndex(device)
                mem_info = nvmlDeviceGetMemoryInfo(dev_handle)
                gb_used = mem_info.used / 2**30
                gb_total = mem_info.total / 2**30
            output_raw[device] = (gb_used, gb_total)
            output[device] = f'{gb_used:.02f}/{gb_total:.02f}'

        print('gpu memory used/total (GiB): ', end='')
        for k, v in output.items():
            print(f'{k}={v}; ', end='')
        print('')

        if threshold_bytes is not None:
            is_free = lambda used, total: used <= threshold_bytes / 2**30
            threshold = f"{threshold_bytes/2**30} GiB"
        else:
            is_free = lambda used, total: used / total <= threshold_ratio
            threshold = f"{threshold_ratio:.2f}"

        dur_s = time.time() - start_time
        if all(is_free(used, total) for used, total in output_raw.values()):
            print(f'Done waiting for free GPU memory on devices {devices=} '
                  f'({threshold=}) {dur_s=:.02f}')
            break

        if dur_s >= timeout_s:
            raise ValueError(f'Memory of devices {devices=} not free after '
                             f'{dur_s=:.02f} ({threshold=})')

        time.sleep(5)


_P = ParamSpec("_P")


def fork_new_process_for_each_test(
        f: Callable[_P, None]) -> Callable[_P, None]:
    """Decorator to fork a new process for each test function.
    See https://github.com/vllm-project/vllm/issues/7053 for more details.
    """

    @functools.wraps(f)
    def wrapper(*args: _P.args, **kwargs: _P.kwargs) -> None:
        # Make the process the leader of its own process group
        # to avoid sending SIGTERM to the parent process
        os.setpgrp()
        from _pytest.outcomes import Skipped
        pid = os.fork()
        print(f"Fork a new process to run a test {pid}")
        if pid == 0:
            try:
                f(*args, **kwargs)
            except Skipped as e:
                # convert Skipped to exit code 0
                print(str(e))
                os._exit(0)
            except Exception:
                import traceback
                traceback.print_exc()
                os._exit(1)
            else:
                os._exit(0)
        else:
            pgid = os.getpgid(pid)
            _pid, _exitcode = os.waitpid(pid, 0)
            # ignore SIGTERM signal itself
            old_signal_handler = signal.signal(signal.SIGTERM, signal.SIG_IGN)
            # kill all child processes
            os.killpg(pgid, signal.SIGTERM)
            # restore the signal handler
            signal.signal(signal.SIGTERM, old_signal_handler)
            assert _exitcode == 0, (f"function {f} failed when called with"
                                    f" args {args} and kwargs {kwargs}")

    return wrapper


def spawn_new_process_for_each_test(
        f: Callable[_P, None]) -> Callable[_P, None]:
    """Decorator to spawn a new process for each test function.
    """

    @functools.wraps(f)
    def wrapper(*args: _P.args, **kwargs: _P.kwargs) -> None:
        # Check if we're already in a subprocess
        if os.environ.get('RUNNING_IN_SUBPROCESS') == '1':
            # If we are, just run the function directly
            return f(*args, **kwargs)

        import torch.multiprocessing as mp
        with suppress(RuntimeError):
            mp.set_start_method('spawn')

        # Get the module
        module_name = f.__module__

        # Create a process with environment variable set
        env = os.environ.copy()
        env['RUNNING_IN_SUBPROCESS'] = '1'

        with tempfile.TemporaryDirectory() as tempdir:
            output_filepath = os.path.join(tempdir, "new_process.tmp")

            # `cloudpickle` allows pickling complex functions directly
            input_bytes = cloudpickle.dumps((f, output_filepath))

            cmd = [sys.executable, "-m", f"{module_name}"]

            returned = subprocess.run(cmd,
                                      input=input_bytes,
                                      capture_output=True,
                                      env=env)

            # check if the subprocess is successful
            try:
                returned.check_returncode()
            except Exception as e:
                # wrap raised exception to provide more information
                raise RuntimeError(f"Error raised in subprocess:\n"
                                   f"{returned.stderr.decode()}") from e

    return wrapper


def create_new_process_for_each_test(
    method: Optional[Literal["spawn", "fork"]] = None
) -> Callable[[Callable[_P, None]], Callable[_P, None]]:
    """Creates a decorator that runs each test function in a new process.

    Args:
        method: The process creation method. Can be either "spawn" or "fork". 
               If not specified, it defaults to "spawn" on ROCm and XPU
               platforms and "fork" otherwise.

    Returns:
        A decorator to run test functions in separate processes.
    """
    if method is None:
        use_spawn = current_platform.is_rocm() or current_platform.is_xpu()
        method = "spawn" if use_spawn else "fork"

    assert method in ["spawn",
                      "fork"], "Method must be either 'spawn' or 'fork'"

    if method == "fork":
        return fork_new_process_for_each_test

    return spawn_new_process_for_each_test


def large_gpu_mark(min_gb: int) -> pytest.MarkDecorator:
    """
    Get a pytest mark, which skips the test if the GPU doesn't meet
    a minimum memory requirement in GB.

    This can be leveraged via `@large_gpu_test` to skip tests in environments
    without enough resources, or called when filtering tests to run directly.
    """
    try:
        if current_platform.is_cpu():
            memory_gb = 0
        else:
            memory_gb = current_platform.get_device_total_memory() / GB_bytes
    except Exception as e:
        warnings.warn(
            f"An error occurred when finding the available memory: {e}",
            stacklevel=2,
        )
        memory_gb = 0

    return pytest.mark.skipif(
        memory_gb < min_gb,
        reason=f"Need at least {min_gb}GB GPU memory to run the test.",
    )


def large_gpu_test(*, min_gb: int):
    """
    Decorate a test to be skipped if no GPU is available or it does not have
    sufficient memory.

    Currently, the CI machine uses L4 GPU which has 24 GB VRAM.
    """
    mark = large_gpu_mark(min_gb)

    def wrapper(f: Callable[_P, None]) -> Callable[_P, None]:
        return mark(f)

    return wrapper


def multi_gpu_marks(*, num_gpus: int):
    """Get a collection of pytest marks to apply for `@multi_gpu_test`."""
    test_selector = pytest.mark.distributed(num_gpus=num_gpus)
    test_skipif = pytest.mark.skipif(
        cuda_device_count_stateless() < num_gpus,
        reason=f"Need at least {num_gpus} GPUs to run the test.",
    )

    return [test_selector, test_skipif]


def multi_gpu_test(*, num_gpus: int):
    """
    Decorate a test to be run only when multiple GPUs are available.
    """
    marks = multi_gpu_marks(num_gpus=num_gpus)

    def wrapper(f: Callable[_P, None]) -> Callable[_P, None]:
        func = create_new_process_for_each_test()(f)
        for mark in reversed(marks):
            func = mark(func)

        return func

    return wrapper


async def completions_with_server_args(
    prompts: list[str],
    model_name: str,
    server_cli_args: list[str],
    num_logprobs: Optional[int],
    max_wait_seconds: int = 240,
    max_tokens: Union[int, list] = 5,
) -> list[Completion]:
    '''Construct a remote OpenAI server, obtain an async client to the
    server & invoke the completions API to obtain completions.

    Args:
      prompts: test prompts
      model_name: model to spin up on the vLLM server
      server_cli_args: CLI args for starting the server
      num_logprobs: Number of logprobs to report (or `None`)
      max_wait_seconds: timeout interval for bringing up server.
                        Default: 240sec
      max_tokens: max_tokens value for each of the given input prompts.
        if only one max_token value is given, the same value is used
        for all the prompts.

    Returns:
      OpenAI Completion instance
    '''

    if isinstance(max_tokens, int):
        max_tokens = [max_tokens] * len(prompts)

    assert len(max_tokens) == len(prompts)

    outputs = None
    with RemoteOpenAIServer(model_name,
                            server_cli_args,
                            max_wait_seconds=max_wait_seconds) as server:
        client = server.get_async_client()
        outputs = [ client.completions.create(model=model_name,
                                              prompt=[p],
                                              temperature=0,
                                              stream=False,
                                              max_tokens=max_tok,
                                              logprobs=num_logprobs) \
                    for p, max_tok in zip(prompts, max_tokens) ]
        outputs = await asyncio.gather(*outputs)

    assert outputs is not None, "Completion API call failed."

    return outputs


def get_client_text_generations(completions: list[Completion]) -> list[str]:
    '''Extract generated tokens from the output of a
    request made to an Open-AI-protocol completions endpoint.
    '''
    assert all([len(x.choices) == 1 for x in completions])
    return [x.choices[0].text for x in completions]


def get_client_text_logprob_generations(
        completions: list[Completion]) -> list[TextTextLogprobs]:
    '''Operates on the output of a request made to an Open-AI-protocol
    completions endpoint; obtains top-rank logprobs for each token in
    each {class}`SequenceGroup`
    '''
    text_generations = get_client_text_generations(completions)
    text = ''.join(text_generations)
    return [(text_generations, text,
             (None if x.logprobs is None else x.logprobs.top_logprobs))
            for completion in completions for x in completion.choices]


def has_module_attribute(module_name, attribute_name):
    """
    Helper function to check if a module has a specific attribute.
    """
    try:
        module = importlib.import_module(module_name)
        return hasattr(module, attribute_name)
    except ImportError:
        return False


def get_attn_backend_list_based_on_platform() -> list[str]:
    if current_platform.is_cuda():
        return ["FLASH_ATTN_VLLM_V1", "TRITON_ATTN_VLLM_V1", "TREE_ATTN"]
    elif current_platform.is_rocm():
        attn_backend_list = ["TRITON_ATTN_VLLM_V1"]
        try:
            import aiter  # noqa: F401
            attn_backend_list.append("FLASH_ATTN_VLLM_V1")
        except Exception:
            print("Skip FLASH_ATTN_VLLM_V1 on ROCm as aiter is not installed")

        return attn_backend_list
    else:
        raise ValueError("Unsupported platform")<|MERGE_RESOLUTION|>--- conflicted
+++ resolved
@@ -217,13 +217,6 @@
                                   **kwargs)
 
 
-<<<<<<< HEAD
-class RemoteAnthropicServer:
-    DUMMY_API_KEY = "token-abc123"  # vLLM's Anthropic server does not need API key
-    def __init__(self,
-                 model: str,
-                 vllm_serve_args: list[str],
-=======
 class RemoteOpenAIServerCustom(RemoteOpenAIServer):
     """Launch test server with custom child process"""
 
@@ -240,13 +233,42 @@
                  vllm_serve_args: list[str],
                  child_process_fxn: Callable[
                      [Optional[dict[str, str]], str, list[str]], None],
->>>>>>> 8fd92092
                  *,
                  env_dict: Optional[dict[str, str]] = None,
                  seed: Optional[int] = 0,
                  auto_port: bool = True,
                  max_wait_seconds: Optional[float] = None) -> None:
-<<<<<<< HEAD
+        """Store custom child process function then invoke superclass
+        constructor which will indirectly launch it."""
+        self.child_process_fxn = child_process_fxn
+        super().__init__(model=model,
+                         vllm_serve_args=vllm_serve_args,
+                         env_dict=env_dict,
+                         seed=seed,
+                         auto_port=auto_port,
+                         max_wait_seconds=max_wait_seconds)
+
+    def _poll(self) -> Optional[int]:
+        return self.proc.exitcode
+
+    def __exit__(self, exc_type, exc_value, traceback):
+        self.proc.terminate()
+        self.proc.join(8)
+        if self.proc.is_alive():
+            # force kill if needed
+            self.proc.kill()
+
+
+class RemoteAnthropicServer:
+    DUMMY_API_KEY = "token-abc123"  # vLLM's Anthropic server does not need API key
+    def __init__(self,
+                 model: str,
+                 vllm_serve_args: list[str],
+                 *,
+                 env_dict: Optional[dict[str, str]] = None,
+                 seed: Optional[int] = 0,
+                 auto_port: bool = True,
+                 max_wait_seconds: Optional[float] = None) -> None:
         if auto_port:
             if "-p" in vllm_serve_args or "--port" in vllm_serve_args:
                 raise ValueError("You have manually specified the port "
@@ -360,28 +382,6 @@
         )
 
 
-=======
-        """Store custom child process function then invoke superclass
-        constructor which will indirectly launch it."""
-        self.child_process_fxn = child_process_fxn
-        super().__init__(model=model,
-                         vllm_serve_args=vllm_serve_args,
-                         env_dict=env_dict,
-                         seed=seed,
-                         auto_port=auto_port,
-                         max_wait_seconds=max_wait_seconds)
-
-    def _poll(self) -> Optional[int]:
-        return self.proc.exitcode
-
-    def __exit__(self, exc_type, exc_value, traceback):
-        self.proc.terminate()
-        self.proc.join(8)
-        if self.proc.is_alive():
-            # force kill if needed
-            self.proc.kill()
-
->>>>>>> 8fd92092
 
 def _test_completion(
     client: openai.OpenAI,
