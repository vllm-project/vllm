--- conflicted
+++ resolved
@@ -46,17 +46,10 @@
 from vllm.transformers_utils.tokenizer import get_tokenizer
 from vllm.utils import (
     FlexibleArgumentParser,
-<<<<<<< HEAD
-    GB_bytes,
-    get_open_port,
-)
-from vllm.utils.torch_utils import cuda_device_count_stateless
-=======
-    cuda_device_count_stateless,
     get_open_port,
 )
 from vllm.utils.mem_constants import GB_bytes
->>>>>>> 1d165d6d
+from vllm.utils.torch_utils import cuda_device_count_stateless
 
 if current_platform.is_rocm():
     from amdsmi import (
