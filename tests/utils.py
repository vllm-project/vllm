# SPDX-License-Identifier: Apache-2.0
# SPDX-FileCopyrightText: Copyright contributors to the vLLM project

import asyncio
import contextlib
import copy
import functools
import importlib
import itertools
import json
import os
import random
import signal
import subprocess
import sys
import tempfile
import time
import warnings
from collections.abc import Callable, Iterable
from contextlib import ExitStack, contextmanager, suppress
from multiprocessing import Process
from pathlib import Path
from typing import Any, Literal
from unittest.mock import patch

import cloudpickle
import httpx
import openai
import pytest
import requests
import torch
import torch.nn.functional as F
from openai.types.completion import Completion
from typing_extensions import ParamSpec

import vllm.envs as envs
from tests.models.utils import TextTextLogprobs
from vllm.distributed import (
    ensure_model_parallel_initialized,
    init_distributed_environment,
)
from vllm.engine.arg_utils import AsyncEngineArgs
from vllm.entrypoints.cli.serve import ServeSubcommand
from vllm.model_executor.model_loader import get_model_loader
from vllm.platforms import current_platform
from vllm.transformers_utils.tokenizer import get_tokenizer
from vllm.utils import (
    FlexibleArgumentParser,
<<<<<<< HEAD
    cuda_device_count_stateless,
)
from vllm.utils.mem_constants import GB_bytes
from vllm.utils.network_utils import get_open_port
=======
    get_open_port,
)
from vllm.utils.mem_constants import GB_bytes
from vllm.utils.torch_utils import cuda_device_count_stateless
>>>>>>> 8a297115

if current_platform.is_rocm():
    from amdsmi import (
        amdsmi_get_gpu_vram_usage,
        amdsmi_get_processor_handles,
        amdsmi_init,
        amdsmi_shut_down,
    )

    @contextmanager
    def _nvml():
        try:
            amdsmi_init()
            yield
        finally:
            amdsmi_shut_down()
elif current_platform.is_cuda():
    from vllm.third_party.pynvml import (
        nvmlDeviceGetHandleByIndex,
        nvmlDeviceGetMemoryInfo,
        nvmlInit,
        nvmlShutdown,
    )

    @contextmanager
    def _nvml():
        try:
            nvmlInit()
            yield
        finally:
            nvmlShutdown()
else:

    @contextmanager
    def _nvml():
        yield


VLLM_PATH = Path(__file__).parent.parent
"""Path to root of the vLLM repository."""


class RemoteOpenAIServer:
    DUMMY_API_KEY = "token-abc123"  # vLLM's OpenAI server does not need API key

    def _start_server(
        self, model: str, vllm_serve_args: list[str], env_dict: dict[str, str] | None
    ) -> None:
        """Subclasses override this method to customize server process launch"""
        env = os.environ.copy()
        # the current process might initialize cuda,
        # to be safe, we should use spawn method
        env["VLLM_WORKER_MULTIPROC_METHOD"] = "spawn"
        if env_dict is not None:
            env.update(env_dict)
        serve_cmd = ["vllm", "serve", model, *vllm_serve_args]
        print(f"Launching RemoteOpenAIServer with: {' '.join(serve_cmd)}")
        self.proc: subprocess.Popen = subprocess.Popen(
            serve_cmd,
            env=env,
            stdout=sys.stdout,
            stderr=sys.stderr,
        )

    def __init__(
        self,
        model: str,
        vllm_serve_args: list[str],
        *,
        env_dict: dict[str, str] | None = None,
        seed: int | None = 0,
        auto_port: bool = True,
        max_wait_seconds: float | None = None,
        override_hf_configs: dict[str, Any] | None = None,
    ) -> None:
        if auto_port:
            if "-p" in vllm_serve_args or "--port" in vllm_serve_args:
                raise ValueError(
                    "You have manually specified the port when `auto_port=True`."
                )

            # No need for a port if using unix sockets
            if "--uds" not in vllm_serve_args:
                # Don't mutate the input args
                vllm_serve_args = vllm_serve_args + ["--port", str(get_open_port())]
        if seed is not None:
            if "--seed" in vllm_serve_args:
                raise ValueError(
                    f"You have manually specified the seed when `seed={seed}`."
                )

            vllm_serve_args = vllm_serve_args + ["--seed", str(seed)]

        if override_hf_configs is not None:
            vllm_serve_args = vllm_serve_args + [
                "--hf-overrides",
                json.dumps(override_hf_configs),
            ]

        parser = FlexibleArgumentParser(description="vLLM's remote OpenAI server.")
        subparsers = parser.add_subparsers(required=False, dest="subparser")
        parser = ServeSubcommand().subparser_init(subparsers)
        args = parser.parse_args(["--model", model, *vllm_serve_args])
        self.uds = args.uds
        if args.uds:
            self.host = None
            self.port = None
        else:
            self.host = str(args.host or "127.0.0.1")
            self.port = int(args.port)

        self.show_hidden_metrics = args.show_hidden_metrics_for_version is not None

        # download the model before starting the server to avoid timeout
        is_local = os.path.isdir(model)
        if not is_local:
            engine_args = AsyncEngineArgs.from_cli_args(args)
            model_config = engine_args.create_model_config()
            load_config = engine_args.create_load_config()

            model_loader = get_model_loader(load_config)
            model_loader.download_model(model_config)

        self._start_server(model, vllm_serve_args, env_dict)
        max_wait_seconds = max_wait_seconds or 240
        self._wait_for_server(url=self.url_for("health"), timeout=max_wait_seconds)

    def __enter__(self):
        return self

    def __exit__(self, exc_type, exc_value, traceback):
        self.proc.terminate()
        try:
            self.proc.wait(8)
        except subprocess.TimeoutExpired:
            # force kill if needed
            self.proc.kill()

    def _poll(self) -> int | None:
        """Subclasses override this method to customize process polling"""
        return self.proc.poll()

    def _wait_for_server(self, *, url: str, timeout: float):
        # run health check
        start = time.time()
        client = (
            httpx.Client(transport=httpx.HTTPTransport(uds=self.uds))
            if self.uds
            else requests
        )
        while True:
            try:
                if client.get(url).status_code == 200:
                    break
            except Exception:
                # this exception can only be raised by requests.get,
                # which means the server is not ready yet.
                # the stack trace is not useful, so we suppress it
                # by using `raise from None`.
                result = self._poll()
                if result is not None and result != 0:
                    raise RuntimeError("Server exited unexpectedly.") from None

                time.sleep(0.5)
                if time.time() - start > timeout:
                    raise RuntimeError("Server failed to start in time.") from None

    @property
    def url_root(self) -> str:
        return (
            f"http://{self.uds.split('/')[-1]}"
            if self.uds
            else f"http://{self.host}:{self.port}"
        )

    def url_for(self, *parts: str) -> str:
        return self.url_root + "/" + "/".join(parts)

    def get_client(self, **kwargs):
        if "timeout" not in kwargs:
            kwargs["timeout"] = 600
        return openai.OpenAI(
            base_url=self.url_for("v1"),
            api_key=self.DUMMY_API_KEY,
            max_retries=0,
            **kwargs,
        )

    def get_async_client(self, **kwargs):
        if "timeout" not in kwargs:
            kwargs["timeout"] = 600
        return openai.AsyncOpenAI(
            base_url=self.url_for("v1"),
            api_key=self.DUMMY_API_KEY,
            max_retries=0,
            **kwargs,
        )


class RemoteOpenAIServerCustom(RemoteOpenAIServer):
    """Launch test server with custom child process"""

    def _start_server(
        self, model: str, vllm_serve_args: list[str], env_dict: dict[str, str] | None
    ) -> None:
        self.proc: Process = Process(
            target=self.child_process_fxn, args=(env_dict, model, vllm_serve_args)
        )  # type: ignore[assignment]
        self.proc.start()

    def __init__(
        self,
        model: str,
        vllm_serve_args: list[str],
        child_process_fxn: Callable[[dict[str, str] | None, str, list[str]], None],
        *,
        env_dict: dict[str, str] | None = None,
        seed: int | None = 0,
        auto_port: bool = True,
        max_wait_seconds: float | None = None,
    ) -> None:
        """Store custom child process function then invoke superclass
        constructor which will indirectly launch it."""
        self.child_process_fxn = child_process_fxn
        super().__init__(
            model=model,
            vllm_serve_args=vllm_serve_args,
            env_dict=env_dict,
            seed=seed,
            auto_port=auto_port,
            max_wait_seconds=max_wait_seconds,
        )

    def _poll(self) -> int | None:
        return self.proc.exitcode

    def __exit__(self, exc_type, exc_value, traceback):
        self.proc.terminate()
        self.proc.join(8)
        if self.proc.is_alive():
            # force kill if needed
            self.proc.kill()


def _test_completion(
    client: openai.OpenAI,
    model: str,
    prompt: str,
    token_ids: list[int],
):
    results = []

    # test with text prompt
    completion = client.completions.create(
        model=model, prompt=prompt, max_tokens=5, temperature=0.0
    )

    results.append(
        {
            "test": "single_completion",
            "text": completion.choices[0].text,
            "finish_reason": completion.choices[0].finish_reason,
            "usage": completion.usage,
        }
    )

    # test using token IDs
    completion = client.completions.create(
        model=model,
        prompt=token_ids,
        max_tokens=5,
        temperature=0.0,
    )

    results.append(
        {
            "test": "token_ids",
            "text": completion.choices[0].text,
            "finish_reason": completion.choices[0].finish_reason,
            "usage": completion.usage,
        }
    )

    # test seeded random sampling
    completion = client.completions.create(
        model=model, prompt=prompt, max_tokens=5, seed=33, temperature=1.0
    )

    results.append(
        {
            "test": "seeded_sampling",
            "text": completion.choices[0].text,
            "finish_reason": completion.choices[0].finish_reason,
            "usage": completion.usage,
        }
    )

    # test seeded random sampling with multiple prompts
    completion = client.completions.create(
        model=model, prompt=[prompt, prompt], max_tokens=5, seed=33, temperature=1.0
    )

    results.append(
        {
            "test": "seeded_sampling",
            "text": [choice.text for choice in completion.choices],
            "finish_reason": [choice.finish_reason for choice in completion.choices],
            "usage": completion.usage,
        }
    )

    # test simple list
    batch = client.completions.create(
        model=model,
        prompt=[prompt, prompt],
        max_tokens=5,
        temperature=0.0,
    )

    results.append(
        {
            "test": "simple_list",
            "text0": batch.choices[0].text,
            "text1": batch.choices[1].text,
        }
    )

    # test streaming
    batch = client.completions.create(
        model=model,
        prompt=[prompt, prompt],
        max_tokens=5,
        temperature=0.0,
        stream=True,
    )

    texts = [""] * 2
    for chunk in batch:
        assert len(chunk.choices) == 1
        choice = chunk.choices[0]
        texts[choice.index] += choice.text

    results.append(
        {
            "test": "streaming",
            "texts": texts,
        }
    )

    return results


def _test_completion_close(
    client: openai.OpenAI,
    model: str,
    prompt: str,
):
    results = []

    # test with text prompt
    completion = client.completions.create(
        model=model, prompt=prompt, max_tokens=1, logprobs=5, temperature=0.0
    )

    logprobs = completion.choices[0].logprobs.top_logprobs[0]
    logprobs = {k: round(v, 2) for k, v in logprobs.items()}

    results.append(
        {
            "test": "completion_close",
            "logprobs": logprobs,
        }
    )

    return results


def _test_chat(
    client: openai.OpenAI,
    model: str,
    prompt: str,
):
    results = []

    messages = [{"role": "user", "content": [{"type": "text", "text": prompt}]}]

    # test with text prompt
    chat_response = client.chat.completions.create(
        model=model, messages=messages, max_tokens=5, temperature=0.0
    )

    results.append(
        {
            "test": "completion_close",
            "text": chat_response.choices[0].message.content,
            "finish_reason": chat_response.choices[0].finish_reason,
            "usage": chat_response.usage,
        }
    )

    return results


def _test_embeddings(
    client: openai.OpenAI,
    model: str,
    text: str,
):
    results = []

    # test with text input
    embeddings = client.embeddings.create(
        model=model,
        input=text,
        encoding_format="float",
    )

    results.append(
        {
            "test": "single_embedding",
            "embedding": embeddings.data[0].embedding,
            "usage": embeddings.usage,
        }
    )

    return results


def _test_image_text(
    client: openai.OpenAI,
    model_name: str,
    image_url: str,
):
    results = []

    # test pure text input
    messages = [
        {
            "role": "user",
            "content": [
                {"type": "text", "text": "How do you feel today?"},
            ],
        }
    ]

    chat_completion = client.chat.completions.create(
        model=model_name,
        messages=messages,
        temperature=0.0,
        max_tokens=1,
        logprobs=True,
        top_logprobs=5,
    )
    top_logprobs = chat_completion.choices[0].logprobs.content[0].top_logprobs

    for x in top_logprobs:
        x.logprob = round(x.logprob, 2)

    results.append(
        {
            "test": "pure_text",
            "logprobs": top_logprobs,
        }
    )

    messages = [
        {
            "role": "user",
            "content": [
                {"type": "image_url", "image_url": {"url": image_url}},
                {"type": "text", "text": "What's in this image?"},
            ],
        }
    ]

    chat_completion = client.chat.completions.create(
        model=model_name,
        messages=messages,
        temperature=0.0,
        max_tokens=1,
        logprobs=True,
        top_logprobs=5,
    )
    top_logprobs = chat_completion.choices[0].logprobs.content[0].top_logprobs

    results.append(
        {
            "test": "text_image",
            "logprobs": top_logprobs,
        }
    )

    return results


def compare_two_settings(
    model: str,
    arg1: list[str],
    arg2: list[str],
    env1: dict[str, str] | None = None,
    env2: dict[str, str] | None = None,
    *,
    method: str = "generate",
    max_wait_seconds: float | None = None,
) -> None:
    """
    Launch API server with two different sets of arguments/environments
    and compare the results of the API calls.

    Args:
        model: The model to test.
        arg1: The first set of arguments to pass to the API server.
        arg2: The second set of arguments to pass to the API server.
        env1: The first set of environment variables to pass to the API server.
        env2: The second set of environment variables to pass to the API server.
    """

    compare_all_settings(
        model,
        [arg1, arg2],
        [env1, env2],
        method=method,
        max_wait_seconds=max_wait_seconds,
    )


def compare_all_settings(
    model: str,
    all_args: list[list[str]],
    all_envs: list[dict[str, str] | None],
    *,
    method: str = "generate",
    max_wait_seconds: float | None = None,
) -> None:
    """
    Launch API server with several different sets of arguments/environments
    and compare the results of the API calls with the first set of arguments.
    Args:
        model: The model to test.
        all_args: A list of argument lists to pass to the API server.
        all_envs: A list of environment dictionaries to pass to the API server.
    """

    trust_remote_code = False
    for args in all_args:
        if "--trust-remote-code" in args:
            trust_remote_code = True
            break

    tokenizer_mode = "auto"
    for args in all_args:
        if "--tokenizer-mode" in args:
            tokenizer_mode = args[args.index("--tokenizer-mode") + 1]
            break

    tokenizer = get_tokenizer(
        model,
        trust_remote_code=trust_remote_code,
        tokenizer_mode=tokenizer_mode,
    )

    can_force_load_format = True

    for args in all_args:
        if "--load-format" in args:
            can_force_load_format = False
            break

    prompt = "Hello, my name is"
    token_ids = tokenizer(prompt).input_ids
    ref_results: list = []
    for i, (args, env) in enumerate(zip(all_args, all_envs)):
        if can_force_load_format:
            # we are comparing the results and
            # usually we don't need real weights.
            # we force to use dummy weights by default,
            # and it should work for most of the cases.
            # if not, we can use VLLM_TEST_FORCE_LOAD_FORMAT
            # environment variable to force the load format,
            # e.g. in quantization tests.
            args = args + ["--load-format", envs.VLLM_TEST_FORCE_LOAD_FORMAT]
        compare_results: list = []
        results = ref_results if i == 0 else compare_results
        with RemoteOpenAIServer(
            model, args, env_dict=env, max_wait_seconds=max_wait_seconds
        ) as server:
            client = server.get_client()

            # test models list
            models = client.models.list()
            models = models.data
            served_model = models[0]
            results.append(
                {
                    "test": "models_list",
                    "id": served_model.id,
                    "root": served_model.root,
                }
            )

            if method == "generate":
                results += _test_completion(client, model, prompt, token_ids)
            elif method == "generate_close":
                results += _test_completion_close(client, model, prompt)
            elif method == "generate_chat":
                results += _test_chat(client, model, prompt)
            elif method == "generate_with_image":
                results += _test_image_text(
                    client,
                    model,
                    "https://upload.wikimedia.org/wikipedia/commons/0/0b/RGBA_comp.png",
                )
            elif method == "encode":
                results += _test_embeddings(client, model, prompt)
            else:
                raise ValueError(f"Unknown method: {method}")

            if i > 0:
                # if any setting fails, raise an error early
                ref_args = all_args[0]
                ref_envs = all_envs[0]
                compare_args = all_args[i]
                compare_envs = all_envs[i]
                for ref_result, compare_result in zip(ref_results, compare_results):
                    ref_result = copy.deepcopy(ref_result)
                    compare_result = copy.deepcopy(compare_result)
                    if "embedding" in ref_result and method == "encode":
                        sim = F.cosine_similarity(
                            torch.tensor(ref_result["embedding"]),
                            torch.tensor(compare_result["embedding"]),
                            dim=0,
                        )
                        assert sim >= 0.999, (
                            f"Embedding for {model=} are not the same.\n"
                            f"cosine_similarity={sim}\n"
                        )
                        del ref_result["embedding"]
                        del compare_result["embedding"]
                    assert ref_result == compare_result, (
                        f"Results for {model=} are not the same.\n"
                        f"{ref_args=} {ref_envs=}\n"
                        f"{compare_args=} {compare_envs=}\n"
                        f"{ref_result=}\n"
                        f"{compare_result=}\n"
                    )


def init_test_distributed_environment(
    tp_size: int,
    pp_size: int,
    rank: int,
    distributed_init_port: str,
    local_rank: int = -1,
) -> None:
    distributed_init_method = f"tcp://localhost:{distributed_init_port}"
    init_distributed_environment(
        world_size=pp_size * tp_size,
        rank=rank,
        distributed_init_method=distributed_init_method,
        local_rank=local_rank,
    )
    ensure_model_parallel_initialized(tp_size, pp_size)


def multi_process_parallel(
    monkeypatch: pytest.MonkeyPatch,
    tp_size: int,
    pp_size: int,
    test_target: Any,
) -> None:
    import ray

    # Using ray helps debugging the error when it failed
    # as compared to multiprocessing.
    # NOTE: We need to set working_dir for distributed tests,
    # otherwise we may get import errors on ray workers
    # NOTE: Force ray not to use gitignore file as excluding, otherwise
    # it will not move .so files to working dir.
    # So we have to manually add some of large directories
    os.environ["RAY_RUNTIME_ENV_IGNORE_GITIGNORE"] = "1"
    ray.init(
        runtime_env={
            "working_dir": VLLM_PATH,
            "excludes": [
                "build",
                ".git",
                "cmake-build-*",
                "shellcheck",
                "dist",
                "ep_kernels_workspace",
            ],
        }
    )

    distributed_init_port = get_open_port()
    refs = []
    for rank in range(tp_size * pp_size):
        refs.append(
            test_target.remote(
                monkeypatch,
                tp_size,
                pp_size,
                rank,
                distributed_init_port,
            ),
        )
    ray.get(refs)

    ray.shutdown()


@contextmanager
def error_on_warning(category: type[Warning] = Warning):
    """
    Within the scope of this context manager, tests will fail if any warning
    of the given category is emitted.
    """
    with warnings.catch_warnings():
        warnings.filterwarnings("error", category=category)

        yield


def get_physical_device_indices(devices):
    visible_devices = os.environ.get("CUDA_VISIBLE_DEVICES")
    if visible_devices is None:
        return devices

    visible_indices = [int(x) for x in visible_devices.split(",")]
    index_mapping = {i: physical for i, physical in enumerate(visible_indices)}
    return [index_mapping[i] for i in devices if i in index_mapping]


@_nvml()
def wait_for_gpu_memory_to_clear(
    *,
    devices: list[int],
    threshold_bytes: int | None = None,
    threshold_ratio: float | None = None,
    timeout_s: float = 120,
) -> None:
    assert threshold_bytes is not None or threshold_ratio is not None
    # Use nvml instead of pytorch to reduce measurement error from torch cuda
    # context.
    devices = get_physical_device_indices(devices)
    start_time = time.time()
    while True:
        output: dict[int, str] = {}
        output_raw: dict[int, tuple[float, float]] = {}
        for device in devices:
            if current_platform.is_rocm():
                dev_handle = amdsmi_get_processor_handles()[device]
                mem_info = amdsmi_get_gpu_vram_usage(dev_handle)
                gb_used = mem_info["vram_used"] / 2**10
                gb_total = mem_info["vram_total"] / 2**10
            else:
                dev_handle = nvmlDeviceGetHandleByIndex(device)
                mem_info = nvmlDeviceGetMemoryInfo(dev_handle)
                gb_used = mem_info.used / 2**30
                gb_total = mem_info.total / 2**30
            output_raw[device] = (gb_used, gb_total)
            output[device] = f"{gb_used:.02f}/{gb_total:.02f}"

        print("gpu memory used/total (GiB): ", end="")
        for k, v in output.items():
            print(f"{k}={v}; ", end="")
        print("")

        if threshold_bytes is not None:
            is_free = lambda used, total: used <= threshold_bytes / 2**30
            threshold = f"{threshold_bytes / 2**30} GiB"
        else:
            is_free = lambda used, total: used / total <= threshold_ratio
            threshold = f"{threshold_ratio:.2f}"

        dur_s = time.time() - start_time
        if all(is_free(used, total) for used, total in output_raw.values()):
            print(
                f"Done waiting for free GPU memory on devices {devices=} "
                f"({threshold=}) {dur_s=:.02f}"
            )
            break

        if dur_s >= timeout_s:
            raise ValueError(
                f"Memory of devices {devices=} not free after "
                f"{dur_s=:.02f} ({threshold=})"
            )

        time.sleep(5)


_P = ParamSpec("_P")


def fork_new_process_for_each_test(func: Callable[_P, None]) -> Callable[_P, None]:
    """Decorator to fork a new process for each test function.
    See https://github.com/vllm-project/vllm/issues/7053 for more details.
    """

    @functools.wraps(func)
    def wrapper(*args: _P.args, **kwargs: _P.kwargs) -> None:
        # Make the process the leader of its own process group
        # to avoid sending SIGTERM to the parent process
        os.setpgrp()
        from _pytest.outcomes import Skipped

        # Create a unique temporary file to store exception info from child
        # process. Use test function name and process ID to avoid collisions.
        with (
            tempfile.NamedTemporaryFile(
                delete=False,
                mode="w+b",
                prefix=f"vllm_test_{func.__name__}_{os.getpid()}_",
                suffix=".exc",
            ) as exc_file,
            ExitStack() as delete_after,
        ):
            exc_file_path = exc_file.name
            delete_after.callback(os.remove, exc_file_path)

            pid = os.fork()
            print(f"Fork a new process to run a test {pid}")
            if pid == 0:
                # Parent process responsible for deleting, don't delete
                # in child.
                delete_after.pop_all()
                try:
                    func(*args, **kwargs)
                except Skipped as e:
                    # convert Skipped to exit code 0
                    print(str(e))
                    os._exit(0)
                except Exception as e:
                    import traceback

                    tb_string = traceback.format_exc()

                    # Try to serialize the exception object first
                    exc_to_serialize: dict[str, Any]
                    try:
                        # First, try to pickle the actual exception with
                        # its traceback.
                        exc_to_serialize = {"pickled_exception": e}
                        # Test if it can be pickled
                        cloudpickle.dumps(exc_to_serialize)
                    except (Exception, KeyboardInterrupt):
                        # Fall back to string-based approach.
                        exc_to_serialize = {
                            "exception_type": type(e).__name__,
                            "exception_msg": str(e),
                            "traceback": tb_string,
                        }
                    try:
                        with open(exc_file_path, "wb") as f:
                            cloudpickle.dump(exc_to_serialize, f)
                    except Exception:
                        # Fallback: just print the traceback.
                        print(tb_string)
                    os._exit(1)
                else:
                    os._exit(0)
            else:
                pgid = os.getpgid(pid)
                _pid, _exitcode = os.waitpid(pid, 0)
                # ignore SIGTERM signal itself
                old_signal_handler = signal.signal(signal.SIGTERM, signal.SIG_IGN)
                # kill all child processes
                os.killpg(pgid, signal.SIGTERM)
                # restore the signal handler
                signal.signal(signal.SIGTERM, old_signal_handler)
                if _exitcode != 0:
                    # Try to read the exception from the child process
                    exc_info = {}
                    if os.path.exists(exc_file_path):
                        with (
                            contextlib.suppress(Exception),
                            open(exc_file_path, "rb") as f,
                        ):
                            exc_info = cloudpickle.load(f)

                    if (
                        original_exception := exc_info.get("pickled_exception")
                    ) is not None:
                        # Re-raise the actual exception object if it was
                        # successfully pickled.
                        assert isinstance(original_exception, Exception)
                        raise original_exception

                    if (original_tb := exc_info.get("traceback")) is not None:
                        # Use string-based traceback for fallback case
                        raise AssertionError(
                            f"Test {func.__name__} failed when called with"
                            f" args {args} and kwargs {kwargs}"
                            f" (exit code: {_exitcode}):\n{original_tb}"
                        ) from None

                    # Fallback to the original generic error
                    raise AssertionError(
                        f"function {func.__name__} failed when called with"
                        f" args {args} and kwargs {kwargs}"
                        f" (exit code: {_exitcode})"
                    ) from None

    return wrapper


def spawn_new_process_for_each_test(f: Callable[_P, None]) -> Callable[_P, None]:
    """Decorator to spawn a new process for each test function."""

    @functools.wraps(f)
    def wrapper(*args: _P.args, **kwargs: _P.kwargs) -> None:
        # Check if we're already in a subprocess
        if os.environ.get("RUNNING_IN_SUBPROCESS") == "1":
            # If we are, just run the function directly
            return f(*args, **kwargs)

        import torch.multiprocessing as mp

        with suppress(RuntimeError):
            mp.set_start_method("spawn")

        # Get the module
        module_name = f.__module__

        # Create a process with environment variable set
        env = os.environ.copy()
        env["RUNNING_IN_SUBPROCESS"] = "1"

        with tempfile.TemporaryDirectory() as tempdir:
            output_filepath = os.path.join(tempdir, "new_process.tmp")

            # `cloudpickle` allows pickling complex functions directly
            input_bytes = cloudpickle.dumps((f, output_filepath))

            cmd = [sys.executable, "-m", f"{module_name}"]

            returned = subprocess.run(
                cmd, input=input_bytes, capture_output=True, env=env
            )

            # check if the subprocess is successful
            try:
                returned.check_returncode()
            except Exception as e:
                # wrap raised exception to provide more information
                raise RuntimeError(
                    f"Error raised in subprocess:\n{returned.stderr.decode()}"
                ) from e

    return wrapper


def create_new_process_for_each_test(
    method: Literal["spawn", "fork"] | None = None,
) -> Callable[[Callable[_P, None]], Callable[_P, None]]:
    """Creates a decorator that runs each test function in a new process.

    Args:
        method: The process creation method. Can be either "spawn" or "fork".
               If not specified, it defaults to "spawn" on ROCm and XPU
               platforms and "fork" otherwise.

    Returns:
        A decorator to run test functions in separate processes.
    """
    if method is None:
        use_spawn = current_platform.is_rocm() or current_platform.is_xpu()
        method = "spawn" if use_spawn else "fork"

    assert method in ["spawn", "fork"], "Method must be either 'spawn' or 'fork'"

    if method == "fork":
        return fork_new_process_for_each_test

    return spawn_new_process_for_each_test


def large_gpu_mark(min_gb: int) -> pytest.MarkDecorator:
    """
    Get a pytest mark, which skips the test if the GPU doesn't meet
    a minimum memory requirement in GB.

    This can be leveraged via `@large_gpu_test` to skip tests in environments
    without enough resources, or called when filtering tests to run directly.
    """
    try:
        if current_platform.is_cpu():
            memory_gb = 0
        else:
            memory_gb = current_platform.get_device_total_memory() / GB_bytes
    except Exception as e:
        warnings.warn(
            f"An error occurred when finding the available memory: {e}",
            stacklevel=2,
        )
        memory_gb = 0

    return pytest.mark.skipif(
        memory_gb < min_gb,
        reason=f"Need at least {min_gb}GB GPU memory to run the test.",
    )


def large_gpu_test(*, min_gb: int):
    """
    Decorate a test to be skipped if no GPU is available or it does not have
    sufficient memory.

    Currently, the CI machine uses L4 GPU which has 24 GB VRAM.
    """
    mark = large_gpu_mark(min_gb)

    def wrapper(f: Callable[_P, None]) -> Callable[_P, None]:
        return mark(f)

    return wrapper


def multi_gpu_marks(*, num_gpus: int):
    """Get a collection of pytest marks to apply for `@multi_gpu_test`."""
    test_selector = pytest.mark.distributed(num_gpus=num_gpus)
    test_skipif = pytest.mark.skipif(
        cuda_device_count_stateless() < num_gpus,
        reason=f"Need at least {num_gpus} GPUs to run the test.",
    )

    return [test_selector, test_skipif]


def multi_gpu_test(*, num_gpus: int):
    """
    Decorate a test to be run only when multiple GPUs are available.
    """
    marks = multi_gpu_marks(num_gpus=num_gpus)

    def wrapper(f: Callable[_P, None]) -> Callable[_P, None]:
        func = create_new_process_for_each_test()(f)
        for mark in reversed(marks):
            func = mark(func)

        return func

    return wrapper


async def completions_with_server_args(
    prompts: list[str],
    model_name: str,
    server_cli_args: list[str],
    num_logprobs: int | None,
    max_wait_seconds: int = 240,
    max_tokens: int | list = 5,
) -> list[Completion]:
    """Construct a remote OpenAI server, obtain an async client to the
    server & invoke the completions API to obtain completions.

    Args:
      prompts: test prompts
      model_name: model to spin up on the vLLM server
      server_cli_args: CLI args for starting the server
      num_logprobs: Number of logprobs to report (or `None`)
      max_wait_seconds: timeout interval for bringing up server.
                        Default: 240sec
      max_tokens: max_tokens value for each of the given input prompts.
        if only one max_token value is given, the same value is used
        for all the prompts.

    Returns:
      OpenAI Completion instance
    """

    if isinstance(max_tokens, int):
        max_tokens = [max_tokens] * len(prompts)

    assert len(max_tokens) == len(prompts)

    outputs = None
    with RemoteOpenAIServer(
        model_name, server_cli_args, max_wait_seconds=max_wait_seconds
    ) as server:
        client = server.get_async_client()
        outputs = [
            client.completions.create(
                model=model_name,
                prompt=[p],
                temperature=0,
                stream=False,
                max_tokens=max_tok,
                logprobs=num_logprobs,
            )
            for p, max_tok in zip(prompts, max_tokens)
        ]
        outputs = await asyncio.gather(*outputs)

    assert outputs is not None, "Completion API call failed."

    return outputs


def get_client_text_generations(completions: list[Completion]) -> list[str]:
    """Extract generated tokens from the output of a
    request made to an Open-AI-protocol completions endpoint.
    """
    assert all([len(x.choices) == 1 for x in completions])
    return [x.choices[0].text for x in completions]


def get_client_text_logprob_generations(
    completions: list[Completion],
) -> list[TextTextLogprobs]:
    """Operates on the output of a request made to an Open-AI-protocol
    completions endpoint; obtains top-rank logprobs for each token in
    each {class}`SequenceGroup`
    """
    text_generations = get_client_text_generations(completions)
    text = "".join(text_generations)
    return [
        (
            text_generations,
            text,
            (None if x.logprobs is None else x.logprobs.top_logprobs),
        )
        for completion in completions
        for x in completion.choices
    ]


def has_module_attribute(module_name, attribute_name):
    """
    Helper function to check if a module has a specific attribute.
    """
    try:
        module = importlib.import_module(module_name)
        return hasattr(module, attribute_name)
    except ImportError:
        return False


def get_attn_backend_list_based_on_platform() -> list[str]:
    if current_platform.is_cuda():
        return ["FLASH_ATTN", "TRITON_ATTN", "TREE_ATTN"]
    elif current_platform.is_rocm():
        attn_backend_list = ["TRITON_ATTN"]
        try:
            import aiter  # noqa: F401

            attn_backend_list.append("FLASH_ATTN")
        except Exception:
            print("Skip FLASH_ATTN on ROCm as aiter is not installed")

        return attn_backend_list
    elif current_platform.is_xpu():
        return ["FLASH_ATTN", "TRITON_ATTN"]
    else:
        raise ValueError("Unsupported platform")


@contextmanager
def override_cutlass_fp8_supported(value: bool):
    with patch(
        "vllm.model_executor.layers.quantization.utils.w8a8_utils.cutlass_fp8_supported",
        return_value=value,
    ):
        yield


def prep_prompts(batch_size: int, ln_range: tuple[int, int] = (800, 1100)):
    """
    Generate prompts which a bunch of assignments,
    then asking for the value of one of them.
    The prompt is just under 10k tokens; sliding window is 4k
    so the answer is outside sliding window, but should still be correct.
    Args:
        batch_size: number of prompts to generate
        ln_range: an argument to control the length of the prompt
    """
    prompts: list[str] = []
    answer: list[int] = []
    indices: list[int] = []
    random.seed(1)
    for _ in range(batch_size):
        idx = random.randint(30, 90)
        indices.append(idx)
        prompt = (
            "```python\n# We set a number of variables, "
            + f"x{idx} will be important later\n"
        )
        ln = random.randint(*ln_range)
        for k in range(30, ln):
            v = random.randint(10, 99)
            if k == idx:
                answer.append(v)
            prompt += f"x{k} = {v}\n"
        prompt += f"# Now, we check the value of x{idx}:\n"
        prompt += f"assert x{idx} == "
        prompts.append(prompt)
    return prompts, answer, indices


def check_answers(
    indices: list[int], answer: list[int], outputs: list[str], accept_rate: float = 0.7
):
    answer2 = [int(text[0:2].strip()) for text in outputs]
    print(list(zip(indices, zip(answer, answer2))))
    numok = 0
    for a1, a2 in zip(answer, answer2):
        if a1 == a2:
            numok += 1
    frac_ok = numok / len(answer)
    print(f"Num OK: {numok}/{len(answer)} {frac_ok}")
    assert frac_ok >= accept_rate


def flat_product(*iterables: Iterable[Any]):
    """
    Flatten lists of tuples of the cartesian product.
    Useful when we want to avoid nested tuples to allow
    test params to be unpacked directly from the decorator.

    Example:
    flat_product([(1, 2), (3, 4)], ["a", "b"]) ->
    [
      (1, 2, "a"),
      (1, 2, "b"),
      (3, 4, "a"),
      (3, 4, "b"),
    ]
    """
    for element in itertools.product(*iterables):
        normalized = (e if isinstance(e, tuple) else (e,) for e in element)
        yield tuple(itertools.chain(*normalized))<|MERGE_RESOLUTION|>--- conflicted
+++ resolved
@@ -46,17 +46,10 @@
 from vllm.transformers_utils.tokenizer import get_tokenizer
 from vllm.utils import (
     FlexibleArgumentParser,
-<<<<<<< HEAD
-    cuda_device_count_stateless,
 )
 from vllm.utils.mem_constants import GB_bytes
 from vllm.utils.network_utils import get_open_port
-=======
-    get_open_port,
-)
-from vllm.utils.mem_constants import GB_bytes
 from vllm.utils.torch_utils import cuda_device_count_stateless
->>>>>>> 8a297115
 
 if current_platform.is_rocm():
     from amdsmi import (
