# SPDX-License-Identifier: Apache-2.0
# SPDX-FileCopyrightText: Copyright contributors to the vLLM project
<<<<<<< HEAD
=======
from typing import TYPE_CHECKING
>>>>>>> 110df743

from vllm.platforms.interface import Platform, PlatformEnum

if TYPE_CHECKING:
    from vllm.config import VllmConfig
else:
    VllmConfig = None
from vllm import envs


class DummyPlatform(Platform):
    _enum = PlatformEnum.OOT
    device_name = "DummyDevice"
    device_type: str = "privateuseone"
    dispatch_key: str = "PrivateUse1"

    @classmethod
    def check_and_update_config(cls, vllm_config: VllmConfig) -> None:
        if envs.VLLM_USE_V1:
            compilation_config = vllm_config.compilation_config
            # Activate custom ops for v1.
            compilation_config.custom_ops = ["all"]

    def get_attn_backend_cls(self, backend_name, head_size, dtype,
                             kv_cache_dtype, block_size, use_v1, use_mla):
        return "vllm_add_dummy_platform.dummy_attention_backend.DummyAttentionBackend"  # noqa E501<|MERGE_RESOLUTION|>--- conflicted
+++ resolved
@@ -1,9 +1,6 @@
 # SPDX-License-Identifier: Apache-2.0
 # SPDX-FileCopyrightText: Copyright contributors to the vLLM project
-<<<<<<< HEAD
-=======
 from typing import TYPE_CHECKING
->>>>>>> 110df743
 
 from vllm.platforms.interface import Platform, PlatformEnum
 
