--- conflicted
+++ resolved
@@ -158,23 +158,13 @@
     assert torch.allclose(value_cache, cloned_value_cache)
 
 
-<<<<<<< HEAD
-@pytest.mark.parametrize("num_tokens", NUM_TOKENS)
-=======
 @pytest.mark.parametrize("direction", COPYING_DIRECTION)
 @pytest.mark.parametrize("num_mappings", NUM_MAPPINGS)
->>>>>>> 40728714
 @pytest.mark.parametrize("num_heads", NUM_HEADS)
 @pytest.mark.parametrize("head_size", HEAD_SIZES)
 @pytest.mark.parametrize("block_size", BLOCK_SIZES)
 @pytest.mark.parametrize("num_blocks", NUM_BLOCKS)
 @pytest.mark.parametrize("dtype", DTYPES)
-<<<<<<< HEAD
-# @pytest.mark.parametrize("seed", SEEDS)
-@torch.inference_mode()
-def test_reshape_and_cache_quantized(
-    num_tokens: int,
-=======
 @pytest.mark.parametrize("seed", SEEDS)
 @pytest.mark.parametrize("device", DEVICES)
 @torch.inference_mode()
@@ -182,85 +172,11 @@
     kv_cache_factory,
     direction: Tuple[str, str],
     num_mappings: int,
->>>>>>> 40728714
     num_heads: int,
     head_size: int,
     block_size: int,
     num_blocks: int,
     dtype: torch.dtype,
-<<<<<<< HEAD
-    k_scale: float = 3.0,
-    k_zp: float = 0.0,
-    v_scale: float = 3.0,
-    v_zp: float = 0.0,
-) -> None:
-    num_slots = block_size * num_blocks
-    slot_mapping = random.sample(range(num_slots), num_tokens)
-    slot_mapping = torch.tensor(slot_mapping, dtype=torch.int, device="cuda")
-
-    qkv = torch.randn(num_tokens,
-                      3,
-                      num_heads,
-                      head_size,
-                      dtype=dtype,
-                      device="cuda")
-    _, key, value = qkv.unbind(dim=1)
-
-    x = 16 // torch.tensor([], dtype=torch.int8).element_size()
-    key_cache_shape = (num_blocks, num_heads, head_size // x, block_size, x)
-    key_cache = torch.randint(-10,
-                              10,
-                              size=key_cache_shape,
-                              dtype=torch.int8,
-                              device="cuda")  ## change to int8
-    cloned_key_cache = key_cache.clone()
-
-    value_cache_shape = (num_blocks, num_heads, head_size, block_size)
-    value_cache = torch.randint(
-        -10,
-        10,
-        size=value_cache_shape,
-        dtype=torch.int8,  ## change to int8
-        device="cuda")
-    cloned_value_cache = value_cache.clone()
-
-    cache_ops.reshape_and_cache(key, value, key_cache, value_cache,
-                                slot_mapping, True, k_scale, k_zp, v_scale,
-                                v_zp)
-    lower_bound, upper_bound = torch.tensor([-128.0],
-                                            dtype=dtype,
-                                            device="cuda"), torch.tensor(
-                                                [127.0],
-                                                dtype=dtype,
-                                                device="cuda")
-    ## quantize and store here
-    ## quantize and store here
-    quantized_key = key.reshape(num_tokens, num_heads, head_size // x, x)
-    quantized_key = quantized_key.to(torch.float32)
-    quantized_key = torch.maximum(
-        lower_bound,
-        torch.minimum(upper_bound, (quantized_key - k_zp) / k_scale))
-    quantized_key = torch.round(quantized_key)
-    quantized_key = quantized_key.to(torch.int8)  ## change to int8
-
-    quantized_value = value.to(torch.float32)
-    quantized_value = torch.maximum(
-        lower_bound,
-        torch.minimum(upper_bound, (quantized_value - v_zp) / v_scale))
-    quantized_value = torch.round(quantized_value)
-    quantized_value = quantized_value.to(torch.int8)
-
-    for i in range(num_tokens):
-        block_idx = torch.div(slot_mapping[i],
-                              block_size,
-                              rounding_mode="floor")
-        block_offset = slot_mapping[i] % block_size
-        cloned_key_cache[block_idx, :, :, block_offset, :] = quantized_key[i]
-        cloned_value_cache[block_idx, :, :, block_offset] = quantized_value[i]
-
-    assert torch.allclose(key_cache, cloned_key_cache)
-    assert torch.allclose(value_cache, cloned_value_cache)
-=======
     seed: int,
     device: int,
 ) -> None:
@@ -304,5 +220,4 @@
         assert torch.allclose(src_key_caches_clone[src].cpu(),
                               dist_key_caches[0][dst].cpu())
         assert torch.allclose(src_value_caches_clone[src].cpu(),
-                              dist_value_caches[0][dst].cpu())
->>>>>>> 40728714
+                              dist_value_caches[0][dst].cpu())