# SPDX-License-Identifier: Apache-2.0
import pytest
import torch

from vllm import _custom_ops as ops
from vllm.config import ParallelConfig, VllmConfig, set_current_vllm_config
<<<<<<< HEAD
from vllm.model_executor.layers.fused_moe.fused_moe import (cutlass_moe,
                                                            fused_experts,
=======
from vllm.model_executor.layers.fused_moe.cutlass_moe import cutlass_moe_fp8
from vllm.model_executor.layers.fused_moe.fused_moe import (fused_experts,
>>>>>>> 4dc52e1c
                                                            fused_topk)
from vllm.platforms import current_platform

NUM_EXPERTS = [40, 64]
TOP_KS = [6, 8]

MNK_FACTORS = [
    (2, 1024, 1024),
    (2, 1024, 1536),
    (2, 3072, 1024),
    (2, 3072, 1536),
    (64, 1024, 1024),
    (64, 1024, 1536),
    (64, 3072, 1024),
    (64, 3072, 1536),
    (224, 1024, 1024),
    (224, 1024, 1536),
    (224, 3072, 1024),
    (224, 3072, 1536),
]


def run_8_bit(a: torch.Tensor, a_scale: torch.Tensor, w1_q: torch.Tensor,
              w2_q: torch.Tensor, w1_scale: torch.Tensor,
              w2_scale: torch.Tensor, topk_weights: torch.Tensor,
              topk_ids: torch.Tensor, ab_strides1: torch.Tensor,
              c_strides1: torch.Tensor, ab_strides2: torch.Tensor,
              c_strides2: torch.Tensor):
    with set_current_vllm_config(
            VllmConfig(parallel_config=ParallelConfig(
                pipeline_parallel_size=1))):
        return cutlass_moe(a,
                           w1_q,
                           w2_q,
                           topk_weights,
                           topk_ids,
                           ab_strides1,
                           c_strides1,
                           ab_strides2,
                           c_strides2,
                           w1_scale=w1_scale,
                           w2_scale=w2_scale,
                           a1_scale=a_scale)


def run_16_bit(a: torch.Tensor, w1: torch.Tensor, w2: torch.Tensor,
               topk_weights: torch.Tensor, topk_ids: torch.Tensor,
               ab_strides1: torch.Tensor, c_strides1: torch.Tensor,
               ab_strides2: torch.Tensor, c_strides2: torch.Tensor):
    with set_current_vllm_config(
            VllmConfig(parallel_config=ParallelConfig(
                pipeline_parallel_size=1))):
        return cutlass_moe(a, w1, w2, topk_weights, topk_ids, ab_strides1,
                           c_strides1, ab_strides2, c_strides2)


@pytest.mark.parametrize("m,n,k", MNK_FACTORS)
@pytest.mark.parametrize("e", NUM_EXPERTS)
@pytest.mark.parametrize("topk", TOP_KS)
@pytest.mark.parametrize("per_act_token", [True, False])
@pytest.mark.parametrize("per_out_ch", [True, False])
@pytest.mark.skipif(
    (lambda x: x is None or not ops.cutlass_group_gemm_supported(x.to_int()))(
        current_platform.get_device_capability()),
    reason="Grouped gemm is not supported on this GPU type.")
def test_cutlass_moe_8_bit_no_graph(
    m: int,
    n: int,
    k: int,
    e: int,
    topk: int,
    per_act_token: bool,
    per_out_ch: bool,
):
    current_platform.seed_everything(7)
    with set_current_vllm_config(
            VllmConfig(parallel_config=ParallelConfig(
                pipeline_parallel_size=1))):

        dtype = torch.half

        a = torch.randn((m, k), device="cuda", dtype=dtype) / 10
        w1 = torch.randn((e, 2 * n, k), device="cuda", dtype=dtype) / 10
        w2 = torch.randn((e, k, n), device="cuda", dtype=dtype) / 10

        # Get the right scale for tests.
        _, a_scale1 = ops.scaled_fp8_quant(
            a, use_per_token_if_dynamic=per_act_token)
        a_q, _ = ops.scaled_fp8_quant(a,
                                      a_scale1,
                                      use_per_token_if_dynamic=per_act_token)

        a_d = a_q.float().mul(a_scale1).to(dtype)

        n_b_scales = 2 * n if per_out_ch else 1
        k_b_scales = k if per_out_ch else 1

        w1_q = torch.empty((e, 2 * n, k),
                           device="cuda",
                           dtype=torch.float8_e4m3fn)
        w2_q = torch.empty((e, k, n), device="cuda", dtype=torch.float8_e4m3fn)
        w1_scale = torch.empty((e, n_b_scales, 1),
                               device="cuda",
                               dtype=torch.float32)
        w2_scale = torch.empty((e, k_b_scales, 1),
                               device="cuda",
                               dtype=torch.float32)

        ab_strides1 = torch.full((e, ), k, device="cuda", dtype=torch.int64)
        c_strides1 = torch.full((e, ), 2 * n, device="cuda", dtype=torch.int64)
        ab_strides2 = torch.full((e, ), n, device="cuda", dtype=torch.int64)
        c_strides2 = torch.full((e, ), k, device="cuda", dtype=torch.int64)

        for expert in range(e):
            w1_q[expert], w1_scale[expert] = ops.scaled_fp8_quant(
                w1[expert], use_per_token_if_dynamic=per_out_ch)
            w2_q[expert], w2_scale[expert] = ops.scaled_fp8_quant(
                w2[expert], use_per_token_if_dynamic=per_out_ch)
        w1_q = w1_q.transpose(1, 2)
        w2_q = w2_q.transpose(1, 2)

        ab_strides1 = torch.full((e, ), k, device="cuda", dtype=torch.int64)
        c_strides1 = torch.full((e, ), 2 * n, device="cuda", dtype=torch.int64)
        ab_strides2 = torch.full((e, ), n, device="cuda", dtype=torch.int64)
        c_strides2 = torch.full((e, ), k, device="cuda", dtype=torch.int64)

        w1_d = torch.empty_like(w1)
        w2_d = torch.empty_like(w2)
        for expert in range(e):
            w1_d[expert] = (w1_q[expert].t().float() * w1_scale[expert]).half()
            w2_d[expert] = (w2_q[expert].t().float() * w2_scale[expert]).half()

        score = torch.randn((m, e), device="cuda", dtype=dtype)
        topk_weights, topk_ids = fused_topk(a, score, topk, renormalize=False)

        triton_output = fused_experts(a_d, w1_d, w2_d, topk_weights, topk_ids)

        cutlass_output = cutlass_moe(a,
                                     w1_q,
                                     w2_q,
                                     topk_weights,
                                     topk_ids,
                                     ab_strides1,
                                     c_strides1,
                                     ab_strides2,
                                     c_strides2,
                                     w1_scale=w1_scale,
                                     w2_scale=w2_scale,
                                     a1_scale=a_scale1)

        #print(triton_output)
        #print(cutlass_output)
        #print("*")

        torch.testing.assert_close(triton_output,
                                   cutlass_output,
                                   atol=5e-2,
                                   rtol=1e-2)


@pytest.mark.parametrize("m,n,k", MNK_FACTORS)
@pytest.mark.parametrize("e", NUM_EXPERTS)
@pytest.mark.parametrize("topk", TOP_KS)
@pytest.mark.parametrize("per_act_token", [True, False])
@pytest.mark.parametrize("per_out_ch", [True, False])
@pytest.mark.skipif(
    (lambda x: x is None or not ops.cutlass_group_gemm_supported(x.to_int()))(
        current_platform.get_device_capability()),
    reason="Grouped gemm is not supported on this GPU type.")
def test_cutlass_moe_8_bit_cuda_graph(
    m: int,
    n: int,
    k: int,
    e: int,
    topk: int,
    per_act_token: bool,
    per_out_ch: bool,
):
    current_platform.seed_everything(7)
    with set_current_vllm_config(
            VllmConfig(parallel_config=ParallelConfig(
                pipeline_parallel_size=1))):

        dtype = torch.half

        a = torch.randn((m, k), device="cuda", dtype=dtype) / 10
        w1 = torch.randn((e, 2 * n, k), device="cuda", dtype=dtype) / 10
        w2 = torch.randn((e, k, n), device="cuda", dtype=dtype) / 10

        # Get the right scale for tests.
        _, a_scale1 = ops.scaled_fp8_quant(
            a, use_per_token_if_dynamic=per_act_token)
        a_q, _ = ops.scaled_fp8_quant(a,
                                      a_scale1,
                                      use_per_token_if_dynamic=per_act_token)

        a_d = a_q.float().mul(a_scale1).to(dtype)

        n_b_scales = 2 * n if per_out_ch else 1
        k_b_scales = k if per_out_ch else 1

        w1_q = torch.empty((e, 2 * n, k),
                           device="cuda",
                           dtype=torch.float8_e4m3fn)
        w2_q = torch.empty((e, k, n), device="cuda", dtype=torch.float8_e4m3fn)
        w1_scale = torch.empty((e, n_b_scales, 1),
                               device="cuda",
                               dtype=torch.float32)
        w2_scale = torch.empty((e, k_b_scales, 1),
                               device="cuda",
                               dtype=torch.float32)

        ab_strides1 = torch.full((e, ), k, device="cuda", dtype=torch.int64)
        c_strides1 = torch.full((e, ), 2 * n, device="cuda", dtype=torch.int64)
        ab_strides2 = torch.full((e, ), n, device="cuda", dtype=torch.int64)
        c_strides2 = torch.full((e, ), k, device="cuda", dtype=torch.int64)

        for expert in range(e):
            w1_q[expert], w1_scale[expert] = ops.scaled_fp8_quant(
                w1[expert], use_per_token_if_dynamic=per_out_ch)
            w2_q[expert], w2_scale[expert] = ops.scaled_fp8_quant(
                w2[expert], use_per_token_if_dynamic=per_out_ch)
        w1_q = w1_q.transpose(1, 2)
        w2_q = w2_q.transpose(1, 2)

        ab_strides1 = torch.full((e, ), k, device="cuda", dtype=torch.int64)
        c_strides1 = torch.full((e, ), 2 * n, device="cuda", dtype=torch.int64)
        ab_strides2 = torch.full((e, ), n, device="cuda", dtype=torch.int64)
        c_strides2 = torch.full((e, ), k, device="cuda", dtype=torch.int64)

        w1_d = torch.empty_like(w1)
        w2_d = torch.empty_like(w2)
        for expert in range(e):
            w1_d[expert] = (w1_q[expert].t().float() * w1_scale[expert]).half()
            w2_d[expert] = (w2_q[expert].t().float() * w2_scale[expert]).half()

        score = torch.randn((m, e), device="cuda", dtype=dtype)
        topk_weights, topk_ids = fused_topk(a, score, topk, renormalize=False)

        triton_output = fused_experts(a_d, w1_d, w2_d, topk_weights, topk_ids)

        stream = torch.cuda.Stream()
        graph = torch.cuda.CUDAGraph()
        with torch.cuda.graph(graph, stream=stream):
            cutlass_output = run_8_bit(a, a_scale1, w1_q, w2_q, w1_scale,
                                       w2_scale, topk_weights, topk_ids,
                                       ab_strides1, c_strides1, ab_strides2,
                                       c_strides2)
        torch.cuda.synchronize()
        graph.replay()
        torch.cuda.synchronize()

        #print(triton_output)
        #print(cutlass_output)
        #print("*")

        torch.testing.assert_close(triton_output,
                                   cutlass_output,
                                   atol=9e-2,
                                   rtol=1e-2)


@pytest.mark.parametrize("m,n,k", MNK_FACTORS)
@pytest.mark.parametrize("e", NUM_EXPERTS)
@pytest.mark.parametrize("topk", TOP_KS)
@pytest.mark.parametrize("dtype", [torch.bfloat16, torch.half])
@pytest.mark.skipif(
    (lambda x: x is None or not ops.cutlass_group_gemm_supported(x.to_int()))(
        current_platform.get_device_capability()),
    reason="Grouped gemm is not supported on this GPU type.")
def test_cutlass_moe_16_bit_no_graph(
    m: int,
    n: int,
    k: int,
    e: int,
    topk: int,
    dtype: torch.dtype,
):
    current_platform.seed_everything(7)
    with set_current_vllm_config(
            VllmConfig(parallel_config=ParallelConfig(
                pipeline_parallel_size=1))):

        a = torch.ones((m, k), device="cuda", dtype=dtype) / 10
        w1 = torch.randn(
            (e, 2 * n, k), device="cuda", dtype=dtype).transpose(1, 2) / 10
        w2 = torch.randn(
            (e, k, n), device="cuda", dtype=dtype).transpose(1, 2) / 10

        ab_strides1 = torch.full((e, ), k, device="cuda", dtype=torch.int64)
        c_strides1 = torch.full((e, ), 2 * n, device="cuda", dtype=torch.int64)
        ab_strides2 = torch.full((e, ), n, device="cuda", dtype=torch.int64)
        c_strides2 = torch.full((e, ), k, device="cuda", dtype=torch.int64)

        score = torch.randn((m, e), device="cuda", dtype=dtype)
        topk_weights, topk_ids = fused_topk(a, score, topk, renormalize=False)

        triton_output = fused_experts(a, w1.transpose(1,
                                                      2), w2.transpose(1, 2),
                                      topk_weights, topk_ids)
        cutlass_output = cutlass_moe(a, w1, w2, topk_weights, topk_ids,
                                     ab_strides1, c_strides1, ab_strides2,
                                     c_strides2)

        print(triton_output)
        print(cutlass_output)
        print("*")

        torch.testing.assert_close(triton_output.view(cutlass_output.shape),
                                   cutlass_output,
                                   atol=2e-2,
                                   rtol=1e-2)


@pytest.mark.parametrize("m,n,k", MNK_FACTORS)
@pytest.mark.parametrize("e", NUM_EXPERTS)
@pytest.mark.parametrize("topk", TOP_KS)
@pytest.mark.parametrize("dtype", [torch.bfloat16, torch.half])
@pytest.mark.skipif(
    (lambda x: x is None or not ops.cutlass_group_gemm_supported(x.to_int()))(
        current_platform.get_device_capability()),
    reason="Grouped gemm is not supported on this GPU type.")
def test_cutlass_moe_16_bit_cuda_graph(
    m: int,
    n: int,
    k: int,
    e: int,
    topk: int,
    dtype: torch.dtype,
):
    current_platform.seed_everything(7)
    with set_current_vllm_config(
            VllmConfig(parallel_config=ParallelConfig(
                pipeline_parallel_size=1))):

        a = torch.ones((m, k), device="cuda", dtype=dtype) / 10
        w1 = torch.randn(
            (e, 2 * n, k), device="cuda", dtype=dtype).transpose(1, 2) / 10
        w2 = torch.randn(
            (e, k, n), device="cuda", dtype=dtype).transpose(1, 2) / 10

        ab_strides1 = torch.full((e, ), k, device="cuda", dtype=torch.int64)
        c_strides1 = torch.full((e, ), 2 * n, device="cuda", dtype=torch.int64)
        ab_strides2 = torch.full((e, ), n, device="cuda", dtype=torch.int64)
        c_strides2 = torch.full((e, ), k, device="cuda", dtype=torch.int64)

        score = torch.randn((m, e), device="cuda", dtype=dtype)
        topk_weights, topk_ids = fused_topk(a, score, topk, renormalize=False)

        triton_output = fused_experts(a, w1.transpose(1,
                                                      2), w2.transpose(1, 2),
                                      topk_weights, topk_ids)
        stream = torch.cuda.Stream()
        graph = torch.cuda.CUDAGraph()
        with torch.cuda.graph(graph, stream=stream):
            cutlass_output = run_16_bit(a, w1, w2, topk_weights, topk_ids,
                                        ab_strides1, c_strides1, ab_strides2,
                                        c_strides2)
        torch.cuda.synchronize()
        graph.replay()
        torch.cuda.synchronize()

        print(triton_output)
        print(cutlass_output)
        print("*")

        torch.testing.assert_close(triton_output,
                                   cutlass_output,
                                   atol=2e-2,
                                   rtol=1e-2)<|MERGE_RESOLUTION|>--- conflicted
+++ resolved
@@ -4,13 +4,8 @@
 
 from vllm import _custom_ops as ops
 from vllm.config import ParallelConfig, VllmConfig, set_current_vllm_config
-<<<<<<< HEAD
-from vllm.model_executor.layers.fused_moe.fused_moe import (cutlass_moe,
-                                                            fused_experts,
-=======
-from vllm.model_executor.layers.fused_moe.cutlass_moe import cutlass_moe_fp8
+from vllm.model_executor.layers.fused_moe.cutlass_moe import cutlass_moe
 from vllm.model_executor.layers.fused_moe.fused_moe import (fused_experts,
->>>>>>> 4dc52e1c
                                                             fused_topk)
 from vllm.platforms import current_platform
 
