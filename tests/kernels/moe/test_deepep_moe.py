--- conflicted
+++ resolved
@@ -24,11 +24,7 @@
 from vllm.platforms import current_platform
 from vllm.utils import has_deep_ep
 
-<<<<<<< HEAD
-from .utils import ProcessGroupInfo, parallel_launch
-=======
 from .parallel_utils import ProcessGroupInfo, parallel_launch
->>>>>>> 016c25b5
 
 if has_deep_ep():
     from vllm.model_executor.layers.fused_moe.deepep_ht_prepare_finalize import (  # noqa: E501
