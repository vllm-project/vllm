# SPDX-License-Identifier: Apache-2.0
# SPDX-FileCopyrightText: Copyright contributors to the vLLM project
"""Tests for the MOE layers.

Run `pytest tests/kernels/test_moe.py`.
"""

import functools
<<<<<<< HEAD
import importlib
import sys
from typing import Callable, Optional, Union
=======
from collections.abc import Callable
>>>>>>> 01ad27fa

import pytest
import torch
from torch.nn import Parameter
from torch.nn import functional as F
from transformers import MixtralConfig
from transformers.models.mixtral.modeling_mixtral import MixtralSparseMoeBlock

import vllm.model_executor.layers.fused_moe  # noqa
from tests.kernels.moe.utils import fused_moe
from tests.kernels.utils import opcheck, stack_and_dev, torch_moe
from vllm._aiter_ops import rocm_aiter_ops
from vllm.config import VllmConfig, set_current_vllm_config
from vllm.distributed.parallel_state import init_distributed_environment
from vllm.forward_context import set_forward_context
from vllm.model_executor.layers.fused_moe.config import (
    FUSED_MOE_UNQUANTIZED_CONFIG,
    int4_w4a16_moe_quant_config,
    int8_w8a16_moe_quant_config,
)
from vllm.model_executor.layers.fused_moe.fused_marlin_moe import fused_marlin_moe
from vllm.model_executor.layers.fused_moe.fused_moe import (
    fused_topk,
    modular_triton_fused_moe,
)
from vllm.model_executor.layers.fused_moe.moe_torch_iterative import (
    fused_moe as iterative_moe,
)
from vllm.model_executor.layers.quantization.utils.marlin_utils import (
    marlin_permute_bias,
)
from vllm.model_executor.layers.quantization.utils.marlin_utils_fp4 import (
    rand_marlin_weight_mxfp4_like,
    rand_marlin_weight_nvfp4_like,
)
from vllm.model_executor.layers.quantization.utils.marlin_utils_fp8 import (
    marlin_quant_fp8_torch,
)
from vllm.model_executor.layers.quantization.utils.marlin_utils_test import (
    awq_marlin_quantize,
    marlin_quantize,
)
from vllm.model_executor.layers.quantization.utils.quant_utils import quantize_weights
from vllm.model_executor.models.mixtral import MixtralMoE
from vllm.platforms import current_platform
from vllm.scalar_type import ScalarType, scalar_types

NUM_EXPERTS = [8, 64, 192]
EP_SIZE = [1, 4]
TOP_KS = [2, 6]

FUSED_MOE_MNK_FACTORS = [
    (1, 128, 128),
    (1, 2048, 128),
    (33, 2048, 128),
    (222, 1024, 1024),
    (32768, 128, 128),
    (32768, 2048, 511),
    (40000, 1024, 1024),
]

FUSED_MOE_WN16_MNK_FACTORS = [
    (1, 128, 128),
    (1, 1024, 1024),
    (32, 2048, 128),
    (32, 1024, 1024),
    (222, 2048, 1024),
]

vllm_config = VllmConfig()
vllm_config.scheduler_config.max_num_seqs = 128
vllm_config.scheduler_config.max_model_len = 8192


def run_moe_test(
    baseline: Callable | torch.Tensor,
    moe_fn: Callable,
    a: torch.Tensor,
    w1: torch.Tensor,
    w2: torch.Tensor,
    score: torch.Tensor,
    topk: int,
    global_num_experts: int = -1,
    expert_map: torch.Tensor | None = None,
    padding: bool = False,
    use_compile: bool = False,
    use_cudagraph: bool = False,
    atol: float = 2e-2,
    rtol: float = 0,
) -> torch.Tensor:
    if isinstance(baseline, torch.Tensor):
        baseline_output = baseline
    else:
        baseline_output = baseline(
            a,
            w1,
            w2,
            score,
            topk,
            global_num_experts=global_num_experts,
            expert_map=expert_map,
        )

    # Pad the weight if moe padding is enabled
    if padding:
        w1 = F.pad(w1, (0, 128), "constant", 0)[..., 0:-128]
        w2 = F.pad(w2, (0, 128), "constant", 0)[..., 0:-128]

    if use_compile:
        moe_fn = torch.compile(moe_fn, backend="inductor", fullgraph=True)
        torch._dynamo.mark_dynamic(a, 0)
        torch._dynamo.mark_dynamic(score, 0)

    test_output = moe_fn(
        a,
        w1,
        w2,
        score,
        topk,
        global_num_experts=global_num_experts,
        expert_map=expert_map,
    )

    if use_cudagraph:
        test_output.fill_(0)
        stream = torch.cuda.Stream()
        graph = torch.cuda.CUDAGraph()
        with torch.cuda.graph(graph, stream=stream):
            test_output = moe_fn(
                a,
                w1,
                w2,
                score,
                topk,
                global_num_experts=global_num_experts,
                expert_map=expert_map,
            )
        torch.cuda.synchronize()
        graph.replay()
        torch.cuda.synchronize()

    torch.testing.assert_close(test_output, baseline_output, atol=atol, rtol=rtol)

    return baseline_output


@pytest.mark.parametrize("m,n,k", FUSED_MOE_MNK_FACTORS)
@pytest.mark.parametrize("e", NUM_EXPERTS)
@pytest.mark.parametrize("topk", TOP_KS)
@pytest.mark.parametrize("ep_size", EP_SIZE)
@pytest.mark.parametrize("dtype", [torch.bfloat16])
@pytest.mark.parametrize("padding", [True, False])
@pytest.mark.parametrize("chunk_size", [8192])
def test_fused_moe(
    m: int,
    n: int,
    k: int,
    e: int,
    topk: int,
    ep_size: int,
    dtype: torch.dtype,
    padding: bool,
    chunk_size: int,
    monkeypatch,
):
    current_platform.seed_everything(7)

    monkeypatch.setenv("VLLM_FUSED_MOE_CHUNK_SIZE", str(chunk_size))

    #
    # Setup test data
    #

    #
    # Setup test data
    #

    a = torch.randn((m, k), device="cuda", dtype=dtype) / 10
    w1 = torch.randn((e, 2 * n, k), device="cuda", dtype=dtype) / 10
    w2 = torch.randn((e, k, n), device="cuda", dtype=dtype) / 10

    score = torch.randn((m, e), device="cuda", dtype=dtype)

    if ep_size > 1:
        local_e = e // ep_size
        e_ids = torch.randint(0, e, (local_e,), device="cuda", dtype=torch.int32)
        e_map = torch.full((e,), -1, device="cuda", dtype=torch.int32)
        e_map[e_ids] = torch.arange(local_e, device="cuda", dtype=torch.int32)
        w1 = w1[e_ids]
        w2 = w2[e_ids]
    else:
        e_map = None

    #
    # Setup test functions
    #
    quant_config = FUSED_MOE_UNQUANTIZED_CONFIG

    m_fused_moe_fn = modular_triton_fused_moe(quant_config)

    def m_fused_moe(
        a: torch.Tensor,
        w1: torch.Tensor,
        w2: torch.Tensor,
        score: torch.Tensor,
        topk: int,
        global_num_experts: int = -1,
        expert_map: torch.Tensor | None = None,
    ) -> torch.Tensor:
        topk_weights, topk_ids, _ = fused_topk(a, score, topk, False)
        return m_fused_moe_fn(
            a,
            w1,
            w2,
            topk_weights,
            topk_ids,
            global_num_experts=global_num_experts,
            expert_map=expert_map,
        )

    fused_moe_fn = functools.partial(fused_moe, renormalize=False)

    #
    # Run tests
    #
    runner = functools.partial(
        run_moe_test,
        a=a,
        w1=w1,
        w2=w2,
        score=score,
        topk=topk,
        global_num_experts=e,
        expert_map=e_map,
        padding=padding,
    )

    # Note: for now use_compile will error out if the problem size is
    # large enough to trigger chunking. I'm leaving the flag and
    # setup code in case we are able to revisit this later.
    use_compile = False

    use_cudagraph = n >= 1024 and k >= 1024 and current_platform.is_cuda_alike()

    with set_current_vllm_config(vllm_config):
        baseline_output = runner(torch_moe, iterative_moe)
        runner(
            baseline_output,
            fused_moe_fn,
            use_compile=use_compile,
            use_cudagraph=use_cudagraph,
        )
        runner(
            baseline_output,
            m_fused_moe,
            use_compile=use_compile,
            use_cudagraph=use_cudagraph,
        )


@pytest.mark.parametrize("m,n,k", FUSED_MOE_WN16_MNK_FACTORS)
@pytest.mark.parametrize("e", NUM_EXPERTS)
@pytest.mark.parametrize("topk", TOP_KS)
@pytest.mark.parametrize("ep_size", EP_SIZE)
@pytest.mark.parametrize("dtype", [torch.bfloat16])
@pytest.mark.parametrize("group_size", [64, 128])
@pytest.mark.parametrize("has_zp", [True, False])
@pytest.mark.parametrize("weight_bits", [4, 8])
def test_fused_moe_wn16(
    m: int,
    n: int,
    k: int,
    e: int,
    topk: int,
    ep_size: int,
    dtype: torch.dtype,
    group_size: int,
    has_zp: bool,
    weight_bits: int,
):
    a = torch.randn((m, k), device="cuda", dtype=dtype) / 10
    w1 = torch.randn((e, 2 * n, k), device="cuda", dtype=dtype) / 10
    w2 = torch.randn((e, k, n), device="cuda", dtype=dtype) / 10
    score = torch.randn((m, e), device="cuda", dtype=dtype)

    if weight_bits == 4:
        pack_factor = 2
        quant_type = scalar_types.uint4 if has_zp else scalar_types.uint4b8
    elif weight_bits == 8:
        pack_factor = 1
        quant_type = scalar_types.uint8 if has_zp else scalar_types.uint8b128

    w1_ref = w1.clone()
    w2_ref = w2.clone()
    w1_qweight = torch.empty(
        (e, 2 * n, k // pack_factor), device="cuda", dtype=torch.uint8
    )
    w2_qweight = torch.empty((e, k, n // pack_factor), device="cuda", dtype=torch.uint8)
    w1_scales = torch.empty((e, 2 * n, k // group_size), device="cuda", dtype=dtype)
    w2_scales = torch.empty((e, k, n // group_size), device="cuda", dtype=dtype)
    w1_qzeros = torch.empty(
        (e, 2 * n // pack_factor, k // group_size), device="cuda", dtype=torch.uint8
    )
    w2_qzeros = torch.empty(
        (e, k // pack_factor, n // group_size), device="cuda", dtype=torch.uint8
    )

    for i in range(e * 2):
        expert_id = i % e
        if i // e == 0:
            w, w_ref, w_qweight, w_scales, w_qzeros = (
                w1,
                w1_ref,
                w1_qweight,
                w1_scales,
                w1_qzeros,
            )
        else:
            w, w_ref, w_qweight, w_scales, w_qzeros = (
                w2,
                w2_ref,
                w2_qweight,
                w2_scales,
                w2_qzeros,
            )
        weight, qweight, scales, qzeros = quantize_weights(
            w[expert_id].T, quant_type, group_size, has_zp, False
        )
        weight = weight.T
        qweight = qweight.T.contiguous().to(torch.uint8)
        scales = scales.T
        if has_zp:
            qzeros = qzeros.T.contiguous().to(torch.uint8)
        if weight_bits == 4:
            qweight = qweight[:, 1::2] * 16 + qweight[:, ::2]
            if has_zp:
                qzeros = qzeros[1::2, :] * 16 + qzeros[::2, :]

        w_ref[expert_id] = weight
        w_qweight[expert_id] = qweight
        w_scales[expert_id] = scales
        if has_zp:
            w_qzeros[expert_id] = qzeros

    if ep_size > 1:
        local_e = e // ep_size
        e_ids = torch.randint(0, e, (local_e,), device="cuda", dtype=torch.int32)
        e_map = torch.full((e,), -1, device="cuda", dtype=torch.int32)
        e_map[e_ids] = torch.arange(local_e, device="cuda", dtype=torch.int32)
        w1_ref = w1_ref[e_ids]
        w2_ref = w2_ref[e_ids]
        w1_qweight = w1_qweight[e_ids]
        w2_qweight = w2_qweight[e_ids]
        w1_scales = w1_scales[e_ids]
        w2_scales = w2_scales[e_ids]
        w1_qzeros = w1_qzeros[e_ids]
        w2_qzeros = w2_qzeros[e_ids]
    else:
        e_map = None

    if weight_bits == 4:
        quant_config_builder = int4_w4a16_moe_quant_config
    else:
        assert weight_bits == 8
        quant_config_builder = int8_w8a16_moe_quant_config

    quant_config = quant_config_builder(
        w1_scale=w1_scales,
        w2_scale=w2_scales,
        w1_zp=w1_qzeros if has_zp else None,
        w2_zp=w2_qzeros if has_zp else None,
        block_shape=[0, group_size],
    )

    with set_current_vllm_config(vllm_config):
        triton_output = fused_moe(
            a,
            w1_qweight,
            w2_qweight,
            score,
            topk,
            renormalize=False,
            global_num_experts=e,
            expert_map=e_map,
            quant_config=quant_config,
        )
        torch_output = torch_moe(a, w1_ref, w2_ref, score, topk, expert_map=e_map)

    torch.testing.assert_close(triton_output, torch_output, atol=2e-2, rtol=0)


@pytest.mark.parametrize("dtype", [torch.bfloat16])
@pytest.mark.parametrize("padding", [True, False])
@pytest.mark.parametrize(
    "use_rocm_aiter", [True, False] if current_platform.is_rocm() else [False]
)
@torch.inference_mode()
def test_mixtral_moe(
    dist_init, dtype: torch.dtype, padding: bool, use_rocm_aiter: bool, monkeypatch
):
    """Make sure our Mixtral MoE implementation agrees with the one from
    huggingface."""

    # clear the cache before every test
    # Force reload aiter_ops to pick up the new environment variables.
    if "rocm_aiter_ops" in sys.modules:
        importlib.reload(rocm_aiter_ops)

    if use_rocm_aiter:
        monkeypatch.setenv("VLLM_ROCM_USE_AITER", "1")
        if dtype == torch.float32:
            pytest.skip("AITER ROCm test skip for float32")

    monkeypatch.setenv("RANK", "0")
    monkeypatch.setenv("LOCAL_RANK", "0")
    monkeypatch.setenv("WORLD_SIZE", "1")
    monkeypatch.setenv("MASTER_ADDR", "localhost")
    monkeypatch.setenv("MASTER_PORT", "12345")
    init_distributed_environment()

    # Instantiate our and huggingface's MoE blocks
    vllm_config.compilation_config.static_forward_context = dict()
    with set_current_vllm_config(vllm_config), set_forward_context(None, vllm_config):
        config = MixtralConfig()
        hf_moe = MixtralSparseMoeBlock(config).to(dtype).to("cuda")
        vllm_moe = MixtralMoE(
            num_experts=config.num_local_experts,
            top_k=config.num_experts_per_tok,
            hidden_size=config.hidden_size,
            intermediate_size=config.intermediate_size,
            params_dtype=dtype,
            tp_size=1,
            dp_size=1,
        ).cuda()

        # Load the weights
        vllm_moe.gate.weight.data[:] = hf_moe.gate.weight.data
        for i in range(config.num_local_experts):
            weights = (
                hf_moe.experts[i].w1.weight.data,
                hf_moe.experts[i].w3.weight.data,
            )
            vllm_moe.experts.w13_weight[i][:] = torch.cat(weights, dim=0)
            vllm_moe.experts.w2_weight[i][:] = hf_moe.experts[i].w2.weight.data

        # Generate input batch of dimensions [batch_size, seq_len, hidden_dim]
        hf_inputs = torch.randn((1, 64, config.hidden_size)).to(dtype).to("cuda")
        # vLLM uses 1D query [num_tokens, hidden_dim]
        vllm_inputs = hf_inputs.flatten(0, 1)

        # Pad the weight if moe padding is enabled
        if padding:
            vllm_moe.experts.w13_weight = Parameter(
                F.pad(vllm_moe.experts.w13_weight, (0, 128), "constant", 0)[
                    ..., 0:-128
                ],
                requires_grad=False,
            )
            vllm_moe.experts.w2_weight = Parameter(
                F.pad(vllm_moe.experts.w2_weight, (0, 128), "constant", 0)[..., 0:-128],
                requires_grad=False,
            )
            torch.cuda.synchronize()
            torch.cuda.empty_cache()

        # Run forward passes for both MoE blocks
        hf_states, _ = hf_moe.forward(hf_inputs)
        vllm_states = vllm_moe.forward(vllm_inputs)

    mixtral_moe_tol = {
        torch.float32: 1e-3,
        torch.float16: 1e-3,
        torch.bfloat16: 1e-2,
    }

    if use_rocm_aiter:
        # The values of rtol and atol are set based on the tests in ROCM AITER package.
        # https://github.com/ROCm/aiter/blob/dfed377f4be7da96ca2d75ac0761f569676f7240/op_tests/test_moe.py#L174
        torch.testing.assert_close(
            hf_states.flatten(0, 1), vllm_states, rtol=0.01, atol=100
        )
    else:
        torch.testing.assert_close(
            hf_states.flatten(0, 1),
            vllm_states,
            rtol=mixtral_moe_tol[dtype],
            atol=mixtral_moe_tol[dtype],
        )


def marlin_moe_generate_valid_test_cases():
    import itertools

    m_list = [1, 123, 666]
    n_list = [128, 1024]
    k_list = [256, 2048]
    e_list = [4, 12]
    topk_list = [2, 3]
    ep_size_list = [1, 4]
    dtype_list = [torch.half, torch.bfloat16]
    group_size_list = [-1, 16, 32, 128]
    act_order_list = [True, False]
    quant_type_list = [
        scalar_types.float4_e2m1f,
        scalar_types.float8_e4m3fn,
        scalar_types.uint4,
        scalar_types.uint4b8,
        scalar_types.uint8b128,
    ]
    is_k_full_list = [True, False]

    all_combinations = itertools.product(
        m_list,
        n_list,
        k_list,
        e_list,
        topk_list,
        ep_size_list,
        dtype_list,
        group_size_list,
        act_order_list,
        quant_type_list,
        is_k_full_list,
    )

    def is_invalid(
        m, n, k, e, topk, ep_size, dtype, group_size, act_order, quant_type, is_k_full
    ):
        if quant_type == scalar_types.float8_e4m3fn and group_size not in [-1, 128]:
            return False
        if quant_type == scalar_types.float4_e2m1f:
            if group_size not in [16, 32]:
                return False
            if dtype == torch.float16 and group_size == 32:
                return False
        if quant_type != scalar_types.float4_e2m1f and group_size == 16:
            return False

        # Filter act_order
        if act_order:
            if group_size in (-1, k, n):
                return False
            if quant_type not in [scalar_types.uint4b8]:
                return False
        elif not is_k_full:
            return False

        return True

    cases = []
    for case in all_combinations:
        if is_invalid(*case):
            cases.append(case)
    return cases


@pytest.mark.flaky(reruns=2)
@pytest.mark.parametrize(
    ("m, n, k, e, topk, ep_size, dtype, group_size,act_order, quant_type, is_k_full"),
    marlin_moe_generate_valid_test_cases(),
)
@pytest.mark.skipif(current_platform.is_rocm(), reason="Skip for rocm")
def test_fused_marlin_moe(
    m: int,
    n: int,
    k: int,
    e: int,
    topk: int,
    ep_size: int,
    dtype: torch.dtype,
    group_size: int,
    act_order: bool,
    quant_type: ScalarType,
    is_k_full: bool,
):
    torch.cuda.manual_seed(0)
    has_zp = quant_type in [scalar_types.uint4, scalar_types.uint8]

    a = torch.randn((m, k), device="cuda", dtype=dtype) / 10
    w1 = torch.randn((e, 2 * n, k), device="cuda", dtype=dtype) / 20
    w2 = torch.randn((e, k, n), device="cuda", dtype=dtype) / 20

    if ep_size > 1:
        local_e = e // ep_size
        e_ids = torch.randperm(e, device="cuda", dtype=torch.int32)[:local_e]
        e_map = torch.full((e,), -1, device="cuda", dtype=torch.int32)
        e_map[e_ids] = torch.arange(local_e, device="cuda", dtype=torch.int32)
        w1 = w1[e_ids]
        w2 = w2[e_ids]
    else:
        e_map = None

    w_ref1_l = []
    qweight1_l = []
    scales1_l = []
    global_scale1_l = []
    zeros1_l = []
    g_idx1_l = []
    sort_indices1_l = []

    for i in range(w1.shape[0]):
        if quant_type == scalar_types.float4_e2m1f:
            if group_size == 16:
                w_ref1, qweight1, scales1, global_scale1 = (
                    rand_marlin_weight_nvfp4_like(w1[i], group_size)
                )
            else:
                w_ref1, qweight1, scales1 = rand_marlin_weight_mxfp4_like(
                    w1[i], group_size
                )
                global_scale1 = None

            w_ref1_l.append(w_ref1.T)
            qweight1_l.append(qweight1)
            scales1_l.append(scales1)
            if global_scale1 is not None:
                global_scale1_l.append(global_scale1)
        elif quant_type == scalar_types.float8_e4m3fn:
            w_ref1, qweight1, scales1 = marlin_quant_fp8_torch(w1[i], group_size)
            w_ref1_l.append(w_ref1.T)
            qweight1_l.append(qweight1)
            scales1_l.append(scales1)
        elif has_zp:
            w_ref1, qweight1, scales1, zeros1 = awq_marlin_quantize(
                w1[i].transpose(1, 0), quant_type, group_size
            )

            w_ref1_l.append(w_ref1.T)
            qweight1_l.append(qweight1)
            scales1_l.append(scales1)
            zeros1_l.append(zeros1)
        else:
            test_perm = torch.randperm(k)
            w_ref1, qweight1, scales1, g_idx1, sort_indices1, _ = marlin_quantize(
                w1[i].transpose(1, 0), quant_type, group_size, act_order, test_perm
            )

            w_ref1_l.append(w_ref1.T)
            qweight1_l.append(qweight1)
            scales1_l.append(scales1)
            g_idx1_l.append(g_idx1)
            sort_indices1_l.append(sort_indices1)

    w_ref1 = stack_and_dev(w_ref1_l)
    qweight1 = stack_and_dev(qweight1_l).contiguous()
    scales1 = stack_and_dev(scales1_l)
    global_scale1 = stack_and_dev(global_scale1_l) if global_scale1_l else None
    g_idx1 = stack_and_dev(g_idx1_l) if g_idx1_l else None
    zeros1 = stack_and_dev(zeros1_l) if zeros1_l else None
    sort_indices1 = stack_and_dev(sort_indices1_l) if sort_indices1_l else None

    w_ref2_l = []
    qweight2_l = []
    scales2_l = []
    global_scale2_l = []
    zeros2_l = []
    g_idx2_l = []
    sort_indices2_l = []

    for i in range(w2.shape[0]):
        if quant_type == scalar_types.float4_e2m1f:
            if group_size == 16:
                w_ref2, qweight2, scales2, global_scale2 = (
                    rand_marlin_weight_nvfp4_like(w2[i], group_size)
                )
            else:
                w_ref2, qweight2, scales2 = rand_marlin_weight_mxfp4_like(
                    w2[i], group_size
                )
                global_scale2 = None

            w_ref2_l.append(w_ref2.T)
            qweight2_l.append(qweight2)
            scales2_l.append(scales2)
            if global_scale2 is not None:
                global_scale2_l.append(global_scale2)
        elif quant_type == scalar_types.float8_e4m3fn:
            w_ref2, qweight2, scales2 = marlin_quant_fp8_torch(w2[i], group_size)
            w_ref2_l.append(w_ref2.T)
            qweight2_l.append(qweight2)
            scales2_l.append(scales2)
        elif has_zp:
            w_ref2, qweight2, scales2, zeros2 = awq_marlin_quantize(
                w2[i].transpose(1, 0), quant_type, group_size
            )

            w_ref2_l.append(w_ref2.T)
            qweight2_l.append(qweight2)
            scales2_l.append(scales2)
            zeros2_l.append(zeros2)
        else:
            test_perm = torch.randperm(n)
            w_ref2, qweight2, scales2, g_idx2, sort_indices2, _ = marlin_quantize(
                w2[i].transpose(1, 0), quant_type, group_size, act_order, test_perm
            )

            w_ref2_l.append(w_ref2.T)
            qweight2_l.append(qweight2)
            scales2_l.append(scales2)
            g_idx2_l.append(g_idx2)
            sort_indices2_l.append(sort_indices2)

    w_ref2 = stack_and_dev(w_ref2_l)
    qweight2 = stack_and_dev(qweight2_l).contiguous()
    scales2 = stack_and_dev(scales2_l)
    global_scale2 = stack_and_dev(global_scale2_l) if global_scale2_l else None
    g_idx2 = stack_and_dev(g_idx2_l) if g_idx2_l else None
    zeros2 = stack_and_dev(zeros2_l) if zeros2_l else None
    sort_indices2 = stack_and_dev(sort_indices2_l) if sort_indices2_l else None

    score = torch.randn((m, e), device="cuda", dtype=dtype)

    topk_weights, topk_ids, _ = fused_topk(a, score, topk, False)

    with set_current_vllm_config(vllm_config):
        torch_output = torch_moe(a, w_ref1, w_ref2, score, topk, expert_map=e_map)

    marlin_output = fused_marlin_moe(
        a,
        qweight1,
        qweight2,
        None,
        None,
        scales1,
        scales2,
        score,
        topk_weights,
        topk_ids,
        global_num_experts=e,
        expert_map=e_map,
        global_scale1=global_scale1,
        global_scale2=global_scale2,
        g_idx1=g_idx1,
        g_idx2=g_idx2,
        sort_indices1=sort_indices1,
        sort_indices2=sort_indices2,
        w1_zeros=zeros1,
        w2_zeros=zeros2,
        quant_type_id=quant_type.id,
        is_k_full=is_k_full,
    )

    torch.testing.assert_close(marlin_output, torch_output, atol=5e-2, rtol=0)


@pytest.mark.flaky(reruns=2)
@pytest.mark.skipif(current_platform.is_rocm(), reason="Skip for rocm")
@pytest.mark.parametrize("m", [1, 256])
def test_fused_marlin_moe_with_bias(m):
    torch.cuda.manual_seed(0)

    e, topk = 32, 4
    n, k = 2048, 2048
    group_size = 128
    act_order = False
    is_k_full = True
    quant_type = scalar_types.uint4b8
    dtype = torch.half

    a = torch.randn((m, k), device="cuda", dtype=dtype) / 10
    w1 = torch.randn((e, 2 * n, k), device="cuda", dtype=dtype) / 10
    w2 = torch.randn((e, k, n), device="cuda", dtype=dtype) / 10
    b_bias1 = torch.randn((e, 2 * n), device="cuda", dtype=dtype) / 10
    b_bias2 = torch.randn((e, k), device="cuda", dtype=dtype) / 10

    b_bias1_l = []
    w_ref1_l = []
    qweight1_l = []
    scales1_l = []
    g_idx1_l = []
    sort_indices1_l = []

    for i in range(w1.shape[0]):
        test_perm = torch.randperm(k)
        w_ref1, qweight1, scales1, g_idx1, sort_indices1, _ = marlin_quantize(
            w1[i].transpose(1, 0), quant_type, group_size, act_order, test_perm
        )

        w_ref1_l.append(w_ref1.T)
        qweight1_l.append(qweight1)
        scales1_l.append(scales1)
        g_idx1_l.append(g_idx1)
        sort_indices1_l.append(sort_indices1)
        b_bias1_l.append(marlin_permute_bias(b_bias1[i]))

    w_ref1 = stack_and_dev(w_ref1_l)
    qweight1 = stack_and_dev(qweight1_l).contiguous()
    scales1 = stack_and_dev(scales1_l)
    global_scale1 = None
    g_idx1 = stack_and_dev(g_idx1_l) if g_idx1_l else None
    zeros1 = None
    sort_indices1 = stack_and_dev(sort_indices1_l) if sort_indices1_l else None
    marlin_bias1 = stack_and_dev(b_bias1_l) if b_bias1_l else None

    b_bias2_l = []
    w_ref2_l = []
    qweight2_l = []
    scales2_l = []
    g_idx2_l = []
    sort_indices2_l = []

    for i in range(w2.shape[0]):
        test_perm = torch.randperm(n)
        w_ref2, qweight2, scales2, g_idx2, sort_indices2, _ = marlin_quantize(
            w2[i].transpose(1, 0), quant_type, group_size, act_order, test_perm
        )

        w_ref2_l.append(w_ref2.T)
        qweight2_l.append(qweight2)
        scales2_l.append(scales2)
        g_idx2_l.append(g_idx2)
        sort_indices2_l.append(sort_indices2)
        b_bias2_l.append(marlin_permute_bias(b_bias2[i]))

    w_ref2 = stack_and_dev(w_ref2_l)
    qweight2 = stack_and_dev(qweight2_l).contiguous()
    scales2 = stack_and_dev(scales2_l)
    global_scale2 = None
    g_idx2 = stack_and_dev(g_idx2_l) if g_idx2_l else None
    zeros2 = None
    sort_indices2 = stack_and_dev(sort_indices2_l) if sort_indices2_l else None
    marlin_bias2 = stack_and_dev(b_bias2_l) if b_bias2_l else None

    score = torch.randn((m, e), device="cuda", dtype=dtype)

    topk_weights, topk_ids, _ = fused_topk(a, score, topk, False)

    with set_current_vllm_config(vllm_config):
        torch_output = torch_moe(a, w_ref1, w_ref2, score, topk, b_bias1, b_bias2)

    marlin_output = fused_marlin_moe(
        a,
        qweight1,
        qweight2,
        marlin_bias1,
        marlin_bias2,
        scales1,
        scales2,
        score,
        topk_weights,
        topk_ids,
        global_num_experts=e,
        expert_map=None,
        global_scale1=global_scale1,
        global_scale2=global_scale2,
        g_idx1=g_idx1,
        g_idx2=g_idx2,
        sort_indices1=sort_indices1,
        sort_indices2=sort_indices2,
        w1_zeros=zeros1,
        w2_zeros=zeros2,
        quant_type_id=quant_type.id,
        is_k_full=is_k_full,
    )

    torch.testing.assert_close(marlin_output, torch_output, atol=5e-2, rtol=0)


def test_moe_align_block_size_opcheck():
    num_experts = 4
    block_size = 4
    topk_ids = torch.randint(0, num_experts, (3, 4), dtype=torch.int32, device="cuda")

    max_num_tokens_padded = topk_ids.numel() + num_experts * (block_size - 1)
    sorted_ids = torch.empty(
        (max_num_tokens_padded,), dtype=torch.int32, device=topk_ids.device
    )
    sorted_ids.fill_(topk_ids.numel())
    max_num_m_blocks = max_num_tokens_padded // block_size
    expert_ids = torch.empty(
        (max_num_m_blocks,), dtype=torch.int32, device=topk_ids.device
    )
    num_tokens_post_pad = torch.empty((1), dtype=torch.int32, device=topk_ids.device)

    opcheck(
        torch.ops._moe_C.moe_align_block_size,
        (
            topk_ids,
            num_experts,
            block_size,
            sorted_ids,
            expert_ids,
            num_tokens_post_pad,
        ),
    )


@pytest.mark.parametrize("m", [1, 33, 64, 222])
@pytest.mark.parametrize("topk", TOP_KS)
@pytest.mark.parametrize("k", [128, 511, 1024])
@pytest.mark.parametrize("dtype", [torch.float32, torch.float16, torch.bfloat16])
@pytest.mark.skipif(current_platform.is_rocm(), reason="Skip for rocm")
def test_moe_sum(m: int, topk: int, k: int, dtype: torch.dtype):
    input = torch.randn((m, topk, k), device="cuda", dtype=dtype)
    actual = torch.empty((m, k), device="cuda", dtype=dtype)

    expected = input.sum(dim=1)
    torch.ops._moe_C.moe_sum(input, actual)

    torch.testing.assert_close(actual, expected, atol=2e-2, rtol=0)

    opcheck(torch.ops._moe_C.moe_sum, (input, actual))


@pytest.mark.parametrize("m", [1, 33])
@pytest.mark.parametrize("n,k", [(128, 128)])
@pytest.mark.parametrize("e", [8])
@pytest.mark.parametrize("topk", [2])
@pytest.mark.parametrize("dtype", [torch.float32, torch.bfloat16])
@pytest.mark.parametrize("with_bias", [False, True])
@pytest.mark.parametrize("activation", ["silu"])
@pytest.mark.skipif(not current_platform.is_cpu(), reason="CPU only test")
def test_cpu_fused_moe_basic(m, n, k, e, topk, dtype, with_bias, activation):
    from vllm.model_executor.layers.fused_moe.cpu_fused_moe import CPUFusedMOE

    device = "cpu"
    torch.manual_seed(7)

    a = torch.randn((m, k), device=device, dtype=dtype) / 10
    w13 = torch.randn((e, 2 * n, k), device=device, dtype=dtype) / 10
    w2 = torch.randn((e, k, n), device=device, dtype=dtype) / 10
    router_logits = torch.randn((m, e), device=device, dtype=dtype)

    b1 = b2 = None
    if with_bias:
        b1 = torch.randn((e, 2 * n), device=device, dtype=dtype) / 10
        b2 = torch.randn((e, k), device=device, dtype=dtype) / 10

    ref = (
        torch_moe(a, w13, w2, router_logits, topk, b1, b2)
        if with_bias
        else torch_moe(a, w13, w2, router_logits, topk)
    )

    class _Dummy(torch.nn.Module):
        def __init__(self, w13, w2, b1=None, b2=None):
            super().__init__()
            self.w13_weight = torch.nn.Parameter(w13, requires_grad=False)
            self.w2_weight = torch.nn.Parameter(w2, requires_grad=False)
            if b1 is not None:
                self.w13_bias = torch.nn.Parameter(b1, requires_grad=False)
            if b2 is not None:
                self.w2_bias = torch.nn.Parameter(b2, requires_grad=False)

    layer = _Dummy(w13, w2, b1, b2).to(dtype)
    fused = CPUFusedMOE(layer)
    out = fused(
        layer=layer,
        x=a,
        use_grouped_topk=False,
        top_k=topk,
        router_logits=router_logits,
        renormalize=False,
        global_num_experts=e,
        expert_map=None,
        custom_routing_function=None,
        scoring_func="softmax",
        routed_scaling_factor=1.0,
        e_score_correction_bias=None,
        apply_router_weight_on_input=False,
        activation=activation,
    )

    # Tolerances: fp32 tight; bf16 looser (esp. with bias)
    if dtype == torch.float32:
        atol = 1e-3
    elif with_bias:
        atol = 8e-2
    else:
        atol = 5e-2
    torch.testing.assert_close(out, ref, atol=atol, rtol=0)<|MERGE_RESOLUTION|>--- conflicted
+++ resolved
@@ -6,13 +6,9 @@
 """
 
 import functools
-<<<<<<< HEAD
 import importlib
 import sys
-from typing import Callable, Optional, Union
-=======
 from collections.abc import Callable
->>>>>>> 01ad27fa
 
 import pytest
 import torch
