# SPDX-License-Identifier: Apache-2.0
# SPDX-FileCopyrightText: Copyright contributors to the vLLM project
"""Tests for the MOE layers.

Run `pytest tests/kernels/test_moe.py`.
"""

import functools
from collections.abc import Callable

import pytest
import torch
from torch.nn import Parameter
from torch.nn import functional as F
from transformers import MixtralConfig
from transformers.models.mixtral.modeling_mixtral import MixtralSparseMoeBlock

import vllm.model_executor.layers.fused_moe  # noqa
<<<<<<< HEAD
from tests.kernels.utils import (opcheck, stack_and_dev, torch_experts,
                                 torch_moe)
=======
from tests.kernels.moe.utils import fused_moe
from tests.kernels.utils import opcheck, stack_and_dev, torch_moe
>>>>>>> b8a45721
from vllm.config import VllmConfig, set_current_vllm_config
from vllm.distributed.parallel_state import init_distributed_environment
from vllm.forward_context import set_forward_context
from vllm.model_executor.layers.fused_moe.config import (
    FUSED_MOE_UNQUANTIZED_CONFIG,
    int4_w4a16_moe_quant_config,
    int8_w8a16_moe_quant_config,
)
from vllm.model_executor.layers.fused_moe.fused_marlin_moe import fused_marlin_moe
from vllm.model_executor.layers.fused_moe.fused_moe import (
    fused_topk,
    modular_triton_fused_moe,
)
from vllm.model_executor.layers.fused_moe.moe_torch_iterative import (
    fused_moe as iterative_moe,
)
from vllm.model_executor.layers.quantization.utils.marlin_utils import (
    marlin_permute_bias,
)
from vllm.model_executor.layers.quantization.utils.marlin_utils_fp4 import (
    rand_marlin_weight_mxfp4_like,
    rand_marlin_weight_nvfp4_like,
)
from vllm.model_executor.layers.quantization.utils.marlin_utils_fp8 import (
    marlin_quant_fp8_torch,
)
from vllm.model_executor.layers.quantization.utils.marlin_utils_test import (
    awq_marlin_quantize,
    marlin_quantize,
)
from vllm.model_executor.layers.quantization.utils.quant_utils import quantize_weights
from vllm.model_executor.models.mixtral import MixtralMoE
from vllm.platforms import current_platform
from vllm.scalar_type import scalar_types

NUM_EXPERTS = [8, 64, 192]
EP_SIZE = [1, 4]
TOP_KS = [2, 6]

MOE_MARLIN_QUANT_TEST_CONFIGS = [
    # AWQ-INT4
    {
        "b_type": scalar_types.uint4,
        "group_blocks": [-1, 2, 4, 8]
    },
    # GPTQ-INT4
    {
        "b_type": scalar_types.uint4b8,
        "support_act_order": True,
        "group_blocks": [-1, 2, 4, 8]
    },
    # GPTQ-INT8
    {
        "b_type": scalar_types.uint8b128,
        "support_act_order": True,
        "group_blocks": [-1, 2, 4, 8]
    },
    # FP8
    {
        "b_type": scalar_types.float8_e4m3fn,
        "group_blocks": [-1, 8]
    },
    # NVFP4
    {
        "b_type": scalar_types.float4_e2m1f,
        "group_blocks": [1]
    },
    # MXFP4
    {
        "a_type": [scalar_types.bfloat16],
        "b_type": scalar_types.float4_e2m1f,
        "group_blocks": [2]
    },
    # AWQ-INT4 with INT8 activation
    {
        "a_type": [scalar_types.int8],
        "b_type": scalar_types.uint4,
        "group_blocks": [-1, 2, 4, 8]
    },
    # GPTQ-INT4 with INT8 activation
    {
        "a_type": [scalar_types.int8],
        "b_type": scalar_types.uint4b8,
        "group_blocks": [-1, 2, 4, 8]
    },
    # GPTQ-INT4 with FP8 activation
    {
        "a_type": [scalar_types.float8_e4m3fn],
        "b_type": scalar_types.uint4b8,
        "group_blocks": [-1, 2, 4, 8]
    },
    # AWQ-INT4 with FP8 activation
    {
        "a_type": [scalar_types.float8_e4m3fn],
        "b_type": scalar_types.uint4,
        "group_blocks": [-1, 2, 4, 8]
    },
    # MXFP4 with FP8 activation
    {
        "a_type": [scalar_types.float8_e4m3fn],
        "b_type": scalar_types.float4_e2m1f,
        "c_type": [scalar_types.bfloat16],
        "group_blocks": [2]
    }
]

FUSED_MOE_MNK_FACTORS = [
    (1, 128, 128),
    (1, 2048, 128),
    (33, 2048, 128),
    (222, 1024, 1024),
    (32768, 128, 128),
    (32768, 2048, 511),
    (40000, 1024, 1024),
]

FUSED_MOE_WN16_MNK_FACTORS = [
    (1, 128, 128),
    (1, 1024, 1024),
    (32, 2048, 128),
    (32, 1024, 1024),
    (222, 2048, 1024),
]

vllm_config = VllmConfig()
vllm_config.scheduler_config.max_num_seqs = 128
vllm_config.scheduler_config.max_model_len = 8192


def run_moe_test(
    baseline: Callable | torch.Tensor,
    moe_fn: Callable,
    a: torch.Tensor,
    w1: torch.Tensor,
    w2: torch.Tensor,
    score: torch.Tensor,
    topk: int,
    global_num_experts: int = -1,
    expert_map: torch.Tensor | None = None,
    padding: bool = False,
    use_compile: bool = False,
    use_cudagraph: bool = False,
    atol: float = 2e-2,
    rtol: float = 0,
) -> torch.Tensor:
    if isinstance(baseline, torch.Tensor):
        baseline_output = baseline
    else:
        baseline_output = baseline(
            a,
            w1,
            w2,
            score,
            topk,
            global_num_experts=global_num_experts,
            expert_map=expert_map,
        )

    # Pad the weight if moe padding is enabled
    if padding:
        w1 = F.pad(w1, (0, 128), "constant", 0)[..., 0:-128]
        w2 = F.pad(w2, (0, 128), "constant", 0)[..., 0:-128]

    if use_compile:
        moe_fn = torch.compile(moe_fn, backend="inductor", fullgraph=True)
        torch._dynamo.mark_dynamic(a, 0)
        torch._dynamo.mark_dynamic(score, 0)

    test_output = moe_fn(
        a,
        w1,
        w2,
        score,
        topk,
        global_num_experts=global_num_experts,
        expert_map=expert_map,
    )

    if use_cudagraph:
        test_output.fill_(0)
        stream = torch.cuda.Stream()
        graph = torch.cuda.CUDAGraph()
        with torch.cuda.graph(graph, stream=stream):
            test_output = moe_fn(
                a,
                w1,
                w2,
                score,
                topk,
                global_num_experts=global_num_experts,
                expert_map=expert_map,
            )
        torch.cuda.synchronize()
        graph.replay()
        torch.cuda.synchronize()

    torch.testing.assert_close(test_output, baseline_output, atol=atol, rtol=rtol)

    return baseline_output


@pytest.mark.parametrize("m,n,k", FUSED_MOE_MNK_FACTORS)
@pytest.mark.parametrize("e", NUM_EXPERTS)
@pytest.mark.parametrize("topk", TOP_KS)
@pytest.mark.parametrize("ep_size", EP_SIZE)
@pytest.mark.parametrize("dtype", [torch.bfloat16])
@pytest.mark.parametrize("padding", [True, False])
@pytest.mark.parametrize("chunk_size", [8192])
def test_fused_moe(
    m: int,
    n: int,
    k: int,
    e: int,
    topk: int,
    ep_size: int,
    dtype: torch.dtype,
    padding: bool,
    chunk_size: int,
    monkeypatch,
):
    current_platform.seed_everything(7)

    monkeypatch.setenv("VLLM_FUSED_MOE_CHUNK_SIZE", str(chunk_size))

    #
    # Setup test data
    #

    #
    # Setup test data
    #

    a = torch.randn((m, k), device="cuda", dtype=dtype) / 10
    w1 = torch.randn((e, 2 * n, k), device="cuda", dtype=dtype) / 10
    w2 = torch.randn((e, k, n), device="cuda", dtype=dtype) / 10

    score = torch.randn((m, e), device="cuda", dtype=dtype)

    if ep_size > 1:
        local_e = e // ep_size
        e_ids = torch.randint(0, e, (local_e,), device="cuda", dtype=torch.int32)
        e_map = torch.full((e,), -1, device="cuda", dtype=torch.int32)
        e_map[e_ids] = torch.arange(local_e, device="cuda", dtype=torch.int32)
        w1 = w1[e_ids]
        w2 = w2[e_ids]
    else:
        e_map = None

    #
    # Setup test functions
    #
    quant_config = FUSED_MOE_UNQUANTIZED_CONFIG

    m_fused_moe_fn = modular_triton_fused_moe(quant_config)

    def m_fused_moe(
        a: torch.Tensor,
        w1: torch.Tensor,
        w2: torch.Tensor,
        score: torch.Tensor,
        topk: int,
        global_num_experts: int = -1,
        expert_map: torch.Tensor | None = None,
    ) -> torch.Tensor:
        topk_weights, topk_ids, _ = fused_topk(a, score, topk, False)
        return m_fused_moe_fn(
            a,
            w1,
            w2,
            topk_weights,
            topk_ids,
            global_num_experts=global_num_experts,
            expert_map=expert_map,
        )

    fused_moe_fn = functools.partial(fused_moe, renormalize=False)

    #
    # Run tests
    #
    runner = functools.partial(
        run_moe_test,
        a=a,
        w1=w1,
        w2=w2,
        score=score,
        topk=topk,
        global_num_experts=e,
        expert_map=e_map,
        padding=padding,
    )

    # Note: for now use_compile will error out if the problem size is
    # large enough to trigger chunking. I'm leaving the flag and
    # setup code in case we are able to revisit this later.
    use_compile = False

    use_cudagraph = n >= 1024 and k >= 1024 and current_platform.is_cuda_alike()

    with set_current_vllm_config(vllm_config):
        baseline_output = runner(torch_moe, iterative_moe)
        runner(
            baseline_output,
            fused_moe_fn,
            use_compile=use_compile,
            use_cudagraph=use_cudagraph,
        )
        runner(
            baseline_output,
            m_fused_moe,
            use_compile=use_compile,
            use_cudagraph=use_cudagraph,
        )


@pytest.mark.parametrize("m,n,k", FUSED_MOE_WN16_MNK_FACTORS)
@pytest.mark.parametrize("e", NUM_EXPERTS)
@pytest.mark.parametrize("topk", TOP_KS)
@pytest.mark.parametrize("ep_size", EP_SIZE)
@pytest.mark.parametrize("dtype", [torch.bfloat16])
@pytest.mark.parametrize("group_size", [64, 128])
@pytest.mark.parametrize("has_zp", [True, False])
@pytest.mark.parametrize("weight_bits", [4, 8])
def test_fused_moe_wn16(
    m: int,
    n: int,
    k: int,
    e: int,
    topk: int,
    ep_size: int,
    dtype: torch.dtype,
    group_size: int,
    has_zp: bool,
    weight_bits: int,
):
    a = torch.randn((m, k), device="cuda", dtype=dtype) / 10
    w1 = torch.randn((e, 2 * n, k), device="cuda", dtype=dtype) / 10
    w2 = torch.randn((e, k, n), device="cuda", dtype=dtype) / 10
    score = torch.randn((m, e), device="cuda", dtype=dtype)

    if weight_bits == 4:
        pack_factor = 2
        quant_type = scalar_types.uint4 if has_zp else scalar_types.uint4b8
    elif weight_bits == 8:
        pack_factor = 1
        quant_type = scalar_types.uint8 if has_zp else scalar_types.uint8b128

    w1_ref = w1.clone()
    w2_ref = w2.clone()
    w1_qweight = torch.empty(
        (e, 2 * n, k // pack_factor), device="cuda", dtype=torch.uint8
    )
    w2_qweight = torch.empty((e, k, n // pack_factor), device="cuda", dtype=torch.uint8)
    w1_scales = torch.empty((e, 2 * n, k // group_size), device="cuda", dtype=dtype)
    w2_scales = torch.empty((e, k, n // group_size), device="cuda", dtype=dtype)
    w1_qzeros = torch.empty(
        (e, 2 * n // pack_factor, k // group_size), device="cuda", dtype=torch.uint8
    )
    w2_qzeros = torch.empty(
        (e, k // pack_factor, n // group_size), device="cuda", dtype=torch.uint8
    )

    for i in range(e * 2):
        expert_id = i % e
        if i // e == 0:
            w, w_ref, w_qweight, w_scales, w_qzeros = (
                w1,
                w1_ref,
                w1_qweight,
                w1_scales,
                w1_qzeros,
            )
        else:
            w, w_ref, w_qweight, w_scales, w_qzeros = (
                w2,
                w2_ref,
                w2_qweight,
                w2_scales,
                w2_qzeros,
            )
        weight, qweight, scales, qzeros = quantize_weights(
            w[expert_id].T, quant_type, group_size, has_zp, False
        )
        weight = weight.T
        qweight = qweight.T.contiguous().to(torch.uint8)
        scales = scales.T
        if has_zp:
            qzeros = qzeros.T.contiguous().to(torch.uint8)
        if weight_bits == 4:
            qweight = qweight[:, 1::2] * 16 + qweight[:, ::2]
            if has_zp:
                qzeros = qzeros[1::2, :] * 16 + qzeros[::2, :]

        w_ref[expert_id] = weight
        w_qweight[expert_id] = qweight
        w_scales[expert_id] = scales
        if has_zp:
            w_qzeros[expert_id] = qzeros

    if ep_size > 1:
        local_e = e // ep_size
        e_ids = torch.randint(0, e, (local_e,), device="cuda", dtype=torch.int32)
        e_map = torch.full((e,), -1, device="cuda", dtype=torch.int32)
        e_map[e_ids] = torch.arange(local_e, device="cuda", dtype=torch.int32)
        w1_ref = w1_ref[e_ids]
        w2_ref = w2_ref[e_ids]
        w1_qweight = w1_qweight[e_ids]
        w2_qweight = w2_qweight[e_ids]
        w1_scales = w1_scales[e_ids]
        w2_scales = w2_scales[e_ids]
        w1_qzeros = w1_qzeros[e_ids]
        w2_qzeros = w2_qzeros[e_ids]
    else:
        e_map = None

    if weight_bits == 4:
        quant_config_builder = int4_w4a16_moe_quant_config
    else:
        assert weight_bits == 8
        quant_config_builder = int8_w8a16_moe_quant_config

    quant_config = quant_config_builder(
        w1_scale=w1_scales,
        w2_scale=w2_scales,
        w1_zp=w1_qzeros if has_zp else None,
        w2_zp=w2_qzeros if has_zp else None,
        block_shape=[0, group_size],
    )

    with set_current_vllm_config(vllm_config):
        triton_output = fused_moe(
            a,
            w1_qweight,
            w2_qweight,
            score,
            topk,
            renormalize=False,
            global_num_experts=e,
            expert_map=e_map,
            quant_config=quant_config,
        )
        torch_output = torch_moe(a, w1_ref, w2_ref, score, topk, expert_map=e_map)

    torch.testing.assert_close(triton_output, torch_output, atol=2e-2, rtol=0)


@pytest.mark.parametrize("dtype", [torch.bfloat16])
@pytest.mark.parametrize("padding", [True, False])
@pytest.mark.parametrize(
    "use_rocm_aiter", [True, False] if current_platform.is_rocm() else [False]
)
@torch.inference_mode()
def test_mixtral_moe(
    dist_init, dtype: torch.dtype, padding: bool, use_rocm_aiter: bool, monkeypatch
):
    """Make sure our Mixtral MoE implementation agrees with the one from
    huggingface."""

    # clear the cache before every test
    from vllm.model_executor.layers.fused_moe.rocm_aiter_fused_moe import (
        is_rocm_aiter_moe_enabled,
    )

    is_rocm_aiter_moe_enabled.cache_clear()
    if use_rocm_aiter:
        monkeypatch.setenv("VLLM_ROCM_USE_AITER", "1")

        if dtype == torch.float32:
            pytest.skip("AITER ROCm test skip for float32")

    monkeypatch.setenv("RANK", "0")
    monkeypatch.setenv("LOCAL_RANK", "0")
    monkeypatch.setenv("WORLD_SIZE", "1")
    monkeypatch.setenv("MASTER_ADDR", "localhost")
    monkeypatch.setenv("MASTER_PORT", "12345")
    init_distributed_environment()

    # Instantiate our and huggingface's MoE blocks
    vllm_config.compilation_config.static_forward_context = dict()
    with set_current_vllm_config(vllm_config), set_forward_context(None, vllm_config):
        config = MixtralConfig()
        hf_moe = MixtralSparseMoeBlock(config).to(dtype).to("cuda")
        vllm_moe = MixtralMoE(
            num_experts=config.num_local_experts,
            top_k=config.num_experts_per_tok,
            hidden_size=config.hidden_size,
            intermediate_size=config.intermediate_size,
            params_dtype=dtype,
            tp_size=1,
            dp_size=1,
        ).cuda()

        # Load the weights
        vllm_moe.gate.weight.data[:] = hf_moe.gate.weight.data
        for i in range(config.num_local_experts):
            weights = (
                hf_moe.experts[i].w1.weight.data,
                hf_moe.experts[i].w3.weight.data,
            )
            vllm_moe.experts.w13_weight[i][:] = torch.cat(weights, dim=0)
            vllm_moe.experts.w2_weight[i][:] = hf_moe.experts[i].w2.weight.data

        # Generate input batch of dimensions [batch_size, seq_len, hidden_dim]
        hf_inputs = torch.randn((1, 64, config.hidden_size)).to(dtype).to("cuda")
        # vLLM uses 1D query [num_tokens, hidden_dim]
        vllm_inputs = hf_inputs.flatten(0, 1)

        # Pad the weight if moe padding is enabled
        if padding:
            vllm_moe.experts.w13_weight = Parameter(
                F.pad(vllm_moe.experts.w13_weight, (0, 128), "constant", 0)[
                    ..., 0:-128
                ],
                requires_grad=False,
            )
            vllm_moe.experts.w2_weight = Parameter(
                F.pad(vllm_moe.experts.w2_weight, (0, 128), "constant", 0)[..., 0:-128],
                requires_grad=False,
            )
            torch.cuda.synchronize()
            torch.cuda.empty_cache()

        # Run forward passes for both MoE blocks
        hf_states, _ = hf_moe.forward(hf_inputs)
        vllm_states = vllm_moe.forward(vllm_inputs)

    mixtral_moe_tol = {
        torch.float32: 1e-3,
        torch.float16: 1e-3,
        torch.bfloat16: 1e-2,
    }

    if use_rocm_aiter:
        # The values of rtol and atol are set based on the tests in ROCM AITER package.
        # https://github.com/ROCm/aiter/blob/dfed377f4be7da96ca2d75ac0761f569676f7240/op_tests/test_moe.py#L174
        torch.testing.assert_close(
            hf_states.flatten(0, 1), vllm_states, rtol=0.01, atol=100
        )
    else:
        torch.testing.assert_close(
            hf_states.flatten(0, 1),
            vllm_states,
            rtol=mixtral_moe_tol[dtype],
            atol=mixtral_moe_tol[dtype],
        )


def marlin_moe_generate_valid_test_cases():
    import itertools

    m_list = [1, 123, 666]
    n_list = [128, 1024]
    k_list = [256, 2048]
    e_list = [4, 12]
    topk_list = [2, 3]
    ep_size_list = [1, 4]
    act_order_list = [True, False]
    is_k_full_list = [True, False]

<<<<<<< HEAD
    all_combinations = itertools.product(MOE_MARLIN_QUANT_TEST_CONFIGS, m_list,
                                         n_list, k_list, e_list, topk_list,
                                         ep_size_list, act_order_list,
                                         is_k_full_list)

    def is_invalid(a_type, b_type, c_type, group_blocks, m, n, k, e, topk,
                   ep_size, act_order, is_k_full):
        group_size = group_blocks if group_blocks <= 0 else group_blocks * 16
        if group_size > 0 and k % group_size != 0:
            return False

        if act_order and group_size in [-1, k, n]:
=======
    all_combinations = itertools.product(
        m_list,
        n_list,
        k_list,
        e_list,
        topk_list,
        ep_size_list,
        dtype_list,
        group_size_list,
        act_order_list,
        quant_type_list,
        is_k_full_list,
    )

    def is_invalid(
        m, n, k, e, topk, ep_size, dtype, group_size, act_order, quant_type, is_k_full
    ):
        if quant_type == scalar_types.float8_e4m3fn and group_size not in [-1, 128]:
>>>>>>> b8a45721
            return False
        if group_size in [k, n]:
            return False
        if not act_order and is_k_full:
            return False

        return a_type.size_bits < 16 or a_type is c_type

    cases = []
    for case in all_combinations:
        quant_test_config, m, n, k, _, _, _, act_order, *_ = case
        if act_order and not quant_test_config.get("support_act_order", False):
            continue

        f16_types = [scalar_types.float16]
        inner_combinations = itertools.product(
            quant_test_config.get("a_type",
                                  f16_types), [quant_test_config["b_type"]],
            quant_test_config.get("c_type", f16_types),
            quant_test_config["group_blocks"])

        for sub_case in inner_combinations:
            if sub_case[0] == scalar_types.float8_e4m3fn and \
                    not current_platform.has_device_capability(89):
                continue
            args = sub_case + (m, n, k) + case[4:]
            if is_invalid(*args):
                cases.append(args)
    return cases


@pytest.mark.flaky(reruns=2)
<<<<<<< HEAD
@pytest.mark.parametrize(("a_type, b_type, c_type, group_blocks,"
                          "m, n, k, e, topk, ep_size, act_order, is_k_full"),
                         marlin_moe_generate_valid_test_cases())
=======
@pytest.mark.parametrize(
    ("m, n, k, e, topk, ep_size, dtype, group_size,act_order, quant_type, is_k_full"),
    marlin_moe_generate_valid_test_cases(),
)
>>>>>>> b8a45721
@pytest.mark.skipif(current_platform.is_rocm(), reason="Skip for rocm")
def test_fused_marlin_moe(a_type, b_type, c_type, group_blocks, m, n, k, e,
                          topk, ep_size, act_order, is_k_full):
    torch.cuda.manual_seed(0)
    has_zp = b_type in [scalar_types.uint4, scalar_types.uint8]

    group_size = group_blocks if group_blocks <= 0 else group_blocks * 16

    if c_type == scalar_types.float16:
        dtype = torch.float16
    elif c_type == scalar_types.bfloat16:
        dtype = torch.bfloat16
    else:
        raise RuntimeError("unsupported c_type")

    if a_type == scalar_types.int8:
        a_dtype = torch.int8
    elif a_type == scalar_types.float8_e4m3fn:
        a_dtype = torch.float8_e4m3fn
    else:
        a_dtype = dtype

    a = torch.randn((m, k), device="cuda", dtype=dtype) / 10
    w1 = torch.randn((e, 2 * n, k), device="cuda", dtype=dtype) / 10
    w2 = torch.randn((e, k, n), device="cuda", dtype=dtype) / 10

    if ep_size > 1:
        local_e = e // ep_size
        e_ids = torch.randperm(e, device="cuda", dtype=torch.int32)[:local_e]
        e_map = torch.full((e,), -1, device="cuda", dtype=torch.int32)
        e_map[e_ids] = torch.arange(local_e, device="cuda", dtype=torch.int32)
        w1 = w1[e_ids]
        w2 = w2[e_ids]
    else:
        e_map = None

    w_ref1_l = []
    qweight1_l = []
    scales1_l = []
    global_scale1_l = []
    zeros1_l = []
    g_idx1_l = []
    sort_indices1_l = []

    for i in range(w1.shape[0]):
        if b_type == scalar_types.float4_e2m1f:
            if group_size == 16:
<<<<<<< HEAD
                w_ref1, qweight1, scales1, global_scale1 = \
                    rand_marlin_weight_nvfp4_like(w1[i],group_size,
                                                  input_dtype=a_dtype)
                global_scale1_l.append(global_scale1)
            else:
                w_ref1, qweight1, scales1 = \
                    rand_marlin_weight_mxfp4_like(w1[i], group_size,
                                                  input_dtype=a_dtype)
=======
                w_ref1, qweight1, scales1, global_scale1 = (
                    rand_marlin_weight_nvfp4_like(w1[i], group_size)
                )
            else:
                w_ref1, qweight1, scales1 = rand_marlin_weight_mxfp4_like(
                    w1[i], group_size
                )
                global_scale1 = None
>>>>>>> b8a45721

            w_ref1_l.append(w_ref1.T)
            qweight1_l.append(qweight1)
            scales1_l.append(scales1)
<<<<<<< HEAD
        elif b_type == scalar_types.float8_e4m3fn:
            w_ref1, qweight1, scales1 = marlin_quant_fp8_torch(
                w1[i], group_size, input_dtype=a_dtype)
=======
            if global_scale1 is not None:
                global_scale1_l.append(global_scale1)
        elif quant_type == scalar_types.float8_e4m3fn:
            w_ref1, qweight1, scales1 = marlin_quant_fp8_torch(w1[i], group_size)
>>>>>>> b8a45721
            w_ref1_l.append(w_ref1.T)
            qweight1_l.append(qweight1)
            scales1_l.append(scales1)
        elif has_zp:
            w_ref1, qweight1, scales1, zeros1 = awq_marlin_quantize(
<<<<<<< HEAD
                w1[i].transpose(1, 0), b_type, group_size, input_dtype=a_dtype)
=======
                w1[i].transpose(1, 0), quant_type, group_size
            )
>>>>>>> b8a45721

            w_ref1_l.append(w_ref1.T)
            qweight1_l.append(qweight1)
            scales1_l.append(scales1)
            zeros1_l.append(zeros1)
        else:
            test_perm = torch.randperm(k)
<<<<<<< HEAD
            w_ref1, qweight1, scales1, g_idx1, sort_indices1, _ = \
                marlin_quantize(w1[i].transpose(1, 0), b_type,
                                group_size, act_order, test_perm,
                                input_dtype=a_dtype)
=======
            w_ref1, qweight1, scales1, g_idx1, sort_indices1, _ = marlin_quantize(
                w1[i].transpose(1, 0), quant_type, group_size, act_order, test_perm
            )
>>>>>>> b8a45721

            w_ref1_l.append(w_ref1.T)
            qweight1_l.append(qweight1)
            scales1_l.append(scales1)
            g_idx1_l.append(g_idx1)
            sort_indices1_l.append(sort_indices1)

    w_ref1 = stack_and_dev(w_ref1_l)
    qweight1 = stack_and_dev(qweight1_l).contiguous()
    scales1 = stack_and_dev(scales1_l)
    global_scale1 = stack_and_dev(global_scale1_l) if global_scale1_l else None
    g_idx1 = stack_and_dev(g_idx1_l) if g_idx1_l else None
    zeros1 = stack_and_dev(zeros1_l) if zeros1_l else None
    sort_indices1 = stack_and_dev(sort_indices1_l) if sort_indices1_l else None

    w_ref2_l = []
    qweight2_l = []
    scales2_l = []
    global_scale2_l = []
    zeros2_l = []
    g_idx2_l = []
    sort_indices2_l = []

    for i in range(w2.shape[0]):
        if b_type == scalar_types.float4_e2m1f:
            if group_size == 16:
<<<<<<< HEAD
                w_ref2, qweight2, scales2, global_scale2 = \
                    rand_marlin_weight_nvfp4_like(w2[i], group_size,
                                                  input_dtype=a_dtype)
                global_scale2_l.append(global_scale2)
            else:
                w_ref2, qweight2, scales2 = \
                    rand_marlin_weight_mxfp4_like(w2[i], group_size,
                                                  input_dtype=a_dtype)
=======
                w_ref2, qweight2, scales2, global_scale2 = (
                    rand_marlin_weight_nvfp4_like(w2[i], group_size)
                )
            else:
                w_ref2, qweight2, scales2 = rand_marlin_weight_mxfp4_like(
                    w2[i], group_size
                )
                global_scale2 = None
>>>>>>> b8a45721

            w_ref2_l.append(w_ref2.T)
            qweight2_l.append(qweight2)
            scales2_l.append(scales2)
<<<<<<< HEAD
        elif b_type == scalar_types.float8_e4m3fn:
            w_ref2, qweight2, scales2 = marlin_quant_fp8_torch(
                w2[i], group_size, input_dtype=a_dtype)
=======
            if global_scale2 is not None:
                global_scale2_l.append(global_scale2)
        elif quant_type == scalar_types.float8_e4m3fn:
            w_ref2, qweight2, scales2 = marlin_quant_fp8_torch(w2[i], group_size)
>>>>>>> b8a45721
            w_ref2_l.append(w_ref2.T)
            qweight2_l.append(qweight2)
            scales2_l.append(scales2)
        elif has_zp:
            w_ref2, qweight2, scales2, zeros2 = awq_marlin_quantize(
<<<<<<< HEAD
                w2[i].transpose(1, 0), b_type, group_size, input_dtype=a_dtype)
=======
                w2[i].transpose(1, 0), quant_type, group_size
            )
>>>>>>> b8a45721

            w_ref2_l.append(w_ref2.T)
            qweight2_l.append(qweight2)
            scales2_l.append(scales2)
            zeros2_l.append(zeros2)
        else:
            test_perm = torch.randperm(n)
<<<<<<< HEAD
            w_ref2, qweight2, scales2, g_idx2, sort_indices2, _ = \
                marlin_quantize(w2[i].transpose(1, 0), b_type,
                                group_size, act_order, test_perm,
                                input_dtype=a_dtype)
=======
            w_ref2, qweight2, scales2, g_idx2, sort_indices2, _ = marlin_quantize(
                w2[i].transpose(1, 0), quant_type, group_size, act_order, test_perm
            )
>>>>>>> b8a45721

            w_ref2_l.append(w_ref2.T)
            qweight2_l.append(qweight2)
            scales2_l.append(scales2)
            g_idx2_l.append(g_idx2)
            sort_indices2_l.append(sort_indices2)

    w_ref2 = stack_and_dev(w_ref2_l)
    qweight2 = stack_and_dev(qweight2_l).contiguous()
    scales2 = stack_and_dev(scales2_l)
    global_scale2 = stack_and_dev(global_scale2_l) if global_scale2_l else None
    g_idx2 = stack_and_dev(g_idx2_l) if g_idx2_l else None
    zeros2 = stack_and_dev(zeros2_l) if zeros2_l else None
    sort_indices2 = stack_and_dev(sort_indices2_l) if sort_indices2_l else None

    score = torch.randn((m, e), device="cuda", dtype=dtype)

    topk_weights, topk_ids, _ = fused_topk(a, score, topk, False)

    if a_type == scalar_types.int8:
        if group_size != -1:
            a_scales1_factor = 1 / 4096 * scales1.max().float()
            a_scales2_factor = 1 / 4096 * scales2.max().float()

            scales1 = (scales1 / scales1.max() * 4096)
            scales1 = scales1.round().to(torch.int16).view(dtype)

            scales2 = (scales2 / scales2.max() * 4096)
            scales2 = scales2.round().to(torch.int16).view(dtype)
        else:
            a_scales1_factor = None
            a_scales2_factor = None
    else:
        a_scales1_factor = None
        a_scales2_factor = None

    with set_current_vllm_config(vllm_config):
<<<<<<< HEAD
        score = torch.softmax(score, dim=-1, dtype=torch.float32)
        topk_weight, topk_ids = torch.topk(score, topk)
        torch_output = torch_experts(a,
                                     w_ref1,
                                     w_ref2,
                                     topk_weight=topk_weight,
                                     topk_ids=topk_ids,
                                     global_num_experts=e,
                                     expert_map=e_map,
                                     quant_dtype=a_dtype,
                                     per_act_token_quant=True)

    marlin_output = torch.ops.vllm.fused_marlin_moe(
=======
        torch_output = torch_moe(a, w_ref1, w_ref2, score, topk, expert_map=e_map)

    marlin_output = fused_marlin_moe(
>>>>>>> b8a45721
        a,
        qweight1,
        qweight2,
        None,
        None,
        scales1,
        scales2,
        score,
        topk_weights,
        topk_ids,
        global_num_experts=e,
        expert_map=e_map,
        global_scale1=global_scale1,
        global_scale2=global_scale2,
        g_idx1=g_idx1,
        g_idx2=g_idx2,
        input_global_scale1=a_scales1_factor,
        input_global_scale2=a_scales2_factor,
        sort_indices1=sort_indices1,
        sort_indices2=sort_indices2,
        w1_zeros=zeros1,
        w2_zeros=zeros2,
<<<<<<< HEAD
        input_dtype=a_dtype,
        quant_type_id=b_type.id,
        is_k_full=is_k_full)
=======
        quant_type_id=quant_type.id,
        is_k_full=is_k_full,
    )
>>>>>>> b8a45721

    torch.testing.assert_close(marlin_output, torch_output, atol=4e-2, rtol=0)


@pytest.mark.flaky(reruns=2)
@pytest.mark.skipif(current_platform.is_rocm(), reason="Skip for rocm")
@pytest.mark.parametrize("m", [1, 256])
def test_fused_marlin_moe_with_bias(m):
    torch.cuda.manual_seed(0)

    e, topk = 32, 4
    n, k = 2048, 2048
    group_size = 128
    act_order = False
    is_k_full = True
    quant_type = scalar_types.uint4b8
    dtype = torch.half

    a = torch.randn((m, k), device="cuda", dtype=dtype) / 10
    w1 = torch.randn((e, 2 * n, k), device="cuda", dtype=dtype) / 10
    w2 = torch.randn((e, k, n), device="cuda", dtype=dtype) / 10
    b_bias1 = torch.randn((e, 2 * n), device="cuda", dtype=dtype) / 10
    b_bias2 = torch.randn((e, k), device="cuda", dtype=dtype) / 10

    b_bias1_l = []
    w_ref1_l = []
    qweight1_l = []
    scales1_l = []
    g_idx1_l = []
    sort_indices1_l = []

    for i in range(w1.shape[0]):
        test_perm = torch.randperm(k)
        w_ref1, qweight1, scales1, g_idx1, sort_indices1, _ = marlin_quantize(
            w1[i].transpose(1, 0), quant_type, group_size, act_order, test_perm
        )

        w_ref1_l.append(w_ref1.T)
        qweight1_l.append(qweight1)
        scales1_l.append(scales1)
        g_idx1_l.append(g_idx1)
        sort_indices1_l.append(sort_indices1)
        b_bias1_l.append(marlin_permute_bias(b_bias1[i]))

    w_ref1 = stack_and_dev(w_ref1_l)
    qweight1 = stack_and_dev(qweight1_l).contiguous()
    scales1 = stack_and_dev(scales1_l)
    global_scale1 = None
    g_idx1 = stack_and_dev(g_idx1_l) if g_idx1_l else None
    zeros1 = None
    sort_indices1 = stack_and_dev(sort_indices1_l) if sort_indices1_l else None
    marlin_bias1 = stack_and_dev(b_bias1_l) if b_bias1_l else None

    b_bias2_l = []
    w_ref2_l = []
    qweight2_l = []
    scales2_l = []
    g_idx2_l = []
    sort_indices2_l = []

    for i in range(w2.shape[0]):
        test_perm = torch.randperm(n)
        w_ref2, qweight2, scales2, g_idx2, sort_indices2, _ = marlin_quantize(
            w2[i].transpose(1, 0), quant_type, group_size, act_order, test_perm
        )

        w_ref2_l.append(w_ref2.T)
        qweight2_l.append(qweight2)
        scales2_l.append(scales2)
        g_idx2_l.append(g_idx2)
        sort_indices2_l.append(sort_indices2)
        b_bias2_l.append(marlin_permute_bias(b_bias2[i]))

    w_ref2 = stack_and_dev(w_ref2_l)
    qweight2 = stack_and_dev(qweight2_l).contiguous()
    scales2 = stack_and_dev(scales2_l)
    global_scale2 = None
    g_idx2 = stack_and_dev(g_idx2_l) if g_idx2_l else None
    zeros2 = None
    sort_indices2 = stack_and_dev(sort_indices2_l) if sort_indices2_l else None
    marlin_bias2 = stack_and_dev(b_bias2_l) if b_bias2_l else None

    score = torch.randn((m, e), device="cuda", dtype=dtype)

    topk_weights, topk_ids, _ = fused_topk(a, score, topk, False)

    with set_current_vllm_config(vllm_config):
        torch_output = torch_moe(a, w_ref1, w_ref2, score, topk, b_bias1, b_bias2)

    marlin_output = fused_marlin_moe(
        a,
        qweight1,
        qweight2,
        marlin_bias1,
        marlin_bias2,
        scales1,
        scales2,
        score,
        topk_weights,
        topk_ids,
        global_num_experts=e,
        expert_map=None,
        global_scale1=global_scale1,
        global_scale2=global_scale2,
        g_idx1=g_idx1,
        g_idx2=g_idx2,
        sort_indices1=sort_indices1,
        sort_indices2=sort_indices2,
        w1_zeros=zeros1,
        w2_zeros=zeros2,
        quant_type_id=quant_type.id,
        is_k_full=is_k_full,
    )

    torch.testing.assert_close(marlin_output, torch_output, atol=5e-2, rtol=0)


def test_moe_align_block_size_opcheck():
    num_experts = 4
    block_size = 4
    topk_ids = torch.randint(0, num_experts, (3, 4), dtype=torch.int32, device="cuda")

    max_num_tokens_padded = topk_ids.numel() + num_experts * (block_size - 1)
    sorted_ids = torch.empty(
        (max_num_tokens_padded,), dtype=torch.int32, device=topk_ids.device
    )
    sorted_ids.fill_(topk_ids.numel())
    max_num_m_blocks = max_num_tokens_padded // block_size
    expert_ids = torch.empty(
        (max_num_m_blocks,), dtype=torch.int32, device=topk_ids.device
    )
    num_tokens_post_pad = torch.empty((1), dtype=torch.int32, device=topk_ids.device)

    opcheck(
        torch.ops._moe_C.moe_align_block_size,
        (
            topk_ids,
            num_experts,
            block_size,
            sorted_ids,
            expert_ids,
            num_tokens_post_pad,
        ),
    )


@pytest.mark.parametrize("m", [1, 33, 64, 222])
@pytest.mark.parametrize("topk", TOP_KS)
@pytest.mark.parametrize("k", [128, 511, 1024])
@pytest.mark.parametrize("dtype", [torch.float32, torch.float16, torch.bfloat16])
@pytest.mark.skipif(current_platform.is_rocm(), reason="Skip for rocm")
def test_moe_sum(m: int, topk: int, k: int, dtype: torch.dtype):
    input = torch.randn((m, topk, k), device="cuda", dtype=dtype)
    actual = torch.empty((m, k), device="cuda", dtype=dtype)

    expected = input.sum(dim=1)
    torch.ops._moe_C.moe_sum(input, actual)

    torch.testing.assert_close(actual, expected, atol=2e-2, rtol=0)

    opcheck(torch.ops._moe_C.moe_sum, (input, actual))


@pytest.mark.parametrize("m", [1, 33])
@pytest.mark.parametrize("n,k", [(128, 128)])
@pytest.mark.parametrize("e", [8])
@pytest.mark.parametrize("topk", [2])
@pytest.mark.parametrize("dtype", [torch.float32, torch.bfloat16])
@pytest.mark.parametrize("with_bias", [False, True])
@pytest.mark.parametrize("activation", ["silu"])
@pytest.mark.skipif(not current_platform.is_cpu(), reason="CPU only test")
def test_cpu_fused_moe_basic(m, n, k, e, topk, dtype, with_bias, activation):
    from vllm.model_executor.layers.fused_moe.cpu_fused_moe import CPUFusedMOE

    device = "cpu"
    torch.manual_seed(7)

    a = torch.randn((m, k), device=device, dtype=dtype) / 10
    w13 = torch.randn((e, 2 * n, k), device=device, dtype=dtype) / 10
    w2 = torch.randn((e, k, n), device=device, dtype=dtype) / 10
    router_logits = torch.randn((m, e), device=device, dtype=dtype)

    b1 = b2 = None
    if with_bias:
        b1 = torch.randn((e, 2 * n), device=device, dtype=dtype) / 10
        b2 = torch.randn((e, k), device=device, dtype=dtype) / 10

    ref = (
        torch_moe(a, w13, w2, router_logits, topk, b1, b2)
        if with_bias
        else torch_moe(a, w13, w2, router_logits, topk)
    )

    class _Dummy(torch.nn.Module):
        def __init__(self, w13, w2, b1=None, b2=None):
            super().__init__()
            self.w13_weight = torch.nn.Parameter(w13, requires_grad=False)
            self.w2_weight = torch.nn.Parameter(w2, requires_grad=False)
            if b1 is not None:
                self.w13_bias = torch.nn.Parameter(b1, requires_grad=False)
            if b2 is not None:
                self.w2_bias = torch.nn.Parameter(b2, requires_grad=False)

    layer = _Dummy(w13, w2, b1, b2).to(dtype)
    fused = CPUFusedMOE(layer)
    out = fused(
        layer=layer,
        x=a,
        use_grouped_topk=False,
        top_k=topk,
        router_logits=router_logits,
        renormalize=False,
        global_num_experts=e,
        expert_map=None,
        custom_routing_function=None,
        scoring_func="softmax",
        routed_scaling_factor=1.0,
        e_score_correction_bias=None,
        apply_router_weight_on_input=False,
        activation=activation,
    )

    # Tolerances: fp32 tight; bf16 looser (esp. with bias)
    if dtype == torch.float32:
        atol = 1e-3
    elif with_bias:
        atol = 8e-2
    else:
        atol = 5e-2
    torch.testing.assert_close(out, ref, atol=atol, rtol=0)<|MERGE_RESOLUTION|>--- conflicted
+++ resolved
@@ -16,13 +16,9 @@
 from transformers.models.mixtral.modeling_mixtral import MixtralSparseMoeBlock
 
 import vllm.model_executor.layers.fused_moe  # noqa
-<<<<<<< HEAD
+from tests.kernels.moe.utils import fused_moe
 from tests.kernels.utils import (opcheck, stack_and_dev, torch_experts,
                                  torch_moe)
-=======
-from tests.kernels.moe.utils import fused_moe
-from tests.kernels.utils import opcheck, stack_and_dev, torch_moe
->>>>>>> b8a45721
 from vllm.config import VllmConfig, set_current_vllm_config
 from vllm.distributed.parallel_state import init_distributed_environment
 from vllm.forward_context import set_forward_context
@@ -582,7 +578,6 @@
     act_order_list = [True, False]
     is_k_full_list = [True, False]
 
-<<<<<<< HEAD
     all_combinations = itertools.product(MOE_MARLIN_QUANT_TEST_CONFIGS, m_list,
                                          n_list, k_list, e_list, topk_list,
                                          ep_size_list, act_order_list,
@@ -595,26 +590,6 @@
             return False
 
         if act_order and group_size in [-1, k, n]:
-=======
-    all_combinations = itertools.product(
-        m_list,
-        n_list,
-        k_list,
-        e_list,
-        topk_list,
-        ep_size_list,
-        dtype_list,
-        group_size_list,
-        act_order_list,
-        quant_type_list,
-        is_k_full_list,
-    )
-
-    def is_invalid(
-        m, n, k, e, topk, ep_size, dtype, group_size, act_order, quant_type, is_k_full
-    ):
-        if quant_type == scalar_types.float8_e4m3fn and group_size not in [-1, 128]:
->>>>>>> b8a45721
             return False
         if group_size in [k, n]:
             return False
@@ -647,16 +622,9 @@
 
 
 @pytest.mark.flaky(reruns=2)
-<<<<<<< HEAD
 @pytest.mark.parametrize(("a_type, b_type, c_type, group_blocks,"
                           "m, n, k, e, topk, ep_size, act_order, is_k_full"),
                          marlin_moe_generate_valid_test_cases())
-=======
-@pytest.mark.parametrize(
-    ("m, n, k, e, topk, ep_size, dtype, group_size,act_order, quant_type, is_k_full"),
-    marlin_moe_generate_valid_test_cases(),
-)
->>>>>>> b8a45721
 @pytest.mark.skipif(current_platform.is_rocm(), reason="Skip for rocm")
 def test_fused_marlin_moe(a_type, b_type, c_type, group_blocks, m, n, k, e,
                           topk, ep_size, act_order, is_k_full):
@@ -704,7 +672,6 @@
     for i in range(w1.shape[0]):
         if b_type == scalar_types.float4_e2m1f:
             if group_size == 16:
-<<<<<<< HEAD
                 w_ref1, qweight1, scales1, global_scale1 = \
                     rand_marlin_weight_nvfp4_like(w1[i],group_size,
                                                   input_dtype=a_dtype)
@@ -713,41 +680,19 @@
                 w_ref1, qweight1, scales1 = \
                     rand_marlin_weight_mxfp4_like(w1[i], group_size,
                                                   input_dtype=a_dtype)
-=======
-                w_ref1, qweight1, scales1, global_scale1 = (
-                    rand_marlin_weight_nvfp4_like(w1[i], group_size)
-                )
-            else:
-                w_ref1, qweight1, scales1 = rand_marlin_weight_mxfp4_like(
-                    w1[i], group_size
-                )
-                global_scale1 = None
->>>>>>> b8a45721
 
             w_ref1_l.append(w_ref1.T)
             qweight1_l.append(qweight1)
             scales1_l.append(scales1)
-<<<<<<< HEAD
         elif b_type == scalar_types.float8_e4m3fn:
             w_ref1, qweight1, scales1 = marlin_quant_fp8_torch(
                 w1[i], group_size, input_dtype=a_dtype)
-=======
-            if global_scale1 is not None:
-                global_scale1_l.append(global_scale1)
-        elif quant_type == scalar_types.float8_e4m3fn:
-            w_ref1, qweight1, scales1 = marlin_quant_fp8_torch(w1[i], group_size)
->>>>>>> b8a45721
             w_ref1_l.append(w_ref1.T)
             qweight1_l.append(qweight1)
             scales1_l.append(scales1)
         elif has_zp:
             w_ref1, qweight1, scales1, zeros1 = awq_marlin_quantize(
-<<<<<<< HEAD
                 w1[i].transpose(1, 0), b_type, group_size, input_dtype=a_dtype)
-=======
-                w1[i].transpose(1, 0), quant_type, group_size
-            )
->>>>>>> b8a45721
 
             w_ref1_l.append(w_ref1.T)
             qweight1_l.append(qweight1)
@@ -755,16 +700,10 @@
             zeros1_l.append(zeros1)
         else:
             test_perm = torch.randperm(k)
-<<<<<<< HEAD
             w_ref1, qweight1, scales1, g_idx1, sort_indices1, _ = \
                 marlin_quantize(w1[i].transpose(1, 0), b_type,
                                 group_size, act_order, test_perm,
                                 input_dtype=a_dtype)
-=======
-            w_ref1, qweight1, scales1, g_idx1, sort_indices1, _ = marlin_quantize(
-                w1[i].transpose(1, 0), quant_type, group_size, act_order, test_perm
-            )
->>>>>>> b8a45721
 
             w_ref1_l.append(w_ref1.T)
             qweight1_l.append(qweight1)
@@ -791,7 +730,6 @@
     for i in range(w2.shape[0]):
         if b_type == scalar_types.float4_e2m1f:
             if group_size == 16:
-<<<<<<< HEAD
                 w_ref2, qweight2, scales2, global_scale2 = \
                     rand_marlin_weight_nvfp4_like(w2[i], group_size,
                                                   input_dtype=a_dtype)
@@ -800,41 +738,19 @@
                 w_ref2, qweight2, scales2 = \
                     rand_marlin_weight_mxfp4_like(w2[i], group_size,
                                                   input_dtype=a_dtype)
-=======
-                w_ref2, qweight2, scales2, global_scale2 = (
-                    rand_marlin_weight_nvfp4_like(w2[i], group_size)
-                )
-            else:
-                w_ref2, qweight2, scales2 = rand_marlin_weight_mxfp4_like(
-                    w2[i], group_size
-                )
-                global_scale2 = None
->>>>>>> b8a45721
 
             w_ref2_l.append(w_ref2.T)
             qweight2_l.append(qweight2)
             scales2_l.append(scales2)
-<<<<<<< HEAD
         elif b_type == scalar_types.float8_e4m3fn:
             w_ref2, qweight2, scales2 = marlin_quant_fp8_torch(
                 w2[i], group_size, input_dtype=a_dtype)
-=======
-            if global_scale2 is not None:
-                global_scale2_l.append(global_scale2)
-        elif quant_type == scalar_types.float8_e4m3fn:
-            w_ref2, qweight2, scales2 = marlin_quant_fp8_torch(w2[i], group_size)
->>>>>>> b8a45721
             w_ref2_l.append(w_ref2.T)
             qweight2_l.append(qweight2)
             scales2_l.append(scales2)
         elif has_zp:
             w_ref2, qweight2, scales2, zeros2 = awq_marlin_quantize(
-<<<<<<< HEAD
                 w2[i].transpose(1, 0), b_type, group_size, input_dtype=a_dtype)
-=======
-                w2[i].transpose(1, 0), quant_type, group_size
-            )
->>>>>>> b8a45721
 
             w_ref2_l.append(w_ref2.T)
             qweight2_l.append(qweight2)
@@ -842,16 +758,10 @@
             zeros2_l.append(zeros2)
         else:
             test_perm = torch.randperm(n)
-<<<<<<< HEAD
             w_ref2, qweight2, scales2, g_idx2, sort_indices2, _ = \
                 marlin_quantize(w2[i].transpose(1, 0), b_type,
                                 group_size, act_order, test_perm,
                                 input_dtype=a_dtype)
-=======
-            w_ref2, qweight2, scales2, g_idx2, sort_indices2, _ = marlin_quantize(
-                w2[i].transpose(1, 0), quant_type, group_size, act_order, test_perm
-            )
->>>>>>> b8a45721
 
             w_ref2_l.append(w_ref2.T)
             qweight2_l.append(qweight2)
@@ -889,7 +799,6 @@
         a_scales2_factor = None
 
     with set_current_vllm_config(vllm_config):
-<<<<<<< HEAD
         score = torch.softmax(score, dim=-1, dtype=torch.float32)
         topk_weight, topk_ids = torch.topk(score, topk)
         torch_output = torch_experts(a,
@@ -903,11 +812,6 @@
                                      per_act_token_quant=True)
 
     marlin_output = torch.ops.vllm.fused_marlin_moe(
-=======
-        torch_output = torch_moe(a, w_ref1, w_ref2, score, topk, expert_map=e_map)
-
-    marlin_output = fused_marlin_moe(
->>>>>>> b8a45721
         a,
         qweight1,
         qweight2,
@@ -930,15 +834,9 @@
         sort_indices2=sort_indices2,
         w1_zeros=zeros1,
         w2_zeros=zeros2,
-<<<<<<< HEAD
         input_dtype=a_dtype,
         quant_type_id=b_type.id,
         is_k_full=is_k_full)
-=======
-        quant_type_id=quant_type.id,
-        is_k_full=is_k_full,
-    )
->>>>>>> b8a45721
 
     torch.testing.assert_close(marlin_output, torch_output, atol=4e-2, rtol=0)
 
