--- conflicted
+++ resolved
@@ -17,11 +17,8 @@
 import vllm.model_executor.layers.fused_moe  # noqa
 from tests.kernels.utils import opcheck, stack_and_dev, torch_moe
 from vllm.config import VllmConfig, set_current_vllm_config
-<<<<<<< HEAD
-=======
 from vllm.distributed.parallel_state import init_distributed_environment
 from vllm.forward_context import set_forward_context
->>>>>>> 110df743
 from vllm.model_executor.layers.fused_moe import fused_moe
 from vllm.model_executor.layers.fused_moe.fused_moe import (
     fused_topk, modular_triton_fused_moe)
@@ -47,8 +44,6 @@
 vllm_config.scheduler_config.max_num_seqs = 128
 vllm_config.scheduler_config.max_model_len = 8192
 
-<<<<<<< HEAD
-=======
 
 def run_moe_test(
     baseline: Union[Callable, torch.Tensor],
@@ -81,7 +76,6 @@
     if padding:
         w1 = F.pad(w1, (0, 128), "constant", 0)[..., 0:-128]
         w2 = F.pad(w2, (0, 128), "constant", 0)[..., 0:-128]
->>>>>>> 110df743
 
     if use_compile:
         moe_fn = torch.compile(moe_fn, backend="inductor", fullgraph=True)
@@ -172,40 +166,6 @@
     else:
         e_map = None
 
-<<<<<<< HEAD
-    with set_current_vllm_config(vllm_config):
-        torch_output = torch_moe(a, w1, w2, score, topk, e_map)
-        iterative_output = iterative_moe(a,
-                                         w1,
-                                         w2,
-                                         score,
-                                         topk,
-                                         global_num_experts=e,
-                                         expert_map=e_map,
-                                         renormalize=False)
-
-        # Pad the weight if moe padding is enabled
-        if padding:
-            w1 = F.pad(w1, (0, 128), "constant", 0)[..., 0:-128]
-            torch.cuda.empty_cache()
-            w2 = F.pad(w2, (0, 128), "constant", 0)[..., 0:-128]
-            torch.cuda.empty_cache()
-
-        triton_output = fused_moe(a,
-                                  w1,
-                                  w2,
-                                  score,
-                                  topk,
-                                  global_num_experts=e,
-                                  expert_map=e_map,
-                                  renormalize=False)
-
-    torch.testing.assert_close(triton_output, torch_output, atol=2e-2, rtol=0)
-    torch.testing.assert_close(iterative_output,
-                               torch_output,
-                               atol=2e-2,
-                               rtol=0)
-=======
     #
     # Setup test functions
     #
@@ -270,7 +230,6 @@
                m_fused_moe,
                use_compile=use_compile,
                use_cudagraph=use_cudagraph)
->>>>>>> 110df743
 
 
 @pytest.mark.parametrize("m", [1, 32, 222])
@@ -380,16 +339,12 @@
                                   w1_zp=w1_qzeros if has_zp else None,
                                   w2_zp=w2_qzeros if has_zp else None,
                                   block_shape=[0, group_size])
-<<<<<<< HEAD
-        torch_output = torch_moe(a, w1_ref, w2_ref, score, topk, e_map)
-=======
         torch_output = torch_moe(a,
                                  w1_ref,
                                  w2_ref,
                                  score,
                                  topk,
                                  expert_map=e_map)
->>>>>>> 110df743
 
     torch.testing.assert_close(triton_output, torch_output, atol=2e-2, rtol=0)
 
@@ -414,35 +369,6 @@
 
         if dtype == torch.float32:
             pytest.skip("AITER ROCm test skip for float32")
-<<<<<<< HEAD
-
-    # Instantiate our and huggingface's MoE blocks
-    config = MixtralConfig()
-    hf_moe = MixtralSparseMoeBlock(config).to(dtype).to("cuda")
-    vllm_moe = MixtralMoE(
-        num_experts=config.num_local_experts,
-        top_k=config.num_experts_per_tok,
-        hidden_size=config.hidden_size,
-        intermediate_size=config.intermediate_size,
-        params_dtype=dtype,
-        tp_size=1,
-        dp_size=1,
-    ).cuda()
-
-    # Load the weights
-    vllm_moe.gate.weight.data[:] = hf_moe.gate.weight.data
-    for i in range(config.num_local_experts):
-        weights = (hf_moe.experts[i].w1.weight.data,
-                   hf_moe.experts[i].w3.weight.data)
-        vllm_moe.experts.w13_weight[i][:] = torch.cat(weights, dim=0)
-        vllm_moe.experts.w2_weight[i][:] = hf_moe.experts[i].w2.weight.data
-
-    # Generate input batch of dimensions [batch_size, seq_len, hidden_dim]
-    hf_inputs = torch.randn((1, 64, config.hidden_size)).to(dtype).to("cuda")
-    # vLLM uses 1D query [num_tokens, hidden_dim]
-    vllm_inputs = hf_inputs.flatten(0, 1)
-=======
->>>>>>> 110df743
 
     monkeypatch.setenv('RANK', "0")
     monkeypatch.setenv('LOCAL_RANK', "0")
@@ -739,16 +665,12 @@
     topk_weights, topk_ids, _ = fused_topk(a, score, topk, False)
 
     with set_current_vllm_config(vllm_config):
-<<<<<<< HEAD
-        torch_output = torch_moe(a, w_ref1, w_ref2, score, topk, e_map)
-=======
         torch_output = torch_moe(a,
                                  w_ref1,
                                  w_ref2,
                                  score,
                                  topk,
                                  expert_map=e_map)
->>>>>>> 110df743
 
     marlin_output = torch.ops.vllm.fused_marlin_moe(
         a,
