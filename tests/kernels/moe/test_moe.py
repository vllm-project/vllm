# SPDX-License-Identifier: Apache-2.0
# SPDX-FileCopyrightText: Copyright contributors to the vLLM project
"""Tests for the MOE layers.

Run `pytest tests/kernels/test_moe.py`.
"""

import functools
import importlib
import sys
from typing import Callable, Optional, Union

import pytest
import torch
from torch.nn import Parameter
from torch.nn import functional as F
from transformers import MixtralConfig
from transformers.models.mixtral.modeling_mixtral import MixtralSparseMoeBlock

import vllm.model_executor.layers.fused_moe  # noqa
from tests.kernels.moe.utils import fused_moe
from tests.kernels.utils import opcheck, stack_and_dev, torch_moe
from vllm._aiter_ops import rocm_aiter_ops
from vllm.config import VllmConfig, set_current_vllm_config
from vllm.distributed.parallel_state import init_distributed_environment
from vllm.forward_context import set_forward_context
from vllm.model_executor.layers.fused_moe.config import (
    FUSED_MOE_UNQUANTIZED_CONFIG,
    int4_w4a16_moe_quant_config,
    int8_w8a16_moe_quant_config,
)
from vllm.model_executor.layers.fused_moe.fused_moe import (
    fused_topk,
    modular_triton_fused_moe,
)
from vllm.model_executor.layers.fused_moe.moe_torch_iterative import (
    fused_moe as iterative_moe,
)
from vllm.model_executor.layers.quantization.utils.marlin_utils import (
    marlin_permute_bias,
)
from vllm.model_executor.layers.quantization.utils.marlin_utils_fp4 import (
    rand_marlin_weight_mxfp4_like,
    rand_marlin_weight_nvfp4_like,
)
from vllm.model_executor.layers.quantization.utils.marlin_utils_fp8 import (
    marlin_quant_fp8_torch,
)
from vllm.model_executor.layers.quantization.utils.marlin_utils_test import (
    awq_marlin_quantize,
    marlin_quantize,
)
from vllm.model_executor.layers.quantization.utils.quant_utils import quantize_weights
from vllm.model_executor.models.mixtral import MixtralMoE
from vllm.platforms import current_platform
from vllm.scalar_type import ScalarType, scalar_types

NUM_EXPERTS = [8, 64, 192]
EP_SIZE = [1, 4]
TOP_KS = [2, 6]

FUSED_MOE_MNK_FACTORS = [
    (1, 128, 128),
    (1, 2048, 128),
    (33, 2048, 128),
    (222, 1024, 1024),
    (32768, 128, 128),
    (32768, 2048, 511),
    (40000, 1024, 1024),
]

FUSED_MOE_WN16_MNK_FACTORS = [
    (1, 128, 128),
    (1, 1024, 1024),
    (32, 2048, 128),
    (32, 1024, 1024),
    (222, 2048, 1024),
]

vllm_config = VllmConfig()
vllm_config.scheduler_config.max_num_seqs = 128
vllm_config.scheduler_config.max_model_len = 8192


def run_moe_test(
    baseline: Union[Callable, torch.Tensor],
    moe_fn: Callable,
    a: torch.Tensor,
    w1: torch.Tensor,
    w2: torch.Tensor,
    score: torch.Tensor,
    topk: int,
    global_num_experts: int = -1,
    expert_map: Optional[torch.Tensor] = None,
    padding: bool = False,
    use_compile: bool = False,
    use_cudagraph: bool = False,
    atol: float = 2e-2,
    rtol: float = 0,
) -> torch.Tensor:
    if isinstance(baseline, torch.Tensor):
        baseline_output = baseline
    else:
        baseline_output = baseline(
            a,
            w1,
            w2,
            score,
            topk,
            global_num_experts=global_num_experts,
            expert_map=expert_map,
        )

    # Pad the weight if moe padding is enabled
    if padding:
        w1 = F.pad(w1, (0, 128), "constant", 0)[..., 0:-128]
        w2 = F.pad(w2, (0, 128), "constant", 0)[..., 0:-128]

    if use_compile:
        moe_fn = torch.compile(moe_fn, backend="inductor", fullgraph=True)
        torch._dynamo.mark_dynamic(a, 0)
        torch._dynamo.mark_dynamic(score, 0)

    test_output = moe_fn(
        a,
        w1,
        w2,
        score,
        topk,
        global_num_experts=global_num_experts,
        expert_map=expert_map,
    )

    if use_cudagraph:
        test_output.fill_(0)
        stream = torch.cuda.Stream()
        graph = torch.cuda.CUDAGraph()
        with torch.cuda.graph(graph, stream=stream):
            test_output = moe_fn(
                a,
                w1,
                w2,
                score,
                topk,
                global_num_experts=global_num_experts,
                expert_map=expert_map,
            )
        torch.cuda.synchronize()
        graph.replay()
        torch.cuda.synchronize()

    torch.testing.assert_close(test_output, baseline_output, atol=atol, rtol=rtol)

    return baseline_output


@pytest.mark.parametrize("m,n,k", FUSED_MOE_MNK_FACTORS)
@pytest.mark.parametrize("e", NUM_EXPERTS)
@pytest.mark.parametrize("topk", TOP_KS)
@pytest.mark.parametrize("ep_size", EP_SIZE)
@pytest.mark.parametrize("dtype", [torch.bfloat16])
@pytest.mark.parametrize("padding", [True, False])
@pytest.mark.parametrize("chunk_size", [8192])
def test_fused_moe(
    m: int,
    n: int,
    k: int,
    e: int,
    topk: int,
    ep_size: int,
    dtype: torch.dtype,
    padding: bool,
    chunk_size: int,
    monkeypatch,
):
    current_platform.seed_everything(7)

    monkeypatch.setenv("VLLM_FUSED_MOE_CHUNK_SIZE", str(chunk_size))

    #
    # Setup test data
    #

    #
    # Setup test data
    #

    a = torch.randn((m, k), device="cuda", dtype=dtype) / 10
    w1 = torch.randn((e, 2 * n, k), device="cuda", dtype=dtype) / 10
    w2 = torch.randn((e, k, n), device="cuda", dtype=dtype) / 10

    score = torch.randn((m, e), device="cuda", dtype=dtype)

    if ep_size > 1:
        local_e = e // ep_size
        e_ids = torch.randint(0, e, (local_e,), device="cuda", dtype=torch.int32)
        e_map = torch.full((e,), -1, device="cuda", dtype=torch.int32)
        e_map[e_ids] = torch.arange(local_e, device="cuda", dtype=torch.int32)
        w1 = w1[e_ids]
        w2 = w2[e_ids]
    else:
        e_map = None

    #
    # Setup test functions
    #
    quant_config = FUSED_MOE_UNQUANTIZED_CONFIG

    m_fused_moe_fn = modular_triton_fused_moe(quant_config)

    def m_fused_moe(
        a: torch.Tensor,
        w1: torch.Tensor,
        w2: torch.Tensor,
        score: torch.Tensor,
        topk: int,
        global_num_experts: int = -1,
        expert_map: Optional[torch.Tensor] = None,
    ) -> torch.Tensor:
        topk_weights, topk_ids, _ = fused_topk(a, score, topk, False)
        return m_fused_moe_fn(
            a,
            w1,
            w2,
            topk_weights,
            topk_ids,
            global_num_experts=global_num_experts,
            expert_map=expert_map,
        )

    fused_moe_fn = functools.partial(fused_moe, renormalize=False)

    #
    # Run tests
    #
    runner = functools.partial(
        run_moe_test,
        a=a,
        w1=w1,
        w2=w2,
        score=score,
        topk=topk,
        global_num_experts=e,
        expert_map=e_map,
        padding=padding,
    )

    # Note: for now use_compile will error out if the problem size is
    # large enough to trigger chunking. I'm leaving the flag and
    # setup code in case we are able to revisit this later.
    use_compile = False

    use_cudagraph = n >= 1024 and k >= 1024 and current_platform.is_cuda_alike()

    with set_current_vllm_config(vllm_config):
        baseline_output = runner(torch_moe, iterative_moe)
        runner(
            baseline_output,
            fused_moe_fn,
            use_compile=use_compile,
            use_cudagraph=use_cudagraph,
        )
        runner(
            baseline_output,
            m_fused_moe,
            use_compile=use_compile,
            use_cudagraph=use_cudagraph,
        )


@pytest.mark.parametrize("m,n,k", FUSED_MOE_WN16_MNK_FACTORS)
@pytest.mark.parametrize("e", NUM_EXPERTS)
@pytest.mark.parametrize("topk", TOP_KS)
@pytest.mark.parametrize("ep_size", EP_SIZE)
@pytest.mark.parametrize("dtype", [torch.bfloat16])
@pytest.mark.parametrize("group_size", [64, 128])
@pytest.mark.parametrize("has_zp", [True, False])
@pytest.mark.parametrize("weight_bits", [4, 8])
def test_fused_moe_wn16(
    m: int,
    n: int,
    k: int,
    e: int,
    topk: int,
    ep_size: int,
    dtype: torch.dtype,
    group_size: int,
    has_zp: bool,
    weight_bits: int,
):
    a = torch.randn((m, k), device="cuda", dtype=dtype) / 10
    w1 = torch.randn((e, 2 * n, k), device="cuda", dtype=dtype) / 10
    w2 = torch.randn((e, k, n), device="cuda", dtype=dtype) / 10
    score = torch.randn((m, e), device="cuda", dtype=dtype)

    if weight_bits == 4:
        pack_factor = 2
        quant_type = scalar_types.uint4 if has_zp else scalar_types.uint4b8
    elif weight_bits == 8:
        pack_factor = 1
        quant_type = scalar_types.uint8 if has_zp else scalar_types.uint8b128

    w1_ref = w1.clone()
    w2_ref = w2.clone()
    w1_qweight = torch.empty(
        (e, 2 * n, k // pack_factor), device="cuda", dtype=torch.uint8
    )
    w2_qweight = torch.empty((e, k, n // pack_factor), device="cuda", dtype=torch.uint8)
    w1_scales = torch.empty((e, 2 * n, k // group_size), device="cuda", dtype=dtype)
    w2_scales = torch.empty((e, k, n // group_size), device="cuda", dtype=dtype)
    w1_qzeros = torch.empty(
        (e, 2 * n // pack_factor, k // group_size), device="cuda", dtype=torch.uint8
    )
    w2_qzeros = torch.empty(
        (e, k // pack_factor, n // group_size), device="cuda", dtype=torch.uint8
    )

    for i in range(e * 2):
        expert_id = i % e
        if i // e == 0:
            w, w_ref, w_qweight, w_scales, w_qzeros = (
                w1,
                w1_ref,
                w1_qweight,
                w1_scales,
                w1_qzeros,
            )
        else:
            w, w_ref, w_qweight, w_scales, w_qzeros = (
                w2,
                w2_ref,
                w2_qweight,
                w2_scales,
                w2_qzeros,
            )
        weight, qweight, scales, qzeros = quantize_weights(
            w[expert_id].T, quant_type, group_size, has_zp, False
        )
        weight = weight.T
        qweight = qweight.T.contiguous().to(torch.uint8)
        scales = scales.T
        if has_zp:
            qzeros = qzeros.T.contiguous().to(torch.uint8)
        if weight_bits == 4:
            qweight = qweight[:, 1::2] * 16 + qweight[:, ::2]
            if has_zp:
                qzeros = qzeros[1::2, :] * 16 + qzeros[::2, :]

        w_ref[expert_id] = weight
        w_qweight[expert_id] = qweight
        w_scales[expert_id] = scales
        if has_zp:
            w_qzeros[expert_id] = qzeros

    if ep_size > 1:
        local_e = e // ep_size
        e_ids = torch.randint(0, e, (local_e,), device="cuda", dtype=torch.int32)
        e_map = torch.full((e,), -1, device="cuda", dtype=torch.int32)
        e_map[e_ids] = torch.arange(local_e, device="cuda", dtype=torch.int32)
        w1_ref = w1_ref[e_ids]
        w2_ref = w2_ref[e_ids]
        w1_qweight = w1_qweight[e_ids]
        w2_qweight = w2_qweight[e_ids]
        w1_scales = w1_scales[e_ids]
        w2_scales = w2_scales[e_ids]
        w1_qzeros = w1_qzeros[e_ids]
        w2_qzeros = w2_qzeros[e_ids]
    else:
        e_map = None

    if weight_bits == 4:
        quant_config_builder = int4_w4a16_moe_quant_config
    else:
        assert weight_bits == 8
        quant_config_builder = int8_w8a16_moe_quant_config

    quant_config = quant_config_builder(
        w1_scale=w1_scales,
        w2_scale=w2_scales,
        w1_zp=w1_qzeros if has_zp else None,
        w2_zp=w2_qzeros if has_zp else None,
        block_shape=[0, group_size],
    )

    with set_current_vllm_config(vllm_config):
        triton_output = fused_moe(
            a,
            w1_qweight,
            w2_qweight,
            score,
            topk,
            renormalize=False,
            global_num_experts=e,
            expert_map=e_map,
            quant_config=quant_config,
        )
        torch_output = torch_moe(a, w1_ref, w2_ref, score, topk, expert_map=e_map)

    torch.testing.assert_close(triton_output, torch_output, atol=2e-2, rtol=0)


@pytest.mark.parametrize("dtype", [torch.bfloat16])
@pytest.mark.parametrize("padding", [True, False])
@pytest.mark.parametrize(
    "use_rocm_aiter", [True, False] if current_platform.is_rocm() else [False]
)
@torch.inference_mode()
def test_mixtral_moe(
    dist_init, dtype: torch.dtype, padding: bool, use_rocm_aiter: bool, monkeypatch
):
    """Make sure our Mixtral MoE implementation agrees with the one from
    huggingface."""

    # clear the cache before every test
<<<<<<< HEAD
    # Force reload aiter_ops to pick up the new environment variables.
    if 'rocm_aiter_ops' in sys.modules:
        importlib.reload(rocm_aiter_ops)

=======
    from vllm.model_executor.layers.fused_moe.rocm_aiter_fused_moe import (
        is_rocm_aiter_moe_enabled,
    )

    is_rocm_aiter_moe_enabled.cache_clear()
>>>>>>> d1ddf340
    if use_rocm_aiter:
        monkeypatch.setenv("VLLM_ROCM_USE_AITER", "1")
        if dtype == torch.float32:
            pytest.skip("AITER ROCm test skip for float32")

    monkeypatch.setenv("RANK", "0")
    monkeypatch.setenv("LOCAL_RANK", "0")
    monkeypatch.setenv("WORLD_SIZE", "1")
    monkeypatch.setenv("MASTER_ADDR", "localhost")
    monkeypatch.setenv("MASTER_PORT", "12345")
    init_distributed_environment()

    # Instantiate our and huggingface's MoE blocks
    vllm_config.compilation_config.static_forward_context = dict()
    with set_current_vllm_config(vllm_config), set_forward_context(None, vllm_config):
        config = MixtralConfig()
        hf_moe = MixtralSparseMoeBlock(config).to(dtype).to("cuda")
        vllm_moe = MixtralMoE(
            num_experts=config.num_local_experts,
            top_k=config.num_experts_per_tok,
            hidden_size=config.hidden_size,
            intermediate_size=config.intermediate_size,
            params_dtype=dtype,
            tp_size=1,
            dp_size=1,
        ).cuda()

        # Load the weights
        vllm_moe.gate.weight.data[:] = hf_moe.gate.weight.data
        for i in range(config.num_local_experts):
            weights = (
                hf_moe.experts[i].w1.weight.data,
                hf_moe.experts[i].w3.weight.data,
            )
            vllm_moe.experts.w13_weight[i][:] = torch.cat(weights, dim=0)
            vllm_moe.experts.w2_weight[i][:] = hf_moe.experts[i].w2.weight.data

        # Generate input batch of dimensions [batch_size, seq_len, hidden_dim]
        hf_inputs = torch.randn((1, 64, config.hidden_size)).to(dtype).to("cuda")
        # vLLM uses 1D query [num_tokens, hidden_dim]
        vllm_inputs = hf_inputs.flatten(0, 1)

        # Pad the weight if moe padding is enabled
        if padding:
            vllm_moe.experts.w13_weight = Parameter(
                F.pad(vllm_moe.experts.w13_weight, (0, 128), "constant", 0)[
                    ..., 0:-128
                ],
                requires_grad=False,
            )
            vllm_moe.experts.w2_weight = Parameter(
                F.pad(vllm_moe.experts.w2_weight, (0, 128), "constant", 0)[..., 0:-128],
                requires_grad=False,
            )
            torch.cuda.synchronize()
            torch.cuda.empty_cache()

        # Run forward passes for both MoE blocks
        hf_states, _ = hf_moe.forward(hf_inputs)
        vllm_states = vllm_moe.forward(vllm_inputs)

    mixtral_moe_tol = {
        torch.float32: 1e-3,
        torch.float16: 1e-3,
        torch.bfloat16: 1e-2,
    }

    if use_rocm_aiter:
        # The values of rtol and atol are set based on the tests in ROCM AITER package.
        # https://github.com/ROCm/aiter/blob/dfed377f4be7da96ca2d75ac0761f569676f7240/op_tests/test_moe.py#L174
        torch.testing.assert_close(
            hf_states.flatten(0, 1), vllm_states, rtol=0.01, atol=100
        )
    else:
        torch.testing.assert_close(
            hf_states.flatten(0, 1),
            vllm_states,
            rtol=mixtral_moe_tol[dtype],
            atol=mixtral_moe_tol[dtype],
        )


def marlin_moe_generate_valid_test_cases():
    import itertools

    m_list = [1, 123, 666]
    n_list = [128, 1024]
    k_list = [256, 2048]
    e_list = [4, 12]
    topk_list = [2, 3]
    ep_size_list = [1, 4]
    dtype_list = [torch.half, torch.bfloat16]
    group_size_list = [-1, 16, 32, 128]
    act_order_list = [True, False]
    quant_type_list = [
        scalar_types.float4_e2m1f,
        scalar_types.float8_e4m3fn,
        scalar_types.uint4,
        scalar_types.uint4b8,
        scalar_types.uint8b128,
    ]
    is_k_full_list = [True, False]

    all_combinations = itertools.product(
        m_list,
        n_list,
        k_list,
        e_list,
        topk_list,
        ep_size_list,
        dtype_list,
        group_size_list,
        act_order_list,
        quant_type_list,
        is_k_full_list,
    )

    def is_invalid(
        m, n, k, e, topk, ep_size, dtype, group_size, act_order, quant_type, is_k_full
    ):
        if quant_type == scalar_types.float8_e4m3fn and group_size not in [-1, 128]:
            return False
        if quant_type == scalar_types.float4_e2m1f:
            if group_size not in [16, 32]:
                return False
            if dtype == torch.float16 and group_size == 32:
                return False
        if quant_type != scalar_types.float4_e2m1f and group_size == 16:
            return False

        # Filter act_order
        if act_order:
            if group_size in (-1, k, n):
                return False
            if quant_type not in [scalar_types.uint4b8]:
                return False
        elif not is_k_full:
            return False

        return True

    cases = []
    for case in all_combinations:
        if is_invalid(*case):
            cases.append(case)
    return cases


@pytest.mark.flaky(reruns=2)
@pytest.mark.parametrize(
    ("m, n, k, e, topk, ep_size, dtype, group_size,act_order, quant_type, is_k_full"),
    marlin_moe_generate_valid_test_cases(),
)
@pytest.mark.skipif(current_platform.is_rocm(), reason="Skip for rocm")
def test_fused_marlin_moe(
    m: int,
    n: int,
    k: int,
    e: int,
    topk: int,
    ep_size: int,
    dtype: torch.dtype,
    group_size: int,
    act_order: bool,
    quant_type: ScalarType,
    is_k_full: bool,
):
    torch.cuda.manual_seed(0)
    has_zp = quant_type in [scalar_types.uint4, scalar_types.uint8]

    a = torch.randn((m, k), device="cuda", dtype=dtype) / 10
    w1 = torch.randn((e, 2 * n, k), device="cuda", dtype=dtype) / 20
    w2 = torch.randn((e, k, n), device="cuda", dtype=dtype) / 20

    if ep_size > 1:
        local_e = e // ep_size
        e_ids = torch.randperm(e, device="cuda", dtype=torch.int32)[:local_e]
        e_map = torch.full((e,), -1, device="cuda", dtype=torch.int32)
        e_map[e_ids] = torch.arange(local_e, device="cuda", dtype=torch.int32)
        w1 = w1[e_ids]
        w2 = w2[e_ids]
    else:
        e_map = None

    w_ref1_l = []
    qweight1_l = []
    scales1_l = []
    global_scale1_l = []
    zeros1_l = []
    g_idx1_l = []
    sort_indices1_l = []

    for i in range(w1.shape[0]):
        if quant_type == scalar_types.float4_e2m1f:
            if group_size == 16:
                w_ref1, qweight1, scales1, global_scale1 = (
                    rand_marlin_weight_nvfp4_like(w1[i], group_size)
                )
            else:
                w_ref1, qweight1, scales1 = rand_marlin_weight_mxfp4_like(
                    w1[i], group_size
                )
                global_scale1 = None

            w_ref1_l.append(w_ref1.T)
            qweight1_l.append(qweight1)
            scales1_l.append(scales1)
            if global_scale1 is not None:
                global_scale1_l.append(global_scale1)
        elif quant_type == scalar_types.float8_e4m3fn:
            w_ref1, qweight1, scales1 = marlin_quant_fp8_torch(w1[i], group_size)
            w_ref1_l.append(w_ref1.T)
            qweight1_l.append(qweight1)
            scales1_l.append(scales1)
        elif has_zp:
            w_ref1, qweight1, scales1, zeros1 = awq_marlin_quantize(
                w1[i].transpose(1, 0), quant_type, group_size
            )

            w_ref1_l.append(w_ref1.T)
            qweight1_l.append(qweight1)
            scales1_l.append(scales1)
            zeros1_l.append(zeros1)
        else:
            test_perm = torch.randperm(k)
            w_ref1, qweight1, scales1, g_idx1, sort_indices1, _ = marlin_quantize(
                w1[i].transpose(1, 0), quant_type, group_size, act_order, test_perm
            )

            w_ref1_l.append(w_ref1.T)
            qweight1_l.append(qweight1)
            scales1_l.append(scales1)
            g_idx1_l.append(g_idx1)
            sort_indices1_l.append(sort_indices1)

    w_ref1 = stack_and_dev(w_ref1_l)
    qweight1 = stack_and_dev(qweight1_l).contiguous()
    scales1 = stack_and_dev(scales1_l)
    global_scale1 = stack_and_dev(global_scale1_l) if global_scale1_l else None
    g_idx1 = stack_and_dev(g_idx1_l) if g_idx1_l else None
    zeros1 = stack_and_dev(zeros1_l) if zeros1_l else None
    sort_indices1 = stack_and_dev(sort_indices1_l) if sort_indices1_l else None

    w_ref2_l = []
    qweight2_l = []
    scales2_l = []
    global_scale2_l = []
    zeros2_l = []
    g_idx2_l = []
    sort_indices2_l = []

    for i in range(w2.shape[0]):
        if quant_type == scalar_types.float4_e2m1f:
            if group_size == 16:
                w_ref2, qweight2, scales2, global_scale2 = (
                    rand_marlin_weight_nvfp4_like(w2[i], group_size)
                )
            else:
                w_ref2, qweight2, scales2 = rand_marlin_weight_mxfp4_like(
                    w2[i], group_size
                )
                global_scale2 = None

            w_ref2_l.append(w_ref2.T)
            qweight2_l.append(qweight2)
            scales2_l.append(scales2)
            if global_scale2 is not None:
                global_scale2_l.append(global_scale2)
        elif quant_type == scalar_types.float8_e4m3fn:
            w_ref2, qweight2, scales2 = marlin_quant_fp8_torch(w2[i], group_size)
            w_ref2_l.append(w_ref2.T)
            qweight2_l.append(qweight2)
            scales2_l.append(scales2)
        elif has_zp:
            w_ref2, qweight2, scales2, zeros2 = awq_marlin_quantize(
                w2[i].transpose(1, 0), quant_type, group_size
            )

            w_ref2_l.append(w_ref2.T)
            qweight2_l.append(qweight2)
            scales2_l.append(scales2)
            zeros2_l.append(zeros2)
        else:
            test_perm = torch.randperm(n)
            w_ref2, qweight2, scales2, g_idx2, sort_indices2, _ = marlin_quantize(
                w2[i].transpose(1, 0), quant_type, group_size, act_order, test_perm
            )

            w_ref2_l.append(w_ref2.T)
            qweight2_l.append(qweight2)
            scales2_l.append(scales2)
            g_idx2_l.append(g_idx2)
            sort_indices2_l.append(sort_indices2)

    w_ref2 = stack_and_dev(w_ref2_l)
    qweight2 = stack_and_dev(qweight2_l).contiguous()
    scales2 = stack_and_dev(scales2_l)
    global_scale2 = stack_and_dev(global_scale2_l) if global_scale2_l else None
    g_idx2 = stack_and_dev(g_idx2_l) if g_idx2_l else None
    zeros2 = stack_and_dev(zeros2_l) if zeros2_l else None
    sort_indices2 = stack_and_dev(sort_indices2_l) if sort_indices2_l else None

    score = torch.randn((m, e), device="cuda", dtype=dtype)

    topk_weights, topk_ids, _ = fused_topk(a, score, topk, False)

    with set_current_vllm_config(vllm_config):
        torch_output = torch_moe(a, w_ref1, w_ref2, score, topk, expert_map=e_map)

    marlin_output = torch.ops.vllm.fused_marlin_moe(
        a,
        qweight1,
        qweight2,
        None,
        None,
        scales1,
        scales2,
        score,
        topk_weights,
        topk_ids,
        global_num_experts=e,
        expert_map=e_map,
        global_scale1=global_scale1,
        global_scale2=global_scale2,
        g_idx1=g_idx1,
        g_idx2=g_idx2,
        sort_indices1=sort_indices1,
        sort_indices2=sort_indices2,
        w1_zeros=zeros1,
        w2_zeros=zeros2,
        quant_type_id=quant_type.id,
        is_k_full=is_k_full,
    )

    torch.testing.assert_close(marlin_output, torch_output, atol=5e-2, rtol=0)


@pytest.mark.flaky(reruns=2)
@pytest.mark.skipif(current_platform.is_rocm(), reason="Skip for rocm")
@pytest.mark.parametrize("m", [1, 256])
def test_fused_marlin_moe_with_bias(m):
    torch.cuda.manual_seed(0)

    e, topk = 32, 4
    n, k = 2048, 2048
    group_size = 128
    act_order = False
    is_k_full = True
    quant_type = scalar_types.uint4b8
    dtype = torch.half

    a = torch.randn((m, k), device="cuda", dtype=dtype) / 10
    w1 = torch.randn((e, 2 * n, k), device="cuda", dtype=dtype) / 10
    w2 = torch.randn((e, k, n), device="cuda", dtype=dtype) / 10
    b_bias1 = torch.randn((e, 2 * n), device="cuda", dtype=dtype) / 10
    b_bias2 = torch.randn((e, k), device="cuda", dtype=dtype) / 10

    b_bias1_l = []
    w_ref1_l = []
    qweight1_l = []
    scales1_l = []
    g_idx1_l = []
    sort_indices1_l = []

    for i in range(w1.shape[0]):
        test_perm = torch.randperm(k)
        w_ref1, qweight1, scales1, g_idx1, sort_indices1, _ = marlin_quantize(
            w1[i].transpose(1, 0), quant_type, group_size, act_order, test_perm
        )

        w_ref1_l.append(w_ref1.T)
        qweight1_l.append(qweight1)
        scales1_l.append(scales1)
        g_idx1_l.append(g_idx1)
        sort_indices1_l.append(sort_indices1)
        b_bias1_l.append(marlin_permute_bias(b_bias1[i]))

    w_ref1 = stack_and_dev(w_ref1_l)
    qweight1 = stack_and_dev(qweight1_l).contiguous()
    scales1 = stack_and_dev(scales1_l)
    global_scale1 = None
    g_idx1 = stack_and_dev(g_idx1_l) if g_idx1_l else None
    zeros1 = None
    sort_indices1 = stack_and_dev(sort_indices1_l) if sort_indices1_l else None
    marlin_bias1 = stack_and_dev(b_bias1_l) if b_bias1_l else None

    b_bias2_l = []
    w_ref2_l = []
    qweight2_l = []
    scales2_l = []
    g_idx2_l = []
    sort_indices2_l = []

    for i in range(w2.shape[0]):
        test_perm = torch.randperm(n)
        w_ref2, qweight2, scales2, g_idx2, sort_indices2, _ = marlin_quantize(
            w2[i].transpose(1, 0), quant_type, group_size, act_order, test_perm
        )

        w_ref2_l.append(w_ref2.T)
        qweight2_l.append(qweight2)
        scales2_l.append(scales2)
        g_idx2_l.append(g_idx2)
        sort_indices2_l.append(sort_indices2)
        b_bias2_l.append(marlin_permute_bias(b_bias2[i]))

    w_ref2 = stack_and_dev(w_ref2_l)
    qweight2 = stack_and_dev(qweight2_l).contiguous()
    scales2 = stack_and_dev(scales2_l)
    global_scale2 = None
    g_idx2 = stack_and_dev(g_idx2_l) if g_idx2_l else None
    zeros2 = None
    sort_indices2 = stack_and_dev(sort_indices2_l) if sort_indices2_l else None
    marlin_bias2 = stack_and_dev(b_bias2_l) if b_bias2_l else None

    score = torch.randn((m, e), device="cuda", dtype=dtype)

    topk_weights, topk_ids, _ = fused_topk(a, score, topk, False)

    with set_current_vllm_config(vllm_config):
        torch_output = torch_moe(a, w_ref1, w_ref2, score, topk, b_bias1, b_bias2)

    marlin_output = torch.ops.vllm.fused_marlin_moe(
        a,
        qweight1,
        qweight2,
        marlin_bias1,
        marlin_bias2,
        scales1,
        scales2,
        score,
        topk_weights,
        topk_ids,
        global_num_experts=e,
        expert_map=None,
        global_scale1=global_scale1,
        global_scale2=global_scale2,
        g_idx1=g_idx1,
        g_idx2=g_idx2,
        sort_indices1=sort_indices1,
        sort_indices2=sort_indices2,
        w1_zeros=zeros1,
        w2_zeros=zeros2,
        quant_type_id=quant_type.id,
        is_k_full=is_k_full,
    )

    torch.testing.assert_close(marlin_output, torch_output, atol=5e-2, rtol=0)


def test_moe_align_block_size_opcheck():
    num_experts = 4
    block_size = 4
    topk_ids = torch.randint(0, num_experts, (3, 4), dtype=torch.int32, device="cuda")

    max_num_tokens_padded = topk_ids.numel() + num_experts * (block_size - 1)
    sorted_ids = torch.empty(
        (max_num_tokens_padded,), dtype=torch.int32, device=topk_ids.device
    )
    sorted_ids.fill_(topk_ids.numel())
    max_num_m_blocks = max_num_tokens_padded // block_size
    expert_ids = torch.empty(
        (max_num_m_blocks,), dtype=torch.int32, device=topk_ids.device
    )
    num_tokens_post_pad = torch.empty((1), dtype=torch.int32, device=topk_ids.device)

    opcheck(
        torch.ops._moe_C.moe_align_block_size,
        (
            topk_ids,
            num_experts,
            block_size,
            sorted_ids,
            expert_ids,
            num_tokens_post_pad,
        ),
    )


@pytest.mark.parametrize("m", [1, 33, 64, 222])
@pytest.mark.parametrize("topk", TOP_KS)
@pytest.mark.parametrize("k", [128, 511, 1024])
@pytest.mark.parametrize("dtype", [torch.float32, torch.float16, torch.bfloat16])
@pytest.mark.skipif(current_platform.is_rocm(), reason="Skip for rocm")
def test_moe_sum(m: int, topk: int, k: int, dtype: torch.dtype):
    input = torch.randn((m, topk, k), device="cuda", dtype=dtype)
    actual = torch.empty((m, k), device="cuda", dtype=dtype)

    expected = input.sum(dim=1)
    torch.ops._moe_C.moe_sum(input, actual)

    torch.testing.assert_close(actual, expected, atol=2e-2, rtol=0)

    opcheck(torch.ops._moe_C.moe_sum, (input, actual))


@pytest.mark.parametrize("m", [1, 33])
@pytest.mark.parametrize("n,k", [(128, 128)])
@pytest.mark.parametrize("e", [8])
@pytest.mark.parametrize("topk", [2])
@pytest.mark.parametrize("dtype", [torch.float32, torch.bfloat16])
@pytest.mark.parametrize("with_bias", [False, True])
@pytest.mark.parametrize("activation", ["silu"])
@pytest.mark.skipif(not current_platform.is_cpu(), reason="CPU only test")
def test_cpu_fused_moe_basic(m, n, k, e, topk, dtype, with_bias, activation):
    from vllm.model_executor.layers.fused_moe.cpu_fused_moe import CPUFusedMOE

    device = "cpu"
    torch.manual_seed(7)

    a = torch.randn((m, k), device=device, dtype=dtype) / 10
    w13 = torch.randn((e, 2 * n, k), device=device, dtype=dtype) / 10
    w2 = torch.randn((e, k, n), device=device, dtype=dtype) / 10
    router_logits = torch.randn((m, e), device=device, dtype=dtype)

    b1 = b2 = None
    if with_bias:
        b1 = torch.randn((e, 2 * n), device=device, dtype=dtype) / 10
        b2 = torch.randn((e, k), device=device, dtype=dtype) / 10

    ref = (
        torch_moe(a, w13, w2, router_logits, topk, b1, b2)
        if with_bias
        else torch_moe(a, w13, w2, router_logits, topk)
    )

    class _Dummy(torch.nn.Module):
        def __init__(self, w13, w2, b1=None, b2=None):
            super().__init__()
            self.w13_weight = torch.nn.Parameter(w13, requires_grad=False)
            self.w2_weight = torch.nn.Parameter(w2, requires_grad=False)
            if b1 is not None:
                self.w13_bias = torch.nn.Parameter(b1, requires_grad=False)
            if b2 is not None:
                self.w2_bias = torch.nn.Parameter(b2, requires_grad=False)

    layer = _Dummy(w13, w2, b1, b2).to(dtype)
    fused = CPUFusedMOE(layer)
    out = fused(
        layer=layer,
        x=a,
        use_grouped_topk=False,
        top_k=topk,
        router_logits=router_logits,
        renormalize=False,
        global_num_experts=e,
        expert_map=None,
        custom_routing_function=None,
        scoring_func="softmax",
        routed_scaling_factor=1.0,
        e_score_correction_bias=None,
        apply_router_weight_on_input=False,
        activation=activation,
    )

    # Tolerances: fp32 tight; bf16 looser (esp. with bias)
    if dtype == torch.float32:
        atol = 1e-3
    elif with_bias:
        atol = 8e-2
    else:
        atol = 5e-2
    torch.testing.assert_close(out, ref, atol=atol, rtol=0)<|MERGE_RESOLUTION|>--- conflicted
+++ resolved
@@ -412,18 +412,10 @@
     huggingface."""
 
     # clear the cache before every test
-<<<<<<< HEAD
     # Force reload aiter_ops to pick up the new environment variables.
-    if 'rocm_aiter_ops' in sys.modules:
+    if "rocm_aiter_ops" in sys.modules:
         importlib.reload(rocm_aiter_ops)
 
-=======
-    from vllm.model_executor.layers.fused_moe.rocm_aiter_fused_moe import (
-        is_rocm_aiter_moe_enabled,
-    )
-
-    is_rocm_aiter_moe_enabled.cache_clear()
->>>>>>> d1ddf340
     if use_rocm_aiter:
         monkeypatch.setenv("VLLM_ROCM_USE_AITER", "1")
         if dtype == torch.float32:
