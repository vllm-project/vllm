# SPDX-License-Identifier: Apache-2.0
# SPDX-FileCopyrightText: Copyright contributors to the vLLM project
"""Tests for the MOE layers.

Run `pytest tests/kernels/test_moe.py`.
"""
import functools
from typing import Callable, Optional, Union

import pytest
import torch
from torch.nn import Parameter
from torch.nn import functional as F
from transformers import MixtralConfig
from transformers.models.mixtral.modeling_mixtral import MixtralSparseMoeBlock

import vllm.model_executor.layers.fused_moe  # noqa
from tests.kernels.utils import opcheck, stack_and_dev, torch_moe
from vllm.config import VllmConfig, set_current_vllm_config
from vllm.forward_context import set_forward_context
from vllm.model_executor.layers.fused_moe import fused_moe
from vllm.model_executor.layers.fused_moe.fused_moe import (
    fused_topk, modular_triton_fused_moe)
from vllm.model_executor.layers.fused_moe.moe_torch_iterative import (
    fused_moe as iterative_moe)
from vllm.model_executor.layers.quantization.utils.marlin_utils_fp4 import (
    rand_marlin_weight_fp4_like)
from vllm.model_executor.layers.quantization.utils.marlin_utils_fp8 import (
    marlin_quant_fp8_torch)
from vllm.model_executor.layers.quantization.utils.marlin_utils_test import (
    awq_marlin_quantize, marlin_quantize)
from vllm.model_executor.layers.quantization.utils.quant_utils import (
    quantize_weights)
from vllm.model_executor.models.mixtral import MixtralMoE
from vllm.platforms import current_platform
from vllm.scalar_type import ScalarType, scalar_types

NUM_EXPERTS = [8, 64]
EP_SIZE = [1, 4]
TOP_KS = [2, 6]

vllm_config = VllmConfig()
vllm_config.scheduler_config.max_num_seqs = 128
vllm_config.scheduler_config.max_model_len = 8192


def run_moe_test(
    baseline: Union[Callable, torch.Tensor],
    moe_fn: Callable,
    a: torch.Tensor,
    w1: torch.Tensor,
    w2: torch.Tensor,
    score: torch.Tensor,
    topk: int,
    global_num_experts: int = -1,
    expert_map: Optional[torch.Tensor] = None,
    padding: bool = False,
    use_compile: bool = False,
    use_cudagraph: bool = False,
    atol: float = 2e-2,
    rtol: float = 0,
) -> torch.Tensor:
    if isinstance(baseline, torch.Tensor):
        baseline_output = baseline
    else:
        baseline_output = baseline(a,
                                   w1,
                                   w2,
                                   score,
                                   topk,
                                   global_num_experts=global_num_experts,
                                   expert_map=expert_map)

    # Pad the weight if moe padding is enabled
    if padding:
        w1 = F.pad(w1, (0, 128), "constant", 0)[..., 0:-128]
        w2 = F.pad(w2, (0, 128), "constant", 0)[..., 0:-128]

    if use_compile:
        moe_fn = torch.compile(moe_fn, backend="inductor", fullgraph=True)
        torch._dynamo.mark_dynamic(a, 0)
        torch._dynamo.mark_dynamic(score, 0)

    test_output = moe_fn(a,
                         w1,
                         w2,
                         score,
                         topk,
                         global_num_experts=global_num_experts,
                         expert_map=expert_map)

    if use_cudagraph:
        test_output.fill_(0)
        stream = torch.cuda.Stream()
        graph = torch.cuda.CUDAGraph()
        with torch.cuda.graph(graph, stream=stream):
            test_output = moe_fn(a,
                                 w1,
                                 w2,
                                 score,
                                 topk,
                                 global_num_experts=global_num_experts,
                                 expert_map=expert_map)
        torch.cuda.synchronize()
        graph.replay()
        torch.cuda.synchronize()

    torch.testing.assert_close(test_output,
                               baseline_output,
                               atol=atol,
                               rtol=rtol)

    return baseline_output


@pytest.mark.parametrize("m", [1, 33, 64, 222, 32768, 40000])
@pytest.mark.parametrize("n", [128, 1024, 2048])
@pytest.mark.parametrize("k", [128, 511, 1024])
@pytest.mark.parametrize("e", NUM_EXPERTS)
@pytest.mark.parametrize("topk", TOP_KS)
@pytest.mark.parametrize("ep_size", EP_SIZE)
@pytest.mark.parametrize("dtype", [torch.float16, torch.bfloat16])
@pytest.mark.parametrize("padding", [True, False])
@pytest.mark.parametrize("chunk_size", [8192])
def test_fused_moe(
    m: int,
    n: int,
    k: int,
    e: int,
    topk: int,
    ep_size: int,
    dtype: torch.dtype,
    padding: bool,
    chunk_size: int,
    monkeypatch,
):
    current_platform.seed_everything(7)

    monkeypatch.setenv("VLLM_FUSED_MOE_CHUNK_SIZE", str(chunk_size))

    #
    # Setup test data
    #

    a = torch.randn((m, k), device="cuda", dtype=dtype) / 10
    w1 = torch.randn((e, 2 * n, k), device="cuda", dtype=dtype) / 10
    w2 = torch.randn((e, k, n), device="cuda", dtype=dtype) / 10

    score = torch.randn((m, e), device="cuda", dtype=dtype)

    if ep_size > 1:
        local_e = e // ep_size
        e_ids = torch.randint(0,
                              e, (local_e, ),
                              device="cuda",
                              dtype=torch.int32)
        e_map = torch.full((e, ), -1, device="cuda", dtype=torch.int32)
        e_map[e_ids] = torch.arange(local_e, device="cuda", dtype=torch.int32)
        w1 = w1[e_ids]
        w2 = w2[e_ids]
    else:
        e_map = None

<<<<<<< HEAD
    m_fused_moe = modular_triton_fused_moe(use_fp8_w8a8=False,
                                           use_int8_w8a8=False,
                                           use_int8_w8a16=False,
                                           use_int4_w4a16=False,
                                           use_mxfp4_w4a4=False,
                                           per_channel_quant=False,
                                           block_shape=None)

    with set_current_vllm_config(vllm_config):
        torch_output = torch_moe(a, w1, w2, score, topk, e_map)
        iterative_output = iterative_moe(a,
                                         w1,
                                         w2,
                                         score,
                                         topk,
                                         global_num_experts=e,
                                         expert_map=e_map,
                                         renormalize=False)

        # Pad the weight if moe padding is enabled
        if padding:
            w1 = F.pad(w1, (0, 128), "constant", 0)[..., 0:-128]
            torch.cuda.empty_cache()
            w2 = F.pad(w2, (0, 128), "constant", 0)[..., 0:-128]
            torch.cuda.empty_cache()
=======
    #
    # Setup test functions
    #

    m_fused_moe_fn = modular_triton_fused_moe(use_fp8_w8a8=False,
                                              use_int8_w8a8=False,
                                              use_int8_w8a16=False,
                                              use_int4_w4a16=False,
                                              per_channel_quant=False,
                                              block_shape=None)

    def m_fused_moe(
        a: torch.Tensor,
        w1: torch.Tensor,
        w2: torch.Tensor,
        score: torch.Tensor,
        topk: int,
        global_num_experts: int = -1,
        expert_map: Optional[torch.Tensor] = None,
    ) -> torch.Tensor:
        topk_weights, topk_ids, _ = fused_topk(a, score, topk, False)
        return m_fused_moe_fn(a,
                              w1,
                              w2,
                              topk_weights,
                              topk_ids,
                              global_num_experts=global_num_experts,
                              expert_map=expert_map)

    fused_moe_fn = functools.partial(fused_moe, renormalize=False)

    #
    # Run tests
    #
    runner = functools.partial(
        run_moe_test,
        a=a,
        w1=w1,
        w2=w2,
        score=score,
        topk=topk,
        global_num_experts=e,
        expert_map=e_map,
        padding=padding,
    )
>>>>>>> aa0dc77e

    # Note: for now use_compile will error out if the problem size is
    # large enough to trigger chunking. I'm leaving the flag and
    # setup code in case we are able to revisit this later.
    use_compile = False

    use_cudagraph = (n >= 1024 and k >= 1024
                     and current_platform.is_cuda_alike())

    with set_current_vllm_config(vllm_config):
        baseline_output = runner(torch_moe, iterative_moe)
        runner(baseline_output,
               fused_moe_fn,
               use_compile=use_compile,
               use_cudagraph=use_cudagraph)
        runner(baseline_output,
               m_fused_moe,
               use_compile=use_compile,
               use_cudagraph=use_cudagraph)


@pytest.mark.parametrize("m", [1, 32, 222])
@pytest.mark.parametrize("n", [128, 1024, 2048])
@pytest.mark.parametrize("k", [128, 1024])
@pytest.mark.parametrize("e", NUM_EXPERTS)
@pytest.mark.parametrize("topk", TOP_KS)
@pytest.mark.parametrize("ep_size", EP_SIZE)
@pytest.mark.parametrize("dtype", [torch.float16, torch.bfloat16])
@pytest.mark.parametrize("group_size", [64, 128])
@pytest.mark.parametrize("has_zp", [True, False])
@pytest.mark.parametrize("weight_bits", [4, 8])
def test_fused_moe_wn16(m: int, n: int, k: int, e: int, topk: int,
                        ep_size: int, dtype: torch.dtype, group_size: int,
                        has_zp: bool, weight_bits: int):
    a = torch.randn((m, k), device="cuda", dtype=dtype) / 10
    w1 = torch.randn((e, 2 * n, k), device="cuda", dtype=dtype) / 10
    w2 = torch.randn((e, k, n), device="cuda", dtype=dtype) / 10
    score = torch.randn((m, e), device="cuda", dtype=dtype)

    if weight_bits == 4:
        pack_factor = 2
        quant_type = scalar_types.uint4 if has_zp else scalar_types.uint4b8
    elif weight_bits == 8:
        pack_factor = 1
        quant_type = scalar_types.uint8 if has_zp else scalar_types.uint8b128

    w1_ref = w1.clone()
    w2_ref = w2.clone()
    w1_qweight = torch.empty((e, 2 * n, k // pack_factor),
                             device="cuda",
                             dtype=torch.uint8)
    w2_qweight = torch.empty((e, k, n // pack_factor),
                             device="cuda",
                             dtype=torch.uint8)
    w1_scales = torch.empty((e, 2 * n, k // group_size),
                            device="cuda",
                            dtype=dtype)
    w2_scales = torch.empty((e, k, n // group_size),
                            device="cuda",
                            dtype=dtype)
    w1_qzeros = torch.empty((e, 2 * n // pack_factor, k // group_size),
                            device="cuda",
                            dtype=torch.uint8)
    w2_qzeros = torch.empty((e, k // pack_factor, n // group_size),
                            device="cuda",
                            dtype=torch.uint8)

    for i in range(e * 2):
        expert_id = i % e
        if i // e == 0:
            w, w_ref, w_qweight, w_scales, w_qzeros = \
                w1, w1_ref, w1_qweight, w1_scales, w1_qzeros
        else:
            w, w_ref, w_qweight, w_scales, w_qzeros = \
                w2, w2_ref, w2_qweight, w2_scales, w2_qzeros
        weight, qweight, scales, qzeros = quantize_weights(
            w[expert_id].T, quant_type, group_size, has_zp, False)
        weight = weight.T
        qweight = qweight.T.contiguous().to(torch.uint8)
        scales = scales.T
        if has_zp:
            qzeros = qzeros.T.contiguous().to(torch.uint8)
        if weight_bits == 4:
            qweight = qweight[:, 1::2] * 16 + qweight[:, ::2]
            if has_zp:
                qzeros = qzeros[1::2, :] * 16 + qzeros[::2, :]

        w_ref[expert_id] = weight
        w_qweight[expert_id] = qweight
        w_scales[expert_id] = scales
        if has_zp:
            w_qzeros[expert_id] = qzeros

    if ep_size > 1:
        local_e = e // ep_size
        e_ids = torch.randint(0,
                              e, (local_e, ),
                              device="cuda",
                              dtype=torch.int32)
        e_map = torch.full((e, ), -1, device="cuda", dtype=torch.int32)
        e_map[e_ids] = torch.arange(local_e, device="cuda", dtype=torch.int32)
        w1_ref = w1_ref[e_ids]
        w2_ref = w2_ref[e_ids]
        w1_qweight = w1_qweight[e_ids]
        w2_qweight = w2_qweight[e_ids]
        w1_scales = w1_scales[e_ids]
        w2_scales = w2_scales[e_ids]
        w1_qzeros = w1_qzeros[e_ids]
        w2_qzeros = w2_qzeros[e_ids]
    else:
        e_map = None

    with set_current_vllm_config(vllm_config):
        triton_output = fused_moe(a,
                                  w1_qweight,
                                  w2_qweight,
                                  score,
                                  topk,
                                  renormalize=False,
                                  use_int4_w4a16=weight_bits == 4,
                                  use_int8_w8a16=weight_bits == 8,
                                  global_num_experts=e,
                                  expert_map=e_map,
                                  w1_scale=w1_scales,
                                  w2_scale=w2_scales,
                                  w1_zp=w1_qzeros if has_zp else None,
                                  w2_zp=w2_qzeros if has_zp else None,
                                  block_shape=[0, group_size])
        torch_output = torch_moe(a,
                                 w1_ref,
                                 w2_ref,
                                 score,
                                 topk,
                                 expert_map=e_map)

    torch.testing.assert_close(triton_output, torch_output, atol=2e-2, rtol=0)


@pytest.mark.parametrize("dtype",
                         [torch.float32, torch.float16, torch.bfloat16])
@pytest.mark.parametrize("padding", [True, False])
@pytest.mark.parametrize(
    "use_rocm_aiter", [True, False] if current_platform.is_rocm() else [False])
@torch.inference_mode()
def test_mixtral_moe(dtype: torch.dtype, padding: bool, use_rocm_aiter: bool,
                     monkeypatch):
    """Make sure our Mixtral MoE implementation agrees with the one from
    huggingface."""

    # clear the cache before every test
    from vllm.model_executor.layers.fused_moe.rocm_aiter_fused_moe import (
        is_rocm_aiter_moe_enabled)
    is_rocm_aiter_moe_enabled.cache_clear()
    if use_rocm_aiter:
        monkeypatch.setenv("VLLM_ROCM_USE_AITER", "1")

        if dtype == torch.float32:
            pytest.skip("AITER ROCm test skip for float32")

    # Instantiate our and huggingface's MoE blocks
    vllm_config.compilation_config.static_forward_context = dict()
    with (set_current_vllm_config(vllm_config),
          set_forward_context(None, vllm_config)):
        config = MixtralConfig()
        hf_moe = MixtralSparseMoeBlock(config).to(dtype).to("cuda")
        vllm_moe = MixtralMoE(
            num_experts=config.num_local_experts,
            top_k=config.num_experts_per_tok,
            hidden_size=config.hidden_size,
            intermediate_size=config.intermediate_size,
            params_dtype=dtype,
            tp_size=1,
            dp_size=1,
        ).cuda()

        # Load the weights
        vllm_moe.gate.weight.data[:] = hf_moe.gate.weight.data
        for i in range(config.num_local_experts):
            weights = (hf_moe.experts[i].w1.weight.data,
                       hf_moe.experts[i].w3.weight.data)
            vllm_moe.experts.w13_weight[i][:] = torch.cat(weights, dim=0)
            vllm_moe.experts.w2_weight[i][:] = hf_moe.experts[i].w2.weight.data

        # Generate input batch of dimensions [batch_size, seq_len, hidden_dim]
        hf_inputs = torch.randn(
            (1, 64, config.hidden_size)).to(dtype).to("cuda")
        # vLLM uses 1D query [num_tokens, hidden_dim]
        vllm_inputs = hf_inputs.flatten(0, 1)

        # Pad the weight if moe padding is enabled
        if padding:
            vllm_moe.experts.w13_weight = Parameter(F.pad(
                vllm_moe.experts.w13_weight, (0, 128), "constant", 0)[...,
                                                                      0:-128],
                                                    requires_grad=False)
            torch.cuda.empty_cache()
            vllm_moe.experts.w2_weight = Parameter(F.pad(
                vllm_moe.experts.w2_weight, (0, 128), "constant", 0)[...,
                                                                     0:-128],
                                                   requires_grad=False)
            torch.cuda.empty_cache()

        # Run forward passes for both MoE blocks
        hf_states, _ = hf_moe.forward(hf_inputs)
        vllm_states = vllm_moe.forward(vllm_inputs)

    mixtral_moe_tol = {
        torch.float32: 1e-3,
        torch.float16: 1e-3,
        torch.bfloat16: 1e-2,
    }

    if use_rocm_aiter:
        # The values of rtol and atol are set based on the tests in ROCM AITER package. # noqa: E501
        # https://github.com/ROCm/aiter/blob/dfed377f4be7da96ca2d75ac0761f569676f7240/op_tests/test_moe.py#L174  # noqa: E501
        torch.testing.assert_close(hf_states.flatten(0, 1),
                                   vllm_states,
                                   rtol=0.01,
                                   atol=100)
    else:
        torch.testing.assert_close(hf_states.flatten(0, 1),
                                   vllm_states,
                                   rtol=mixtral_moe_tol[dtype],
                                   atol=mixtral_moe_tol[dtype])


def marlin_moe_generate_valid_test_cases():
    import itertools
    m_list = [1, 123, 666]
    n_list = [128, 1024]
    k_list = [256, 2048]
    e_list = [4, 12]
    topk_list = [2, 3]
    ep_size_list = [1, 4]
    dtype_list = [torch.half, torch.bfloat16]
    group_size_list = [-1, 16, 32, 128]
    act_order_list = [True, False]
    quant_type_list = [
        scalar_types.float4_e2m1f,
        scalar_types.float8_e4m3fn,
        scalar_types.uint4,
        scalar_types.uint4b8,
        scalar_types.uint8b128,
    ]
    is_k_full_list = [True, False]

    all_combinations = itertools.product(m_list, n_list, k_list, e_list,
                                         topk_list, ep_size_list, dtype_list,
                                         group_size_list, act_order_list,
                                         quant_type_list, is_k_full_list)

    def is_invalid(m, n, k, e, topk, ep_size, dtype, group_size, act_order,
                   quant_type, is_k_full):

        if quant_type == scalar_types.float8_e4m3fn and \
                group_size not in [-1, 128]:
            return False
        if quant_type == scalar_types.float4_e2m1f and group_size != 16:
            return False
        if quant_type != scalar_types.float4_e2m1f and group_size == 16:
            return False

        # Filter act_order
        if act_order:
            if group_size in (-1, k, n):
                return False
            if quant_type not in [scalar_types.uint4b8]:
                return False
        elif not is_k_full:
            return False

        return True

    cases = []
    for case in all_combinations:
        if is_invalid(*case):
            cases.append(case)
    return cases


@pytest.mark.flaky(reruns=2)
@pytest.mark.parametrize(("m, n, k, e, topk, ep_size, dtype, group_size,"
                          "act_order, quant_type, is_k_full"),
                         marlin_moe_generate_valid_test_cases())
@pytest.mark.skipif(current_platform.is_rocm(), reason="Skip for rocm")
def test_fused_marlin_moe(
    m: int,
    n: int,
    k: int,
    e: int,
    topk: int,
    ep_size: int,
    dtype: torch.dtype,
    group_size: int,
    act_order: bool,
    quant_type: ScalarType,
    is_k_full: bool,
):
    torch.cuda.manual_seed(0)
    has_zp = quant_type in [scalar_types.uint4, scalar_types.uint8]

    if quant_type == scalar_types.float8_e4m3fn:
        if group_size not in [-1, 128]:
            return
        if act_order:
            return

    # Filter act_order
    if act_order:
        if quant_type == scalar_types.float8_e4m3fn:
            return
        if group_size == -1:
            return
        if group_size in (k, n):
            return
        if has_zp:
            return
    else:
        if not is_k_full:
            return

    if quant_type == scalar_types.float4_e2m1f and group_size != 16:
        return
    if quant_type != scalar_types.float4_e2m1f and group_size == 16:
        return

    a = torch.randn((m, k), device="cuda", dtype=dtype) / 10
    w1 = torch.randn((e, 2 * n, k), device="cuda", dtype=dtype) / 20
    w2 = torch.randn((e, k, n), device="cuda", dtype=dtype) / 20

    if ep_size > 1:
        local_e = e // ep_size
        e_ids = torch.randperm(e, device="cuda", dtype=torch.int32)[:local_e]
        e_map = torch.full((e, ), -1, device="cuda", dtype=torch.int32)
        e_map[e_ids] = torch.arange(local_e, device="cuda", dtype=torch.int32)
        w1 = w1[e_ids]
        w2 = w2[e_ids]
    else:
        e_map = None

    w_ref1_l = []
    qweight1_l = []
    scales1_l = []
    global_scale1_l = []
    zeros1_l = []
    g_idx1_l = []
    sort_indices1_l = []

    for i in range(w1.shape[0]):
        if quant_type == scalar_types.float4_e2m1f:
            w_ref1, qweight1, scales1, global_scale1 = \
                rand_marlin_weight_fp4_like(w1[i], group_size)

            w_ref1_l.append(w_ref1.T)
            qweight1_l.append(qweight1)
            scales1_l.append(scales1)
            global_scale1_l.append(global_scale1)
        elif quant_type == scalar_types.float8_e4m3fn:
            w_ref1, qweight1, scales1 = marlin_quant_fp8_torch(
                w1[i], group_size)
            w_ref1_l.append(w_ref1.T)
            qweight1_l.append(qweight1)
            scales1_l.append(scales1)
        elif has_zp:
            w_ref1, qweight1, scales1, zeros1 = awq_marlin_quantize(
                w1[i].transpose(1, 0), quant_type, group_size)

            w_ref1_l.append(w_ref1.T)
            qweight1_l.append(qweight1)
            scales1_l.append(scales1)
            zeros1_l.append(zeros1)
        else:
            test_perm = torch.randperm(k)
            w_ref1, qweight1, scales1, g_idx1, sort_indices1, _ = \
                marlin_quantize(w1[i].transpose(1, 0), quant_type,
                                group_size, act_order, test_perm)

            w_ref1_l.append(w_ref1.T)
            qweight1_l.append(qweight1)
            scales1_l.append(scales1)
            g_idx1_l.append(g_idx1)
            sort_indices1_l.append(sort_indices1)

    w_ref1 = stack_and_dev(w_ref1_l)
    qweight1 = stack_and_dev(qweight1_l).contiguous()
    scales1 = stack_and_dev(scales1_l)
    global_scale1 = stack_and_dev(global_scale1_l) if global_scale1_l else None
    g_idx1 = stack_and_dev(g_idx1_l) if g_idx1_l else None
    zeros1 = stack_and_dev(zeros1_l) if zeros1_l else None
    sort_indices1 = stack_and_dev(sort_indices1_l) if sort_indices1_l else None

    w_ref2_l = []
    qweight2_l = []
    scales2_l = []
    global_scale2_l = []
    zeros2_l = []
    g_idx2_l = []
    sort_indices2_l = []

    for i in range(w2.shape[0]):
        if quant_type == scalar_types.float4_e2m1f:
            w_ref2, qweight2, scales2, global_scale2 = \
                rand_marlin_weight_fp4_like(w2[i], group_size)

            w_ref2_l.append(w_ref2.T)
            qweight2_l.append(qweight2)
            scales2_l.append(scales2)
            global_scale2_l.append(global_scale2)
        elif quant_type == scalar_types.float8_e4m3fn:
            w_ref2, qweight2, scales2 = marlin_quant_fp8_torch(
                w2[i], group_size)
            w_ref2_l.append(w_ref2.T)
            qweight2_l.append(qweight2)
            scales2_l.append(scales2)
        elif has_zp:
            w_ref2, qweight2, scales2, zeros2 = awq_marlin_quantize(
                w2[i].transpose(1, 0), quant_type, group_size)

            w_ref2_l.append(w_ref2.T)
            qweight2_l.append(qweight2)
            scales2_l.append(scales2)
            zeros2_l.append(zeros2)
        else:
            test_perm = torch.randperm(n)
            w_ref2, qweight2, scales2, g_idx2, sort_indices2, _ = \
                marlin_quantize(w2[i].transpose(1, 0), quant_type,
                                group_size, act_order, test_perm)

            w_ref2_l.append(w_ref2.T)
            qweight2_l.append(qweight2)
            scales2_l.append(scales2)
            g_idx2_l.append(g_idx2)
            sort_indices2_l.append(sort_indices2)

    w_ref2 = stack_and_dev(w_ref2_l)
    qweight2 = stack_and_dev(qweight2_l).contiguous()
    scales2 = stack_and_dev(scales2_l)
    global_scale2 = stack_and_dev(global_scale2_l) if global_scale2_l else None
    g_idx2 = stack_and_dev(g_idx2_l) if g_idx2_l else None
    zeros2 = stack_and_dev(zeros2_l) if zeros2_l else None
    sort_indices2 = stack_and_dev(sort_indices2_l) if sort_indices2_l else None

    score = torch.randn((m, e), device="cuda", dtype=dtype)

    topk_weights, topk_ids, _ = fused_topk(a, score, topk, False)

    with set_current_vllm_config(vllm_config):
        torch_output = torch_moe(a,
                                 w_ref1,
                                 w_ref2,
                                 score,
                                 topk,
                                 expert_map=e_map)

    marlin_output = torch.ops.vllm.fused_marlin_moe(
        a,
        qweight1,
        qweight2,
        scales1,
        scales2,
        score,
        topk_weights,
        topk_ids,
        global_num_experts=e,
        expert_map=e_map,
        global_scale1=global_scale1,
        global_scale2=global_scale2,
        g_idx1=g_idx1,
        g_idx2=g_idx2,
        sort_indices1=sort_indices1,
        sort_indices2=sort_indices2,
        w1_zeros=zeros1,
        w2_zeros=zeros2,
        quant_type_id=quant_type.id,
        is_k_full=is_k_full)

    torch.testing.assert_close(marlin_output, torch_output, atol=5e-2, rtol=0)


def test_moe_align_block_size_opcheck():
    num_experts = 4
    block_size = 4
    topk_ids = torch.randint(0,
                             num_experts, (3, 4),
                             dtype=torch.int32,
                             device='cuda')

    max_num_tokens_padded = topk_ids.numel() + num_experts * (block_size - 1)
    sorted_ids = torch.empty((max_num_tokens_padded, ),
                             dtype=torch.int32,
                             device=topk_ids.device)
    sorted_ids.fill_(topk_ids.numel())
    max_num_m_blocks = max_num_tokens_padded // block_size
    expert_ids = torch.empty((max_num_m_blocks, ),
                             dtype=torch.int32,
                             device=topk_ids.device)
    num_tokens_post_pad = torch.empty((1),
                                      dtype=torch.int32,
                                      device=topk_ids.device)

    opcheck(torch.ops._moe_C.moe_align_block_size,
            (topk_ids, num_experts, block_size, sorted_ids, expert_ids,
             num_tokens_post_pad))


@pytest.mark.parametrize("m", [1, 33, 64, 222])
@pytest.mark.parametrize("topk", TOP_KS)
@pytest.mark.parametrize("k", [128, 511, 1024])
@pytest.mark.parametrize("dtype",
                         [torch.float32, torch.float16, torch.bfloat16])
@pytest.mark.skipif(current_platform.is_rocm(), reason="Skip for rocm")
def test_moe_sum(m: int, topk: int, k: int, dtype: torch.dtype):
    input = torch.randn((m, topk, k), device="cuda", dtype=dtype)
    actual = torch.empty((m, k), device="cuda", dtype=dtype)

    expected = input.sum(dim=1)
    torch.ops._moe_C.moe_sum(input, actual)

    torch.testing.assert_close(actual, expected, atol=2e-2, rtol=0)

    opcheck(torch.ops._moe_C.moe_sum, (input, actual))<|MERGE_RESOLUTION|>--- conflicted
+++ resolved
@@ -161,33 +161,6 @@
     else:
         e_map = None
 
-<<<<<<< HEAD
-    m_fused_moe = modular_triton_fused_moe(use_fp8_w8a8=False,
-                                           use_int8_w8a8=False,
-                                           use_int8_w8a16=False,
-                                           use_int4_w4a16=False,
-                                           use_mxfp4_w4a4=False,
-                                           per_channel_quant=False,
-                                           block_shape=None)
-
-    with set_current_vllm_config(vllm_config):
-        torch_output = torch_moe(a, w1, w2, score, topk, e_map)
-        iterative_output = iterative_moe(a,
-                                         w1,
-                                         w2,
-                                         score,
-                                         topk,
-                                         global_num_experts=e,
-                                         expert_map=e_map,
-                                         renormalize=False)
-
-        # Pad the weight if moe padding is enabled
-        if padding:
-            w1 = F.pad(w1, (0, 128), "constant", 0)[..., 0:-128]
-            torch.cuda.empty_cache()
-            w2 = F.pad(w2, (0, 128), "constant", 0)[..., 0:-128]
-            torch.cuda.empty_cache()
-=======
     #
     # Setup test functions
     #
@@ -196,6 +169,7 @@
                                               use_int8_w8a8=False,
                                               use_int8_w8a16=False,
                                               use_int4_w4a16=False,
+                                              use_mxfp4_w4a4=False,
                                               per_channel_quant=False,
                                               block_shape=None)
 
@@ -233,7 +207,6 @@
         expert_map=e_map,
         padding=padding,
     )
->>>>>>> aa0dc77e
 
     # Note: for now use_compile will error out if the problem size is
     # large enough to trigger chunking. I'm leaving the flag and
