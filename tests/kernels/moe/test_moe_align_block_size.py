--- conflicted
+++ resolved
@@ -101,26 +101,6 @@
     padding to block boundaries.
     """
     max_num_tokens_padded = topk_ids.numel() + num_experts * (block_size - 1)
-<<<<<<< HEAD
-    sorted_ids_cuda = torch.empty((max_num_tokens_padded, ),
-                                  dtype=torch.int32,
-                                  device=topk_ids.device)
-    max_num_m_blocks = (max_num_tokens_padded + block_size - 1) // block_size
-    expert_ids_cuda = torch.empty((max_num_m_blocks, ),
-                                  dtype=torch.int32,
-                                  device=topk_ids.device)
-    num_tokens_post_pad_cuda = torch.empty((1),
-                                           dtype=torch.int32,
-                                           device=topk_ids.device)
-
-    sorted_ids_triton = torch.empty_like(sorted_ids_cuda)
-    expert_ids_triton = torch.empty_like(expert_ids_cuda)
-    num_tokens_post_pad_triton = torch.empty_like(num_tokens_post_pad_cuda)
-
-    ops.moe_align_block_size(
-        topk_ids,
-        num_experts,
-=======
     if pad_sorted_ids:
         max_num_tokens_padded = round_up(max_num_tokens_padded, block_size)
 
@@ -148,14 +128,13 @@
             expert_padded_counts[expert_id] = (
                 (original_count + block_size - 1) // block_size) * block_size
 
-    sorted_token_ids = torch.full(
+    sorted_token_ids = torch.empty(
         (max_num_tokens_padded, ),
-        topk_ids.numel(),
         dtype=torch.int32,
         device=topk_ids.device,
     )
     max_num_blocks = (max_num_tokens_padded + block_size - 1) // block_size
-    expert_ids = torch.zeros(max_num_blocks,
+    expert_ids = torch.empty(max_num_blocks,
                              dtype=torch.int32,
                              device=topk_ids.device)
 
@@ -232,7 +211,6 @@
         actual_sorted_ids,
         golden_sorted_ids,
         actual_expert_ids,
->>>>>>> da6579bf
         block_size,
         actual_num_tokens.item(),
         m * topk,
@@ -306,16 +284,6 @@
         m * topk,
     )
 
-<<<<<<< HEAD
-    assert torch.equal(sorted_ids_cuda.sort()[0], sorted_ids_triton.sort()[0])
-
-    assert torch.allclose(expert_ids_cuda, expert_ids_triton), (
-        f"Expert IDs mismatch for block_size={block_size}, "
-        f"num_tokens={num_tokens}, topk={topk}\n"
-        f"CUDA expert_ids: {expert_ids_cuda}\n"
-        f"Triton expert_ids: {expert_ids_triton}")
-=======
->>>>>>> da6579bf
 
 def test_moe_align_block_size_deterministic():
     m, topk, num_experts, block_size = 128, 2, 32, 64
