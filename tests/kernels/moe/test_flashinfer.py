--- conflicted
+++ resolved
@@ -150,11 +150,7 @@
         td = TestData.make_moe_tensors_8bit(m, k, n, e, reorder=True)
 
         score = torch.randn((m, e), device="cuda", dtype=torch.bfloat16)
-<<<<<<< HEAD
-        topk_weights, topk_ids = FusedMoE.select_experts(
-=======
         topk_weights, topk_ids = Llama4MoE.custom_routing_function(
->>>>>>> 3cfa63ad
             hidden_states=td.hidden_states,
             gating_output=score,
             topk=topk,
@@ -219,11 +215,7 @@
         )
 
         score = torch.randn((m, e), device="cuda", dtype=torch.bfloat16)
-<<<<<<< HEAD
-        topk_weights, topk_ids = FusedMoE.select_experts(
-=======
         topk_weights, topk_ids = Llama4MoE.custom_routing_function(
->>>>>>> 3cfa63ad
             hidden_states=td.hidden_states,
             gating_output=score,
             topk=topk,
