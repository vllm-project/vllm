# SPDX-License-Identifier: Apache-2.0
# SPDX-FileCopyrightText: Copyright contributors to the vLLM project
from dataclasses import dataclass

import torch

# Fused experts and PrepareFinalize imports
import vllm.model_executor.layers.fused_moe.modular_kernel as mk
from vllm.model_executor.layers.fused_moe import TritonExperts
from vllm.model_executor.layers.fused_moe.all2all_utils import (
    maybe_make_prepare_finalize,
)
from vllm.model_executor.layers.fused_moe.batched_deep_gemm_moe import (
    BatchedDeepGemmExperts,
)
from vllm.model_executor.layers.fused_moe.config import (
    FusedMoEConfig,
    FusedMoEQuantConfig,
)
from vllm.model_executor.layers.fused_moe.deep_gemm_moe import DeepGemmExperts
from vllm.model_executor.layers.fused_moe.fused_batched_moe import (
    BatchedTritonExperts,
    NaiveBatchedExperts,
)
from vllm.model_executor.layers.fused_moe.prepare_finalize import (
    MoEPrepareAndFinalizeNoEP,
)
from vllm.model_executor.layers.fused_moe.triton_deep_gemm_moe import (
    TritonOrDeepGemmExperts,
)
from vllm.model_executor.layers.quantization.utils.quant_utils import (
    cutlass_fp4_supported,
)
from vllm.model_executor.layers.quantization.utils.w8a8_utils import (
    cutlass_fp8_supported,
)
from vllm.platforms import current_platform
from vllm.utils.deep_gemm import is_deep_gemm_supported
from vllm.utils.flashinfer import has_flashinfer_cutlass_fused_moe
from vllm.utils.import_utils import (
    has_aiter,
    has_deep_ep,
    has_deep_gemm,
    has_mori,
    has_pplx,
)


@dataclass
class TestMoEQuantConfig:
    quant_dtype: torch.dtype | str | None
    per_out_ch_quant: bool
    per_act_token_quant: bool
    block_shape: list[int] | None


@dataclass
class PrepareFinalizeInfo:
    activation_format: mk.FusedMoEActivationFormat
    supported_dtypes: list[torch.dtype | str]
    blocked_quantization_support: bool
    backend: str | None
    supports_apply_weight_on_input: bool = True


@dataclass
class ExpertInfo:
    activation_format: mk.FusedMoEActivationFormat
    supported_dtypes: list[torch.dtype | str]
    blocked_quantization_support: bool
    supports_chunking: bool
    supports_expert_map: bool
    needs_matching_quant: bool = False
    needs_deep_gemm: bool = False


PREPARE_FINALIZE_INFO: dict[mk.FusedMoEPrepareAndFinalize, PrepareFinalizeInfo] = {}
EXPERT_INFO: dict[mk.FusedMoEPermuteExpertsUnpermute, ExpertInfo] = {}
MK_ALL_PREPARE_FINALIZE_TYPES: list[mk.FusedMoEPrepareAndFinalize] = []
MK_MULTI_GPU_PREPARE_FINALIZE_TYPES: list[mk.FusedMoEPrepareAndFinalize] = []
MK_SINGLE_GPU_PREPARE_FINALIZE_TYPES: list[mk.FusedMoEPrepareAndFinalize] = []
MK_FUSED_EXPERT_TYPES: list[mk.FusedMoEPermuteExpertsUnpermute] = []

standard_format = mk.FusedMoEActivationFormat.Standard
batched_format = mk.FusedMoEActivationFormat.BatchedExperts
common_float_types: list[torch.dtype | str] = [
    torch.float8_e4m3fn,
    torch.bfloat16,
    torch.float16,
    torch.float32,
]
common_float_and_int_types = common_float_types + [torch.int8]
nvfp4_types = ["nvfp4"]
fp8_types = [torch.float8_e4m3fn]


def register_prepare_and_finalize(
    kind,
    activation_format: mk.FusedMoEActivationFormat,
    supported_dtypes: list[torch.dtype | str],
    blocked_quantization_support: bool,
    backend: str | None,
    force_multigpu: bool = False,
    supports_apply_weight_on_input: bool = True,
):
    global PREPARE_FINALIZE_INFO
    global MK_ALL_PREPARE_FINALIZE_TYPES
    global MK_MULTI_GPU_PREPARE_FINALIZE_TYPES
    global MK_SINGLE_GPU_PREPARE_FINALIZE_TYPES
    assert kind not in PREPARE_FINALIZE_INFO

    PREPARE_FINALIZE_INFO[kind] = PrepareFinalizeInfo(
        activation_format,
        supported_dtypes,
        blocked_quantization_support,
        backend,
        supports_apply_weight_on_input,
    )
    MK_ALL_PREPARE_FINALIZE_TYPES.append(kind)
    if backend is not None or force_multigpu:
        MK_MULTI_GPU_PREPARE_FINALIZE_TYPES.append(kind)
    else:
        MK_SINGLE_GPU_PREPARE_FINALIZE_TYPES.append(kind)


def register_experts(
    kind,
    activation_format: mk.FusedMoEActivationFormat,
    supported_dtypes: list[torch.dtype | str],
    blocked_quantization_support: bool,
    supports_chunking: bool,
    supports_expert_map: bool,
    needs_matching_quant: bool = False,
    needs_deep_gemm: bool = False,
):
    global EXPERT_INFO
    global MK_FUSED_EXPERT_TYPES
    assert kind not in EXPERT_INFO

    EXPERT_INFO[kind] = ExpertInfo(
        activation_format,
        supported_dtypes,
        blocked_quantization_support,
        supports_chunking,
        supports_expert_map,
        needs_matching_quant,
        needs_deep_gemm,
    )

    MK_FUSED_EXPERT_TYPES.append(kind)


def prepare_finalize_info(kind) -> PrepareFinalizeInfo:
    info = PREPARE_FINALIZE_INFO.get(kind)
    assert info is not None
    return info


def expert_info(kind) -> ExpertInfo:
    info = EXPERT_INFO.get(kind)
    assert info is not None
    return info


register_prepare_and_finalize(
    MoEPrepareAndFinalizeNoEP,
    standard_format,
    common_float_types,
    blocked_quantization_support=True,
    backend=None,
)

register_experts(
    BatchedTritonExperts,
    batched_format,
    common_float_types,
    blocked_quantization_support=True,
    supports_chunking=False,
    supports_expert_map=False,
    needs_matching_quant=True,
)

register_experts(
    TritonExperts,
    standard_format,
    common_float_and_int_types,
    blocked_quantization_support=True,
    supports_chunking=True,
    supports_expert_map=True,
    needs_matching_quant=True,
)

register_experts(
    NaiveBatchedExperts,
    batched_format,
    common_float_and_int_types,
    blocked_quantization_support=True,
    supports_chunking=False,
    supports_expert_map=True,
)

if has_aiter():
    from vllm.model_executor.layers.fused_moe.fused_aiter_moe import (
        AiterExperts,
    )

    register_experts(
        AiterExperts,
        standard_format,
        fp8_types,
        blocked_quantization_support=True,
        supports_chunking=True,
        supports_expert_map=True,
    )

# Disable on blackwell for now
if has_deep_ep() and not current_platform.has_device_capability(100):
    from vllm.model_executor.layers.fused_moe.deepep_ht_prepare_finalize import (
        DeepEPHTPrepareAndFinalize,
    )
    from vllm.model_executor.layers.fused_moe.deepep_ll_prepare_finalize import (
        DeepEPLLPrepareAndFinalize,
    )

    register_prepare_and_finalize(
        DeepEPHTPrepareAndFinalize,
        standard_format,
        common_float_types,
        blocked_quantization_support=True,
        backend="deepep_high_throughput",
    )

    register_prepare_and_finalize(
        DeepEPLLPrepareAndFinalize,
        batched_format,
        common_float_types,
        blocked_quantization_support=True,
        backend="deepep_low_latency",
    )

if has_pplx():
    from vllm.model_executor.layers.fused_moe.pplx_prepare_finalize import (
        PplxPrepareAndFinalize,
    )

    register_prepare_and_finalize(
        PplxPrepareAndFinalize,
        batched_format,
        common_float_and_int_types,
        blocked_quantization_support=True,
        backend="pplx",
    )

if has_mori():
    from vllm.model_executor.layers.fused_moe.mori_prepare_finalize import (
        MoriPrepareAndFinalize,
    )

    register_prepare_and_finalize(
        MoriPrepareAndFinalize,
        standard_format,
        fp8_types,
        blocked_quantization_support=True,
        backend="mori",
    )

if has_flashinfer_cutlass_fused_moe() and current_platform.has_device_capability(100):
    from vllm.model_executor.layers.fused_moe.flashinfer_cutlass_moe import (
        FlashInferExperts,
    )
    from vllm.model_executor.layers.fused_moe.flashinfer_cutlass_prepare_finalize import (  # noqa: E501
        FlashInferCutlassMoEPrepareAndFinalize,
        create_flashinfer_prepare_finalize,
    )

    register_prepare_and_finalize(
        FlashInferCutlassMoEPrepareAndFinalize,
        standard_format,
        nvfp4_types + fp8_types,
        blocked_quantization_support=True,
        backend=None,
        force_multigpu=True,
        supports_apply_weight_on_input=False,
    )

    register_experts(
        FlashInferExperts,
        standard_format,
        nvfp4_types + fp8_types,
        blocked_quantization_support=True,
        supports_chunking=True,
        # Note: this is a hack to get it to run for now
        supports_expert_map=True,
    )
else:
    FlashInferCutlassMoEPrepareAndFinalize = None

if has_deep_gemm() and is_deep_gemm_supported():
    register_experts(
        BatchedDeepGemmExperts,
        batched_format,
        fp8_types,
        blocked_quantization_support=True,
        supports_chunking=False,
        supports_expert_map=False,
        needs_matching_quant=False,
        needs_deep_gemm=True,
    )
    register_experts(
        DeepGemmExperts,
        standard_format,
        fp8_types,
        blocked_quantization_support=True,
        supports_chunking=True,
        supports_expert_map=True,
        needs_matching_quant=False,
        needs_deep_gemm=True,
    )
    register_experts(
        TritonOrDeepGemmExperts,
        standard_format,
        common_float_and_int_types,
        blocked_quantization_support=True,
        supports_chunking=True,
        supports_expert_map=True,
        needs_matching_quant=True,
        needs_deep_gemm=True,
    )

if cutlass_fp8_supported():
    from vllm.model_executor.layers.fused_moe import (
        CutlassBatchedExpertsFp8,
        CutlassExpertsFp8,
    )

    register_experts(
        CutlassExpertsFp8,
        standard_format,
        fp8_types,
        blocked_quantization_support=False,
        supports_chunking=True,
        supports_expert_map=False,
    )
    register_experts(
        CutlassBatchedExpertsFp8,
        batched_format,
        fp8_types,
        blocked_quantization_support=False,
        supports_chunking=False,
        supports_expert_map=False,
    )

if cutlass_fp4_supported():
    from vllm.model_executor.layers.fused_moe.cutlass_moe import CutlassExpertsFp4

    register_experts(
        CutlassExpertsFp4,
        standard_format,
        nvfp4_types,
        blocked_quantization_support=True,
        supports_chunking=True,
        supports_expert_map=False,
    )

MK_QUANT_CONFIGS: list[TestMoEQuantConfig | None] = [
    None,
    # per-channel / per-column weights and per-tensor activations
    TestMoEQuantConfig(
        quant_dtype=torch.float8_e4m3fn,
        per_out_ch_quant=True,
        per_act_token_quant=False,
        block_shape=None,
    ),
    # per-channel / per-column weights and per-token activations
    TestMoEQuantConfig(
        quant_dtype=torch.float8_e4m3fn,
        per_out_ch_quant=True,
        per_act_token_quant=True,
        block_shape=None,
    ),
    # per-tensor weights and per-tensor activations
    TestMoEQuantConfig(
        quant_dtype=torch.float8_e4m3fn,
        per_out_ch_quant=False,
        per_act_token_quant=False,
        block_shape=None,
    ),
    # per-tensor weights and per-token activations
    TestMoEQuantConfig(
        quant_dtype=torch.float8_e4m3fn,
        per_out_ch_quant=False,
        per_act_token_quant=True,
        block_shape=None,
    ),
    # block-quantized weights and 128 block per-token activations
    TestMoEQuantConfig(
        quant_dtype=torch.float8_e4m3fn,
        per_out_ch_quant=False,
        per_act_token_quant=False,
        block_shape=[128, 128],
    ),
    # TODO (varun) : Should we test the following combinations ?
    # block-quantized weights and per-token activations
    # block-quantized weights and per-tensor activations
]

if cutlass_fp4_supported() or has_flashinfer_cutlass_fused_moe():
    MK_QUANT_CONFIGS += [
        TestMoEQuantConfig(
            quant_dtype="nvfp4",
            per_out_ch_quant=False,
            per_act_token_quant=False,
            block_shape=None,
        ),
    ]


def make_prepare_finalize(
    prepare_finalize_type: mk.FusedMoEPrepareAndFinalize,
    backend: str | None,
    moe: FusedMoEConfig,
    quant_config: FusedMoEQuantConfig,
) -> mk.FusedMoEPrepareAndFinalize:
    if backend != "naive" and backend is not None:
        prepare_finalize = maybe_make_prepare_finalize(moe, quant_config)
        assert prepare_finalize is not None
        return prepare_finalize
    elif prepare_finalize_type == FlashInferCutlassMoEPrepareAndFinalize:
        return create_flashinfer_prepare_finalize(
            use_dp=moe.moe_parallel_config.dp_size > 1
        )
    else:
        return MoEPrepareAndFinalizeNoEP()


def _slice(rank: int, num_local_experts: int, t: torch.Tensor) -> torch.Tensor:
    s = rank * num_local_experts
    e = s + num_local_experts
    return t[s:e]


def make_cutlass_strides(
    e: int,
    n: int,
    k: int,
) -> tuple[torch.Tensor, torch.Tensor, torch.Tensor, torch.Tensor]:
    ab_strides1 = torch.full((e,), k, device="cuda", dtype=torch.int64)
    ab_strides2 = torch.full((e,), n, device="cuda", dtype=torch.int64)
    c_strides1 = torch.full((e,), 2 * n, device="cuda", dtype=torch.int64)
    c_strides2 = torch.full((e,), k, device="cuda", dtype=torch.int64)
    return ab_strides1, ab_strides2, c_strides1, c_strides2


def make_fused_experts(
    fused_experts_type: mk.FusedMoEPermuteExpertsUnpermute,
    moe: FusedMoEConfig,
    quant_config: FusedMoEQuantConfig,
    num_dispatchers: int,
    N: int,
) -> mk.FusedMoEPermuteExpertsUnpermute:
    batch_kwargs = {
        "max_num_tokens": moe.max_num_tokens,
        "num_dispatchers": num_dispatchers,
    }
    quant_kwargs = {
        "quant_config": quant_config,
    }
    deepgemm_kwargs = {"allow_deep_gemm": has_deep_gemm()}

    torch.set_printoptions(threshold=0, edgeitems=0, linewidth=10000)

    if fused_experts_type.__name__ == "BatchedDeepGemmExperts":
        kwargs = batch_kwargs | quant_kwargs
        print(f"Making BatchedDeepGemmExperts {kwargs} ...")
        experts = BatchedDeepGemmExperts(**kwargs)
    elif fused_experts_type.__name__ == "BatchedTritonExperts":
        kwargs = batch_kwargs | quant_kwargs
        print(f"Making BatchedTritonExperts {kwargs} ...")
        experts = BatchedTritonExperts(**kwargs)
<<<<<<< HEAD
    elif fused_experts_type.__name__ == "BatchedTritonOrDeepGemmExperts":
        kwargs = batch_kwargs | quant_kwargs | deepgemm_kwargs
        print(f"Making BatchedTritonOrDeepGemmExperts {kwargs} ...")
        experts = BatchedTritonOrDeepGemmExperts(**kwargs)
    elif fused_experts_type.__name__ == "DeepGemmExperts":
=======
    elif fused_experts_type == DeepGemmExperts:
>>>>>>> 2902c348
        print(f"Making DeepGemmExperts {quant_config} ...")
        experts = DeepGemmExperts(quant_config)
    elif fused_experts_type.__name__ == "TritonExperts":
        kwargs = quant_kwargs
        print(f"Making TritonExperts {kwargs} ...")
        experts = TritonExperts(**kwargs)
    elif fused_experts_type.__name__ == "TritonOrDeepGemmExperts":
        kwargs = quant_kwargs | deepgemm_kwargs
        print(f"Making TritonOrDeepGemmExperts {kwargs} ...")
        experts = TritonOrDeepGemmExperts(**kwargs)
    elif fused_experts_type.__name__ == "NaiveBatchedExperts":
        kwargs = batch_kwargs | quant_kwargs
        print(f"Making NaiveBatchedExperts {kwargs} ...")
        experts = NaiveBatchedExperts(**kwargs)
    elif fused_experts_type.__name__ == "CutlassExpertsFp8":
        assert cutlass_fp8_supported(), "CutlassExpertsFp8 requires CUTLASS FP8 support"
        strides = make_cutlass_strides(moe.num_experts, N, moe.hidden_dim)
        kwargs = {
            "out_dtype": moe.in_dtype,
            "ab_strides1": strides[0],
            "ab_strides2": strides[1],
            "c_strides1": strides[2],
            "c_strides2": strides[3],
        } | quant_kwargs
        print(f"Making CutlassExpertsFp8 {kwargs} ...")
        experts = CutlassExpertsFp8(**kwargs)
    elif fused_experts_type.__name__ == "CutlassBatchedExpertsFp8":
        assert cutlass_fp8_supported(), (
            "CutlassBatchedExpertsFp8 requires CUTLASS FP8 support"
        )
        strides = make_cutlass_strides(moe.num_experts, N, moe.hidden_dim)
        kwargs = {
            "max_experts_per_worker": moe.num_local_experts,
            "num_dispatchers": num_dispatchers,
            "out_dtype": moe.in_dtype,
            "ab_strides1": strides[0],
            "ab_strides2": strides[1],
            "c_strides1": strides[2],
            "c_strides2": strides[3],
        } | quant_kwargs
        print(f"Making CutlassBatchedExpertsFp8 {kwargs} ...")
        experts = CutlassBatchedExpertsFp8(**kwargs)
    elif fused_experts_type.__name__ == "CutlassExpertsFp4":
        assert cutlass_fp4_supported(), "CutlassExpertsFp4 requires CUTLASS FP4 support"
        kwargs = {
            "max_experts_per_worker": moe.num_local_experts,
            "num_dispatchers": num_dispatchers,
            "out_dtype": moe.in_dtype,
        } | quant_kwargs
        print(f"Making CutlassExpertsFp4 {kwargs} ...")
        experts = CutlassExpertsFp4(**kwargs)
    elif fused_experts_type.__name__ == "FlashInferExperts":
        assert has_flashinfer_cutlass_fused_moe(), (
            "FlashInferExperts requires FlashInfer CUTLASS fused MoE support"
        )
        kwargs = {
            "out_dtype": moe.in_dtype,
            "ep_rank": moe.ep_rank,
            "ep_size": moe.ep_size,
            "tp_rank": moe.tp_rank,
            "tp_size": moe.tp_size,
        } | quant_kwargs
        print(f"Making FlashInferExperts {kwargs} ...")
        experts = FlashInferExperts(**kwargs)
    elif fused_experts_type.__name__ == "AiterExperts":
        assert has_aiter(), "AiterExperts requires AITER package"
        kwargs = quant_kwargs
        print(f"Making AiterExperts {kwargs} ...")
        experts = AiterExperts(**kwargs)
    else:
        raise RuntimeError(f"Unknown fused experts type: {fused_experts_type}")

    torch.set_printoptions(threshold=1000, edgeitems=5, linewidth=80)

    return experts<|MERGE_RESOLUTION|>--- conflicted
+++ resolved
@@ -477,15 +477,7 @@
         kwargs = batch_kwargs | quant_kwargs
         print(f"Making BatchedTritonExperts {kwargs} ...")
         experts = BatchedTritonExperts(**kwargs)
-<<<<<<< HEAD
-    elif fused_experts_type.__name__ == "BatchedTritonOrDeepGemmExperts":
-        kwargs = batch_kwargs | quant_kwargs | deepgemm_kwargs
-        print(f"Making BatchedTritonOrDeepGemmExperts {kwargs} ...")
-        experts = BatchedTritonOrDeepGemmExperts(**kwargs)
     elif fused_experts_type.__name__ == "DeepGemmExperts":
-=======
-    elif fused_experts_type == DeepGemmExperts:
->>>>>>> 2902c348
         print(f"Making DeepGemmExperts {quant_config} ...")
         experts = DeepGemmExperts(quant_config)
     elif fused_experts_type.__name__ == "TritonExperts":
