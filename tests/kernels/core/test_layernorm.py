# SPDX-License-Identifier: Apache-2.0
# SPDX-FileCopyrightText: Copyright contributors to the vLLM project

import pytest
import torch

from tests.kernels.quant_utils import FP8_DTYPE
from tests.kernels.utils import opcheck
from vllm.model_executor.layers.layernorm import RMSNorm
from vllm.platforms import current_platform

DTYPES = [torch.half, torch.bfloat16, torch.float]
NUM_TOKENS = [7, 83, 4096]  # Arbitrary values for testing
HIDDEN_SIZES = [8, 768, 769, 770, 771, 5120, 5124, 5125, 5126, 8192,
                8199]  # Arbitrary values for testing
ADD_RESIDUAL = [False, True]
SEEDS = [0]
CUDA_DEVICES = [
    f"cuda:{i}" for i in range(1 if torch.cuda.device_count() == 1 else 2)
]


@pytest.mark.parametrize("num_tokens", NUM_TOKENS)
@pytest.mark.parametrize("hidden_size", HIDDEN_SIZES)
@pytest.mark.parametrize("add_residual", ADD_RESIDUAL)
@pytest.mark.parametrize("dtype", DTYPES)
@pytest.mark.parametrize("seed", SEEDS)
@pytest.mark.parametrize("device", CUDA_DEVICES)
@pytest.mark.parametrize("strided_input", [False, True])
@torch.inference_mode()
def test_rms_norm(
    num_tokens: int,
    hidden_size: int,
    add_residual: bool,
    dtype: torch.dtype,
    seed: int,
    device: str,
    strided_input: bool,
) -> None:
    current_platform.seed_everything(seed)
    torch.set_default_device(device)
    layer = RMSNorm(hidden_size).to(dtype=dtype)
    layer.weight.data.normal_(mean=1.0, std=0.1)
    scale = 1 / (2 * hidden_size)
    last_dim = 2 * hidden_size if strided_input else hidden_size
    x = torch.randn(num_tokens, last_dim, dtype=dtype)
    x = x[..., :hidden_size]
    assert x.is_contiguous() != strided_input
    x *= scale
    residual = torch.randn_like(x) * scale if add_residual else None

    # NOTE(woosuk): The reference implementation should be executed first
    # because the custom kernel is in-place.
    ref_out = layer.forward_native(x, residual)
    out = layer.forward_cuda(x, residual)
    # NOTE(woosuk): LayerNorm operators (including RMS) typically have larger
    # numerical errors than other operators because they involve reductions.
    # Therefore, we use a larger tolerance.
    if add_residual:
        torch.testing.assert_close(out[0], ref_out[0], atol=1e-2, rtol=1e-2)
        torch.testing.assert_close(out[1], ref_out[1], atol=1e-2, rtol=1e-2)
    else:
        torch.testing.assert_close(out, ref_out, atol=1e-2, rtol=1e-2)

    if residual is not None:
        out = torch.empty_like(x)
        residual_out = torch.empty_like(residual)
        opcheck(torch.ops._C.fused_add_rms_norm,
                (out, x, residual_out, residual, layer.weight.data,
                 layer.variance_epsilon))
    else:
        opcheck(torch.ops._C.rms_norm,
                (out, x, layer.weight.data, layer.variance_epsilon))


@pytest.mark.parametrize("num_tokens", NUM_TOKENS)
@pytest.mark.parametrize("hidden_size", HIDDEN_SIZES)
@pytest.mark.parametrize("add_residual", ADD_RESIDUAL)
@pytest.mark.parametrize("dtype", DTYPES)
@pytest.mark.parametrize("quant_scale", [1.0, 0.01, 10.0])
@pytest.mark.parametrize("seed", SEEDS)
@pytest.mark.parametrize("device", CUDA_DEVICES)
@pytest.mark.parametrize("strided_input", [False, True])
def test_fused_rms_norm_quant(
    num_tokens: int,
    hidden_size: int,
    add_residual: bool,
    dtype: torch.dtype,
    quant_scale: float,
    seed: int,
    device: str,
    strided_input: bool,
) -> None:
    current_platform.seed_everything(seed)
    torch.set_default_device(device)

    weight = torch.empty(hidden_size, dtype=dtype).normal_(mean=1.0, std=0.1)
    scale = 1 / (2 * hidden_size)
    last_dim = 2 * hidden_size if strided_input else hidden_size
    x_base = torch.randn(num_tokens, last_dim, dtype=dtype)
    x = x_base[..., :hidden_size]
    assert x.is_contiguous() != strided_input

    x *= scale
    if add_residual:
        residual = torch.randn_like(x) * scale
        residual_out = torch.empty_like(residual)
        residual_fused = residual.clone()
        residual_out_fused = torch.empty_like(residual_fused)
    else:
        residual = residual_fused = None
        residual_out = residual_out_fused = None

    out_norm = torch.empty_like(x)
    out_quant = torch.empty_like(x, dtype=FP8_DTYPE)
    out_quant_fused = torch.empty_like(out_quant)

    quant_scale_t = torch.tensor(quant_scale, dtype=torch.float32)

    if add_residual:
        torch.ops._C.fused_add_rms_norm_static_fp8_quant(
            out_quant_fused, x, residual_out_fused, residual_fused, weight,
            quant_scale_t, 1e-6)

        # Unfused kernel is in-place so it goes second
        # Also use a separate clone of x to avoid modifying the input
<<<<<<< HEAD
        x_unfused = x.clone()
        out_unfused = torch.empty_like(x_unfused)
        torch.ops._C.fused_add_rms_norm(out_unfused, x_unfused, residual_out,
                                        residual, weight, 1e-6)
        torch.ops._C.static_scaled_fp8_quant(out_quant, out_unfused,
=======
        x_unfused_base = x_base.clone()
        x_unfused = x_unfused_base[..., :hidden_size]
        assert x_unfused.is_contiguous() != strided_input
        torch.ops._C.fused_add_rms_norm(x_unfused, residual, weight, 1e-6)
        torch.ops._C.static_scaled_fp8_quant(out_quant, x_unfused.contiguous(),
>>>>>>> c494f96f
                                             quant_scale_t)

        torch.cuda.synchronize()
        torch.testing.assert_close(residual_out_fused,
                                   residual_out,
                                   atol=1e-2,
                                   rtol=1e-2)
<<<<<<< HEAD

        opcheck(torch.ops._C.fused_add_rms_norm_static_fp8_quant,
                (out_quant_fused, x, residual_out_fused, residual_fused,
                 weight, quant_scale_t, 1e-6))
=======
        opcheck(
            torch.ops._C.fused_add_rms_norm_static_fp8_quant,
            (out_quant_fused, x, residual_fused, weight, quant_scale_t, 1e-6))
>>>>>>> c494f96f
    else:
        torch.ops._C.rms_norm_static_fp8_quant(out_quant_fused, x, weight,
                                               quant_scale_t, 1e-6)

        torch.ops._C.rms_norm(out_norm, x, weight, 1e-6)
        torch.ops._C.static_scaled_fp8_quant(out_quant, out_norm,
                                             quant_scale_t)

        opcheck(torch.ops._C.rms_norm_static_fp8_quant,
                (out_quant_fused, x, weight, quant_scale_t, 1e-6))

    torch.testing.assert_close(out_quant.to(dtype=torch.float32),
                               out_quant_fused.to(dtype=torch.float32),
                               atol=1e-3,
                               rtol=1e-3)<|MERGE_RESOLUTION|>--- conflicted
+++ resolved
@@ -124,19 +124,14 @@
 
         # Unfused kernel is in-place so it goes second
         # Also use a separate clone of x to avoid modifying the input
-<<<<<<< HEAD
-        x_unfused = x.clone()
+        x_unfused_base = x_base.clone()
+        x_unfused = x_unfused_base[..., :hidden_size]
+        assert x_unfused.is_contiguous() != strided_input
         out_unfused = torch.empty_like(x_unfused)
         torch.ops._C.fused_add_rms_norm(out_unfused, x_unfused, residual_out,
                                         residual, weight, 1e-6)
-        torch.ops._C.static_scaled_fp8_quant(out_quant, out_unfused,
-=======
-        x_unfused_base = x_base.clone()
-        x_unfused = x_unfused_base[..., :hidden_size]
-        assert x_unfused.is_contiguous() != strided_input
-        torch.ops._C.fused_add_rms_norm(x_unfused, residual, weight, 1e-6)
-        torch.ops._C.static_scaled_fp8_quant(out_quant, x_unfused.contiguous(),
->>>>>>> c494f96f
+        torch.ops._C.static_scaled_fp8_quant(out_quant,
+                                             out_unfused.contiguous(),
                                              quant_scale_t)
 
         torch.cuda.synchronize()
@@ -144,16 +139,9 @@
                                    residual_out,
                                    atol=1e-2,
                                    rtol=1e-2)
-<<<<<<< HEAD
-
         opcheck(torch.ops._C.fused_add_rms_norm_static_fp8_quant,
                 (out_quant_fused, x, residual_out_fused, residual_fused,
                  weight, quant_scale_t, 1e-6))
-=======
-        opcheck(
-            torch.ops._C.fused_add_rms_norm_static_fp8_quant,
-            (out_quant_fused, x, residual_fused, weight, quant_scale_t, 1e-6))
->>>>>>> c494f96f
     else:
         torch.ops._C.rms_norm_static_fp8_quant(out_quant_fused, x, weight,
                                                quant_scale_t, 1e-6)
