--- conflicted
+++ resolved
@@ -7,14 +7,9 @@
 from transformers import MixtralConfig
 from transformers.models.mixtral.modeling_mixtral import MixtralSparseMoeBlock
 
-<<<<<<< HEAD
-from tests.kernels.utils import (compute_max_diff, stack_and_dev, torch_moe,
-                                 torch_moe_single)
-=======
-from tests.kernels.utils import opcheck
+from tests.kernels.utils import (compute_max_diff, opcheck, stack_and_dev,
+                                 torch_moe, torch_moe_single)
 from vllm import _custom_ops as ops
-from vllm.model_executor.layers.activation import SiluAndMul
->>>>>>> f13a07b1
 from vllm.model_executor.layers.fused_moe import fused_moe
 from vllm.model_executor.layers.fused_moe.fused_marlin_moe import (
     fused_marlin_moe, single_marlin_moe)
@@ -312,30 +307,19 @@
     sort_indices = stack_and_dev(sort_indices_l)
 
     score = torch.randn((m, e), device="cuda", dtype=dtype)
-<<<<<<< HEAD
-    marlin_output = single_marlin_moe(a,
-                                      qweight,
-                                      scales,
-                                      score,
-                                      topk,
-                                      renormalize=False,
-                                      g_idx=g_idx,
-                                      sort_indices=sort_indices,
-                                      num_bits=num_bits)
-=======
     marlin_output = single_marlin_moe(
         a,
         qweight,
         scales,
         score,
-        g_idx,
-        sort_indices,
         topk,
         renormalize=False,
+        g_idx=g_idx,
+        sort_indices=sort_indices,
         num_bits=num_bits,
         is_k_full=is_k_full,
     )
->>>>>>> f13a07b1
+
     torch_output = torch_moe_single(a, w_ref.transpose(1, 2), score, topk)
 
     assert compute_max_diff(marlin_output, torch_output) < 1e-2
