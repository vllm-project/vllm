--- conflicted
+++ resolved
@@ -162,7 +162,6 @@
 
     assert torch.allclose(out, ref_out, rtol=0.01)
 
-<<<<<<< HEAD
 @pytest.mark.parametrize("n,k,m", NKM_FACTORS_WVSPLITK_FP8)
 @pytest.mark.parametrize("dtype", DTYPES)
 @pytest.mark.parametrize("seed", SEEDS)
@@ -189,13 +188,10 @@
                         current_platform.get_cu_count(), BIAS)
 
     assert torch.allclose(out, ref_out, rtol=0.01)
-=======
->>>>>>> 6c5f82e5
 
 @pytest.mark.parametrize("n,k,m", NKM_FACTORS_WVSPLITK_FP8)
 @pytest.mark.parametrize("dtype", DTYPES)
 @pytest.mark.parametrize("seed", SEEDS)
-<<<<<<< HEAD
 @pytest.mark.skipif(
     not (current_platform.is_rocm() and current_platform.supports_fp8()),
     reason="only test for rocm fp8")
@@ -206,40 +202,20 @@
     A = (torch.rand(n, k, device="cuda")-.5)*xavier
     B = (torch.rand(m, k, device="cuda")-.5)*xavier
     BIAS = torch.rand(n, m, dtype=dtype, device="cuda")-.5
-=======
-@pytest.mark.parametrize("use_bias", [True, False])
-@pytest.mark.skipif(
-    not (current_platform.is_rocm() and current_platform.supports_fp8()),
-    reason="only test for rocm fp8")
-def test_rocm_per_tensor_w8a8_scaled_mm_impl(n, k, m, dtype, seed, use_bias):
-    torch.manual_seed(seed)
-
-    A = torch.rand(n, k, device="cuda")
-    B = torch.rand(m, k, device="cuda")
->>>>>>> 6c5f82e5
 
     A, scale_a = ref_dynamic_per_tensor_fp8_quant(A)
     B, scale_b = ref_dynamic_per_tensor_fp8_quant(B)
 
-<<<<<<< HEAD
-=======
     bias = torch.rand(1, m, dtype=dtype, device="cuda") if use_bias else None
 
     output = rocm_per_tensor_w8a8_scaled_mm_impl(A, B.t(), dtype, scale_a,
                                                  scale_b, bias)
->>>>>>> 6c5f82e5
     ref_out = torch._scaled_mm(A,
                                B.t(),
                                out_dtype=dtype,
                                scale_a=scale_a,
-<<<<<<< HEAD
                                scale_b=scale_b) + BIAS
     out = ops.wvSplitKQ(B, A, dtype, scale_a, scale_b,
                         current_platform.get_cu_count(), BIAS)
 
     assert torch.allclose(out, ref_out, rtol=0.01)
-=======
-                               scale_b=scale_b,
-                               bias=bias)
-    assert torch.allclose(output, ref_out, rtol=0.01)
->>>>>>> 6c5f82e5
