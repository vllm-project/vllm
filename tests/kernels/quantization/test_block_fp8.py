# SPDX-License-Identifier: Apache-2.0
# SPDX-FileCopyrightText: Copyright contributors to the vLLM project

# Adapted from https://github.com/sgl-project/sglang/pull/2575
import itertools

import pytest
import torch

from tests.kernels.quant_utils import (native_per_token_group_quant_fp8,
                                       native_w8a8_block_matmul)
from vllm.config import VllmConfig
from vllm.model_executor.layers.quantization.utils.fp8_utils import (
<<<<<<< HEAD
    cutlass_scaled_mm, get_col_major_tma_aligned_tensor,
    per_token_group_quant_fp8, w8a8_block_fp8_matmul)
=======
    cutlass_scaled_mm, per_token_group_quant_fp8, w8a8_triton_block_scaled_mm)
>>>>>>> 1f291412
from vllm.platforms import current_platform
from vllm.utils import has_deep_gemm
from vllm.utils.deep_gemm import (fp8_gemm_nt,
                                  get_col_major_tma_aligned_tensor,
                                  per_block_cast_to_fp8)

if current_platform.get_device_capability() < (9, 0):
    pytest.skip("FP8 Triton requires CUDA 9.0 or higher",
                allow_module_level=True)

vllm_config = VllmConfig()
vllm_config.scheduler_config.max_num_seqs = 128
vllm_config.scheduler_config.max_model_len = 8192

# Test configurations
DTYPES = [torch.bfloat16]  # [torch.half, torch.bfloat16, torch.float32]
NUM_TOKENS = [7, 2050]
D = [512, 4096, 5120, 13824]
GROUP_SIZE = [64, 128, 512]
M = [1, 7, 8, 83, 84, 4096]
N = [128, 512, 7168, 7748, 13824]
K = [256, 3884, 4096, 13824, 16384]
# Deepseek-V3's intermediate size 18432, so N is 18432*2/8=4608 at TP8
# and its hidden size is 7168.
BLOCK_SIZE = [[128, 128]]
OUT_DTYPES = [torch.bfloat16]  # [torch.float32, torch.half, torch.bfloat16]
SEEDS = [0]

# Skip all tests if CUDA is not available
pytest.importorskip("torch.cuda")


@pytest.fixture(autouse=True)
def setup_cuda():
    torch.set_default_device("cuda")


@pytest.mark.parametrize(
    "num_tokens,d,dtype,group_size,seed",
    itertools.product(NUM_TOKENS, D, DTYPES, GROUP_SIZE, SEEDS))
@torch.inference_mode()
def test_per_token_group_quant_fp8(num_tokens, d, dtype, group_size, seed):
    torch.manual_seed(seed)
    x = torch.rand(num_tokens, d, dtype=dtype)

    ref_out, ref_scale = native_per_token_group_quant_fp8(x, group_size)
    out, scale = per_token_group_quant_fp8(x, group_size)

    assert torch.allclose(out.to(torch.float32),
                          ref_out.to(torch.float32),
                          rtol=0.15)
    assert torch.allclose(scale, ref_scale)


@pytest.mark.parametrize(
    "M,N,K,block_size,out_dtype,seed",
    itertools.product(M, N, K, BLOCK_SIZE, OUT_DTYPES, SEEDS))
@torch.inference_mode()
def test_w8a8_block_fp8_matmul(M, N, K, block_size, out_dtype, seed):
    torch.manual_seed(seed)
    factor_for_scale = 1e-2
    fp8_info = torch.finfo(torch.float8_e4m3fn)
    fp8_max, fp8_min = fp8_info.max, fp8_info.min

    A_fp32 = (torch.rand(M, K, dtype=torch.float32) - 0.5) * 2 * fp8_max
    A_fp8 = A_fp32.clamp(min=fp8_min, max=fp8_max).to(torch.float8_e4m3fn)

    B_fp32 = (torch.rand(N, K, dtype=torch.float32) - 0.5) * 2 * fp8_max
    B_fp8 = B_fp32.clamp(min=fp8_min, max=fp8_max).to(torch.float8_e4m3fn)

    block_n, block_k = block_size[0], block_size[1]
    n_tiles = (N + block_n - 1) // block_n
    k_tiles = (K + block_k - 1) // block_k

    As = torch.rand(M, k_tiles, dtype=torch.float32) * factor_for_scale
    Bs = torch.rand(n_tiles, k_tiles, dtype=torch.float32) * factor_for_scale

    ref_out = native_w8a8_block_matmul(A_fp8, B_fp8, As, Bs, block_size,
                                       out_dtype)
    out = w8a8_block_fp8_matmul(A_fp8, B_fp8, As, Bs, block_size, out_dtype)

    rel_diff = (torch.mean(
        torch.abs(out.to(torch.float32) - ref_out.to(torch.float32))) /
                torch.mean(torch.abs(ref_out.to(torch.float32))))
    assert rel_diff < 0.001


@torch.inference_mode()
def test_w8a8_block_fp8_cutlass_matmul():
    # Test simple case where weight.shape % 128 != 0,
    # like in DSV3 kv_a_proj_with_mqa
    M = 32
    N = 576
    K = 7168
    block_size = [128, 128]
    out_dtype = torch.bfloat16
    seed = 0

    torch.manual_seed(seed)
    factor_for_scale = 1e-2
    fp8_info = torch.finfo(torch.float8_e4m3fn)
    fp8_max, fp8_min = fp8_info.max, fp8_info.min

    A_fp32 = (torch.rand(M, K, dtype=torch.float32) - 0.5) * 2 * fp8_max

    B_fp32 = (torch.rand(N, K, dtype=torch.float32) - 0.5) * 2 * fp8_max
    B_fp8 = B_fp32.clamp(min=fp8_min, max=fp8_max).to(torch.float8_e4m3fn)

    block_n, block_k = block_size[0], block_size[1]
    n_tiles = (N + block_n - 1) // block_n
    k_tiles = (K + block_k - 1) // block_k

    Bs = torch.rand(n_tiles, k_tiles, dtype=torch.float32) * factor_for_scale
    # Hopper requires row-major format for scales
    Bs_cutlass = Bs.T.contiguous() if current_platform.is_device_capability(
        90) else Bs

    A_fp8, As = per_token_group_quant_fp8(A_fp32,
                                          block_size[1],
                                          column_major_scales=False)
    # CUTLASS uses column-major format for scales
    A_fp8_cutlass, As_cutlass = per_token_group_quant_fp8(
        A_fp32, block_size[1], column_major_scales=True)

    ref_out = native_w8a8_block_matmul(A_fp8, B_fp8, As, Bs, block_size,
                                       out_dtype)
    out = cutlass_scaled_mm(A_fp8_cutlass, B_fp8, As_cutlass, Bs_cutlass,
                            block_size, out_dtype)

    rel_diff = (torch.mean(
        torch.abs(out.to(torch.float32) - ref_out.to(torch.float32))) /
                torch.mean(torch.abs(ref_out.to(torch.float32))))
    assert rel_diff < 0.001


@pytest.mark.parametrize(
    "M,N,K,block_size,out_dtype,seed",
    itertools.product(M, N, K, BLOCK_SIZE, OUT_DTYPES, SEEDS))
@pytest.mark.skipif(not has_deep_gemm(),
                    reason="DeepGemm kernels not available.")
@torch.inference_mode()
def test_w8a8_block_fp8_deep_gemm_matmul(M, N, K, block_size, out_dtype, seed):
    # only aligned sizes
    if M % 4 != 0 or K % 128 != 0 or N % 64 != 0:
        pytest.skip(f"Skipping test; invalid size {M}, {N}, {K}")

    torch.manual_seed(seed)
    fp8_info = torch.finfo(torch.float8_e4m3fn)
    fp8_max = fp8_info.max

    A_fp32 = (torch.rand(M, K, dtype=torch.float32) - 0.5) * 2 * fp8_max
    B_fp32 = (torch.rand(N, K, dtype=torch.float32) - 0.5) * 2 * fp8_max

    A_fp8, As_fp8 = per_token_group_quant_fp8(A_fp32, block_size[1])
    B_fp8, Bs_fp8 = per_block_cast_to_fp8(B_fp32, block_size=block_size)

    As = As_fp8.to(torch.float32)
    Bs = Bs_fp8.to(torch.float32)

    ref_out = native_w8a8_block_matmul(A_fp8, B_fp8, As, Bs, block_size,
                                       out_dtype)

    # Transpose earlier so that the testing will not trigger transposing kernels
    As_fp8 = get_col_major_tma_aligned_tensor(As_fp8)

    out = torch.zeros((M, N), device='cuda', dtype=out_dtype)

    assert As_fp8.shape == (M, (K + 127) //
                            128), f"{As_fp8.shape} != {(M, (K + 127) // 128)}"

    fp8_gemm_nt((A_fp8, As_fp8), (B_fp8, Bs_fp8), out)

    rel_diff = (torch.mean(
        torch.abs(out.to(torch.float32) - ref_out.to(torch.float32))) /
                torch.mean(torch.abs(ref_out.to(torch.float32))))
    assert rel_diff < 0.001<|MERGE_RESOLUTION|>--- conflicted
+++ resolved
@@ -11,12 +11,7 @@
                                        native_w8a8_block_matmul)
 from vllm.config import VllmConfig
 from vllm.model_executor.layers.quantization.utils.fp8_utils import (
-<<<<<<< HEAD
-    cutlass_scaled_mm, get_col_major_tma_aligned_tensor,
-    per_token_group_quant_fp8, w8a8_block_fp8_matmul)
-=======
-    cutlass_scaled_mm, per_token_group_quant_fp8, w8a8_triton_block_scaled_mm)
->>>>>>> 1f291412
+    cutlass_scaled_mm, per_token_group_quant_fp8, w8a8_block_fp8_matmul)
 from vllm.platforms import current_platform
 from vllm.utils import has_deep_gemm
 from vllm.utils.deep_gemm import (fp8_gemm_nt,
