--- conflicted
+++ resolved
@@ -8,13 +8,10 @@
 NUM_TOKENS = [7, 83, 2048]  # Arbitrary values for testing
 D = [512, 4096, 5120, 13824]  # Arbitrary values for testing
 SEEDS = [0]
-<<<<<<< HEAD
 SCALE_UP = [0.09, 1.2, 1.9]
 SCALE_GATE = [2.17, 1.2, 1.9]
 SCALE_OUT = [1.2, 1.9, 0.17]
-=======
 DEVICES = [i for i in range(1 if torch.cuda.device_count() == 1 else 2)]
->>>>>>> 2e0b6e77
 
 
 @pytest.mark.parametrize("num_tokens", NUM_TOKENS)
@@ -44,7 +41,6 @@
 @pytest.mark.parametrize("d", D)
 @pytest.mark.parametrize("dtype", DTYPES)
 @pytest.mark.parametrize("seed", SEEDS)
-<<<<<<< HEAD
 @pytest.mark.parametrize("scale_gate", SCALE_GATE)
 @pytest.mark.parametrize("scale_up", SCALE_UP)
 @pytest.mark.parametrize("scale_out", SCALE_OUT)
@@ -116,9 +112,7 @@
 @pytest.mark.parametrize("d", D)
 @pytest.mark.parametrize("dtype", DTYPES)
 @pytest.mark.parametrize("seed", SEEDS)
-=======
 @pytest.mark.parametrize("device", DEVICES)
->>>>>>> 2e0b6e77
 @torch.inference_mode()
 def test_gelu_new(
     num_tokens: int,
