--- conflicted
+++ resolved
@@ -445,12 +445,8 @@
                           head_size,
                           block_size,
                           "NONE",
-<<<<<<< HEAD
-                          data_type=dtype)
-=======
                           data_type=dtype,
                           q_data_type=dtype)
->>>>>>> 9ba0817f
     output = wrapper.forward(query,
                              kv_cache_fp8,
                              logits_soft_cap=soft_cap,
