# SPDX-License-Identifier: Apache-2.0
# SPDX-FileCopyrightText: Copyright contributors to the vLLM project

from typing import Optional

import pytest
import torch
import torch.nn.functional as F
from einops import rearrange

from vllm.attention.backends.utils import PAD_SLOT_ID
from vllm.model_executor.layers.mamba.ops.causal_conv1d import (
    causal_conv1d_fn,
    causal_conv1d_update,
)
from vllm.platforms import current_platform


def causal_conv1d_ref(
    x: torch.Tensor,
    weight: torch.Tensor,
    bias: Optional[torch.Tensor] = None,
    initial_states: Optional[torch.Tensor] = None,
    return_final_states: bool = False,
    final_states_out: Optional[torch.Tensor] = None,
    activation: Optional[str] = "silu",
):
    """
    x: (batch, dim, seqlen)
    weight: (dim, width)
    bias: (dim,)
    initial_states: (batch, dim, width - 1)
    final_states_out: (batch, dim, width - 1)

    out: (batch, dim, seqlen)
    """
    if activation not in [None, "silu", "swish"]:
        raise NotImplementedError("activation must be None, silu, or swish")
    dtype_in = x.dtype
    x = x.to(weight.dtype)
    seqlen = x.shape[-1]
    dim, width = weight.shape
    if initial_states is None:
        out = F.conv1d(x, weight.unsqueeze(1), bias, padding=width - 1, groups=dim)
    else:
        x = torch.cat([initial_states, x], dim=-1)
        out = F.conv1d(x, weight.unsqueeze(1), bias, padding=0, groups=dim)
    out = out[..., :seqlen]
    if return_final_states:
        final_states = F.pad(x, (width - 1 - x.shape[-1], 0)).to(
            dtype_in
        )  # (batch, dim, width - 1)
        if final_states_out is not None:
            final_states_out.copy_(final_states)
        else:
            final_states_out = final_states
    out = (out if activation is None else F.silu(out)).to(dtype=dtype_in)
    return (out, None) if not return_final_states else (out, final_states_out)


def causal_conv1d_update_ref(
    x, conv_state, weight, bias=None, activation=None, cache_seqlens=None
):
    """
    x: (batch, dim) or (batch, dim, seqlen)
    conv_state: (batch, dim, state_len), where state_len >= width - 1
    weight: (dim, width)
    bias: (dim,)
    cache_seqlens: (batch,), dtype int32.
        If not None, the conv_state is treated as a circular buffer.
        The conv_state will be updated by copying x to the
        conv_state starting at the index
        @cache_seqlens % state_len before performing the convolution.

    out: (batch, dim) or (batch, dim, seqlen)
    """
    if activation not in [None, "silu", "swish"]:
        raise NotImplementedError("activation must be None, silu, or swish")
    dtype_in = x.dtype
    unsqueeze = x.dim() == 2
    if unsqueeze:
        x = x.unsqueeze(-1)
    batch, dim, seqlen = x.shape
    width = weight.shape[1]
    state_len = conv_state.shape[-1]
    assert conv_state.shape == (batch, dim, state_len)
    assert weight.shape == (dim, width)
    if cache_seqlens is None:
        x_new = torch.cat([conv_state, x], dim=-1).to(
            weight.dtype
        )  # (batch, dim, state_len + seqlen)
        conv_state.copy_(x_new[:, :, -state_len:])
    else:
        width_idx = torch.arange(
            -(width - 1), 0, dtype=torch.long, device=x.device
        ).unsqueeze(0) + cache_seqlens.unsqueeze(1)
        width_idx = (
            torch.remainder(width_idx, state_len).unsqueeze(1).expand(-1, dim, -1)
        )
        x_new = torch.cat([conv_state.gather(2, width_idx), x], dim=-1).to(weight.dtype)
        copy_idx = torch.arange(seqlen, dtype=torch.long, device=x.device).unsqueeze(
            0
        ) + cache_seqlens.unsqueeze(1)
        copy_idx = torch.remainder(copy_idx, state_len).unsqueeze(1).expand(-1, dim, -1)
        conv_state.scatter_(2, copy_idx, x)
    out = F.conv1d(x_new, weight.unsqueeze(1), bias, padding=0, groups=dim)[
        :, :, -seqlen:
    ]
    if unsqueeze:
        out = out.squeeze(-1)
    return (out if activation is None else F.silu(out)).to(dtype=dtype_in)


@pytest.mark.parametrize("itype", [torch.bfloat16, torch.float])
@pytest.mark.parametrize("silu_activation", [True])
@pytest.mark.parametrize("has_bias", [True])
def causal_conv1d_opcheck_fn(
    x: torch.Tensor,
    weight: torch.Tensor,
    bias: Optional[torch.Tensor] = None,
    cu_seq_len: Optional[torch.Tensor] = None,
    cache_indices: Optional[torch.Tensor] = None,
    has_initial_state: Optional[torch.Tensor] = None,
    conv_states: Optional[torch.Tensor] = None,
    activation: Optional[str] = "silu",
    pad_slot_id: int = PAD_SLOT_ID,
):
    """
    x: (batch, dim, seqlen)
    weight: (dim, width)
    bias: (dim,)
    seq_idx: (batch, seqlen)
    initial_states: (batch, dim, width - 1)
    final_states_out: (batch, dim, width - 1), to be written to
    activation: either None or "silu" or "swish"

    out: (batch, dim, seqlen)
    """
    if activation not in [None, "silu", "swish"]:
        raise NotImplementedError("activation must be None, silu, or swish")
    if x.stride(-1) != 1:
        x = x.contiguous()
    bias = bias.contiguous() if bias is not None else None


@pytest.mark.parametrize("itype", [torch.bfloat16])
@pytest.mark.parametrize("silu_activation", [False, True])
@pytest.mark.parametrize("has_bias", [False, True])
@pytest.mark.parametrize("seqlen", [1])
@pytest.mark.parametrize("width", [4])
@pytest.mark.parametrize("dim", [2048, 2048 + 16, 4096])
def test_causal_conv1d_update(dim, width, seqlen, has_bias, silu_activation, itype):
    device = "cuda"
    rtol, atol = (3e-4, 1e-3) if itype == torch.float32 else (3e-3, 5e-3)
    if itype == torch.bfloat16:
        rtol, atol = 1e-2, 5e-2
    # set seed
    current_platform.seed_everything(0)
    batch = 2
    x = torch.randn(batch, dim, seqlen, device=device, dtype=itype)
    x_ref = x.clone()
    conv_state = torch.randn(batch, dim, width - 1, device=device, dtype=itype)

    weight = torch.randn(dim, width, device=device, dtype=itype)
    bias = torch.randn(dim, device=device, dtype=itype) if has_bias else None
    conv_state_ref = conv_state.detach().clone()
    activation = None if not silu_activation else "silu"
<<<<<<< HEAD

    conv_state_indices = torch.arange(batch, dtype=torch.int32, device=device)

    out = causal_conv1d_update(x,
                               conv_state,
                               weight,
                               bias,
                               activation=activation,
                               conv_state_indices=conv_state_indices)
    out_ref = causal_conv1d_update_ref(x_ref,
                                       conv_state_ref,
                                       weight,
                                       bias,
                                       activation=activation)
=======
    out = causal_conv1d_update(x, conv_state, weight, bias, activation=activation)
    out_ref = causal_conv1d_update_ref(
        x_ref, conv_state_ref, weight, bias, activation=activation
    )
>>>>>>> d6953beb

    assert torch.equal(conv_state, conv_state_ref)
    assert torch.allclose(out, out_ref, rtol=rtol, atol=atol)


@pytest.mark.parametrize("itype", [torch.float32, torch.float16, torch.bfloat16])
@pytest.mark.parametrize("silu_activation", [False, True])
@pytest.mark.parametrize("has_bias", [False, True])
@pytest.mark.parametrize("seqlen", [1, 3])
@pytest.mark.parametrize("width", [3, 4])
@pytest.mark.parametrize("dim", [2048 + 16, 4096])
# tests correctness in case subset of the sequences are padded
@pytest.mark.parametrize("with_padding", [True, False])
@pytest.mark.parametrize("batch_size", [3])
def test_causal_conv1d_update_with_batch_gather(
    batch_size, with_padding, dim, width, seqlen, has_bias, silu_activation, itype
):
    device = "cuda"
    rtol, atol = (3e-4, 1e-3) if itype == torch.float32 else (3e-3, 5e-3)
    if itype == torch.bfloat16:
        rtol, atol = 1e-2, 5e-2

    # set seed
    current_platform.seed_everything(0)

    padding = 5 if with_padding else 0
    padded_batch_size = batch_size + padding
    # total_entries = number of cache line
    total_entries = 10 * batch_size

    # x will be (batch, dim, seqlen) with contiguous along dim-axis
    x = torch.randn(
        padded_batch_size, seqlen, dim, device=device, dtype=itype
    ).transpose(1, 2)

    x_ref = x.clone()

    conv_state_indices = torch.randperm(total_entries)[:batch_size].to(
        dtype=torch.int32, device=device
    )
    unused_states_bool = torch.ones(total_entries, dtype=torch.bool, device=device)
    unused_states_bool[conv_state_indices] = False
    padded_state_indices = torch.concat(
        [
            conv_state_indices,
            torch.as_tensor([PAD_SLOT_ID] * padding, dtype=torch.int32, device=device),
        ],
        dim=0,
    )

    # conv_state will be (cache_lines, dim, state_len)
    # with contiguous along dim-axis
    conv_state = torch.randn(
        total_entries, width - 1, dim, device=device, dtype=itype
    ).transpose(1, 2)

    conv_state_for_padding_test = conv_state.clone()

    weight = torch.randn(dim, width, device=device, dtype=itype)
    bias = torch.randn(dim, device=device, dtype=itype) if has_bias else None
    conv_state_ref = conv_state[conv_state_indices, :].detach().clone()
    activation = None if not silu_activation else "silu"

    out = causal_conv1d_update(
        x,
        conv_state,
        weight,
        bias,
        activation=activation,
        conv_state_indices=padded_state_indices,
        pad_slot_id=PAD_SLOT_ID,
    )
    out_ref = causal_conv1d_update_ref(
        x_ref[:batch_size], conv_state_ref, weight, bias, activation=activation
    )

    assert torch.equal(conv_state[conv_state_indices, :], conv_state_ref)
    assert torch.equal(
        conv_state[unused_states_bool], conv_state_for_padding_test[unused_states_bool]
    )
    assert torch.allclose(out[:batch_size], out_ref, rtol=rtol, atol=atol)


@pytest.mark.parametrize("itype", [torch.bfloat16])
@pytest.mark.parametrize("silu_activation", [True])
@pytest.mark.parametrize("has_bias", [True])
@pytest.mark.parametrize("width", [4])
@pytest.mark.parametrize("seqlen", [8, 30, 249, 2049, 4096])
@pytest.mark.parametrize("dim", [64, 4096])
@pytest.mark.parametrize("with_padding", [True, False])
@pytest.mark.parametrize("batch", [4, 10])
def test_causal_conv1d_varlen(
    batch, with_padding, dim, seqlen, width, has_bias, silu_activation, itype
):
    device = "cuda"
    torch.cuda.empty_cache()
    rtol, atol = (3e-4, 1e-3) if itype == torch.float32 else (3e-3, 5e-3)
    if itype == torch.bfloat16:
        rtol, atol = 1e-2, 5e-2
    # set seed
    current_platform.seed_everything(0)
    seqlens = []
    batch_size = batch
    padding = 3 if with_padding else 0
    padded_batch_size = batch_size + padding
    nsplits = padded_batch_size - 1

    eos_pos = torch.randperm(seqlen - 1)[:nsplits].sort().values

    seqlens.append(
        torch.diff(
            torch.cat([torch.tensor([-1]), eos_pos, torch.tensor([seqlen - 1])])
        ).tolist()
    )
    assert sum(seqlens[-1]) == seqlen
    assert all(s > 0 for s in seqlens[-1])

    total_entries = batch_size * 10
    cumsum = torch.cumsum(torch.tensor(seqlens[0]), dim=0).to(torch.int32)
    cumsum = torch.concat([torch.tensor([0], dtype=torch.int32), cumsum], dim=0)
    x = rearrange(
        torch.randn(1, seqlen, 4096 + dim + 64, device=device, dtype=itype),
        "b s d -> b d s",
    )[:, 4096 : 4096 + dim, :]

    weight = torch.randn(dim, width, device=device, dtype=itype)

    bias = torch.randn(dim, device=device, dtype=itype) if has_bias else None
    x_ref = x.clone()
    weight_ref = weight.clone()
    bias_ref = bias.clone() if bias is not None else None
    activation = None if not silu_activation else "silu"
    final_states = torch.randn(
        total_entries, width - 1, dim, device=x.device, dtype=x.dtype
    ).transpose(1, 2)
    final_states_ref = final_states.clone()
    has_initial_states = torch.randint(
        0, 2, (cumsum.shape[0] - 1,), dtype=torch.bool, device=x.device
    )
    state_indices = torch.randperm(total_entries, dtype=torch.int32, device=x.device)[
        :batch_size
    ]
    padded_state_indices = torch.concat(
        [
            state_indices,
            torch.as_tensor([PAD_SLOT_ID] * padding, dtype=torch.int32, device=device),
        ],
        dim=-1,
    )
    out = causal_conv1d_fn(
        x.squeeze(0),
        weight,
        bias=bias,
        conv_states=final_states,
        query_start_loc=cumsum.cuda(),
        cache_indices=padded_state_indices,
        has_initial_state=has_initial_states,
        activation=activation,
        pad_slot_id=PAD_SLOT_ID,
    )

    out_ref = []
    out_ref_b = []

    splits = [torch.split(var, seqlens[0], dim=-1) for var in (x_ref)]
    for i in range(len(seqlens[0])):
        x_s = [v[i].unsqueeze(0) for v in splits][0]
        if padded_state_indices[i] == PAD_SLOT_ID:
            continue
        out_ref_b.append(
            causal_conv1d_ref(
                x_s,
                weight_ref,
                bias_ref,
                activation=activation,
                return_final_states=True,
                final_states_out=final_states_ref[padded_state_indices[i]].unsqueeze(0),
                initial_states=final_states_ref[padded_state_indices[i]].unsqueeze(0)
                if has_initial_states[i]
                else None,
            )
        )
    out_ref.append(torch.cat([t[0] for t in out_ref_b], dim=2))
    out_ref_tensor = torch.cat(out_ref, dim=0)

    assert torch.allclose(
        final_states[state_indices],
        final_states_ref[state_indices],
        rtol=rtol,
        atol=atol,
    )
    unpadded_out = out[:, : out_ref_tensor.shape[-1]]
    assert torch.allclose(unpadded_out, out_ref_tensor, rtol=rtol, atol=atol)<|MERGE_RESOLUTION|>--- conflicted
+++ resolved
@@ -165,27 +165,20 @@
     bias = torch.randn(dim, device=device, dtype=itype) if has_bias else None
     conv_state_ref = conv_state.detach().clone()
     activation = None if not silu_activation else "silu"
-<<<<<<< HEAD
 
     conv_state_indices = torch.arange(batch, dtype=torch.int32, device=device)
 
-    out = causal_conv1d_update(x,
-                               conv_state,
-                               weight,
-                               bias,
-                               activation=activation,
-                               conv_state_indices=conv_state_indices)
-    out_ref = causal_conv1d_update_ref(x_ref,
-                                       conv_state_ref,
-                                       weight,
-                                       bias,
-                                       activation=activation)
-=======
-    out = causal_conv1d_update(x, conv_state, weight, bias, activation=activation)
+    out = causal_conv1d_update(
+        x,
+        conv_state,
+        weight,
+        bias,
+        activation=activation,
+        conv_state_indices=conv_state_indices,
+    )
     out_ref = causal_conv1d_update_ref(
         x_ref, conv_state_ref, weight, bias, activation=activation
     )
->>>>>>> d6953beb
 
     assert torch.equal(conv_state, conv_state_ref)
     assert torch.allclose(out, out_ref, rtol=rtol, atol=atol)
