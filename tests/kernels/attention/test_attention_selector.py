--- conflicted
+++ resolved
@@ -89,14 +89,7 @@
                        CpuPlatform()):
                 backend = get_attn_backend(16, torch.float16, torch.float16,
                                            block_size, False)
-<<<<<<< HEAD
-            if use_v1:
-                assert backend.get_name() == "TORCH_SDPA_VLLM_V1"
-            else:
-                assert backend.get_name() == "TORCH_SDPA"
-=======
             assert backend.get_name() == "TORCH_SDPA_VLLM_V1"
->>>>>>> 110df743
 
         elif device == "hip":
             with patch("vllm.attention.selector.current_platform",
@@ -114,15 +107,8 @@
                                                    block_size,
                                                    False,
                                                    use_mla=use_mla)
-<<<<<<< HEAD
-                        if use_v1 and name != "TRITON_MLA":
-                            assert backend.get_name() == f"{name}_VLLM_V1"
-                        else:
-                            assert backend.get_name() == name
-=======
                         expected = f"{name}_VLLM_V1" if use_v1 else name
                         assert backend.get_name() == expected
->>>>>>> 110df743
                     else:
                         with pytest.raises(ValueError) as exc_info:
                             get_attn_backend(16,
