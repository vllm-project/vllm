--- conflicted
+++ resolved
@@ -253,10 +253,7 @@
         # Unsupported kv cache data type
         backend = get_attn_backend(16, torch.float16, "fp8", 16)
         assert backend.get_name() != "FLASH_ATTN"
-<<<<<<< HEAD
-=======
-
->>>>>>> 36db0a35
+
         # Unsupported block size
         backend = get_attn_backend(16, torch.float16, None, 8)
         assert backend.get_name() != "FLASH_ATTN"
