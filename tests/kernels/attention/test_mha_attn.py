--- conflicted
+++ resolved
@@ -11,13 +11,8 @@
 import pytest
 import torch
 
-<<<<<<< HEAD
-from vllm.attention.backends.registry import _Backend
+from vllm.attention.backends.registry import AttentionBackendEnum
 from vllm.attention.layers.mm_encoder_attention import MMEncoderAttention
-=======
-from vllm.attention.backends.registry import AttentionBackendEnum
-from vllm.attention.layer import MultiHeadAttention
->>>>>>> fa197020
 from vllm.attention.selector import _cached_get_attn_backend
 from vllm.platforms import current_platform
 from vllm.platforms.cpu import CpuPlatform
@@ -47,25 +42,15 @@
             patch("vllm.attention.layer.current_platform", CpuPlatform()),
             patch("vllm.model_executor.models.vision.current_platform", CpuPlatform()),
         ):
-<<<<<<< HEAD
             attn = MMEncoderAttention(16, 64, scale=1)
-            assert attn.attn_backend == _Backend.TORCH_SDPA
-=======
-            attn = MultiHeadAttention(16, 64, scale=1)
             assert attn.attn_backend == AttentionBackendEnum.TORCH_SDPA
->>>>>>> fa197020
     elif device == "hip":
         with (
             patch("vllm.attention.layer.current_platform", RocmPlatform()),
             patch("vllm.model_executor.models.vision.current_platform", RocmPlatform()),
         ):
-<<<<<<< HEAD
             attn = MMEncoderAttention(16, 64, scale=1)
-            assert attn.attn_backend == _Backend.TORCH_SDPA
-=======
-            attn = MultiHeadAttention(16, 64, scale=1)
             assert attn.attn_backend == AttentionBackendEnum.TORCH_SDPA
->>>>>>> fa197020
     else:
         # Test CUDA with head_size=64 (divisible by 32)
         # - should use vLLM's FlashAttention
@@ -73,13 +58,8 @@
             patch("vllm.attention.layer.current_platform", CudaPlatform()),
             patch("vllm.model_executor.models.vision.current_platform", CudaPlatform()),
         ):
-<<<<<<< HEAD
             attn = MMEncoderAttention(16, 64, scale=1)
-            assert attn.attn_backend == _Backend.FLASH_ATTN
-=======
-            attn = MultiHeadAttention(16, 64, scale=1)
             assert attn.attn_backend == AttentionBackendEnum.FLASH_ATTN
->>>>>>> fa197020
 
         # Test CUDA with head_size=72 (not divisible by 32)
         # - with upstream FA not available
@@ -92,13 +72,8 @@
                 return_value=False,
             ),
         ):
-<<<<<<< HEAD
             attn = MMEncoderAttention(16, 72, scale=1)
-            assert attn.attn_backend == _Backend.XFORMERS
-=======
-            attn = MultiHeadAttention(16, 72, scale=1)
             assert attn.attn_backend == AttentionBackendEnum.XFORMERS
->>>>>>> fa197020
 
         # Test CUDA with head_size=72 (not divisible by 32)
         # - with upstream FA available
@@ -120,13 +95,8 @@
                 },
             ),
         ):
-<<<<<<< HEAD
             attn = MMEncoderAttention(16, 72, scale=1)
-            assert attn.attn_backend == _Backend.FLASH_ATTN
-=======
-            attn = MultiHeadAttention(16, 72, scale=1)
             assert attn.attn_backend == AttentionBackendEnum.FLASH_ATTN
->>>>>>> fa197020
 
 
 def ref_attention(
