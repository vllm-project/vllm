--- conflicted
+++ resolved
@@ -443,134 +443,7 @@
     return torch.cat(ref_outputs, dim=0)
 
 
-<<<<<<< HEAD
-@pytest.mark.parametrize("attention_cls", [Attention, MultiHeadAttention])
-=======
-@pytest.mark.parametrize("num_seqs", NUM_PREFILL_SEQS)
-@pytest.mark.parametrize("num_heads", NUM_HEADS)
-@pytest.mark.parametrize("head_size", HEAD_SIZES)
-@pytest.mark.parametrize("dtype", DTYPES)
-@pytest.mark.parametrize("seed", SEEDS)
-@pytest.mark.parametrize("device", CUDA_DEVICES)
-@pytest.mark.skipif(
-    current_platform.is_rocm(), reason="Xformers backend is not supported on ROCm."
-)
-@torch.inference_mode()
-def test_multi_query_kv_attention(
-    num_seqs: int,
-    num_heads: tuple[int, int],
-    head_size: int,
-    dtype: torch.dtype,
-    seed: int,
-    device: str,
-    use_alibi: bool = False,
-) -> None:
-    current_platform.seed_everything(seed)
-    torch.set_default_device(device)
-    # MAX_SEQ_LEN sometimes causes OOM in the reference implementation.
-    # As the xformers library is already tested with its own tests, we can use
-    # a smaller MAX_SEQ_LEN here.
-    max_len = min(MAX_SEQ_LEN, 4096)
-    seq_lens = random.sample(range(1, max_len), num_seqs)
-    num_tokens = sum(seq_lens)
-
-    scale = float(1.0 / (head_size**0.5))
-    num_query_heads, num_kv_heads = num_heads
-    qkv = torch.empty(
-        num_tokens, num_query_heads + 2 * num_kv_heads, head_size, dtype=dtype
-    )
-    qkv.uniform_(-scale, scale)
-    query, key, value = qkv.split([num_query_heads, num_kv_heads, num_kv_heads], dim=1)
-
-    num_queries_per_kv = num_query_heads // num_kv_heads
-    if num_queries_per_kv > 1:
-        # Handle MQA and GQA
-        key = torch.repeat_interleave(key, num_queries_per_kv, dim=1)
-        value = torch.repeat_interleave(value, num_queries_per_kv, dim=1)
-    alibi_bias = None
-    if use_alibi:
-        alibi_slopes = torch.randn(num_query_heads, dtype=torch.float)
-        attn_bias = make_alibi_bias(alibi_slopes, num_kv_heads, dtype, seq_lens)
-        output = torch.empty_like(query)
-        start = 0
-        # Dynamic sequence length not supported with custom attn_bias.
-        for i, seq_len in enumerate(seq_lens):
-            end = start + seq_len
-            out = xops.memory_efficient_attention_forward(
-                query[None, start:end],
-                key[None, start:end],
-                value[None, start:end],
-                attn_bias=attn_bias[i],
-                p=0.0,
-                scale=scale,
-            )
-            output[start:end].copy_(out.view_as(query[start:end]))
-            start += seq_len
-        # xformers.AttentionBias to Tensor for use in reference impl.
-        alibi_bias = [
-            b.materialize((1, num_query_heads, i, i), device=device).squeeze()
-            for b, i in zip(attn_bias, seq_lens)
-        ]
-    else:
-        attn_bias = BlockDiagonalCausalMask.from_seqlens(seq_lens)
-        output = xops.memory_efficient_attention_forward(
-            query.unsqueeze(0),
-            key.unsqueeze(0),
-            value.unsqueeze(0),
-            attn_bias=attn_bias,
-            p=0.0,
-            scale=scale,
-        )
-        output = output.squeeze(0)
-
-    cu_seq_lens = [0]
-    for seq_len in seq_lens:
-        cu_seq_lens.append(cu_seq_lens[-1] + seq_len)
-    ref_output = ref_multi_query_kv_attention(
-        cu_seq_lens,
-        query,
-        key,
-        value,
-        scale,
-        alibi_bias,
-        dtype,
-    )
-    atol = get_default_atol(output) if current_platform.is_rocm() else 1e-3
-    rtol = get_default_rtol(output) if current_platform.is_rocm() else 1e-5
-    torch.testing.assert_close(output, ref_output, atol=atol, rtol=rtol)
-
-
-@pytest.mark.parametrize("num_seqs", NUM_PREFILL_SEQS)
-@pytest.mark.parametrize("num_heads", NUM_HEADS)
-@pytest.mark.parametrize("head_size", [64])
-@pytest.mark.parametrize("dtype", DTYPES)
-@pytest.mark.parametrize("seed", SEEDS)
-@pytest.mark.parametrize("device", CUDA_DEVICES)
-@pytest.mark.skipif(
-    current_platform.is_rocm(), reason="Xformers backend is not supported on ROCm."
-)
-@torch.inference_mode()
-def test_multi_query_kv_attention_with_alibi(
-    num_seqs: int,
-    num_heads: tuple[int, int],
-    head_size: int,
-    dtype: torch.dtype,
-    seed: int,
-    device: str,
-) -> None:
-    return test_multi_query_kv_attention(
-        num_seqs,
-        num_heads,
-        head_size,
-        dtype,
-        seed,
-        device,
-        use_alibi=True,
-    )
-
-
 @pytest.mark.parametrize("attention_cls", [Attention, MMEncoderAttention])
->>>>>>> 445367e8
 def test_num_heads_not_divisble_by_num_kv_heads(attention_cls: type) -> None:
     head_size = 64
     scale = float(1.0 / (head_size**0.5))
