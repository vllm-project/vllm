# SPDX-License-Identifier: Apache-2.0

import random
from typing import Optional

import pytest
import torch

from tests.kernels.allclose_default import get_default_atol, get_default_rtol
from tests.kernels.utils import opcheck
from vllm import _custom_ops as ops
from vllm.platforms import current_platform
from vllm.utils import get_max_shared_memory_bytes, is_navi

if not current_platform.is_rocm():
    from xformers import ops as xops
    from xformers.ops.fmha.attn_bias import BlockDiagonalCausalMask

    from vllm.attention.backends.xformers import _make_alibi_bias

FLOAT32_BYTES = torch.finfo(torch.float).bits // 8
# This will change depending on the compute capability.
# - 512 as a buffer
MAX_SEQ_LEN = get_max_shared_memory_bytes() // FLOAT32_BYTES - 512
# There may not be enough gpu memory due to large NUM_BLOCKS.
# Reduce NUM_BLOCKS when it happens.
NUM_BLOCKS = 4321  # Arbitrary values for testing
PARTITION_SIZE = 512
PARTITION_SIZE_ROCM = 256
# flshattF and tritonflashattF supported: {torch.float16, torch.bfloat16}
DTYPES = [
    torch.half, torch.bfloat16, torch.float
] if not current_platform.is_rocm() else [torch.half, torch.bfloat16]
NUM_GEN_SEQS = [7]  # Arbitrary values for testing
NUM_PREFILL_SEQS = [3]  # Arbitrary values for testing
NUM_HEADS = [(40, 40), (64, 8)]  # Arbitrary values for testing

# This should be sync with get_supported_head_sizes() in
# vllm.attention.ops.paged_attn.PagedAttention
HEAD_SIZES = [64, 80, 96, 112, 120, 128, 192, 256]

BLOCK_SIZES = [16, 32]
USE_ALIBI = [False, True]
KV_CACHE_DTYPE = ["auto", "fp8"]
SEEDS = [0]
CUDA_DEVICES = [
    f"cuda:{i}" for i in range(1 if torch.cuda.device_count() == 1 else 2)
]


def ref_masked_attention(
    query: torch.Tensor,
    key: torch.Tensor,
    value: torch.Tensor,
    scale: float,
    attn_mask: Optional[torch.Tensor] = None,
) -> torch.Tensor:
    attn_weights = scale * torch.einsum("qhd,khd->hqk", query, key).float()
    if attn_mask is not None:
        attn_weights = attn_weights + attn_mask.float()
    attn_weights = torch.softmax(attn_weights, dim=-1).to(value.dtype)
    out = torch.einsum("hqk,khd->qhd", attn_weights, value)
    return out


def ref_single_query_cached_kv_attention(
    output: torch.Tensor,
    query: torch.Tensor,
    num_queries_per_kv: int,
    key_cache: torch.Tensor,
    value_cache: torch.Tensor,
    block_tables: torch.Tensor,
    seq_lens: torch.Tensor,
    scale: float,
    alibi_slopes: Optional[torch.Tensor],
) -> None:
    num_query_heads = query.shape[1]
    num_kv_heads = value_cache.shape[1]
    head_size = value_cache.shape[2]
    block_size = value_cache.shape[3]
    num_seqs = query.shape[0]

    block_tables_lst = block_tables.cpu().tolist()
    seq_lens_lst = seq_lens.cpu().tolist()
    for i in range(num_seqs):
        q = query[i].unsqueeze(0)
        block_table = block_tables_lst[i]
        seq_len = int(seq_lens_lst[i])

        keys_lst: list[torch.Tensor] = []
        values_lst: list[torch.Tensor] = []
        for j in range(seq_len):
            block_number = int(block_table[j // block_size])
            block_offset = j % block_size

            k = key_cache[block_number, :, :, block_offset, :]
            k = k.reshape(num_kv_heads, head_size)
            keys_lst.append(k)

            v = value_cache[block_number, :, :, block_offset]
            values_lst.append(v)
        keys = torch.stack(keys_lst, dim=0)
        values = torch.stack(values_lst, dim=0)
        if num_queries_per_kv > 1:
            # Handle MQA and GQA
            keys = torch.repeat_interleave(keys, num_queries_per_kv, dim=1)
            values = torch.repeat_interleave(values, num_queries_per_kv, dim=1)

        alibi_bias = None
        if alibi_slopes is not None:
            # Create the ALiBi bias used in the paged attention kernel.
            position_ids = torch.arange(seq_len).int()
            alibi_bias = (position_ids - seq_len + 1).float()
            alibi_bias = alibi_slopes.view(-1, 1, 1) * alibi_bias.view(
                1, 1, -1)

        out = ref_masked_attention(q, keys, values, scale, alibi_bias)
        out = out.view(num_query_heads, head_size)
        output[i].copy_(out, non_blocking=True)


@pytest.mark.parametrize(
    "version",
    ["v1", "v2"] if not current_platform.is_rocm() else ["v1", "v2", "rocm"])
@pytest.mark.parametrize("num_seqs", NUM_GEN_SEQS)
@pytest.mark.parametrize("num_heads", NUM_HEADS)
@pytest.mark.parametrize("head_size", HEAD_SIZES)
@pytest.mark.parametrize("use_alibi", USE_ALIBI)
@pytest.mark.parametrize("block_size", BLOCK_SIZES)
@pytest.mark.parametrize("dtype", DTYPES)
@pytest.mark.parametrize("kv_cache_dtype", KV_CACHE_DTYPE)
@pytest.mark.parametrize("seed", SEEDS)
@pytest.mark.parametrize("device", CUDA_DEVICES)
def test_paged_attention(
    kv_cache_factory,
    version: str,
    num_seqs: int,
    num_heads: tuple[int, int],
    head_size: int,
    use_alibi: bool,
    block_size: int,
    dtype: torch.dtype,
    kv_cache_dtype: str,
    seed: int,
    device: str,
) -> None:
    if ((kv_cache_dtype == "fp8" and head_size % 16)
            or (version == "rocm" and head_size not in (64, 128))):
        pytest.skip()

    if (version == "rocm" and current_platform.is_navi()
            and (kv_cache_dtype == "fp8" or head_size != 128
                 or block_size != 16 or use_alibi)):
        pytest.skip()

    global PARTITION_SIZE

    current_platform.seed_everything(seed)
    torch.set_default_device(device)
    scale = float(1.0 / (head_size**0.5))
    num_query_heads, num_kv_heads = num_heads
    query = torch.empty(num_seqs, num_query_heads, head_size, dtype=dtype)
    query.uniform_(-scale, scale)

    assert num_query_heads % num_kv_heads == 0
    num_queries_per_kv = num_query_heads // num_kv_heads
    alibi_slopes = None
    if use_alibi:
        alibi_slopes = torch.randn(num_query_heads, dtype=torch.float)

    seq_lens = [random.randint(1, MAX_SEQ_LEN) for _ in range(num_seqs)]
    seq_lens[-1] = MAX_SEQ_LEN
    max_seq_len = max(seq_lens)
    seq_lens = torch.tensor(seq_lens, dtype=torch.int)

    # Create the block tables.
    max_num_blocks_per_seq = (max_seq_len + block_size - 1) // block_size
    block_tables_lst: list[list[int]] = []
    for _ in range(num_seqs):
        block_table = [
            random.randint(0, NUM_BLOCKS - 1)
            for _ in range(max_num_blocks_per_seq)
        ]
        block_tables_lst.append(block_table)

    block_tables = torch.tensor(block_tables_lst, dtype=torch.int)

    # Create the KV caches.
    key_caches, value_caches = kv_cache_factory(NUM_BLOCKS, block_size, 1,
                                                num_kv_heads, head_size,
                                                kv_cache_dtype, dtype, seed,
                                                device)
    key_cache, value_cache = key_caches[0], value_caches[0]

    # Using default kv_scale
    k_scale = v_scale = torch.tensor(1.0, dtype=torch.float32, device=device)

    # additional argument for v1/v2 pa kernel
    num_threads = 1024 if current_platform.is_rocm() \
                and not is_navi() else 128

    # Call the paged attention kernel.
    output = torch.empty_like(query)
    if version == "v1":
        ops.paged_attention_v1(
            output,
            query,
            key_cache,
            value_cache,
            num_kv_heads,
            scale,
            block_tables,
            seq_lens,
            block_size,
            max_seq_len,
            alibi_slopes,
            kv_cache_dtype,
            k_scale,
            v_scale,
        )

        opcheck(
            torch.ops._C.paged_attention_v1,
            (output, query, key_cache, value_cache, num_kv_heads, scale,
             block_tables, seq_lens, block_size, max_seq_len, alibi_slopes,
             kv_cache_dtype, k_scale, v_scale, 0, 0, 0, 64, 0, num_threads),
            cond=(head_size == HEAD_SIZES[0] and block_size == BLOCK_SIZES[0]))

    elif version in ("v2", "rocm"):
        if current_platform.is_rocm() and version == "rocm":
            PARTITION_SIZE = PARTITION_SIZE_ROCM

        num_partitions = ((max_seq_len + PARTITION_SIZE - 1) // PARTITION_SIZE)
        assert PARTITION_SIZE % block_size == 0
        num_seqs, num_heads, head_size = output.shape
        tmp_output = torch.empty(
            size=(num_seqs, num_heads, num_partitions, head_size),
            dtype=output.dtype,
        )
        exp_sums = torch.empty(
            size=(num_seqs, num_heads, num_partitions),
            dtype=torch.float32,
        )
        max_logits = torch.empty_like(exp_sums)

        if version == "v2":
            ops.paged_attention_v2(
                output,
                exp_sums,
                max_logits,
                tmp_output,
                query,
                key_cache,
                value_cache,
                num_kv_heads,
                scale,
                block_tables,
                seq_lens,
                block_size,
                max_seq_len,
                alibi_slopes,
                kv_cache_dtype,
                k_scale,
                v_scale,
            )

            opcheck(
                torch.ops._C.paged_attention_v2,
                (output, exp_sums, max_logits, tmp_output, query, key_cache,
                 value_cache, num_kv_heads, scale, block_tables, seq_lens,
                 block_size, max_seq_len, alibi_slopes, kv_cache_dtype,
                 k_scale, v_scale, 0, 0, 0, 64, 0, num_threads),
                cond=(head_size == HEAD_SIZES[0]
                      and block_size == BLOCK_SIZES[0]))

        else:
            ops.paged_attention_rocm(
                output,
                exp_sums,
                max_logits,
                tmp_output,
                query,
                key_cache,
                value_cache,
                num_kv_heads,
                scale,
                block_tables,
                seq_lens,
                None,
                block_size,
                max_seq_len,
                alibi_slopes,
                kv_cache_dtype,
                k_scale,
                v_scale,
                None,
            )

            opcheck(torch.ops._rocm_C.paged_attention,
                    (output, exp_sums, max_logits, tmp_output, query,
                     key_cache, value_cache, num_kv_heads, scale, block_tables,
<<<<<<< HEAD
                     seq_lens, block_size, max_seq_len, alibi_slopes,
                     kv_cache_dtype, k_scale, v_scale, None),
=======
                     seq_lens, None, block_size, max_seq_len, alibi_slopes,
                     kv_cache_dtype, k_scale, v_scale),
>>>>>>> 794ae1f5
                    cond=(head_size == HEAD_SIZES[0]
                          and block_size == BLOCK_SIZES[0]))

    else:
        raise AssertionError(f"Unknown version: {version}")

    # Run the reference implementation.
    if kv_cache_dtype == "fp8":
        # Convert cache data back to dtype.
        x = 16 // torch.tensor([], dtype=dtype).element_size()
        key_cache_shape = (NUM_BLOCKS, num_kv_heads, head_size // x,
                           block_size, x)
        dequantized_key_cache = torch.empty(size=key_cache_shape,
                                            dtype=dtype,
                                            device=device)
        ops.convert_fp8(dequantized_key_cache, key_cache)
        key_cache = dequantized_key_cache

        value_cache_shape = value_cache.shape
        dequantized_value_cache = torch.empty(size=value_cache_shape,
                                              dtype=dtype,
                                              device=device)
        ops.convert_fp8(dequantized_value_cache, value_cache)
        value_cache = dequantized_value_cache

    ref_output = torch.empty_like(query)
    ref_single_query_cached_kv_attention(
        ref_output,
        query,
        num_queries_per_kv,
        key_cache,
        value_cache,
        block_tables,
        seq_lens,
        scale,
        alibi_slopes,
    )

    # NOTE(woosuk): Due to the kernel-level differences in the two
    # implementations, there is a small numerical difference in the two
    # outputs. Thus, we use a relaxed tolerance for the test.
    atol = get_default_atol(output) if current_platform.is_rocm() else 1e-3
    rtol = get_default_rtol(output) if current_platform.is_rocm() else 1e-5

    # NOTE(zhaoyang): FP8 KV Cache will introduce quantization error,
    # so we use a relaxed tolerance for the test.
    atol, rtol = 1e-3, 1e-5
    if kv_cache_dtype == "fp8":
        atol, rtol = 1e-2, 1e-5
    torch.testing.assert_close(output, ref_output, atol=atol, rtol=rtol)


def ref_multi_query_kv_attention(
    cu_seq_lens: list[int],
    query: torch.Tensor,
    key: torch.Tensor,
    value: torch.Tensor,
    scale: float,
    alibi_bias: Optional[list[torch.Tensor]],
    dtype: torch.dtype,
) -> torch.Tensor:
    num_seqs = len(cu_seq_lens) - 1
    ref_outputs: list[torch.Tensor] = []
    if alibi_bias:
        assert len(alibi_bias) == num_seqs
    for i in range(num_seqs):
        start_idx = cu_seq_lens[i]
        end_idx = cu_seq_lens[i + 1]
        seq_len = end_idx - start_idx

        # Create attention mask. ALiBi already includes a tril causal mask.
        if alibi_bias:
            attn_mask = alibi_bias[i]
        else:
            attn_mask = torch.triu(torch.ones(seq_len, seq_len, dtype=dtype),
                                   diagonal=1)
            attn_mask = attn_mask * torch.finfo(dtype).min
            attn_mask = attn_mask.to(dtype=dtype)

        ref_output = ref_masked_attention(
            query[start_idx:end_idx],
            key[start_idx:end_idx],
            value[start_idx:end_idx],
            scale,
            attn_mask=attn_mask,
        )
        ref_outputs.append(ref_output)

    return torch.cat(ref_outputs, dim=0)


@pytest.mark.parametrize("num_seqs", NUM_PREFILL_SEQS)
@pytest.mark.parametrize("num_heads", NUM_HEADS)
@pytest.mark.parametrize("head_size", HEAD_SIZES)
@pytest.mark.parametrize("dtype", DTYPES)
@pytest.mark.parametrize("seed", SEEDS)
@pytest.mark.parametrize("device", CUDA_DEVICES)
@pytest.mark.skipif(current_platform.is_rocm(),
                    reason="Xformers backend is not supported on ROCm.")
@torch.inference_mode()
def test_multi_query_kv_attention(
    num_seqs: int,
    num_heads: tuple[int, int],
    head_size: int,
    dtype: torch.dtype,
    seed: int,
    device: str,
    use_alibi: bool = False,
) -> None:
    current_platform.seed_everything(seed)
    torch.set_default_device(device)
    # MAX_SEQ_LEN sometimes causes OOM in the reference implementation.
    # As the xformers library is already tested with its own tests, we can use
    # a smaller MAX_SEQ_LEN here.
    max_len = min(MAX_SEQ_LEN, 4096)
    seq_lens = random.sample(range(1, max_len), num_seqs)
    num_tokens = sum(seq_lens)

    scale = float(1.0 / (head_size**0.5))
    num_query_heads, num_kv_heads = num_heads
    qkv = torch.empty(num_tokens,
                      num_query_heads + 2 * num_kv_heads,
                      head_size,
                      dtype=dtype)
    qkv.uniform_(-scale, scale)
    query, key, value = qkv.split(
        [num_query_heads, num_kv_heads, num_kv_heads], dim=1)

    num_queries_per_kv = num_query_heads // num_kv_heads
    if num_queries_per_kv > 1:
        # Handle MQA and GQA
        key = torch.repeat_interleave(key, num_queries_per_kv, dim=1)
        value = torch.repeat_interleave(value, num_queries_per_kv, dim=1)
    alibi_bias = None
    if use_alibi:
        alibi_slopes = torch.randn(num_query_heads, dtype=torch.float)
        attn_bias = _make_alibi_bias(alibi_slopes, num_kv_heads, dtype,
                                     seq_lens)
        output = torch.empty_like(query)
        start = 0
        # Dynamic sequence length not supported with custom attn_bias.
        for i, seq_len in enumerate(seq_lens):
            end = start + seq_len
            out = xops.memory_efficient_attention_forward(
                query[None, start:end],
                key[None, start:end],
                value[None, start:end],
                attn_bias=attn_bias[i],
                p=0.0,
                scale=scale)
            output[start:end].copy_(out.view_as(query[start:end]))
            start += seq_len
        # xformers.AttentionBias to Tensor for use in reference impl.
        alibi_bias = [
            b.materialize(b.shape, device=device).squeeze() for b in attn_bias
        ]
    else:
        attn_bias = BlockDiagonalCausalMask.from_seqlens(seq_lens)
        output = xops.memory_efficient_attention_forward(
            query.unsqueeze(0),
            key.unsqueeze(0),
            value.unsqueeze(0),
            attn_bias=attn_bias,
            p=0.0,
            scale=scale,
        )
        output = output.squeeze(0)

    cu_seq_lens = [0]
    for seq_len in seq_lens:
        cu_seq_lens.append(cu_seq_lens[-1] + seq_len)
    ref_output = ref_multi_query_kv_attention(
        cu_seq_lens,
        query,
        key,
        value,
        scale,
        alibi_bias,
        dtype,
    )
    atol = get_default_atol(output) if current_platform.is_rocm() else 1e-3
    rtol = get_default_rtol(output) if current_platform.is_rocm() else 1e-5
    torch.testing.assert_close(output, ref_output, atol=atol, rtol=rtol)


@pytest.mark.parametrize("num_seqs", NUM_PREFILL_SEQS)
@pytest.mark.parametrize("num_heads", NUM_HEADS)
@pytest.mark.parametrize("head_size", [64])
@pytest.mark.parametrize("dtype", DTYPES)
@pytest.mark.parametrize("seed", SEEDS)
@pytest.mark.parametrize("device", CUDA_DEVICES)
@pytest.mark.skipif(current_platform.is_rocm(),
                    reason="Xformers backend is not supported on ROCm.")
@torch.inference_mode()
def test_multi_query_kv_attention_with_alibi(
    num_seqs: int,
    num_heads: tuple[int, int],
    head_size: int,
    dtype: torch.dtype,
    seed: int,
    device: str,
) -> None:
    return test_multi_query_kv_attention(
        num_seqs,
        num_heads,
        head_size,
        dtype,
        seed,
        device,
        use_alibi=True,
    )<|MERGE_RESOLUTION|>--- conflicted
+++ resolved
@@ -299,13 +299,8 @@
             opcheck(torch.ops._rocm_C.paged_attention,
                     (output, exp_sums, max_logits, tmp_output, query,
                      key_cache, value_cache, num_kv_heads, scale, block_tables,
-<<<<<<< HEAD
-                     seq_lens, block_size, max_seq_len, alibi_slopes,
-                     kv_cache_dtype, k_scale, v_scale, None),
-=======
                      seq_lens, None, block_size, max_seq_len, alibi_slopes,
                      kv_cache_dtype, k_scale, v_scale),
->>>>>>> 794ae1f5
                     cond=(head_size == HEAD_SIZES[0]
                           and block_size == BLOCK_SIZES[0]))
 
