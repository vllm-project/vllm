# SPDX-License-Identifier: Apache-2.0
# SPDX-FileCopyrightText: Copyright contributors to the vLLM project

import pytest
import torch

from vllm.attention.selector import _cached_get_attn_backend, get_attn_backend
from vllm.platforms.rocm import RocmPlatform


@pytest.fixture(autouse=True)
def clear_cache():
    """Clear lru cache to ensure each test case runs without caching."""
    _cached_get_attn_backend.cache_clear()


@pytest.mark.skip(reason="Skipped for now. Should be revisited.")
def test_selector(monkeypatch: pytest.MonkeyPatch):
    with monkeypatch.context() as m:
        m.setenv("VLLM_ATTENTION_BACKEND", "ROCM_ATTN")

        # Set the current platform to ROCm using monkeypatch
        monkeypatch.setattr("vllm.attention.selector.current_platform", RocmPlatform())

        # Test standard ROCm attention
        backend = get_attn_backend(16, torch.float16, torch.float16, 16, False)
        assert backend.get_name() == "ROCM_FLASH" or backend.get_name() == "TRITON_ATTN"

        # MLA test for deepseek related

        # change the attention backend to triton MLA
        m.setenv("VLLM_ATTENTION_BACKEND", "TRITON_MLA")
        backend = get_attn_backend(576, torch.bfloat16, "auto", 16, False, use_mla=True)
        assert backend.get_name() == "TRITON_MLA"

        # If attention backend is None
        # If use_mla is true
        # The selected backend is triton MLA
<<<<<<< HEAD
        m.setenv("VLLM_ATTENTION_BACKEND", None)
=======
        m.setenv("VLLM_ATTENTION_BACKEND", "")
>>>>>>> 36db0a35
        backend = get_attn_backend(576, torch.bfloat16, "auto", 16, False, use_mla=True)
        assert backend.get_name() == "TRITON_MLA"

        # change the attention backend to AITER MLA
        m.setenv("VLLM_ATTENTION_BACKEND", "ROCM_AITER_MLA")
        backend = get_attn_backend(576, torch.bfloat16, "auto", 1, False, use_mla=True)
        assert backend.get_name() == "ROCM_AITER_MLA"

        # If attention backend is None
        # If use_mla is true
        # If VLLM_ROCM_USE_AITER is enabled
        # The selected backend is ROCM_AITER_MLA
<<<<<<< HEAD
        m.setenv("VLLM_ATTENTION_BACKEND", None)
=======
        m.setenv("VLLM_ATTENTION_BACKEND", "")
>>>>>>> 36db0a35
        m.setenv("VLLM_ROCM_USE_AITER", "1")
        backend = get_attn_backend(576, torch.bfloat16, "auto", 1, False, use_mla=True)
        assert backend.get_name() == "ROCM_AITER_MLA"<|MERGE_RESOLUTION|>--- conflicted
+++ resolved
@@ -36,11 +36,7 @@
         # If attention backend is None
         # If use_mla is true
         # The selected backend is triton MLA
-<<<<<<< HEAD
-        m.setenv("VLLM_ATTENTION_BACKEND", None)
-=======
         m.setenv("VLLM_ATTENTION_BACKEND", "")
->>>>>>> 36db0a35
         backend = get_attn_backend(576, torch.bfloat16, "auto", 16, False, use_mla=True)
         assert backend.get_name() == "TRITON_MLA"
 
@@ -53,11 +49,7 @@
         # If use_mla is true
         # If VLLM_ROCM_USE_AITER is enabled
         # The selected backend is ROCM_AITER_MLA
-<<<<<<< HEAD
-        m.setenv("VLLM_ATTENTION_BACKEND", None)
-=======
         m.setenv("VLLM_ATTENTION_BACKEND", "")
->>>>>>> 36db0a35
         m.setenv("VLLM_ROCM_USE_AITER", "1")
         backend = get_attn_backend(576, torch.bfloat16, "auto", 1, False, use_mla=True)
         assert backend.get_name() == "ROCM_AITER_MLA"