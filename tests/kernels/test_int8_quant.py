--- conflicted
+++ resolved
@@ -44,11 +44,8 @@
     torch.testing.assert_close(
         ops_out, ref_out, atol=1,
         rtol=0.0)  # big atol to account for rounding errors
-<<<<<<< HEAD
-=======
 
     opcheck_int8_quant(ops_out, x)
->>>>>>> 9ba0817f
 
 
 @pytest.mark.parametrize("num_tokens", NUM_TOKENS)
@@ -73,10 +70,6 @@
 
     torch.testing.assert_close(
         out1, out2, atol=1,
-<<<<<<< HEAD
-        rtol=0.0)  # big atol to account for rounding errors
-=======
         rtol=0.0)  # big atol to account for rounding errors
 
-    opcheck_int8_quant(out2, x, scale)
->>>>>>> 9ba0817f
+    opcheck_int8_quant(out2, x, scale)