--- conflicted
+++ resolved
@@ -134,12 +134,6 @@
 
     assert num_query_heads % num_kv_heads == 0
     num_queries_per_kv = num_query_heads // num_kv_heads
-<<<<<<< HEAD
-    head_mapping = torch.repeat_interleave(
-        torch.arange(num_kv_heads, dtype=torch.int32, device=gpu_id),
-        num_queries_per_kv)
-=======
->>>>>>> 4934d492
     alibi_slopes = None
     if use_alibi:
         alibi_slopes = torch.randn(num_query_heads,
