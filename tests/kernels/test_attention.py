import random
from typing import List, Optional, Tuple

import pytest
import torch

from tests.kernels.utils import opcheck
from vllm import _custom_ops as ops
from vllm.utils import get_max_shared_memory_bytes, is_hip, seed_everything

from .allclose_default import get_default_atol, get_default_rtol

if not is_hip():
    from xformers import ops as xops
    from xformers.ops.fmha.attn_bias import BlockDiagonalCausalMask

FLOAT32_BYTES = torch.finfo(torch.float).bits // 8
# This will change depending on the compute capability.
# - 512 as a buffer
MAX_SEQ_LEN = get_max_shared_memory_bytes() // FLOAT32_BYTES - 512
# There may not be enough gpu memory due to large NUM_BLOCKS.
# Reduce NUM_BLOCKS when it happens.
NUM_BLOCKS = 4321  # Arbitrary values for testing
PARTITION_SIZE = 512
# flshattF and tritonflashattF supported: {torch.float16, torch.bfloat16}
DTYPES = [torch.half, torch.bfloat16, torch.float
          ] if not is_hip() else [torch.half, torch.bfloat16]
NUM_GEN_SEQS = [7]  # Arbitrary values for testing
NUM_PREFILL_SEQS = [3]  # Arbitrary values for testing
NUM_HEADS = [(40, 40), (64, 8)]  # Arbitrary values for testing

# FlashAttention forward only supports head dimension at most 128
# https://github.com/ROCmSoftwarePlatform/flash-attention/blob/3d2b6f5d037782cc2c906909a46fb7e2e1b48b25/csrc/flash_attn_rocm/flash_api.cpp#L62
HEAD_SIZES = [64, 80, 96, 112, 120, 128, 192, 256]

BLOCK_SIZES = [16, 32]
USE_ALIBI = [False, True]
KV_CACHE_DTYPE = ["auto", "fp8"]
SEEDS = [0]
CUDA_DEVICES = [
    f"cuda:{i}" for i in range(1 if torch.cuda.device_count() == 1 else 2)
]


def ref_masked_attention(
    query: torch.Tensor,
    key: torch.Tensor,
    value: torch.Tensor,
    scale: float,
    attn_mask: Optional[torch.Tensor] = None,
) -> torch.Tensor:
    attn_weights = scale * torch.einsum("qhd,khd->hqk", query, key).float()
    if attn_mask is not None:
        attn_weights = attn_weights + attn_mask.float()
    attn_weights = torch.softmax(attn_weights, dim=-1).to(value.dtype)
    out = torch.einsum("hqk,khd->qhd", attn_weights, value)
    return out


def ref_single_query_cached_kv_attention(
    output: torch.Tensor,
    query: torch.Tensor,
    num_queries_per_kv: int,
    key_cache: torch.Tensor,
    value_cache: torch.Tensor,
    block_tables: torch.Tensor,
    seq_lens: torch.Tensor,
    scale: float,
    alibi_slopes: Optional[torch.Tensor],
) -> None:
    num_query_heads = query.shape[1]
    num_kv_heads = value_cache.shape[1]
    head_size = value_cache.shape[2]
    block_size = value_cache.shape[3]
    num_seqs = query.shape[0]

    block_tables_lst = block_tables.cpu().tolist()
    seq_lens_lst = seq_lens.cpu().tolist()
    for i in range(num_seqs):
        q = query[i].unsqueeze(0)
        block_table = block_tables_lst[i]
        seq_len = int(seq_lens_lst[i])

        keys_lst: List[torch.Tensor] = []
        values_lst: List[torch.Tensor] = []
        for j in range(seq_len):
            block_number = int(block_table[j // block_size])
            block_offset = j % block_size

            k = key_cache[block_number, :, :, block_offset, :]
            k = k.reshape(num_kv_heads, head_size)
            keys_lst.append(k)

            v = value_cache[block_number, :, :, block_offset]
            values_lst.append(v)
        keys = torch.stack(keys_lst, dim=0)
        values = torch.stack(values_lst, dim=0)
        if num_queries_per_kv > 1:
            # Handle MQA and GQA
            keys = torch.repeat_interleave(keys, num_queries_per_kv, dim=1)
            values = torch.repeat_interleave(values, num_queries_per_kv, dim=1)

        alibi_bias = None
        if alibi_slopes is not None:
            # Create the ALiBi bias used in the paged attention kernel.
            position_ids = torch.arange(seq_len).int()
            alibi_bias = (position_ids - seq_len + 1).float()
            alibi_bias = alibi_slopes.view(-1, 1, 1) * alibi_bias.view(
                1, 1, -1)

        out = ref_masked_attention(q, keys, values, scale, alibi_bias)
        out = out.view(num_query_heads, head_size)
        output[i].copy_(out, non_blocking=True)


@pytest.mark.parametrize(
    "version", ["v1", "v2"] if not is_hip() else ["v1", "v2", "rocm"])
@pytest.mark.parametrize("num_seqs", NUM_GEN_SEQS)
@pytest.mark.parametrize("num_heads", NUM_HEADS)
@pytest.mark.parametrize("head_size", HEAD_SIZES)
@pytest.mark.parametrize("use_alibi", USE_ALIBI)
@pytest.mark.parametrize("block_size", BLOCK_SIZES)
@pytest.mark.parametrize("dtype", DTYPES)
@pytest.mark.parametrize("kv_cache_dtype", KV_CACHE_DTYPE)
@pytest.mark.parametrize("seed", SEEDS)
@pytest.mark.parametrize("device", CUDA_DEVICES)
def test_paged_attention(
    kv_cache_factory,
    version: str,
    num_seqs: int,
    num_heads: Tuple[int, int],
    head_size: int,
    use_alibi: bool,
    block_size: int,
    dtype: torch.dtype,
    kv_cache_dtype: str,
    seed: int,
    device: str,
) -> None:
    if ((kv_cache_dtype == "fp8" and head_size % 16)
            or (version == "rocm" and head_size not in (64, 128))):
        pytest.skip()

    seed_everything(seed)
    torch.set_default_device(device)
    scale = float(1.0 / (head_size**0.5))
    num_query_heads, num_kv_heads = num_heads
    query = torch.empty(num_seqs, num_query_heads, head_size, dtype=dtype)
    query.uniform_(-scale, scale)

    assert num_query_heads % num_kv_heads == 0
    num_queries_per_kv = num_query_heads // num_kv_heads
    alibi_slopes = None
    if use_alibi:
        alibi_slopes = torch.randn(num_query_heads, dtype=torch.float)

    seq_lens = [random.randint(1, MAX_SEQ_LEN) for _ in range(num_seqs)]
    seq_lens[-1] = MAX_SEQ_LEN
    max_seq_len = max(seq_lens)
    seq_lens = torch.tensor(seq_lens, dtype=torch.int)

    # Create the block tables.
    max_num_blocks_per_seq = (max_seq_len + block_size - 1) // block_size
    block_tables_lst: List[List[int]] = []
    for _ in range(num_seqs):
        block_table = [
            random.randint(0, NUM_BLOCKS - 1)
            for _ in range(max_num_blocks_per_seq)
        ]
        block_tables_lst.append(block_table)

    block_tables = torch.tensor(block_tables_lst, dtype=torch.int)

    # Create the KV caches.
    key_caches, value_caches = kv_cache_factory(NUM_BLOCKS, block_size, 1,
                                                num_kv_heads, head_size,
                                                kv_cache_dtype, dtype, seed,
                                                device)
    key_cache, value_cache = key_caches[0], value_caches[0]

    # Using default kv_scale
    k_scale = v_scale = 1.0

    # Call the paged attention kernel.
    output = torch.empty_like(query)
    if version == "v1":
        ops.paged_attention_v1(
            output,
            query,
            key_cache,
            value_cache,
            num_kv_heads,
            scale,
            block_tables,
            seq_lens,
            block_size,
            max_seq_len,
            alibi_slopes,
            kv_cache_dtype,
            k_scale,
            v_scale,
        )

        opcheck(torch.ops._C.paged_attention_v1,
                (output, query, key_cache, value_cache, num_kv_heads, scale,
                 block_tables, seq_lens, block_size, max_seq_len, alibi_slopes,
                 kv_cache_dtype, k_scale, v_scale, 0, 0, 0, 64, 0),
                cond=(head_size == HEAD_SIZES[0]))

    elif version in ("v2", "rocm"):
        num_partitions = ((max_seq_len + PARTITION_SIZE - 1) // PARTITION_SIZE)
        assert PARTITION_SIZE % block_size == 0
        num_seqs, num_heads, head_size = output.shape
        tmp_output = torch.empty(
            size=(num_seqs, num_heads, num_partitions, head_size),
            dtype=output.dtype,
        )
        exp_sums = torch.empty(
            size=(num_seqs, num_heads, num_partitions),
            dtype=torch.float32,
        )
        max_logits = torch.empty_like(exp_sums)
        if version == "v2":
            ops.paged_attention_v2(
                output,
                exp_sums,
                max_logits,
                tmp_output,
                query,
                key_cache,
                value_cache,
                num_kv_heads,
                scale,
                block_tables,
                seq_lens,
                block_size,
                max_seq_len,
                alibi_slopes,
                kv_cache_dtype,
                k_scale,
                v_scale,
            )

            opcheck(torch.ops._C.paged_attention_v2,
                    (output, exp_sums, max_logits, tmp_output, query,
                     key_cache, value_cache, num_kv_heads, scale, block_tables,
                     seq_lens, block_size, max_seq_len, alibi_slopes,
                     kv_cache_dtype, k_scale, v_scale, 0, 0, 0, 64, 0),
                    cond=(head_size == HEAD_SIZES[0]))

        else:
            ops.paged_attention_rocm(
                output,
                exp_sums,
                max_logits,
                tmp_output,
                query,
                key_cache,
                value_cache,
                num_kv_heads,
                scale,
                block_tables,
                seq_lens,
                block_size,
                max_seq_len,
                alibi_slopes,
                kv_cache_dtype,
                k_scale,
                v_scale,
            )

            opcheck(torch.ops._rocm_C.paged_attention,
                    (output, exp_sums, max_logits, tmp_output, query,
                     key_cache, value_cache, num_kv_heads, scale, block_tables,
                     seq_lens, block_size, max_seq_len, alibi_slopes,
                     kv_cache_dtype, k_scale, v_scale),
                    cond=(head_size == HEAD_SIZES[0]))

    else:
        raise AssertionError(f"Unknown version: {version}")

    # Run the reference implementation.
    if kv_cache_dtype == "fp8":
        # Convert cache data back to dtype.
        x = 16 // torch.tensor([], dtype=dtype).element_size()
        key_cache_shape = (NUM_BLOCKS, num_kv_heads, head_size // x,
                           block_size, x)
        dequantized_key_cache = torch.empty(size=key_cache_shape,
                                            dtype=dtype,
                                            device=device)
        ops.convert_fp8(dequantized_key_cache, key_cache)
        key_cache = dequantized_key_cache

        value_cache_shape = value_cache.shape
        dequantized_value_cache = torch.empty(size=value_cache_shape,
                                              dtype=dtype,
                                              device=device)
        ops.convert_fp8(dequantized_value_cache, value_cache)
        value_cache = dequantized_value_cache

    ref_output = torch.empty_like(query)
    ref_single_query_cached_kv_attention(
        ref_output,
        query,
        num_queries_per_kv,
        key_cache,
        value_cache,
        block_tables,
        seq_lens,
        scale,
        alibi_slopes,
    )

    # NOTE(woosuk): Due to the kernel-level differences in the two
    # implementations, there is a small numerical difference in the two
    # outputs. Thus, we use a relaxed tolerance for the test.
    atol = get_default_atol(output) if is_hip() else 1e-3
    rtol = get_default_rtol(output) if is_hip() else 1e-5

    # NOTE(zhaoyang): FP8 KV Cache will introduce quantization error,
    # so we use a relaxed tolerance for the test.
    atol, rtol = 1e-3, 1e-5
    if kv_cache_dtype == "fp8":
        atol, rtol = 1e-2, 1e-5
    torch.testing.assert_close(output, ref_output, atol=atol, rtol=rtol)


def ref_multi_query_kv_attention(
    cu_seq_lens: List[int],
    query: torch.Tensor,
    key: torch.Tensor,
    value: torch.Tensor,
    scale: float,
    dtype: torch.dtype,
) -> torch.Tensor:
    num_seqs = len(cu_seq_lens) - 1
    ref_outputs: List[torch.Tensor] = []
    for i in range(num_seqs):
        start_idx = cu_seq_lens[i]
        end_idx = cu_seq_lens[i + 1]
        seq_len = end_idx - start_idx

        # Create attention mask.
        attn_mask = torch.triu(torch.ones(seq_len, seq_len, dtype=dtype),
                               diagonal=1)
        attn_mask = attn_mask * torch.finfo(dtype).min
        attn_mask = attn_mask.to(dtype=dtype)

        ref_output = ref_masked_attention(
            query[start_idx:end_idx],
            key[start_idx:end_idx],
            value[start_idx:end_idx],
            scale,
            attn_mask=attn_mask,
        )
        ref_outputs.append(ref_output)

    return torch.cat(ref_outputs, dim=0)


<<<<<<< HEAD
=======
@pytest.mark.parametrize("version", ["rocm"])
@pytest.mark.parametrize("num_seqs", NUM_GEN_SEQS)
@pytest.mark.parametrize("num_heads", NUM_HEADS)
@pytest.mark.parametrize("head_size", [64, 128])  # only test 64 128
@pytest.mark.parametrize("use_alibi", USE_ALIBI)
@pytest.mark.parametrize("block_size", BLOCK_SIZES)
@pytest.mark.parametrize("dtype", DTYPES)
@pytest.mark.parametrize("kv_cache_dtype", ["auto"])
@pytest.mark.parametrize("seed", SEEDS)
@pytest.mark.parametrize("device", CUDA_DEVICES)
@pytest.mark.skipif(not is_hip(), reason="only for rocm")
def test_paged_attention_rocm(
    kv_cache_factory,
    version: str,
    num_seqs: int,
    num_heads: Tuple[int, int],
    head_size: int,
    use_alibi: bool,
    block_size: int,
    dtype: torch.dtype,
    kv_cache_dtype: str,
    seed: int,
    device: str,
) -> None:
    seed_everything(seed)
    torch.set_default_device(device)
    scale = float(1.0 / (head_size**0.5))
    num_query_heads, num_kv_heads = num_heads
    query = torch.empty(num_seqs, num_query_heads, head_size, dtype=dtype)
    query.uniform_(-scale, scale)

    assert num_query_heads % num_kv_heads == 0
    num_queries_per_kv = num_query_heads // num_kv_heads
    alibi_slopes = None
    if use_alibi:
        alibi_slopes = torch.randn(num_query_heads, dtype=torch.float)

    context_lens = [random.randint(1, MAX_SEQ_LEN) for _ in range(num_seqs)]
    context_lens[-1] = MAX_SEQ_LEN
    #context_lens = [8192 for _ in range(num_seqs)]
    max_context_len = max(context_lens)
    context_lens = torch.tensor(context_lens, dtype=torch.int)
    #print('>>> ctx lens', context_lens)

    # Create the block tables.
    max_num_blocks_per_seq = (max_context_len + block_size - 1) // block_size
    block_tables = []
    for _ in range(num_seqs):
        block_table = [
            random.randint(0, NUM_BLOCKS - 1)
            for _ in range(max_num_blocks_per_seq)
        ]
        block_tables.append(block_table)
    block_tables = torch.tensor(block_tables, dtype=torch.int)

    # Create the KV caches.
    key_caches, value_caches = kv_cache_factory(NUM_BLOCKS, block_size, 1,
                                                num_kv_heads, head_size,
                                                kv_cache_dtype, dtype, seed,
                                                device)
    key_cache, value_cache = key_caches[0], value_caches[0]

    # TODO(charlifu) enable fp8 kv cache
    # Using default kv_scale
    # kv_scale = 1.0

    # Call the paged attention kernel.
    output = torch.empty_like(query)
    PARTITION_SIZE_ROCM = 256
    num_partitions = ((max_context_len + PARTITION_SIZE_ROCM - 1) //
                      PARTITION_SIZE_ROCM)
    assert PARTITION_SIZE_ROCM % block_size == 0
    num_seqs, num_heads, head_size = output.shape
    tmp_output = torch.empty(
        size=(num_seqs, num_heads, num_partitions, head_size),
        dtype=output.dtype,
    )
    exp_sums = torch.empty(
        size=(num_seqs, num_heads, num_partitions),
        dtype=torch.float32,
    )
    max_logits = torch.empty_like(exp_sums)
    if version == "rocm":
        ops.paged_attention_rocm(
            output,
            exp_sums,
            max_logits,
            tmp_output,
            query,
            key_cache,
            value_cache,
            num_kv_heads,
            scale,
            block_tables,
            context_lens,
            block_size,
            max_context_len,
            alibi_slopes,
            kv_cache_dtype,
        )
    else:
        raise AssertionError(f"Unknown version: {version}")

    # Run the reference implementation.
    if kv_cache_dtype == "fp8":
        # Convert cache data back to dtype.
        x = 16 // torch.tensor([], dtype=dtype).element_size()
        key_cache_shape = (NUM_BLOCKS, num_kv_heads, head_size // x,
                           block_size, x)
        dequantized_key_cache = torch.empty(size=key_cache_shape,
                                            dtype=dtype,
                                            device=device)
        ops.convert_fp8(key_cache, dequantized_key_cache)
        key_cache = dequantized_key_cache

        value_cache_shape = value_cache.shape
        dequantized_value_cache = torch.empty(size=value_cache_shape,
                                              dtype=dtype,
                                              device=device)
        ops.convert_fp8(value_cache, dequantized_value_cache)
        value_cache = dequantized_value_cache

    ref_output = torch.empty_like(query)
    ref_single_query_cached_kv_attention(
        ref_output,
        query,
        num_queries_per_kv,
        key_cache,
        value_cache,
        block_tables,
        context_lens,
        scale,
        alibi_slopes,
    )

    # NOTE(woosuk): Due to the kernel-level differences in the two
    # implementations, there is a small numerical difference in the two
    # outputs. Thus, we use a relaxed tolerance for the test.
    atol = get_default_atol(output) if is_hip() else 1e-3
    rtol = get_default_rtol(output) if is_hip() else 1e-5

    # NOTE(zhaoyang): FP8 KV Cache will introduce quantization error,
    # so we use a relaxed tolerance for the test.
    atol, rtol = 1e-4, 1e-5
    if dtype == torch.bfloat16:
        atol, rtol = 2e-4, 1e-5
    if use_alibi:
        if dtype == torch.half:
            atol, rtol = 5e-4, 1e-5
        if dtype == torch.bfloat16:
            atol, rtol = 1e-3, 1e-5
    if kv_cache_dtype == "fp8":
        atol, rtol = 1e-2, 1e-5
    assert torch.allclose(output, ref_output, atol=atol, rtol=rtol)


>>>>>>> efc10f29
# TODO(woosuk): Add tests for USE_ALIBI=True.
@pytest.mark.parametrize("num_seqs", NUM_PREFILL_SEQS)
@pytest.mark.parametrize("num_heads", NUM_HEADS)
@pytest.mark.parametrize("head_size", HEAD_SIZES)
@pytest.mark.parametrize("dtype", DTYPES)
@pytest.mark.parametrize("seed", SEEDS)
@pytest.mark.parametrize("device", CUDA_DEVICES)
@pytest.mark.skipif(is_hip(),
                    reason="Xformers backend is not supported on ROCm.")
@torch.inference_mode()
def test_multi_query_kv_attention(
    num_seqs: int,
    num_heads: Tuple[int, int],
    head_size: int,
    dtype: torch.dtype,
    seed: int,
    device: str,
) -> None:
    seed_everything(seed)
    torch.set_default_device(device)
    # MAX_SEQ_LEN sometimes causes OOM in the reference implementation.
    # As the xformers library is already tested with its own tests, we can use
    # a smaller MAX_SEQ_LEN here.
    max_len = min(MAX_SEQ_LEN, 4096)
    seq_lens = random.sample(range(1, max_len), num_seqs)
    num_tokens = sum(seq_lens)

    scale = float(1.0 / (head_size**0.5))
    num_query_heads, num_kv_heads = num_heads
    qkv = torch.empty(num_tokens,
                      num_query_heads + 2 * num_kv_heads,
                      head_size,
                      dtype=dtype)
    qkv.uniform_(-scale, scale)
    query, key, value = qkv.split(
        [num_query_heads, num_kv_heads, num_kv_heads], dim=1)

    num_queries_per_kv = num_query_heads // num_kv_heads
    if num_queries_per_kv > 1:
        # Handle MQA and GQA
        key = torch.repeat_interleave(key, num_queries_per_kv, dim=1)
        value = torch.repeat_interleave(value, num_queries_per_kv, dim=1)
    attn_bias = BlockDiagonalCausalMask.from_seqlens(seq_lens)
    output = xops.memory_efficient_attention_forward(
        query.unsqueeze(0),
        key.unsqueeze(0),
        value.unsqueeze(0),
        attn_bias=attn_bias,
        p=0.0,
        scale=scale,
    )
    output = output.squeeze(0)

    cu_seq_lens = [0]
    for seq_len in seq_lens:
        cu_seq_lens.append(cu_seq_lens[-1] + seq_len)
    ref_output = ref_multi_query_kv_attention(
        cu_seq_lens,
        query,
        key,
        value,
        scale,
        dtype,
    )
    atol = get_default_atol(output) if is_hip() else 1e-3
    rtol = get_default_rtol(output) if is_hip() else 1e-5
    torch.testing.assert_close(output, ref_output, atol=atol, rtol=rtol)<|MERGE_RESOLUTION|>--- conflicted
+++ resolved
@@ -358,165 +358,6 @@
     return torch.cat(ref_outputs, dim=0)
 
 
-<<<<<<< HEAD
-=======
-@pytest.mark.parametrize("version", ["rocm"])
-@pytest.mark.parametrize("num_seqs", NUM_GEN_SEQS)
-@pytest.mark.parametrize("num_heads", NUM_HEADS)
-@pytest.mark.parametrize("head_size", [64, 128])  # only test 64 128
-@pytest.mark.parametrize("use_alibi", USE_ALIBI)
-@pytest.mark.parametrize("block_size", BLOCK_SIZES)
-@pytest.mark.parametrize("dtype", DTYPES)
-@pytest.mark.parametrize("kv_cache_dtype", ["auto"])
-@pytest.mark.parametrize("seed", SEEDS)
-@pytest.mark.parametrize("device", CUDA_DEVICES)
-@pytest.mark.skipif(not is_hip(), reason="only for rocm")
-def test_paged_attention_rocm(
-    kv_cache_factory,
-    version: str,
-    num_seqs: int,
-    num_heads: Tuple[int, int],
-    head_size: int,
-    use_alibi: bool,
-    block_size: int,
-    dtype: torch.dtype,
-    kv_cache_dtype: str,
-    seed: int,
-    device: str,
-) -> None:
-    seed_everything(seed)
-    torch.set_default_device(device)
-    scale = float(1.0 / (head_size**0.5))
-    num_query_heads, num_kv_heads = num_heads
-    query = torch.empty(num_seqs, num_query_heads, head_size, dtype=dtype)
-    query.uniform_(-scale, scale)
-
-    assert num_query_heads % num_kv_heads == 0
-    num_queries_per_kv = num_query_heads // num_kv_heads
-    alibi_slopes = None
-    if use_alibi:
-        alibi_slopes = torch.randn(num_query_heads, dtype=torch.float)
-
-    context_lens = [random.randint(1, MAX_SEQ_LEN) for _ in range(num_seqs)]
-    context_lens[-1] = MAX_SEQ_LEN
-    #context_lens = [8192 for _ in range(num_seqs)]
-    max_context_len = max(context_lens)
-    context_lens = torch.tensor(context_lens, dtype=torch.int)
-    #print('>>> ctx lens', context_lens)
-
-    # Create the block tables.
-    max_num_blocks_per_seq = (max_context_len + block_size - 1) // block_size
-    block_tables = []
-    for _ in range(num_seqs):
-        block_table = [
-            random.randint(0, NUM_BLOCKS - 1)
-            for _ in range(max_num_blocks_per_seq)
-        ]
-        block_tables.append(block_table)
-    block_tables = torch.tensor(block_tables, dtype=torch.int)
-
-    # Create the KV caches.
-    key_caches, value_caches = kv_cache_factory(NUM_BLOCKS, block_size, 1,
-                                                num_kv_heads, head_size,
-                                                kv_cache_dtype, dtype, seed,
-                                                device)
-    key_cache, value_cache = key_caches[0], value_caches[0]
-
-    # TODO(charlifu) enable fp8 kv cache
-    # Using default kv_scale
-    # kv_scale = 1.0
-
-    # Call the paged attention kernel.
-    output = torch.empty_like(query)
-    PARTITION_SIZE_ROCM = 256
-    num_partitions = ((max_context_len + PARTITION_SIZE_ROCM - 1) //
-                      PARTITION_SIZE_ROCM)
-    assert PARTITION_SIZE_ROCM % block_size == 0
-    num_seqs, num_heads, head_size = output.shape
-    tmp_output = torch.empty(
-        size=(num_seqs, num_heads, num_partitions, head_size),
-        dtype=output.dtype,
-    )
-    exp_sums = torch.empty(
-        size=(num_seqs, num_heads, num_partitions),
-        dtype=torch.float32,
-    )
-    max_logits = torch.empty_like(exp_sums)
-    if version == "rocm":
-        ops.paged_attention_rocm(
-            output,
-            exp_sums,
-            max_logits,
-            tmp_output,
-            query,
-            key_cache,
-            value_cache,
-            num_kv_heads,
-            scale,
-            block_tables,
-            context_lens,
-            block_size,
-            max_context_len,
-            alibi_slopes,
-            kv_cache_dtype,
-        )
-    else:
-        raise AssertionError(f"Unknown version: {version}")
-
-    # Run the reference implementation.
-    if kv_cache_dtype == "fp8":
-        # Convert cache data back to dtype.
-        x = 16 // torch.tensor([], dtype=dtype).element_size()
-        key_cache_shape = (NUM_BLOCKS, num_kv_heads, head_size // x,
-                           block_size, x)
-        dequantized_key_cache = torch.empty(size=key_cache_shape,
-                                            dtype=dtype,
-                                            device=device)
-        ops.convert_fp8(key_cache, dequantized_key_cache)
-        key_cache = dequantized_key_cache
-
-        value_cache_shape = value_cache.shape
-        dequantized_value_cache = torch.empty(size=value_cache_shape,
-                                              dtype=dtype,
-                                              device=device)
-        ops.convert_fp8(value_cache, dequantized_value_cache)
-        value_cache = dequantized_value_cache
-
-    ref_output = torch.empty_like(query)
-    ref_single_query_cached_kv_attention(
-        ref_output,
-        query,
-        num_queries_per_kv,
-        key_cache,
-        value_cache,
-        block_tables,
-        context_lens,
-        scale,
-        alibi_slopes,
-    )
-
-    # NOTE(woosuk): Due to the kernel-level differences in the two
-    # implementations, there is a small numerical difference in the two
-    # outputs. Thus, we use a relaxed tolerance for the test.
-    atol = get_default_atol(output) if is_hip() else 1e-3
-    rtol = get_default_rtol(output) if is_hip() else 1e-5
-
-    # NOTE(zhaoyang): FP8 KV Cache will introduce quantization error,
-    # so we use a relaxed tolerance for the test.
-    atol, rtol = 1e-4, 1e-5
-    if dtype == torch.bfloat16:
-        atol, rtol = 2e-4, 1e-5
-    if use_alibi:
-        if dtype == torch.half:
-            atol, rtol = 5e-4, 1e-5
-        if dtype == torch.bfloat16:
-            atol, rtol = 1e-3, 1e-5
-    if kv_cache_dtype == "fp8":
-        atol, rtol = 1e-2, 1e-5
-    assert torch.allclose(output, ref_output, atol=atol, rtol=rtol)
-
-
->>>>>>> efc10f29
 # TODO(woosuk): Add tests for USE_ALIBI=True.
 @pytest.mark.parametrize("num_seqs", NUM_PREFILL_SEQS)
 @pytest.mark.parametrize("num_heads", NUM_HEADS)
