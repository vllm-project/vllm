# SPDX-License-Identifier: Apache-2.0
# SPDX-FileCopyrightText: Copyright contributors to the vLLM project
<<<<<<< HEAD

# ruff: noqa

from tblib import pickling_support

# Install support for pickling exceptions so that we can nicely propagate
# failures from tests running in a subprocess.
# This should be run before any custom exception subclasses are defined.
pickling_support.install()

=======
import http.server
>>>>>>> e9b92dcd
import json
import math
import mimetypes
import os
import socket
import tempfile
import threading
from collections.abc import Generator
from enum import Enum
from typing import Any, Callable, Optional, TypedDict, TypeVar, Union, cast

import numpy as np
import pytest
import torch
import torch.nn as nn
import torch.nn.functional as F
from huggingface_hub import snapshot_download
from PIL import Image
from transformers import (AutoConfig, AutoModelForCausalLM, AutoTokenizer,
                          BatchEncoding, BatchFeature)
from transformers.models.auto.auto_factory import _BaseAutoModelClass

from tests.models.utils import (TokensTextLogprobs,
                                TokensTextLogprobsPromptLogprobs)
from vllm import LLM, SamplingParams
from vllm.assets.audio import AudioAsset
from vllm.assets.image import ImageAsset
from vllm.assets.video import VideoAsset
from vllm.config import ConvertOption, RunnerOption, _get_and_verify_dtype
from vllm.connections import global_http_connection
from vllm.distributed import (cleanup_dist_env_and_memory,
                              init_distributed_environment,
                              initialize_model_parallel)
from vllm.inputs import (ExplicitEncoderDecoderPrompt, TextPrompt,
                         to_enc_dec_tuple_list, zip_enc_dec_prompts)
from vllm.logger import init_logger
from vllm.multimodal.utils import fetch_image
from vllm.outputs import RequestOutput
from vllm.sampling_params import BeamSearchParams
from vllm.sequence import Logprob
from vllm.transformers_utils.utils import maybe_model_redirect

logger = init_logger(__name__)

_TEST_DIR = os.path.dirname(__file__)
_TEST_PROMPTS = [os.path.join(_TEST_DIR, "prompts", "example.txt")]
_LONG_PROMPTS = [os.path.join(_TEST_DIR, "prompts", "summary.txt")]
_SYS_MSG = os.path.join(_TEST_DIR, "system_messages", "sonnet3.5_nov2024.txt")

_M = TypeVar("_M")

_PromptMultiModalInput = Union[list[_M], list[list[_M]]]

PromptImageInput = _PromptMultiModalInput[Image.Image]
PromptAudioInput = _PromptMultiModalInput[tuple[np.ndarray, int]]
PromptVideoInput = _PromptMultiModalInput[np.ndarray]


def _read_prompts(filename: str) -> list[str]:
    with open(filename) as f:
        prompts = f.readlines()
        return prompts


class ImageAssetPrompts(TypedDict):
    stop_sign: str
    cherry_blossom: str


class ImageTestAssets(list[ImageAsset]):

    def __init__(self) -> None:
        super().__init__([
            ImageAsset("stop_sign"),
            ImageAsset("cherry_blossom"),
        ])

    def prompts(self, prompts: ImageAssetPrompts) -> list[str]:
        """
        Convenience method to define the prompt for each test image.

        The order of the returned prompts matches the order of the
        assets when iterating through this object.
        """
        return [prompts["stop_sign"], prompts["cherry_blossom"]]


class VideoAssetPrompts(TypedDict):
    baby_reading: str


class VideoTestAssets(list[VideoAsset]):

    def __init__(self) -> None:
        super().__init__([
            VideoAsset("baby_reading"),
        ])

    def prompts(self, prompts: VideoAssetPrompts) -> list[str]:
        return [prompts["baby_reading"]]


class AudioAssetPrompts(TypedDict):
    mary_had_lamb: str
    winning_call: str


class AudioTestAssets(list[AudioAsset]):

    def __init__(self) -> None:
        super().__init__([
            AudioAsset("mary_had_lamb"),
            AudioAsset("winning_call"),
        ])

    def prompts(self, prompts: AudioAssetPrompts) -> list[str]:
        return [prompts["mary_had_lamb"], prompts["winning_call"]]


IMAGE_ASSETS = ImageTestAssets()
"""Singleton instance of {class}`ImageTestAssets`."""
VIDEO_ASSETS = VideoTestAssets()
"""Singleton instance of {class}`VideoTestAssets`."""
AUDIO_ASSETS = AudioTestAssets()
"""Singleton instance of {class}`AudioTestAssets`."""


@pytest.fixture(scope="function", autouse=True)
def cleanup_VLLM_USE_V1(monkeypatch):
    """
    The V1 oracle sets "VLLM_USE_V1" during loading. This means
    that each invocation of a test change the env variable.

    If we touch "VLLM_USE_V1" with monkeypatch, then any changes
    made during the test run by vLLM will be cleaned up.

    This fixture is used by every test.
    """

    # If VLLM_USE_V1 is not set, set then delete. This will
    # cause monkeypatch to clean up VLLM_USE_V1 upon exit
    # if VLLM modifies the value of envs.VLLM_USE_V1.
    if "VLLM_USE_V1" not in os.environ:
        monkeypatch.setenv("VLLM_USE_V1", "")
        monkeypatch.delenv("VLLM_USE_V1")


@pytest.fixture(params=[True, False])
def run_with_both_engines(request, monkeypatch):
    # Automatically runs tests twice, once with V1 and once without
    use_v1 = request.param
    # Tests decorated with `@skip_v1` are only run without v1
    skip_v0 = request.node.get_closest_marker("skip_v0")
    skip_v1 = request.node.get_closest_marker("skip_v1")

    if use_v1:
        if skip_v1:
            pytest.skip("Skipping test on vllm V1")
        monkeypatch.setenv('VLLM_USE_V1', '1')
    else:
        if skip_v0:
            pytest.skip("Skipping test on vllm V0")
        monkeypatch.setenv('VLLM_USE_V1', '0')

    yield


@pytest.fixture(autouse=True)
def init_test_http_connection():
    # pytest_asyncio may use a different event loop per test
    # so we need to make sure the async client is created anew
    global_http_connection.reuse_client = False


@pytest.fixture
def dist_init():
    temp_file = tempfile.mkstemp()[1]
    init_distributed_environment(
        world_size=1,
        rank=0,
        distributed_init_method=f"file://{temp_file}",
        local_rank=0,
        backend="nccl",
    )
    initialize_model_parallel(1, 1)
    yield
    cleanup_dist_env_and_memory()


@pytest.fixture()
def should_do_global_cleanup_after_test(request) -> bool:
    """Allow subdirectories to skip global cleanup by overriding this fixture.
    This can provide a ~10x speedup for non-GPU unit tests since they don't need
    to initialize torch.
    """

    return not request.node.get_closest_marker("skip_global_cleanup")


@pytest.fixture(autouse=True)
def cleanup_fixture(should_do_global_cleanup_after_test: bool):
    yield
    if should_do_global_cleanup_after_test:
        cleanup_dist_env_and_memory()


@pytest.fixture(autouse=True)
def dynamo_reset():
    yield
    torch._dynamo.reset()


@pytest.fixture
def example_prompts() -> list[str]:
    prompts = []
    for filename in _TEST_PROMPTS:
        prompts += _read_prompts(filename)
    return prompts


@pytest.fixture
def example_system_message() -> str:
    with open(_SYS_MSG) as f:
        return f.read()


class DecoderPromptType(Enum):
    """For encoder/decoder models only."""
    CUSTOM = 1
    NONE = 2
    EMPTY_STR = 3


@pytest.fixture
def example_encoder_decoder_prompts(
) -> dict[DecoderPromptType, list[ExplicitEncoderDecoderPrompt]]:
    '''
    Returns an encoder prompt list and a decoder prompt list, wherein each pair
    of same-index entries in both lists corresponds to an (encoder prompt,
    decoder prompt) tuple.

    Returns:

    * Encoder prompt list
    * Decoder prompt list (reverse of encoder prompt list)
    '''

    encoder_prompts = []
    for filename in _TEST_PROMPTS:
        encoder_prompts += _read_prompts(filename)

    custom_decoder_prompts = encoder_prompts[::-1]
    empty_str_decoder_prompts = [""] * len(encoder_prompts)
    none_decoder_prompts = [None] * len(encoder_prompts)

    # NONE decoder prompt type
    return {
        DecoderPromptType.NONE:
        zip_enc_dec_prompts(encoder_prompts, none_decoder_prompts),
        DecoderPromptType.EMPTY_STR:
        zip_enc_dec_prompts(encoder_prompts, empty_str_decoder_prompts),
        DecoderPromptType.CUSTOM:
        zip_enc_dec_prompts(encoder_prompts, custom_decoder_prompts),
    }


@pytest.fixture
def example_long_prompts() -> list[str]:
    prompts = []
    for filename in _LONG_PROMPTS:
        prompts += _read_prompts(filename)
    return prompts


@pytest.fixture(scope="session")
def image_assets() -> ImageTestAssets:
    return IMAGE_ASSETS


@pytest.fixture(scope="session")
def video_assets() -> VideoTestAssets:
    return VIDEO_ASSETS


@pytest.fixture(scope="session")
def audio_assets() -> AudioTestAssets:
    return AUDIO_ASSETS


_T = TypeVar("_T", nn.Module, torch.Tensor, BatchEncoding, BatchFeature, dict)
_R = TypeVar("_R")


class HfRunner:

    def get_default_device(self):
        from vllm.platforms import current_platform

        return ("cpu"
                if current_platform.is_cpu() else current_platform.device_type)

    def wrap_device(self, x: _T, device: Optional[str] = None) -> _T:
        if x is None or isinstance(x, (bool, )):
            return x

        if device is None:
            device = self.device

        if isinstance(x, dict):
            return {k: self.wrap_device(v, device) for k, v in x.items()}

        if hasattr(x, "device") and x.device.type == device:
            return x

        return x.to(device)

    def __init__(
        self,
        model_name: str,
        dtype: str = "auto",
        *,
        model_kwargs: Optional[dict[str, Any]] = None,
        trust_remote_code: bool = True,
        is_sentence_transformer: bool = False,
        is_cross_encoder: bool = False,
        skip_tokenizer_init: bool = False,
        auto_cls: type[_BaseAutoModelClass] = AutoModelForCausalLM,
    ) -> None:
        model_name = maybe_model_redirect(model_name)
        self.model_name = model_name

        self.config = AutoConfig.from_pretrained(
            model_name,
            trust_remote_code=trust_remote_code,
        )
        self.device = self.get_default_device()
        self.dtype = torch_dtype = _get_and_verify_dtype(
            self.model_name,
            self.config,
            dtype=dtype,
            is_pooling_model=is_sentence_transformer or is_cross_encoder,
        )

        model_kwargs = model_kwargs if model_kwargs is not None else {}
        model_kwargs.setdefault("torch_dtype", torch_dtype)

        if is_sentence_transformer:
            # Lazy init required for AMD CI
            from sentence_transformers import SentenceTransformer

            self.model = SentenceTransformer(
                model_name,
                device=self.device,
                model_kwargs=model_kwargs,
                trust_remote_code=trust_remote_code,
            )
        elif is_cross_encoder:
            # Lazy init required for AMD CI
            from sentence_transformers import CrossEncoder

            self.model = CrossEncoder(
                model_name,
                device=self.device,
                automodel_args=model_kwargs,
                trust_remote_code=trust_remote_code,
            )
        else:
            model = auto_cls.from_pretrained(
                model_name,
                trust_remote_code=trust_remote_code,
                **model_kwargs,
            )

            # in case some unquantized custom models are not in same dtype
            if (getattr(model, "quantization_method", None) is None
                    and any(p.dtype != self.dtype
                            for p in model.parameters())):
                model = model.to(dtype=self.dtype)

            if (getattr(model, "quantization_method", None) != "bitsandbytes"
                    and len({p.device
                             for p in model.parameters()}) < 2):
                model = model.to(device=self.device)

            self.model = model

        if not skip_tokenizer_init:
            self.tokenizer = AutoTokenizer.from_pretrained(
                model_name,
                torch_dtype=torch_dtype,
                trust_remote_code=trust_remote_code,
            )

        # don't put this import at the top level
        # it will call torch.cuda.device_count()
        from transformers import AutoProcessor  # noqa: F401
        self.processor = AutoProcessor.from_pretrained(
            model_name,
            torch_dtype=torch_dtype,
            trust_remote_code=trust_remote_code,
        )
        if skip_tokenizer_init:
            self.tokenizer = self.processor.tokenizer

    def get_inputs(
        self,
        prompts: list[str],
        images: Optional[PromptImageInput] = None,
        videos: Optional[PromptVideoInput] = None,
        audios: Optional[PromptAudioInput] = None,
    ) -> list[Union[BatchFeature, BatchEncoding]]:
        if images is not None:
            assert len(prompts) == len(images)

        if videos is not None:
            assert len(prompts) == len(videos)

        if audios is not None:
            assert len(prompts) == len(audios)

        all_inputs: list[Union[BatchFeature, BatchEncoding]] = []
        for i, prompt in enumerate(prompts):
            processor_kwargs: dict[str, Any] = {
                "text": prompt,
                "return_tensors": "pt",
            }
            if images is not None and (image := images[i]) is not None:
                processor_kwargs["images"] = image
            if videos is not None and (video := videos[i]) is not None:
                processor_kwargs["videos"] = video
            if audios is not None and (audio_inputs := audios[i]) is not None:
                # HACK - not all processors take sampling_rate; we should
                # clean this up in the future.
                if len(audio_inputs) == 2:
                    audio, sr = audio_inputs
                    processor_kwargs["audio"] = audio
                    processor_kwargs["sampling_rate"] = sr
                else:
                    processor_kwargs["audio"] = audio_inputs

            inputs = self.processor(**processor_kwargs)
            if isinstance(inputs, BatchFeature):
                inputs = inputs.to(dtype=self.dtype)

            all_inputs.append(inputs)

        return all_inputs

    def get_prompt_embeddings(self, prompts: list[str]) -> list[torch.Tensor]:
        all_inputs = self.get_inputs(prompts)
        embeddings = []
        for inputs in all_inputs:
            input_ids = self.wrap_device(inputs)["input_ids"]
            embedding = self.model.get_input_embeddings()(input_ids).squeeze(0)
            embeddings.append(embedding)
        return embeddings

    def classify(self, prompts: list[str]) -> list[str]:
        # output is final logits
        all_inputs = self.get_inputs(prompts)
        outputs = []
        problem_type = getattr(self.config, "problem_type", "")

        for inputs in all_inputs:
            output = self.model(**self.wrap_device(inputs))
            if problem_type == "regression":
                logits = output.logits[0].tolist()
            elif problem_type == "multi_label_classification":
                logits = output.logits.sigmoid()[0].tolist()
            else:
                logits = output.logits.softmax(dim=-1)[0].tolist()
            outputs.append(logits)

        return outputs

    def generate(
        self,
        prompts: list[str],
        images: Optional[PromptImageInput] = None,
        videos: Optional[PromptVideoInput] = None,
        audios: Optional[PromptAudioInput] = None,
        **kwargs: Any,
    ) -> list[tuple[list[list[int]], list[str]]]:
        all_inputs = self.get_inputs(prompts,
                                     images=images,
                                     videos=videos,
                                     audios=audios)

        outputs: list[tuple[list[list[int]], list[str]]] = []
        for inputs in all_inputs:
            output_ids = self.model.generate(
                **self.wrap_device(inputs),
                use_cache=True,
                **kwargs,
            )
            output_str = self.processor.batch_decode(
                output_ids,
                skip_special_tokens=True,
                clean_up_tokenization_spaces=False,
            )
            output_ids = output_ids.cpu().tolist()
            outputs.append((output_ids, output_str))
        return outputs

    def generate_greedy(
        self,
        prompts: list[str],
        max_tokens: int,
        images: Optional[PromptImageInput] = None,
        videos: Optional[PromptVideoInput] = None,
        audios: Optional[PromptAudioInput] = None,
        **kwargs: Any,
    ) -> list[tuple[list[int], str]]:
        outputs = self.generate(prompts,
                                do_sample=False,
                                max_new_tokens=max_tokens,
                                images=images,
                                videos=videos,
                                audios=audios,
                                **kwargs)

        return [(output_ids[0], output_str[0])
                for output_ids, output_str in outputs]

    def generate_beam_search(
        self,
        prompts: list[str],
        beam_width: int,
        max_tokens: int,
        images: Optional[PromptImageInput] = None,
        videos: Optional[PromptVideoInput] = None,
        audios: Optional[PromptAudioInput] = None,
    ) -> list[tuple[list[list[int]], list[str]]]:
        outputs = self.generate(prompts,
                                do_sample=False,
                                max_new_tokens=max_tokens,
                                num_beams=beam_width,
                                num_return_sequences=beam_width,
                                images=images,
                                videos=videos,
                                audios=audios)

        for i in range(len(outputs)):
            output_ids, output_str = outputs[i]
            for j in range(len(output_ids)):
                output_ids[j] = [
                    x for x in output_ids[j]
                    if x != self.tokenizer.pad_token_id
                ]
            outputs[i] = (output_ids, output_str)
        return outputs

    def generate_greedy_logprobs(
        self,
        prompts: list[str],
        max_tokens: int,
        images: Optional[PromptImageInput] = None,
        videos: Optional[PromptVideoInput] = None,
        audios: Optional[PromptAudioInput] = None,
        **kwargs: Any,
    ) -> list[list[torch.Tensor]]:
        all_inputs = self.get_inputs(prompts,
                                     images=images,
                                     videos=videos,
                                     audios=audios)

        all_logprobs: list[list[torch.Tensor]] = []
        for inputs in all_inputs:
            output = self.model.generate(
                **self.wrap_device(inputs),
                use_cache=True,
                do_sample=False,
                max_new_tokens=max_tokens,
                output_hidden_states=True,
                return_dict_in_generate=True,
                **kwargs,
            )
            seq_logprobs = self._hidden_states_to_seq_logprobs(
                output.hidden_states)
            all_logprobs.append(seq_logprobs)
        return all_logprobs

    def _hidden_states_to_seq_logprobs(
        self,
        hidden_states: tuple[tuple[torch.Tensor, ...], ...],
    ) -> list[torch.Tensor]:
        output_embeddings = self.model.get_output_embeddings()

        seq_logprobs: list[torch.Tensor] = []
        for _, hidden_state in enumerate(hidden_states):
            last_hidden_states = hidden_state[-1][0]
            logits = torch.matmul(
                last_hidden_states.to(
                    device=output_embeddings.weight.device,
                    dtype=output_embeddings.weight.dtype,
                ),
                output_embeddings.weight.t(),
            )
            if getattr(output_embeddings, "bias", None) is not None:
                logits += output_embeddings.bias.unsqueeze(0)
            logprobs = F.log_softmax(logits, dim=-1, dtype=torch.float32)
            seq_logprobs.append(logprobs)

        return seq_logprobs

    def _hidden_states_to_logprobs(
        self,
        hidden_states: tuple[tuple[torch.Tensor, ...], ...],
        num_logprobs: Optional[int],
    ) -> tuple[list[dict[int, float]], int]:
        seq_logprobs = self._hidden_states_to_seq_logprobs(hidden_states)
        output_len = len(hidden_states)

        # convert to dict
        seq_logprobs_lst: list[dict[int, float]] = []
        for tok_idx, tok_logprobs in enumerate(seq_logprobs):
            # drop prompt logprobs
            if tok_idx == 0:
                tok_logprobs = tok_logprobs[-1, :].reshape(1, -1)
            topk = tok_logprobs.topk(num_logprobs)

            tok_logprobs_dct = {}
            for token_id, logprob in zip(topk.indices[0], topk.values[0]):
                tok_logprobs_dct[token_id.item()] = logprob.item()

            seq_logprobs_lst.append(tok_logprobs_dct)

        return (
            seq_logprobs_lst,
            output_len,
        )

    def generate_greedy_logprobs_limit(
        self,
        prompts: list[str],
        max_tokens: int,
        num_logprobs: Optional[int],
        images: Optional[PromptImageInput] = None,
        audios: Optional[PromptAudioInput] = None,
        videos: Optional[PromptVideoInput] = None,
        **kwargs: Any,
    ) -> list[TokensTextLogprobs]:
        all_inputs = self.get_inputs(prompts,
                                     images=images,
                                     videos=videos,
                                     audios=audios)

        all_logprobs: list[list[dict[int, float]]] = []
        all_output_ids: list[list[int]] = []
        all_output_strs: list[str] = []

        for inputs in all_inputs:
            output = self.model.generate(
                **self.wrap_device(inputs),
                use_cache=True,
                do_sample=False,
                max_new_tokens=max_tokens,
                output_hidden_states=True,
                return_dict_in_generate=True,
                **kwargs,
            )

            (
                seq_logprobs_lst,
                output_len,
            ) = self._hidden_states_to_logprobs(output.hidden_states,
                                                num_logprobs)

            all_logprobs.append(seq_logprobs_lst)
            seq_ids = output.sequences[0]
            output_len = len(seq_logprobs_lst)
            output_ids = seq_ids[-output_len:]
            all_output_ids.append(output_ids.tolist())
            all_output_strs.append(self.tokenizer.decode(output_ids))

        outputs = zip(all_output_ids, all_output_strs, all_logprobs)
        return [(output_ids, output_str, output_logprobs)
                for output_ids, output_str, output_logprobs in outputs]

    def generate_encoder_decoder_greedy_logprobs_limit(
        self,
        encoder_decoder_prompts: list[ExplicitEncoderDecoderPrompt[str, str]],
        max_tokens: int,
        num_logprobs: Optional[int],
        images: Optional[PromptImageInput] = None,
        **kwargs: Any,
    ) -> list[TokensTextLogprobs]:
        '''
        Greedy logprobs generation for vLLM encoder/decoder models
        '''

        all_logprobs: list[list[dict[int, float]]] = []
        all_output_ids: list[list[int]] = []
        all_output_strs: list[str] = []

        for i, (encoder_prompt, decoder_prompt) in enumerate(
                to_enc_dec_tuple_list(encoder_decoder_prompts)):
            processor_kwargs: dict[str, Any] = {
                "text": encoder_prompt,
                "return_tensors": "pt",
            }
            if images is not None and images[i] is not None:
                processor_kwargs["images"] = images[i]

            encoder_inputs = self.processor(**processor_kwargs)
            encoder_inputs = self.wrap_device(encoder_inputs)

            if decoder_prompt is None:
                decoder_input_ids = None
            else:
                decoder_inputs = self.tokenizer(decoder_prompt,
                                                return_tensors="pt")
                decoder_input_ids = self.wrap_device(decoder_inputs.input_ids)

            output = self.model.generate(
                decoder_input_ids=decoder_input_ids,
                use_cache=True,
                do_sample=False,
                max_new_tokens=max_tokens,
                output_hidden_states=True,
                return_dict_in_generate=True,
                **encoder_inputs,
                **kwargs,
            )

            (
                seq_logprobs_lst,
                output_len,
            ) = self._hidden_states_to_logprobs(output.decoder_hidden_states,
                                                num_logprobs)

            all_logprobs.append(seq_logprobs_lst)
            seq_ids = output.sequences[0]
            output_ids = seq_ids[-output_len:]
            all_output_ids.append(output_ids.tolist())
            all_output_strs.append(self.tokenizer.decode(output_ids))

        outputs = zip(all_output_ids, all_output_strs, all_logprobs)
        return [(output_ids, output_str, output_logprobs)
                for output_ids, output_str, output_logprobs in outputs]

    def encode(self, prompts: list[str], *args,
               **kwargs) -> list[list[torch.Tensor]]:
        return self.model.encode(prompts, *args, **kwargs)

    def predict(self, prompts: list[list[str]], *args,
                **kwargs) -> torch.Tensor:
        return self.model.predict(prompts,
                                  *args,
                                  convert_to_tensor=True,
                                  **kwargs)

    def __enter__(self):
        return self

    def __exit__(self, exc_type, exc_value, traceback):
        del self.model
        cleanup_dist_env_and_memory()


@pytest.fixture(scope="session")
def hf_runner():
    return HfRunner


class VllmRunner:
    """
    The default value of some arguments have been modified from
    {class}`~vllm.LLM` as follows:

    - `trust_remote_code`: Set to `True` instead of `False` for convenience.
    - `seed`: Set to `0` instead of `None` for test reproducibility.
    - `max_model_len`: Set to `1024` instead of `None` to reduce memory usage.
    - `block_size`: To reduce memory usage, set default to `64` if on XPU
        devices, otherwise default to `16`.
    - `enable_chunked_prefill`: Set to `False` instead of `None` for
      test reproducibility.
    - `enforce_eager`: Set to `False` to test CUDA graph.
    """

    def __init__(
        self,
        model_name: str,
        runner: RunnerOption = "auto",
        convert: ConvertOption = "auto",
        tokenizer_name: Optional[str] = None,
        tokenizer_mode: str = "auto",
        trust_remote_code: bool = True,
        seed: Optional[int] = 0,
        max_model_len: Optional[int] = 1024,
        dtype: str = "auto",
        disable_log_stats: bool = True,
        tensor_parallel_size: int = 1,
        block_size: int = 16 if not torch.xpu.is_available() else 64,
        enable_chunked_prefill: Optional[bool] = False,
        swap_space: int = 4,
        enforce_eager: Optional[bool] = False,
        **kwargs,
    ) -> None:
        self.llm = LLM(
            model=model_name,
            runner=runner,
            convert=convert,
            tokenizer=tokenizer_name,
            tokenizer_mode=tokenizer_mode,
            trust_remote_code=trust_remote_code,
            dtype=dtype,
            seed=seed,
            swap_space=swap_space,
            enforce_eager=enforce_eager,
            disable_log_stats=disable_log_stats,
            tensor_parallel_size=tensor_parallel_size,
            max_model_len=max_model_len,
            block_size=block_size,
            enable_chunked_prefill=enable_chunked_prefill,
            **kwargs,
        )

    def get_inputs(
        self,
        prompts: Union[list[str], list[torch.Tensor], list[int]],
        images: Optional[PromptImageInput] = None,
        videos: Optional[PromptVideoInput] = None,
        audios: Optional[PromptAudioInput] = None,
    ) -> list[TextPrompt]:

        if any(x is not None and len(x) != len(prompts)
               for x in [images, videos, audios]):
            raise ValueError(
                "All non-None multimodal inputs must have the same length as "
                "prompts")

        inputs = []
        for i, prompt in enumerate(prompts):
            multi_modal_data = {}
            if images is not None and (image := images[i]) is not None:
                multi_modal_data["image"] = image
            if videos is not None and (video := videos[i]) is not None:
                multi_modal_data["video"] = video
            if audios is not None and (audio := audios[i]) is not None:
                multi_modal_data["audio"] = audio

            text_prompt_kwargs: dict[str, Any] = {
                "multi_modal_data": multi_modal_data or None
            }
            if isinstance(prompt, str):
                text_prompt_kwargs["prompt"] = prompt
            elif isinstance(prompt, list):
                text_prompt_kwargs["prompt_token_ids"] = prompt
            else:
                text_prompt_kwargs["prompt_embeds"] = prompt

            inputs.append(TextPrompt(**text_prompt_kwargs))

        return inputs

    def generate(
        self,
        prompts: Union[list[str], list[torch.Tensor]],
        sampling_params: SamplingParams,
        images: Optional[PromptImageInput] = None,
        videos: Optional[PromptVideoInput] = None,
        audios: Optional[PromptAudioInput] = None,
        **kwargs: Any,
    ) -> list[tuple[list[list[int]], list[str]]]:
        inputs = self.get_inputs(prompts,
                                 images=images,
                                 videos=videos,
                                 audios=audios)

        req_outputs = self.llm.generate(inputs,
                                        sampling_params=sampling_params,
                                        **kwargs)

        outputs: list[tuple[list[list[int]], list[str]]] = []
        for req_output in req_outputs:
            prompt_str = req_output.prompt
            prompt_ids = req_output.prompt_token_ids
            req_sample_output_ids: list[list[int]] = []
            req_sample_output_strs: list[str] = []
            for sample in req_output.outputs:
                output_str = sample.text
                output_ids = list(sample.token_ids)
                req_sample_output_ids.append(prompt_ids + output_ids)
                req_sample_output_strs.append((prompt_str or "") + output_str)
            outputs.append((req_sample_output_ids, req_sample_output_strs))
        return outputs

    @staticmethod
    def _final_steps_generate_w_logprobs(
        req_outputs: list[RequestOutput],
    ) -> list[TokensTextLogprobsPromptLogprobs]:
        outputs: list[TokensTextLogprobsPromptLogprobs] = []
        for req_output in req_outputs:
            assert len(req_output.outputs) > 0
            for sample in req_output.outputs:
                output_str = sample.text
                output_ids = list(sample.token_ids)
                output_logprobs = sample.logprobs
            outputs.append((output_ids, output_str, output_logprobs,
                            req_output.prompt_logprobs))
        return outputs

    def generate_w_logprobs(
        self,
        prompts: list[str],
        sampling_params: SamplingParams,
        images: Optional[PromptImageInput] = None,
        audios: Optional[PromptAudioInput] = None,
        videos: Optional[PromptVideoInput] = None,
        **kwargs: Any,
    ) -> Union[list[TokensTextLogprobs],
               list[TokensTextLogprobsPromptLogprobs]]:
        inputs = self.get_inputs(prompts,
                                 images=images,
                                 videos=videos,
                                 audios=audios)

        req_outputs = self.llm.generate(inputs,
                                        sampling_params=sampling_params,
                                        **kwargs)

        toks_str_logsprobs_prompt_logprobs = (
            self._final_steps_generate_w_logprobs(req_outputs))
        # Omit prompt logprobs if not required by sampling params
        return ([x[0:-1] for x in toks_str_logsprobs_prompt_logprobs]
                if sampling_params.prompt_logprobs is None else
                toks_str_logsprobs_prompt_logprobs)

    def generate_encoder_decoder_w_logprobs(
        self,
        encoder_decoder_prompts: list[ExplicitEncoderDecoderPrompt[str, str]],
        sampling_params: SamplingParams,
    ) -> Union[list[TokensTextLogprobs],
               list[TokensTextLogprobsPromptLogprobs]]:
        '''
        Logprobs generation for vLLM encoder/decoder models
        '''

        assert sampling_params.logprobs is not None
        req_outputs = self.llm.generate(encoder_decoder_prompts,
                                        sampling_params=sampling_params)
        toks_str_logsprobs_prompt_logprobs = (
            self._final_steps_generate_w_logprobs(req_outputs))
        # Omit prompt logprobs if not required by sampling params
        return ([x[0:-1] for x in toks_str_logsprobs_prompt_logprobs]
                if sampling_params.prompt_logprobs is None else
                toks_str_logsprobs_prompt_logprobs)

    def generate_greedy(
        self,
        prompts: Union[list[str], list[torch.Tensor]],
        max_tokens: int,
        images: Optional[PromptImageInput] = None,
        videos: Optional[PromptVideoInput] = None,
        audios: Optional[PromptAudioInput] = None,
        **kwargs: Any,
    ) -> list[tuple[list[int], str]]:
        greedy_params = SamplingParams(temperature=0.0, max_tokens=max_tokens)
        outputs = self.generate(prompts,
                                greedy_params,
                                images=images,
                                videos=videos,
                                audios=audios,
                                **kwargs)
        return [(output_ids[0], output_str[0])
                for output_ids, output_str in outputs]

    def generate_greedy_logprobs(
        self,
        prompts: list[str],
        max_tokens: int,
        num_logprobs: Optional[int],
        num_prompt_logprobs: Optional[int] = None,
        images: Optional[PromptImageInput] = None,
        audios: Optional[PromptAudioInput] = None,
        videos: Optional[PromptVideoInput] = None,
        stop_token_ids: Optional[list[int]] = None,
        stop: Optional[list[str]] = None,
        **kwargs: Any,
    ) -> Union[list[TokensTextLogprobs],
               list[TokensTextLogprobsPromptLogprobs]]:
        greedy_logprobs_params = SamplingParams(
            temperature=0.0,
            max_tokens=max_tokens,
            logprobs=num_logprobs,
            prompt_logprobs=num_prompt_logprobs,
            stop_token_ids=stop_token_ids,
            stop=stop)

        return self.generate_w_logprobs(prompts,
                                        greedy_logprobs_params,
                                        images=images,
                                        audios=audios,
                                        videos=videos,
                                        **kwargs)

    def generate_prompt_perplexity(self, prompts: list[str]) -> list[float]:
        """
        Return the perplexity score associated with generating the prompts

        :param prompts: list of prompts to score
        :return: perplexity score of each prompt
        """
        outputs = self.generate_greedy_logprobs(prompts,
                                                max_tokens=1,
                                                num_logprobs=None,
                                                num_prompt_logprobs=0)

        perplexities = []
        for output in outputs:
            output = cast(TokensTextLogprobsPromptLogprobs, output)
            token_datas = cast(list[Optional[dict[int, Logprob]]], output[3])
            assert token_datas[0] is None
            token_log_probs = []
            for token_data in token_datas[1:]:
                assert token_data is not None
                assert len(token_data) == 1
                token_log_prob = list(token_data.values())[0].logprob
                token_log_probs.append(token_log_prob)

            perplexity = math.exp(-sum(token_log_probs) / len(token_log_probs))
            perplexities.append(perplexity)

        return perplexities

    def generate_encoder_decoder_greedy_logprobs(
        self,
        encoder_decoder_prompts: list[ExplicitEncoderDecoderPrompt[str, str]],
        max_tokens: int,
        num_logprobs: Optional[int],
        num_prompt_logprobs: Optional[int] = None,
        skip_special_tokens: bool = True,
    ) -> Union[list[TokensTextLogprobs],
               list[TokensTextLogprobsPromptLogprobs]]:
        greedy_logprobs_params = SamplingParams(
            temperature=0.0,
            max_tokens=max_tokens,
            logprobs=num_logprobs,
            prompt_logprobs=(num_prompt_logprobs),
            skip_special_tokens=skip_special_tokens,
        )
        '''
        Greedy logprobs generation for vLLM encoder/decoder models
        '''

        return self.generate_encoder_decoder_w_logprobs(
            encoder_decoder_prompts, greedy_logprobs_params)

    def generate_beam_search(
        self,
        prompts: list[str],
        beam_width: int,
        max_tokens: int,
        images: Optional[PromptImageInput] = None,
        videos: Optional[PromptVideoInput] = None,
        audios: Optional[PromptAudioInput] = None,
        concurrency_limit: Optional[int] = None,
    ) -> list[tuple[list[list[int]], list[str]]]:
        inputs = self.get_inputs(prompts,
                                 images=images,
                                 videos=videos,
                                 audios=audios)

        outputs = self.llm.beam_search(inputs,
                                       BeamSearchParams(beam_width=beam_width,
                                                        max_tokens=max_tokens),
                                       concurrency_limit=concurrency_limit)
        returned_outputs = []
        for output in outputs:
            token_ids = [x.tokens for x in output.sequences]
            texts = [x.text for x in output.sequences]
            returned_outputs.append((token_ids, texts))
        return returned_outputs

    def classify(self, prompts: list[str]) -> list[list[float]]:
        req_outputs = self.llm.classify(prompts)
        return [req_output.outputs.probs for req_output in req_outputs]

    def embed(self,
              prompts: list[str],
              images: Optional[PromptImageInput] = None,
              videos: Optional[PromptVideoInput] = None,
              audios: Optional[PromptAudioInput] = None,
              *args,
              **kwargs) -> list[list[float]]:
        inputs = self.get_inputs(prompts,
                                 images=images,
                                 videos=videos,
                                 audios=audios)

        req_outputs = self.llm.embed(inputs, *args, **kwargs)
        return [req_output.outputs.embedding for req_output in req_outputs]

    def encode(self, prompts: list[str]) -> list[list[float]]:
        req_outputs = self.llm.encode(prompts)
        return [req_output.outputs.data for req_output in req_outputs]

    def reward(self, prompts: list[str]) -> list[list[float]]:
        req_outputs = self.llm.reward(prompts)
        return [req_output.outputs.data for req_output in req_outputs]

    def score(
        self,
        text_1: Union[str, list[str]],
        text_2: Union[str, list[str]],
        *args,
        **kwargs,
    ) -> list[float]:
        req_outputs = self.llm.score(text_1, text_2, *args, **kwargs)
        return [req_output.outputs.score for req_output in req_outputs]

    def apply_model(self, func: Callable[[nn.Module], _R]) -> list[_R]:
        if hasattr(self.llm.llm_engine, "model_executor"):
            # This works either in V0 or in V1 with
            # VLLM_ENABLE_V1_MULTIPROCESSING=0
            executor = self.llm.llm_engine.model_executor
            return executor.apply_model(func)

        # This works in V1 with VLLM_ALLOW_INSECURE_SERIALIZATION=1
        def _apply_model(self):
            return func(self.get_model())

        return self.llm.llm_engine.collective_rpc(_apply_model)

    def get_llm(self) -> LLM:
        return self.llm

    def __enter__(self):
        return self

    def __exit__(self, exc_type, exc_value, traceback):
        del self.llm
        cleanup_dist_env_and_memory()


@pytest.fixture(scope="session")
def vllm_runner():
    return VllmRunner


@pytest.fixture()
def temporary_enable_log_propagate():
    import logging
    logger = logging.getLogger("vllm")
    logger.propagate = True
    yield
    logger.propagate = False


@pytest.fixture()
def caplog_vllm(temporary_enable_log_propagate, caplog):
    # To capture vllm log, we should enable propagate=True temporarily
    # because caplog depends on logs propagated to the root logger.
    yield caplog


@pytest.fixture(scope="session")
def num_gpus_available():
    """Get number of GPUs without initializing the CUDA context
    in current process."""

    from vllm.platforms import current_platform
    return current_platform.device_count()


temp_dir = tempfile.gettempdir()
_dummy_opt_path = os.path.join(temp_dir, "dummy_opt")
_dummy_llava_path = os.path.join(temp_dir, "dummy_llava")
_dummy_gemma2_embedding_path = os.path.join(temp_dir, "dummy_gemma2_embedding")


@pytest.fixture
def dummy_opt_path():
    json_path = os.path.join(_dummy_opt_path, "config.json")
    if not os.path.exists(_dummy_opt_path):
        snapshot_download(repo_id="facebook/opt-125m",
                          local_dir=_dummy_opt_path,
                          ignore_patterns=[
                              "*.bin", "*.bin.index.json", "*.pt", "*.h5",
                              "*.msgpack"
                          ])
        assert os.path.exists(json_path)
        with open(json_path) as f:
            config = json.load(f)
        config["architectures"] = ["MyOPTForCausalLM"]
        with open(json_path, "w") as f:
            json.dump(config, f)
    return _dummy_opt_path


@pytest.fixture
def dummy_llava_path():
    json_path = os.path.join(_dummy_llava_path, "config.json")
    if not os.path.exists(_dummy_llava_path):
        snapshot_download(repo_id="llava-hf/llava-1.5-7b-hf",
                          local_dir=_dummy_llava_path,
                          ignore_patterns=[
                              "*.bin", "*.bin.index.json", "*.pt", "*.h5",
                              "*.msgpack"
                          ])
        assert os.path.exists(json_path)
        with open(json_path) as f:
            config = json.load(f)
        config["architectures"] = ["MyLlava"]
        with open(json_path, "w") as f:
            json.dump(config, f)
    return _dummy_llava_path


@pytest.fixture
def dummy_gemma2_embedding_path():
    json_path = os.path.join(_dummy_gemma2_embedding_path, "config.json")
    if not os.path.exists(_dummy_gemma2_embedding_path):
        snapshot_download(repo_id="BAAI/bge-multilingual-gemma2",
                          local_dir=_dummy_gemma2_embedding_path,
                          ignore_patterns=[
                              "*.bin", "*.bin.index.json", "*.pt", "*.h5",
                              "*.msgpack"
                          ])
        assert os.path.exists(json_path)
        with open(json_path) as f:
            config = json.load(f)
        config["architectures"] = ["MyGemma2Embedding"]
        with open(json_path, "w") as f:
            json.dump(config, f)
    return _dummy_gemma2_embedding_path


# Add the flag `--optional` to allow run tests
# that are marked with @pytest.mark.optional
def pytest_addoption(parser):
    parser.addoption("--optional",
                     action="store_true",
                     default=False,
                     help="run optional test")


def pytest_collection_modifyitems(config, items):
    if config.getoption("--optional"):
        # --optional given in cli: do not skip optional tests
        return
    skip_optional = pytest.mark.skip(reason="need --optional option to run")
    for item in items:
        if "optional" in item.keywords:
            item.add_marker(skip_optional)


@pytest.fixture(scope="session")
def cli_config_file():
    """Return the path to the CLI config file."""
    return os.path.join(_TEST_DIR, "config", "test_config.yaml")


@pytest.fixture(scope="session")
def cli_config_file_with_model():
    """Return the path to the CLI config file with model."""
    return os.path.join(_TEST_DIR, "config", "test_config_with_model.yaml")


class AssetHandler(http.server.BaseHTTPRequestHandler):
    # _IMAGE_CACHE : Dict[str, bytes] = {}

    def log_message(self, *args, **kwargs):
        pass

    def do_GET(self):
        # Accepts paths like: /1280px-Venn_diagram_rgb.jpg
        filename = self.path.lstrip("/")
        if not filename or "." not in filename:
            self.send_error(404, "Missing filename (expected /<name>.<ext>)")
            return

        base, ext = filename.rsplit(".", 1)
        ext = ext.lower()

        if ext not in ["jpg", "png"]:
            self.send_error(404, f"Unsupported extension: .{ext}")
            return

        try:
            data = ImageAsset(base).read_bytes(ext=ext)
        except Exception as e:
            self.send_error(500, f"Failed to load asset: {ext} {base} {e} ")
            return

        ctype, _ = mimetypes.guess_type(filename)
        if ctype is None:
            ctype = {"jpg": "image/jpg", "png": "image/png"}[ext]
        self.send_response(200)
        self.send_header("Content-Type", ctype)
        self.send_header("Content-Length", str(len(data)))
        self.end_headers()
        self.wfile.write(data)


def _find_free_port() -> int:
    with socket.socket() as s:
        s.bind(("127.0.0.1", 0))
        return s.getsockname()[1]


class LocalAssetServer:

    address: str
    port: int
    server: Optional[http.server.ThreadingHTTPServer]
    thread: Optional[threading.Thread]

    def __init__(self, address: str = "127.0.0.1") -> None:
        self.address = address
        self.port = -1
        self.server = None
        self.thread = None

    def __enter__(self):
        self.port = _find_free_port()
        self.server = http.server.ThreadingHTTPServer(
            (self.address, self.port), AssetHandler)
        self.thread = threading.Thread(target=self.server.serve_forever,
                                       daemon=True)
        self.thread.start()
        return self

    def __exit__(self, exc_type, exc_value, traceback):
        if self.server:
            self.server.shutdown()
            del self.server

        if self.thread:
            self.thread.join()
            del self.thread

        if exc_type is None:
            return None

        return False

    @property
    def base_url(self) -> str:
        assert self.port is not None
        return f"http://{self.address}:{self.port}"

    def url_for(self, name: str) -> str:
        """e.g., name='RGBA_comp.png' -> 'http://127.0.0.1:PORT/RGBA_comp.png'"""
        return f"{self.base_url}/{name}"

    def get_image_asset(self, name: str) -> Image.Image:
        return fetch_image(self.url_for(name))


@pytest.fixture(scope="session")
def local_asset_server() -> Generator[LocalAssetServer, None, None]:
    """
    Starts a thread based HTTP server bound to 127.0.0.1 on a random free port. 
    The server currently servers images at:
    http://127.0.0.1:<port>/<name>.<ext>
    """
    with LocalAssetServer() as srv:
        yield srv


@pytest.fixture
def image_url(request, local_asset_server) -> str:
    # request.param is one of the IMAGE_ASSETS filenames
    name = request.param
    return local_asset_server.url_for(name)


@pytest.fixture
def image_urls(request, local_asset_server) -> list[str]:
    """Indirect fixture: takes a list of names, returns list of full URLs."""
    names: list[str] = request.param
    return [local_asset_server.url_for(name) for name in names]<|MERGE_RESOLUTION|>--- conflicted
+++ resolved
@@ -1,6 +1,5 @@
 # SPDX-License-Identifier: Apache-2.0
 # SPDX-FileCopyrightText: Copyright contributors to the vLLM project
-<<<<<<< HEAD
 
 # ruff: noqa
 
@@ -11,9 +10,7 @@
 # This should be run before any custom exception subclasses are defined.
 pickling_support.install()
 
-=======
 import http.server
->>>>>>> e9b92dcd
 import json
 import math
 import mimetypes
@@ -1368,7 +1365,7 @@
 @pytest.fixture(scope="session")
 def local_asset_server() -> Generator[LocalAssetServer, None, None]:
     """
-    Starts a thread based HTTP server bound to 127.0.0.1 on a random free port. 
+    Starts a thread based HTTP server bound to 127.0.0.1 on a random free port.
     The server currently servers images at:
     http://127.0.0.1:<port>/<name>.<ext>
     """
