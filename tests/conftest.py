--- conflicted
+++ resolved
@@ -931,10 +931,6 @@
             lora_requests=lora_requests)
 
     def generate_beam_search(
-<<<<<<< HEAD
-            self, prompts: Union[List[str], List[List[int]]], beam_width: int,
-            max_tokens: int) -> List[Tuple[List[List[int]], List[str]]]:
-=======
         self,
         prompts: Union[List[str], List[List[int]]],
         beam_width: int,
@@ -946,7 +942,6 @@
             prompts = [
                 TokensPrompt(prompt_token_ids=tokens) for tokens in prompts
             ]
->>>>>>> e784c6b9
         outputs = self.model.beam_search(
             prompts,
             BeamSearchParams(beam_width=beam_width, max_tokens=max_tokens))
