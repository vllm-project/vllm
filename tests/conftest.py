# SPDX-License-Identifier: Apache-2.0
# SPDX-FileCopyrightText: Copyright contributors to the vLLM project
import json
import os
import tempfile
from enum import Enum
from typing import Any, Callable, Optional, TypedDict, TypeVar, Union

import numpy as np
import pytest
import torch
import torch.nn as nn
import torch.nn.functional as F
from huggingface_hub import snapshot_download
from PIL import Image
from transformers import (AutoConfig, AutoModelForCausalLM, AutoTokenizer,
                          BatchEncoding, BatchFeature)
from transformers.models.auto.auto_factory import _BaseAutoModelClass

from tests.models.utils import (TokensTextLogprobs,
                                TokensTextLogprobsPromptLogprobs)
from vllm import LLM, SamplingParams
from vllm.assets.audio import AudioAsset
from vllm.assets.image import ImageAsset
from vllm.assets.video import VideoAsset
from vllm.config import ConvertOption, RunnerOption, _get_and_verify_dtype
from vllm.connections import global_http_connection
from vllm.distributed import (cleanup_dist_env_and_memory,
                              init_distributed_environment,
                              initialize_model_parallel)
from vllm.inputs import (ExplicitEncoderDecoderPrompt, TextPrompt,
                         to_enc_dec_tuple_list, zip_enc_dec_prompts)
from vllm.logger import init_logger
from vllm.outputs import RequestOutput
from vllm.sampling_params import BeamSearchParams
from vllm.transformers_utils.utils import maybe_model_redirect

logger = init_logger(__name__)

_TEST_DIR = os.path.dirname(__file__)
_TEST_PROMPTS = [os.path.join(_TEST_DIR, "prompts", "example.txt")]
_LONG_PROMPTS = [os.path.join(_TEST_DIR, "prompts", "summary.txt")]
_SYS_MSG = os.path.join(_TEST_DIR, "system_messages", "sonnet3.5_nov2024.txt")

_M = TypeVar("_M")

_PromptMultiModalInput = Union[list[_M], list[list[_M]]]

PromptImageInput = _PromptMultiModalInput[Image.Image]
PromptAudioInput = _PromptMultiModalInput[tuple[np.ndarray, int]]
PromptVideoInput = _PromptMultiModalInput[np.ndarray]


def _read_prompts(filename: str) -> list[str]:
    with open(filename) as f:
        prompts = f.readlines()
        return prompts


class ImageAssetPrompts(TypedDict):
    stop_sign: str
    cherry_blossom: str


class ImageTestAssets(list[ImageAsset]):

    def __init__(self) -> None:
        super().__init__([
            ImageAsset("stop_sign"),
            ImageAsset("cherry_blossom"),
        ])

    def prompts(self, prompts: ImageAssetPrompts) -> list[str]:
        """
        Convenience method to define the prompt for each test image.

        The order of the returned prompts matches the order of the
        assets when iterating through this object.
        """
        return [prompts["stop_sign"], prompts["cherry_blossom"]]


class VideoAssetPrompts(TypedDict):
    baby_reading: str


class VideoTestAssets(list[VideoAsset]):

    def __init__(self) -> None:
        super().__init__([
            VideoAsset("baby_reading"),
        ])

    def prompts(self, prompts: VideoAssetPrompts) -> list[str]:
        return [prompts["baby_reading"]]


class AudioAssetPrompts(TypedDict):
    mary_had_lamb: str
    winning_call: str


class AudioTestAssets(list[AudioAsset]):

    def __init__(self) -> None:
        super().__init__([
            AudioAsset("mary_had_lamb"),
            AudioAsset("winning_call"),
        ])

    def prompts(self, prompts: AudioAssetPrompts) -> list[str]:
        return [prompts["mary_had_lamb"], prompts["winning_call"]]


IMAGE_ASSETS = ImageTestAssets()
"""Singleton instance of {class}`ImageTestAssets`."""
VIDEO_ASSETS = VideoTestAssets()
"""Singleton instance of {class}`VideoTestAssets`."""
AUDIO_ASSETS = AudioTestAssets()
"""Singleton instance of {class}`AudioTestAssets`."""


@pytest.fixture(scope="function", autouse=True)
def cleanup_VLLM_USE_V1(monkeypatch):
    """
    The V1 oracle sets "VLLM_USE_V1" during loading. This means
    that each invocation of a test change the env variable.

    If we touch "VLLM_USE_V1" with monkeypatch, then any changes
    made during the test run by vLLM will be cleaned up.

    This fixture is used by every test.
    """

    # If VLLM_USE_V1 is not set, set then delete. This will
    # cause monkeypatch to clean up VLLM_USE_V1 upon exit
    # if VLLM modifies the value of envs.VLLM_USE_V1.
    if "VLLM_USE_V1" not in os.environ:
        monkeypatch.setenv("VLLM_USE_V1", "")
        monkeypatch.delenv("VLLM_USE_V1")


@pytest.fixture(params=[True, False])
def run_with_both_engines(request, monkeypatch):
    # Automatically runs tests twice, once with V1 and once without
    use_v1 = request.param
    # Tests decorated with `@skip_v1` are only run without v1
    skip_v0 = request.node.get_closest_marker("skip_v0")
    skip_v1 = request.node.get_closest_marker("skip_v1")

    if use_v1:
        if skip_v1:
            pytest.skip("Skipping test on vllm V1")
        monkeypatch.setenv('VLLM_USE_V1', '1')
    else:
        if skip_v0:
            pytest.skip("Skipping test on vllm V0")
        monkeypatch.setenv('VLLM_USE_V1', '0')

    yield


@pytest.fixture(autouse=True)
def init_test_http_connection():
    # pytest_asyncio may use a different event loop per test
    # so we need to make sure the async client is created anew
    global_http_connection.reuse_client = False


@pytest.fixture
def dist_init():
    temp_file = tempfile.mkstemp()[1]
    init_distributed_environment(
        world_size=1,
        rank=0,
        distributed_init_method=f"file://{temp_file}",
        local_rank=0,
        backend="nccl",
    )
    initialize_model_parallel(1, 1)
    yield
    cleanup_dist_env_and_memory()


@pytest.fixture()
def should_do_global_cleanup_after_test(request) -> bool:
    """Allow subdirectories to skip global cleanup by overriding this fixture.
    This can provide a ~10x speedup for non-GPU unit tests since they don't need
    to initialize torch.
    """

    return not request.node.get_closest_marker("skip_global_cleanup")


@pytest.fixture(autouse=True)
def cleanup_fixture(should_do_global_cleanup_after_test: bool):
    yield
    if should_do_global_cleanup_after_test:
        cleanup_dist_env_and_memory()


@pytest.fixture(autouse=True)
def dynamo_reset():
    yield
    torch._dynamo.reset()


@pytest.fixture
def example_prompts() -> list[str]:
    prompts = []
    for filename in _TEST_PROMPTS:
        prompts += _read_prompts(filename)
    return prompts


@pytest.fixture
def example_system_message() -> str:
    with open(_SYS_MSG) as f:
        return f.read()


class DecoderPromptType(Enum):
    """For encoder/decoder models only."""
    CUSTOM = 1
    NONE = 2
    EMPTY_STR = 3


@pytest.fixture
def example_encoder_decoder_prompts(
) -> dict[DecoderPromptType, list[ExplicitEncoderDecoderPrompt]]:
    '''
    Returns an encoder prompt list and a decoder prompt list, wherein each pair
    of same-index entries in both lists corresponds to an (encoder prompt,
    decoder prompt) tuple.

    Returns:

    * Encoder prompt list
    * Decoder prompt list (reverse of encoder prompt list)
    '''

    encoder_prompts = []
    for filename in _TEST_PROMPTS:
        encoder_prompts += _read_prompts(filename)

    custom_decoder_prompts = encoder_prompts[::-1]
    empty_str_decoder_prompts = [""] * len(encoder_prompts)
    none_decoder_prompts = [None] * len(encoder_prompts)

    # NONE decoder prompt type
    return {
        DecoderPromptType.NONE:
        zip_enc_dec_prompts(encoder_prompts, none_decoder_prompts),
        DecoderPromptType.EMPTY_STR:
        zip_enc_dec_prompts(encoder_prompts, empty_str_decoder_prompts),
        DecoderPromptType.CUSTOM:
        zip_enc_dec_prompts(encoder_prompts, custom_decoder_prompts),
    }


@pytest.fixture
def example_long_prompts() -> list[str]:
    prompts = []
    for filename in _LONG_PROMPTS:
        prompts += _read_prompts(filename)
    return prompts


@pytest.fixture(scope="session")
def image_assets() -> ImageTestAssets:
    return IMAGE_ASSETS


@pytest.fixture(scope="session")
def video_assets() -> VideoTestAssets:
    return VIDEO_ASSETS


@pytest.fixture(scope="session")
def audio_assets() -> AudioTestAssets:
    return AUDIO_ASSETS


_T = TypeVar("_T", nn.Module, torch.Tensor, BatchEncoding, BatchFeature, dict)
_R = TypeVar("_R")


class HfRunner:

    def get_default_device(self):
        from vllm.platforms import current_platform

        return ("cpu"
                if current_platform.is_cpu() else current_platform.device_type)

    def wrap_device(self, x: _T, device: Optional[str] = None) -> _T:
        if x is None or isinstance(x, (bool, )):
            return x

        if device is None:
            device = self.device

        if isinstance(x, dict):
            return {k: self.wrap_device(v, device) for k, v in x.items()}

        if hasattr(x, "device") and x.device.type == device:
            return x

        return x.to(device)

    def __init__(
        self,
        model_name: str,
        dtype: str = "auto",
        *,
        model_kwargs: Optional[dict[str, Any]] = None,
        trust_remote_code: bool = True,
        is_sentence_transformer: bool = False,
        is_cross_encoder: bool = False,
        skip_tokenizer_init: bool = False,
        auto_cls: type[_BaseAutoModelClass] = AutoModelForCausalLM,
    ) -> None:
        model_name = maybe_model_redirect(model_name)
        self.model_name = model_name

        self.config = AutoConfig.from_pretrained(
            model_name,
            trust_remote_code=trust_remote_code,
        )
        self.device = self.get_default_device()
        self.dtype = torch_dtype = _get_and_verify_dtype(
            self.model_name,
            self.config,
            dtype=dtype,
            is_pooling_model=is_sentence_transformer or is_cross_encoder,
        )

        model_kwargs = model_kwargs if model_kwargs is not None else {}
        model_kwargs.setdefault("torch_dtype", torch_dtype)

        if is_sentence_transformer:
            # Lazy init required for AMD CI
            from sentence_transformers import SentenceTransformer

            self.model = SentenceTransformer(
                model_name,
                device=self.device,
                model_kwargs=model_kwargs,
                trust_remote_code=trust_remote_code,
            )
        elif is_cross_encoder:
            # Lazy init required for AMD CI
            from sentence_transformers import CrossEncoder

            self.model = CrossEncoder(
                model_name,
                device=self.device,
                automodel_args=model_kwargs,
                trust_remote_code=trust_remote_code,
            )
        else:
            model = auto_cls.from_pretrained(
                model_name,
                trust_remote_code=trust_remote_code,
                **model_kwargs,
            )

            # in case some unquantized custom models are not in same dtype
            if (getattr(model, "quantization_method", None) is None
                    and any(p.dtype != self.dtype
                            for p in model.parameters())):
                model = model.to(dtype=self.dtype)

            if (getattr(model, "quantization_method", None) != "bitsandbytes"
                    and len({p.device
                             for p in model.parameters()}) < 2):
                model = model.to(device=self.device)

            self.model = model

        if not skip_tokenizer_init:
            self.tokenizer = AutoTokenizer.from_pretrained(
                model_name,
                torch_dtype=torch_dtype,
                trust_remote_code=trust_remote_code,
            )

        # don't put this import at the top level
        # it will call torch.cuda.device_count()
        from transformers import AutoProcessor  # noqa: F401
        self.processor = AutoProcessor.from_pretrained(
            model_name,
            torch_dtype=torch_dtype,
            trust_remote_code=trust_remote_code,
        )
        if skip_tokenizer_init:
            self.tokenizer = self.processor.tokenizer

    def get_inputs(
        self,
        prompts: list[str],
        images: Optional[PromptImageInput] = None,
        videos: Optional[PromptVideoInput] = None,
        audios: Optional[PromptAudioInput] = None,
    ) -> list[Union[BatchFeature, BatchEncoding]]:
        if images is not None:
            assert len(prompts) == len(images)

        if videos is not None:
            assert len(prompts) == len(videos)

        if audios is not None:
            assert len(prompts) == len(audios)

        all_inputs: list[Union[BatchFeature, BatchEncoding]] = []
        for i, prompt in enumerate(prompts):
            processor_kwargs: dict[str, Any] = {
                "text": prompt,
                "return_tensors": "pt",
            }
            if images is not None and (image := images[i]) is not None:
                processor_kwargs["images"] = image
            if videos is not None and (video := videos[i]) is not None:
                processor_kwargs["videos"] = video
            if audios is not None and (audio_inputs := audios[i]) is not None:
                # HACK - not all processors take sampling_rate; we should
                # clean this up in the future.
                if len(audio_inputs) == 2:
                    audio, sr = audio_inputs
                    processor_kwargs["audio"] = audio
                    processor_kwargs["sampling_rate"] = sr
                else:
                    processor_kwargs["audio"] = audio_inputs

            inputs = self.processor(**processor_kwargs)
            if isinstance(inputs, BatchFeature):
                inputs = inputs.to(dtype=self.dtype)

            all_inputs.append(inputs)

        return all_inputs

    def get_prompt_embeddings(self, prompts: list[str]) -> list[torch.Tensor]:
        all_inputs = self.get_inputs(prompts)
        embeddings = []
        for inputs in all_inputs:
            input_ids = self.wrap_device(inputs)["input_ids"]
            embedding = self.model.get_input_embeddings()(input_ids).squeeze(0)
            embeddings.append(embedding)
        return embeddings

    def classify(self, prompts: list[str]) -> list[str]:
        # output is final logits
        all_inputs = self.get_inputs(prompts)
        outputs = []
        for inputs in all_inputs:
            output = self.model(**self.wrap_device(inputs))
            logits = output.logits.softmax(dim=-1)[0].tolist()
            outputs.append(logits)

        return outputs

    def generate(
        self,
        prompts: list[str],
        images: Optional[PromptImageInput] = None,
        videos: Optional[PromptVideoInput] = None,
        audios: Optional[PromptAudioInput] = None,
        **kwargs: Any,
    ) -> list[tuple[list[list[int]], list[str]]]:
        all_inputs = self.get_inputs(prompts,
                                     images=images,
                                     videos=videos,
                                     audios=audios)

        outputs: list[tuple[list[list[int]], list[str]]] = []
        for inputs in all_inputs:
            output_ids = self.model.generate(
                **self.wrap_device(inputs),
                use_cache=True,
                **kwargs,
            )
            output_str = self.processor.batch_decode(
                output_ids,
                skip_special_tokens=True,
                clean_up_tokenization_spaces=False,
            )
            output_ids = output_ids.cpu().tolist()
            outputs.append((output_ids, output_str))
        return outputs

    def generate_greedy(
        self,
        prompts: list[str],
        max_tokens: int,
        images: Optional[PromptImageInput] = None,
        videos: Optional[PromptVideoInput] = None,
        audios: Optional[PromptAudioInput] = None,
        **kwargs: Any,
    ) -> list[tuple[list[int], str]]:
        outputs = self.generate(prompts,
                                do_sample=False,
                                max_new_tokens=max_tokens,
                                images=images,
                                videos=videos,
                                audios=audios,
                                **kwargs)

        return [(output_ids[0], output_str[0])
                for output_ids, output_str in outputs]

    def generate_beam_search(
        self,
        prompts: list[str],
        beam_width: int,
        max_tokens: int,
        images: Optional[PromptImageInput] = None,
        videos: Optional[PromptVideoInput] = None,
        audios: Optional[PromptAudioInput] = None,
    ) -> list[tuple[list[list[int]], list[str]]]:
        outputs = self.generate(prompts,
                                do_sample=False,
                                max_new_tokens=max_tokens,
                                num_beams=beam_width,
                                num_return_sequences=beam_width,
                                images=images,
                                videos=videos,
                                audios=audios)

        for i in range(len(outputs)):
            output_ids, output_str = outputs[i]
            for j in range(len(output_ids)):
                output_ids[j] = [
                    x for x in output_ids[j]
                    if x != self.tokenizer.pad_token_id
                ]
            outputs[i] = (output_ids, output_str)
        return outputs

    def generate_greedy_logprobs(
        self,
        prompts: list[str],
        max_tokens: int,
        images: Optional[PromptImageInput] = None,
        videos: Optional[PromptVideoInput] = None,
        audios: Optional[PromptAudioInput] = None,
        **kwargs: Any,
    ) -> list[list[torch.Tensor]]:
        all_inputs = self.get_inputs(prompts,
                                     images=images,
                                     videos=videos,
                                     audios=audios)

        all_logprobs: list[list[torch.Tensor]] = []
        for inputs in all_inputs:
            output = self.model.generate(
                **self.wrap_device(inputs),
                use_cache=True,
                do_sample=False,
                max_new_tokens=max_tokens,
                output_hidden_states=True,
                return_dict_in_generate=True,
                **kwargs,
            )
            seq_logprobs = self._hidden_states_to_seq_logprobs(
                output.hidden_states)
            all_logprobs.append(seq_logprobs)
        return all_logprobs

    def _hidden_states_to_seq_logprobs(
        self,
        hidden_states: tuple[tuple[torch.Tensor, ...], ...],
    ) -> list[torch.Tensor]:
        output_embeddings = self.model.get_output_embeddings()

        seq_logprobs: list[torch.Tensor] = []
        for _, hidden_state in enumerate(hidden_states):
            last_hidden_states = hidden_state[-1][0]
            logits = torch.matmul(
                last_hidden_states.to(
                    device=output_embeddings.weight.device,
                    dtype=output_embeddings.weight.dtype,
                ),
                output_embeddings.weight.t(),
            )
            if getattr(output_embeddings, "bias", None) is not None:
                logits += output_embeddings.bias.unsqueeze(0)
            logprobs = F.log_softmax(logits, dim=-1, dtype=torch.float32)
            seq_logprobs.append(logprobs)

        return seq_logprobs

    def _hidden_states_to_logprobs(
        self,
        hidden_states: tuple[tuple[torch.Tensor, ...], ...],
        num_logprobs: int,
    ) -> tuple[list[dict[int, float]], int]:
        seq_logprobs = self._hidden_states_to_seq_logprobs(hidden_states)
        output_len = len(hidden_states)

        # convert to dict
        seq_logprobs_lst: list[dict[int, float]] = []
        for tok_idx, tok_logprobs in enumerate(seq_logprobs):
            # drop prompt logprobs
            if tok_idx == 0:
                tok_logprobs = tok_logprobs[-1, :].reshape(1, -1)
            topk = tok_logprobs.topk(num_logprobs)

            tok_logprobs_dct = {}
            for token_id, logprob in zip(topk.indices[0], topk.values[0]):
                tok_logprobs_dct[token_id.item()] = logprob.item()

            seq_logprobs_lst.append(tok_logprobs_dct)

        return (
            seq_logprobs_lst,
            output_len,
        )

    def generate_greedy_logprobs_limit(
        self,
        prompts: list[str],
        max_tokens: int,
        num_logprobs: int,
        images: Optional[PromptImageInput] = None,
        audios: Optional[PromptAudioInput] = None,
        videos: Optional[PromptVideoInput] = None,
        **kwargs: Any,
    ) -> list[TokensTextLogprobs]:
        all_inputs = self.get_inputs(prompts,
                                     images=images,
                                     videos=videos,
                                     audios=audios)

        all_logprobs: list[list[dict[int, float]]] = []
        all_output_ids: list[list[int]] = []
        all_output_strs: list[str] = []

        for inputs in all_inputs:
            output = self.model.generate(
                **self.wrap_device(inputs),
                use_cache=True,
                do_sample=False,
                max_new_tokens=max_tokens,
                output_hidden_states=True,
                return_dict_in_generate=True,
                **kwargs,
            )

            (
                seq_logprobs_lst,
                output_len,
            ) = self._hidden_states_to_logprobs(output.hidden_states,
                                                num_logprobs)

            all_logprobs.append(seq_logprobs_lst)
            seq_ids = output.sequences[0]
            output_len = len(seq_logprobs_lst)
            output_ids = seq_ids[-output_len:]
            all_output_ids.append(output_ids.tolist())
            all_output_strs.append(self.tokenizer.decode(output_ids))

        outputs = zip(all_output_ids, all_output_strs, all_logprobs)
        return [(output_ids, output_str, output_logprobs)
                for output_ids, output_str, output_logprobs in outputs]

    def generate_encoder_decoder_greedy_logprobs_limit(
        self,
        encoder_decoder_prompts: list[ExplicitEncoderDecoderPrompt[str, str]],
        max_tokens: int,
        num_logprobs: int,
        images: Optional[PromptImageInput] = None,
        **kwargs: Any,
    ) -> list[TokensTextLogprobs]:
        '''
        Greedy logprobs generation for vLLM encoder/decoder models
        '''

        all_logprobs: list[list[dict[int, float]]] = []
        all_output_ids: list[list[int]] = []
        all_output_strs: list[str] = []

        for i, (encoder_prompt, decoder_prompt) in enumerate(
                to_enc_dec_tuple_list(encoder_decoder_prompts)):
            processor_kwargs: dict[str, Any] = {
                "text": encoder_prompt,
                "return_tensors": "pt",
            }
            if images is not None and images[i] is not None:
                processor_kwargs["images"] = images[i]

            encoder_inputs = self.processor(**processor_kwargs)
            encoder_inputs = self.wrap_device(encoder_inputs)

            if decoder_prompt is None:
                decoder_input_ids = None
            else:
                decoder_inputs = self.tokenizer(decoder_prompt,
                                                return_tensors="pt")
                decoder_input_ids = self.wrap_device(decoder_inputs.input_ids)

            output = self.model.generate(
                decoder_input_ids=decoder_input_ids,
                use_cache=True,
                do_sample=False,
                max_new_tokens=max_tokens,
                output_hidden_states=True,
                return_dict_in_generate=True,
                **encoder_inputs,
                **kwargs,
            )

            (
                seq_logprobs_lst,
                output_len,
            ) = self._hidden_states_to_logprobs(output.decoder_hidden_states,
                                                num_logprobs)

            all_logprobs.append(seq_logprobs_lst)
            seq_ids = output.sequences[0]
            output_ids = seq_ids[-output_len:]
            all_output_ids.append(output_ids.tolist())
            all_output_strs.append(self.tokenizer.decode(output_ids))

        outputs = zip(all_output_ids, all_output_strs, all_logprobs)
        return [(output_ids, output_str, output_logprobs)
                for output_ids, output_str, output_logprobs in outputs]

    def encode(self, prompts: list[str], *args,
               **kwargs) -> list[list[torch.Tensor]]:
        return self.model.encode(prompts, *args, **kwargs)

    def predict(self, prompts: list[list[str]], *args,
                **kwargs) -> torch.Tensor:
        return self.model.predict(prompts,
                                  *args,
                                  convert_to_tensor=True,
                                  **kwargs)

    def __enter__(self):
        return self

    def __exit__(self, exc_type, exc_value, traceback):
        del self.model
        cleanup_dist_env_and_memory()


@pytest.fixture(scope="session")
def hf_runner():
    return HfRunner


class VllmRunner:
    """
    The default value of some arguments have been modified from
    {class}`~vllm.LLM` as follows:

    - `trust_remote_code`: Set to `True` instead of `False` for convenience.
    - `seed`: Set to `0` instead of `None` for test reproducibility.
    - `max_model_len`: Set to `1024` instead of `None` to reduce memory usage.
    - `block_size`: To reduce memory usage, set default to `64` if on XPU
        devices, otherwise default to `16`.
    - `enable_chunked_prefill`: Set to `False` instead of `None` for
      test reproducibility.
    - `enforce_eager`: Set to `False` to test CUDA graph.
    """

    def __init__(
        self,
        model_name: str,
        runner: RunnerOption = "auto",
        convert: ConvertOption = "auto",
        tokenizer_name: Optional[str] = None,
        tokenizer_mode: str = "auto",
        trust_remote_code: bool = True,
        seed: Optional[int] = 0,
        max_model_len: int = 1024,
        dtype: str = "auto",
        disable_log_stats: bool = True,
        tensor_parallel_size: int = 1,
        block_size: int = 16 if not torch.xpu.is_available() else 64,
        enable_chunked_prefill: Optional[bool] = False,
        swap_space: int = 4,
        enforce_eager: Optional[bool] = False,
        **kwargs,
    ) -> None:
        self.llm = LLM(
            model=model_name,
            runner=runner,
            convert=convert,
            tokenizer=tokenizer_name,
            tokenizer_mode=tokenizer_mode,
            trust_remote_code=trust_remote_code,
            dtype=dtype,
            seed=seed,
            swap_space=swap_space,
            enforce_eager=enforce_eager,
            disable_log_stats=disable_log_stats,
            tensor_parallel_size=tensor_parallel_size,
            max_model_len=max_model_len,
            block_size=block_size,
            enable_chunked_prefill=enable_chunked_prefill,
            **kwargs,
        )

    def get_inputs(
        self,
        prompts: Union[list[str], list[torch.Tensor], list[int]],
        images: Optional[PromptImageInput] = None,
        videos: Optional[PromptVideoInput] = None,
        audios: Optional[PromptAudioInput] = None,
    ) -> list[TextPrompt]:

        if any(x is not None and len(x) != len(prompts)
               for x in [images, videos, audios]):
            raise ValueError(
                "All non-None multimodal inputs must have the same length as "
                "prompts")

        inputs = []
        for i, prompt in enumerate(prompts):
            multi_modal_data = {}
            if images is not None and (image := images[i]) is not None:
                multi_modal_data["image"] = image
            if videos is not None and (video := videos[i]) is not None:
                multi_modal_data["video"] = video
            if audios is not None and (audio := audios[i]) is not None:
                multi_modal_data["audio"] = audio

            text_prompt_kwargs: dict[str, Any] = {
                "multi_modal_data": multi_modal_data or None
            }
            if isinstance(prompt, str):
                text_prompt_kwargs["prompt"] = prompt
            elif isinstance(prompt, list):
                text_prompt_kwargs["prompt_token_ids"] = prompt
            else:
                text_prompt_kwargs["prompt_embeds"] = prompt

            inputs.append(TextPrompt(**text_prompt_kwargs))

        return inputs

    def generate(
        self,
        prompts: Union[list[str], list[torch.Tensor]],
        sampling_params: SamplingParams,
        images: Optional[PromptImageInput] = None,
        videos: Optional[PromptVideoInput] = None,
        audios: Optional[PromptAudioInput] = None,
        **kwargs: Any,
    ) -> list[tuple[list[list[int]], list[str]]]:
        inputs = self.get_inputs(prompts,
                                 images=images,
                                 videos=videos,
                                 audios=audios)

        req_outputs = self.llm.generate(inputs,
                                        sampling_params=sampling_params,
                                        **kwargs)

        outputs: list[tuple[list[list[int]], list[str]]] = []
        for req_output in req_outputs:
            prompt_str = req_output.prompt
            prompt_ids = req_output.prompt_token_ids
            req_sample_output_ids: list[list[int]] = []
            req_sample_output_strs: list[str] = []
            for sample in req_output.outputs:
                output_str = sample.text
                output_ids = list(sample.token_ids)
                req_sample_output_ids.append(prompt_ids + output_ids)
                req_sample_output_strs.append((prompt_str or "") + output_str)
            outputs.append((req_sample_output_ids, req_sample_output_strs))
        return outputs

    @staticmethod
    def _final_steps_generate_w_logprobs(
        req_outputs: list[RequestOutput],
    ) -> list[TokensTextLogprobsPromptLogprobs]:
        outputs: list[TokensTextLogprobsPromptLogprobs] = []
        for req_output in req_outputs:
            assert len(req_output.outputs) > 0
            for sample in req_output.outputs:
                output_str = sample.text
                output_ids = list(sample.token_ids)
                output_logprobs = sample.logprobs
            outputs.append((output_ids, output_str, output_logprobs,
                            req_output.prompt_logprobs))
        return outputs

    def generate_w_logprobs(
        self,
        prompts: list[str],
        sampling_params: SamplingParams,
        images: Optional[PromptImageInput] = None,
        audios: Optional[PromptAudioInput] = None,
        videos: Optional[PromptVideoInput] = None,
        **kwargs: Any,
    ) -> Union[list[TokensTextLogprobs],
               list[TokensTextLogprobsPromptLogprobs]]:
        inputs = self.get_inputs(prompts,
                                 images=images,
                                 videos=videos,
                                 audios=audios)

        req_outputs = self.llm.generate(inputs,
                                        sampling_params=sampling_params,
                                        **kwargs)

        toks_str_logsprobs_prompt_logprobs = (
            self._final_steps_generate_w_logprobs(req_outputs))
        # Omit prompt logprobs if not required by sampling params
        return ([x[0:-1] for x in toks_str_logsprobs_prompt_logprobs]
                if sampling_params.prompt_logprobs is None else
                toks_str_logsprobs_prompt_logprobs)

    def generate_encoder_decoder_w_logprobs(
        self,
        encoder_decoder_prompts: list[ExplicitEncoderDecoderPrompt[str, str]],
        sampling_params: SamplingParams,
    ) -> Union[list[TokensTextLogprobs],
               list[TokensTextLogprobsPromptLogprobs]]:
        '''
        Logprobs generation for vLLM encoder/decoder models
        '''

        assert sampling_params.logprobs is not None
        req_outputs = self.llm.generate(encoder_decoder_prompts,
                                        sampling_params=sampling_params)
        toks_str_logsprobs_prompt_logprobs = (
            self._final_steps_generate_w_logprobs(req_outputs))
        # Omit prompt logprobs if not required by sampling params
        return ([x[0:-1] for x in toks_str_logsprobs_prompt_logprobs]
                if sampling_params.prompt_logprobs is None else
                toks_str_logsprobs_prompt_logprobs)

    def generate_greedy(
        self,
        prompts: Union[list[str], list[torch.Tensor]],
        max_tokens: int,
        images: Optional[PromptImageInput] = None,
        videos: Optional[PromptVideoInput] = None,
        audios: Optional[PromptAudioInput] = None,
        **kwargs: Any,
    ) -> list[tuple[list[int], str]]:
        greedy_params = SamplingParams(temperature=0.0, max_tokens=max_tokens)
        outputs = self.generate(prompts,
                                greedy_params,
                                images=images,
                                videos=videos,
                                audios=audios,
                                **kwargs)
        return [(output_ids[0], output_str[0])
                for output_ids, output_str in outputs]

    def generate_greedy_logprobs(
        self,
        prompts: list[str],
        max_tokens: int,
        num_logprobs: int,
        num_prompt_logprobs: Optional[int] = None,
        images: Optional[PromptImageInput] = None,
        audios: Optional[PromptAudioInput] = None,
        videos: Optional[PromptVideoInput] = None,
        stop_token_ids: Optional[list[int]] = None,
        stop: Optional[list[str]] = None,
        **kwargs: Any,
    ) -> Union[list[TokensTextLogprobs],
               list[TokensTextLogprobsPromptLogprobs]]:
        greedy_logprobs_params = SamplingParams(
            temperature=0.0,
            max_tokens=max_tokens,
            logprobs=num_logprobs,
            prompt_logprobs=num_prompt_logprobs,
            stop_token_ids=stop_token_ids,
            stop=stop)

        return self.generate_w_logprobs(prompts,
                                        greedy_logprobs_params,
                                        images=images,
                                        audios=audios,
                                        videos=videos,
                                        **kwargs)

    def generate_encoder_decoder_greedy_logprobs(
        self,
        encoder_decoder_prompts: list[ExplicitEncoderDecoderPrompt[str, str]],
        max_tokens: int,
        num_logprobs: int,
        num_prompt_logprobs: Optional[int] = None,
        skip_special_tokens: bool = True,
    ) -> Union[list[TokensTextLogprobs],
               list[TokensTextLogprobsPromptLogprobs]]:
        greedy_logprobs_params = SamplingParams(
            temperature=0.0,
            max_tokens=max_tokens,
            logprobs=num_logprobs,
            prompt_logprobs=(num_prompt_logprobs),
            skip_special_tokens=skip_special_tokens,
        )
        '''
        Greedy logprobs generation for vLLM encoder/decoder models
        '''

        return self.generate_encoder_decoder_w_logprobs(
            encoder_decoder_prompts, greedy_logprobs_params)

    def generate_beam_search(
        self,
        prompts: list[str],
        beam_width: int,
        max_tokens: int,
        images: Optional[PromptImageInput] = None,
        videos: Optional[PromptVideoInput] = None,
        audios: Optional[PromptAudioInput] = None,
    ) -> list[tuple[list[list[int]], list[str]]]:
        inputs = self.get_inputs(prompts,
                                 images=images,
                                 videos=videos,
                                 audios=audios)

        outputs = self.llm.beam_search(
            inputs,
            BeamSearchParams(beam_width=beam_width, max_tokens=max_tokens))
        returned_outputs = []
        for output in outputs:
            token_ids = [x.tokens for x in output.sequences]
            texts = [x.text for x in output.sequences]
            returned_outputs.append((token_ids, texts))
        return returned_outputs

    def classify(self, prompts: list[str]) -> list[list[float]]:
        req_outputs = self.llm.classify(prompts)
        return [req_output.outputs.probs for req_output in req_outputs]

    def embed(self,
              prompts: list[str],
              images: Optional[PromptImageInput] = None,
              videos: Optional[PromptVideoInput] = None,
              audios: Optional[PromptAudioInput] = None,
              *args,
              **kwargs) -> list[list[float]]:
        inputs = self.get_inputs(prompts,
                                 images=images,
                                 videos=videos,
                                 audios=audios)

        req_outputs = self.llm.embed(inputs, *args, **kwargs)
        return [req_output.outputs.embedding for req_output in req_outputs]

    def encode(self, prompts: list[str]) -> list[list[float]]:
        req_outputs = self.llm.encode(prompts)
        return [req_output.outputs.data for req_output in req_outputs]

    def reward(self, prompts: list[str]) -> list[list[float]]:
        req_outputs = self.llm.reward(prompts)
        return [req_output.outputs.data for req_output in req_outputs]

    def score(
        self,
        text_1: Union[str, list[str]],
        text_2: Union[str, list[str]],
        *args,
        **kwargs,
    ) -> list[float]:
        req_outputs = self.llm.score(text_1, text_2, *args, **kwargs)
        return [req_output.outputs.score for req_output in req_outputs]

    def apply_model(self, func: Callable[[nn.Module], _R]) -> list[_R]:
<<<<<<< HEAD
        return self.llm.apply_model(func)
=======
        if hasattr(self.llm.llm_engine, "model_executor"):
            # This works either in V0 or in V1 with
            # VLLM_ENABLE_V1_MULTIPROCESSING=0
            executor = self.llm.llm_engine.model_executor
            return executor.apply_model(func)

        # This works in V1 with VLLM_ALLOW_INSECURE_SERIALIZATION=1
        def _apply_model(self):
            return func(self.get_model())

        return self.llm.llm_engine.collective_rpc(_apply_model)
>>>>>>> 56bd537d

    def __enter__(self):
        return self

    def __exit__(self, exc_type, exc_value, traceback):
        del self.llm
        cleanup_dist_env_and_memory()


@pytest.fixture(scope="session")
def vllm_runner():
    return VllmRunner


@pytest.fixture()
def temporary_enable_log_propagate():
    import logging
    logger = logging.getLogger("vllm")
    logger.propagate = True
    yield
    logger.propagate = False


@pytest.fixture()
def caplog_vllm(temporary_enable_log_propagate, caplog):
    # To capture vllm log, we should enable propagate=True temporarily
    # because caplog depends on logs propagated to the root logger.
    yield caplog


@pytest.fixture(scope="session")
def num_gpus_available():
    """Get number of GPUs without initializing the CUDA context
    in current process."""

    from vllm.platforms import current_platform
    return current_platform.device_count()


temp_dir = tempfile.gettempdir()
_dummy_opt_path = os.path.join(temp_dir, "dummy_opt")
_dummy_llava_path = os.path.join(temp_dir, "dummy_llava")
_dummy_gemma2_embedding_path = os.path.join(temp_dir, "dummy_gemma2_embedding")


@pytest.fixture
def dummy_opt_path():
    json_path = os.path.join(_dummy_opt_path, "config.json")
    if not os.path.exists(_dummy_opt_path):
        snapshot_download(repo_id="facebook/opt-125m",
                          local_dir=_dummy_opt_path,
                          ignore_patterns=[
                              "*.bin", "*.bin.index.json", "*.pt", "*.h5",
                              "*.msgpack"
                          ])
        assert os.path.exists(json_path)
        with open(json_path) as f:
            config = json.load(f)
        config["architectures"] = ["MyOPTForCausalLM"]
        with open(json_path, "w") as f:
            json.dump(config, f)
    return _dummy_opt_path


@pytest.fixture
def dummy_llava_path():
    json_path = os.path.join(_dummy_llava_path, "config.json")
    if not os.path.exists(_dummy_llava_path):
        snapshot_download(repo_id="llava-hf/llava-1.5-7b-hf",
                          local_dir=_dummy_llava_path,
                          ignore_patterns=[
                              "*.bin", "*.bin.index.json", "*.pt", "*.h5",
                              "*.msgpack"
                          ])
        assert os.path.exists(json_path)
        with open(json_path) as f:
            config = json.load(f)
        config["architectures"] = ["MyLlava"]
        with open(json_path, "w") as f:
            json.dump(config, f)
    return _dummy_llava_path


@pytest.fixture
def dummy_gemma2_embedding_path():
    json_path = os.path.join(_dummy_gemma2_embedding_path, "config.json")
    if not os.path.exists(_dummy_gemma2_embedding_path):
        snapshot_download(repo_id="BAAI/bge-multilingual-gemma2",
                          local_dir=_dummy_gemma2_embedding_path,
                          ignore_patterns=[
                              "*.bin", "*.bin.index.json", "*.pt", "*.h5",
                              "*.msgpack"
                          ])
        assert os.path.exists(json_path)
        with open(json_path) as f:
            config = json.load(f)
        config["architectures"] = ["MyGemma2Embedding"]
        with open(json_path, "w") as f:
            json.dump(config, f)
    return _dummy_gemma2_embedding_path


# Add the flag `--optional` to allow run tests
# that are marked with @pytest.mark.optional
def pytest_addoption(parser):
    parser.addoption("--optional",
                     action="store_true",
                     default=False,
                     help="run optional test")


def pytest_collection_modifyitems(config, items):
    if config.getoption("--optional"):
        # --optional given in cli: do not skip optional tests
        return
    skip_optional = pytest.mark.skip(reason="need --optional option to run")
    for item in items:
        if "optional" in item.keywords:
            item.add_marker(skip_optional)


@pytest.fixture(scope="session")
def cli_config_file():
    """Return the path to the CLI config file."""
    return os.path.join(_TEST_DIR, "config", "test_config.yaml")


@pytest.fixture(scope="session")
def cli_config_file_with_model():
    """Return the path to the CLI config file with model."""
    return os.path.join(_TEST_DIR, "config", "test_config_with_model.yaml")<|MERGE_RESOLUTION|>--- conflicted
+++ resolved
@@ -1068,21 +1068,7 @@
         return [req_output.outputs.score for req_output in req_outputs]
 
     def apply_model(self, func: Callable[[nn.Module], _R]) -> list[_R]:
-<<<<<<< HEAD
         return self.llm.apply_model(func)
-=======
-        if hasattr(self.llm.llm_engine, "model_executor"):
-            # This works either in V0 or in V1 with
-            # VLLM_ENABLE_V1_MULTIPROCESSING=0
-            executor = self.llm.llm_engine.model_executor
-            return executor.apply_model(func)
-
-        # This works in V1 with VLLM_ALLOW_INSECURE_SERIALIZATION=1
-        def _apply_model(self):
-            return func(self.get_model())
-
-        return self.llm.llm_engine.collective_rpc(_apply_model)
->>>>>>> 56bd537d
 
     def __enter__(self):
         return self
