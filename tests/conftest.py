--- conflicted
+++ resolved
@@ -67,13 +67,12 @@
 from vllm.utils.collection_utils import is_list_of
 from vllm.utils.torch_utils import set_default_torch_num_threads
 
-<<<<<<< HEAD
 from torch._inductor.utils import fresh_cache
-=======
+
+
 if TYPE_CHECKING:
     from transformers import PreTrainedTokenizer, PreTrainedTokenizerFast
     from transformers.generation.utils import GenerateOutput
->>>>>>> 949a6a19
 
 
 logger = init_logger(__name__)
