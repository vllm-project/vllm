import json
import os
import sys
import tempfile
from collections import UserList
from enum import Enum
from typing import (Any, Callable, Dict, List, Optional, Tuple, Type,
                    TypedDict, TypeVar, Union)

import numpy as np
import pytest
import torch
import torch.nn as nn
import torch.nn.functional as F
from huggingface_hub import snapshot_download
from peft import PeftModel
from PIL import Image
from transformers import (AutoModelForCausalLM, AutoTokenizer, BatchEncoding,
                          BatchFeature)
from transformers.models.auto.auto_factory import _BaseAutoModelClass

from tests.models.utils import (TokensTextLogprobs,
                                TokensTextLogprobsPromptLogprobs)
from vllm import LLM, SamplingParams
from vllm.assets.image import ImageAsset
from vllm.assets.video import VideoAsset
from vllm.config import TaskOption, TokenizerPoolConfig
from vllm.connections import global_http_connection
from vllm.distributed import (cleanup_dist_env_and_memory,
                              init_distributed_environment,
                              initialize_model_parallel)
from vllm.inputs import (ExplicitEncoderDecoderPrompt, TextPrompt,
                         to_enc_dec_tuple_list, zip_enc_dec_prompts)
from vllm.logger import init_logger
from vllm.lora.request import LoRARequest
from vllm.outputs import RequestOutput
from vllm.platforms import current_platform
from vllm.sampling_params import BeamSearchParams
from vllm.utils import (STR_DTYPE_TO_TORCH_DTYPE, cuda_device_count_stateless,
                        identity)

logger = init_logger(__name__)

_TEST_DIR = os.path.dirname(__file__)
_TEST_PROMPTS = [os.path.join(_TEST_DIR, "prompts", "example.txt")]
_LONG_PROMPTS = [os.path.join(_TEST_DIR, "prompts", "summary.txt")]

_M = TypeVar("_M")
_PromptMultiModalInput = Union[List[_M], List[List[_M]]]

PromptImageInput = _PromptMultiModalInput[Image.Image]
PromptAudioInput = _PromptMultiModalInput[Tuple[np.ndarray, int]]
PromptVideoInput = _PromptMultiModalInput[np.ndarray]


def _read_prompts(filename: str) -> List[str]:
    with open(filename, "r") as f:
        prompts = f.readlines()
        return prompts


class _ImageAssetPrompts(TypedDict):
    stop_sign: str
    cherry_blossom: str


if sys.version_info < (3, 9):
    # UserList cannot be subscripted
    class _ImageAssetsBase(UserList):
        pass
else:

    class _ImageAssetsBase(UserList[ImageAsset]):
        pass


class _ImageAssets(_ImageAssetsBase):

    def __init__(self) -> None:
        super().__init__([
            ImageAsset("stop_sign"),
            ImageAsset("cherry_blossom"),
        ])

    def prompts(self, prompts: _ImageAssetPrompts) -> List[str]:
        """
        Convenience method to define the prompt for each test image.

        The order of the returned prompts matches the order of the
        assets when iterating through this object.
        """
        return [prompts["stop_sign"], prompts["cherry_blossom"]]


class _VideoAssetPrompts(TypedDict):
    sample_demo_1: str


if sys.version_info < (3, 9):
    # UserList cannot be subscripted
    class _VideoAssetsBase(UserList):
        pass
else:

    class _VideoAssetsBase(UserList[VideoAsset]):
        pass


class _VideoAssets(_VideoAssetsBase):

    def __init__(self) -> None:
        super().__init__([
            VideoAsset("sample_demo_1.mp4"),
        ])

    def prompts(self, prompts: _VideoAssetPrompts) -> List[str]:
        return [prompts["sample_demo_1"]]


IMAGE_ASSETS = _ImageAssets()
"""Singleton instance of :class:`_ImageAssets`."""
VIDEO_ASSETS = _VideoAssets()
"""Singleton instance of :class:`_VideoAssets`."""


@pytest.fixture(autouse=True)
def init_test_http_connection():
    # pytest_asyncio may use a different event loop per test
    # so we need to make sure the async client is created anew
    global_http_connection.reuse_client = False


@pytest.fixture
def dist_init():
    temp_file = tempfile.mkstemp()[1]
    init_distributed_environment(
        world_size=1,
        rank=0,
        distributed_init_method=f"file://{temp_file}",
        local_rank=0,
        backend="nccl",
    )
    initialize_model_parallel(1, 1)
    yield
    cleanup_dist_env_and_memory()


@pytest.fixture()
def should_do_global_cleanup_after_test(request) -> bool:
    """Allow subdirectories to skip global cleanup by overriding this fixture.
    This can provide a ~10x speedup for non-GPU unit tests since they don't need
    to initialize torch.
    """

    return not request.node.get_closest_marker("skip_global_cleanup")


@pytest.fixture(autouse=True)
def cleanup_fixture(should_do_global_cleanup_after_test: bool):
    yield
    if should_do_global_cleanup_after_test:
        cleanup_dist_env_and_memory()


@pytest.fixture(autouse=True)
def dynamo_reset():
    yield
    torch._dynamo.reset()


@pytest.fixture
def example_prompts() -> List[str]:
    prompts = []
    for filename in _TEST_PROMPTS:
        prompts += _read_prompts(filename)
    return prompts


class DecoderPromptType(Enum):
    """For encoder/decoder models only."""
    CUSTOM = 1
    NONE = 2
    EMPTY_STR = 3


@pytest.fixture
def example_encoder_decoder_prompts(
) -> Dict[DecoderPromptType, List[ExplicitEncoderDecoderPrompt]]:
    '''
    Returns an encoder prompt list and a decoder prompt list, wherein each pair
    of same-index entries in both lists corresponds to an (encoder prompt,
    decoder prompt) tuple.

    Returns:

    * Encoder prompt list
    * Decoder prompt list (reverse of encoder prompt list)
    '''

    encoder_prompts = []
    for filename in _TEST_PROMPTS:
        encoder_prompts += _read_prompts(filename)

    custom_decoder_prompts = encoder_prompts[::-1]
    empty_str_decoder_prompts = [""] * len(encoder_prompts)
    none_decoder_prompts = [None] * len(encoder_prompts)

    # NONE decoder prompt type
    return {
        DecoderPromptType.NONE:
        zip_enc_dec_prompts(encoder_prompts, none_decoder_prompts),
        DecoderPromptType.EMPTY_STR:
        zip_enc_dec_prompts(encoder_prompts, empty_str_decoder_prompts),
        DecoderPromptType.CUSTOM:
        zip_enc_dec_prompts(encoder_prompts, custom_decoder_prompts),
    }


@pytest.fixture
def example_long_prompts() -> List[str]:
    prompts = []
    for filename in _LONG_PROMPTS:
        prompts += _read_prompts(filename)
    return prompts


@pytest.fixture(scope="session")
def image_assets() -> _ImageAssets:
    return IMAGE_ASSETS


@pytest.fixture(scope="session")
def video_assets() -> _VideoAssets:
    return VIDEO_ASSETS


_T = TypeVar("_T", nn.Module, torch.Tensor, BatchEncoding, BatchFeature, dict)


class HfRunner:

    def wrap_device(self, x: _T, device: Optional[str] = None) -> _T:
        if device is None:
            device = "cpu" if current_platform.is_cpu() else "cuda"

        if isinstance(x, dict):
            return {k: self.wrap_device(v, device) for k, v in x.items()}

        if hasattr(x, "device") and x.device.type == device:
            return x

        return x.to(device)

    def __init__(
        self,
        model_name: str,
        dtype: str = "half",
        *,
        model_kwargs: Optional[Dict[str, Any]] = None,
        is_embedding_model: bool = False,
        is_sentence_transformer: bool = False,
        skip_tokenizer_init: bool = False,
        auto_cls: Type[_BaseAutoModelClass] = AutoModelForCausalLM,
        postprocess_inputs: Callable[..., BatchEncoding] = identity,
    ) -> None:
        torch_dtype = STR_DTYPE_TO_TORCH_DTYPE[dtype]

        self.model_name = model_name

        if is_sentence_transformer:
            # Lazy init required for AMD CI
            from sentence_transformers import SentenceTransformer
            self.model = self.wrap_device(
                SentenceTransformer(
                    model_name,
                    device="cpu",
                    trust_remote_code=True,
                ).to(dtype=torch_dtype))
        else:
            model_kwargs = model_kwargs if model_kwargs is not None else {}
            self.model = self.wrap_device(
                auto_cls.from_pretrained(
                    model_name,
                    torch_dtype=torch_dtype,
                    trust_remote_code=True,
                    **model_kwargs,
                ))

        if not skip_tokenizer_init:
            self.tokenizer = AutoTokenizer.from_pretrained(
                model_name,
                torch_dtype=torch_dtype,
                trust_remote_code=True,
            )

        # don't put this import at the top level
        # it will call torch.cuda.device_count()
        from transformers import AutoProcessor  # noqa: F401
        self.processor = AutoProcessor.from_pretrained(
            model_name,
            torch_dtype=torch_dtype,
            trust_remote_code=True,
        )
        if skip_tokenizer_init:
            self.tokenizer = self.processor.tokenizer

        self.dtype = dtype
        self.postprocess_inputs = postprocess_inputs

    def get_inputs(
        self,
        prompts: List[str],
        images: Optional[PromptImageInput] = None,
        videos: Optional[PromptVideoInput] = None,
        audios: Optional[PromptAudioInput] = None,
    ) -> List[BatchEncoding]:
        if images is not None:
            assert len(prompts) == len(images)

        if videos is not None:
            assert len(prompts) == len(videos)

        if audios is not None:
            assert len(prompts) == len(audios)

        all_inputs: List[BatchEncoding] = []
        for i, prompt in enumerate(prompts):
            processor_kwargs: Dict[str, Any] = {
                "text": prompt,
                "return_tensors": "pt",
            }
            if images is not None and (image := images[i]) is not None:
                processor_kwargs["images"] = image
            if videos is not None and (video := videos[i]) is not None:
                processor_kwargs["videos"] = video
            if audios is not None and (audio_tuple := audios[i]) is not None:
                audio, sr = audio_tuple
                processor_kwargs["audio"] = audio
                processor_kwargs["sampling_rate"] = sr

            inputs = self.processor(**processor_kwargs)
            inputs = self.postprocess_inputs(inputs, dtype=self.dtype)

            all_inputs.append(inputs)

        return all_inputs

    def classify(self, prompts: List[str]) -> List[str]:
        # output is final logits
        all_inputs = self.get_inputs(prompts)
        outputs = []
        for inputs in all_inputs:
            output = self.model(**self.wrap_device(inputs))
            logits = output.logits.softmax(dim=-1)[0].tolist()
            outputs.append(logits)

        return outputs

    def generate(
        self,
        prompts: List[str],
        images: Optional[PromptImageInput] = None,
        videos: Optional[PromptVideoInput] = None,
        audios: Optional[PromptAudioInput] = None,
        **kwargs: Any,
    ) -> List[Tuple[List[List[int]], List[str]]]:
        all_inputs = self.get_inputs(prompts,
                                     images=images,
                                     videos=videos,
                                     audios=audios)

        outputs: List[Tuple[List[List[int]], List[str]]] = []
        for inputs in all_inputs:
            output_ids = self.model.generate(
                **self.wrap_device(inputs, device=self.model.device.type),
                use_cache=True,
                **kwargs,
            )
            output_str = self.processor.batch_decode(
                output_ids,
                skip_special_tokens=True,
                clean_up_tokenization_spaces=False,
            )
            output_ids = output_ids.cpu().tolist()
            outputs.append((output_ids, output_str))
        return outputs

    def generate_greedy(
        self,
        prompts: List[str],
        max_tokens: int,
        images: Optional[PromptImageInput] = None,
        videos: Optional[PromptVideoInput] = None,
        audios: Optional[PromptAudioInput] = None,
        **kwargs: Any,
    ) -> List[Tuple[List[int], str]]:
        outputs = self.generate(prompts,
                                do_sample=False,
                                max_new_tokens=max_tokens,
                                images=images,
                                videos=videos,
                                audios=audios,
                                **kwargs)

        return [(output_ids[0], output_str[0])
                for output_ids, output_str in outputs]

    def generate_beam_search(
        self,
        prompts: List[str],
        beam_width: int,
        max_tokens: int,
    ) -> List[Tuple[List[List[int]], List[str]]]:
        outputs = self.generate(prompts,
                                do_sample=False,
                                max_new_tokens=max_tokens,
                                num_beams=beam_width,
                                num_return_sequences=beam_width)
        for i in range(len(outputs)):
            output_ids, output_str = outputs[i]
            for j in range(len(output_ids)):
                output_ids[j] = [
                    x for x in output_ids[j]
                    if x != self.tokenizer.pad_token_id
                ]
            outputs[i] = (output_ids, output_str)
        return outputs

    def generate_greedy_logprobs(
        self,
        prompts: List[str],
        max_tokens: int,
        images: Optional[PromptImageInput] = None,
        videos: Optional[PromptVideoInput] = None,
        audios: Optional[PromptAudioInput] = None,
        **kwargs: Any,
    ) -> List[List[torch.Tensor]]:
        all_inputs = self.get_inputs(prompts,
                                     images=images,
                                     videos=videos,
                                     audios=audios)

        all_logprobs: List[List[torch.Tensor]] = []
        for inputs in all_inputs:
            output = self.model.generate(
                **self.wrap_device(inputs, device=self.model.device.type),
                use_cache=True,
                do_sample=False,
                max_new_tokens=max_tokens,
                output_hidden_states=True,
                return_dict_in_generate=True,
                **kwargs,
            )
            seq_logprobs = self._hidden_states_to_seq_logprobs(
                output.hidden_states)
            all_logprobs.append(seq_logprobs)
        return all_logprobs

    def _hidden_states_to_seq_logprobs(
        self,
        hidden_states: Tuple[Tuple[torch.Tensor, ...], ...],
    ) -> List[torch.Tensor]:
        output_embeddings = self.model.get_output_embeddings()

        seq_logprobs: List[torch.Tensor] = []
        for _, hidden_state in enumerate(hidden_states):
            last_hidden_states = hidden_state[-1][0]
            logits = torch.matmul(
                last_hidden_states.to(output_embeddings.weight.device),
                output_embeddings.weight.t(),
            )
            if getattr(output_embeddings, "bias", None) is not None:
                logits += output_embeddings.bias.unsqueeze(0)
            logprobs = F.log_softmax(logits, dim=-1, dtype=torch.float32)
            seq_logprobs.append(logprobs)

        return seq_logprobs

    def _hidden_states_to_logprobs(
        self,
        hidden_states: Tuple[Tuple[torch.Tensor, ...], ...],
        num_logprobs: int,
    ) -> Tuple[List[Dict[int, float]], int]:
        seq_logprobs = self._hidden_states_to_seq_logprobs(hidden_states)
        output_len = len(hidden_states)

        # convert to dict
        seq_logprobs_lst: List[Dict[int, float]] = []
        for tok_idx, tok_logprobs in enumerate(seq_logprobs):
            # drop prompt logprobs
            if tok_idx == 0:
                tok_logprobs = tok_logprobs[-1, :].reshape(1, -1)
            topk = tok_logprobs.topk(num_logprobs)

            tok_logprobs_dct = {}
            for token_id, logprob in zip(topk.indices[0], topk.values[0]):
                tok_logprobs_dct[token_id.item()] = logprob.item()

            seq_logprobs_lst.append(tok_logprobs_dct)

        return (
            seq_logprobs_lst,
            output_len,
        )

    def generate_greedy_logprobs_limit(
        self,
        prompts: List[str],
        max_tokens: int,
        num_logprobs: int,
        images: Optional[PromptImageInput] = None,
        audios: Optional[PromptAudioInput] = None,
        videos: Optional[PromptVideoInput] = None,
        **kwargs: Any,
    ) -> List[TokensTextLogprobs]:
        all_inputs = self.get_inputs(prompts,
                                     images=images,
                                     videos=videos,
                                     audios=audios)

        all_logprobs: List[List[Dict[int, float]]] = []
        all_output_ids: List[List[int]] = []
        all_output_strs: List[str] = []

        for inputs in all_inputs:
            output = self.model.generate(
                **self.wrap_device(inputs, device=self.model.device.type),
                use_cache=True,
                do_sample=False,
                max_new_tokens=max_tokens,
                output_hidden_states=True,
                return_dict_in_generate=True,
                **kwargs,
            )

            (
                seq_logprobs_lst,
                output_len,
            ) = self._hidden_states_to_logprobs(output.hidden_states,
                                                num_logprobs)

            all_logprobs.append(seq_logprobs_lst)
            seq_ids = output.sequences[0]
            output_len = len(seq_logprobs_lst)
            output_ids = seq_ids[-output_len:]
            all_output_ids.append(output_ids.tolist())
            all_output_strs.append(self.tokenizer.decode(output_ids))

        outputs = zip(all_output_ids, all_output_strs, all_logprobs)
        return [(output_ids, output_str, output_logprobs)
                for output_ids, output_str, output_logprobs in outputs]

    def generate_encoder_decoder_greedy_logprobs_limit(
        self,
        encoder_decoder_prompts: List[ExplicitEncoderDecoderPrompt[str, str]],
        max_tokens: int,
        num_logprobs: int,
        images: Optional[PromptImageInput] = None,
        **kwargs: Any,
    ) -> List[TokensTextLogprobs]:
        '''
        Greedy logprobs generation for vLLM encoder/decoder models
        '''

        all_logprobs: List[List[Dict[int, float]]] = []
        all_output_ids: List[List[int]] = []
        all_output_strs: List[str] = []

        for i, (encoder_prompt, decoder_prompt) in enumerate(
                to_enc_dec_tuple_list(encoder_decoder_prompts)):
            processor_kwargs: Dict[str, Any] = {
                "text": encoder_prompt,
                "return_tensors": "pt",
            }
            if images is not None and images[i] is not None:
                processor_kwargs["images"] = images[i]

            encoder_input_ids = self.wrap_device(
                self.processor(**processor_kwargs).input_ids,
                device=self.model.device.type,
            )

            if decoder_prompt is None:
                decoder_input_ids = None
            else:
                decoder_input_ids = self.wrap_device(
                    self.tokenizer(decoder_prompt,
                                   return_tensors="pt").input_ids,
                    device=self.model.device.type,
                )

            output = self.model.generate(
                encoder_input_ids,
                decoder_input_ids=decoder_input_ids,
                use_cache=True,
                do_sample=False,
                max_new_tokens=max_tokens,
                output_hidden_states=True,
                return_dict_in_generate=True,
                **kwargs,
            )

            (
                seq_logprobs_lst,
                output_len,
            ) = self._hidden_states_to_logprobs(output.decoder_hidden_states,
                                                num_logprobs)

            all_logprobs.append(seq_logprobs_lst)
            seq_ids = output.sequences[0]
            output_ids = seq_ids[-output_len:]
            all_output_ids.append(output_ids.tolist())
            all_output_strs.append(self.tokenizer.decode(output_ids))

        outputs = zip(all_output_ids, all_output_strs, all_logprobs)
        return [(output_ids, output_str, output_logprobs)
                for output_ids, output_str, output_logprobs in outputs]

    def encode(self, prompts: List[str]) -> List[List[torch.Tensor]]:
        return self.model.encode(prompts)

    def __enter__(self):
        return self

    def __exit__(self, exc_type, exc_value, traceback):
        del self.model
        cleanup_dist_env_and_memory()


class PeftRunner(HfRunner):

    def __init__(
        self,
        model_name: str,
        adapter_name: str,
        dtype: str = "half",
        *,
        model_kwargs: Optional[Dict[str, Any]] = None,
        auto_cls=AutoModelForCausalLM,
        postprocess_inputs: Callable[[BatchEncoding],
                                     BatchEncoding] = identity,
    ) -> None:
        super().__init__(model_name,
                         dtype,
                         model_kwargs=model_kwargs,
                         is_embedding_model=False,
                         auto_cls=auto_cls,
                         postprocess_inputs=postprocess_inputs)

        self.model = PeftModel.from_pretrained(self.model,
                                               model_id=adapter_name)


@pytest.fixture(scope="session")
def hf_runner():
    return HfRunner


@pytest.fixture(scope="session")
def peft_runner():
    return PeftRunner


class VllmRunner:

    def __init__(
        self,
        model_name: str,
        task: TaskOption = "auto",
        tokenizer_name: Optional[str] = None,
        # Use smaller max model length, otherwise bigger model cannot run due
        # to kv cache size limit.
        max_model_len: int = 1024,
        dtype: str = "half",
        disable_log_stats: bool = True,
        tensor_parallel_size: int = 1,
        block_size: int = 16,
        enable_chunked_prefill: bool = False,
        swap_space: int = 4,
        enforce_eager: Optional[bool] = False,
        enable_lora: bool = False,
        max_loras: int = 4,
        **kwargs,
    ) -> None:
        self.model = LLM(
            model=model_name,
            task=task,
            tokenizer=tokenizer_name,
            trust_remote_code=True,
            dtype=dtype,
            swap_space=swap_space,
            enforce_eager=enforce_eager,
            disable_log_stats=disable_log_stats,
            tensor_parallel_size=tensor_parallel_size,
            max_model_len=max_model_len,
            block_size=block_size,
            enable_chunked_prefill=enable_chunked_prefill,
            enable_lora=enable_lora,
            max_loras=max_loras,
            **kwargs,
        )

    def get_inputs(
        self,
        prompts: List[str],
        images: Optional[PromptImageInput] = None,
<<<<<<< HEAD
        lora_requests: Optional[List[LoRARequest]] = None,
    ) -> List[Tuple[List[List[int]], List[str]]]:
=======
        videos: Optional[PromptVideoInput] = None,
        audios: Optional[PromptAudioInput] = None,
    ) -> List[TextPrompt]:
>>>>>>> 06386a64
        if images is not None:
            assert len(prompts) == len(images)

        if videos is not None:
            assert len(prompts) == len(videos)

        if audios is not None:
            assert len(prompts) == len(audios)

        inputs = [TextPrompt(prompt=prompt) for prompt in prompts]
        if images is not None:
            for i, image in enumerate(images):
                if image is not None:
                    inputs[i]["multi_modal_data"] = {"image": image}

        if videos is not None:
            for i, video in enumerate(videos):
                if video is not None:
                    inputs[i]["multi_modal_data"] = {"video": video}

        if audios is not None:
            for i, audio in enumerate(audios):
                if audio is not None:
                    inputs[i]["multi_modal_data"] = {"audio": audio}

        return inputs

    def classify(self, prompts: List[str]) -> List[str]:
        req_outputs = self.model.encode(prompts)
        outputs = []
        for req_output in req_outputs:
            embedding = req_output.outputs.embedding
            outputs.append(embedding)
        return outputs

    def generate(
        self,
        prompts: List[str],
        sampling_params: SamplingParams,
        images: Optional[PromptImageInput] = None,
        videos: Optional[PromptVideoInput] = None,
        audios: Optional[PromptAudioInput] = None,
    ) -> List[Tuple[List[List[int]], List[str]]]:
        inputs = self.get_inputs(prompts,
                                 images=images,
                                 videos=videos,
                                 audios=audios)

        req_outputs = self.model.generate(inputs,
                                          lora_request=lora_requests,
                                          sampling_params=sampling_params)

        outputs: List[Tuple[List[List[int]], List[str]]] = []
        for req_output in req_outputs:
            prompt_str = req_output.prompt
            prompt_ids = req_output.prompt_token_ids
            req_sample_output_ids: List[List[int]] = []
            req_sample_output_strs: List[str] = []
            for sample in req_output.outputs:
                output_str = sample.text
                output_ids = list(sample.token_ids)
                req_sample_output_ids.append(prompt_ids + output_ids)
                req_sample_output_strs.append(prompt_str + output_str)
            outputs.append((req_sample_output_ids, req_sample_output_strs))
        return outputs

    @staticmethod
    def _final_steps_generate_w_logprobs(
        req_outputs: List[RequestOutput],
    ) -> List[TokensTextLogprobsPromptLogprobs]:
        outputs: List[TokensTextLogprobsPromptLogprobs] = []
        for req_output in req_outputs:
            assert len(req_output.outputs) > 0
            for sample in req_output.outputs:
                output_str = sample.text
                output_ids = list(sample.token_ids)
                output_logprobs = sample.logprobs
            outputs.append((output_ids, output_str, output_logprobs,
                            req_output.prompt_logprobs))
        return outputs

    def generate_w_logprobs(
        self,
        prompts: List[str],
        sampling_params: SamplingParams,
        images: Optional[PromptImageInput] = None,
        audios: Optional[PromptAudioInput] = None,
        videos: Optional[PromptVideoInput] = None,
<<<<<<< HEAD
        lora_requests: Optional[List[LoRARequest]] = None,
    ) -> List[Tuple[List[int], str, Optional[SampleLogprobs]]]:
        assert sampling_params.logprobs is not None

        if images is not None:
            assert len(prompts) == len(images)

        if videos is not None:
            assert len(prompts) == len(videos)

        inputs = [TextPrompt(prompt=prompt) for prompt in prompts]
        if images is not None:
            for i, image in enumerate(images):
                inputs[i]["multi_modal_data"] = {"image": image}

        if audios is not None:
            for i, audio in enumerate(audios):
                inputs[i]["multi_modal_data"] = {"audio": audio}

        if videos is not None:
            for i, video in enumerate(videos):
                inputs[i]["multi_modal_data"] = {"video": video}
        print(f"[INPUTS!!!!]: {inputs}, {sampling_params}")
=======
    ) -> Union[List[TokensTextLogprobs],
               List[TokensTextLogprobsPromptLogprobs]]:
        inputs = self.get_inputs(prompts,
                                 images=images,
                                 videos=videos,
                                 audios=audios)
>>>>>>> 06386a64

        req_outputs = self.model.generate(inputs,
                                          lora_request=lora_requests,
                                          sampling_params=sampling_params)

        toks_str_logsprobs_prompt_logprobs = (
            self._final_steps_generate_w_logprobs(req_outputs))
        # Omit prompt logprobs if not required by sampling params
        return ([x[0:-1] for x in toks_str_logsprobs_prompt_logprobs]
                if sampling_params.prompt_logprobs is None else
                toks_str_logsprobs_prompt_logprobs)

    def generate_encoder_decoder_w_logprobs(
        self,
        encoder_decoder_prompts: List[ExplicitEncoderDecoderPrompt[str, str]],
        sampling_params: SamplingParams,
<<<<<<< HEAD
        lora_requests: Optional[List[LoRARequest]] = None,
    ) -> List[Tuple[List[int], str, Optional[SampleLogprobs]]]:
=======
    ) -> Union[List[TokensTextLogprobs],
               List[TokensTextLogprobsPromptLogprobs]]:
>>>>>>> 06386a64
        '''
        Logprobs generation for vLLM encoder/decoder models
        '''

        assert sampling_params.logprobs is not None
        req_outputs = self.model.generate(encoder_decoder_prompts,
                                          lora_request=lora_requests,
                                          sampling_params=sampling_params)
        toks_str_logsprobs_prompt_logprobs = (
            self._final_steps_generate_w_logprobs(req_outputs))
        # Omit prompt logprobs if not required by sampling params
        return ([x[0:-1] for x in toks_str_logsprobs_prompt_logprobs]
                if sampling_params.prompt_logprobs is None else
                toks_str_logsprobs_prompt_logprobs)

    def generate_greedy(
        self,
        prompts: List[str],
        max_tokens: int,
        images: Optional[PromptImageInput] = None,
<<<<<<< HEAD
        lora_requests: Optional[List[LoRARequest]] = None,
=======
        videos: Optional[PromptVideoInput] = None,
        audios: Optional[PromptAudioInput] = None,
>>>>>>> 06386a64
    ) -> List[Tuple[List[int], str]]:
        greedy_params = SamplingParams(temperature=0.0, max_tokens=max_tokens)
        outputs = self.generate(prompts,
                                greedy_params,
                                images=images,
<<<<<<< HEAD
                                lora_requests=lora_requests)
=======
                                videos=videos,
                                audios=audios)
>>>>>>> 06386a64
        return [(output_ids[0], output_str[0])
                for output_ids, output_str in outputs]

    def generate_greedy_logprobs(
        self,
        prompts: List[str],
        max_tokens: int,
        num_logprobs: int,
        num_prompt_logprobs: Optional[int] = None,
        images: Optional[PromptImageInput] = None,
        audios: Optional[PromptAudioInput] = None,
        videos: Optional[PromptVideoInput] = None,
        stop_token_ids: Optional[List[int]] = None,
<<<<<<< HEAD
        lora_requests: Optional[List[LoRARequest]] = None,
    ) -> List[Tuple[List[int], str, Optional[SampleLogprobs]]]:
        greedy_logprobs_params = SamplingParams(temperature=0.0,
                                                max_tokens=max_tokens,
                                                logprobs=num_logprobs,
                                                stop_token_ids=stop_token_ids)
        outputs = self.generate_w_logprobs(prompts,
                                           greedy_logprobs_params,
                                           images=images,
                                           audios=audios,
                                           videos=videos,
                                           lora_requests=lora_requests)

        return [(output_ids, output_str, output_logprobs)
                for output_ids, output_str, output_logprobs in outputs]
=======
    ) -> Union[List[TokensTextLogprobs],
               List[TokensTextLogprobsPromptLogprobs]]:
        greedy_logprobs_params = SamplingParams(
            temperature=0.0,
            max_tokens=max_tokens,
            logprobs=num_logprobs,
            prompt_logprobs=num_prompt_logprobs,
            stop_token_ids=stop_token_ids)

        return self.generate_w_logprobs(prompts,
                                        greedy_logprobs_params,
                                        images=images,
                                        audios=audios,
                                        videos=videos)
>>>>>>> 06386a64

    def generate_encoder_decoder_greedy_logprobs(
        self,
        encoder_decoder_prompts: List[ExplicitEncoderDecoderPrompt[str, str]],
        max_tokens: int,
        num_logprobs: int,
<<<<<<< HEAD
        lora_requests: Optional[List[LoRARequest]] = None,
    ) -> List[Tuple[List[int], str, Optional[SampleLogprobs]]]:
        greedy_logprobs_params = SamplingParams(temperature=0.0,
                                                use_beam_search=False,
                                                max_tokens=max_tokens,
                                                logprobs=num_logprobs)
=======
        num_prompt_logprobs: Optional[int] = None,
    ) -> Union[List[TokensTextLogprobs],
               List[TokensTextLogprobsPromptLogprobs]]:
        greedy_logprobs_params = SamplingParams(
            temperature=0.0,
            max_tokens=max_tokens,
            logprobs=num_logprobs,
            prompt_logprobs=(num_prompt_logprobs),
        )
>>>>>>> 06386a64
        '''
        Greedy logprobs generation for vLLM encoder/decoder models
        '''

<<<<<<< HEAD
        outputs = self.generate_encoder_decoder_w_logprobs(
            encoder_decoder_prompts,
            greedy_logprobs_params,
            lora_requests=lora_requests)
=======
        return self.generate_encoder_decoder_w_logprobs(
            encoder_decoder_prompts, greedy_logprobs_params)
>>>>>>> 06386a64

    def generate_beam_search(
        self,
        prompts: Union[List[str], List[List[int]]],
        beam_width: int,
        max_tokens: int,
        lora_requests: Optional[List[LoRARequest]] = None,
    ) -> List[Tuple[List[List[int]], List[str]]]:
<<<<<<< HEAD
        beam_search_params = SamplingParams(n=beam_width,
                                            use_beam_search=True,
                                            temperature=0.0,
                                            max_tokens=max_tokens)
        outputs = self.generate(prompts,
                                beam_search_params,
                                lora_requests=lora_requests)
        return outputs

    def encode(
        self,
        prompts: List[str],
        lora_requests: Optional[List[LoRARequest]] = None
    ) -> List[List[float]]:
        req_outputs = self.model.encode(prompts, lora_request=lora_requests)
        outputs = []
        for req_output in req_outputs:
            embedding = req_output.outputs.embedding
            outputs.append(embedding)
        return outputs
=======
        outputs = self.model.beam_search(
            prompts,
            BeamSearchParams(beam_width=beam_width, max_tokens=max_tokens))
        returned_outputs = []
        for output in outputs:
            token_ids = [x.tokens for x in output.sequences]
            texts = [x.text for x in output.sequences]
            returned_outputs.append((token_ids, texts))
        return returned_outputs

    def encode(
        self,
        prompts: List[str],
        images: Optional[PromptImageInput] = None,
        videos: Optional[PromptVideoInput] = None,
        audios: Optional[PromptAudioInput] = None,
    ) -> List[List[float]]:
        inputs = self.get_inputs(prompts,
                                 images=images,
                                 videos=videos,
                                 audios=audios)

        req_outputs = self.model.encode(inputs)
        return [req_output.outputs.embedding for req_output in req_outputs]
>>>>>>> 06386a64

    def __enter__(self):
        return self

    def __exit__(self, exc_type, exc_value, traceback):
        del self.model
        cleanup_dist_env_and_memory()


@pytest.fixture(scope="session")
def vllm_runner():
    return VllmRunner


def get_tokenizer_pool_config(tokenizer_group_type):
    if tokenizer_group_type is None:
        return None
    if tokenizer_group_type == "ray":
        return TokenizerPoolConfig(pool_size=1,
                                   pool_type="ray",
                                   extra_config={})
    if isinstance(tokenizer_group_type, type):
        return TokenizerPoolConfig(pool_size=1,
                                   pool_type=tokenizer_group_type,
                                   extra_config={})
    raise ValueError(f"Unknown tokenizer_group_type: {tokenizer_group_type}")


@pytest.fixture()
def temporary_enable_log_propagate():
    import logging
    logger = logging.getLogger("vllm")
    logger.propagate = True
    yield
    logger.propagate = False


@pytest.fixture()
def caplog_vllm(temporary_enable_log_propagate, caplog):
    # To capture vllm log, we should enable propagate=True temporarily
    # because caplog depends on logs propagated to the root logger.
    yield caplog


@pytest.fixture(scope="session")
def num_gpus_available():
    """Get number of GPUs without initializing the CUDA context
    in current process."""

    return cuda_device_count_stateless()


temp_dir = tempfile.gettempdir()
_dummy_opt_path = os.path.join(temp_dir, "dummy_opt")
_dummy_llava_path = os.path.join(temp_dir, "dummy_llava")
_dummy_gemma2_embedding_path = os.path.join(temp_dir, "dummy_gemma2_embedding")


@pytest.fixture
def dummy_opt_path():
    json_path = os.path.join(_dummy_opt_path, "config.json")
    if not os.path.exists(_dummy_opt_path):
        snapshot_download(repo_id="facebook/opt-125m",
                          local_dir=_dummy_opt_path,
                          ignore_patterns=[
                              "*.bin", "*.bin.index.json", "*.pt", "*.h5",
                              "*.msgpack"
                          ])
        assert os.path.exists(json_path)
        with open(json_path, "r") as f:
            config = json.load(f)
        config["architectures"] = ["MyOPTForCausalLM"]
        with open(json_path, "w") as f:
            json.dump(config, f)
    return _dummy_opt_path


@pytest.fixture
def dummy_llava_path():
    json_path = os.path.join(_dummy_llava_path, "config.json")
    if not os.path.exists(_dummy_llava_path):
        snapshot_download(repo_id="llava-hf/llava-1.5-7b-hf",
                          local_dir=_dummy_llava_path,
                          ignore_patterns=[
                              "*.bin", "*.bin.index.json", "*.pt", "*.h5",
                              "*.msgpack"
                          ])
        assert os.path.exists(json_path)
        with open(json_path, "r") as f:
            config = json.load(f)
        config["architectures"] = ["MyLlava"]
        with open(json_path, "w") as f:
            json.dump(config, f)
    return _dummy_llava_path


@pytest.fixture
def dummy_gemma2_embedding_path():
    json_path = os.path.join(_dummy_gemma2_embedding_path, "config.json")
    if not os.path.exists(_dummy_gemma2_embedding_path):
        snapshot_download(repo_id="BAAI/bge-multilingual-gemma2",
                          local_dir=_dummy_gemma2_embedding_path,
                          ignore_patterns=[
                              "*.bin", "*.bin.index.json", "*.pt", "*.h5",
                              "*.msgpack"
                          ])
        assert os.path.exists(json_path)
        with open(json_path, "r") as f:
            config = json.load(f)
        config["architectures"] = ["MyGemma2Embedding"]
        with open(json_path, "w") as f:
            json.dump(config, f)
    return _dummy_gemma2_embedding_path<|MERGE_RESOLUTION|>--- conflicted
+++ resolved
@@ -704,14 +704,9 @@
         self,
         prompts: List[str],
         images: Optional[PromptImageInput] = None,
-<<<<<<< HEAD
-        lora_requests: Optional[List[LoRARequest]] = None,
-    ) -> List[Tuple[List[List[int]], List[str]]]:
-=======
         videos: Optional[PromptVideoInput] = None,
         audios: Optional[PromptAudioInput] = None,
     ) -> List[TextPrompt]:
->>>>>>> 06386a64
         if images is not None:
             assert len(prompts) == len(images)
 
@@ -752,6 +747,7 @@
         prompts: List[str],
         sampling_params: SamplingParams,
         images: Optional[PromptImageInput] = None,
+        lora_requests: Optional[List[LoRARequest]] = None,
         videos: Optional[PromptVideoInput] = None,
         audios: Optional[PromptAudioInput] = None,
     ) -> List[Tuple[List[List[int]], List[str]]]:
@@ -800,38 +796,13 @@
         images: Optional[PromptImageInput] = None,
         audios: Optional[PromptAudioInput] = None,
         videos: Optional[PromptVideoInput] = None,
-<<<<<<< HEAD
-        lora_requests: Optional[List[LoRARequest]] = None,
-    ) -> List[Tuple[List[int], str, Optional[SampleLogprobs]]]:
-        assert sampling_params.logprobs is not None
-
-        if images is not None:
-            assert len(prompts) == len(images)
-
-        if videos is not None:
-            assert len(prompts) == len(videos)
-
-        inputs = [TextPrompt(prompt=prompt) for prompt in prompts]
-        if images is not None:
-            for i, image in enumerate(images):
-                inputs[i]["multi_modal_data"] = {"image": image}
-
-        if audios is not None:
-            for i, audio in enumerate(audios):
-                inputs[i]["multi_modal_data"] = {"audio": audio}
-
-        if videos is not None:
-            for i, video in enumerate(videos):
-                inputs[i]["multi_modal_data"] = {"video": video}
-        print(f"[INPUTS!!!!]: {inputs}, {sampling_params}")
-=======
+        lora_requests: Optional[List[LoRARequest]] = None
     ) -> Union[List[TokensTextLogprobs],
                List[TokensTextLogprobsPromptLogprobs]]:
         inputs = self.get_inputs(prompts,
                                  images=images,
                                  videos=videos,
                                  audios=audios)
->>>>>>> 06386a64
 
         req_outputs = self.model.generate(inputs,
                                           lora_request=lora_requests,
@@ -848,13 +819,9 @@
         self,
         encoder_decoder_prompts: List[ExplicitEncoderDecoderPrompt[str, str]],
         sampling_params: SamplingParams,
-<<<<<<< HEAD
         lora_requests: Optional[List[LoRARequest]] = None,
-    ) -> List[Tuple[List[int], str, Optional[SampleLogprobs]]]:
-=======
     ) -> Union[List[TokensTextLogprobs],
                List[TokensTextLogprobsPromptLogprobs]]:
->>>>>>> 06386a64
         '''
         Logprobs generation for vLLM encoder/decoder models
         '''
@@ -875,23 +842,17 @@
         prompts: List[str],
         max_tokens: int,
         images: Optional[PromptImageInput] = None,
-<<<<<<< HEAD
-        lora_requests: Optional[List[LoRARequest]] = None,
-=======
         videos: Optional[PromptVideoInput] = None,
         audios: Optional[PromptAudioInput] = None,
->>>>>>> 06386a64
+        lora_requests: Optional[List[LoRARequest]] = None
     ) -> List[Tuple[List[int], str]]:
         greedy_params = SamplingParams(temperature=0.0, max_tokens=max_tokens)
         outputs = self.generate(prompts,
                                 greedy_params,
                                 images=images,
-<<<<<<< HEAD
+                                videos=videos,
+                                audios=audios,
                                 lora_requests=lora_requests)
-=======
-                                videos=videos,
-                                audios=audios)
->>>>>>> 06386a64
         return [(output_ids[0], output_str[0])
                 for output_ids, output_str in outputs]
 
@@ -904,24 +865,8 @@
         images: Optional[PromptImageInput] = None,
         audios: Optional[PromptAudioInput] = None,
         videos: Optional[PromptVideoInput] = None,
+        lora_requests: Optional[List[LoRARequest]] = None,
         stop_token_ids: Optional[List[int]] = None,
-<<<<<<< HEAD
-        lora_requests: Optional[List[LoRARequest]] = None,
-    ) -> List[Tuple[List[int], str, Optional[SampleLogprobs]]]:
-        greedy_logprobs_params = SamplingParams(temperature=0.0,
-                                                max_tokens=max_tokens,
-                                                logprobs=num_logprobs,
-                                                stop_token_ids=stop_token_ids)
-        outputs = self.generate_w_logprobs(prompts,
-                                           greedy_logprobs_params,
-                                           images=images,
-                                           audios=audios,
-                                           videos=videos,
-                                           lora_requests=lora_requests)
-
-        return [(output_ids, output_str, output_logprobs)
-                for output_ids, output_str, output_logprobs in outputs]
-=======
     ) -> Union[List[TokensTextLogprobs],
                List[TokensTextLogprobsPromptLogprobs]]:
         greedy_logprobs_params = SamplingParams(
@@ -935,23 +880,16 @@
                                         greedy_logprobs_params,
                                         images=images,
                                         audios=audios,
-                                        videos=videos)
->>>>>>> 06386a64
+                                        videos=videos,
+                                        lora_requests=lora_requests)
 
     def generate_encoder_decoder_greedy_logprobs(
         self,
         encoder_decoder_prompts: List[ExplicitEncoderDecoderPrompt[str, str]],
         max_tokens: int,
         num_logprobs: int,
-<<<<<<< HEAD
-        lora_requests: Optional[List[LoRARequest]] = None,
-    ) -> List[Tuple[List[int], str, Optional[SampleLogprobs]]]:
-        greedy_logprobs_params = SamplingParams(temperature=0.0,
-                                                use_beam_search=False,
-                                                max_tokens=max_tokens,
-                                                logprobs=num_logprobs)
-=======
         num_prompt_logprobs: Optional[int] = None,
+        lora_requests: Optional[List[LoRARequest]] = None
     ) -> Union[List[TokensTextLogprobs],
                List[TokensTextLogprobsPromptLogprobs]]:
         greedy_logprobs_params = SamplingParams(
@@ -960,50 +898,19 @@
             logprobs=num_logprobs,
             prompt_logprobs=(num_prompt_logprobs),
         )
->>>>>>> 06386a64
         '''
         Greedy logprobs generation for vLLM encoder/decoder models
         '''
 
-<<<<<<< HEAD
-        outputs = self.generate_encoder_decoder_w_logprobs(
-            encoder_decoder_prompts,
-            greedy_logprobs_params,
-            lora_requests=lora_requests)
-=======
         return self.generate_encoder_decoder_w_logprobs(
-            encoder_decoder_prompts, greedy_logprobs_params)
->>>>>>> 06386a64
+            encoder_decoder_prompts, greedy_logprobs_params, lora_requests=lora_requests)
 
     def generate_beam_search(
         self,
         prompts: Union[List[str], List[List[int]]],
         beam_width: int,
-        max_tokens: int,
-        lora_requests: Optional[List[LoRARequest]] = None,
+        max_tokens: int
     ) -> List[Tuple[List[List[int]], List[str]]]:
-<<<<<<< HEAD
-        beam_search_params = SamplingParams(n=beam_width,
-                                            use_beam_search=True,
-                                            temperature=0.0,
-                                            max_tokens=max_tokens)
-        outputs = self.generate(prompts,
-                                beam_search_params,
-                                lora_requests=lora_requests)
-        return outputs
-
-    def encode(
-        self,
-        prompts: List[str],
-        lora_requests: Optional[List[LoRARequest]] = None
-    ) -> List[List[float]]:
-        req_outputs = self.model.encode(prompts, lora_request=lora_requests)
-        outputs = []
-        for req_output in req_outputs:
-            embedding = req_output.outputs.embedding
-            outputs.append(embedding)
-        return outputs
-=======
         outputs = self.model.beam_search(
             prompts,
             BeamSearchParams(beam_width=beam_width, max_tokens=max_tokens))
@@ -1020,15 +927,15 @@
         images: Optional[PromptImageInput] = None,
         videos: Optional[PromptVideoInput] = None,
         audios: Optional[PromptAudioInput] = None,
+        lora_requests: Optional[List[LoRARequest]] = None
     ) -> List[List[float]]:
         inputs = self.get_inputs(prompts,
                                  images=images,
                                  videos=videos,
                                  audios=audios)
 
-        req_outputs = self.model.encode(inputs)
+        req_outputs = self.model.encode(inputs, lora_request=lora_requests)
         return [req_output.outputs.embedding for req_output in req_outputs]
->>>>>>> 06386a64
 
     def __enter__(self):
         return self
