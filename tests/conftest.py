import contextlib
import gc
import os
from typing import Any, Dict, List, Optional, Tuple

import pytest
import torch
import torch.nn.functional as F
from PIL import Image
from transformers import (AutoModelForCausalLM, AutoProcessor, AutoTokenizer,
                          LlavaConfig, LlavaForConditionalGeneration)

from vllm import LLM, SamplingParams
from vllm.config import TokenizerPoolConfig, VisionLanguageConfig
from vllm.distributed import destroy_model_parallel
from vllm.inputs import PromptInputs
from vllm.logger import init_logger
from vllm.sequence import MultiModalData, SampleLogprobs

logger = init_logger(__name__)

_TEST_DIR = os.path.dirname(__file__)
_TEST_PROMPTS = [os.path.join(_TEST_DIR, "prompts", "example.txt")]
_LONG_PROMPTS = [os.path.join(_TEST_DIR, "prompts", "summary.txt")]

# Multi modal related
_PIXEL_VALUES_FILES = [
    os.path.join(_TEST_DIR, "images", filename) for filename in
    ["stop_sign_pixel_values.pt", "cherry_blossom_pixel_values.pt"]
]
_IMAGE_FEATURES_FILES = [
    os.path.join(_TEST_DIR, "images", filename) for filename in
    ["stop_sign_image_features.pt", "cherry_blossom_image_features.pt"]
]
_IMAGE_FILES = [
    os.path.join(_TEST_DIR, "images", filename)
    for filename in ["stop_sign.jpg", "cherry_blossom.jpg"]
]
_IMAGE_PROMPTS = [
    "<image>\nUSER: What's the content of the image?\nASSISTANT:",
    "<image>\nUSER: What is the season?\nASSISTANT:"
]
assert len(_PIXEL_VALUES_FILES) == len(_IMAGE_FEATURES_FILES) == len(
    _IMAGE_FILES) == len(_IMAGE_PROMPTS)


def _read_prompts(filename: str) -> List[str]:
    with open(filename, "r") as f:
        prompts = f.readlines()
        return prompts


def cleanup():
    destroy_model_parallel()
    with contextlib.suppress(AssertionError):
        torch.distributed.destroy_process_group()
    gc.collect()
    torch.cuda.empty_cache()


@pytest.fixture()
def should_do_global_cleanup_after_test(request) -> bool:
    """Allow subdirectories to skip global cleanup by overriding this fixture.
    This can provide a ~10x speedup for non-GPU unit tests since they don't need
    to initialize torch.
    """

    if request.node.get_closest_marker("skip_global_cleanup"):
        return False

    return True


@pytest.fixture(autouse=True)
def cleanup_fixture(should_do_global_cleanup_after_test: bool):
    yield
    if should_do_global_cleanup_after_test:
        cleanup()


@pytest.fixture(scope="session")
def hf_image_prompts() -> List[str]:
    return _IMAGE_PROMPTS


@pytest.fixture(scope="session")
def hf_images() -> List[Image.Image]:
    return [Image.open(filename) for filename in _IMAGE_FILES]


@pytest.fixture()
def vllm_images(request) -> "torch.Tensor":
    vision_language_config = request.getfixturevalue("model_and_config")[1]
    all_images = []
    if vision_language_config.image_input_type == (
            VisionLanguageConfig.ImageInputType.IMAGE_FEATURES):
        filenames = _IMAGE_FEATURES_FILES
    else:
        filenames = _PIXEL_VALUES_FILES
    for filename in filenames:
        all_images.append(torch.load(filename))
    return torch.concat(all_images, dim=0)


@pytest.fixture()
def vllm_image_prompts(request) -> List[str]:
    vision_language_config = request.getfixturevalue("model_and_config")[1]
    return [
        "<image>" * (vision_language_config.image_feature_size - 1) + p
        for p in _IMAGE_PROMPTS
    ]


@pytest.fixture
def example_prompts() -> List[str]:
    prompts = []
    for filename in _TEST_PROMPTS:
        prompts += _read_prompts(filename)
    return prompts


@pytest.fixture
def example_long_prompts() -> List[str]:
    prompts = []
    for filename in _LONG_PROMPTS:
        prompts += _read_prompts(filename)
    return prompts


_STR_DTYPE_TO_TORCH_DTYPE = {
    "half": torch.half,
    "bfloat16": torch.bfloat16,
    "float": torch.float,
}

AutoModelForCausalLM.register(LlavaConfig, LlavaForConditionalGeneration)

_EMBEDDING_MODELS = [
    "intfloat/e5-mistral-7b-instruct",
]


class HfRunner:

    @classmethod
    def load_model(cls, model_name: str):
        if model_name in _EMBEDDING_MODELS:
            # Lazy init required for AMD CI
            from sentence_transformers import SentenceTransformer
            return SentenceTransformer(
                model_name,
                device="cpu",
            )

        return AutoModelForCausalLM.from_pretrained(model_name,
                                                    trust_remote_code=True)

    def __init__(
        self,
        model_name: str,
        dtype: str = "half",
    ) -> None:
        assert dtype in _STR_DTYPE_TO_TORCH_DTYPE
        torch_dtype = _STR_DTYPE_TO_TORCH_DTYPE[dtype]

        self.model_name = model_name
        self.model = self.load_model(model_name).to(dtype=torch_dtype).cuda()

        self.tokenizer = AutoTokenizer.from_pretrained(
            model_name,
            torch_dtype=torch_dtype,
            trust_remote_code=True,
        )

        try:
            self.processor = AutoProcessor.from_pretrained(
                model_name,
                torch_dtype=torch_dtype,
                trust_remote_code=True,
            )
        except Exception:
            logger.warning(
                "Unable to auto-load processor from HuggingFace for "
                "model %s. Using tokenizer instead.", model_name)
            self.processor = self.tokenizer

    def generate(
        self,
        prompts: List[str],
        images: Optional[List[Image.Image]] = None,
        **kwargs,
    ) -> List[Tuple[List[List[int]], List[str]]]:
        outputs: List[Tuple[List[List[int]], List[str]]] = []
        if images:
            assert len(prompts) == len(images)
        for i, prompt in enumerate(prompts):
            processor_kwargs: Dict[str, Any] = {
                "text": prompt,
                "return_tensors": "pt",
            }
            if images is not None and images[i] is not None:
                processor_kwargs["images"] = images[i]

            inputs = self.processor(**processor_kwargs)

            output_ids = self.model.generate(
                **inputs.to("cuda"),
                use_cache=True,
                **kwargs,
            )
            output_str = self.processor.batch_decode(
                output_ids,
                skip_special_tokens=True,
                clean_up_tokenization_spaces=False,
            )
            output_ids = output_ids.cpu().tolist()
            outputs.append((output_ids, output_str))
        return outputs

    def generate_greedy(
        self,
        prompts: List[str],
        max_tokens: int,
        images: Optional[List[Image.Image]] = None,
    ) -> List[Tuple[List[int], str]]:
        outputs = self.generate(prompts,
                                do_sample=False,
                                max_new_tokens=max_tokens,
                                images=images)

        return [(output_ids[0], output_str[0])
                for output_ids, output_str in outputs]

    def generate_beam_search(
        self,
        prompts: List[str],
        beam_width: int,
        max_tokens: int,
    ) -> List[Tuple[List[List[int]], List[str]]]:
        outputs = self.generate(prompts,
                                do_sample=False,
                                max_new_tokens=max_tokens,
                                num_beams=beam_width,
                                num_return_sequences=beam_width)
        for i in range(len(outputs)):
            output_ids, output_str = outputs[i]
            for j in range(len(output_ids)):
                output_ids[j] = [
                    x for x in output_ids[j]
                    if x != self.tokenizer.pad_token_id
                ]
            outputs[i] = (output_ids, output_str)
        return outputs

    def generate_greedy_logprobs(
        self,
        prompts: List[str],
        max_tokens: int,
    ) -> List[List[torch.Tensor]]:
        all_logprobs = []
        for prompt in prompts:
            input_ids = self.tokenizer(prompt, return_tensors="pt").input_ids
            output = self.model.generate(
                input_ids.cuda(),
                use_cache=True,
                do_sample=False,
                max_new_tokens=max_tokens,
                output_hidden_states=True,
                return_dict_in_generate=True,
            )
            seq_logprobs = []
            for hidden_states in output.hidden_states:
                last_hidden_states = hidden_states[-1][0]
                logits = torch.matmul(
                    last_hidden_states,
                    self.model.get_output_embeddings().weight.t(),
                )
                if self.model.get_output_embeddings().bias is not None:
                    logits += self.model.get_output_embeddings(
                    ).bias.unsqueeze(0)
                logprobs = F.log_softmax(logits, dim=-1, dtype=torch.float32)
                seq_logprobs.append(logprobs)
            all_logprobs.append(seq_logprobs)
        return all_logprobs

    def generate_greedy_logprobs_limit(
        self,
        prompts: List[str],
        max_tokens: int,
        num_logprobs: int,
    ) -> List[Tuple[List[int], str, List[Dict[int, float]]]]:
        all_logprobs: List[List[Dict[int, float]]] = []
        all_output_ids: List[List[int]] = []
        all_output_strs: List[str] = []

        for prompt in prompts:
            input_ids = self.tokenizer(prompt, return_tensors="pt").input_ids
            output = self.model.generate(
                input_ids.cuda(),
                use_cache=True,
                do_sample=False,
                max_new_tokens=max_tokens,
                output_hidden_states=True,
                return_dict_in_generate=True,
            )

            seq_logprobs: List[torch.Tensor] = []
            for _, hidden_states in enumerate(output.hidden_states):
                last_hidden_states = hidden_states[-1][0]
                logits = torch.matmul(
                    last_hidden_states,
                    self.model.get_output_embeddings().weight.t(),
                )
                if getattr(self.model.get_output_embeddings(), "bias",
                           None) is not None:
                    logits += self.model.get_output_embeddings(
                    ).bias.unsqueeze(0)
                logprobs = F.log_softmax(logits, dim=-1, dtype=torch.float32)
                seq_logprobs.append(logprobs)

            # convert to dict
            seq_logprobs_lst: List[Dict[int, float]] = []
            for tok_idx, tok_logprobs in enumerate(seq_logprobs):
                # drop prompt logprobs
                if tok_idx == 0:
                    tok_logprobs = tok_logprobs[-1, :].reshape(1, -1)
                topk = tok_logprobs.topk(num_logprobs)

                tok_logprobs_dct = {}
                for token_id, logprob in zip(topk.indices[0], topk.values[0]):
                    tok_logprobs_dct[token_id.item()] = logprob.item()

                seq_logprobs_lst.append(tok_logprobs_dct)

            all_logprobs.append(seq_logprobs_lst)
            seq_ids = output.sequences[0]
            output_len = seq_ids.shape[0] - input_ids.shape[1]
            output_ids = seq_ids[-output_len:]
            all_output_ids.append(output_ids.tolist())
            all_output_strs.append(self.tokenizer.decode(output_ids))

        outputs = zip(all_output_ids, all_output_strs, all_logprobs)
        return [(output_ids, output_str, output_logprobs)
                for output_ids, output_str, output_logprobs in outputs]

    def encode(self, prompts: List[str]) -> List[List[torch.Tensor]]:
        return self.model.encode(prompts)

    def __del__(self):
        del self.model
        cleanup()


@pytest.fixture(scope="session")
def hf_runner():
    return HfRunner


class VllmRunner:

    def __init__(
        self,
        model_name: str,
        tokenizer_name: Optional[str] = None,
        # Use smaller max model length, otherwise bigger model cannot run due
        # to kv cache size limit.
        max_model_len: int = 1024,
        dtype: str = "half",
        disable_log_stats: bool = True,
        tensor_parallel_size: int = 1,
        block_size: int = 16,
        enable_chunked_prefill: bool = False,
        swap_space: int = 4,
        enforce_eager: bool = False,
        **kwargs,
    ) -> None:
        self.model = LLM(
            model=model_name,
            tokenizer=tokenizer_name,
            trust_remote_code=True,
            dtype=dtype,
            swap_space=swap_space,
            enforce_eager=enforce_eager,
            disable_log_stats=disable_log_stats,
            tensor_parallel_size=tensor_parallel_size,
            max_model_len=max_model_len,
            block_size=block_size,
            enable_chunked_prefill=enable_chunked_prefill,
            **kwargs,
        )

    def generate(
        self,
        prompts: List[str],
        sampling_params: SamplingParams,
        images: Optional[torch.Tensor] = None,
    ) -> List[Tuple[List[List[int]], List[str]]]:
        if images is not None:
            assert len(prompts) == images.shape[0]
<<<<<<< HEAD
        req_outputs = self.model.generate(
            prompts,
            sampling_params=sampling_params,
            multi_modal_data=MultiModalData(type=MultiModalData.Type.IMAGE,
                                            data=images)
            if images is not None else None)
        outputs: List[Tuple[List[List[int]], List[str]]] = []
=======

        prompt_inputs: List[PromptInputs] = []
        for i, prompt in enumerate(prompts):
            image = None if images is None else images[i:i + 1]
            mm_data = None if image is None else MultiModalData(
                type=MultiModalData.Type.IMAGE,
                data=image,
            )

            prompt_inputs.append({
                "prompt": prompt,
                "multi_modal_data": mm_data,
            })

        req_outputs = self.model.generate(prompt_inputs,
                                          sampling_params=sampling_params)
        outputs = []
>>>>>>> b35be540
        for req_output in req_outputs:
            prompt_str = req_output.prompt
            prompt_ids = req_output.prompt_token_ids
            req_sample_output_ids: List[List[int]] = []
            req_sample_output_strs: List[str] = []
            for sample in req_output.outputs:
                output_str = sample.text
                output_ids = sample.token_ids
                req_sample_output_ids.append(prompt_ids + output_ids)
                req_sample_output_strs.append(prompt_str + output_str)
            outputs.append((req_sample_output_ids, req_sample_output_strs))
        return outputs

    def generate_w_logprobs(
        self,
        prompts: List[str],
        sampling_params: SamplingParams,
    ) -> List[Tuple[List[int], str, Optional[SampleLogprobs]]]:
        assert sampling_params.logprobs is not None

        req_outputs = self.model.generate(prompts,
                                          sampling_params=sampling_params)
        outputs: List[Tuple[List[int], str, Optional[SampleLogprobs]]] = []
        for req_output in req_outputs:
            for sample in req_output.outputs:
                output_str = sample.text
                output_ids = sample.token_ids
                output_logprobs = sample.logprobs
            outputs.append((output_ids, output_str, output_logprobs))
        return outputs

    def generate_greedy(
        self,
        prompts: List[str],
        max_tokens: int,
        images: Optional[torch.Tensor] = None,
    ) -> List[Tuple[List[int], str]]:
        greedy_params = SamplingParams(temperature=0.0, max_tokens=max_tokens)
        outputs = self.generate(prompts, greedy_params, images=images)
        return [(output_ids[0], output_str[0])
                for output_ids, output_str in outputs]

    def generate_greedy_logprobs(
        self,
        prompts: List[str],
        max_tokens: int,
        num_logprobs: int,
    ) -> List[Tuple[List[int], str, Optional[SampleLogprobs]]]:
        greedy_logprobs_params = SamplingParams(temperature=0.0,
                                                max_tokens=max_tokens,
                                                logprobs=num_logprobs)
        outputs = self.generate_w_logprobs(prompts, greedy_logprobs_params)

        return [(output_ids, output_str, output_logprobs)
                for output_ids, output_str, output_logprobs in outputs]

    def generate_beam_search(
        self,
        prompts: List[str],
        beam_width: int,
        max_tokens: int,
    ) -> List[Tuple[List[List[int]], List[str]]]:
        beam_search_params = SamplingParams(n=beam_width,
                                            use_beam_search=True,
                                            temperature=0.0,
                                            max_tokens=max_tokens)
        outputs = self.generate(prompts, beam_search_params)
        return outputs

    def encode(self, prompts: List[str]) -> List[List[float]]:
        req_outputs = self.model.encode(prompts)
        outputs = []
        for req_output in req_outputs:
            embedding = req_output.outputs.embedding
            outputs.append(embedding)
        return outputs

    def __del__(self):
        del self.model
        cleanup()


@pytest.fixture(scope="session")
def vllm_runner():
    return VllmRunner


def get_tokenizer_pool_config(tokenizer_group_type):
    if tokenizer_group_type is None:
        return None
    if tokenizer_group_type == "ray":
        return TokenizerPoolConfig(pool_size=1,
                                   pool_type="ray",
                                   extra_config={})
    raise ValueError(f"Unknown tokenizer_group_type: {tokenizer_group_type}")


@pytest.fixture()
def temporary_enable_log_propagate():
    import logging
    logger = logging.getLogger("vllm")
    logger.propagate = True
    yield
    logger.propagate = False


@pytest.fixture()
def caplog_vllm(temporary_enable_log_propagate, caplog):
    # To capture vllm log, we should enable propagate=True temporarily
    # because caplog depends on logs propagated to the root logger.
    yield caplog<|MERGE_RESOLUTION|>--- conflicted
+++ resolved
@@ -397,15 +397,6 @@
     ) -> List[Tuple[List[List[int]], List[str]]]:
         if images is not None:
             assert len(prompts) == images.shape[0]
-<<<<<<< HEAD
-        req_outputs = self.model.generate(
-            prompts,
-            sampling_params=sampling_params,
-            multi_modal_data=MultiModalData(type=MultiModalData.Type.IMAGE,
-                                            data=images)
-            if images is not None else None)
-        outputs: List[Tuple[List[List[int]], List[str]]] = []
-=======
 
         prompt_inputs: List[PromptInputs] = []
         for i, prompt in enumerate(prompts):
@@ -423,7 +414,6 @@
         req_outputs = self.model.generate(prompt_inputs,
                                           sampling_params=sampling_params)
         outputs = []
->>>>>>> b35be540
         for req_output in req_outputs:
             prompt_str = req_output.prompt
             prompt_ids = req_output.prompt_token_ids
