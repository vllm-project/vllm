--- conflicted
+++ resolved
@@ -167,76 +167,6 @@
         monkeypatch.delenv("VLLM_USE_V1")
 
 
-<<<<<<< HEAD
-# Make logger.debug_once robust to unhashable args in tests without touching prod code
-@pytest.fixture(scope="session", autouse=True)
-def _patch_vllm_logger_debug_once():
-    import logging
-
-    def _to_hashable(obj):
-        try:
-            hash(obj)
-            return obj
-        except Exception:
-            if isinstance(obj, dict):
-                return tuple(
-                    sorted((_to_hashable(k), _to_hashable(v))
-                           for k, v in obj.items()))
-            if isinstance(obj, (list, tuple)):
-                return tuple(_to_hashable(x) for x in obj)
-            if isinstance(obj, set):
-                return tuple(sorted(_to_hashable(x) for x in obj))
-            return repr(obj)
-
-    def _safe_debug_once(self, msg: str, *args, **kwargs) -> None:
-        key = (msg, ) + tuple(_to_hashable(a) for a in args)
-        seen_attr = "_vllm_debug_once_seen_keys"
-        seen = getattr(self, seen_attr, None)
-        if seen is None:
-            seen = set()
-            setattr(self, seen_attr, seen)
-        if key in seen:
-            return
-        seen.add(key)
-        self.debug(msg, *args, **kwargs)
-
-    # Patch class for future loggers
-    setattr(logging.Logger, "debug_once", _safe_debug_once)
-
-    # Patch existing vllm loggers
-    for name in list(logging.root.manager.loggerDict.keys()):
-        if isinstance(name, str) and name.startswith("vllm"):
-            logger_obj = logging.getLogger(name)
-            try:
-                setattr(logger_obj, "debug_once",
-                        _safe_debug_once.__get__(logger_obj, logging.Logger))
-            except Exception:
-                continue
-    yield
-
-
-@pytest.fixture(params=[True, False])
-def run_with_both_engines(request, monkeypatch):
-    # Automatically runs tests twice, once with V1 and once without
-    use_v1 = request.param
-    # Tests decorated with `@skip_v1` are only run without v1
-    skip_v0 = request.node.get_closest_marker("skip_v0")
-    skip_v1 = request.node.get_closest_marker("skip_v1")
-
-    if use_v1:
-        if skip_v1:
-            pytest.skip("Skipping test on vllm V1")
-        monkeypatch.setenv('VLLM_USE_V1', '1')
-    else:
-        if skip_v0:
-            pytest.skip("Skipping test on vllm V0")
-        monkeypatch.setenv('VLLM_USE_V1', '0')
-
-    yield
-
-
-=======
->>>>>>> 43c146ca
 @pytest.fixture(autouse=True)
 def init_test_http_connection():
     # pytest_asyncio may use a different event loop per test
