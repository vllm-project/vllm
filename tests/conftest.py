# SPDX-License-Identifier: Apache-2.0
# SPDX-FileCopyrightText: Copyright contributors to the vLLM project
import json
import os
import tempfile
from enum import Enum
from typing import Any, Callable, Optional, TypedDict, TypeVar, Union

import numpy as np
import pytest
import torch
import torch.nn as nn
import torch.nn.functional as F
from huggingface_hub import snapshot_download
from PIL import Image
from transformers import (AutoConfig, AutoModelForCausalLM, AutoTokenizer,
                          BatchEncoding, BatchFeature)
from transformers.models.auto.auto_factory import _BaseAutoModelClass

from tests.models.utils import (TokensTextLogprobs,
                                TokensTextLogprobsPromptLogprobs)
from vllm import LLM, SamplingParams
from vllm.assets.audio import AudioAsset
from vllm.assets.image import ImageAsset
from vllm.assets.video import VideoAsset
from vllm.config import TaskOption, _get_and_verify_dtype
from vllm.connections import global_http_connection
from vllm.distributed import (cleanup_dist_env_and_memory,
                              init_distributed_environment,
                              initialize_model_parallel)
from vllm.inputs import (ExplicitEncoderDecoderPrompt, TextPrompt,
                         to_enc_dec_tuple_list, zip_enc_dec_prompts)
from vllm.logger import init_logger
from vllm.outputs import RequestOutput
from vllm.sampling_params import BeamSearchParams
from vllm.transformers_utils.utils import maybe_model_redirect

logger = init_logger(__name__)

_TEST_DIR = os.path.dirname(__file__)
_TEST_PROMPTS = [os.path.join(_TEST_DIR, "prompts", "example.txt")]
_LONG_PROMPTS = [os.path.join(_TEST_DIR, "prompts", "summary.txt")]
_SYS_MSG = os.path.join(_TEST_DIR, "system_messages", "sonnet3.5_nov2024.txt")

_M = TypeVar("_M")

_PromptMultiModalInput = Union[list[_M], list[list[_M]]]

PromptImageInput = _PromptMultiModalInput[Image.Image]
PromptAudioInput = _PromptMultiModalInput[tuple[np.ndarray, int]]
PromptVideoInput = _PromptMultiModalInput[np.ndarray]


def _read_prompts(filename: str) -> list[str]:
    with open(filename) as f:
        prompts = f.readlines()
        return prompts


class ImageAssetPrompts(TypedDict):
    stop_sign: str
    cherry_blossom: str


class ImageTestAssets(list[ImageAsset]):

    def __init__(self) -> None:
        super().__init__([
            ImageAsset("stop_sign"),
            ImageAsset("cherry_blossom"),
        ])

    def prompts(self, prompts: ImageAssetPrompts) -> list[str]:
        """
        Convenience method to define the prompt for each test image.

        The order of the returned prompts matches the order of the
        assets when iterating through this object.
        """
        return [prompts["stop_sign"], prompts["cherry_blossom"]]


class VideoAssetPrompts(TypedDict):
    baby_reading: str


class VideoTestAssets(list[VideoAsset]):

    def __init__(self) -> None:
        super().__init__([
            VideoAsset("baby_reading"),
        ])

    def prompts(self, prompts: VideoAssetPrompts) -> list[str]:
        return [prompts["baby_reading"]]


class AudioAssetPrompts(TypedDict):
    mary_had_lamb: str
    winning_call: str


class AudioTestAssets(list[AudioAsset]):

    def __init__(self) -> None:
        super().__init__([
            AudioAsset("mary_had_lamb"),
            AudioAsset("winning_call"),
        ])

    def prompts(self, prompts: AudioAssetPrompts) -> list[str]:
        return [prompts["mary_had_lamb"], prompts["winning_call"]]


IMAGE_ASSETS = ImageTestAssets()
"""Singleton instance of {class}`ImageTestAssets`."""
VIDEO_ASSETS = VideoTestAssets()
"""Singleton instance of {class}`VideoTestAssets`."""
AUDIO_ASSETS = AudioTestAssets()
"""Singleton instance of {class}`AudioTestAssets`."""


@pytest.fixture(scope="function", autouse=True)
def cleanup_VLLM_USE_V1(monkeypatch):
    """
    The V1 oracle sets "VLLM_USE_V1" during loading. This means
    that each invocation of a test change the env variable.

    If we touch "VLLM_USE_V1" with monkeypatch, then any changes
    made during the test run by vLLM will be cleaned up.

    This fixture is used by every test.
    """

    # If VLLM_USE_V1 is not set, set then delete. This will
    # cause monkeypatch to clean up VLLM_USE_V1 upon exit
    # if VLLM modifies the value of envs.VLLM_USE_V1.
    if "VLLM_USE_V1" not in os.environ:
        monkeypatch.setenv("VLLM_USE_V1", "")
        monkeypatch.delenv("VLLM_USE_V1")


@pytest.fixture(params=[True, False])
def run_with_both_engines(request, monkeypatch):
    # Automatically runs tests twice, once with V1 and once without
    use_v1 = request.param
    # Tests decorated with `@skip_v1` are only run without v1
    skip_v0 = request.node.get_closest_marker("skip_v0")
    skip_v1 = request.node.get_closest_marker("skip_v1")

    if use_v1:
        if skip_v1:
            pytest.skip("Skipping test on vllm V1")
        monkeypatch.setenv('VLLM_USE_V1', '1')
    else:
        if skip_v0:
            pytest.skip("Skipping test on vllm V0")
        monkeypatch.setenv('VLLM_USE_V1', '0')

    yield


@pytest.fixture(autouse=True)
def init_test_http_connection():
    # pytest_asyncio may use a different event loop per test
    # so we need to make sure the async client is created anew
    global_http_connection.reuse_client = False


@pytest.fixture
def dist_init():
    temp_file = tempfile.mkstemp()[1]
    init_distributed_environment(
        world_size=1,
        rank=0,
        distributed_init_method=f"file://{temp_file}",
        local_rank=0,
        backend="nccl",
    )
    initialize_model_parallel(1, 1)
    yield
    cleanup_dist_env_and_memory()


@pytest.fixture()
def should_do_global_cleanup_after_test(request) -> bool:
    """Allow subdirectories to skip global cleanup by overriding this fixture.
    This can provide a ~10x speedup for non-GPU unit tests since they don't need
    to initialize torch.
    """

    return not request.node.get_closest_marker("skip_global_cleanup")


@pytest.fixture(autouse=True)
def cleanup_fixture(should_do_global_cleanup_after_test: bool):
    yield
    if should_do_global_cleanup_after_test:
        cleanup_dist_env_and_memory()


@pytest.fixture(autouse=True)
def dynamo_reset():
    yield
    torch._dynamo.reset()


@pytest.fixture
def example_prompts() -> list[str]:
    prompts = []
    for filename in _TEST_PROMPTS:
        prompts += _read_prompts(filename)
    return prompts


@pytest.fixture
def example_system_message() -> str:
    with open(_SYS_MSG) as f:
        return f.read()


class DecoderPromptType(Enum):
    """For encoder/decoder models only."""
    CUSTOM = 1
    NONE = 2
    EMPTY_STR = 3


@pytest.fixture
def example_encoder_decoder_prompts(
) -> dict[DecoderPromptType, list[ExplicitEncoderDecoderPrompt]]:
    '''
    Returns an encoder prompt list and a decoder prompt list, wherein each pair
    of same-index entries in both lists corresponds to an (encoder prompt,
    decoder prompt) tuple.

    Returns:

    * Encoder prompt list
    * Decoder prompt list (reverse of encoder prompt list)
    '''

    encoder_prompts = []
    for filename in _TEST_PROMPTS:
        encoder_prompts += _read_prompts(filename)

    custom_decoder_prompts = encoder_prompts[::-1]
    empty_str_decoder_prompts = [""] * len(encoder_prompts)
    none_decoder_prompts = [None] * len(encoder_prompts)

    # NONE decoder prompt type
    return {
        DecoderPromptType.NONE:
        zip_enc_dec_prompts(encoder_prompts, none_decoder_prompts),
        DecoderPromptType.EMPTY_STR:
        zip_enc_dec_prompts(encoder_prompts, empty_str_decoder_prompts),
        DecoderPromptType.CUSTOM:
        zip_enc_dec_prompts(encoder_prompts, custom_decoder_prompts),
    }


@pytest.fixture
def example_long_prompts() -> list[str]:
    prompts = []
    for filename in _LONG_PROMPTS:
        prompts += _read_prompts(filename)
    return prompts


@pytest.fixture(scope="session")
def image_assets() -> ImageTestAssets:
    return IMAGE_ASSETS


@pytest.fixture(scope="session")
def video_assets() -> VideoTestAssets:
    return VIDEO_ASSETS


@pytest.fixture(scope="session")
def audio_assets() -> AudioTestAssets:
    return AUDIO_ASSETS


_T = TypeVar("_T", nn.Module, torch.Tensor, BatchEncoding, BatchFeature, dict)
_R = TypeVar("_R")


class HfRunner:

    def get_default_device(self):
        from vllm.platforms import current_platform

        return ("cpu"
                if current_platform.is_cpu() else current_platform.device_type)

    def wrap_device(self, x: _T, device: Optional[str] = None) -> _T:
        if x is None or isinstance(x, (bool, )):
            return x

        if device is None:
            device = self.device

        if isinstance(x, dict):
            return {k: self.wrap_device(v, device) for k, v in x.items()}

        if hasattr(x, "device") and x.device.type == device:
            return x

        return x.to(device)

    def __init__(
        self,
        model_name: str,
        dtype: str = "auto",
        *,
        model_kwargs: Optional[dict[str, Any]] = None,
        trust_remote_code: bool = True,
        is_sentence_transformer: bool = False,
        is_cross_encoder: bool = False,
        skip_tokenizer_init: bool = False,
        auto_cls: type[_BaseAutoModelClass] = AutoModelForCausalLM,
    ) -> None:
        model_name = maybe_model_redirect(model_name)
        self.model_name = model_name

        self.config = AutoConfig.from_pretrained(
            model_name,
            trust_remote_code=trust_remote_code,
        )
        self.device = self.get_default_device()
        self.dtype = torch_dtype = _get_and_verify_dtype(
            self.model_name,
            self.config,
            dtype=dtype,
            is_pooling_model=is_sentence_transformer or is_cross_encoder,
        )

        model_kwargs = model_kwargs if model_kwargs is not None else {}
        model_kwargs.setdefault("torch_dtype", torch_dtype)

        if is_sentence_transformer:
            # Lazy init required for AMD CI
            from sentence_transformers import SentenceTransformer

            self.model = SentenceTransformer(
                model_name,
                device=self.device,
                model_kwargs=model_kwargs,
                trust_remote_code=trust_remote_code,
            )
        elif is_cross_encoder:
            # Lazy init required for AMD CI
            from sentence_transformers import CrossEncoder

            self.model = CrossEncoder(
                model_name,
                device=self.device,
                automodel_args=model_kwargs,
                trust_remote_code=trust_remote_code,
            )
        else:
            model = auto_cls.from_pretrained(
                model_name,
                trust_remote_code=trust_remote_code,
                **model_kwargs,
            )

            # in case some unquantized custom models are not in same dtype
            if (getattr(model, "quantization_method", None) is None
                    and any(p.dtype != self.dtype
                            for p in model.parameters())):
                model = model.to(dtype=self.dtype)

            if (getattr(model, "quantization_method", None) != "bitsandbytes"
                    and len({p.device
                             for p in model.parameters()}) < 2):
                model = model.to(device=self.device)

            self.model = model

        if not skip_tokenizer_init:
            self.tokenizer = AutoTokenizer.from_pretrained(
                model_name,
                torch_dtype=torch_dtype,
                trust_remote_code=trust_remote_code,
            )

        # don't put this import at the top level
        # it will call torch.cuda.device_count()
        from transformers import AutoProcessor  # noqa: F401
        self.processor = AutoProcessor.from_pretrained(
            model_name,
            torch_dtype=torch_dtype,
            trust_remote_code=trust_remote_code,
        )
        if skip_tokenizer_init:
            self.tokenizer = self.processor.tokenizer

    def get_inputs(
        self,
        prompts: list[str],
        images: Optional[PromptImageInput] = None,
        videos: Optional[PromptVideoInput] = None,
        audios: Optional[PromptAudioInput] = None,
    ) -> list[Union[BatchFeature, BatchEncoding]]:
        if images is not None:
            assert len(prompts) == len(images)

        if videos is not None:
            assert len(prompts) == len(videos)

        if audios is not None:
            assert len(prompts) == len(audios)

        all_inputs: list[Union[BatchFeature, BatchEncoding]] = []
        for i, prompt in enumerate(prompts):
            processor_kwargs: dict[str, Any] = {
                "text": prompt,
                "return_tensors": "pt",
            }
            if images is not None and (image := images[i]) is not None:
                processor_kwargs["images"] = image
            if videos is not None and (video := videos[i]) is not None:
                processor_kwargs["videos"] = video
            if audios is not None and (audio_inputs := audios[i]) is not None:
                # HACK - not all processors take sampling_rate; we should
                # clean this up in the future.
                if len(audio_inputs) == 2:
                    audio, sr = audio_inputs
                    processor_kwargs["audio"] = audio
                    processor_kwargs["sampling_rate"] = sr
                else:
                    processor_kwargs["audio"] = audio_inputs

            inputs = self.processor(**processor_kwargs)
            if isinstance(inputs, BatchFeature):
                inputs = inputs.to(dtype=self.dtype)

            all_inputs.append(inputs)

        return all_inputs

    def get_prompt_embeddings(self, prompts: list[str]) -> list[torch.Tensor]:
        all_inputs = self.get_inputs(prompts)
        embeddings = []
        for inputs in all_inputs:
            input_ids = self.wrap_device(inputs)["input_ids"]
            embedding = self.model.get_input_embeddings()(input_ids).squeeze(0)
            embeddings.append(embedding)
        return embeddings

    def classify(self, prompts: list[str]) -> list[str]:
        # output is final logits
        all_inputs = self.get_inputs(prompts)
        outputs = []
        for inputs in all_inputs:
            output = self.model(**self.wrap_device(inputs))
            logits = output.logits.softmax(dim=-1)[0].tolist()
            outputs.append(logits)

        return outputs

    def generate(
        self,
        prompts: list[str],
        images: Optional[PromptImageInput] = None,
        videos: Optional[PromptVideoInput] = None,
        audios: Optional[PromptAudioInput] = None,
        **kwargs: Any,
    ) -> list[tuple[list[list[int]], list[str]]]:
        all_inputs = self.get_inputs(prompts,
                                     images=images,
                                     videos=videos,
                                     audios=audios)

        outputs: list[tuple[list[list[int]], list[str]]] = []
        for inputs in all_inputs:
            output_ids = self.model.generate(
                **self.wrap_device(inputs),
                use_cache=True,
                **kwargs,
            )
            output_str = self.processor.batch_decode(
                output_ids,
                skip_special_tokens=True,
                clean_up_tokenization_spaces=False,
            )
            output_ids = output_ids.cpu().tolist()
            outputs.append((output_ids, output_str))
        return outputs

    def generate_greedy(
        self,
        prompts: list[str],
        max_tokens: int,
        images: Optional[PromptImageInput] = None,
        videos: Optional[PromptVideoInput] = None,
        audios: Optional[PromptAudioInput] = None,
        **kwargs: Any,
    ) -> list[tuple[list[int], str]]:
        outputs = self.generate(prompts,
                                do_sample=False,
                                max_new_tokens=max_tokens,
                                images=images,
                                videos=videos,
                                audios=audios,
                                **kwargs)

        return [(output_ids[0], output_str[0])
                for output_ids, output_str in outputs]

    def generate_beam_search(
        self,
        prompts: list[str],
        beam_width: int,
        max_tokens: int,
        images: Optional[PromptImageInput] = None,
        videos: Optional[PromptVideoInput] = None,
        audios: Optional[PromptAudioInput] = None,
    ) -> list[tuple[list[list[int]], list[str]]]:
        outputs = self.generate(prompts,
                                do_sample=False,
                                max_new_tokens=max_tokens,
                                num_beams=beam_width,
                                num_return_sequences=beam_width,
                                images=images,
                                videos=videos,
                                audios=audios)

        for i in range(len(outputs)):
            output_ids, output_str = outputs[i]
            for j in range(len(output_ids)):
                output_ids[j] = [
                    x for x in output_ids[j]
                    if x != self.tokenizer.pad_token_id
                ]
            outputs[i] = (output_ids, output_str)
        return outputs

    def generate_greedy_logprobs(
        self,
        prompts: list[str],
        max_tokens: int,
        images: Optional[PromptImageInput] = None,
        videos: Optional[PromptVideoInput] = None,
        audios: Optional[PromptAudioInput] = None,
        **kwargs: Any,
    ) -> list[list[torch.Tensor]]:
        all_inputs = self.get_inputs(prompts,
                                     images=images,
                                     videos=videos,
                                     audios=audios)

        all_logprobs: list[list[torch.Tensor]] = []
        for inputs in all_inputs:
            output = self.model.generate(
                **self.wrap_device(inputs),
                use_cache=True,
                do_sample=False,
                max_new_tokens=max_tokens,
                output_hidden_states=True,
                return_dict_in_generate=True,
                **kwargs,
            )
            seq_logprobs = self._hidden_states_to_seq_logprobs(
                output.hidden_states)
            all_logprobs.append(seq_logprobs)
        return all_logprobs

    def _hidden_states_to_seq_logprobs(
        self,
        hidden_states: tuple[tuple[torch.Tensor, ...], ...],
    ) -> list[torch.Tensor]:
        output_embeddings = self.model.get_output_embeddings()

        seq_logprobs: list[torch.Tensor] = []
        for _, hidden_state in enumerate(hidden_states):
            last_hidden_states = hidden_state[-1][0]
            logits = torch.matmul(
                last_hidden_states.to(
                    device=output_embeddings.weight.device,
                    dtype=output_embeddings.weight.dtype,
                ),
                output_embeddings.weight.t(),
            )
            if getattr(output_embeddings, "bias", None) is not None:
                logits += output_embeddings.bias.unsqueeze(0)
            logprobs = F.log_softmax(logits, dim=-1, dtype=torch.float32)
            seq_logprobs.append(logprobs)

        return seq_logprobs

    def _hidden_states_to_logprobs(
        self,
        hidden_states: tuple[tuple[torch.Tensor, ...], ...],
        num_logprobs: int,
    ) -> tuple[list[dict[int, float]], int]:
        seq_logprobs = self._hidden_states_to_seq_logprobs(hidden_states)
        output_len = len(hidden_states)

        # convert to dict
        seq_logprobs_lst: list[dict[int, float]] = []
        for tok_idx, tok_logprobs in enumerate(seq_logprobs):
            # drop prompt logprobs
            if tok_idx == 0:
                tok_logprobs = tok_logprobs[-1, :].reshape(1, -1)
            topk = tok_logprobs.topk(num_logprobs)

            tok_logprobs_dct = {}
            for token_id, logprob in zip(topk.indices[0], topk.values[0]):
                tok_logprobs_dct[token_id.item()] = logprob.item()

            seq_logprobs_lst.append(tok_logprobs_dct)

        return (
            seq_logprobs_lst,
            output_len,
        )

    def generate_greedy_logprobs_limit(
        self,
        prompts: list[str],
        max_tokens: int,
        num_logprobs: int,
        images: Optional[PromptImageInput] = None,
        audios: Optional[PromptAudioInput] = None,
        videos: Optional[PromptVideoInput] = None,
        **kwargs: Any,
    ) -> list[TokensTextLogprobs]:
        all_inputs = self.get_inputs(prompts,
                                     images=images,
                                     videos=videos,
                                     audios=audios)

        all_logprobs: list[list[dict[int, float]]] = []
        all_output_ids: list[list[int]] = []
        all_output_strs: list[str] = []

        for inputs in all_inputs:
            output = self.model.generate(
                **self.wrap_device(inputs),
                use_cache=True,
                do_sample=False,
                max_new_tokens=max_tokens,
                output_hidden_states=True,
                return_dict_in_generate=True,
                **kwargs,
            )

            (
                seq_logprobs_lst,
                output_len,
            ) = self._hidden_states_to_logprobs(output.hidden_states,
                                                num_logprobs)

            all_logprobs.append(seq_logprobs_lst)
            seq_ids = output.sequences[0]
            output_len = len(seq_logprobs_lst)
            output_ids = seq_ids[-output_len:]
            all_output_ids.append(output_ids.tolist())
            all_output_strs.append(self.tokenizer.decode(output_ids))

        outputs = zip(all_output_ids, all_output_strs, all_logprobs)
        return [(output_ids, output_str, output_logprobs)
                for output_ids, output_str, output_logprobs in outputs]

    def generate_encoder_decoder_greedy_logprobs_limit(
        self,
        encoder_decoder_prompts: list[ExplicitEncoderDecoderPrompt[str, str]],
        max_tokens: int,
        num_logprobs: int,
        images: Optional[PromptImageInput] = None,
        **kwargs: Any,
    ) -> list[TokensTextLogprobs]:
        '''
        Greedy logprobs generation for vLLM encoder/decoder models
        '''

        all_logprobs: list[list[dict[int, float]]] = []
        all_output_ids: list[list[int]] = []
        all_output_strs: list[str] = []

        for i, (encoder_prompt, decoder_prompt) in enumerate(
                to_enc_dec_tuple_list(encoder_decoder_prompts)):
            processor_kwargs: dict[str, Any] = {
                "text": encoder_prompt,
                "return_tensors": "pt",
            }
            if images is not None and images[i] is not None:
                processor_kwargs["images"] = images[i]

            encoder_inputs = self.processor(**processor_kwargs)
            encoder_inputs = self.wrap_device(encoder_inputs)

            if decoder_prompt is None:
                decoder_input_ids = None
            else:
                decoder_inputs = self.tokenizer(decoder_prompt,
                                                return_tensors="pt")
                decoder_input_ids = self.wrap_device(decoder_inputs.input_ids)

            output = self.model.generate(
                decoder_input_ids=decoder_input_ids,
                use_cache=True,
                do_sample=False,
                max_new_tokens=max_tokens,
                output_hidden_states=True,
                return_dict_in_generate=True,
                **encoder_inputs,
                **kwargs,
            )

            (
                seq_logprobs_lst,
                output_len,
            ) = self._hidden_states_to_logprobs(output.decoder_hidden_states,
                                                num_logprobs)

            all_logprobs.append(seq_logprobs_lst)
            seq_ids = output.sequences[0]
            output_ids = seq_ids[-output_len:]
            all_output_ids.append(output_ids.tolist())
            all_output_strs.append(self.tokenizer.decode(output_ids))

        outputs = zip(all_output_ids, all_output_strs, all_logprobs)
        return [(output_ids, output_str, output_logprobs)
                for output_ids, output_str, output_logprobs in outputs]

    def encode(self, prompts: list[str], *args,
               **kwargs) -> list[list[torch.Tensor]]:
        return self.model.encode(prompts, *args, **kwargs)

    def predict(self, prompts: list[list[str]], *args,
                **kwargs) -> torch.Tensor:
        return self.model.predict(prompts,
                                  *args,
                                  convert_to_tensor=True,
                                  **kwargs)

    def __enter__(self):
        return self

    def __exit__(self, exc_type, exc_value, traceback):
        del self.model
        cleanup_dist_env_and_memory()


@pytest.fixture(scope="session")
def hf_runner():
    return HfRunner


class VllmRunner:
    """
    The default value of some arguments have been modified from
    {class}`~vllm.LLM` as follows:

    - `trust_remote_code`: Set to `True` instead of `False` for convenience.
    - `seed`: Set to `0` instead of `None` for test reproducibility.
    - `max_model_len`: Set to `1024` instead of `None` to reduce memory usage.
    - `block_size`: To reduce memory usage, set default to `64` if on XPU
        devices, otherwise default to `16`.
    - `enable_chunked_prefill`: Set to `False` instead of `None` for
      test reproducibility.
    - `enforce_eager`: Set to `False` to test CUDA graph.
    """

    def __init__(
        self,
        model_name: str,
        task: TaskOption = "auto",
        tokenizer_name: Optional[str] = None,
        tokenizer_mode: str = "auto",
        trust_remote_code: bool = True,
        seed: Optional[int] = 0,
        max_model_len: int = 1024,
        dtype: str = "auto",
        disable_log_stats: bool = True,
        tensor_parallel_size: int = 1,
        block_size: int = 16 if not torch.xpu.is_available() else 64,
        enable_chunked_prefill: Optional[bool] = False,
        swap_space: int = 4,
        enforce_eager: Optional[bool] = False,
        **kwargs,
    ) -> None:
        self.llm = LLM(
            model=model_name,
            task=task,
            tokenizer=tokenizer_name,
            tokenizer_mode=tokenizer_mode,
            trust_remote_code=trust_remote_code,
            dtype=dtype,
            seed=seed,
            swap_space=swap_space,
            enforce_eager=enforce_eager,
            disable_log_stats=disable_log_stats,
            tensor_parallel_size=tensor_parallel_size,
            max_model_len=max_model_len,
            block_size=block_size,
            enable_chunked_prefill=enable_chunked_prefill,
            **kwargs,
        )

    def get_inputs(
        self,
        prompts: Union[list[str], list[torch.Tensor], list[int]],
        images: Optional[PromptImageInput] = None,
        videos: Optional[PromptVideoInput] = None,
        audios: Optional[PromptAudioInput] = None,
    ) -> list[TextPrompt]:

        if any(x is not None and len(x) != len(prompts)
               for x in [images, videos, audios]):
            raise ValueError(
                "All non-None multimodal inputs must have the same length as "
                "prompts")

        inputs = []
        for i, prompt in enumerate(prompts):
            multi_modal_data = {}
            if images is not None and (image := images[i]) is not None:
                multi_modal_data["image"] = image
            if videos is not None and (video := videos[i]) is not None:
                multi_modal_data["video"] = video
            if audios is not None and (audio := audios[i]) is not None:
                multi_modal_data["audio"] = audio

            text_prompt_kwargs: dict[str, Any] = {
                "multi_modal_data": multi_modal_data or None
            }
            if isinstance(prompt, str):
                text_prompt_kwargs["prompt"] = prompt
            elif isinstance(prompt, list):
                text_prompt_kwargs["prompt_token_ids"] = prompt
            else:
                text_prompt_kwargs["prompt_embeds"] = prompt

            inputs.append(TextPrompt(**text_prompt_kwargs))

        return inputs

    def generate(
        self,
        prompts: Union[list[str], list[torch.Tensor]],
        sampling_params: SamplingParams,
        images: Optional[PromptImageInput] = None,
        videos: Optional[PromptVideoInput] = None,
        audios: Optional[PromptAudioInput] = None,
        **kwargs: Any,
    ) -> list[tuple[list[list[int]], list[str]]]:
        inputs = self.get_inputs(prompts,
                                 images=images,
                                 videos=videos,
                                 audios=audios)

        req_outputs = self.llm.generate(inputs,
                                        sampling_params=sampling_params,
                                        **kwargs)

        outputs: list[tuple[list[list[int]], list[str]]] = []
        for req_output in req_outputs:
            prompt_str = req_output.prompt
            prompt_ids = req_output.prompt_token_ids
            req_sample_output_ids: list[list[int]] = []
            req_sample_output_strs: list[str] = []
            for sample in req_output.outputs:
                output_str = sample.text
                output_ids = list(sample.token_ids)
                req_sample_output_ids.append(prompt_ids + output_ids)
                req_sample_output_strs.append((prompt_str or "") + output_str)
            outputs.append((req_sample_output_ids, req_sample_output_strs))
        return outputs

    @staticmethod
    def _final_steps_generate_w_logprobs(
        req_outputs: list[RequestOutput],
    ) -> list[TokensTextLogprobsPromptLogprobs]:
        outputs: list[TokensTextLogprobsPromptLogprobs] = []
        for req_output in req_outputs:
            assert len(req_output.outputs) > 0
            for sample in req_output.outputs:
                output_str = sample.text
                output_ids = list(sample.token_ids)
                output_logprobs = sample.logprobs
            outputs.append((output_ids, output_str, output_logprobs,
                            req_output.prompt_logprobs))
        return outputs

    def generate_w_logprobs(
        self,
        prompts: list[str],
        sampling_params: SamplingParams,
        images: Optional[PromptImageInput] = None,
        audios: Optional[PromptAudioInput] = None,
        videos: Optional[PromptVideoInput] = None,
        **kwargs: Any,
    ) -> Union[list[TokensTextLogprobs],
               list[TokensTextLogprobsPromptLogprobs]]:
        inputs = self.get_inputs(prompts,
                                 images=images,
                                 videos=videos,
                                 audios=audios)

        req_outputs = self.llm.generate(inputs,
                                        sampling_params=sampling_params,
                                        **kwargs)

        toks_str_logsprobs_prompt_logprobs = (
            self._final_steps_generate_w_logprobs(req_outputs))
        # Omit prompt logprobs if not required by sampling params
        return ([x[0:-1] for x in toks_str_logsprobs_prompt_logprobs]
                if sampling_params.prompt_logprobs is None else
                toks_str_logsprobs_prompt_logprobs)

    def generate_encoder_decoder_w_logprobs(
        self,
        encoder_decoder_prompts: list[ExplicitEncoderDecoderPrompt[str, str]],
        sampling_params: SamplingParams,
    ) -> Union[list[TokensTextLogprobs],
               list[TokensTextLogprobsPromptLogprobs]]:
        '''
        Logprobs generation for vLLM encoder/decoder models
        '''

        assert sampling_params.logprobs is not None
        req_outputs = self.llm.generate(encoder_decoder_prompts,
                                        sampling_params=sampling_params)
        toks_str_logsprobs_prompt_logprobs = (
            self._final_steps_generate_w_logprobs(req_outputs))
        # Omit prompt logprobs if not required by sampling params
        return ([x[0:-1] for x in toks_str_logsprobs_prompt_logprobs]
                if sampling_params.prompt_logprobs is None else
                toks_str_logsprobs_prompt_logprobs)

    def generate_greedy(
        self,
        prompts: Union[list[str], list[torch.Tensor]],
        max_tokens: int,
        images: Optional[PromptImageInput] = None,
        videos: Optional[PromptVideoInput] = None,
        audios: Optional[PromptAudioInput] = None,
        **kwargs: Any,
    ) -> list[tuple[list[int], str]]:
        greedy_params = SamplingParams(temperature=0.0, max_tokens=max_tokens)
        outputs = self.generate(prompts,
                                greedy_params,
                                images=images,
                                videos=videos,
                                audios=audios,
                                **kwargs)
        return [(output_ids[0], output_str[0])
                for output_ids, output_str in outputs]

    def generate_greedy_logprobs(
        self,
        prompts: list[str],
        max_tokens: int,
        num_logprobs: int,
        num_prompt_logprobs: Optional[int] = None,
        images: Optional[PromptImageInput] = None,
        audios: Optional[PromptAudioInput] = None,
        videos: Optional[PromptVideoInput] = None,
        stop_token_ids: Optional[list[int]] = None,
        stop: Optional[list[str]] = None,
        **kwargs: Any,
    ) -> Union[list[TokensTextLogprobs],
               list[TokensTextLogprobsPromptLogprobs]]:
        greedy_logprobs_params = SamplingParams(
            temperature=0.0,
            max_tokens=max_tokens,
            logprobs=num_logprobs,
            prompt_logprobs=num_prompt_logprobs,
            stop_token_ids=stop_token_ids,
            stop=stop)

        return self.generate_w_logprobs(prompts,
                                        greedy_logprobs_params,
                                        images=images,
                                        audios=audios,
                                        videos=videos,
                                        **kwargs)

    def generate_encoder_decoder_greedy_logprobs(
        self,
        encoder_decoder_prompts: list[ExplicitEncoderDecoderPrompt[str, str]],
        max_tokens: int,
        num_logprobs: int,
        num_prompt_logprobs: Optional[int] = None,
        skip_special_tokens: bool = True,
    ) -> Union[list[TokensTextLogprobs],
               list[TokensTextLogprobsPromptLogprobs]]:
        greedy_logprobs_params = SamplingParams(
            temperature=0.0,
            max_tokens=max_tokens,
            logprobs=num_logprobs,
            prompt_logprobs=(num_prompt_logprobs),
            skip_special_tokens=skip_special_tokens,
        )
        '''
        Greedy logprobs generation for vLLM encoder/decoder models
        '''

        return self.generate_encoder_decoder_w_logprobs(
            encoder_decoder_prompts, greedy_logprobs_params)

    def generate_beam_search(
        self,
        prompts: list[str],
        beam_width: int,
        max_tokens: int,
        images: Optional[PromptImageInput] = None,
        videos: Optional[PromptVideoInput] = None,
        audios: Optional[PromptAudioInput] = None,
    ) -> list[tuple[list[list[int]], list[str]]]:
        inputs = self.get_inputs(prompts,
                                 images=images,
                                 videos=videos,
                                 audios=audios)

        outputs = self.llm.beam_search(
            inputs,
            BeamSearchParams(beam_width=beam_width, max_tokens=max_tokens))
        returned_outputs = []
        for output in outputs:
            token_ids = [x.tokens for x in output.sequences]
            texts = [x.text for x in output.sequences]
            returned_outputs.append((token_ids, texts))
        return returned_outputs

    def classify(self, prompts: list[str]) -> list[list[float]]:
        req_outputs = self.llm.classify(prompts)
        return [req_output.outputs.probs for req_output in req_outputs]

    def embed(self,
              prompts: list[str],
              images: Optional[PromptImageInput] = None,
              videos: Optional[PromptVideoInput] = None,
              audios: Optional[PromptAudioInput] = None,
              *args,
              **kwargs) -> list[list[float]]:
        inputs = self.get_inputs(prompts,
                                 images=images,
                                 videos=videos,
                                 audios=audios)

        req_outputs = self.llm.embed(inputs, *args, **kwargs)
        return [req_output.outputs.embedding for req_output in req_outputs]

    def encode(self, prompts: list[str]) -> list[list[float]]:
        req_outputs = self.llm.encode(prompts)
        return [req_output.outputs.data for req_output in req_outputs]

    def score(
        self,
        text_1: Union[str, list[str]],
        text_2: Union[str, list[str]],
        *args,
        **kwargs,
    ) -> list[float]:
        req_outputs = self.llm.score(text_1, text_2, *args, **kwargs)
        return [req_output.outputs.score for req_output in req_outputs]

    def apply_model(self, func: Callable[[nn.Module], _R]) -> list[_R]:
<<<<<<< HEAD
        return self.model.apply_model(func)
=======
        executor = self.llm.llm_engine.model_executor
        return executor.apply_model(func)
>>>>>>> 6929f8b4

    def __enter__(self):
        return self

    def __exit__(self, exc_type, exc_value, traceback):
        del self.llm
        cleanup_dist_env_and_memory()


@pytest.fixture(scope="session")
def vllm_runner():
    return VllmRunner


@pytest.fixture()
def temporary_enable_log_propagate():
    import logging
    logger = logging.getLogger("vllm")
    logger.propagate = True
    yield
    logger.propagate = False


@pytest.fixture()
def caplog_vllm(temporary_enable_log_propagate, caplog):
    # To capture vllm log, we should enable propagate=True temporarily
    # because caplog depends on logs propagated to the root logger.
    yield caplog


@pytest.fixture(scope="session")
def num_gpus_available():
    """Get number of GPUs without initializing the CUDA context
    in current process."""

    from vllm.platforms import current_platform
    return current_platform.device_count()


temp_dir = tempfile.gettempdir()
_dummy_opt_path = os.path.join(temp_dir, "dummy_opt")
_dummy_llava_path = os.path.join(temp_dir, "dummy_llava")
_dummy_gemma2_embedding_path = os.path.join(temp_dir, "dummy_gemma2_embedding")


@pytest.fixture
def dummy_opt_path():
    json_path = os.path.join(_dummy_opt_path, "config.json")
    if not os.path.exists(_dummy_opt_path):
        snapshot_download(repo_id="facebook/opt-125m",
                          local_dir=_dummy_opt_path,
                          ignore_patterns=[
                              "*.bin", "*.bin.index.json", "*.pt", "*.h5",
                              "*.msgpack"
                          ])
        assert os.path.exists(json_path)
        with open(json_path) as f:
            config = json.load(f)
        config["architectures"] = ["MyOPTForCausalLM"]
        with open(json_path, "w") as f:
            json.dump(config, f)
    return _dummy_opt_path


@pytest.fixture
def dummy_llava_path():
    json_path = os.path.join(_dummy_llava_path, "config.json")
    if not os.path.exists(_dummy_llava_path):
        snapshot_download(repo_id="llava-hf/llava-1.5-7b-hf",
                          local_dir=_dummy_llava_path,
                          ignore_patterns=[
                              "*.bin", "*.bin.index.json", "*.pt", "*.h5",
                              "*.msgpack"
                          ])
        assert os.path.exists(json_path)
        with open(json_path) as f:
            config = json.load(f)
        config["architectures"] = ["MyLlava"]
        with open(json_path, "w") as f:
            json.dump(config, f)
    return _dummy_llava_path


@pytest.fixture
def dummy_gemma2_embedding_path():
    json_path = os.path.join(_dummy_gemma2_embedding_path, "config.json")
    if not os.path.exists(_dummy_gemma2_embedding_path):
        snapshot_download(repo_id="BAAI/bge-multilingual-gemma2",
                          local_dir=_dummy_gemma2_embedding_path,
                          ignore_patterns=[
                              "*.bin", "*.bin.index.json", "*.pt", "*.h5",
                              "*.msgpack"
                          ])
        assert os.path.exists(json_path)
        with open(json_path) as f:
            config = json.load(f)
        config["architectures"] = ["MyGemma2Embedding"]
        with open(json_path, "w") as f:
            json.dump(config, f)
    return _dummy_gemma2_embedding_path


# Add the flag `--optional` to allow run tests
# that are marked with @pytest.mark.optional
def pytest_addoption(parser):
    parser.addoption("--optional",
                     action="store_true",
                     default=False,
                     help="run optional test")


def pytest_collection_modifyitems(config, items):
    if config.getoption("--optional"):
        # --optional given in cli: do not skip optional tests
        return
    skip_optional = pytest.mark.skip(reason="need --optional option to run")
    for item in items:
        if "optional" in item.keywords:
            item.add_marker(skip_optional)


@pytest.fixture(scope="session")
def cli_config_file():
    """Return the path to the CLI config file."""
    return os.path.join(_TEST_DIR, "config", "test_config.yaml")


@pytest.fixture(scope="session")
def cli_config_file_with_model():
    """Return the path to the CLI config file with model."""
    return os.path.join(_TEST_DIR, "config", "test_config_with_model.yaml")<|MERGE_RESOLUTION|>--- conflicted
+++ resolved
@@ -1062,12 +1062,7 @@
         return [req_output.outputs.score for req_output in req_outputs]
 
     def apply_model(self, func: Callable[[nn.Module], _R]) -> list[_R]:
-<<<<<<< HEAD
-        return self.model.apply_model(func)
-=======
-        executor = self.llm.llm_engine.model_executor
-        return executor.apply_model(func)
->>>>>>> 6929f8b4
+        return self.llm.apply_model(func)
 
     def __enter__(self):
         return self
