# SPDX-License-Identifier: Apache-2.0
# SPDX-FileCopyrightText: Copyright contributors to the vLLM project

from collections import OrderedDict
from typing import NamedTuple, Optional
from unittest.mock import patch

import pytest
from huggingface_hub.utils import HfHubHTTPError
from torch import nn

from vllm.lora.utils import (
    get_adapter_absolute_path,
    parse_fine_tuned_lora_name,
    replace_submodule,
)
from vllm.model_executor.models.utils import WeightsMapper


class LoRANameParserTestConfig(NamedTuple):
    name: str
    module_name: str
    is_lora_a: bool
    weights_mapper: Optional[WeightsMapper] = None


def test_parse_fine_tuned_lora_name_valid():
    fixture = [
        LoRANameParserTestConfig(
            "base_model.model.lm_head.lora_A.weight", "lm_head", True, False
        ),
        LoRANameParserTestConfig(
            "base_model.model.lm_head.lora_B.weight", "lm_head", False, False
        ),
        LoRANameParserTestConfig(
            "base_model.model.model.embed_tokens.lora_embedding_A",
            "model.embed_tokens",
            True,
            False,
        ),
        LoRANameParserTestConfig(
            "base_model.model.model.embed_tokens.lora_embedding_B",
            "model.embed_tokens",
            False,
            False,
        ),
        LoRANameParserTestConfig(
            "base_model.model.model.layers.9.mlp.down_proj.lora_A.weight",
            "model.layers.9.mlp.down_proj",
            True,
            False,
        ),
        LoRANameParserTestConfig(
            "base_model.model.model.layers.9.mlp.down_proj.lora_B.weight",
            "model.layers.9.mlp.down_proj",
            False,
            False,
        ),
        LoRANameParserTestConfig(
            "language_model.layers.9.mlp.down_proj.lora_A.weight",
            "language_model.layers.9.mlp.down_proj",
            True,
            False,
        ),
        LoRANameParserTestConfig(
            "language_model.layers.9.mlp.down_proj.lora_B.weight",
            "language_model.layers.9.mlp.down_proj",
            False,
            False,
        ),
        # Test with WeightsMapper
        LoRANameParserTestConfig(
            "base_model.model.model.layers.9.mlp.down_proj.lora_A.weight",
<<<<<<< HEAD
            "language_model.model.layers.9.mlp.down_proj", True, False,
            WeightsMapper(
                orig_to_new_prefix={"model.": "language_model.model."})),
        LoRANameParserTestConfig(
            "base_model.model.model.layers.9.mlp.down_proj.lora_B.weight",
            "language_model.model.layers.9.mlp.down_proj", False, False,
            WeightsMapper(
                orig_to_new_prefix={"model.": "language_model.model."})),
        LoRANameParserTestConfig(
            "model.layers.9.mlp.down_proj.lora_A.weight",
            "language_model.model.layers.9.mlp.down_proj", True, False,
            WeightsMapper(
                orig_to_new_prefix={"model.": "language_model.model."})),
=======
            "language_model.model.layers.9.mlp.down_proj",
            True,
            False,
            weights_mapper=WeightsMapper(
                orig_to_new_prefix={"model.": "language_model.model."}
            ),
        ),
        LoRANameParserTestConfig(
            "base_model.model.model.layers.9.mlp.down_proj.lora_B.weight",
            "language_model.model.layers.9.mlp.down_proj",
            False,
            False,
            weights_mapper=WeightsMapper(
                orig_to_new_prefix={"model.": "language_model.model."}
            ),
        ),
        LoRANameParserTestConfig(
            "model.layers.9.mlp.down_proj.lora_A.weight",
            "language_model.model.layers.9.mlp.down_proj",
            True,
            False,
            weights_mapper=WeightsMapper(
                orig_to_new_prefix={"model.": "language_model.model."}
            ),
        ),
>>>>>>> c6187f55
        LoRANameParserTestConfig(
            "model.layers.9.mlp.down_proj.lora_B.weight",
            "language_model.model.layers.9.mlp.down_proj",
            False,
            False,
            weights_mapper=WeightsMapper(
                orig_to_new_prefix={"model.": "language_model.model."}
            ),
        ),
    ]
<<<<<<< HEAD
    for name, module_name, is_lora_a, weights_mapper in fixture:
        assert (module_name,
                is_lora_a) == parse_fine_tuned_lora_name(name, weights_mapper)
=======
    for name, module_name, is_lora_a, is_bias, weights_mapper in fixture:
        assert (module_name, is_lora_a, is_bias) == parse_fine_tuned_lora_name(
            name, weights_mapper
        )
>>>>>>> c6187f55


def test_parse_fine_tuned_lora_name_invalid():
    fixture = {
        "base_model.weight",
        "base_model.model.weight",
    }
    for name in fixture:
        with pytest.raises(ValueError, match="unsupported LoRA weight"):
            parse_fine_tuned_lora_name(name)


def test_replace_submodule():
    model = nn.Sequential(
        OrderedDict(
            [
                ("dense1", nn.Linear(764, 100)),
                ("act1", nn.ReLU()),
                ("dense2", nn.Linear(100, 50)),
                (
                    "seq1",
                    nn.Sequential(
                        OrderedDict(
                            [
                                ("dense1", nn.Linear(100, 10)),
                                ("dense2", nn.Linear(10, 50)),
                            ]
                        )
                    ),
                ),
                ("act2", nn.ReLU()),
                ("output", nn.Linear(50, 10)),
                ("outact", nn.Sigmoid()),
            ]
        )
    )

    sigmoid = nn.Sigmoid()

    replace_submodule(model, "act1", sigmoid)
    assert dict(model.named_modules())["act1"] == sigmoid

    dense2 = nn.Linear(1, 5)
    replace_submodule(model, "seq1.dense2", dense2)
    assert dict(model.named_modules())["seq1.dense2"] == dense2


# Unit tests for get_adapter_absolute_path
@patch("os.path.isabs")
def test_get_adapter_absolute_path_absolute(mock_isabs):
    path = "/absolute/path/to/lora"
    mock_isabs.return_value = True
    assert get_adapter_absolute_path(path) == path


@patch("os.path.expanduser")
def test_get_adapter_absolute_path_expanduser(mock_expanduser):
    # Path with ~ that needs to be expanded
    path = "~/relative/path/to/lora"
    absolute_path = "/home/user/relative/path/to/lora"
    mock_expanduser.return_value = absolute_path
    assert get_adapter_absolute_path(path) == absolute_path


@patch("os.path.exists")
@patch("os.path.abspath")
def test_get_adapter_absolute_path_local_existing(mock_abspath, mock_exist):
    # Relative path that exists locally
    path = "relative/path/to/lora"
    absolute_path = "/absolute/path/to/lora"
    mock_exist.return_value = True
    mock_abspath.return_value = absolute_path
    assert get_adapter_absolute_path(path) == absolute_path


@patch("huggingface_hub.snapshot_download")
@patch("os.path.exists")
def test_get_adapter_absolute_path_huggingface(mock_exist, mock_snapshot_download):
    # Hugging Face model identifier
    path = "org/repo"
    absolute_path = "/mock/snapshot/path"
    mock_exist.return_value = False
    mock_snapshot_download.return_value = absolute_path
    assert get_adapter_absolute_path(path) == absolute_path


@patch("huggingface_hub.snapshot_download")
@patch("os.path.exists")
def test_get_adapter_absolute_path_huggingface_error(
    mock_exist, mock_snapshot_download
):
    # Hugging Face model identifier with download error
    path = "org/repo"
    mock_exist.return_value = False
    mock_snapshot_download.side_effect = HfHubHTTPError("failed to query model info")
    assert get_adapter_absolute_path(path) == path<|MERGE_RESOLUTION|>--- conflicted
+++ resolved
@@ -71,47 +71,31 @@
         # Test with WeightsMapper
         LoRANameParserTestConfig(
             "base_model.model.model.layers.9.mlp.down_proj.lora_A.weight",
-<<<<<<< HEAD
-            "language_model.model.layers.9.mlp.down_proj", True, False,
-            WeightsMapper(
-                orig_to_new_prefix={"model.": "language_model.model."})),
+            "language_model.model.layers.9.mlp.down_proj",
+            True,
+            False,
+            weights_mapper=WeightsMapper(
+                orig_to_new_prefix={"model.": "language_model.model."}
+            ),
+        ),
         LoRANameParserTestConfig(
             "base_model.model.model.layers.9.mlp.down_proj.lora_B.weight",
-            "language_model.model.layers.9.mlp.down_proj", False, False,
-            WeightsMapper(
-                orig_to_new_prefix={"model.": "language_model.model."})),
+            "language_model.model.layers.9.mlp.down_proj",
+            False,
+            False,
+            weights_mapper=WeightsMapper(
+                orig_to_new_prefix={"model.": "language_model.model."}
+            ),
+        ),
         LoRANameParserTestConfig(
             "model.layers.9.mlp.down_proj.lora_A.weight",
-            "language_model.model.layers.9.mlp.down_proj", True, False,
-            WeightsMapper(
-                orig_to_new_prefix={"model.": "language_model.model."})),
-=======
-            "language_model.model.layers.9.mlp.down_proj",
-            True,
-            False,
-            weights_mapper=WeightsMapper(
-                orig_to_new_prefix={"model.": "language_model.model."}
-            ),
-        ),
-        LoRANameParserTestConfig(
-            "base_model.model.model.layers.9.mlp.down_proj.lora_B.weight",
-            "language_model.model.layers.9.mlp.down_proj",
-            False,
-            False,
-            weights_mapper=WeightsMapper(
-                orig_to_new_prefix={"model.": "language_model.model."}
-            ),
-        ),
-        LoRANameParserTestConfig(
-            "model.layers.9.mlp.down_proj.lora_A.weight",
-            "language_model.model.layers.9.mlp.down_proj",
-            True,
-            False,
-            weights_mapper=WeightsMapper(
-                orig_to_new_prefix={"model.": "language_model.model."}
-            ),
-        ),
->>>>>>> c6187f55
+            "language_model.model.layers.9.mlp.down_proj",
+            True,
+            False,
+            weights_mapper=WeightsMapper(
+                orig_to_new_prefix={"model.": "language_model.model."}
+            ),
+        ),
         LoRANameParserTestConfig(
             "model.layers.9.mlp.down_proj.lora_B.weight",
             "language_model.model.layers.9.mlp.down_proj",
@@ -122,16 +106,9 @@
             ),
         ),
     ]
-<<<<<<< HEAD
     for name, module_name, is_lora_a, weights_mapper in fixture:
         assert (module_name,
                 is_lora_a) == parse_fine_tuned_lora_name(name, weights_mapper)
-=======
-    for name, module_name, is_lora_a, is_bias, weights_mapper in fixture:
-        assert (module_name, is_lora_a, is_bias) == parse_fine_tuned_lora_name(
-            name, weights_mapper
-        )
->>>>>>> c6187f55
 
 
 def test_parse_fine_tuned_lora_name_invalid():
