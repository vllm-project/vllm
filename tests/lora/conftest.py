# SPDX-License-Identifier: Apache-2.0

import tempfile
from collections import OrderedDict
from typing import TypedDict
from unittest.mock import MagicMock, patch

import pytest
import safetensors
import torch
import torch.nn as nn
from huggingface_hub import snapshot_download

import vllm
from vllm.config import LoRAConfig
from vllm.distributed import (cleanup_dist_env_and_memory,
                              init_distributed_environment,
                              initialize_model_parallel)
from vllm.model_executor.layers.linear import (ColumnParallelLinear,
                                               MergedColumnParallelLinear,
                                               RowParallelLinear)
from vllm.model_executor.layers.logits_processor import LogitsProcessor
from vllm.model_executor.layers.sampler import Sampler
from vllm.model_executor.layers.vocab_parallel_embedding import ParallelLMHead
from vllm.model_executor.model_loader import get_model
from vllm.model_executor.models.interfaces import SupportsLoRA
from vllm.platforms import current_platform


class ContextIDInfo(TypedDict):
    lora_id: int
    context_length: str


class ContextInfo(TypedDict):
    lora: str
    context_length: str


<<<<<<< HEAD
LONG_LORA_INFOS: List[ContextIDInfo] = [
    {
        "lora_id": 1,
        "context_length": "16k",
    },
    {
        "lora_id": 2,
        "context_length": "16k",
    },
    {
        "lora_id": 3,
        "context_length": "32k",
    },
]
=======
LONG_LORA_INFOS: list[ContextIDInfo] = [{
    "lora_id": 1,
    "context_length": "16k",
}, {
    "lora_id": 2,
    "context_length": "16k",
}, {
    "lora_id": 3,
    "context_length": "32k",
}]
>>>>>>> 0578e5a4


@pytest.fixture()
def should_do_global_cleanup_after_test(request) -> bool:
    """Allow subdirectories to skip global cleanup by overriding this fixture.
    This can provide a ~10x speedup for non-GPU unit tests since they don't need
    to initialize torch.
    """

    return not request.node.get_closest_marker("skip_global_cleanup")


@pytest.fixture(autouse=True)
def cleanup_fixture(should_do_global_cleanup_after_test: bool):
    yield
    if should_do_global_cleanup_after_test:
        cleanup_dist_env_and_memory(shutdown_ray=True)


@pytest.fixture
def dist_init():
    temp_file = tempfile.mkstemp()[1]

    backend = "nccl"
    if current_platform.is_cpu():
        backend = "gloo"

    init_distributed_environment(
        world_size=1,
        rank=0,
        distributed_init_method=f"file://{temp_file}",
        local_rank=0,
        backend=backend,
    )
    initialize_model_parallel(1, 1)
    yield
    cleanup_dist_env_and_memory(shutdown_ray=True)


@pytest.fixture
def dist_init_torch_only():
    if torch.distributed.is_initialized():
        return
    backend = "nccl"
    if current_platform.is_cpu():
        backend = "gloo"

    temp_file = tempfile.mkstemp()[1]
    torch.distributed.init_process_group(world_size=1,
                                         rank=0,
                                         init_method=f"file://{temp_file}",
                                         backend=backend)


class DummyLoRAModel(nn.Sequential, SupportsLoRA):
    pass


@pytest.fixture
def dummy_model() -> nn.Module:
    model = DummyLoRAModel(
        OrderedDict([
            ("dense1", ColumnParallelLinear(764, 100)),
            ("dense2", RowParallelLinear(100, 50)),
            (
                "layer1",
                nn.Sequential(
                    OrderedDict([
                        ("dense1", ColumnParallelLinear(100, 10)),
                        ("dense2", RowParallelLinear(10, 50)),
                    ])),
            ),
            ("act2", nn.ReLU()),
            ("output", ColumnParallelLinear(50, 10)),
            ("outact", nn.Sigmoid()),
            # Special handling for lm_head & sampler
            ("lm_head", ParallelLMHead(512, 10)),
            ("logits_processor", LogitsProcessor(512)),
            ("sampler", Sampler()),
        ]))
    model.config = MagicMock()
    model.embedding_modules = {"lm_head": "lm_head"}
    return model


@pytest.fixture
def dummy_model_gate_up() -> nn.Module:
    model = DummyLoRAModel(
        OrderedDict([
            ("dense1", ColumnParallelLinear(764, 100)),
            ("dense2", RowParallelLinear(100, 50)),
            (
                "layer1",
                nn.Sequential(
                    OrderedDict([
                        ("dense1", ColumnParallelLinear(100, 10)),
                        ("dense2", RowParallelLinear(10, 50)),
                    ])),
            ),
            ("act2", nn.ReLU()),
            ("gate_up_proj", MergedColumnParallelLinear(50, [5, 5])),
            ("outact", nn.Sigmoid()),
            # Special handling for lm_head & sampler
            ("lm_head", ParallelLMHead(512, 10)),
            ("logits_processor", LogitsProcessor(512)),
            ("sampler", Sampler()),
        ]))
    model.config = MagicMock()
    model.packed_modules_mapping = {
        "gate_up_proj": [
            "gate_proj",
            "up_proj",
        ],
    }
    model.embedding_modules = {"lm_head": "lm_head"}
    return model


@pytest.fixture(scope="session")
def sql_lora_huggingface_id():
    # huggingface repo id is used to test lora runtime downloading.
    return "yard1/llama-2-7b-sql-lora-test"


@pytest.fixture(scope="session")
def sql_lora_files(sql_lora_huggingface_id):
    return snapshot_download(repo_id=sql_lora_huggingface_id)


@pytest.fixture(scope="session")
def lora_bias_files():
    return snapshot_download(repo_id="followumesh/granite-3b-lora8-bias")


@pytest.fixture(scope="session")
def mixtral_lora_files():
    # Note: this module has incorrect adapter_config.json to test
    # https://github.com/vllm-project/vllm/pull/5909/files.
    return snapshot_download(repo_id="SangBinCho/mixtral-lora")


@pytest.fixture(scope="session")
def mixtral_lora_files_all_target_modules():
    return snapshot_download(repo_id="dyang415/mixtral-lora-v0")


@pytest.fixture(scope="session")
def jamba_lora_files():
    #   some of the adapters have unnecessary weights for serving,
    #   hence we remove them
    def remove_unnecessary_weights(path):
        lora_path = f"{adapter_path}/adapter_model.safetensors"
        tensors = safetensors.torch.load_file(lora_path)
        nonlora_keys = []
        for k in list(tensors.keys()):
            if "lora" not in k:
                nonlora_keys.append(k)
        for k in nonlora_keys:
            del tensors[k]
        safetensors.torch.save_file(tensors, lora_path)

    adapter_path = snapshot_download(
        repo_id=
        "hf-100/Jamba-1.5-mini-Spellbound-StoryWriter-0.1-6583896-ckpt53-lora")

    remove_unnecessary_weights(adapter_path)
    return adapter_path


@pytest.fixture(scope="session")
def gemma_lora_files():
    return snapshot_download(repo_id="wskwon/gemma-7b-test-lora")


@pytest.fixture(scope="session")
def chatglm3_lora_files():
    return snapshot_download(repo_id="jeeejeee/chatglm3-text2sql-spider")


@pytest.fixture(scope="session")
def baichuan_lora_files():
    return snapshot_download(repo_id="jeeejeee/baichuan7b-text2sql-spider")


@pytest.fixture(scope="session")
def baichuan_zero_lora_files():
    # all the lora_B weights are initialized to zero.
    return snapshot_download(repo_id="jeeejeee/baichuan7b-zero-init")


@pytest.fixture(scope="session")
def baichuan_regex_lora_files():
    return snapshot_download(repo_id="jeeejeee/baichuan-7b-lora-zero-regex")


@pytest.fixture(scope="session")
def ilama_lora_files():
    return snapshot_download(repo_id="jeeejeee/ilama-text2sql-spider")


@pytest.fixture(scope="session")
def minicpmv_lora_files():
    return snapshot_download(repo_id="jeeejeee/minicpmv25-lora-pokemon")


@pytest.fixture(scope="session")
def qwen2vl_lora_files():
    return snapshot_download(repo_id="jeeejeee/qwen2-vl-lora-pokemon")


@pytest.fixture(scope="session")
def qwen25vl_lora_files():
    return snapshot_download(repo_id="jeeejeee/qwen25-vl-lora-pokemon")


@pytest.fixture(scope="session")
def tinyllama_lora_files():
    return snapshot_download(repo_id="jashing/tinyllama-colorist-lora")


@pytest.fixture(scope="session")
def phi2_lora_files():
    return snapshot_download(repo_id="isotr0py/phi-2-test-sql-lora")


@pytest.fixture(scope="session")
def long_context_lora_files_16k_1():
    return snapshot_download(repo_id="SangBinCho/long_context_16k_testing_1")


@pytest.fixture(scope="session")
def dora_files():
    return snapshot_download(
        repo_id="makcedward/Llama-3.2-1B-Instruct-DoRA-Adapter")


@pytest.fixture(scope="session")
def long_context_lora_files_16k_2():
    return snapshot_download(repo_id="SangBinCho/long_context_16k_testing_2")


@pytest.fixture(scope="session")
def long_context_lora_files_32k():
    return snapshot_download(repo_id="SangBinCho/long_context_32k_testing")


@pytest.fixture(scope="session")
def long_context_infos(
    long_context_lora_files_16k_1,
    long_context_lora_files_16k_2,
    long_context_lora_files_32k,
):
    cleanup_dist_env_and_memory(shutdown_ray=True)
    infos: dict[int, ContextInfo] = {}
    for lora_checkpoint_info in LONG_LORA_INFOS:
        lora_id = lora_checkpoint_info["lora_id"]
        if lora_id == 1:
            lora = long_context_lora_files_16k_1
        elif lora_id == 2:
            lora = long_context_lora_files_16k_2
        elif lora_id == 3:
            lora = long_context_lora_files_32k
        else:
            raise AssertionError("Unknown lora id")
        infos[lora_id] = {
            "context_length": lora_checkpoint_info["context_length"],
            "lora": lora,
        }
    return infos


@pytest.fixture
def llama_2_7b_engine_extra_embeddings():
    cleanup_dist_env_and_memory(shutdown_ray=True)
    get_model_old = get_model

    def get_model_patched(**kwargs):
        kwargs["vllm_config"].lora_config = LoRAConfig(max_loras=4,
                                                       max_lora_rank=8)
        return get_model_old(**kwargs)

    with patch("vllm.worker.model_runner.get_model", get_model_patched):
        # Reduce memory usage to avoid OOM errors
        engine = vllm.LLM(
            "meta-llama/Llama-2-7b-hf",
            enable_lora=False,
            gpu_memory_utilization=0.5,  # Lower memory usage
            max_model_len=128)  # Reduce context size to save memory
    yield engine.llm_engine
    del engine
    cleanup_dist_env_and_memory(shutdown_ray=True)


@pytest.fixture
def llama_2_7b_model_extra_embeddings(llama_2_7b_engine_extra_embeddings):
    yield (llama_2_7b_engine_extra_embeddings.model_executor.driver_worker.
           model_runner.model)


@pytest.fixture(params=[True, False])
def run_with_both_engines_lora(request, monkeypatch):
    # Automatically runs tests twice, once with V1 and once without
    use_v1 = request.param
    # Tests decorated with `@skip_v1` are only run without v1
    skip_v1 = request.node.get_closest_marker("skip_v1")

    if use_v1:
        if skip_v1:
            pytest.skip("Skipping test on vllm V1")
        monkeypatch.setenv("VLLM_USE_V1", "1")
    else:
        monkeypatch.setenv("VLLM_USE_V1", "0")

    yield<|MERGE_RESOLUTION|>--- conflicted
+++ resolved
@@ -37,22 +37,6 @@
     context_length: str
 
 
-<<<<<<< HEAD
-LONG_LORA_INFOS: List[ContextIDInfo] = [
-    {
-        "lora_id": 1,
-        "context_length": "16k",
-    },
-    {
-        "lora_id": 2,
-        "context_length": "16k",
-    },
-    {
-        "lora_id": 3,
-        "context_length": "32k",
-    },
-]
-=======
 LONG_LORA_INFOS: list[ContextIDInfo] = [{
     "lora_id": 1,
     "context_length": "16k",
@@ -63,7 +47,6 @@
     "lora_id": 3,
     "context_length": "32k",
 }]
->>>>>>> 0578e5a4
 
 
 @pytest.fixture()
