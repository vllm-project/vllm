--- conflicted
+++ resolved
@@ -26,14 +26,8 @@
     chatglm3_lora_files,
 ):
     packed_modules_mapping = BaiChuanBaseForCausalLM.packed_modules_mapping
-<<<<<<< HEAD
 
-    expected_lora_modules: list[str] = []
-=======
-    embedding_modules = BaiChuanBaseForCausalLM.embedding_modules
-    embed_padding_modules = BaiChuanBaseForCausalLM.embedding_padding_modules
     expected_lora_lst: list[str] = []
->>>>>>> 2f5f9acd
     for module in BAICHUAN_LORA_MODULES:
         if module in packed_modules_mapping:
             expected_lora_lst.extend(packed_modules_mapping[module])
@@ -103,14 +97,8 @@
 
 def test_lora_weights_mapping(baichuan_lora_files):
     packed_modules_mapping = BaiChuanBaseForCausalLM.packed_modules_mapping
-<<<<<<< HEAD
 
-    expected_lora_modules: list[str] = []
-=======
-    embedding_modules = BaiChuanBaseForCausalLM.embedding_modules
-    embed_padding_modules = BaiChuanBaseForCausalLM.embedding_padding_modules
     expected_lora_lst: list[str] = []
->>>>>>> 2f5f9acd
     for module in BAICHUAN_LORA_MODULES:
         if module in packed_modules_mapping:
             expected_lora_lst.extend(packed_modules_mapping[module])
