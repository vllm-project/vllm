# SPDX-License-Identifier: Apache-2.0
# SPDX-FileCopyrightText: Copyright contributors to the vLLM project

import pytest

from vllm.lora.models import LoRAModel
from vllm.lora.peft_helper import PEFTHelper
from vllm.lora.utils import get_adapter_absolute_path
from vllm.model_executor.models.qwen3 import Qwen3ForCausalLM

# Provide absolute path and huggingface lora ids
lora_fixture_name = ["qwen3_lora_files", "qwen3_lora_huggingface_id"]
LLAMA_LORA_MODULES = [
    "qkv_proj",
    "o_proj",
    "gate_up_proj",
    "down_proj",
    "embed_tokens",
    "lm_head",
]


@pytest.mark.parametrize("lora_fixture_name", lora_fixture_name)
def test_load_checkpoints_from_huggingface(lora_fixture_name, request):
    lora_name = request.getfixturevalue(lora_fixture_name)
<<<<<<< HEAD
    packed_modules_mapping = Qwen3ForCausalLM.packed_modules_mapping
    expected_lora_modules: list[str] = []
=======
    packed_modules_mapping = LlamaForCausalLM.packed_modules_mapping
    embedding_modules = LlamaForCausalLM.embedding_modules
    embed_padding_modules = LlamaForCausalLM.embedding_padding_modules
    expected_lora_lst: list[str] = []
>>>>>>> 2f5f9acd
    for module in LLAMA_LORA_MODULES:
        if module in packed_modules_mapping:
            expected_lora_lst.extend(packed_modules_mapping[module])
        else:
            expected_lora_lst.append(module)
    expected_lora_modules = set(expected_lora_lst)
    lora_path = get_adapter_absolute_path(lora_name)

    # lora loading should work for either absolute path and huggingface id.
    peft_helper = PEFTHelper.from_local_dir(lora_path, 4096)
    lora_model = LoRAModel.from_local_checkpoint(
        lora_path,
        expected_lora_modules,
        peft_helper=peft_helper,
        lora_model_id=1,
        device="cpu",
    )

    # Assertions to ensure the model is loaded correctly
    assert lora_model is not None, "LoRAModel is not loaded correctly"<|MERGE_RESOLUTION|>--- conflicted
+++ resolved
@@ -23,15 +23,9 @@
 @pytest.mark.parametrize("lora_fixture_name", lora_fixture_name)
 def test_load_checkpoints_from_huggingface(lora_fixture_name, request):
     lora_name = request.getfixturevalue(lora_fixture_name)
-<<<<<<< HEAD
     packed_modules_mapping = Qwen3ForCausalLM.packed_modules_mapping
-    expected_lora_modules: list[str] = []
-=======
-    packed_modules_mapping = LlamaForCausalLM.packed_modules_mapping
-    embedding_modules = LlamaForCausalLM.embedding_modules
-    embed_padding_modules = LlamaForCausalLM.embedding_padding_modules
+
     expected_lora_lst: list[str] = []
->>>>>>> 2f5f9acd
     for module in LLAMA_LORA_MODULES:
         if module in packed_modules_mapping:
             expected_lora_lst.extend(packed_modules_mapping[module])
