--- conflicted
+++ resolved
@@ -7,16 +7,11 @@
 import torch
 from vllm_test_utils import monitor
 
-<<<<<<< HEAD
 from vllm.config import ParallelConfig, VllmConfig, set_current_vllm_config
-from vllm.utils import (FlexibleArgumentParser, StoreBoolean, bind_kv_cache,
-                        deprecate_kwargs, get_open_port, memory_profiling,
-                        merge_async_iterators, supports_kw)
-=======
 from vllm.utils import (FlexibleArgumentParser, PlaceholderModule,
-                        StoreBoolean, deprecate_kwargs, get_open_port,
-                        memory_profiling, merge_async_iterators, supports_kw)
->>>>>>> bd828722
+                        StoreBoolean, bind_kv_cache, deprecate_kwargs,
+                        get_open_port, memory_profiling, merge_async_iterators,
+                        supports_kw)
 
 from .utils import error_on_warning, fork_new_process_for_each_test
 
@@ -332,7 +327,6 @@
     lib.cudaFree(handle2)
 
 
-<<<<<<< HEAD
 def test_bind_kv_cache():
     from vllm.attention import Attention
 
@@ -410,7 +404,8 @@
         bind_kv_cache(ctx, kv_cache)
         assert ctx['layers.0.self_attn'].kv_cache[0] is kv_cache[0][0]
         assert ctx['layers.0.self_attn'].kv_cache[1] is kv_cache[1][0]
-=======
+
+
 def test_placeholder_module_error_handling():
     placeholder = PlaceholderModule("placeholder_1234")
 
@@ -449,5 +444,4 @@
 
     with build_ctx():
         # Test conflict with internal __module attribute
-        _ = placeholder_attr.module
->>>>>>> bd828722
+        _ = placeholder_attr.module