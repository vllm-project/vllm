--- conflicted
+++ resolved
@@ -140,14 +140,9 @@
             seq_data={
                 i:
                 SequenceData(
-<<<<<<< HEAD
-                    array("I", prompt_token_ids[:]),
-                    _output_token_ids=array("I", cont_token_ids[:]),
-=======
                     array(VLLM_TOKEN_ID_ARRAY_TYPE, prompt_token_ids[:]),
                     _output_token_ids=array(VLLM_TOKEN_ID_ARRAY_TYPE,
                                             cont_token_ids[:]),
->>>>>>> ff7ec82c
                 ),
             },
             sampling_params=SamplingParams(temperature=0.0, ),
