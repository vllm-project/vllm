"""Tests which cover integration of the speculative decoding framework with
other features, e.g. cuda graphs.
"""

import pytest

from .conftest import run_equality_correctness_test

MAIN_MODEL = "JackFram/llama-68m"


@pytest.mark.parametrize(
    "common_llm_kwargs",
    [{
        # Required for spec decode.
        "use_v2_block_manager": True,

        # Verify equality when cuda graphs allowed.
        "enforce_eager": False,
        "model_name": "JackFram/llama-68m",
    }])
@pytest.mark.parametrize(
    "per_test_common_llm_kwargs",
    [
        {
            # Identical models.
            "speculative_model": "JackFram/llama-68m",
            "num_speculative_tokens": 5,
        },
    ])
@pytest.mark.parametrize("baseline_llm_kwargs", [{}])
@pytest.mark.parametrize("test_llm_kwargs", [{}])
@pytest.mark.parametrize("batch_size", [8])
@pytest.mark.parametrize("output_len", [32])
@pytest.mark.parametrize("seed", [1])
def test_spec_decode_cuda_graph(vllm_runner, common_llm_kwargs,
                                per_test_common_llm_kwargs,
                                baseline_llm_kwargs, test_llm_kwargs,
                                batch_size: int, output_len: int, seed: int):
    """Verify spec decode equality when cuda graphs are enabled.
    """
<<<<<<< HEAD
    run_greedy_equality_correctness_test(
        baseline_llm_generator,
        test_llm_generator,
        batch_size,
        max_output_len=output_len,
        force_output_len=True,
    )
=======
    run_equality_correctness_test(vllm_runner,
                                  common_llm_kwargs,
                                  per_test_common_llm_kwargs,
                                  baseline_llm_kwargs,
                                  test_llm_kwargs,
                                  batch_size,
                                  max_output_len=output_len,
                                  seed=seed,
                                  temperature=0.0)
>>>>>>> 9ba0817f


@pytest.mark.parametrize(
    "common_llm_kwargs",
    [{
<<<<<<< HEAD
        "model": "JackFram/llama-160m",
=======
        "model_name": "JackFram/llama-160m",
>>>>>>> 9ba0817f

        # Skip cuda graph recording for fast test.
        "enforce_eager": True,

        # Required for spec decode.
        "use_v2_block_manager": True,
    }])
@pytest.mark.parametrize("per_test_common_llm_kwargs", [
    {
        "speculative_model": "LnL-AI/TinyLlama-1.1B-Chat-v1.0-GPTQ-4bit",
        "num_speculative_tokens": 5,
    },
])
@pytest.mark.parametrize(
    "test_llm_kwargs",
    [
        # Explicitly specify draft model quantization
        {
            "speculative_model_quantization": "gptq",
        },
        # Explicitly specify GPTQ-based draft model to use marlin quantization
        {
            "speculative_model_quantization": "marlin",
        },
        # Not explicitly specify draft model quantization
        {
            "speculative_model_quantization": None,
        },
    ])
@pytest.mark.parametrize("baseline_llm_kwargs", [{}])
@pytest.mark.parametrize("batch_size", [2])
@pytest.mark.parametrize("seed", [1])
<<<<<<< HEAD
def test_speculative_model_quantization_config(baseline_llm_generator,
                                               test_llm_generator,
                                               batch_size: int):
    """Verify spec decode works well with draft model quantization configs.
    """
    run_greedy_equality_correctness_test(baseline_llm_generator,
                                         test_llm_generator,
                                         batch_size,
                                         max_output_len=32,
                                         force_output_len=True)
=======
def test_speculative_model_quantization_config(vllm_runner, common_llm_kwargs,
                                               per_test_common_llm_kwargs,
                                               baseline_llm_kwargs,
                                               test_llm_kwargs,
                                               batch_size: int, seed: int):
    """Verify spec decode works well with draft model quantization configs.
    """
    run_equality_correctness_test(vllm_runner,
                                  common_llm_kwargs,
                                  per_test_common_llm_kwargs,
                                  baseline_llm_kwargs,
                                  test_llm_kwargs,
                                  batch_size,
                                  max_output_len=32,
                                  seed=seed,
                                  temperature=0.0)
>>>>>>> 9ba0817f
<|MERGE_RESOLUTION|>--- conflicted
+++ resolved
@@ -39,15 +39,6 @@
                                 batch_size: int, output_len: int, seed: int):
     """Verify spec decode equality when cuda graphs are enabled.
     """
-<<<<<<< HEAD
-    run_greedy_equality_correctness_test(
-        baseline_llm_generator,
-        test_llm_generator,
-        batch_size,
-        max_output_len=output_len,
-        force_output_len=True,
-    )
-=======
     run_equality_correctness_test(vllm_runner,
                                   common_llm_kwargs,
                                   per_test_common_llm_kwargs,
@@ -57,17 +48,12 @@
                                   max_output_len=output_len,
                                   seed=seed,
                                   temperature=0.0)
->>>>>>> 9ba0817f
 
 
 @pytest.mark.parametrize(
     "common_llm_kwargs",
     [{
-<<<<<<< HEAD
-        "model": "JackFram/llama-160m",
-=======
         "model_name": "JackFram/llama-160m",
->>>>>>> 9ba0817f
 
         # Skip cuda graph recording for fast test.
         "enforce_eager": True,
@@ -100,18 +86,6 @@
 @pytest.mark.parametrize("baseline_llm_kwargs", [{}])
 @pytest.mark.parametrize("batch_size", [2])
 @pytest.mark.parametrize("seed", [1])
-<<<<<<< HEAD
-def test_speculative_model_quantization_config(baseline_llm_generator,
-                                               test_llm_generator,
-                                               batch_size: int):
-    """Verify spec decode works well with draft model quantization configs.
-    """
-    run_greedy_equality_correctness_test(baseline_llm_generator,
-                                         test_llm_generator,
-                                         batch_size,
-                                         max_output_len=32,
-                                         force_output_len=True)
-=======
 def test_speculative_model_quantization_config(vllm_runner, common_llm_kwargs,
                                                per_test_common_llm_kwargs,
                                                baseline_llm_kwargs,
@@ -127,5 +101,4 @@
                                   batch_size,
                                   max_output_len=32,
                                   seed=seed,
-                                  temperature=0.0)
->>>>>>> 9ba0817f
+                                  temperature=0.0)