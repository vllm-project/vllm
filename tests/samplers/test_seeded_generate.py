--- conflicted
+++ resolved
@@ -57,15 +57,7 @@
                 sampling_params_seed_1,
                 sampling_params_seed_2,
         ):
-<<<<<<< HEAD
-            llm._add_request(prompt, sampling_params=params)
-=======
-            llm._add_request(
-                prompt=prompt,
-                prompt_token_ids=None,
-                params=params,
-            )
->>>>>>> e7c46b95
+            llm._add_request(prompt, params=params)
 
     results = llm._run_engine(use_tqdm=False)
     all_outputs = [[out.token_ids for out in output.outputs]
