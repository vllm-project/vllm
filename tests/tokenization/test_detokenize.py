# SPDX-License-Identifier: Apache-2.0

from collections.abc import Generator
from typing import Any, Optional

import pytest
from transformers import (AutoTokenizer, PreTrainedTokenizer,
                          PreTrainedTokenizerFast)

from vllm.inputs import token_inputs
from vllm.sequence import Logprob, SamplingParams, Sequence, SequenceGroup
<<<<<<< HEAD
from vllm.transformers_utils.detokenizer import (Detokenizer,
                                                 detokenize_incrementally)
from vllm.transformers_utils.tokenizer_group import TokenizerGroup
=======
from vllm.transformers_utils.detokenizer import Detokenizer
from vllm.transformers_utils.tokenizer_group import get_tokenizer_group
>>>>>>> 05fcd1b4
from vllm.transformers_utils.tokenizers.mistral import MistralTokenizer
from vllm.v1.engine import EngineCoreRequest
from vllm.v1.engine.detokenizer import (FastIncrementalDetokenizer,
                                        IncrementalDetokenizer,
                                        SlowIncrementalDetokenizer)

SPECIAL_TOKS_TRUTH = [
    "Some text with adjacent special tokens                <|padding|><|padding|><fim_prefix><fim_middle><fim_suffix>other text<fim_pad>",  # noqa
]

TRUTH = [
    "Hello here, this is a simple test",
    "vLLM is a high-throughput and memory-efficient inference and serving engine for LLMs. It is designed to be used in production environments, where inference and serving",  # noqa
    "我很感谢你的热情",
    # Burmese text triggers an edge-case for Mistral's V3-Tekken tokenizer (eg.
    # for mistralai/Pixtral-12B-2409) where tokens may map to bytes with
    # incomplete UTF-8 characters
    # see https://github.com/vllm-project/vllm/pull/9625
    "ပုံပြင်လေးပြောပြပါ်",
] + SPECIAL_TOKS_TRUTH

TOKENIZERS = [
    "facebook/opt-125m",
    "gpt2",
    "bigcode/tiny_starcoder_py",
    "EleutherAI/gpt-j-6b",
    "EleutherAI/pythia-70m",
    "bigscience/bloom-560m",
    "mosaicml/mpt-7b",
    "tiiuae/falcon-7b",
    "meta-llama/Llama-3.2-1B-Instruct",
    "codellama/CodeLlama-7b-hf",
    "mistralai/Pixtral-12B-2409",
]


def _run_incremental_decode(tokenizer,
                            all_input_ids,
                            skip_special_tokens: bool,
                            starting_index: int,
                            spaces_between_special_tokens: bool = True,
                            fast: Optional[bool] = None):

    prompt_token_ids = all_input_ids[:starting_index]

    params = SamplingParams(
        skip_special_tokens=skip_special_tokens,
        spaces_between_special_tokens=spaces_between_special_tokens,
    )
    request = EngineCoreRequest("", "", prompt_token_ids, None, None, None,
                                params, None, 0.0, None)

    if fast is None:
        detokenizer = IncrementalDetokenizer.from_new_request(
            tokenizer, request)
    elif fast:
        detokenizer = FastIncrementalDetokenizer(tokenizer, request)
    else:
        detokenizer = SlowIncrementalDetokenizer(tokenizer, request)

    output_text = ""
    for i, token_id in enumerate(all_input_ids[starting_index:]):
        detokenizer.update([token_id], False)
        finished = i == len(all_input_ids) - 1
        output_text += detokenizer.get_next_output_text(finished, delta=True)

    return output_text, detokenizer.output_token_ids


@pytest.fixture
def tokenizer(tokenizer_name):
    return (MistralTokenizer.from_pretrained(tokenizer_name)
            if "mistral" in tokenizer_name else
            AutoTokenizer.from_pretrained(tokenizer_name))


@pytest.mark.parametrize("tokenizer_name", ["mistralai/Pixtral-12B-2409"])
@pytest.mark.parametrize(
    "truth",
    [
        # Burmese text triggers an edge-case where tokens may map to bytes with
        # incomplete UTF-8 characters
        "ပုံပြင်လေးပြောပြပါ",
        # Using "URGENCY" since "CY" has token id 130282
        "URGENCY🌶️",
    ])
def test_mistral_edge_case(tokenizer, truth):
    """Test for a specific edge cases with V3-Tekken MistralTokenizer.

    See https://github.com/vllm-project/vllm/pull/9625
    """
    starting_index = 0
    all_input_ids = tokenizer(truth, add_special_tokens=False).input_ids

    decoded_text, out_ids = _run_incremental_decode(
        tokenizer,
        all_input_ids,
        skip_special_tokens=True,
        starting_index=starting_index)
    assert decoded_text == truth
    assert out_ids == all_input_ids[starting_index:]


@pytest.fixture
def skip_special_tokens(request, tokenizer_name) -> Generator[bool, Any, None]:
    if "mistral" in tokenizer_name:
        yield (
            True if request.param else
            pytest.skip("mistral doesn't support skip_special_tokens=False"))
    else:
        yield bool(request.param)


@pytest.mark.parametrize("truth", TRUTH)
@pytest.mark.parametrize("with_prompt", [True, False])
@pytest.mark.parametrize("tokenizer_name", TOKENIZERS)
@pytest.mark.parametrize("skip_special_tokens", (True, False), indirect=True)
@pytest.mark.parametrize("spaces_between_special_tokens", (True, False))
@pytest.mark.parametrize("fast", (True, False))
def test_decode_streaming(tokenizer, truth, with_prompt, skip_special_tokens,
                          spaces_between_special_tokens, fast):
    if fast and not isinstance(tokenizer, PreTrainedTokenizerFast):
        pytest.skip()

    if skip_special_tokens and not spaces_between_special_tokens:
        pytest.skip()

    if not fast and isinstance(tokenizer, PreTrainedTokenizerFast):
        # Fix up inconsistency in fast/slow tokenizer behaviour.
        tokenizer.add_special_tokens({
            "additional_special_tokens": [
                at for at in
                tokenizer._tokenizer.get_added_tokens_decoder().values()
                if at.special
            ]
        })

    extra_decode_args = {} if not isinstance(tokenizer,  PreTrainedTokenizer) \
        else {"spaces_between_special_tokens": spaces_between_special_tokens}

    truth_tokens = tokenizer(truth, add_special_tokens=False).input_ids
    if tokenizer.bos_token_id is not None:
        truth_tokens.insert(0, tokenizer.bos_token_id)
    truth_tokens.append(tokenizer.eos_token_id)

    new_truth = tokenizer.decode(truth_tokens,
                                 skip_special_tokens=skip_special_tokens,
                                 **extra_decode_args)

    if with_prompt:
        num_prompt_tokens = len(
            tokenizer(truth[:len(truth) // 2],
                      add_special_tokens=False).input_ids)
        if tokenizer.bos_token_id is not None:
            num_prompt_tokens += 1

        prompt_input_ids = truth_tokens[:num_prompt_tokens]
        generated_input_ids = truth_tokens[num_prompt_tokens:]
        all_input_ids = prompt_input_ids + generated_input_ids
        starting_index = len(prompt_input_ids)
        prompt = tokenizer.decode(prompt_input_ids,
                                  skip_special_tokens=skip_special_tokens,
                                  **extra_decode_args)

        generated = new_truth[len(prompt):]
    else:
        generated = new_truth
        starting_index = 0
        all_input_ids = truth_tokens

    decoded_text, out_ids = _run_incremental_decode(
        tokenizer,
        all_input_ids,
        skip_special_tokens=skip_special_tokens,
        starting_index=starting_index,
        spaces_between_special_tokens=spaces_between_special_tokens,
        fast=fast)

    assert decoded_text == generated
    assert out_ids == all_input_ids[starting_index:]


@pytest.mark.parametrize("tokenizer_name", TOKENIZERS)
@pytest.mark.parametrize("fast", (True, False))
def test_oov_decode(tokenizer, fast):
    if fast and not isinstance(tokenizer, PreTrainedTokenizerFast):
        pytest.skip()

    decoded_text, out_ids = _run_incremental_decode(
        tokenizer, [len(tokenizer)],
        skip_special_tokens=True,
        starting_index=0,
        spaces_between_special_tokens=True,
        fast=fast)

    assert decoded_text == ''
    assert out_ids == [len(tokenizer)]


@pytest.fixture
def detokenizer(tokenizer_name: str) -> Detokenizer:
    tokenizer_group = TokenizerGroup(
        tokenizer_id=tokenizer_name,
        enable_lora=False,
        max_num_seqs=100,
        max_input_length=None,
        tokenizer_mode="mistral" if "mistral" in tokenizer_name else "auto",
        trust_remote_code=False,
        revision=None,
    )

    return Detokenizer(tokenizer_group)


@pytest.fixture(name="complete_sequence_token_ids")
def create_complete_sequence_token_ids(complete_sequence: str,
                                       tokenizer) -> list[int]:
    return tokenizer(complete_sequence, add_special_tokens=False).input_ids


def create_sequence(prompt_token_ids=None):
    prompt_token_ids = prompt_token_ids or []
    return Sequence(
        seq_id=0,
        inputs=token_inputs(prompt_token_ids),
        block_size=16,
    )


def create_dummy_logprobs(
        complete_sequence_token_ids: list[int]) -> list[dict[int, Logprob]]:
    return [{
        token_id: Logprob(logprob=0.0),
        token_id + 1: Logprob(logprob=0.1)
    } for token_id in complete_sequence_token_ids]


def create_dummy_prompt_logprobs(
        complete_sequence_token_ids: list[int]
) -> list[Optional[dict[int, Any]]]:
    # logprob for the first prompt token is None.
    logprobs: list[Optional[dict[int, Any]]] = [None]
    logprobs.extend(create_dummy_logprobs(complete_sequence_token_ids)[1:])
    return logprobs


@pytest.mark.parametrize("complete_sequence", TRUTH)
@pytest.mark.parametrize("tokenizer_name", TOKENIZERS)
@pytest.mark.parametrize("skip_special_tokens", [True, False], indirect=True)
def test_decode_sequence_logprobs(complete_sequence: str,
                                  complete_sequence_token_ids: list[int],
                                  detokenizer: Detokenizer,
                                  skip_special_tokens: bool):
    """Verify Detokenizer decodes logprobs correctly."""
    sampling_params = SamplingParams(skip_special_tokens=skip_special_tokens,
                                     logprobs=2)

    # Run sequentially.
    seq = create_sequence()
    dummy_logprobs = create_dummy_logprobs(complete_sequence_token_ids)
    sequential_logprobs_text_chosen_token: list[str] = []
    sequential_logprobs_text_other_token: list[str] = []
    for new_token, logprobs in zip(complete_sequence_token_ids,
                                   dummy_logprobs):
        seq.append_token_id(new_token, logprobs)
        detokenizer.decode_sequence_inplace(seq, sampling_params)
        sequential_logprobs_text_chosen_token.append(
            seq.output_logprobs[-1][new_token].decoded_token)
        sequential_logprobs_text_other_token.append(
            seq.output_logprobs[-1][new_token + 1].decoded_token)
    sequential_result = seq.output_text

    assert sequential_result == "".join(sequential_logprobs_text_chosen_token)
    assert sequential_result != "".join(sequential_logprobs_text_other_token)

    if not skip_special_tokens:
        # Text for logprobs for the chosen token should be the same as the
        # generated text. Note that this will only be true if we skip
        # special tokens.
        assert sequential_result == complete_sequence


@pytest.mark.parametrize("complete_sequence", TRUTH)
@pytest.mark.parametrize("tokenizer_name", TOKENIZERS)
def test_decode_prompt_logprobs(complete_sequence: str,
                                complete_sequence_token_ids: list[int],
                                detokenizer: Detokenizer):

    # We want to use skip_special_tokens=False here but Mistral tokenizers
    # don't support that.
    if complete_sequence not in SPECIAL_TOKS_TRUTH:
        skip_special_tokens = True
    elif not isinstance(detokenizer.tokenizer_group.get_lora_tokenizer(None),
                        MistralTokenizer):
        skip_special_tokens = False
    else:
        pytest.skip("MistralTokenizers don't support "
                    "skip_special_tokens=False")
        return
    """Verify Detokenizer decodes prompt logprobs correctly."""
    sampling_params = SamplingParams(skip_special_tokens=skip_special_tokens,
                                     prompt_logprobs=1)

    # Run sequentially.
    seq = create_sequence(complete_sequence_token_ids)
    seq_group = SequenceGroup(request_id="1",
                              seqs=[seq],
                              sampling_params=sampling_params,
                              arrival_time=0.0)
    dummy_logprobs = create_dummy_prompt_logprobs(complete_sequence_token_ids)
    detokenizer.decode_prompt_logprobs_inplace(seq_group,
                                               dummy_logprobs,
                                               position_offset=0)
    # First logprob is None.
    decoded_prompt_logprobs: list[dict[int, Any]] = dummy_logprobs[
        1:]  # type: ignore

    # decoded_prompt_logprobs doesn't contain the first token.
    token_ids = complete_sequence_token_ids
    tokenizer = detokenizer.get_tokenizer_for_seq(seq)
    text_full = tokenizer.decode(token_ids,
                                 skip_special_tokens=skip_special_tokens)
    text_first = tokenizer.decode(token_ids[0],
                                  skip_special_tokens=skip_special_tokens)
    text = text_full[len(text_first):]

    # Text for logprobs for the chosen token should be the same as the
    # prompt text. Note that the first logprob is None.
    assert text == "".join([
        logprobs[token_id].decoded_token
        for token_id, logprobs in zip(token_ids[1:], decoded_prompt_logprobs)
    ])
    assert text != "".join([
        logprobs[token_id + 1].decoded_token
        for token_id, logprobs in zip(token_ids[1:], decoded_prompt_logprobs)
    ])


@pytest.mark.parametrize("model", ["facebook/opt-125m"])
@pytest.mark.parametrize("chunked_prefill_token_size", [1, 4, 7, 16, -1])
def test_decode_prompt_logprobs_chunked_prefill(
    vllm_runner,
    model,
    chunked_prefill_token_size: int,
    example_prompts,
    monkeypatch,
):
    # VLLM V1 does not use incremental detokenization for
    # prompt logprobs, so this test strategy is irrelevant.
    monkeypatch.setenv("VLLM_USE_V1", "0")

    max_num_seqs = 256
    enable_chunked_prefill = False
    max_num_batched_tokens = None
    if chunked_prefill_token_size != -1:
        enable_chunked_prefill = True
        max_num_seqs = min(chunked_prefill_token_size, max_num_seqs)
        max_num_batched_tokens = chunked_prefill_token_size

    with vllm_runner(model,
                     dtype="half",
                     max_logprobs=5,
                     gpu_memory_utilization=0.5,
                     enable_chunked_prefill=enable_chunked_prefill,
                     max_num_batched_tokens=max_num_batched_tokens,
                     max_num_seqs=max_num_seqs) as vllm_model:

        vllm_sampling_params = SamplingParams(max_tokens=10,
                                              logprobs=5,
                                              prompt_logprobs=5,
                                              temperature=0.0)
        vllm_results = vllm_model.model.generate(
            example_prompts, sampling_params=vllm_sampling_params)

        for idx, result in enumerate(vllm_results):
            assert result.prompt_logprobs is not None
            assert result.prompt_logprobs[0] is None

            # Compared detokenized prompts ids to original prompt.
            generated_string = ""
            for (prompt_token,
                 prompt_logprobs) in zip(result.prompt_token_ids[1:],
                                         result.prompt_logprobs[1:]):
                # prompt_logprobs is a dict of the token_id: logprob
                # We select the token_id corresponding to the actual prompt
                # Decoded token in the detokenized string corresponding to this
                # prompt token.
                generated_string += prompt_logprobs[prompt_token].decoded_token

            assert generated_string == example_prompts[idx], (
                "Detokenized prompt logprobs do not match original prompt")<|MERGE_RESOLUTION|>--- conflicted
+++ resolved
@@ -9,14 +9,8 @@
 
 from vllm.inputs import token_inputs
 from vllm.sequence import Logprob, SamplingParams, Sequence, SequenceGroup
-<<<<<<< HEAD
-from vllm.transformers_utils.detokenizer import (Detokenizer,
-                                                 detokenize_incrementally)
+from vllm.transformers_utils.detokenizer import Detokenizer
 from vllm.transformers_utils.tokenizer_group import TokenizerGroup
-=======
-from vllm.transformers_utils.detokenizer import Detokenizer
-from vllm.transformers_utils.tokenizer_group import get_tokenizer_group
->>>>>>> 05fcd1b4
 from vllm.transformers_utils.tokenizers.mistral import MistralTokenizer
 from vllm.v1.engine import EngineCoreRequest
 from vllm.v1.engine.detokenizer import (FastIncrementalDetokenizer,
