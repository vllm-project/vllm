# SPDX-License-Identifier: Apache-2.0
# SPDX-FileCopyrightText: Copyright contributors to the vLLM project

import pytest

from vllm import LLM, SamplingParams
from vllm.assets.image import ImageAsset
from vllm.multimodal.image import convert_image_mode

from ..utils import create_new_process_for_each_test


@create_new_process_for_each_test()
def test_plugin(
    monkeypatch: pytest.MonkeyPatch,
    dummy_opt_path: str,
):
    # V1 shuts down rather than raising an error here.
    with monkeypatch.context() as m:
        m.setenv("VLLM_USE_V1", "0")
        m.setenv("VLLM_PLUGINS", "")

        match = "Cannot find model module"
        with pytest.raises(ValueError, match=match):
            LLM(model=dummy_opt_path, load_format="dummy")


@create_new_process_for_each_test()
def test_oot_registration_text_generation(
    monkeypatch: pytest.MonkeyPatch,
    dummy_opt_path: str,
):
    with monkeypatch.context() as m:
        m.setenv("VLLM_PLUGINS", "register_dummy_model")
        prompts = ["Hello, my name is", "The text does not matter"]
        sampling_params = SamplingParams(temperature=0)
        llm = LLM(model=dummy_opt_path, load_format="dummy")
        first_token = llm.get_tokenizer().decode(0)
        outputs = llm.generate(prompts, sampling_params)

        for output in outputs:
            generated_text = output.outputs[0].text
            # make sure only the first token is generated
            rest = generated_text.replace(first_token, "")
            assert rest == ""


@create_new_process_for_each_test()
def test_oot_registration_embedding(
    monkeypatch: pytest.MonkeyPatch,
    dummy_gemma2_embedding_path: str,
):
    with monkeypatch.context() as m:
        m.setenv("VLLM_PLUGINS", "register_dummy_model")
        prompts = ["Hello, my name is", "The text does not matter"]
        llm = LLM(model=dummy_gemma2_embedding_path,
                  load_format="dummy",
<<<<<<< HEAD
                  max_model_len=4096)
=======
                  max_model_len=2048)
>>>>>>> ef9a2990
        outputs = llm.embed(prompts)

        for output in outputs:
            assert all(v == 0 for v in output.outputs.embedding)


image = convert_image_mode(ImageAsset("cherry_blossom").pil_image, "RGB")


@create_new_process_for_each_test()
def test_oot_registration_multimodal(
    monkeypatch: pytest.MonkeyPatch,
    dummy_llava_path: str,
):
    with monkeypatch.context() as m:
        m.setenv("VLLM_PLUGINS", "register_dummy_model")
        prompts = [{
            "prompt": "What's in the image?<image>",
            "multi_modal_data": {
                "image": image
            },
        }, {
            "prompt": "Describe the image<image>",
            "multi_modal_data": {
                "image": image
            },
        }]

        sampling_params = SamplingParams(temperature=0)
        llm = LLM(model=dummy_llava_path,
                  load_format="dummy",
                  max_num_seqs=1,
                  trust_remote_code=True,
                  gpu_memory_utilization=0.98,
                  max_model_len=4096,
                  enforce_eager=True,
                  limit_mm_per_prompt={"image": 1})

        first_token = llm.get_tokenizer().decode(0)
        outputs = llm.generate(prompts, sampling_params)

        for output in outputs:
            generated_text = output.outputs[0].text
            # make sure only the first token is generated
            rest = generated_text.replace(first_token, "")
            assert rest == ""<|MERGE_RESOLUTION|>--- conflicted
+++ resolved
@@ -55,11 +55,7 @@
         prompts = ["Hello, my name is", "The text does not matter"]
         llm = LLM(model=dummy_gemma2_embedding_path,
                   load_format="dummy",
-<<<<<<< HEAD
-                  max_model_len=4096)
-=======
                   max_model_len=2048)
->>>>>>> ef9a2990
         outputs = llm.embed(prompts)
 
         for output in outputs:
