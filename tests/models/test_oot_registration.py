--- conflicted
+++ resolved
@@ -8,16 +8,11 @@
 from ..utils import create_new_process_for_each_test
 
 
-<<<<<<< HEAD
 @create_new_process_for_each_test()
-def test_plugin(dummy_opt_path, monkeypatch):
-=======
-@fork_new_process_for_each_test
 def test_plugin(
     monkeypatch: pytest.MonkeyPatch,
     dummy_opt_path: str,
 ):
->>>>>>> 8d6cf895
     # V1 shuts down rather than raising an error here.
     with monkeypatch.context() as m:
         m.setenv("VLLM_USE_V1", "0")
@@ -28,19 +23,8 @@
         error_msg = "has no vLLM implementation and the Transformers implementation is not compatible with vLLM"  # noqa: E501
         assert (error_msg in str(excinfo.value))
 
-<<<<<<< HEAD
+
 @create_new_process_for_each_test()
-def test_oot_registration_text_generation(dummy_opt_path):
-    os.environ["VLLM_PLUGINS"] = "register_dummy_model"
-    prompts = ["Hello, my name is", "The text does not matter"]
-    sampling_params = SamplingParams(temperature=0)
-    llm = LLM(model=dummy_opt_path, load_format="dummy")
-    first_token = llm.get_tokenizer().decode(0)
-    outputs = llm.generate(prompts, sampling_params)
-=======
->>>>>>> 8d6cf895
-
-@fork_new_process_for_each_test
 def test_oot_registration_text_generation(
     monkeypatch: pytest.MonkeyPatch,
     dummy_opt_path: str,
@@ -60,15 +44,7 @@
             assert rest == ""
 
 
-<<<<<<< HEAD
 @create_new_process_for_each_test()
-def test_oot_registration_embedding(dummy_gemma2_embedding_path):
-    os.environ["VLLM_PLUGINS"] = "register_dummy_model"
-    prompts = ["Hello, my name is", "The text does not matter"]
-    llm = LLM(model=dummy_gemma2_embedding_path, load_format="dummy")
-    outputs = llm.embed(prompts)
-=======
-@fork_new_process_for_each_test
 def test_oot_registration_embedding(
     monkeypatch: pytest.MonkeyPatch,
     dummy_gemma2_embedding_path: str,
@@ -78,7 +54,6 @@
         prompts = ["Hello, my name is", "The text does not matter"]
         llm = LLM(model=dummy_gemma2_embedding_path, load_format="dummy")
         outputs = llm.embed(prompts)
->>>>>>> 8d6cf895
 
         for output in outputs:
             assert all(v == 0 for v in output.outputs.embedding)
@@ -87,41 +62,7 @@
 image = ImageAsset("cherry_blossom").pil_image.convert("RGB")
 
 
-<<<<<<< HEAD
 @create_new_process_for_each_test()
-def test_oot_registration_multimodal(dummy_llava_path, monkeypatch):
-    os.environ["VLLM_PLUGINS"] = "register_dummy_model"
-    prompts = [{
-        "prompt": "What's in the image?<image>",
-        "multi_modal_data": {
-            "image": image
-        },
-    }, {
-        "prompt": "Describe the image<image>",
-        "multi_modal_data": {
-            "image": image
-        },
-    }]
-
-    sampling_params = SamplingParams(temperature=0)
-    llm = LLM(model=dummy_llava_path,
-              load_format="dummy",
-              max_num_seqs=1,
-              trust_remote_code=True,
-              gpu_memory_utilization=0.98,
-              max_model_len=4096,
-              enforce_eager=True,
-              limit_mm_per_prompt={"image": 1})
-    first_token = llm.get_tokenizer().decode(0)
-    outputs = llm.generate(prompts, sampling_params)
-
-    for output in outputs:
-        generated_text = output.outputs[0].text
-        # make sure only the first token is generated
-        rest = generated_text.replace(first_token, "")
-        assert rest == ""
-=======
-@fork_new_process_for_each_test
 def test_oot_registration_multimodal(
     monkeypatch: pytest.MonkeyPatch,
     dummy_llava_path: str,
@@ -156,5 +97,4 @@
             generated_text = output.outputs[0].text
             # make sure only the first token is generated
             rest = generated_text.replace(first_token, "")
-            assert rest == ""
->>>>>>> 8d6cf895
+            assert rest == ""