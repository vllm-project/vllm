--- conflicted
+++ resolved
@@ -11,16 +11,11 @@
 from ..utils import create_new_process_for_each_test
 
 
-<<<<<<< HEAD
 @create_new_process_for_each_test(
     "spawn" if current_platform.is_rocm() else "fork")
-def test_plugin(dummy_opt_path):
-=======
-@fork_new_process_for_each_test
 def test_plugin(dummy_opt_path, monkeypatch):
     # V1 shuts down rather than raising an error here.
     monkeypatch.setenv("VLLM_USE_V1", "0")
->>>>>>> 9ed6ee92
     os.environ["VLLM_PLUGINS"] = ""
     with pytest.raises(Exception) as excinfo:
         LLM(model=dummy_opt_path, load_format="dummy")
@@ -61,14 +56,9 @@
 image = ImageAsset("cherry_blossom").pil_image.convert("RGB")
 
 
-<<<<<<< HEAD
 @create_new_process_for_each_test(
     "spawn" if current_platform.is_rocm() else "fork")
-def test_oot_registration_multimodal(dummy_llava_path):
-=======
-@fork_new_process_for_each_test
 def test_oot_registration_multimodal(dummy_llava_path, monkeypatch):
->>>>>>> 9ed6ee92
     os.environ["VLLM_PLUGINS"] = "register_dummy_model"
     prompts = [{
         "prompt": "What's in the image?<image>",
