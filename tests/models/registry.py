--- conflicted
+++ resolved
@@ -285,13 +285,9 @@
     "MistralForCausalLM": _HfExamplesInfo("mistralai/Mistral-7B-Instruct-v0.1"),
     "MixtralForCausalLM": _HfExamplesInfo("mistralai/Mixtral-8x7B-Instruct-v0.1",  # noqa: E501
                                           {"tiny": "TitanML/tiny-mixtral"}),  # noqa: E501
-<<<<<<< HEAD
-    "QuantMixtralForCausalLM": _HfExamplesInfo("mistral-community/Mixtral-8x22B-v0.1-AWQ"),  # noqa: E501
     "MotifForCausalLM": _HfExamplesInfo("Motif-Technologies/Motif-2.6B",
                                         trust_remote_code=True,
                                         v0_only=True),
-=======
->>>>>>> 6fb27881
     "MptForCausalLM": _HfExamplesInfo("mpt", is_available_online=False),
     "MPTForCausalLM": _HfExamplesInfo("mosaicml/mpt-7b"),
     "NemotronForCausalLM": _HfExamplesInfo("nvidia/Minitron-8B-Base"),
