--- conflicted
+++ resolved
@@ -310,27 +310,6 @@
         "internlm/internlm3-8b-instruct", trust_remote_code=True
     ),
     "JAISLMHeadModel": _HfExamplesInfo("inceptionai/jais-13b-chat"),
-<<<<<<< HEAD
-    "JambaForCausalLM": _HfExamplesInfo("ai21labs/AI21-Jamba-1.5-Mini",
-                                        min_transformers_version="4.55.3",
-                                        extras={
-                                            "tiny": "ai21labs/Jamba-tiny-dev",
-                                            "random": "ai21labs/Jamba-tiny-random",  # noqa: E501
-                                        }),
-    "Lfm2ForCausalLM": _HfExamplesInfo("LiquidAI/LFM2-1.2B",
-                                       min_transformers_version="4.54"),
-    "LlamaForCausalLM": _HfExamplesInfo("meta-llama/Llama-3.2-1B-Instruct",
-                                        extras={"guard": "meta-llama/Llama-Guard-3-1B",  # noqa: E501
-                                                "hermes": "NousResearch/Hermes-3-Llama-3.1-8B", # noqa: E501
-                                                "fp8": "RedHatAI/Meta-Llama-3.1-8B-Instruct-FP8",  # noqa: E501
-                                                "tiny": "hmellor/tiny-random-LlamaForCausalLM"}),  # noqa: E501
-    "LLaMAForCausalLM": _HfExamplesInfo("decapoda-research/llama-7b-hf",
-                                        is_available_online=False),
-    "Llama4ForCausalLM": _HfExamplesInfo("meta-llama/Llama-4-Scout-17B-16E-Instruct", # noqa: E501
-                                         is_available_online=False),
-    "LongcatFlashForCausalLM": _HfExamplesInfo
-                ("meituan-longcat/LongCat-Flash-Chat", trust_remote_code=True),
-=======
     "JambaForCausalLM": _HfExamplesInfo(
         "ai21labs/AI21-Jamba-1.5-Mini",
         min_transformers_version="4.55.3",
@@ -351,6 +330,7 @@
             "guard": "meta-llama/Llama-Guard-3-1B",
             "hermes": "NousResearch/Hermes-3-Llama-3.1-8B",
             "fp8": "RedHatAI/Meta-Llama-3.1-8B-Instruct-FP8",
+            "tiny": "hmellor/tiny-random-LlamaForCausalLM",
         },
     ),
     "LLaMAForCausalLM": _HfExamplesInfo(
@@ -363,7 +343,6 @@
     "LongcatFlashForCausalLM": _HfExamplesInfo(
         "meituan-longcat/LongCat-Flash-Chat", trust_remote_code=True
     ),
->>>>>>> f8607863
     "MambaForCausalLM": _HfExamplesInfo("state-spaces/mamba-130m-hf"),
     "Mamba2ForCausalLM": _HfExamplesInfo(
         "mistralai/Mamba-Codestral-7B-v0.1",
