# SPDX-License-Identifier: Apache-2.0

from collections.abc import Mapping, Set
from dataclasses import dataclass, field
from typing import Any, Literal, Optional

import pytest
from packaging.version import Version
from transformers import __version__ as TRANSFORMERS_VERSION


@dataclass(frozen=True)
class _HfExamplesInfo:
    default: str
    """The default model to use for testing this architecture."""

    extras: Mapping[str, str] = field(default_factory=dict)
    """Extra models to use for testing this architecture."""

    tokenizer: Optional[str] = None
    """Set the tokenizer to load for this architecture."""

    tokenizer_mode: str = "auto"
    """Set the tokenizer type for this architecture."""

    speculative_model: Optional[str] = None
    """
    The default model to use for testing this architecture, which is only used
    for speculative decoding.
    """

    min_transformers_version: Optional[str] = None
    """
    The minimum version of HF Transformers that is required to run this model.
    """

    max_transformers_version: Optional[str] = None
    """
    The maximum version of HF Transformers that this model runs on.
    """

    transformers_version_reason: Optional[str] = None
    """
    The reason for the minimum/maximum version requirement.
    """

    is_available_online: bool = True
    """
    Set this to ``False`` if the name of this architecture no longer exists on
    the HF repo. To maintain backwards compatibility, we have not removed them
    from the main model registry, so without this flag the registry tests will
    fail.
    """

    trust_remote_code: bool = False
    """The ``trust_remote_code`` level required to load the model."""

    hf_overrides: dict[str, Any] = field(default_factory=dict)
    """The ``hf_overrides`` required to load the model."""

    def check_transformers_version(
        self,
        *,
        on_fail: Literal["error", "skip"],
    ) -> None:
        """
        If the installed transformers version does not meet the requirements,
        perform the given action.
        """
        if (self.min_transformers_version is None
                and self.max_transformers_version is None):
            return

        current_version = TRANSFORMERS_VERSION
        min_version = self.min_transformers_version
        max_version = self.max_transformers_version
        msg = f"`transformers=={current_version}` installed, but `transformers"
        if min_version and Version(current_version) < Version(min_version):
            msg += f">={min_version}` is required to run this model."
        elif max_version and Version(current_version) > Version(max_version):
            msg += f"<={max_version}` is required to run this model."
        else:
            return

        if self.transformers_version_reason:
            msg += f" Reason: {self.transformers_version_reason}"

        if on_fail == "error":
            raise RuntimeError(msg)
        else:
            pytest.skip(msg)

    def check_available_online(
        self,
        *,
        on_fail: Literal["error", "skip"],
    ) -> None:
        """
        If the model is not available online, perform the given action.
        """
        if not self.is_available_online:
            msg = "Model is not available online"

            if on_fail == "error":
                raise RuntimeError(msg)
            else:
                pytest.skip(msg)


# yapf: disable
_TEXT_GENERATION_EXAMPLE_MODELS = {
    # [Decoder-only]
    "AquilaModel": _HfExamplesInfo("BAAI/AquilaChat-7B",
                                   trust_remote_code=True),
    "AquilaForCausalLM": _HfExamplesInfo("BAAI/AquilaChat2-7B",
                                         trust_remote_code=True),
    "ArcticForCausalLM": _HfExamplesInfo("Snowflake/snowflake-arctic-instruct",
                                         trust_remote_code=True),
    "BaiChuanForCausalLM": _HfExamplesInfo("baichuan-inc/Baichuan-7B",
                                         trust_remote_code=True),
    "BaichuanForCausalLM": _HfExamplesInfo("baichuan-inc/Baichuan2-7B-chat",
                                         trust_remote_code=True),
    "BambaForCausalLM": _HfExamplesInfo("ibm-ai-platform/Bamba-9B"),
    "BloomForCausalLM": _HfExamplesInfo("bigscience/bloomz-1b1"),
    "ChatGLMModel": _HfExamplesInfo("THUDM/chatglm3-6b",
                                    trust_remote_code=True),
    "CohereForCausalLM": _HfExamplesInfo("CohereForAI/c4ai-command-r-v01",
                                         trust_remote_code=True),
    "Cohere2ForCausalLM": _HfExamplesInfo("CohereForAI/c4ai-command-r7b-12-2024", # noqa: E501
                                         trust_remote_code=True),
    "DbrxForCausalLM": _HfExamplesInfo("databricks/dbrx-instruct"),
    "DeciLMForCausalLM": _HfExamplesInfo("nvidia/Llama-3_3-Nemotron-Super-49B-v1", # noqa: E501
                                         trust_remote_code=True),
    "DeepseekForCausalLM": _HfExamplesInfo("deepseek-ai/deepseek-llm-7b-chat"),
    "DeepseekV2ForCausalLM": _HfExamplesInfo("deepseek-ai/DeepSeek-V2-Lite-Chat",  # noqa: E501
                                         trust_remote_code=True),
    "DeepseekV3ForCausalLM": _HfExamplesInfo("deepseek-ai/DeepSeek-V3",  # noqa: E501
                                         trust_remote_code=True),
    "ExaoneForCausalLM": _HfExamplesInfo("LGAI-EXAONE/EXAONE-3.0-7.8B-Instruct"),  # noqa: E501
    "Fairseq2LlamaForCausalLM": _HfExamplesInfo("mgleize/fairseq2-dummy-Llama-3.2-1B"),  # noqa: E501
    "FalconForCausalLM": _HfExamplesInfo("tiiuae/falcon-7b"),
    "GemmaForCausalLM": _HfExamplesInfo("google/gemma-2b"),
    "Gemma2ForCausalLM": _HfExamplesInfo("google/gemma-2-9b"),
    "Gemma3ForCausalLM": _HfExamplesInfo("google/gemma-3-1b-it",
                                         min_transformers_version="4.50"),
    "GlmForCausalLM": _HfExamplesInfo("THUDM/glm-4-9b-chat-hf"),
    "GPT2LMHeadModel": _HfExamplesInfo("gpt2"),
    "GPTBigCodeForCausalLM": _HfExamplesInfo("bigcode/starcoder"),
    "GPTJForCausalLM": _HfExamplesInfo("EleutherAI/gpt-j-6b"),
    "GPTNeoXForCausalLM": _HfExamplesInfo("EleutherAI/pythia-160m"),
    "GraniteForCausalLM": _HfExamplesInfo("ibm/PowerLM-3b"),
    "GraniteMoeForCausalLM": _HfExamplesInfo("ibm/PowerMoE-3b"),
    "GraniteMoeSharedForCausalLM": _HfExamplesInfo("ibm-research/moe-7b-1b-active-shared-experts",  # noqa: E501
                                                   min_transformers_version="4.49"),  # noqa: E501
    "Grok1ModelForCausalLM": _HfExamplesInfo("hpcai-tech/grok-1",
                                             trust_remote_code=True),
    "InternLMForCausalLM": _HfExamplesInfo("internlm/internlm-chat-7b",
                                           trust_remote_code=True),
    "InternLM2ForCausalLM": _HfExamplesInfo("internlm/internlm2-chat-7b",
                                            trust_remote_code=True),
    "InternLM2VEForCausalLM": _HfExamplesInfo("OpenGVLab/Mono-InternVL-2B",
                                              trust_remote_code=True),
    "InternLM3ForCausalLM": _HfExamplesInfo("internlm/internlm3-8b-instruct",
                                            trust_remote_code=True),
    "JAISLMHeadModel": _HfExamplesInfo("inceptionai/jais-13b-chat"),
    "JambaForCausalLM": _HfExamplesInfo("ai21labs/AI21-Jamba-1.5-Mini",
                                        extras={"tiny": "ai21labs/Jamba-tiny-dev"}),  # noqa: E501
    "LlamaForCausalLM": _HfExamplesInfo("meta-llama/Llama-3.2-1B-Instruct"),
    "LLaMAForCausalLM": _HfExamplesInfo("decapoda-research/llama-7b-hf",
                                        is_available_online=False),
    "MambaForCausalLM": _HfExamplesInfo("state-spaces/mamba-130m-hf"),
    "Mamba2ForCausalLM": _HfExamplesInfo("mistralai/Mamba-Codestral-7B-v0.1",
                                         is_available_online=False),
    "FalconMambaForCausalLM": _HfExamplesInfo("tiiuae/falcon-mamba-7b-instruct"),  # noqa: E501
    "MiniCPMForCausalLM": _HfExamplesInfo("openbmb/MiniCPM-2B-sft-bf16",
                                         trust_remote_code=True),
    "MiniCPM3ForCausalLM": _HfExamplesInfo("openbmb/MiniCPM3-4B",
                                         trust_remote_code=True),
    "MiniMaxText01ForCausalLM": _HfExamplesInfo("MiniMaxAI/MiniMax-Text-01",
                                                trust_remote_code=True),
    "MistralForCausalLM": _HfExamplesInfo("mistralai/Mistral-7B-Instruct-v0.1"),
    "MixtralForCausalLM": _HfExamplesInfo("mistralai/Mixtral-8x7B-Instruct-v0.1"),  # noqa: E501
    "QuantMixtralForCausalLM": _HfExamplesInfo("mistral-community/Mixtral-8x22B-v0.1-AWQ"),  # noqa: E501
    "MptForCausalLM": _HfExamplesInfo("mpt", is_available_online=False),
    "MPTForCausalLM": _HfExamplesInfo("mosaicml/mpt-7b"),
    "NemotronForCausalLM": _HfExamplesInfo("nvidia/Minitron-8B-Base"),
    "OlmoForCausalLM": _HfExamplesInfo("allenai/OLMo-1B-hf"),
    "Olmo2ForCausalLM": _HfExamplesInfo("shanearora/OLMo-7B-1124-hf"),
    "OlmoeForCausalLM": _HfExamplesInfo("allenai/OLMoE-1B-7B-0924-Instruct"),
    "OPTForCausalLM": _HfExamplesInfo("facebook/opt-iml-max-1.3b"),
    "OrionForCausalLM": _HfExamplesInfo("OrionStarAI/Orion-14B-Chat",
                                        trust_remote_code=True),
    "PersimmonForCausalLM": _HfExamplesInfo("adept/persimmon-8b-chat"),
    "PhiForCausalLM": _HfExamplesInfo("microsoft/phi-2"),
    "Phi3ForCausalLM": _HfExamplesInfo("microsoft/Phi-3-mini-4k-instruct"),
    "Phi3SmallForCausalLM": _HfExamplesInfo("microsoft/Phi-3-small-8k-instruct",
                                            trust_remote_code=True),
    "PhiMoEForCausalLM": _HfExamplesInfo("microsoft/Phi-3.5-MoE-instruct",
                                         trust_remote_code=True),
    "QWenLMHeadModel": _HfExamplesInfo("Qwen/Qwen-7B-Chat",
                                       trust_remote_code=True),
    "Qwen2ForCausalLM": _HfExamplesInfo("Qwen/Qwen2-7B-Instruct",
                                        extras={"2.5": "Qwen/Qwen2.5-7B-Instruct"}), # noqa: E501
    "Qwen2MoeForCausalLM": _HfExamplesInfo("Qwen/Qwen1.5-MoE-A2.7B-Chat"),
    "RWForCausalLM": _HfExamplesInfo("tiiuae/falcon-40b",
                                     is_available_online=False),
    "StableLMEpochForCausalLM": _HfExamplesInfo("stabilityai/stablelm-zephyr-3b",  # noqa: E501
                                                is_available_online=False),
    "StableLmForCausalLM": _HfExamplesInfo("stabilityai/stablelm-3b-4e1t"),
    "Starcoder2ForCausalLM": _HfExamplesInfo("bigcode/starcoder2-3b"),
    "SolarForCausalLM": _HfExamplesInfo("upstage/solar-pro-preview-instruct"),
    "TeleChat2ForCausalLM": _HfExamplesInfo("Tele-AI/TeleChat2-3B",
                                            trust_remote_code=True),
    "TeleFLMForCausalLM": _HfExamplesInfo("CofeAI/FLM-2-52B-Instruct-2407",
                                            trust_remote_code=True),
    "XverseForCausalLM": _HfExamplesInfo("xverse/XVERSE-7B-Chat",
                                         is_available_online=False,
                                         trust_remote_code=True),
    "Zamba2ForCausalLM": _HfExamplesInfo("Zyphra/Zamba2-7B-instruct",
                                         min_transformers_version="4.49"),
    # [Encoder-decoder]
    "BartModel": _HfExamplesInfo("facebook/bart-base"),
    "BartForConditionalGeneration": _HfExamplesInfo("facebook/bart-large-cnn"),
}

_EMBEDDING_EXAMPLE_MODELS = {
    # [Text-only]
    "BertModel": _HfExamplesInfo("BAAI/bge-base-en-v1.5"),
    "Gemma2Model": _HfExamplesInfo("BAAI/bge-multilingual-gemma2"),
    "GritLM": _HfExamplesInfo("parasail-ai/GritLM-7B-vllm"),
    "InternLM2ForRewardModel": _HfExamplesInfo("internlm/internlm2-1_8b-reward",
                                               trust_remote_code=True),
    "JambaForSequenceClassification": _HfExamplesInfo("ai21labs/Jamba-tiny-reward-dev"),  # noqa: E501
    "LlamaModel": _HfExamplesInfo("llama", is_available_online=False),
    "MistralModel": _HfExamplesInfo("intfloat/e5-mistral-7b-instruct"),
    "Qwen2Model": _HfExamplesInfo("ssmits/Qwen2-7B-Instruct-embed-base"),
    "Qwen2ForRewardModel": _HfExamplesInfo("Qwen/Qwen2.5-Math-RM-72B"),
    "Qwen2ForProcessRewardModel": _HfExamplesInfo("Qwen/Qwen2.5-Math-PRM-7B"),
    "Qwen2ForSequenceClassification": _HfExamplesInfo("jason9693/Qwen2.5-1.5B-apeach"),  # noqa: E501
    "RobertaModel": _HfExamplesInfo("sentence-transformers/stsb-roberta-base-v2"),  # noqa: E501
    "RobertaForMaskedLM": _HfExamplesInfo("sentence-transformers/all-roberta-large-v1"),  # noqa: E501
    "XLMRobertaModel": _HfExamplesInfo("intfloat/multilingual-e5-small"),
    # [Multimodal]
    "LlavaNextForConditionalGeneration": _HfExamplesInfo("royokong/e5-v"),
    "Phi3VForCausalLM": _HfExamplesInfo("TIGER-Lab/VLM2Vec-Full",
                                         trust_remote_code=True),
    "Qwen2VLForConditionalGeneration": _HfExamplesInfo("MrLight/dse-qwen2-2b-mrl-v1"), # noqa: E501
    # The model on Huggingface is currently being updated,
    # hence I temporarily mark it as not available online
    "PrithviGeoSpatialMAE": _HfExamplesInfo("ibm-nasa-geospatial/Prithvi-EO-2.0-300M-TL-Sen1Floods11",  # noqa: E501
                                            is_available_online=False),
}

_CROSS_ENCODER_EXAMPLE_MODELS = {
    # [Text-only]
    "BertForSequenceClassification": _HfExamplesInfo("cross-encoder/ms-marco-MiniLM-L-6-v2"),  # noqa: E501
    "RobertaForSequenceClassification": _HfExamplesInfo("cross-encoder/quora-roberta-base"),  # noqa: E501
    "XLMRobertaForSequenceClassification": _HfExamplesInfo("BAAI/bge-reranker-v2-m3"),  # noqa: E501
}

_MULTIMODAL_EXAMPLE_MODELS = {
    # [Decoder-only]
    "AriaForConditionalGeneration": _HfExamplesInfo("rhymes-ai/Aria"),
    "AyaVisionForConditionalGeneration": _HfExamplesInfo("CohereForAI/aya-vision-8b"), # noqa: E501
    "Blip2ForConditionalGeneration": _HfExamplesInfo("Salesforce/blip2-opt-2.7b",  # noqa: E501
                                                     extras={"6b": "Salesforce/blip2-opt-6.7b"}),  # noqa: E501
    "ChameleonForConditionalGeneration": _HfExamplesInfo("facebook/chameleon-7b"),  # noqa: E501
    "DeepseekVLV2ForCausalLM": _HfExamplesInfo("deepseek-ai/deepseek-vl2-tiny",  # noqa: E501
                                                extras={"fork": "Isotr0py/deepseek-vl2-tiny"},  # noqa: E501
                                                max_transformers_version="4.48",  # noqa: E501
                                                transformers_version_reason="HF model is not compatible.",  # noqa: E501
                                               hf_overrides={"architectures": ["DeepseekVLV2ForCausalLM"]}),  # noqa: E501
    "FuyuForCausalLM": _HfExamplesInfo("adept/fuyu-8b"),
    "Gemma3ForConditionalGeneration": _HfExamplesInfo("google/gemma-3-4b-it",
                                                      min_transformers_version="4.50"),
    "GLM4VForCausalLM": _HfExamplesInfo("THUDM/glm-4v-9b",
                                        trust_remote_code=True,
                                        hf_overrides={"architectures": ["GLM4VForCausalLM"]}),  # noqa: E501
    "H2OVLChatModel": _HfExamplesInfo("h2oai/h2ovl-mississippi-800m",
                                      extras={"2b": "h2oai/h2ovl-mississippi-2b"}),  # noqa: E501
    "InternVLChatModel": _HfExamplesInfo("OpenGVLab/InternVL2-1B",
                                         extras={"2B": "OpenGVLab/InternVL2-2B"},  # noqa: E501
                                         trust_remote_code=True),
    "Idefics3ForConditionalGeneration": _HfExamplesInfo("HuggingFaceM4/Idefics3-8B-Llama3",  # noqa: E501
                                                        {"tiny": "HuggingFaceTB/SmolVLM-256M-Instruct"}),  # noqa: E501
    "LlavaForConditionalGeneration": _HfExamplesInfo("llava-hf/llava-1.5-7b-hf",
                                                     extras={"mistral": "mistral-community/pixtral-12b", # noqa: E501
                                                             "mistral-fp8": "nm-testing/pixtral-12b-FP8-dynamic"}),  # noqa: E501
    "LlavaNextForConditionalGeneration": _HfExamplesInfo("llava-hf/llava-v1.6-mistral-7b-hf"),  # noqa: E501
    "LlavaNextVideoForConditionalGeneration": _HfExamplesInfo("llava-hf/LLaVA-NeXT-Video-7B-hf"),  # noqa: E501
    "LlavaOnevisionForConditionalGeneration": _HfExamplesInfo("llava-hf/llava-onevision-qwen2-0.5b-ov-hf"),  # noqa: E501
    "MantisForConditionalGeneration": _HfExamplesInfo("TIGER-Lab/Mantis-8B-siglip-llama3",  # noqa: E501
                                                      max_transformers_version="4.48",  # noqa: E501
                                                      transformers_version_reason="HF model is not compatible.",  # noqa: E501
                                                      hf_overrides={"architectures": ["MantisForConditionalGeneration"]}),  # noqa: E501
    "MiniCPMO": _HfExamplesInfo("openbmb/MiniCPM-o-2_6",
                                max_transformers_version="4.48",
                                transformers_version_reason="Use of deprecated imports which have been removed.",  # noqa: E501
                                trust_remote_code=True),
    "MiniCPMV": _HfExamplesInfo("openbmb/MiniCPM-Llama3-V-2_5",
                                extras={"2.6": "openbmb/MiniCPM-V-2_6"},  # noqa: E501
                                trust_remote_code=True),
    "Mistral3ForConditionalGeneration": _HfExamplesInfo("mistralai/Mistral-Small-3.1-24B-Instruct-2503",  # noqa: E501
                                                        min_transformers_version="4.50",  # noqa: E501
                                                        extras={"fp8": "nm-testing/Mistral-Small-3.1-24B-Instruct-2503-FP8-dynamic"}),  # noqa: E501
    "MolmoForCausalLM": _HfExamplesInfo("allenai/Molmo-7B-D-0924",
                                        max_transformers_version="4.48",
                                        transformers_version_reason="Use of private method which no longer exists.",  # noqa: E501
                                        extras={"olmo": "allenai/Molmo-7B-O-0924"},  # noqa: E501
                                        trust_remote_code=True),
    "NVLM_D": _HfExamplesInfo("nvidia/NVLM-D-72B",
                              trust_remote_code=True),
    "PaliGemmaForConditionalGeneration": _HfExamplesInfo("google/paligemma-3b-mix-224",  # noqa: E501
                                                         extras={"v2": "google/paligemma2-3b-ft-docci-448"}),  # noqa: E501
    "Phi3VForCausalLM": _HfExamplesInfo("microsoft/Phi-3-vision-128k-instruct",
                                        trust_remote_code=True,
                                        extras={"phi3.5": "microsoft/Phi-3.5-vision-instruct"}),  # noqa: E501
    "Phi4MMForCausalLM": _HfExamplesInfo("microsoft/Phi-4-multimodal-instruct",
                                        trust_remote_code=True),
    "PixtralForConditionalGeneration": _HfExamplesInfo("mistralai/Pixtral-12B-2409",  # noqa: E501
                                                       tokenizer_mode="mistral"),
    "QwenVLForConditionalGeneration": _HfExamplesInfo("Qwen/Qwen-VL",
                                                      extras={"chat": "Qwen/Qwen-VL-Chat"},  # noqa: E501
                                                      trust_remote_code=True,
                                                      hf_overrides={"architectures": ["QwenVLForConditionalGeneration"]}),  # noqa: E501
    "Qwen2AudioForConditionalGeneration": _HfExamplesInfo("Qwen/Qwen2-Audio-7B-Instruct"),  # noqa: E501
    "Qwen2VLForConditionalGeneration": _HfExamplesInfo("Qwen/Qwen2-VL-2B-Instruct"),  # noqa: E501
    "Qwen2_5_VLForConditionalGeneration": _HfExamplesInfo("Qwen/Qwen2.5-VL-3B-Instruct",  # noqa: E501
                                                          min_transformers_version="4.49"),  # noqa: E501
    "SkyworkR1VChatModel": _HfExamplesInfo("Skywork/Skywork-R1V-38B"),
    "UltravoxModel": _HfExamplesInfo("fixie-ai/ultravox-v0_5-llama-3_2-1b",  # noqa: E501
<<<<<<< HEAD
                                     trust_remote_code=True),
=======
                                     trust_remote_code=True,
                                     max_transformers_version="4.50"),
>>>>>>> 95d63f38
    # [Encoder-decoder]
    # Florence-2 uses BartFastTokenizer which can't be loaded from AutoTokenizer
    # Therefore, we borrow the BartTokenizer from the original Bart model
    "Florence2ForConditionalGeneration": _HfExamplesInfo("microsoft/Florence-2-base",  # noqa: E501
                                                         tokenizer="facebook/bart-base",
                                                         trust_remote_code=True),  # noqa: E501
    "MllamaForConditionalGeneration": _HfExamplesInfo("meta-llama/Llama-3.2-11B-Vision-Instruct"),  # noqa: E501
    "WhisperForConditionalGeneration": _HfExamplesInfo("openai/whisper-large-v3"),  # noqa: E501
}

_SPECULATIVE_DECODING_EXAMPLE_MODELS = {
    "EAGLEModel": _HfExamplesInfo("JackFram/llama-68m",
                                  speculative_model="abhigoyal/vllm-eagle-llama-68m-random"),  # noqa: E501
    "MedusaModel": _HfExamplesInfo("JackFram/llama-68m",
                                   speculative_model="abhigoyal/vllm-medusa-llama-68m-random"),  # noqa: E501
    "MLPSpeculatorPreTrainedModel": _HfExamplesInfo("JackFram/llama-160m",
                                                    speculative_model="ibm-ai-platform/llama-160m-accelerator"),  # noqa: E501
    "DeepSeekMTPModel": _HfExamplesInfo("luccafong/deepseek_mtp_main_random",
                                        speculative_model="luccafong/deepseek_mtp_draft_random",  # noqa: E501
                                        trust_remote_code=True),
}

_TRANSFORMERS_MODELS = {
    "TransformersForCausalLM": _HfExamplesInfo("ArthurZ/Ilama-3.2-1B", trust_remote_code=True),  # noqa: E501
}

_EXAMPLE_MODELS = {
    **_TEXT_GENERATION_EXAMPLE_MODELS,
    **_EMBEDDING_EXAMPLE_MODELS,
    **_CROSS_ENCODER_EXAMPLE_MODELS,
    **_MULTIMODAL_EXAMPLE_MODELS,
    **_SPECULATIVE_DECODING_EXAMPLE_MODELS,
    **_TRANSFORMERS_MODELS,
}


class HfExampleModels:
    def __init__(self, hf_models: Mapping[str, _HfExamplesInfo]) -> None:
        super().__init__()

        self.hf_models = hf_models

    def get_supported_archs(self) -> Set[str]:
        return self.hf_models.keys()

    def get_hf_info(self, model_arch: str) -> _HfExamplesInfo:
        return self.hf_models[model_arch]

    def find_hf_info(self, model_id: str) -> _HfExamplesInfo:
        for info in self.hf_models.values():
            if info.default == model_id:
                return info

        # Fallback to extras
        for info in self.hf_models.values():
            if any(extra == model_id for extra in info.extras.values()):
                return info

        raise ValueError(f"No example model defined for {model_id}")


HF_EXAMPLE_MODELS = HfExampleModels(_EXAMPLE_MODELS)<|MERGE_RESOLUTION|>--- conflicted
+++ resolved
@@ -329,12 +329,8 @@
                                                           min_transformers_version="4.49"),  # noqa: E501
     "SkyworkR1VChatModel": _HfExamplesInfo("Skywork/Skywork-R1V-38B"),
     "UltravoxModel": _HfExamplesInfo("fixie-ai/ultravox-v0_5-llama-3_2-1b",  # noqa: E501
-<<<<<<< HEAD
-                                     trust_remote_code=True),
-=======
                                      trust_remote_code=True,
                                      max_transformers_version="4.50"),
->>>>>>> 95d63f38
     # [Encoder-decoder]
     # Florence-2 uses BartFastTokenizer which can't be loaded from AutoTokenizer
     # Therefore, we borrow the BartTokenizer from the original Bart model
