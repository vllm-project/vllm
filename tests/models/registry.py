--- conflicted
+++ resolved
@@ -500,13 +500,8 @@
                                     speculative_model="XiaomiMiMo/MiMo-7B-RL")
 }
 
-<<<<<<< HEAD
 _TRANSFORMERS_BACKEND_MODELS = {
-    "TransformersForCausalLM": _HfExamplesInfo("ArthurZ/Ilama-3.2-1B", trust_remote_code=True),  # noqa: E501
-=======
-_TRANSFORMERS_MODELS = {
     "TransformersForCausalLM": _HfExamplesInfo("hmellor/Ilama-3.2-1B", trust_remote_code=True),  # noqa: E501
->>>>>>> 23637dcd
     "TransformersForMultimodalLM": _HfExamplesInfo("OpenGVLab/InternVL3-1B-hf"),
 }
 
