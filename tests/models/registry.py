# SPDX-License-Identifier: Apache-2.0
# SPDX-FileCopyrightText: Copyright contributors to the vLLM project

from collections.abc import Mapping, Set
from dataclasses import dataclass, field
from typing import Any, Literal, Optional

import pytest
from packaging.version import Version
from transformers import __version__ as TRANSFORMERS_VERSION

from vllm.config import TokenizerMode


@dataclass(frozen=True)
class _HfExamplesInfo:
    default: str
    """The default model to use for testing this architecture."""

    extras: Mapping[str, str] = field(default_factory=dict)
    """Extra models to use for testing this architecture."""

    tokenizer: Optional[str] = None
    """Set the tokenizer to load for this architecture."""

    tokenizer_mode: TokenizerMode = "auto"
    """Set the tokenizer type for this architecture."""

    speculative_model: Optional[str] = None
    """
    The default model to use for testing this architecture, which is only used
    for speculative decoding.
    """

    min_transformers_version: Optional[str] = None
    """
    The minimum version of HF Transformers that is required to run this model.
    """

    max_transformers_version: Optional[str] = None
    """
    The maximum version of HF Transformers that this model runs on.
    """

    transformers_version_reason: Optional[str] = None
    """
    The reason for the minimum/maximum version requirement.
    """

    is_available_online: bool = True
    """
    Set this to ``False`` if the name of this architecture no longer exists on
    the HF repo. To maintain backwards compatibility, we have not removed them
    from the main model registry, so without this flag the registry tests will
    fail.
    """

    trust_remote_code: bool = False
    """The ``trust_remote_code`` level required to load the model."""

    v0_only: bool = False
    """The model is only available with the vLLM V0 engine."""

    hf_overrides: dict[str, Any] = field(default_factory=dict)
    """The ``hf_overrides`` required to load the model."""

    max_model_len: Optional[int] = None
    """
    The maximum model length to use for this model. Some models default to a
    length that is too large to fit into memory in CI.
    """

    revision: Optional[str] = None
    """
    The specific revision (commit hash, tag, or branch) to use for the model.
    If not specified, the default revision will be used.
    """

    def check_transformers_version(
        self,
        *,
        on_fail: Literal["error", "skip", "return"],
        check_min_version: bool = True,
        check_max_version: bool = True,
    ) -> Optional[str]:
        """
        If the installed transformers version does not meet the requirements,
        perform the given action.
        """
        if (self.min_transformers_version is None
                and self.max_transformers_version is None):
            return None

        current_version = TRANSFORMERS_VERSION
        cur_base_version = Version(current_version).base_version
        min_version = self.min_transformers_version
        max_version = self.max_transformers_version
        msg = f"`transformers=={current_version}` installed, but `transformers"
        # Only check the base version for the min/max version, otherwise preview
        # models cannot be run because `x.yy.0.dev0`<`x.yy.0`
        if (check_min_version and min_version
                and Version(cur_base_version) < Version(min_version)):
            msg += f">={min_version}` is required to run this model."
        elif (check_max_version and max_version
              and Version(cur_base_version) > Version(max_version)):
            msg += f"<={max_version}` is required to run this model."
        else:
            return None

        if self.transformers_version_reason:
            msg += f" Reason: {self.transformers_version_reason}"

        if on_fail == "error":
            raise RuntimeError(msg)
        elif on_fail == "skip":
            pytest.skip(msg)

        return msg

    def check_available_online(
        self,
        *,
        on_fail: Literal["error", "skip"],
    ) -> None:
        """
        If the model is not available online, perform the given action.
        """
        if not self.is_available_online:
            msg = "Model is not available online"

            if on_fail == "error":
                raise RuntimeError(msg)
            else:
                pytest.skip(msg)


# yapf: disable
_TEXT_GENERATION_EXAMPLE_MODELS = {
    # [Decoder-only]
    "AquilaModel": _HfExamplesInfo("BAAI/AquilaChat-7B",
                                   trust_remote_code=True),
    "AquilaForCausalLM": _HfExamplesInfo("BAAI/AquilaChat2-7B",
                                         trust_remote_code=True),
    "ArceeForCausalLM": _HfExamplesInfo("arcee-ai/AFM-4.5B-Base"),
    "ArcticForCausalLM": _HfExamplesInfo("Snowflake/snowflake-arctic-instruct",
                                         trust_remote_code=True),
    "BaiChuanForCausalLM": _HfExamplesInfo("baichuan-inc/Baichuan-7B",
                                         trust_remote_code=True),
    "BaichuanForCausalLM": _HfExamplesInfo("baichuan-inc/Baichuan2-7B-chat",
                                         trust_remote_code=True),
    "BailingMoeForCausalLM": _HfExamplesInfo("inclusionAI/Ling-lite-1.5",
                                         trust_remote_code=True),
    "BambaForCausalLM": _HfExamplesInfo("ibm-ai-platform/Bamba-9B-v1",
                                        min_transformers_version="4.56.0",
                                        extras={"tiny": "hmellor/tiny-random-BambaForCausalLM"}),  # noqa: E501
    "BloomForCausalLM": _HfExamplesInfo("bigscience/bloom-560m",
                                        {"1b": "bigscience/bloomz-1b1"}),
    "ChatGLMModel": _HfExamplesInfo("zai-org/chatglm3-6b",
                                    trust_remote_code=True,
                                    max_transformers_version="4.48"),
    "ChatGLMForConditionalGeneration": _HfExamplesInfo("thu-coai/ShieldLM-6B-chatglm3",  # noqa: E501
                                                       trust_remote_code=True),
    "CohereForCausalLM": _HfExamplesInfo("CohereForAI/c4ai-command-r-v01",
                                         trust_remote_code=True),
    "Cohere2ForCausalLM": _HfExamplesInfo("CohereForAI/c4ai-command-r7b-12-2024", # noqa: E501
                                         trust_remote_code=True),
    "DbrxForCausalLM": _HfExamplesInfo("databricks/dbrx-instruct"),
    "DeciLMForCausalLM": _HfExamplesInfo("nvidia/Llama-3_3-Nemotron-Super-49B-v1", # noqa: E501
                                         trust_remote_code=True),
    "DeepseekForCausalLM": _HfExamplesInfo("deepseek-ai/deepseek-llm-7b-chat"),
    "DeepseekV2ForCausalLM": _HfExamplesInfo("deepseek-ai/DeepSeek-V2-Lite-Chat",  # noqa: E501
                                         trust_remote_code=True),
    "DeepseekV3ForCausalLM": _HfExamplesInfo("deepseek-ai/DeepSeek-V3",  # noqa: E501
                                         trust_remote_code=True),
    "Ernie4_5ForCausalLM": _HfExamplesInfo("baidu/ERNIE-4.5-0.3B-PT",
                                            min_transformers_version="4.54"),
    "Ernie4_5_MoeForCausalLM": _HfExamplesInfo("baidu/ERNIE-4.5-21B-A3B-PT",
                                               min_transformers_version="4.54"),
    "ExaoneForCausalLM": _HfExamplesInfo("LGAI-EXAONE/EXAONE-3.0-7.8B-Instruct",
                                         trust_remote_code=True),
    "Exaone4ForCausalLM": _HfExamplesInfo("LGAI-EXAONE/EXAONE-4.0-32B",
                                          min_transformers_version="4.54"),
    "Fairseq2LlamaForCausalLM": _HfExamplesInfo("mgleize/fairseq2-dummy-Llama-3.2-1B"),  # noqa: E501
    "FalconForCausalLM": _HfExamplesInfo("tiiuae/falcon-7b"),
    "FalconH1ForCausalLM":_HfExamplesInfo("tiiuae/Falcon-H1-0.5B-Base"),
    "GemmaForCausalLM": _HfExamplesInfo("google/gemma-1.1-2b-it"),
    "Gemma2ForCausalLM": _HfExamplesInfo("google/gemma-2-9b"),
    "Gemma3ForCausalLM": _HfExamplesInfo("google/gemma-3-1b-it"),
    "Gemma3nForCausalLM": _HfExamplesInfo("google/gemma-3n-E2B-it",
                                          min_transformers_version="4.53"),
    "GlmForCausalLM": _HfExamplesInfo("zai-org/glm-4-9b-chat-hf"),
    "Glm4ForCausalLM": _HfExamplesInfo("zai-org/GLM-4-9B-0414"),
    "Glm4MoeForCausalLM": _HfExamplesInfo("zai-org/GLM-4.5",
                                          min_transformers_version="4.54"),   # noqa: E501
    "GPT2LMHeadModel": _HfExamplesInfo("openai-community/gpt2",
                                       {"alias": "gpt2"}),
    "GPTBigCodeForCausalLM": _HfExamplesInfo("bigcode/starcoder",
                                             extras={"tiny": "bigcode/tiny_starcoder_py"},  # noqa: E501
                                             min_transformers_version="4.55.1",
                                             transformers_version_reason="HF model broken in 4.55.0"),  # noqa: E501
    "GPTJForCausalLM": _HfExamplesInfo("Milos/slovak-gpt-j-405M",
                                       {"6b": "EleutherAI/gpt-j-6b"}),
    "GPTNeoXForCausalLM": _HfExamplesInfo("EleutherAI/pythia-70m",
                                          {"1b": "EleutherAI/pythia-1.4b"}),
    "GptOssForCausalLM": _HfExamplesInfo("lmsys/gpt-oss-20b-bf16"),
    "GraniteForCausalLM": _HfExamplesInfo("ibm/PowerLM-3b"),
    "GraniteMoeForCausalLM": _HfExamplesInfo("ibm/PowerMoE-3b"),
    "GraniteMoeHybridForCausalLM": _HfExamplesInfo("ibm-granite/granite-4.0-tiny-preview"),  # noqa: E501
    "GraniteMoeSharedForCausalLM": _HfExamplesInfo("ibm-research/moe-7b-1b-active-shared-experts"),  # noqa: E501
    "Grok1ModelForCausalLM": _HfExamplesInfo("hpcai-tech/grok-1",
                                             trust_remote_code=True),
    "HunYuanMoEV1ForCausalLM": _HfExamplesInfo("tencent/Hunyuan-A13B-Instruct",
                                               trust_remote_code=True),
    # TODO: Remove is_available_online once their config.json is fixed
    "HunYuanDenseV1ForCausalLM":_HfExamplesInfo("tencent/Hunyuan-7B-Instruct-0124",
                                                trust_remote_code=True,
                                                is_available_online=False),
    "InternLMForCausalLM": _HfExamplesInfo("internlm/internlm-chat-7b",
                                           trust_remote_code=True),
    "InternLM2ForCausalLM": _HfExamplesInfo("internlm/internlm2-chat-7b",
                                            trust_remote_code=True),
    "InternLM2VEForCausalLM": _HfExamplesInfo("OpenGVLab/Mono-InternVL-2B",
                                              trust_remote_code=True),
    "InternLM3ForCausalLM": _HfExamplesInfo("internlm/internlm3-8b-instruct",
                                            trust_remote_code=True),
    "JAISLMHeadModel": _HfExamplesInfo("inceptionai/jais-13b-chat"),
    "JambaForCausalLM": _HfExamplesInfo("ai21labs/AI21-Jamba-1.5-Mini",
                                        min_transformers_version="4.56.0",
                                        extras={
                                            "tiny": "ai21labs/Jamba-tiny-dev",
                                            "random": "ai21labs/Jamba-tiny-random",  # noqa: E501
                                        }),
    "Lfm2ForCausalLM": _HfExamplesInfo("LiquidAI/LFM2-1.2B",
                                       min_transformers_version="4.54"),
    "LlamaForCausalLM": _HfExamplesInfo("meta-llama/Llama-3.2-1B-Instruct",
                                        extras={"guard": "meta-llama/Llama-Guard-3-1B",  # noqa: E501
                                                "hermes": "NousResearch/Hermes-3-Llama-3.1-8B", # noqa: E501
                                                "fp8": "RedHatAI/Meta-Llama-3.1-8B-Instruct-FP8"}),  # noqa: E501
    "LLaMAForCausalLM": _HfExamplesInfo("decapoda-research/llama-7b-hf",
                                        is_available_online=False),
    "Llama4ForCausalLM": _HfExamplesInfo("meta-llama/Llama-4-Scout-17B-16E-Instruct", # noqa: E501
                                         is_available_online=False),
    "MambaForCausalLM": _HfExamplesInfo("state-spaces/mamba-130m-hf"),
    "Mamba2ForCausalLM": _HfExamplesInfo("mistralai/Mamba-Codestral-7B-v0.1"),
    "FalconMambaForCausalLM": _HfExamplesInfo("tiiuae/falcon-mamba-7b-instruct"),  # noqa: E501
    "MiniCPMForCausalLM": _HfExamplesInfo("openbmb/MiniCPM-2B-sft-bf16",
                                         trust_remote_code=True),
    "MiniCPM3ForCausalLM": _HfExamplesInfo("openbmb/MiniCPM3-4B",
                                         trust_remote_code=True),
    "MiniMaxForCausalLM": _HfExamplesInfo("MiniMaxAI/MiniMax-Text-01-hf"),
    "MiniMaxText01ForCausalLM": _HfExamplesInfo("MiniMaxAI/MiniMax-Text-01",
                                                trust_remote_code=True,
                                                revision="a59aa9cbc53b9fb8742ca4e9e1531b9802b6fdc3"),  # noqa: E501
    "MiniMaxM1ForCausalLM": _HfExamplesInfo("MiniMaxAI/MiniMax-M1-40k",
                                            trust_remote_code=True),
    "MistralForCausalLM": _HfExamplesInfo("mistralai/Mistral-7B-Instruct-v0.1"),
    "MixtralForCausalLM": _HfExamplesInfo("mistralai/Mixtral-8x7B-Instruct-v0.1",  # noqa: E501
                                          {"tiny": "TitanML/tiny-mixtral"}),  # noqa: E501
    "QuantMixtralForCausalLM": _HfExamplesInfo("mistral-community/Mixtral-8x22B-v0.1-AWQ"),  # noqa: E501
    "MptForCausalLM": _HfExamplesInfo("mpt", is_available_online=False),
    "MPTForCausalLM": _HfExamplesInfo("mosaicml/mpt-7b"),
    "NemotronForCausalLM": _HfExamplesInfo("nvidia/Minitron-8B-Base"),
    "NemotronHForCausalLM": _HfExamplesInfo("nvidia/Nemotron-H-8B-Base-8K",
                                            trust_remote_code=True),
    "OlmoForCausalLM": _HfExamplesInfo("allenai/OLMo-1B-hf"),
    "Olmo2ForCausalLM": _HfExamplesInfo("allenai/OLMo-2-0425-1B"),
    "OlmoeForCausalLM": _HfExamplesInfo("allenai/OLMoE-1B-7B-0924-Instruct"),
    "OPTForCausalLM": _HfExamplesInfo("facebook/opt-125m",
                                      {"1b": "facebook/opt-iml-max-1.3b"}),
    "OrionForCausalLM": _HfExamplesInfo("OrionStarAI/Orion-14B-Chat",
                                        trust_remote_code=True),
    "PersimmonForCausalLM": _HfExamplesInfo("adept/persimmon-8b-chat"),
    "PhiForCausalLM": _HfExamplesInfo("microsoft/phi-2"),
    "Phi3ForCausalLM": _HfExamplesInfo("microsoft/Phi-3-mini-4k-instruct"),
    "Phi4FlashForCausalLM": _HfExamplesInfo("microsoft/Phi-4-mini-flash-reasoning", # noqa: E501
                                        trust_remote_code=True,
                                        v0_only=True,
                                        max_model_len=10240),
    "PhiMoEForCausalLM": _HfExamplesInfo("microsoft/Phi-3.5-MoE-instruct",
                                         trust_remote_code=True),
    "Plamo2ForCausalLM": _HfExamplesInfo("pfnet/plamo-2-1b",
                                         max_transformers_version="4.53",
                                         transformers_version_reason="vLLM impl inherits PreTrainedModel and clashes with get_input_embeddings",  # noqa: E501
                                        trust_remote_code=True),
    "QWenLMHeadModel": _HfExamplesInfo("Qwen/Qwen-7B-Chat",
                                       max_transformers_version="4.53",
                                       transformers_version_reason="HF model uses remote code that is not compatible with latest Transformers",  # noqa: E501
                                       trust_remote_code=True),
    "Qwen2ForCausalLM": _HfExamplesInfo("Qwen/Qwen2-0.5B-Instruct",
                                        extras={"2.5": "Qwen/Qwen2.5-0.5B-Instruct"}), # noqa: E501
    "Qwen2MoeForCausalLM": _HfExamplesInfo("Qwen/Qwen1.5-MoE-A2.7B-Chat"),
    "Qwen3ForCausalLM": _HfExamplesInfo("Qwen/Qwen3-8B"),
    "Qwen3MoeForCausalLM": _HfExamplesInfo("Qwen/Qwen3-30B-A3B"),
    "RWForCausalLM": _HfExamplesInfo("tiiuae/falcon-40b"),
    "SeedOssForCausalLM": _HfExamplesInfo("ByteDance-Seed/Seed-OSS-36B-Instruct", # noqa: E501
                                          trust_remote_code=True,
                                          is_available_online=False),
    "SmolLM3ForCausalLM": _HfExamplesInfo("HuggingFaceTB/SmolLM3-3B"),
    "StableLMEpochForCausalLM": _HfExamplesInfo("stabilityai/stablelm-zephyr-3b"),  # noqa: E501
    "StableLmForCausalLM": _HfExamplesInfo("stabilityai/stablelm-3b-4e1t"),
    "Starcoder2ForCausalLM": _HfExamplesInfo("bigcode/starcoder2-3b"),
    "Step3TextForCausalLM": _HfExamplesInfo("stepfun-ai/step3",
                                            trust_remote_code=True),
    "SolarForCausalLM": _HfExamplesInfo("upstage/solar-pro-preview-instruct",
                                        trust_remote_code=True),
    "TeleChat2ForCausalLM": _HfExamplesInfo("Tele-AI/TeleChat2-3B",
                                            trust_remote_code=True),
    "TeleFLMForCausalLM": _HfExamplesInfo("CofeAI/FLM-2-52B-Instruct-2407",
                                            trust_remote_code=True),
    "XverseForCausalLM": _HfExamplesInfo("xverse/XVERSE-7B-Chat",
                                         tokenizer="meta-llama/Llama-2-7b",
                                         trust_remote_code=True),
    "Zamba2ForCausalLM": _HfExamplesInfo("Zyphra/Zamba2-7B-instruct"),
    "MiMoForCausalLM": _HfExamplesInfo("XiaomiMiMo/MiMo-7B-RL",
                                        trust_remote_code=True),
    "Dots1ForCausalLM": _HfExamplesInfo("rednote-hilab/dots.llm1.inst"),
    # [Encoder-decoder]
    "BartModel": _HfExamplesInfo("facebook/bart-base"),
    "BartForConditionalGeneration": _HfExamplesInfo("facebook/bart-large-cnn"),
    "MBartForConditionalGeneration": _HfExamplesInfo("facebook/mbart-large-en-ro",  # noqa: E501
                                                    hf_overrides={"architectures": ["MBartForConditionalGeneration"]}),  # noqa: E501
}

_EMBEDDING_EXAMPLE_MODELS = {
    # [Text-only]
    "BertModel": _HfExamplesInfo("BAAI/bge-base-en-v1.5"),
    "Gemma2Model": _HfExamplesInfo("BAAI/bge-multilingual-gemma2"),  # noqa: E501
    "GritLM": _HfExamplesInfo("parasail-ai/GritLM-7B-vllm"),
    "GteModel": _HfExamplesInfo("Snowflake/snowflake-arctic-embed-m-v2.0",
                                               trust_remote_code=True),
    "GteNewModel": _HfExamplesInfo("Alibaba-NLP/gte-base-en-v1.5",
                                   trust_remote_code=True,
                                   hf_overrides={"architectures": ["GteNewModel"]}),  # noqa: E501
    "InternLM2ForRewardModel": _HfExamplesInfo("internlm/internlm2-1_8b-reward",
                                               trust_remote_code=True),
    "JambaForSequenceClassification": _HfExamplesInfo("ai21labs/Jamba-tiny-reward-dev"),  # noqa: E501
    "LlamaModel": _HfExamplesInfo("llama", is_available_online=False),
    "MistralModel": _HfExamplesInfo("intfloat/e5-mistral-7b-instruct"),
    "ModernBertModel": _HfExamplesInfo("Alibaba-NLP/gte-modernbert-base",
                                trust_remote_code=True),
    "NomicBertModel": _HfExamplesInfo("nomic-ai/nomic-embed-text-v2-moe",
                                               trust_remote_code=True),  # noqa: E501
    "Qwen2Model": _HfExamplesInfo("ssmits/Qwen2-7B-Instruct-embed-base"),
    "Qwen2ForRewardModel": _HfExamplesInfo("Qwen/Qwen2.5-Math-RM-72B",
                                           max_transformers_version="4.53",
                                           transformers_version_reason="HF model uses remote code that is not compatible with latest Transformers"),  # noqa: E501
    "Qwen2ForProcessRewardModel": _HfExamplesInfo("Qwen/Qwen2.5-Math-PRM-7B",
                                                  max_transformers_version="4.53",
                                                  transformers_version_reason="HF model uses remote code that is not compatible with latest Transformers"),  # noqa: E501
    "RobertaModel": _HfExamplesInfo("sentence-transformers/stsb-roberta-base-v2"),  # noqa: E501
    "RobertaForMaskedLM": _HfExamplesInfo("sentence-transformers/all-roberta-large-v1"),  # noqa: E501
    "XLMRobertaModel": _HfExamplesInfo("intfloat/multilingual-e5-small"),  # noqa: E501
    # [Multimodal]
    "LlavaNextForConditionalGeneration": _HfExamplesInfo("royokong/e5-v"),
    "Phi3VForCausalLM": _HfExamplesInfo("TIGER-Lab/VLM2Vec-Full",
                                         trust_remote_code=True),
    "Qwen2VLForConditionalGeneration": _HfExamplesInfo("MrLight/dse-qwen2-2b-mrl-v1"), # noqa: E501
    "PrithviGeoSpatialMAE": _HfExamplesInfo("ibm-nasa-geospatial/Prithvi-EO-2.0-300M-TL-Sen1Floods11", # noqa: E501
                                            is_available_online=False),  # noqa: E501
}

_SEQUENCE_CLASSIFICATION_EXAMPLE_MODELS = {
    # [Decoder-only]
    "GPT2ForSequenceClassification": _HfExamplesInfo("nie3e/sentiment-polish-gpt2-small"),  # noqa: E501

    # [Cross-encoder]
<<<<<<< HEAD
    "BertForSequenceClassification": _HfExamplesInfo("cross-encoder/ms-marco-MiniLM-L-6-v2"),  # noqa: E501
    "ModernBertForSequenceClassification": _HfExamplesInfo("Alibaba-NLP/gte-reranker-modernbert-base"), # noqa: E501
    "RobertaForSequenceClassification": _HfExamplesInfo("cross-encoder/quora-roberta-base"),  # noqa: E501
    "XLMRobertaForSequenceClassification": _HfExamplesInfo("BAAI/bge-reranker-v2-m3"),  # noqa: E501
=======
    "BertForSequenceClassification": _HfExamplesInfo("cross-encoder/ms-marco-MiniLM-L-6-v2", v0_only=True),  # noqa: E501
    "GteNewForSequenceClassification": _HfExamplesInfo("Alibaba-NLP/gte-multilingual-reranker-base",  # noqa: E501
                                                       trust_remote_code=True,
                                                       hf_overrides={
                                                           "architectures": ["GteNewForSequenceClassification"]}),# noqa: E501
    "ModernBertForSequenceClassification": _HfExamplesInfo("Alibaba-NLP/gte-reranker-modernbert-base", v0_only=True), # noqa: E501
    "RobertaForSequenceClassification": _HfExamplesInfo("cross-encoder/quora-roberta-base", v0_only=True),  # noqa: E501
    "XLMRobertaForSequenceClassification": _HfExamplesInfo("BAAI/bge-reranker-v2-m3", v0_only=True),  # noqa: E501
>>>>>>> de533ab2
}

_AUTOMATIC_CONVERTED_MODELS = {
    # Use as_seq_cls_model for automatic conversion
    "GemmaForSequenceClassification": _HfExamplesInfo("BAAI/bge-reranker-v2-gemma",  # noqa: E501
                                                      hf_overrides={"architectures": ["GemmaForSequenceClassification"], # noqa: E501
                                                                    "classifier_from_token": ["Yes"],  # noqa: E501
                                                                    "method": "no_post_processing"}),  # noqa: E501
    "LlamaForSequenceClassification": _HfExamplesInfo("Skywork/Skywork-Reward-V2-Llama-3.2-1B"),  # noqa: E501
    "Qwen2ForSequenceClassification": _HfExamplesInfo("jason9693/Qwen2.5-1.5B-apeach"),  # noqa: E501
    "Qwen3ForSequenceClassification": _HfExamplesInfo("tomaarsen/Qwen3-Reranker-0.6B-seq-cls"),  # noqa: E501
}

_MULTIMODAL_EXAMPLE_MODELS = {
    # [Decoder-only]
    "AriaForConditionalGeneration": _HfExamplesInfo("rhymes-ai/Aria"),
    "AyaVisionForConditionalGeneration": _HfExamplesInfo("CohereForAI/aya-vision-8b"), # noqa: E501
    "Blip2ForConditionalGeneration": _HfExamplesInfo("Salesforce/blip2-opt-2.7b",  # noqa: E501
                                                     extras={"6b": "Salesforce/blip2-opt-6.7b"}),  # noqa: E501
    "ChameleonForConditionalGeneration": _HfExamplesInfo("facebook/chameleon-7b"),  # noqa: E501
    "Cohere2VisionForConditionalGeneration": _HfExamplesInfo("CohereLabs/command-a-vision-07-2025"), # noqa: E501
    "DeepseekVLV2ForCausalLM": _HfExamplesInfo("deepseek-ai/deepseek-vl2-tiny",  # noqa: E501
                                                extras={"fork": "Isotr0py/deepseek-vl2-tiny"},  # noqa: E501
                                                max_transformers_version="4.48",  # noqa: E501
                                                transformers_version_reason="HF model is not compatible.",  # noqa: E501
                                                hf_overrides={"architectures": ["DeepseekVLV2ForCausalLM"]}),  # noqa: E501
    "Emu3ForConditionalGeneration": _HfExamplesInfo("BAAI/Emu3-Chat-hf"),
    "Ernie4_5_VLMoeForConditionalGeneration": _HfExamplesInfo("baidu/ERNIE-4.5-VL-28B-A3B-PT",  # noqa: E501
                                                              trust_remote_code=True),
    "FuyuForCausalLM": _HfExamplesInfo("adept/fuyu-8b"),
    "Gemma3ForConditionalGeneration": _HfExamplesInfo("google/gemma-3-4b-it"),
    "Gemma3nForConditionalGeneration": _HfExamplesInfo("google/gemma-3n-E2B-it",    # noqa: E501
                                        min_transformers_version="4.53"),
    "GraniteSpeechForConditionalGeneration": _HfExamplesInfo("ibm-granite/granite-speech-3.3-2b"),  # noqa: E501
    "GLM4VForCausalLM": _HfExamplesInfo("zai-org/glm-4v-9b",
                                        trust_remote_code=True,
                                        hf_overrides={"architectures": ["GLM4VForCausalLM"]}),  # noqa: E501
    "Glm4vForConditionalGeneration": _HfExamplesInfo("zai-org/GLM-4.1V-9B-Thinking"),  # noqa: E501
    "Glm4vMoeForConditionalGeneration": _HfExamplesInfo("zai-org/GLM-4.5V",
                                                        min_transformers_version="4.56"),  # noqa: E501
    "H2OVLChatModel": _HfExamplesInfo("h2oai/h2ovl-mississippi-800m",
                                      trust_remote_code=True,
                                      extras={"2b": "h2oai/h2ovl-mississippi-2b"},  # noqa: E501
                                      max_transformers_version="4.48",  # noqa: E501
                                      transformers_version_reason="HF model is not compatible."),  # noqa: E501
    "HCXVisionForCausalLM": _HfExamplesInfo("naver-hyperclovax/HyperCLOVAX-SEED-Vision-Instruct-3B",  # noqa: E501
                                            trust_remote_code=True),
    "Idefics3ForConditionalGeneration": _HfExamplesInfo("HuggingFaceM4/Idefics3-8B-Llama3",  # noqa: E501
                                                        {"tiny": "HuggingFaceTB/SmolVLM-256M-Instruct"},    # noqa: E501
                                                        min_transformers_version="4.56",
                                                        transformers_version_reason="HF model broken in 4.55"),  # noqa: E501
    "InternS1ForConditionalGeneration": _HfExamplesInfo("internlm/Intern-S1",
                                                        trust_remote_code=True),  # noqa: E501
    "InternVLChatModel": _HfExamplesInfo("OpenGVLab/InternVL2-1B",
                                         extras={"2B": "OpenGVLab/InternVL2-2B",
                                                 "3.0": "OpenGVLab/InternVL3-1B",   # noqa: E501
                                                 "3.5-qwen3": "OpenGVLab/InternVL3_5-1B",   # noqa: E501
                                                 "3.5-qwen3moe": "OpenGVLab/InternVL3_5-30B-A3B",   # noqa: E501
                                                 "3.5-gptoss": "OpenGVLab/InternVL3_5-GPT-OSS-20B-A4B-Preview"},  # noqa: E501
                                         trust_remote_code=True),
    "InternVLForConditionalGeneration": _HfExamplesInfo("OpenGVLab/InternVL3-1B-hf"),    # noqa: E501
    "KeyeForConditionalGeneration": _HfExamplesInfo("Kwai-Keye/Keye-VL-8B-Preview", # noqa: E501
                                                    trust_remote_code=True),
    "KimiVLForConditionalGeneration": _HfExamplesInfo("moonshotai/Kimi-VL-A3B-Instruct",  # noqa: E501
                                                      extras={"thinking": "moonshotai/Kimi-VL-A3B-Thinking"},  # noqa: E501
                                                      trust_remote_code=True),
    "Llama4ForConditionalGeneration": _HfExamplesInfo("meta-llama/Llama-4-Scout-17B-16E-Instruct",   # noqa: E501
                                                      max_model_len=10240,
                                                      extras={"llama-guard-4": "meta-llama/Llama-Guard-4-12B"}, # noqa: E501
                                                      ),
    "LlavaForConditionalGeneration": _HfExamplesInfo("llava-hf/llava-1.5-7b-hf",
                                                     extras={"mistral": "mistral-community/pixtral-12b", # noqa: E501
                                                             "mistral-fp8": "nm-testing/pixtral-12b-FP8-dynamic"}),  # noqa: E501
    "LlavaNextForConditionalGeneration": _HfExamplesInfo("llava-hf/llava-v1.6-mistral-7b-hf"),  # noqa: E501
    "LlavaNextVideoForConditionalGeneration": _HfExamplesInfo("llava-hf/LLaVA-NeXT-Video-7B-hf"),  # noqa: E501
    "LlavaOnevisionForConditionalGeneration": _HfExamplesInfo("llava-hf/llava-onevision-qwen2-0.5b-ov-hf"),  # noqa: E501
    "MantisForConditionalGeneration": _HfExamplesInfo("TIGER-Lab/Mantis-8B-siglip-llama3",  # noqa: E501
                                                      max_transformers_version="4.48",  # noqa: E501
                                                      transformers_version_reason="HF model is not compatible.",  # noqa: E501
                                                      hf_overrides={"architectures": ["MantisForConditionalGeneration"]}),  # noqa: E501
    "MiniCPMO": _HfExamplesInfo("openbmb/MiniCPM-o-2_6",
                                trust_remote_code=True),
    "MiniCPMV": _HfExamplesInfo("openbmb/MiniCPM-Llama3-V-2_5",
                                extras={"2.6": "openbmb/MiniCPM-V-2_6", "4.0": "openbmb/MiniCPM-V-4", "4.5": "openbmb/MiniCPM-V-4_5"},  # noqa: E501
                                trust_remote_code=True),
    "MiniMaxVL01ForConditionalGeneration": _HfExamplesInfo("MiniMaxAI/MiniMax-VL-01", # noqa: E501
                                              trust_remote_code=True,
                                              v0_only=True),
    "Mistral3ForConditionalGeneration": _HfExamplesInfo("mistralai/Mistral-Small-3.1-24B-Instruct-2503",  # noqa: E501
                                                        extras={"fp8": "nm-testing/Mistral-Small-3.1-24B-Instruct-2503-FP8-dynamic"}),  # noqa: E501
    "MolmoForCausalLM": _HfExamplesInfo("allenai/Molmo-7B-D-0924",
                                        max_transformers_version="4.48",
                                        transformers_version_reason="Incorrectly-detected `tensorflow` import.",  # noqa: E501
                                        extras={"olmo": "allenai/Molmo-7B-O-0924"},  # noqa: E501
                                        trust_remote_code=True),
    "NVLM_D": _HfExamplesInfo("nvidia/NVLM-D-72B",
                              trust_remote_code=True),
    "Llama_Nemotron_Nano_VL" : _HfExamplesInfo("nvidia/Llama-3.1-Nemotron-Nano-VL-8B-V1", # noqa: E501
                                                     trust_remote_code=True),
    "Ovis": _HfExamplesInfo("AIDC-AI/Ovis2-1B", trust_remote_code=True,
                            max_transformers_version="4.53",
                            transformers_version_reason="HF model is not compatible",  # noqa: E501
                            extras={"1.6-llama": "AIDC-AI/Ovis1.6-Llama3.2-3B",
                                    "1.6-gemma": "AIDC-AI/Ovis1.6-Gemma2-9B"}),  # noqa: E501
    "Ovis2_5": _HfExamplesInfo("AIDC-AI/Ovis2.5-2B",
                               trust_remote_code=True),
    "PaliGemmaForConditionalGeneration": _HfExamplesInfo("google/paligemma-3b-mix-224",  # noqa: E501
                                                         extras={"v2": "google/paligemma2-3b-ft-docci-448"}),  # noqa: E501
    "Phi3VForCausalLM": _HfExamplesInfo("microsoft/Phi-3-vision-128k-instruct",
                                        trust_remote_code=True,
                                        max_transformers_version="4.48",
                                        transformers_version_reason="Use of deprecated imports which have been removed.",  # noqa: E501
                                        extras={"phi3.5": "microsoft/Phi-3.5-vision-instruct"}),  # noqa: E501
    "Phi4MMForCausalLM": _HfExamplesInfo("microsoft/Phi-4-multimodal-instruct",
                                        trust_remote_code=True),
    "Phi4MultimodalForCausalLM": _HfExamplesInfo("microsoft/Phi-4-multimodal-instruct",  # noqa: E501
                                                 revision="refs/pr/70"),
    "PixtralForConditionalGeneration": _HfExamplesInfo("mistralai/Pixtral-12B-2409",  # noqa: E501
                                                       tokenizer_mode="mistral"),
    "QwenVLForConditionalGeneration": _HfExamplesInfo("Qwen/Qwen-VL",
                                                      extras={"chat": "Qwen/Qwen-VL-Chat"},  # noqa: E501
                                                      trust_remote_code=True,
                                                      hf_overrides={"architectures": ["QwenVLForConditionalGeneration"]}),  # noqa: E501
    "Qwen2AudioForConditionalGeneration": _HfExamplesInfo("Qwen/Qwen2-Audio-7B-Instruct"),  # noqa: E501
    "Qwen2VLForConditionalGeneration": _HfExamplesInfo("Qwen/Qwen2-VL-2B-Instruct"),  # noqa: E501
    "Qwen2_5_VLForConditionalGeneration": _HfExamplesInfo("Qwen/Qwen2.5-VL-3B-Instruct", # noqa: E501
                                                          max_model_len=4096),
    "Qwen2_5OmniModel": _HfExamplesInfo("Qwen/Qwen2.5-Omni-3B"),
    "Qwen2_5OmniForConditionalGeneration": _HfExamplesInfo("Qwen/Qwen2.5-Omni-7B-AWQ"),  # noqa: E501
    "RForConditionalGeneration": _HfExamplesInfo("YannQi/R-4B",
                                                 trust_remote_code=True),
    "SkyworkR1VChatModel": _HfExamplesInfo("Skywork/Skywork-R1V-38B",
                                           trust_remote_code=True),
    "SmolVLMForConditionalGeneration": _HfExamplesInfo("HuggingFaceTB/SmolVLM2-2.2B-Instruct",  # noqa: E501
                                                       min_transformers_version="4.56",
                                                       transformers_version_reason="HF model broken in 4.55"),  # noqa: E501
    "Step3VLForConditionalGeneration": _HfExamplesInfo("stepfun-ai/step3",
                                                        trust_remote_code=True),
    "UltravoxModel": _HfExamplesInfo("fixie-ai/ultravox-v0_5-llama-3_2-1b",  # noqa: E501
                                     trust_remote_code=True),
    "TarsierForConditionalGeneration": _HfExamplesInfo("omni-research/Tarsier-7b"),  # noqa: E501
    "Tarsier2ForConditionalGeneration": _HfExamplesInfo("omni-research/Tarsier2-Recap-7b",  # noqa: E501
                                                        hf_overrides={"architectures": ["Tarsier2ForConditionalGeneration"]}),  # noqa: E501
    "VoxtralForConditionalGeneration": _HfExamplesInfo(
        "mistralai/Voxtral-Mini-3B-2507",
        min_transformers_version="4.54",
        # disable this temporarily until we support HF format
        is_available_online=False,
    ),
    # [Encoder-decoder]
    "DonutForConditionalGeneration": _HfExamplesInfo("naver-clova-ix/donut-base-finetuned-docvqa",  # noqa: E501
                                                    hf_overrides={"architectures": ["DonutForConditionalGeneration"], "model_type": "donut"},  # noqa: E501
                                                    extras={"dolphin": "ByteDance/Dolphin"}),  # noqa: E501
    # Florence-2 uses BartFastTokenizer which can't be loaded from AutoTokenizer
    # Therefore, we borrow the BartTokenizer from the original Bart model
    "Florence2ForConditionalGeneration": _HfExamplesInfo("microsoft/Florence-2-base",  # noqa: E501
                                                         tokenizer="Isotr0py/Florence-2-tokenizer",  # noqa: E501
                                                         trust_remote_code=True),  # noqa: E501
    "MllamaForConditionalGeneration": _HfExamplesInfo("meta-llama/Llama-3.2-11B-Vision-Instruct"),  # noqa: E501
    "WhisperForConditionalGeneration": _HfExamplesInfo("openai/whisper-large-v3"),  # noqa: E501
    # [Cross-encoder]
    "JinaVLForRanking": _HfExamplesInfo("jinaai/jina-reranker-m0"),   # noqa: E501
}


_SPECULATIVE_DECODING_EXAMPLE_MODELS = {
    "MedusaModel": _HfExamplesInfo("JackFram/llama-68m",
                                   speculative_model="abhigoyal/vllm-medusa-llama-68m-random"),  # noqa: E501
    # Temporarily disabled.
    # TODO(woosuk): Re-enable this once the MLP Speculator is supported in V1.
    # "MLPSpeculatorPreTrainedModel": _HfExamplesInfo("JackFram/llama-160m",
    #                                                 speculative_model="ibm-ai-platform/llama-160m-accelerator"),  # noqa: E501
    "DeepSeekMTPModel": _HfExamplesInfo("luccafong/deepseek_mtp_main_random",
                                        speculative_model="luccafong/deepseek_mtp_draft_random",  # noqa: E501
                                        trust_remote_code=True),
    "EagleDeepSeekMTPModel": _HfExamplesInfo("eagle618/deepseek-v3-random",
                                        speculative_model="eagle618/eagle-deepseek-v3-random",  # noqa: E501
                                        trust_remote_code=True),
    "EagleLlamaForCausalLM": _HfExamplesInfo("yuhuili/EAGLE-LLaMA3-Instruct-8B",
                                             trust_remote_code=True,
                                             speculative_model="yuhuili/EAGLE-LLaMA3-Instruct-8B",
                                             tokenizer="meta-llama/Meta-Llama-3-8B-Instruct"),  # noqa: E501
    "Eagle3LlamaForCausalLM": _HfExamplesInfo("yuhuili/EAGLE3-LLaMA3.1-Instruct-8B",  # noqa: E501
                                            trust_remote_code=True,
                                            speculative_model="yuhuili/EAGLE3-LLaMA3.1-Instruct-8B",
                                            tokenizer="meta-llama/Llama-3.1-8B-Instruct"),
    # TODO: Re-enable this once tests/models/test_initialization.py is fixed, see PR #22333 #22611   # noqa: E501
    # "LlamaForCausalLMEagle3": _HfExamplesInfo("AngelSlim/Qwen3-8B_eagle3",  # noqa: E501
    #                                         trust_remote_code=True,
    #                                         speculative_model="AngelSlim/Qwen3-8B_eagle3",   # noqa: E501
    #                                         tokenizer="Qwen/Qwen3-8B"),
    "EagleLlama4ForCausalLM": _HfExamplesInfo(
        "morgendave/EAGLE-Llama-4-Scout-17B-16E-Instruct",
        trust_remote_code=True,
        speculative_model="morgendave/EAGLE-Llama-4-Scout-17B-16E-Instruct",
        tokenizer="meta-llama/Llama-4-Scout-17B-16E-Instruct"),  # noqa: E501
    "EagleMiniCPMForCausalLM": _HfExamplesInfo("openbmb/MiniCPM-1B-sft-bf16",
                                            trust_remote_code=True,
                                            is_available_online=False,
                                            speculative_model="openbmb/MiniCPM-2B-sft-bf16",
                                            tokenizer="openbmb/MiniCPM-2B-sft-bf16"),
    "ErnieMTPModel": _HfExamplesInfo("baidu/ERNIE-4.5-21B-A3B-PT",
                                    trust_remote_code=True,
                                    speculative_model="baidu/ERNIE-4.5-21B-A3B-PT"),
    "Glm4MoeMTPModel": _HfExamplesInfo("zai-org/GLM-4.5",
                                        speculative_model="zai-org/GLM-4.5",
                                        min_transformers_version="4.54",
                                        is_available_online=False),
    "MiMoMTPModel": _HfExamplesInfo("XiaomiMiMo/MiMo-7B-RL",
                                    trust_remote_code=True,
                                    speculative_model="XiaomiMiMo/MiMo-7B-RL")
}

_TRANSFORMERS_BACKEND_MODELS = {
    "TransformersModel": _HfExamplesInfo("Qwen/Qwen3-Embedding-0.6B"),
    "TransformersForCausalLM": _HfExamplesInfo("hmellor/Ilama-3.2-1B", trust_remote_code=True),  # noqa: E501
    "TransformersForMultimodalLM": _HfExamplesInfo("BAAI/Emu3-Chat-hf"),
}

_EXAMPLE_MODELS = {
    **_TEXT_GENERATION_EXAMPLE_MODELS,
    **_EMBEDDING_EXAMPLE_MODELS,
    **_SEQUENCE_CLASSIFICATION_EXAMPLE_MODELS,
    **_MULTIMODAL_EXAMPLE_MODELS,
    **_SPECULATIVE_DECODING_EXAMPLE_MODELS,
    **_TRANSFORMERS_BACKEND_MODELS,
}


class HfExampleModels:
    def __init__(self, hf_models: Mapping[str, _HfExamplesInfo]) -> None:
        super().__init__()

        self.hf_models = hf_models

    def get_supported_archs(self) -> Set[str]:
        return self.hf_models.keys()

    def get_hf_info(self, model_arch: str) -> _HfExamplesInfo:
        return self.hf_models[model_arch]

    def find_hf_info(self, model_id: str) -> _HfExamplesInfo:
        for info in self.hf_models.values():
            if info.default == model_id:
                return info

        # Fallback to extras
        for info in self.hf_models.values():
            if any(extra == model_id for extra in info.extras.values()):
                return info

        raise ValueError(f"No example model defined for {model_id}")


HF_EXAMPLE_MODELS = HfExampleModels(_EXAMPLE_MODELS)
AUTO_EXAMPLE_MODELS = HfExampleModels(_AUTOMATIC_CONVERTED_MODELS)<|MERGE_RESOLUTION|>--- conflicted
+++ resolved
@@ -364,21 +364,14 @@
     "GPT2ForSequenceClassification": _HfExamplesInfo("nie3e/sentiment-polish-gpt2-small"),  # noqa: E501
 
     # [Cross-encoder]
-<<<<<<< HEAD
     "BertForSequenceClassification": _HfExamplesInfo("cross-encoder/ms-marco-MiniLM-L-6-v2"),  # noqa: E501
-    "ModernBertForSequenceClassification": _HfExamplesInfo("Alibaba-NLP/gte-reranker-modernbert-base"), # noqa: E501
-    "RobertaForSequenceClassification": _HfExamplesInfo("cross-encoder/quora-roberta-base"),  # noqa: E501
-    "XLMRobertaForSequenceClassification": _HfExamplesInfo("BAAI/bge-reranker-v2-m3"),  # noqa: E501
-=======
-    "BertForSequenceClassification": _HfExamplesInfo("cross-encoder/ms-marco-MiniLM-L-6-v2", v0_only=True),  # noqa: E501
     "GteNewForSequenceClassification": _HfExamplesInfo("Alibaba-NLP/gte-multilingual-reranker-base",  # noqa: E501
                                                        trust_remote_code=True,
                                                        hf_overrides={
                                                            "architectures": ["GteNewForSequenceClassification"]}),# noqa: E501
-    "ModernBertForSequenceClassification": _HfExamplesInfo("Alibaba-NLP/gte-reranker-modernbert-base", v0_only=True), # noqa: E501
-    "RobertaForSequenceClassification": _HfExamplesInfo("cross-encoder/quora-roberta-base", v0_only=True),  # noqa: E501
-    "XLMRobertaForSequenceClassification": _HfExamplesInfo("BAAI/bge-reranker-v2-m3", v0_only=True),  # noqa: E501
->>>>>>> de533ab2
+    "ModernBertForSequenceClassification": _HfExamplesInfo("Alibaba-NLP/gte-reranker-modernbert-base"), # noqa: E501
+    "RobertaForSequenceClassification": _HfExamplesInfo("cross-encoder/quora-roberta-base"),  # noqa: E501
+    "XLMRobertaForSequenceClassification": _HfExamplesInfo("BAAI/bge-reranker-v2-m3"),  # noqa: E501
 }
 
 _AUTOMATIC_CONVERTED_MODELS = {
