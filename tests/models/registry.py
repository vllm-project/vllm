--- conflicted
+++ resolved
@@ -223,16 +223,12 @@
                                             trust_remote_code=True),
     "JAISLMHeadModel": _HfExamplesInfo("inceptionai/jais-13b-chat"),
     "JambaForCausalLM": _HfExamplesInfo("ai21labs/AI21-Jamba-1.5-Mini",
-<<<<<<< HEAD
-                                        extras={"tiny": "ai21labs/Jamba-tiny-dev"}),  # noqa: E501
-    "Lfm2ForCausalLM": _HfExamplesInfo("LiquidAI/LFM2-1.2B",
-                                       min_transformers_version="4.54"),
-=======
                                         extras={
                                             "tiny": "ai21labs/Jamba-tiny-dev",
                                             "random": "ai21labs/Jamba-tiny-random",  # noqa: E501
                                         }),
->>>>>>> 2cb6ef89
+    "Lfm2ForCausalLM": _HfExamplesInfo("LiquidAI/LFM2-1.2B",
+                                       min_transformers_version="4.54"),
     "LlamaForCausalLM": _HfExamplesInfo("meta-llama/Llama-3.2-1B-Instruct",
                                         extras={"guard": "meta-llama/Llama-Guard-3-1B",  # noqa: E501
                                                 "hermes": "NousResearch/Hermes-3-Llama-3.1-8B", # noqa: E501
