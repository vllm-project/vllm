# SPDX-License-Identifier: Apache-2.0
# SPDX-FileCopyrightText: Copyright contributors to the vLLM project

from collections.abc import Mapping, Set
from dataclasses import dataclass, field
from typing import Any, Literal

import pytest
from packaging.version import Version
from transformers import __version__ as TRANSFORMERS_VERSION

from vllm.config.model import ModelDType, TokenizerMode


@dataclass(frozen=True)
class _HfExamplesInfo:
    default: str
    """The default model to use for testing this architecture."""

    extras: Mapping[str, str] = field(default_factory=dict)
    """Extra models to use for testing this architecture."""

    tokenizer: str | None = None
    """Set the tokenizer to load for this architecture."""

    tokenizer_mode: TokenizerMode = "auto"
    """Set the tokenizer type for this architecture."""

    speculative_model: str | None = None
    """
    The default model to use for testing this architecture, which is only used
    for speculative decoding.
    """

    speculative_method: str | None = None
    """
    The method to use for speculative decoding.
    """

    min_transformers_version: str | None = None
    """
    The minimum version of HF Transformers that is required to run this model.
    """

    max_transformers_version: str | None = None
    """
    The maximum version of HF Transformers that this model runs on.
    """

    transformers_version_reason: str | None = None
    """
    The reason for the minimum/maximum version requirement.
    """

    require_embed_inputs: bool = False
    """
    If `True`, enables prompt and multi-modal embedding inputs while
    disabling tokenization.
    """

    dtype: ModelDType = "auto"
    """
    The data type for the model weights and activations.
    """

    enforce_eager: bool = False
    """
    Whether to enforce eager execution. If True, we will
    disable CUDA graph and always execute the model in eager mode.
    If False, we will use CUDA graph and eager execution in hybrid.
    """

    is_available_online: bool = True
    """
    Set this to `False` if the name of this architecture no longer exists on
    the HF repo. To maintain backwards compatibility, we have not removed them
    from the main model registry, so without this flag the registry tests will
    fail.
    """

    trust_remote_code: bool = False
    """The `trust_remote_code` level required to load the model."""

    hf_overrides: dict[str, Any] = field(default_factory=dict)
    """The `hf_overrides` required to load the model."""

    max_model_len: int | None = None
    """
    The maximum model length to use for this model. Some models default to a
    length that is too large to fit into memory in CI.
    """

    revision: str | None = None
    """
    The specific revision (commit hash, tag, or branch) to use for the model.
    If not specified, the default revision will be used.
    """

    max_num_seqs: int | None = None
    """Maximum number of sequences to be processed in a single iteration."""

    use_original_num_layers: bool = False
    """
    If True, use the original number of layers from the model config 
    instead of minimal layers for testing.
    """

    def check_transformers_version(
        self,
        *,
        on_fail: Literal["error", "skip", "return"],
        check_min_version: bool = True,
        check_max_version: bool = True,
    ) -> str | None:
        """
        If the installed transformers version does not meet the requirements,
        perform the given action.
        """
        if (
            self.min_transformers_version is None
            and self.max_transformers_version is None
        ):
            return None

        current_version = TRANSFORMERS_VERSION
        cur_base_version = Version(current_version).base_version
        min_version = self.min_transformers_version
        max_version = self.max_transformers_version
        msg = f"`transformers=={current_version}` installed, but `transformers"
        # Only check the base version for the min/max version, otherwise preview
        # models cannot be run because `x.yy.0.dev0`<`x.yy.0`
        if (
            check_min_version
            and min_version
            and Version(cur_base_version) < Version(min_version)
        ):
            msg += f">={min_version}` is required to run this model."
        elif (
            check_max_version
            and max_version
            and Version(cur_base_version) > Version(max_version)
        ):
            msg += f"<={max_version}` is required to run this model."
        else:
            return None

        if self.transformers_version_reason:
            msg += f" Reason: {self.transformers_version_reason}"

        if on_fail == "error":
            raise RuntimeError(msg)
        elif on_fail == "skip":
            pytest.skip(msg)

        return msg

    def check_available_online(
        self,
        *,
        on_fail: Literal["error", "skip"],
    ) -> None:
        """
        If the model is not available online, perform the given action.
        """
        if not self.is_available_online:
            msg = "Model is not available online"

            if on_fail == "error":
                raise RuntimeError(msg)
            else:
                pytest.skip(msg)


_TEXT_GENERATION_EXAMPLE_MODELS = {
    # [Decoder-only]
    "AfmoeForCausalLM": _HfExamplesInfo(
        "arcee-ai/Trinity-Nano",
        is_available_online=False,
    ),
    "ApertusForCausalLM": _HfExamplesInfo("swiss-ai/Apertus-8B-Instruct-2509"),
    "AquilaModel": _HfExamplesInfo("BAAI/AquilaChat-7B", trust_remote_code=True),
    "AquilaForCausalLM": _HfExamplesInfo("BAAI/AquilaChat2-7B", trust_remote_code=True),
    "ArceeForCausalLM": _HfExamplesInfo("arcee-ai/AFM-4.5B-Base"),
    "ArcticForCausalLM": _HfExamplesInfo(
        "Snowflake/snowflake-arctic-instruct", trust_remote_code=True
    ),
    "BaiChuanForCausalLM": _HfExamplesInfo(
        "baichuan-inc/Baichuan-7B", trust_remote_code=True
    ),
    "BaichuanForCausalLM": _HfExamplesInfo(
        "baichuan-inc/Baichuan2-7B-chat", trust_remote_code=True
    ),
    "BailingMoeForCausalLM": _HfExamplesInfo(
        "inclusionAI/Ling-lite-1.5", trust_remote_code=True
    ),
    "BailingMoeV2ForCausalLM": _HfExamplesInfo(
        "inclusionAI/Ling-mini-2.0", trust_remote_code=True
    ),
    "BambaForCausalLM": _HfExamplesInfo(
        "ibm-ai-platform/Bamba-9B-v1",
        extras={"tiny": "hmellor/tiny-random-BambaForCausalLM"},
    ),
    "BloomForCausalLM": _HfExamplesInfo(
        "bigscience/bloom-560m", {"1b": "bigscience/bloomz-1b1"}
    ),
    "ChatGLMModel": _HfExamplesInfo(
        "zai-org/chatglm3-6b", trust_remote_code=True, max_transformers_version="4.48"
    ),
    "ChatGLMForConditionalGeneration": _HfExamplesInfo(
        "thu-coai/ShieldLM-6B-chatglm3",
        trust_remote_code=True,
    ),
    "CohereForCausalLM": _HfExamplesInfo(
        "CohereForAI/c4ai-command-r-v01", trust_remote_code=True
    ),
    "Cohere2ForCausalLM": _HfExamplesInfo(
        "CohereForAI/c4ai-command-r7b-12-2024",
        trust_remote_code=True,
    ),
    "CwmForCausalLM": _HfExamplesInfo("facebook/cwm", min_transformers_version="4.58"),
    "DbrxForCausalLM": _HfExamplesInfo("databricks/dbrx-instruct"),
<<<<<<< HEAD
    "DeciLMForCausalLM": _HfExamplesInfo(
        "nvidia/Llama-3_3-Nemotron-Super-49B-v1",
        trust_remote_code=True,
    ),
    "DeepseekForCausalLM": _HfExamplesInfo(
        "deepseek-ai/deepseek-moe-16b-base",
        trust_remote_code=True,
    ),
    "DeepseekV2ForCausalLM": _HfExamplesInfo(
        "deepseek-ai/DeepSeek-V2-Lite-Chat",
        trust_remote_code=True,
    ),
    "DeepseekV3ForCausalLM": _HfExamplesInfo(
        "deepseek-ai/DeepSeek-V3",
        trust_remote_code=True,
    ),
    "DeepseekV32ForCausalLM": _HfExamplesInfo("deepseek-ai/DeepSeek-V3.2-Exp"),
    "Ernie4_5ForCausalLM": _HfExamplesInfo("baidu/ERNIE-4.5-0.3B-PT"),
    "Ernie4_5_MoeForCausalLM": _HfExamplesInfo("baidu/ERNIE-4.5-21B-A3B-PT"),
    "ExaoneForCausalLM": _HfExamplesInfo(
        "LGAI-EXAONE/EXAONE-3.0-7.8B-Instruct", trust_remote_code=True
    ),
    "Exaone4ForCausalLM": _HfExamplesInfo("LGAI-EXAONE/EXAONE-4.0-32B"),
    "Fairseq2LlamaForCausalLM": _HfExamplesInfo("mgleize/fairseq2-dummy-Llama-3.2-1B"),
=======
    "DeciLMForCausalLM": _HfExamplesInfo("nvidia/Llama-3_3-Nemotron-Super-49B-v1", # noqa: E501
                                         trust_remote_code=True),
    "DeepseekForCausalLM": _HfExamplesInfo("deepseek-ai/deepseek-llm-7b-chat"),
    "DeepseekV2ForCausalLM": _HfExamplesInfo("deepseek-ai/DeepSeek-V2-Lite-Chat",  # noqa: E501
                                         trust_remote_code=True),
    "DeepseekV3ForCausalLM": _HfExamplesInfo("deepseek-ai/DeepSeek-V3",  # noqa: E501
                                         trust_remote_code=True),
    "DeepseekV32ForCausalLM": _HfExamplesInfo("deepseek-ai/DeepSeek-V3.2-Exp"),
    "Ernie4_5ForCausalLM": _HfExamplesInfo("baidu/ERNIE-4.5-0.3B-PT",
                                            min_transformers_version="4.54"),
    "Ernie4_5_MoeForCausalLM": _HfExamplesInfo("baidu/ERNIE-4.5-21B-A3B-PT",
                                               min_transformers_version="4.54"),
    "ExaoneForCausalLM": _HfExamplesInfo("LGAI-EXAONE/EXAONE-3.0-7.8B-Instruct",
                                         trust_remote_code=True),
    "Exaone4ForCausalLM": _HfExamplesInfo("LGAI-EXAONE/EXAONE-4.0-32B",
                                          min_transformers_version="4.54"),
    "Fairseq2LlamaForCausalLM": _HfExamplesInfo("mgleize/fairseq2-dummy-Llama-3.2-1B"),  # noqa: E501
>>>>>>> b8b302cd
    "FalconForCausalLM": _HfExamplesInfo("tiiuae/falcon-7b"),
    "FalconH1ForCausalLM": _HfExamplesInfo("tiiuae/Falcon-H1-0.5B-Base"),
    "FlexOlmoForCausalLM": _HfExamplesInfo("allenai/Flex-reddit-2x7B-1T"),
    "GemmaForCausalLM": _HfExamplesInfo("google/gemma-1.1-2b-it"),
    "Gemma2ForCausalLM": _HfExamplesInfo(
        "google/gemma-2-9b", extras={"tiny": "google/gemma-2-2b-it"}
    ),
    "Gemma3ForCausalLM": _HfExamplesInfo("google/gemma-3-1b-it"),
    "Gemma3nForCausalLM": _HfExamplesInfo("google/gemma-3n-E2B-it"),
    "GlmForCausalLM": _HfExamplesInfo("zai-org/glm-4-9b-chat-hf"),
    "Glm4ForCausalLM": _HfExamplesInfo("zai-org/GLM-4-9B-0414"),
    "Glm4MoeForCausalLM": _HfExamplesInfo("zai-org/GLM-4.5"),
    "GPT2LMHeadModel": _HfExamplesInfo("openai-community/gpt2", {"alias": "gpt2"}),
    "GPTBigCodeForCausalLM": _HfExamplesInfo(
        "bigcode/starcoder",
        extras={
            "tiny": "bigcode/tiny_starcoder_py",
            "santacoder": "bigcode/gpt_bigcode-santacoder",
        },
    ),
    "GPTJForCausalLM": _HfExamplesInfo(
        "Milos/slovak-gpt-j-405M", {"6b": "EleutherAI/gpt-j-6b"}
    ),
    "GPTNeoXForCausalLM": _HfExamplesInfo(
        "EleutherAI/pythia-70m", {"1b": "EleutherAI/pythia-1.4b"}
    ),
    "GptOssForCausalLM": _HfExamplesInfo("lmsys/gpt-oss-20b-bf16"),
    "GraniteForCausalLM": _HfExamplesInfo("ibm/PowerLM-3b"),
    "GraniteMoeForCausalLM": _HfExamplesInfo("ibm/PowerMoE-3b"),
    "GraniteMoeHybridForCausalLM": _HfExamplesInfo(
        "ibm-granite/granite-4.0-tiny-preview"
    ),
    "GraniteMoeSharedForCausalLM": _HfExamplesInfo(
        "ibm-research/moe-7b-1b-active-shared-experts"
    ),
    "Grok1ModelForCausalLM": _HfExamplesInfo(
        "hpcai-tech/grok-1", trust_remote_code=True
    ),
    "HunYuanDenseV1ForCausalLM": _HfExamplesInfo("tencent/Hunyuan-7B-Instruct"),
    "HunYuanMoEV1ForCausalLM": _HfExamplesInfo(
        "tencent/Hunyuan-A13B-Instruct", trust_remote_code=True
    ),
    "InternLMForCausalLM": _HfExamplesInfo(
        "internlm/internlm-chat-7b", trust_remote_code=True
    ),
    "InternLM2ForCausalLM": _HfExamplesInfo(
        "internlm/internlm2-chat-7b", trust_remote_code=True
    ),
    "InternLM2VEForCausalLM": _HfExamplesInfo(
        "OpenGVLab/Mono-InternVL-2B", trust_remote_code=True
    ),
    "InternLM3ForCausalLM": _HfExamplesInfo(
        "internlm/internlm3-8b-instruct", trust_remote_code=True
    ),
    "JAISLMHeadModel": _HfExamplesInfo("inceptionai/jais-13b-chat"),
    "JambaForCausalLM": _HfExamplesInfo(
        "ai21labs/AI21-Jamba-1.5-Mini",
        extras={
            "tiny": "ai21labs/Jamba-tiny-dev",
            "random": "ai21labs/Jamba-tiny-random",
        },
    ),
    "KimiLinearForCausalLM": _HfExamplesInfo(
        "moonshotai/Kimi-Linear-48B-A3B-Instruct", trust_remote_code=True
    ),
    "Lfm2ForCausalLM": _HfExamplesInfo("LiquidAI/LFM2-1.2B"),
    "Lfm2MoeForCausalLM": _HfExamplesInfo(
        "LiquidAI/LFM2-8B-A1B", min_transformers_version="4.58"
    ),
    "LlamaForCausalLM": _HfExamplesInfo(
        "meta-llama/Llama-3.2-1B-Instruct",
        extras={
            "guard": "meta-llama/Llama-Guard-3-1B",
            "hermes": "NousResearch/Hermes-3-Llama-3.1-8B",
            "fp8": "RedHatAI/Meta-Llama-3.1-8B-Instruct-FP8",
            "tiny": "hmellor/tiny-random-LlamaForCausalLM",
        },
    ),
    "LLaMAForCausalLM": _HfExamplesInfo(
        "decapoda-research/llama-7b-hf", is_available_online=False
    ),
    "Llama4ForCausalLM": _HfExamplesInfo(
        "meta-llama/Llama-4-Scout-17B-16E-Instruct",
    ),
    "LongcatFlashForCausalLM": _HfExamplesInfo(
        "meituan-longcat/LongCat-Flash-Chat", trust_remote_code=True
    ),
    "MambaForCausalLM": _HfExamplesInfo("state-spaces/mamba-130m-hf"),
    "Mamba2ForCausalLM": _HfExamplesInfo(
        "mistralai/Mamba-Codestral-7B-v0.1",
        extras={
            "random": "yujiepan/mamba2-codestral-v0.1-tiny-random",
        },
    ),
    "FalconMambaForCausalLM": _HfExamplesInfo("tiiuae/falcon-mamba-7b-instruct"),
    "MiniCPMForCausalLM": _HfExamplesInfo(
        "openbmb/MiniCPM-2B-sft-bf16", trust_remote_code=True
    ),
    "MiniCPM3ForCausalLM": _HfExamplesInfo(
        "openbmb/MiniCPM3-4B", trust_remote_code=True
    ),
    "MiniMaxForCausalLM": _HfExamplesInfo("MiniMaxAI/MiniMax-Text-01-hf"),
    "MiniMaxText01ForCausalLM": _HfExamplesInfo(
        "MiniMaxAI/MiniMax-Text-01",
        trust_remote_code=True,
        revision="a59aa9cbc53b9fb8742ca4e9e1531b9802b6fdc3",
    ),
    "MiniMaxM1ForCausalLM": _HfExamplesInfo(
        "MiniMaxAI/MiniMax-M1-40k", trust_remote_code=True
    ),
    "MiniMaxM2ForCausalLM": _HfExamplesInfo(
        "MiniMaxAI/MiniMax-M2",
        trust_remote_code=True,
    ),
    "MistralForCausalLM": _HfExamplesInfo("mistralai/Mistral-7B-Instruct-v0.1"),
    "MixtralForCausalLM": _HfExamplesInfo(
        "mistralai/Mixtral-8x7B-Instruct-v0.1",
        {"tiny": "TitanML/tiny-mixtral"},
    ),
    "MptForCausalLM": _HfExamplesInfo("mpt", is_available_online=False),
    "MPTForCausalLM": _HfExamplesInfo("mosaicml/mpt-7b"),
    "NemotronForCausalLM": _HfExamplesInfo("nvidia/Minitron-8B-Base"),
    "NemotronHForCausalLM": _HfExamplesInfo(
        "nvidia/Nemotron-H-8B-Base-8K", trust_remote_code=True
    ),
    "OlmoForCausalLM": _HfExamplesInfo("allenai/OLMo-1B-hf"),
    "Olmo2ForCausalLM": _HfExamplesInfo("allenai/OLMo-2-0425-1B"),
    "Olmo3ForCausalLM": _HfExamplesInfo("allenai/Olmo-3-7B-Instruct"),
    "OlmoeForCausalLM": _HfExamplesInfo("allenai/OLMoE-1B-7B-0924-Instruct"),
    "OpenPanguMTPModel": _HfExamplesInfo(
        "FreedomIntelligence/openPangu-Ultra-MoE-718B-V1.1",
        trust_remote_code=True,
        is_available_online=False,
    ),
    "OPTForCausalLM": _HfExamplesInfo(
        "facebook/opt-125m", {"1b": "facebook/opt-iml-max-1.3b"}
    ),
    "OrionForCausalLM": _HfExamplesInfo(
        "OrionStarAI/Orion-14B-Chat", trust_remote_code=True
    ),
    "OuroForCausalLM": _HfExamplesInfo("ByteDance/Ouro-1.4B", trust_remote_code=True),
    "PanguEmbeddedForCausalLM": _HfExamplesInfo(
        "FreedomIntelligence/openPangu-Embedded-7B-V1.1", trust_remote_code=True
    ),
    "PanguUltraMoEForCausalLM": _HfExamplesInfo(
        "FreedomIntelligence/openPangu-Ultra-MoE-718B-V1.1",
        trust_remote_code=True,
        is_available_online=False,
    ),
    "PersimmonForCausalLM": _HfExamplesInfo("adept/persimmon-8b-chat"),
    "PhiForCausalLM": _HfExamplesInfo("microsoft/phi-2"),
    "Phi3ForCausalLM": _HfExamplesInfo("microsoft/Phi-3-mini-4k-instruct"),
    "PhiMoEForCausalLM": _HfExamplesInfo(
        "microsoft/Phi-3.5-MoE-instruct", trust_remote_code=True
    ),
    "Plamo2ForCausalLM": _HfExamplesInfo(
        "pfnet/plamo-2-1b",
        trust_remote_code=True,
    ),
    "Plamo3ForCausalLM": _HfExamplesInfo(
        "pfnet/plamo-3-nict-2b-base",
        trust_remote_code=True,
    ),
    "QWenLMHeadModel": _HfExamplesInfo(
        "Qwen/Qwen-7B-Chat",
        max_transformers_version="4.53",
        transformers_version_reason="HF model uses remote code that is not compatible with latest Transformers",  # noqa: E501
        trust_remote_code=True,
    ),
    "Qwen2ForCausalLM": _HfExamplesInfo(
        "Qwen/Qwen2-0.5B-Instruct", extras={"2.5": "Qwen/Qwen2.5-0.5B-Instruct"}
    ),
    "Qwen2MoeForCausalLM": _HfExamplesInfo("Qwen/Qwen1.5-MoE-A2.7B-Chat"),
    "Qwen3ForCausalLM": _HfExamplesInfo("Qwen/Qwen3-8B"),
    "Qwen3MoeForCausalLM": _HfExamplesInfo("Qwen/Qwen3-30B-A3B"),
    "Qwen3NextForCausalLM": _HfExamplesInfo(
        "Qwen/Qwen3-Next-80B-A3B-Instruct",
        extras={"tiny-random": "tiny-random/qwen3-next-moe"},
        min_transformers_version="4.56.3",
    ),
    "RWForCausalLM": _HfExamplesInfo("tiiuae/falcon-40b"),
    "SeedOssForCausalLM": _HfExamplesInfo(
        "ByteDance-Seed/Seed-OSS-36B-Instruct",
        trust_remote_code=True,
    ),
    "SmolLM3ForCausalLM": _HfExamplesInfo("HuggingFaceTB/SmolLM3-3B"),
    "StableLMEpochForCausalLM": _HfExamplesInfo("stabilityai/stablelm-zephyr-3b"),
    "StableLmForCausalLM": _HfExamplesInfo("stabilityai/stablelm-3b-4e1t"),
    "Starcoder2ForCausalLM": _HfExamplesInfo("bigcode/starcoder2-3b"),
    "Step3TextForCausalLM": _HfExamplesInfo("stepfun-ai/step3", trust_remote_code=True),
    "SolarForCausalLM": _HfExamplesInfo(
        "upstage/solar-pro-preview-instruct", trust_remote_code=True
    ),
    "TeleChat2ForCausalLM": _HfExamplesInfo(
        "Tele-AI/TeleChat2-3B", trust_remote_code=True
    ),
    "TeleFLMForCausalLM": _HfExamplesInfo(
        "CofeAI/FLM-2-52B-Instruct-2407", trust_remote_code=True
    ),
    "XverseForCausalLM": _HfExamplesInfo(
        "xverse/XVERSE-7B-Chat",
        tokenizer="meta-llama/Llama-2-7b",
        trust_remote_code=True,
    ),
    "Zamba2ForCausalLM": _HfExamplesInfo("Zyphra/Zamba2-7B-instruct"),
    "MiMoForCausalLM": _HfExamplesInfo("XiaomiMiMo/MiMo-7B-RL", trust_remote_code=True),
    "Dots1ForCausalLM": _HfExamplesInfo("rednote-hilab/dots.llm1.inst"),
}

_EMBEDDING_EXAMPLE_MODELS = {
    # [Text-only]
    "BertModel": _HfExamplesInfo("BAAI/bge-base-en-v1.5"),
    "Gemma2Model": _HfExamplesInfo("BAAI/bge-multilingual-gemma2"),
    "Gemma3TextModel": _HfExamplesInfo("google/embeddinggemma-300m"),
    "GritLM": _HfExamplesInfo("parasail-ai/GritLM-7B-vllm"),
    "GteModel": _HfExamplesInfo(
        "Snowflake/snowflake-arctic-embed-m-v2.0", trust_remote_code=True
    ),
    "GteNewModel": _HfExamplesInfo(
        "Alibaba-NLP/gte-base-en-v1.5",
        trust_remote_code=True,
        hf_overrides={"architectures": ["GteNewModel"]},
    ),
    "InternLM2ForRewardModel": _HfExamplesInfo(
        "internlm/internlm2-1_8b-reward", trust_remote_code=True
    ),
    "JambaForSequenceClassification": _HfExamplesInfo("ai21labs/Jamba-tiny-reward-dev"),
    "LlamaModel": _HfExamplesInfo("llama", is_available_online=False),
    "MistralModel": _HfExamplesInfo("intfloat/e5-mistral-7b-instruct"),
    "ModernBertModel": _HfExamplesInfo(
        "Alibaba-NLP/gte-modernbert-base", trust_remote_code=True
    ),
    "NomicBertModel": _HfExamplesInfo(
        "nomic-ai/nomic-embed-text-v2-moe", trust_remote_code=True
    ),
    "Qwen2Model": _HfExamplesInfo("ssmits/Qwen2-7B-Instruct-embed-base"),
    "Qwen2ForRewardModel": _HfExamplesInfo(
        "Qwen/Qwen2.5-Math-RM-72B",
        max_transformers_version="4.53",
        transformers_version_reason="HF model uses remote code that is not compatible with latest Transformers",  # noqa: E501
    ),
    "Qwen2ForProcessRewardModel": _HfExamplesInfo(
        "Qwen/Qwen2.5-Math-PRM-7B",
        max_transformers_version="4.53",
        transformers_version_reason="HF model uses remote code that is not compatible with latest Transformers",  # noqa: E501
    ),
    "RobertaModel": _HfExamplesInfo("sentence-transformers/stsb-roberta-base-v2"),
    "RobertaForMaskedLM": _HfExamplesInfo("sentence-transformers/all-roberta-large-v1"),
    "XLMRobertaModel": _HfExamplesInfo("intfloat/multilingual-e5-small"),
    "BertSpladeSparseEmbeddingModel": _HfExamplesInfo(
        "naver/splade-v3",
        hf_overrides={"architectures": ["BertSpladeSparseEmbeddingModel"]},
    ),
    # [Multimodal]
    "CLIPModel": _HfExamplesInfo("openai/clip-vit-base-patch32"),
    "LlavaNextForConditionalGeneration": _HfExamplesInfo("royokong/e5-v"),
    "Phi3VForCausalLM": _HfExamplesInfo(
        "TIGER-Lab/VLM2Vec-Full", trust_remote_code=True
    ),
    "Qwen2VLForConditionalGeneration": _HfExamplesInfo("MrLight/dse-qwen2-2b-mrl-v1"),
    "SiglipModel": _HfExamplesInfo("google/siglip-base-patch16-224"),
    "PrithviGeoSpatialMAE": _HfExamplesInfo(
        "ibm-nasa-geospatial/Prithvi-EO-2.0-300M-TL-Sen1Floods11",
        dtype="float16",
        enforce_eager=True,
        require_embed_inputs=True,
        # This is to avoid the model going OOM in CI
        max_num_seqs=32,
    ),
    "Terratorch": _HfExamplesInfo(
        "ibm-nasa-geospatial/Prithvi-EO-2.0-300M-TL-Sen1Floods11",
        dtype="float16",
        enforce_eager=True,
        require_embed_inputs=True,
        # This is to avoid the model going OOM in CI
        max_num_seqs=32,
    ),
}

_SEQUENCE_CLASSIFICATION_EXAMPLE_MODELS = {
    # [Decoder-only]
    "GPT2ForSequenceClassification": _HfExamplesInfo(
        "nie3e/sentiment-polish-gpt2-small"
    ),
    # [Cross-encoder]
    "BertForSequenceClassification": _HfExamplesInfo(
        "cross-encoder/ms-marco-MiniLM-L-6-v2"
    ),
    "BertForTokenClassification": _HfExamplesInfo("boltuix/NeuroBERT-NER"),
    "GteNewForSequenceClassification": _HfExamplesInfo(
        "Alibaba-NLP/gte-multilingual-reranker-base",
        trust_remote_code=True,
        hf_overrides={"architectures": ["GteNewForSequenceClassification"]},
    ),
    "ModernBertForSequenceClassification": _HfExamplesInfo(
        "Alibaba-NLP/gte-reranker-modernbert-base"
    ),
    "ModernBertForTokenClassification": _HfExamplesInfo(
        "disham993/electrical-ner-ModernBERT-base"
    ),
    "RobertaForSequenceClassification": _HfExamplesInfo(
        "cross-encoder/quora-roberta-base"
    ),
    "XLMRobertaForSequenceClassification": _HfExamplesInfo("BAAI/bge-reranker-v2-m3"),
}

_AUTOMATIC_CONVERTED_MODELS = {
    # Use as_seq_cls_model for automatic conversion
    "GemmaForSequenceClassification": _HfExamplesInfo(
        "BAAI/bge-reranker-v2-gemma",
        hf_overrides={
            "architectures": ["GemmaForSequenceClassification"],
            "classifier_from_token": ["Yes"],
            "method": "no_post_processing",
        },
    ),
    "LlamaForSequenceClassification": _HfExamplesInfo(
        "Skywork/Skywork-Reward-V2-Llama-3.2-1B"
    ),
    "Qwen2ForSequenceClassification": _HfExamplesInfo("jason9693/Qwen2.5-1.5B-apeach"),
    "Qwen3ForSequenceClassification": _HfExamplesInfo(
        "tomaarsen/Qwen3-Reranker-0.6B-seq-cls"
    ),
}

_MULTIMODAL_EXAMPLE_MODELS = {
    # [Decoder-only]
    "AriaForConditionalGeneration": _HfExamplesInfo("rhymes-ai/Aria"),
    "AyaVisionForConditionalGeneration": _HfExamplesInfo("CohereForAI/aya-vision-8b"),
    "BeeForConditionalGeneration": _HfExamplesInfo(
        "Open-Bee/Bee-8B-RL",
        trust_remote_code=True,
    ),
    "Blip2ForConditionalGeneration": _HfExamplesInfo(
        "Salesforce/blip2-opt-2.7b",
        extras={"6b": "Salesforce/blip2-opt-6.7b"},
    ),
    "ChameleonForConditionalGeneration": _HfExamplesInfo("facebook/chameleon-7b"),
    "Cohere2VisionForConditionalGeneration": _HfExamplesInfo(
        "CohereLabs/command-a-vision-07-2025"
    ),
    "DeepseekVLV2ForCausalLM": _HfExamplesInfo(
        "deepseek-ai/deepseek-vl2-tiny",
        extras={"fork": "Isotr0py/deepseek-vl2-tiny"},
        max_transformers_version="4.48",
        transformers_version_reason="HF model is not compatible.",
        hf_overrides={"architectures": ["DeepseekVLV2ForCausalLM"]},
    ),
    "DeepseekOCRForCausalLM": _HfExamplesInfo(
        "deepseek-ai/DeepSeek-OCR",
    ),
    "DotsOCRForCausalLM": _HfExamplesInfo(
        "rednote-hilab/dots.ocr", trust_remote_code=True
    ),
    "Emu3ForConditionalGeneration": _HfExamplesInfo("BAAI/Emu3-Chat-hf"),
    "Ernie4_5_VLMoeForConditionalGeneration": _HfExamplesInfo(
        "baidu/ERNIE-4.5-VL-28B-A3B-PT",
        trust_remote_code=True,
    ),
    "FuyuForCausalLM": _HfExamplesInfo("adept/fuyu-8b"),
    "Gemma3ForConditionalGeneration": _HfExamplesInfo("google/gemma-3-4b-it"),
    "Gemma3nForConditionalGeneration": _HfExamplesInfo("google/gemma-3n-E2B-it"),
    "GraniteSpeechForConditionalGeneration": _HfExamplesInfo(
        "ibm-granite/granite-speech-3.3-2b"
    ),
    "GLM4VForCausalLM": _HfExamplesInfo(
        "zai-org/glm-4v-9b",
        trust_remote_code=True,
        hf_overrides={"architectures": ["GLM4VForCausalLM"]},
    ),
    "Glm4vForConditionalGeneration": _HfExamplesInfo("zai-org/GLM-4.1V-9B-Thinking"),
    "Glm4vMoeForConditionalGeneration": _HfExamplesInfo("zai-org/GLM-4.5V"),
    "H2OVLChatModel": _HfExamplesInfo(
        "h2oai/h2ovl-mississippi-800m",
        trust_remote_code=True,
        extras={"2b": "h2oai/h2ovl-mississippi-2b"},
        max_transformers_version="4.48",
        transformers_version_reason="HF model is not compatible.",
    ),
    "HCXVisionForCausalLM": _HfExamplesInfo(
        "naver-hyperclovax/HyperCLOVAX-SEED-Vision-Instruct-3B",
        trust_remote_code=True,
    ),
    "HunYuanVLForConditionalGeneration": _HfExamplesInfo(
        "tencent/HunyuanOCR",
        is_available_online=False,
    ),
    "Idefics3ForConditionalGeneration": _HfExamplesInfo(
        "HuggingFaceM4/Idefics3-8B-Llama3",
        extras={"tiny": "HuggingFaceTB/SmolVLM-256M-Instruct"},
    ),
    "InternS1ForConditionalGeneration": _HfExamplesInfo(
        "internlm/Intern-S1", trust_remote_code=True
    ),
    "InternVLChatModel": _HfExamplesInfo(
        "OpenGVLab/InternVL2-1B",
        extras={
            "2B": "OpenGVLab/InternVL2-2B",
            "3.0": "OpenGVLab/InternVL3-1B",
            "3.5-qwen3": "OpenGVLab/InternVL3_5-1B",
            "3.5-qwen3moe": "OpenGVLab/InternVL3_5-30B-A3B",
            "3.5-gptoss": "OpenGVLab/InternVL3_5-GPT-OSS-20B-A4B-Preview",
        },
        trust_remote_code=True,
    ),
    "InternVLForConditionalGeneration": _HfExamplesInfo("OpenGVLab/InternVL3-1B-hf"),
    "KeyeForConditionalGeneration": _HfExamplesInfo(
        "Kwai-Keye/Keye-VL-8B-Preview",
        trust_remote_code=True,
    ),
    "KeyeVL1_5ForConditionalGeneration": _HfExamplesInfo(
        "Kwai-Keye/Keye-VL-1_5-8B",
        trust_remote_code=True,
    ),
    "KimiVLForConditionalGeneration": _HfExamplesInfo(
        "moonshotai/Kimi-VL-A3B-Instruct",
        extras={"thinking": "moonshotai/Kimi-VL-A3B-Thinking"},
        trust_remote_code=True,
    ),
    "LightOnOCRForConditionalGeneration": _HfExamplesInfo(
        "lightonai/LightOnOCR-1B",
        is_available_online=False,
    ),
    "Llama4ForConditionalGeneration": _HfExamplesInfo(
        "meta-llama/Llama-4-Scout-17B-16E-Instruct",
        max_model_len=10240,
        extras={"llama-guard-4": "meta-llama/Llama-Guard-4-12B"},
    ),
    "LlavaForConditionalGeneration": _HfExamplesInfo(
        "llava-hf/llava-1.5-7b-hf",
        extras={
            "mistral": "mistral-community/pixtral-12b",
            "mistral-fp8": "nm-testing/pixtral-12b-FP8-dynamic",
        },
    ),
    "LlavaNextForConditionalGeneration": _HfExamplesInfo(
        "llava-hf/llava-v1.6-mistral-7b-hf"
    ),
    "LlavaNextVideoForConditionalGeneration": _HfExamplesInfo(
        "llava-hf/LLaVA-NeXT-Video-7B-hf"
    ),
    "LlavaOnevisionForConditionalGeneration": _HfExamplesInfo(
        "llava-hf/llava-onevision-qwen2-0.5b-ov-hf"
    ),
    "MantisForConditionalGeneration": _HfExamplesInfo(
        "TIGER-Lab/Mantis-8B-siglip-llama3",
        max_transformers_version="4.48",
        transformers_version_reason="HF model is not compatible.",
        hf_overrides={"architectures": ["MantisForConditionalGeneration"]},
    ),
    "MiDashengLMModel": _HfExamplesInfo(
        "mispeech/midashenglm-7b", trust_remote_code=True
    ),
    "MiniCPMO": _HfExamplesInfo("openbmb/MiniCPM-o-2_6", trust_remote_code=True),
    "MiniCPMV": _HfExamplesInfo(
        "openbmb/MiniCPM-Llama3-V-2_5",
        extras={
            "2.6": "openbmb/MiniCPM-V-2_6",
            "4.0": "openbmb/MiniCPM-V-4",
            "4.5": "openbmb/MiniCPM-V-4_5",
        },
        trust_remote_code=True,
    ),
    "MiniMaxVL01ForConditionalGeneration": _HfExamplesInfo(
        "MiniMaxAI/MiniMax-VL-01",
        trust_remote_code=True,
    ),
    "Mistral3ForConditionalGeneration": _HfExamplesInfo(
        "mistralai/Mistral-Small-3.1-24B-Instruct-2503",
        extras={"fp8": "nm-testing/Mistral-Small-3.1-24B-Instruct-2503-FP8-dynamic"},
    ),
    "MolmoForCausalLM": _HfExamplesInfo(
        "allenai/Molmo-7B-D-0924",
        max_transformers_version="4.48",
        transformers_version_reason="Incorrectly-detected `tensorflow` import.",
        extras={"olmo": "allenai/Molmo-7B-O-0924"},
        trust_remote_code=True,
    ),
    "NVLM_D": _HfExamplesInfo("nvidia/NVLM-D-72B", trust_remote_code=True),
    "Llama_Nemotron_Nano_VL": _HfExamplesInfo(
        "nvidia/Llama-3.1-Nemotron-Nano-VL-8B-V1",
        trust_remote_code=True,
    ),
    "NemotronH_Nano_VL_V2": _HfExamplesInfo(
        "nano_vl_dummy", is_available_online=False, trust_remote_code=True
    ),
    "OpenCUAForConditionalGeneration": _HfExamplesInfo(
        "xlangai/OpenCUA-7B", trust_remote_code=True
    ),
    "Ovis": _HfExamplesInfo(
        "AIDC-AI/Ovis2-1B",
        trust_remote_code=True,
        max_transformers_version="4.53",
        transformers_version_reason="HF model is not compatible",
        extras={
            "1.6-llama": "AIDC-AI/Ovis1.6-Llama3.2-3B",
            "1.6-gemma": "AIDC-AI/Ovis1.6-Gemma2-9B",
        },
    ),
    "Ovis2_5": _HfExamplesInfo("AIDC-AI/Ovis2.5-2B", trust_remote_code=True),
    "PaddleOCRVLForConditionalGeneration": _HfExamplesInfo(
        "PaddlePaddle/PaddleOCR-VL",
        trust_remote_code=True,
    ),
    "PaliGemmaForConditionalGeneration": _HfExamplesInfo(
        "google/paligemma-3b-mix-224",
        extras={"v2": "google/paligemma2-3b-ft-docci-448"},
    ),
    "Phi3VForCausalLM": _HfExamplesInfo(
        "microsoft/Phi-3-vision-128k-instruct",
        trust_remote_code=True,
        max_transformers_version="4.48",
        transformers_version_reason="Use of deprecated imports which have been removed.",  # noqa: E501
        extras={"phi3.5": "microsoft/Phi-3.5-vision-instruct"},
    ),
    "Phi4MMForCausalLM": _HfExamplesInfo(
        "microsoft/Phi-4-multimodal-instruct", trust_remote_code=True
    ),
    "Phi4MultimodalForCausalLM": _HfExamplesInfo(
        "microsoft/Phi-4-multimodal-instruct",
        revision="refs/pr/70",
    ),
    "PixtralForConditionalGeneration": _HfExamplesInfo(
        "mistralai/Pixtral-12B-2409",
        tokenizer_mode="mistral",
    ),
    "QwenVLForConditionalGeneration": _HfExamplesInfo(
        "Qwen/Qwen-VL",
        extras={"chat": "Qwen/Qwen-VL-Chat"},
        trust_remote_code=True,
        max_transformers_version="4.53.3",
        transformers_version_reason="Use of deprecated imports which have been removed.",  # noqa: E501
        hf_overrides={"architectures": ["QwenVLForConditionalGeneration"]},
    ),
    "Qwen2AudioForConditionalGeneration": _HfExamplesInfo(
        "Qwen/Qwen2-Audio-7B-Instruct"
    ),
    "Qwen2VLForConditionalGeneration": _HfExamplesInfo("Qwen/Qwen2-VL-2B-Instruct"),
    "Qwen2_5_VLForConditionalGeneration": _HfExamplesInfo(
        "Qwen/Qwen2.5-VL-3B-Instruct",
        max_model_len=4096,
    ),
    "Qwen2_5OmniModel": _HfExamplesInfo("Qwen/Qwen2.5-Omni-3B"),
    "Qwen2_5OmniForConditionalGeneration": _HfExamplesInfo("Qwen/Qwen2.5-Omni-7B-AWQ"),
    "Qwen3VLForConditionalGeneration": _HfExamplesInfo(
        "Qwen/Qwen3-VL-4B-Instruct",
        max_model_len=4096,
        min_transformers_version="4.57",
    ),
    "Qwen3VLMoeForConditionalGeneration": _HfExamplesInfo(
        "Qwen/Qwen3-VL-30B-A3B-Instruct",
        max_model_len=4096,
        min_transformers_version="4.57",
    ),
    "Qwen3OmniMoeForConditionalGeneration": _HfExamplesInfo(
        "Qwen/Qwen3-Omni-30B-A3B-Instruct",
        max_model_len=4096,
        min_transformers_version="4.57",
    ),
    "RForConditionalGeneration": _HfExamplesInfo("YannQi/R-4B", trust_remote_code=True),
    "SkyworkR1VChatModel": _HfExamplesInfo(
        "Skywork/Skywork-R1V-38B", trust_remote_code=True
    ),
    "SmolVLMForConditionalGeneration": _HfExamplesInfo(
        "HuggingFaceTB/SmolVLM2-2.2B-Instruct"
    ),
    "Step3VLForConditionalGeneration": _HfExamplesInfo(
        "stepfun-ai/step3", trust_remote_code=True
    ),
    "UltravoxModel": _HfExamplesInfo(
        "fixie-ai/ultravox-v0_5-llama-3_2-1b",
        trust_remote_code=True,
    ),
    "TarsierForConditionalGeneration": _HfExamplesInfo("omni-research/Tarsier-7b"),
    "Tarsier2ForConditionalGeneration": _HfExamplesInfo(
        "omni-research/Tarsier2-Recap-7b",
        hf_overrides={"architectures": ["Tarsier2ForConditionalGeneration"]},
    ),
    "VoxtralForConditionalGeneration": _HfExamplesInfo(
        "mistralai/Voxtral-Mini-3B-2507",
        # disable this temporarily until we support HF format
        is_available_online=False,
    ),
    # [Encoder-decoder]
    "WhisperForConditionalGeneration": _HfExamplesInfo("openai/whisper-large-v3"),
    # [Cross-encoder]
    "JinaVLForRanking": _HfExamplesInfo("jinaai/jina-reranker-m0"),
}


_SPECULATIVE_DECODING_EXAMPLE_MODELS = {
    "MedusaModel": _HfExamplesInfo(
        "JackFram/llama-68m", speculative_model="abhigoyal/vllm-medusa-llama-68m-random"
    ),
    # Temporarily disabled.
    # TODO(woosuk): Re-enable this once the MLP Speculator is supported in V1.
    # "MLPSpeculatorPreTrainedModel": _HfExamplesInfo(
    #     "JackFram/llama-160m",
    #     speculative_model="ibm-ai-platform/llama-160m-accelerator"
    # ),
    "DeepSeekMTPModel": _HfExamplesInfo(
        "luccafong/deepseek_mtp_main_random",
        speculative_model="luccafong/deepseek_mtp_draft_random",
        trust_remote_code=True,
    ),
    "EagleDeepSeekMTPModel": _HfExamplesInfo(
        "eagle618/deepseek-v3-random",
        speculative_model="eagle618/eagle-deepseek-v3-random",
        trust_remote_code=True,
    ),
    "EagleLlamaForCausalLM": _HfExamplesInfo(
        "meta-llama/Meta-Llama-3-8B-Instruct",
        trust_remote_code=True,
        speculative_model="yuhuili/EAGLE-LLaMA3-Instruct-8B",
        tokenizer="meta-llama/Meta-Llama-3-8B-Instruct",
    ),
    "Eagle3LlamaForCausalLM": _HfExamplesInfo(
        "meta-llama/Llama-3.1-8B-Instruct",
        trust_remote_code=True,
        speculative_model="yuhuili/EAGLE3-LLaMA3.1-Instruct-8B",
        tokenizer="meta-llama/Llama-3.1-8B-Instruct",
        use_original_num_layers=True,
        max_model_len=10240,
    ),
    "LlamaForCausalLMEagle3": _HfExamplesInfo(
        "Qwen/Qwen3-8B",
        trust_remote_code=True,
        speculative_model="AngelSlim/Qwen3-8B_eagle3",
        tokenizer="Qwen/Qwen3-8B",
        use_original_num_layers=True,
    ),
    "EagleLlama4ForCausalLM": _HfExamplesInfo(
        "morgendave/EAGLE-Llama-4-Scout-17B-16E-Instruct",
        trust_remote_code=True,
        speculative_model="morgendave/EAGLE-Llama-4-Scout-17B-16E-Instruct",
        tokenizer="meta-llama/Llama-4-Scout-17B-16E-Instruct",
    ),
    "EagleMiniCPMForCausalLM": _HfExamplesInfo(
        "openbmb/MiniCPM-1B-sft-bf16",
        trust_remote_code=True,
        speculative_model="openbmb/MiniCPM-2B-sft-bf16",
        speculative_method="eagle",
        tokenizer="openbmb/MiniCPM-2B-sft-bf16",
    ),
    "ErnieMTPModel": _HfExamplesInfo(
        "baidu/ERNIE-4.5-21B-A3B-PT",
        trust_remote_code=True,
        speculative_model="baidu/ERNIE-4.5-21B-A3B-PT",
    ),
    "Glm4MoeMTPModel": _HfExamplesInfo(
        "zai-org/GLM-4.5",
        speculative_model="zai-org/GLM-4.5",
    ),
    "LongCatFlashMTPModel": _HfExamplesInfo(
        "meituan-longcat/LongCat-Flash-Chat",
        trust_remote_code=True,
        speculative_model="meituan-longcat/LongCat-Flash-Chat",
    ),
    "MiMoMTPModel": _HfExamplesInfo(
        "XiaomiMiMo/MiMo-7B-RL",
        trust_remote_code=True,
        speculative_model="XiaomiMiMo/MiMo-7B-RL",
    ),
    "Eagle3Qwen2_5vlForCausalLM": _HfExamplesInfo(
        "Qwen/Qwen2.5-VL-7B-Instruct",
        speculative_model="Rayzl/qwen2.5-vl-7b-eagle3-sgl",
    ),
    "Qwen3NextMTP": _HfExamplesInfo(
        "Qwen/Qwen3-Next-80B-A3B-Instruct", min_transformers_version="4.56.3"
    ),
}

_TRANSFORMERS_BACKEND_MODELS = {
    "TransformersEmbeddingModel": _HfExamplesInfo(
        "BAAI/bge-base-en-v1.5", min_transformers_version="5.0.0.dev"
    ),
    "TransformersForSequenceClassification": _HfExamplesInfo(
        "papluca/xlm-roberta-base-language-detection",
        min_transformers_version="5.0.0.dev",
    ),
    "TransformersForCausalLM": _HfExamplesInfo(
        "hmellor/Ilama-3.2-1B", trust_remote_code=True
    ),
    "TransformersMultiModalForCausalLM": _HfExamplesInfo("BAAI/Emu3-Chat-hf"),
    "TransformersMoEForCausalLM": _HfExamplesInfo(
        "allenai/OLMoE-1B-7B-0924", min_transformers_version="5.0.0.dev"
    ),
    "TransformersMultiModalMoEForCausalLM": _HfExamplesInfo(
        "Qwen/Qwen3-VL-30B-A3B-Instruct", min_transformers_version="5.0.0.dev"
    ),
    "TransformersMoEEmbeddingModel": _HfExamplesInfo(
        "Qwen/Qwen3-30B-A3B", min_transformers_version="5.0.0.dev"
    ),
    "TransformersMoEForSequenceClassification": _HfExamplesInfo(
        "Qwen/Qwen3-30B-A3B", min_transformers_version="5.0.0.dev"
    ),
    "TransformersMultiModalEmbeddingModel": _HfExamplesInfo("google/gemma-3-4b-it"),
    "TransformersMultiModalForSequenceClassification": _HfExamplesInfo(
        "google/gemma-3-4b-it"
    ),
}

_EXAMPLE_MODELS = {
    **_TEXT_GENERATION_EXAMPLE_MODELS,
    **_EMBEDDING_EXAMPLE_MODELS,
    **_SEQUENCE_CLASSIFICATION_EXAMPLE_MODELS,
    **_MULTIMODAL_EXAMPLE_MODELS,
    **_SPECULATIVE_DECODING_EXAMPLE_MODELS,
    **_TRANSFORMERS_BACKEND_MODELS,
}


class HfExampleModels:
    def __init__(self, hf_models: Mapping[str, _HfExamplesInfo]) -> None:
        super().__init__()

        self.hf_models = hf_models

    def get_supported_archs(self) -> Set[str]:
        return self.hf_models.keys()

    def get_hf_info(self, model_arch: str) -> _HfExamplesInfo:
        try:
            return self.hf_models[model_arch]
        except KeyError:
            raise ValueError(
                f"No example model defined for {model_arch}; please update this file."
            ) from None

    def find_hf_info(self, model_id: str) -> _HfExamplesInfo:
        for info in self.hf_models.values():
            if info.default == model_id:
                return info

        # Fallback to extras
        for info in self.hf_models.values():
            if any(extra == model_id for extra in info.extras.values()):
                return info

        raise ValueError(
            f"No example model defined for {model_id}; please update this file."
        )


HF_EXAMPLE_MODELS = HfExampleModels(_EXAMPLE_MODELS)
AUTO_EXAMPLE_MODELS = HfExampleModels(_AUTOMATIC_CONVERTED_MODELS)<|MERGE_RESOLUTION|>--- conflicted
+++ resolved
@@ -219,32 +219,6 @@
     ),
     "CwmForCausalLM": _HfExamplesInfo("facebook/cwm", min_transformers_version="4.58"),
     "DbrxForCausalLM": _HfExamplesInfo("databricks/dbrx-instruct"),
-<<<<<<< HEAD
-    "DeciLMForCausalLM": _HfExamplesInfo(
-        "nvidia/Llama-3_3-Nemotron-Super-49B-v1",
-        trust_remote_code=True,
-    ),
-    "DeepseekForCausalLM": _HfExamplesInfo(
-        "deepseek-ai/deepseek-moe-16b-base",
-        trust_remote_code=True,
-    ),
-    "DeepseekV2ForCausalLM": _HfExamplesInfo(
-        "deepseek-ai/DeepSeek-V2-Lite-Chat",
-        trust_remote_code=True,
-    ),
-    "DeepseekV3ForCausalLM": _HfExamplesInfo(
-        "deepseek-ai/DeepSeek-V3",
-        trust_remote_code=True,
-    ),
-    "DeepseekV32ForCausalLM": _HfExamplesInfo("deepseek-ai/DeepSeek-V3.2-Exp"),
-    "Ernie4_5ForCausalLM": _HfExamplesInfo("baidu/ERNIE-4.5-0.3B-PT"),
-    "Ernie4_5_MoeForCausalLM": _HfExamplesInfo("baidu/ERNIE-4.5-21B-A3B-PT"),
-    "ExaoneForCausalLM": _HfExamplesInfo(
-        "LGAI-EXAONE/EXAONE-3.0-7.8B-Instruct", trust_remote_code=True
-    ),
-    "Exaone4ForCausalLM": _HfExamplesInfo("LGAI-EXAONE/EXAONE-4.0-32B"),
-    "Fairseq2LlamaForCausalLM": _HfExamplesInfo("mgleize/fairseq2-dummy-Llama-3.2-1B"),
-=======
     "DeciLMForCausalLM": _HfExamplesInfo("nvidia/Llama-3_3-Nemotron-Super-49B-v1", # noqa: E501
                                          trust_remote_code=True),
     "DeepseekForCausalLM": _HfExamplesInfo("deepseek-ai/deepseek-llm-7b-chat"),
@@ -262,7 +236,6 @@
     "Exaone4ForCausalLM": _HfExamplesInfo("LGAI-EXAONE/EXAONE-4.0-32B",
                                           min_transformers_version="4.54"),
     "Fairseq2LlamaForCausalLM": _HfExamplesInfo("mgleize/fairseq2-dummy-Llama-3.2-1B"),  # noqa: E501
->>>>>>> b8b302cd
     "FalconForCausalLM": _HfExamplesInfo("tiiuae/falcon-7b"),
     "FalconH1ForCausalLM": _HfExamplesInfo("tiiuae/Falcon-H1-0.5B-Base"),
     "FlexOlmoForCausalLM": _HfExamplesInfo("allenai/Flex-reddit-2x7B-1T"),
