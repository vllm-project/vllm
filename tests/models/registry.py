--- conflicted
+++ resolved
@@ -372,16 +372,13 @@
     "OrionForCausalLM": _HfExamplesInfo(
         "OrionStarAI/Orion-14B-Chat", trust_remote_code=True
     ),
-<<<<<<< HEAD
+    "OuroForCausalLM": _HfExamplesInfo("ByteDance/Ouro-1.4B", trust_remote_code=True),
     "PanguEmbeddedForCausalLM": _HfExamplesInfo(
         "FreedomIntelligence/openPangu-Embedded-7B", trust_remote_code=True
     ),
     "PanguUltraMoEForCausalLM": _HfExamplesInfo(
         "FreedomIntelligence/openPangu-Ultra-MoE-718B", trust_remote_code=True
     ),
-=======
-    "OuroForCausalLM": _HfExamplesInfo("ByteDance/Ouro-1.4B", trust_remote_code=True),
->>>>>>> b2e65cb4
     "PersimmonForCausalLM": _HfExamplesInfo("adept/persimmon-8b-chat"),
     "PhiForCausalLM": _HfExamplesInfo("microsoft/phi-2"),
     "Phi3ForCausalLM": _HfExamplesInfo("microsoft/Phi-3-mini-4k-instruct"),
