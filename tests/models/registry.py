--- conflicted
+++ resolved
@@ -560,16 +560,13 @@
                                             is_available_online=False,
                                             speculative_model="openbmb/MiniCPM-2B-sft-bf16",
                                             tokenizer="openbmb/MiniCPM-2B-sft-bf16"),
-<<<<<<< HEAD
     "Eagle3HunYuanDenseV1ForCausalLM": _HfExamplesInfo(
         "tencent/Hunyuan-1.8B-Instruct",
         speculative_model="AngelSlim/Hunyuan-1.8B-Instruct_eagle3",
         tokenizer="tencent/Hunyuan-1.8B-Instruct"),
-=======
     "ErnieMTPModel": _HfExamplesInfo("baidu/ERNIE-4.5-21B-A3B-PT",
                                     trust_remote_code=True,
                                     speculative_model="baidu/ERNIE-4.5-21B-A3B-PT"),
->>>>>>> 19fe1a05
     "Glm4MoeMTPModel": _HfExamplesInfo("zai-org/GLM-4.5",
                                         speculative_model="zai-org/GLM-4.5",
                                         min_transformers_version="4.54",
