<<<<<<< HEAD
import itertools
import re
from typing import List, Optional, Tuple
=======
from typing import List, Optional, Tuple, Type
>>>>>>> bcc6a09b

import pytest
from transformers import AutoConfig, AutoTokenizer

from vllm.config import VisionLanguageConfig
from vllm.model_executor.models.phi3v import get_phi3v_image_feature_size
from vllm.multimodal.image import ImagePixelData
from vllm.multimodal.utils import rescale_image_size
from vllm.utils import is_cpu

from ..conftest import IMAGE_ASSETS, HfRunner, VllmRunner, _ImageAssets

pytestmark = pytest.mark.vlm

HF_IMAGE_PROMPTS = IMAGE_ASSETS.prompts({
    "stop_sign":
    "<|user|>\n<|image_1|>\nWhat's the content of the image?<|end|>\n<|assistant|>\n",  # noqa: E501
    "cherry_blossom":
    "<|user|>\n<|image_1|>\nWhat is the season?<|end|>\n<|assistant|>\n",
})


def iter_phi3v_configs(model_name: str):
    image_hw_to_feature_size = {
        (1008, 1344): 1921,
        (2016, 2688): 1933,
    }

    for (h, w), f in image_hw_to_feature_size.items():
        for input_type, input_shape in [
            (VisionLanguageConfig.ImageInputType.PIXEL_VALUES, (1, 3, h, w)),
        ]:
            yield (model_name,
                   VisionLanguageConfig(image_input_type=input_type,
                                        image_feature_size=f,
                                        image_token_id=32044,
                                        image_input_shape=input_shape,
                                        image_processor=model_name,
                                        image_processor_revision=None))


model_and_vl_config = [
    *iter_phi3v_configs("microsoft/Phi-3-vision-128k-instruct"),
]


def vllm_to_hf_output(vllm_output: Tuple[List[int], str],
                      vlm_config: VisionLanguageConfig, model_id: str,
                      image_feature_size: int):
    """Sanitize vllm output to be comparable with hf output.
    The function reduces `input_ids` from 1, 32000, 32000, ..., 32000,
    x1, x2, x3 ... to 1, 32000, x1, x2, x3 ...
    It also reduces `output_str` from "<image><image>bla" to "bla".
    """
    output_ids, output_str = vllm_output
    output_str_without_image = re.sub(r"(<\|image_\d+\|>)+", " ", output_str)

    hf_output_str = output_str_without_image.replace("<|user|>", "") \
        .replace("<|end|>\n<|assistant|>", " ")

    tokenizer = AutoTokenizer.from_pretrained(model_id)
    hf_output_ids = tokenizer.encode(output_str_without_image)
    hf_output_ids = hf_output_ids[:4] + [0] * image_feature_size \
        + [1] + hf_output_ids[4:]

    return hf_output_ids, hf_output_str


target_dtype = "half"
if is_cpu():
    target_dtype = "bfloat16"


<<<<<<< HEAD
@pytest.mark.parametrize("model_and_config", model_and_vl_config)
@pytest.mark.parametrize(
    "size_factors",
    [
        # Single-scale
        [1.0],
        # Single-scale, batched
        [1.0, 1.0, 1.0],
        # Multi-scale
        [0.25, 0.5, 1.0],
    ])
@pytest.mark.parametrize("dtype", [target_dtype])
@pytest.mark.parametrize("max_tokens", [128])
def test_models(hf_runner, vllm_runner, image_assets, model_and_config,
                size_factors, dtype: str, max_tokens: int) -> None:
=======
def run_test(
    hf_runner: Type[HfRunner],
    vllm_runner: Type[VllmRunner],
    image_assets: _ImageAssets,
    model_and_config: Tuple[str, VisionLanguageConfig],
    *,
    dtype: str,
    max_tokens: int,
    tensor_parallel_size: int,
    distributed_executor_backend: Optional[str] = None,
):
>>>>>>> bcc6a09b
    """Inference result should be the same between hf and vllm.

    All the image fixtures for the test is under tests/images.
    For huggingface runner, we provide the PIL images as input.
    For vllm runner, we provide MultiModalData objects and corresponding
    vision language config as input.
    Note, the text input is also adjusted to abide by vllm contract.
    The text output is sanitized to be able to compare with hf.
    """
    model_id, vlm_config = model_and_config
    hf_config = AutoConfig.from_pretrained(model_id, trust_remote_code=True)

    hf_images = [asset.for_hf() for asset in image_assets]
    vllm_images = [asset.for_vllm(vlm_config) for asset in image_assets]

    image_inputs = [
        (rescale_image_size(hf_image, factor),
         ImagePixelData(image=rescale_image_size(vllm_image.image, factor)),
         prompt) for hf_image, vllm_image, prompt in zip(
             hf_images, vllm_images, HF_IMAGE_PROMPTS)
        for factor in size_factors
    ]
    prompt_inputs = [prompt for _, _, prompt in image_inputs]
    hf_image_inputs = [hf_image for hf_image, _, _ in image_inputs]
    vllm_image_inputs = [vllm_image for _, vllm_image, _ in image_inputs]

    # max_model_len should be greater than image_feature_size
    with vllm_runner(model_id,
                     max_model_len=4096,
                     dtype=dtype,
                     tensor_parallel_size=tensor_parallel_size,
                     enforce_eager=True,
                     distributed_executor_backend=distributed_executor_backend,
                     **vlm_config.as_cli_args_dict()) as vllm_model:
        vllm_outputs = vllm_model.generate_greedy(prompt_inputs,
                                                  max_tokens,
<<<<<<< HEAD
                                                  images=vllm_image_inputs)

    # use eager mode for hf runner, since phi3_v didn't work with flash_attn
    hf_model_kwargs = {"_attn_implementation": "eager"}
    with hf_runner(model_id, dtype=dtype,
                   model_kwargs=hf_model_kwargs) as hf_model:
        hf_outputs = hf_model.generate_greedy(
            prompt_inputs,
            max_tokens,
            images=hf_image_inputs,
            eos_token_id=hf_model.processor.tokenizer.eos_token_id,
        )
        hf_dummy_outputs = hf_model.generate_greedy(
            prompt_inputs,
            max_tokens=1,
            images=hf_image_inputs,
            eos_token_id=hf_model.processor.tokenizer.eos_token_id,
        )

    # Since we use _attn_implementation="eager", there is numeric
    # difference for longer context (max_tokens=128) and test can't pass
    best_max_tokens_exc_list: List[Tuple[int, Optional[AssertionError]]] = []
    for i in range(len(image_inputs)):
        image_feature_size = get_phi3v_image_feature_size(
            hf_config,
            input_height=hf_image_inputs[i].height,
            input_width=hf_image_inputs[i].width,
        )

        try:
            hf_output_ids, hf_output_str = hf_outputs[i]
            vllm_output_ids, vllm_output_str = vllm_to_hf_output(
                vllm_outputs[i], vlm_config, model_id, image_feature_size)
            assert hf_output_str == vllm_output_str, (
                f"Test{i}:\nHF: {hf_output_str!r}\nvLLM: {vllm_output_str!r}")
            assert hf_output_ids == vllm_output_ids, (
                f"Test{i}:\nHF: {hf_output_ids}\nvLLM: {vllm_output_ids}")
        except AssertionError as e:
            num_match_tokens = sum(1 for _ in itertools.takewhile(
                lambda pair: pair[0] == pair[1],
                zip(hf_output_ids, vllm_output_ids),
            ))
            num_prefix_tokens = len(hf_dummy_outputs[i][0]) - 1

            best_max_tokens = num_match_tokens - num_prefix_tokens
            best_max_tokens_exc_list.append((best_max_tokens, e))
        else:
            best_max_tokens_exc_list.append((max_tokens, None))

    best_max_tokens = min(pair[0] for pair in best_max_tokens_exc_list)
    exc_list = [pair[1] for pair in best_max_tokens_exc_list]
    if best_max_tokens < 1:
        raise next(exc for exc in exc_list if exc is not None)
    if best_max_tokens < max_tokens:
        pytest.xfail(
            f"Test only fully passes when max_tokens={best_max_tokens} "
            f"(instead of {max_tokens}). Errors encountered per item: "
            f"{exc_list}")
=======
                                                  images=vllm_images)

    for i in range(len(HF_IMAGE_PROMPTS)):
        hf_output_ids, hf_output_str = hf_outputs[i]
        vllm_output_ids, vllm_output_str = vllm_to_hf_output(
            vllm_outputs[i], vlm_config, model_id)
        assert hf_output_str == vllm_output_str, (
            f"Test{i}:\nHF: {hf_output_str!r}\nvLLM: {vllm_output_str!r}")
        assert hf_output_ids == vllm_output_ids, (
            f"Test{i}:\nHF: {hf_output_ids}\nvLLM: {vllm_output_ids}")


# Since we use _attn_implementation="eager" for hf_runner, here is
# numeric difference for longer context and test can't pass
@pytest.mark.xfail(
    reason="Inconsistent image processor being used due to lack "
    "of support for dynamic image token replacement")
@pytest.mark.parametrize("model_and_config", model_and_vl_config)
@pytest.mark.parametrize("dtype", [target_dtype])
@pytest.mark.parametrize("max_tokens", [128])
def test_models(hf_runner, vllm_runner, image_assets, model_and_config,
                dtype: str, max_tokens: int) -> None:
    run_test(
        hf_runner,
        vllm_runner,
        image_assets,
        model_and_config,
        dtype=dtype,
        max_tokens=max_tokens,
        tensor_parallel_size=1,
    )
>>>>>>> bcc6a09b
<|MERGE_RESOLUTION|>--- conflicted
+++ resolved
@@ -1,10 +1,6 @@
-<<<<<<< HEAD
 import itertools
 import re
-from typing import List, Optional, Tuple
-=======
 from typing import List, Optional, Tuple, Type
->>>>>>> bcc6a09b
 
 import pytest
 from transformers import AutoConfig, AutoTokenizer
@@ -78,35 +74,18 @@
     target_dtype = "bfloat16"
 
 
-<<<<<<< HEAD
-@pytest.mark.parametrize("model_and_config", model_and_vl_config)
-@pytest.mark.parametrize(
-    "size_factors",
-    [
-        # Single-scale
-        [1.0],
-        # Single-scale, batched
-        [1.0, 1.0, 1.0],
-        # Multi-scale
-        [0.25, 0.5, 1.0],
-    ])
-@pytest.mark.parametrize("dtype", [target_dtype])
-@pytest.mark.parametrize("max_tokens", [128])
-def test_models(hf_runner, vllm_runner, image_assets, model_and_config,
-                size_factors, dtype: str, max_tokens: int) -> None:
-=======
 def run_test(
     hf_runner: Type[HfRunner],
     vllm_runner: Type[VllmRunner],
     image_assets: _ImageAssets,
     model_and_config: Tuple[str, VisionLanguageConfig],
     *,
+    size_factors: List[float],
     dtype: str,
     max_tokens: int,
     tensor_parallel_size: int,
     distributed_executor_backend: Optional[str] = None,
 ):
->>>>>>> bcc6a09b
     """Inference result should be the same between hf and vllm.
 
     All the image fixtures for the test is under tests/images.
@@ -137,13 +116,10 @@
     with vllm_runner(model_id,
                      max_model_len=4096,
                      dtype=dtype,
-                     tensor_parallel_size=tensor_parallel_size,
                      enforce_eager=True,
-                     distributed_executor_backend=distributed_executor_backend,
                      **vlm_config.as_cli_args_dict()) as vllm_model:
         vllm_outputs = vllm_model.generate_greedy(prompt_inputs,
                                                   max_tokens,
-<<<<<<< HEAD
                                                   images=vllm_image_inputs)
 
     # use eager mode for hf runner, since phi3_v didn't work with flash_attn
@@ -202,36 +178,30 @@
             f"Test only fully passes when max_tokens={best_max_tokens} "
             f"(instead of {max_tokens}). Errors encountered per item: "
             f"{exc_list}")
-=======
-                                                  images=vllm_images)
-
-    for i in range(len(HF_IMAGE_PROMPTS)):
-        hf_output_ids, hf_output_str = hf_outputs[i]
-        vllm_output_ids, vllm_output_str = vllm_to_hf_output(
-            vllm_outputs[i], vlm_config, model_id)
-        assert hf_output_str == vllm_output_str, (
-            f"Test{i}:\nHF: {hf_output_str!r}\nvLLM: {vllm_output_str!r}")
-        assert hf_output_ids == vllm_output_ids, (
-            f"Test{i}:\nHF: {hf_output_ids}\nvLLM: {vllm_output_ids}")
-
-
-# Since we use _attn_implementation="eager" for hf_runner, here is
-# numeric difference for longer context and test can't pass
-@pytest.mark.xfail(
-    reason="Inconsistent image processor being used due to lack "
-    "of support for dynamic image token replacement")
+
+
 @pytest.mark.parametrize("model_and_config", model_and_vl_config)
+@pytest.mark.parametrize(
+    "size_factors",
+    [
+        # Single-scale
+        [1.0],
+        # Single-scale, batched
+        [1.0, 1.0, 1.0],
+        # Multi-scale
+        [0.25, 0.5, 1.0],
+    ])
 @pytest.mark.parametrize("dtype", [target_dtype])
 @pytest.mark.parametrize("max_tokens", [128])
 def test_models(hf_runner, vllm_runner, image_assets, model_and_config,
-                dtype: str, max_tokens: int) -> None:
+                size_factors, dtype: str, max_tokens: int) -> None:
     run_test(
         hf_runner,
         vllm_runner,
         image_assets,
         model_and_config,
+        size_factors=size_factors,
         dtype=dtype,
         max_tokens=max_tokens,
         tensor_parallel_size=1,
-    )
->>>>>>> bcc6a09b
+    )