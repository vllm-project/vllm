--- conflicted
+++ resolved
@@ -10,16 +10,11 @@
 
 pytestmark = pytest.mark.vlm
 
-<<<<<<< HEAD
-HF_IMAGE_PROMPTS = [
-=======
-# The image token is placed before "user" on purpose so that the test can pass
 HF_IMAGE_PROMPTS = IMAGE_ASSETS.prompts({
     "stop_sign":
->>>>>>> 4b947ade
     "<|user|>\n<|image_1|>\nWhat's the content of the image?<|end|>\n<|assistant|>\n",  # noqa: E501
     "cherry_blossom":
-    "<|user|>\n<|image_1|>\nWhat is the season?<|end|>\n<|assistant|>\n",  # noqa: E501
+    "<|user|>\n<|image_1|>\nWhat is the season?<|end|>\n<|assistant|>\n",
 })
 
 
@@ -64,20 +59,10 @@
         else:
             hf_output_ids.append(0)
 
-<<<<<<< HEAD
             if output_ids[idx + 1] != image_token_id:
                 hf_output_ids.extend([1, 29871])
 
     hf_output_str = output_str.replace("<|user|>", "") \
-=======
-    hf_output_ids = [
-        token_id if token_id != image_token_id else 0
-        for idx, token_id in enumerate(output_ids)
-    ]
-    hf_output_str = output_str \
-        .replace(image_token_str * vlm_config.image_feature_size, "") \
-        .replace("<s>", " ").replace("<|user|>", "") \
->>>>>>> 4b947ade
         .replace("<|end|>\n<|assistant|>", " ")
     hf_output_str = re.sub(r"(<\|image\|>)+", " ", hf_output_str)
     hf_output_str = re.sub(r"(<\|image_\d+\|>)+", " ", hf_output_str)
@@ -94,15 +79,9 @@
 # difference for longer context (max_tokens=128) and test can't pass
 @pytest.mark.parametrize("model_and_config", model_and_vl_config)
 @pytest.mark.parametrize("dtype", [target_dtype])
-<<<<<<< HEAD
-@pytest.mark.parametrize("max_tokens", [4])
-def test_models(hf_runner, vllm_runner, hf_images, vllm_images,
-                model_and_config, dtype: str, max_tokens: int) -> None:
-=======
 @pytest.mark.parametrize("max_tokens", [128])
 def test_models(hf_runner, vllm_runner, image_assets, model_and_config,
                 dtype: str, max_tokens: int) -> None:
->>>>>>> 4b947ade
     """Inference result should be the same between hf and vllm.
 
     All the image fixtures for the test is under tests/images.
