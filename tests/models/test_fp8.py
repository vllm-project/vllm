# flake8: noqa
"""Tests fp8 models against ground truth generation
Note: these tests will only pass on L4 GPU.
"""
import os

import pytest
import torch
from transformers import AutoTokenizer

from tests.quantization.utils import is_quant_method_supported
from vllm import LLM, SamplingParams

os.environ["TOKENIZERS_PARALLELISM"] = "true"

MAX_MODEL_LEN = 1024

MODELS = [
    "nm-testing/Meta-Llama-3-8B-Instruct-FP8-KV",
    "meta-llama/Meta-Llama-3-8B-Instruct",
]

EXPECTED_STRS_MAP = {
    "nm-testing/Meta-Llama-3-8B-Instruct-FP8-KV": {
        "auto": [
            'LLaMA is a high-throughput and memory-efficient inference and serving engine for Large Language Models (',
            'Here are the major milestones in the development of artificial intelligence (AI) from 1950 to ',
            'Artificial intelligence (AI) and human intelligence (HI) process information in distinct ways, with both',
            'A neural network is a complex system modeled after the human brain, composed of interconnected nodes or "ne',
            'Zeta-5, a highly advanced robot designed for menial labor, whirred and beep',
            'The COVID-19 pandemic has had a profound impact on global economic structures and future business models. The',
            'The Mona Lisa, painted by Leonardo da Vinci in the early 16th century, is one of',
            'Here are the translations:\n\n**Japanese:** (Haya aki no tori, nemuri no'
        ],
        "fp8": [
            'LLM (Large Language Model) is a type of artificial intelligence (AI) model that is trained',
            'Here are the major milestones in the development of artificial intelligence (AI) from 1950 to ',
            'Artificial intelligence (AI) and human intelligence (HI) differ significantly in how they process information.',
            'A neural network is a complex system made up of several basic components that work together to enable it to',
            'Zeta-5, a highly advanced robot designed for menial labor, had never experienced anything like',
            'The COVID-19 pandemic has had a profound impact on global economic structures and future business models. Here',
            'The Mona Lisa, painted by Leonardo da Vinci in the early 16th century, is one of',
            'Here are the translations:\n\n**Japanese:** (Haya kotori wa mushi o tsuk'
        ]
    },
    "meta-llama/Meta-Llama-3-8B-Instruct": {
        "auto": [
            'LLM (Large Language Model) is a type of artificial intelligence (AI) model that is trained',
            'Here are the major milestones in the development of artificial intelligence (AI) from 1950 to ',
            'Artificial intelligence (AI) and human intelligence (HI) differ significantly in how they process information.',
            'A neural network is a complex system modeled after the human brain, composed of interconnected nodes or "ne',
            'In the vast, sterile laboratory, Robot 3456-Alpha, or "Alpha" for short',
            'The COVID-19 pandemic has had a profound impact on global economic structures and future business models. The',
            'The Mona Lisa, painted by Leonardo da Vinci in the early 16th century, is one of',
            'Here are the translations:\n\n**Japanese:** (Haya aki wa mushi o tsukamu'
        ],
        "fp8": [
            'LLM (Large Language Model) is a type of artificial intelligence (AI) model that is trained',
            'Here are the major milestones in the development of artificial intelligence (AI) from 1950 to ',
            'Artificial intelligence (AI) and human intelligence (HI) differ significantly in how they process information.',
            'A neural network is a complex system modeled after the human brain, consisting of interconnected nodes or "ne',
            'In the year 2154, robotics engineer Dr. Rachel Kim had spent years perfecting her latest',
            'The COVID-19 pandemic has had a profound impact on global economic structures and future business models. The',
            'The Mona Lisa, painted by Leonardo da Vinci in the early 16th century, is one of',
            'Here are the translations:\n\n**Japanese:** (Haya tori, mushi o tsukamu'
        ]
    },
}


<<<<<<< HEAD
if torch.cuda.is_available():
    capability = torch.cuda.get_device_capability()
    capability = capability[0] * 10 + capability[1]
    fp8_not_supported = (capability <
                         QUANTIZATION_METHODS["fp8"].get_min_capability())


# This test compares against golden strings for exact match since
# there is no baseline implementation to compare against
# and is unstable w.r.t specifics of the fp8 implementation or
# the hardware being run on.
# Disabled to prevent it from breaking the build
@pytest.disable()
@pytest.mark.skipif(fp8_not_supported,
=======
@pytest.mark.skipif(not is_quant_method_supported("fp8"),
>>>>>>> 80aa7e91
                    reason="fp8 is not supported on this GPU type.")
@pytest.mark.parametrize("model_name", MODELS)
@pytest.mark.parametrize("kv_cache_dtype", ["auto", "fp8"])
def test_models(example_prompts, model_name, kv_cache_dtype) -> None:
    model = LLM(model=model_name,
                max_model_len=MAX_MODEL_LEN,
                trust_remote_code=True,
                enforce_eager=True,
                quantization="fp8",
                kv_cache_dtype=kv_cache_dtype)

    tokenizer = AutoTokenizer.from_pretrained(model_name)
    formatted_prompts = [
        tokenizer.apply_chat_template([{
            "role": "user",
            "content": prompt
        }],
                                      tokenize=False,
                                      add_generation_prompt=True)
        for prompt in example_prompts
    ]

    params = SamplingParams(max_tokens=20, temperature=0)
    generations = []
    # Note: these need to be run 1 at a time due to numerical precision,
    # since the expected strs were generated this way.
    for prompt in formatted_prompts:
        outputs = model.generate(prompt, params)
        generations.append(outputs[0].outputs[0].text)
    del model

    print(model_name, kv_cache_dtype, generations)
    expected_strs = EXPECTED_STRS_MAP[model_name][kv_cache_dtype]
    for i in range(len(example_prompts)):
        generated_str = generations[i]
        expected_str = expected_strs[i]
        assert expected_str == generated_str, (
            f"Test{i}:\nExpected: {expected_str!r}\nvLLM: {generated_str!r}")<|MERGE_RESOLUTION|>--- conflicted
+++ resolved
@@ -68,24 +68,13 @@
 }
 
 
-<<<<<<< HEAD
-if torch.cuda.is_available():
-    capability = torch.cuda.get_device_capability()
-    capability = capability[0] * 10 + capability[1]
-    fp8_not_supported = (capability <
-                         QUANTIZATION_METHODS["fp8"].get_min_capability())
-
-
 # This test compares against golden strings for exact match since
 # there is no baseline implementation to compare against
 # and is unstable w.r.t specifics of the fp8 implementation or
 # the hardware being run on.
 # Disabled to prevent it from breaking the build
 @pytest.disable()
-@pytest.mark.skipif(fp8_not_supported,
-=======
 @pytest.mark.skipif(not is_quant_method_supported("fp8"),
->>>>>>> 80aa7e91
                     reason="fp8 is not supported on this GPU type.")
 @pytest.mark.parametrize("model_name", MODELS)
 @pytest.mark.parametrize("kv_cache_dtype", ["auto", "fp8"])
