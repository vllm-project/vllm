--- conflicted
+++ resolved
@@ -62,12 +62,6 @@
         tokenizer_mode=model_info.tokenizer_mode,
         revision=model_info.revision,
         trust_remote_code=model_info.trust_remote_code,
-<<<<<<< HEAD
-=======
-        seed=0,
-        dtype="auto",
-        revision=model_info.revision,
->>>>>>> a8936e51
         hf_overrides=model_info.hf_overrides,
     )
 
