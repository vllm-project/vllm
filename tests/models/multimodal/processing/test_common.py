--- conflicted
+++ resolved
@@ -46,6 +46,7 @@
     hit_rate: float,
     num_batches: int,
     simplify_rate: float,
+    ignore_mm_keys: Optional[set[str]] = None,
 ):
     if model_id_or_arch in HF_EXAMPLE_MODELS.get_supported_archs():
         # Use model architecture to get the default model id
@@ -64,13 +65,8 @@
         tokenizer_mode=model_info.tokenizer_mode,
         trust_remote_code=model_info.trust_remote_code,
         seed=0,
-<<<<<<< HEAD
-        dtype="float16",
+        dtype="auto",
         revision=model_info.revision,
-=======
-        dtype="auto",
-        revision=None,
->>>>>>> e8cc53af
         hf_overrides=model_info.hf_overrides,
     )
 
@@ -333,6 +329,41 @@
     num_batches: int,
     simplify_rate: float,
 ):
+    ignore_mm_keys = None
+    if 'ultravox' in model_id:
+        # In Ultravox, the audio_features can be different depending on padding
+        # The slight difference should not be a problem though, since
+        # attention_mask lets us ignore the difference.
+        ignore_mm_keys = {"audio_features"}
+
+    _test_processing_correctness(
+        model_id,
+        hit_rate=hit_rate,
+        num_batches=num_batches,
+        simplify_rate=simplify_rate,
+        ignore_mm_keys=ignore_mm_keys,
+    )
+
+
+# yapf: disable
+@pytest.mark.parametrize("model_id", ["microsoft/Phi-3.5-vision-instruct"])
+@pytest.mark.parametrize("hit_rate", [0.3, 0.5, 1.0])
+@pytest.mark.parametrize("num_batches", [32])
+@pytest.mark.parametrize("simplify_rate", [1.0])
+# yapf: enable
+def test_processing_correctness_phi3v(
+    model_id: str,
+    hit_rate: float,
+    num_batches: int,
+    simplify_rate: float,
+):
+    # HACK - this is an attempted workaround for the following bug
+    # https://github.com/huggingface/transformers/issues/34307
+    from transformers import AutoImageProcessor  # noqa: F401
+    from transformers import AutoProcessor  # noqa: F401
+
+    AutoImageProcessor.from_pretrained(model_id, trust_remote_code=True)
+
     _test_processing_correctness(
         model_id,
         hit_rate=hit_rate,
