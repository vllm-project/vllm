# SPDX-License-Identifier: Apache-2.0
"""Common utility functions relating to different models that are useful
for manipulating the input / output of HF & vLLM test runners, which are
typically specific to a small subset of models.
"""
import types
from pathlib import PosixPath
from typing import Optional, Union

<<<<<<< HEAD
import numpy as np
import numpy.typing as npt
=======
import regex as re
>>>>>>> 9ea7f1ab
import torch
from PIL.Image import Image
from transformers import (AutoConfig, AutoTokenizer, BatchFeature,
                          GenerationConfig)

from vllm.sequence import SampleLogprobs
from vllm.transformers_utils.tokenizer import patch_padding_side

from .....conftest import HfRunner, ImageAsset, ImageTestAssets
from .types import RunnerOutput


####### vLLM output processors functions
def blip2_vllm_to_hf_output(vllm_output: RunnerOutput,
                            model: str) -> RunnerOutput:
    """Sanitize vllm output [blip2 models] to be comparable with hf output."""
    _, output_str, out_logprobs = vllm_output

    hf_output_str = output_str + "\n"

    tokenizer = AutoTokenizer.from_pretrained(model)
    hf_output_ids = tokenizer.encode(hf_output_str)
    assert hf_output_ids[0] == tokenizer.bos_token_id
    hf_output_ids = hf_output_ids[1:]

    return hf_output_ids, hf_output_str, out_logprobs


def fuyu_vllm_to_hf_output(vllm_output: RunnerOutput,
                           model: str) -> RunnerOutput:
    """Sanitize vllm output [fuyu models] to be comparable with hf output."""
    output_ids, output_str, out_logprobs = vllm_output

    hf_output_str = output_str.lstrip() + "|ENDOFTEXT|"

    return output_ids, hf_output_str, out_logprobs


def qwen_vllm_to_hf_output(
        vllm_output: RunnerOutput,
        model: str) -> tuple[list[int], str, Optional[SampleLogprobs]]:
    """Sanitize vllm output [qwen models] to be comparable with hf output."""
    output_ids, output_str, out_logprobs = vllm_output

    hf_output_str = output_str + "<|endoftext|>"

    return output_ids, hf_output_str, out_logprobs


def qwen2_vllm_to_hf_output(
        vllm_output: RunnerOutput,
        model: str) -> tuple[list[int], str, Optional[SampleLogprobs]]:
    """Sanitize vllm output [qwen2 models] to be comparable with hf output."""
    output_ids, output_str, out_logprobs = vllm_output

    hf_output_str = output_str + "<|im_end|>"

    return output_ids, hf_output_str, out_logprobs


def kimiv_vl_vllm_to_hf_output(
        vllm_output: RunnerOutput,
        model: str) -> tuple[list[int], str, Optional[SampleLogprobs]]:
    """Sanitize vllm output [kimi_vl models] to be comparable with hf output."""
    output_ids, output_str, out_logprobs = vllm_output

    hf_output_str = output_str + "<|im_end|>[EOS]"

    return output_ids, hf_output_str, out_logprobs


def llava_image_vllm_to_hf_output(vllm_output: RunnerOutput,
                                  model: str) -> RunnerOutput:
    config = AutoConfig.from_pretrained(model)
    mm_token_id = config.image_token_index
    return _llava_vllm_to_hf_output(vllm_output, model, mm_token_id)


def llava_video_vllm_to_hf_output(
        vllm_output: RunnerOutput,
        model: str) -> tuple[list[int], str, Optional[SampleLogprobs]]:
    config = AutoConfig.from_pretrained(model)
    mm_token_id = config.video_token_index
    return _llava_vllm_to_hf_output(vllm_output, model, mm_token_id)


def _llava_vllm_to_hf_output(vllm_output: RunnerOutput, model: str,
                             mm_token_id: int) -> RunnerOutput:
    """Sanitize vllm output [Llava models] to be comparable with hf output."""
    output_ids, output_str, out_logprobs = vllm_output

    tokenizer = AutoTokenizer.from_pretrained(model)
    eos_token_id = tokenizer.eos_token_id

    hf_output_ids = [
        token_id for idx, token_id in enumerate(output_ids)
        if token_id != mm_token_id or output_ids[idx - 1] != mm_token_id
    ]

    assert output_str[0] == " "
    hf_output_str = output_str[1:]
    if hf_output_ids[-1] == eos_token_id:
        hf_output_str = hf_output_str + tokenizer.decode(eos_token_id)

    return hf_output_ids, hf_output_str, out_logprobs


def llava_onevision_hf_model_kwargs(model: str) -> dict:
    """Workaround to fix the sliding window issue in llava_onevision."""
    config = AutoConfig.from_pretrained(model)
    config.text_config.sliding_window = None
    return config.to_dict()


def llava_onevision_vllm_to_hf_output(vllm_output: RunnerOutput,
                                      model: str) -> RunnerOutput:
    """Sanitize vllm output [llava-onevision] to compare with hf output."""
    output_ids, output_str, out_logprobs = vllm_output

    config = AutoConfig.from_pretrained(model)
    video_token_id = config.video_token_index

    tokenizer = AutoTokenizer.from_pretrained(model)
    eos_token_id = tokenizer.eos_token_id

    hf_output_ids = [
        token_id for idx, token_id in enumerate(output_ids)
        if token_id != video_token_id or output_ids[idx - 1] != video_token_id
    ]

    hf_output_str = output_str
    if hf_output_ids[-1] == eos_token_id:
        hf_output_str = hf_output_str + tokenizer.decode(eos_token_id)

    return hf_output_ids, hf_output_str, out_logprobs


def mantis_vllm_to_hf_output(vllm_output: RunnerOutput,
                             model: str) -> RunnerOutput:
    """Sanitize vllm output [mantis] to compare with hf output."""
    output_ids, output_str, out_logprobs = vllm_output

    hf_output_str = output_str + "<|eot_id|>"

    return output_ids, hf_output_str, out_logprobs


def phi3v_vllm_to_hf_output(vllm_output: RunnerOutput,
                            model: str) -> RunnerOutput:
    """Sanitize vllm output [phi3v] to be comparable with hf output."""
    _, output_str, out_logprobs = vllm_output

    output_str_without_image = re.sub(r"(<\|image_\d+\|>)+", "", output_str)
    assert output_str_without_image[0] == " "
    output_str_without_image = output_str_without_image[1:]

    hf_output_str = output_str_without_image + "<|end|><|endoftext|>"

    tokenizer = AutoTokenizer.from_pretrained(model)
    hf_output_ids = tokenizer.encode(output_str_without_image)
    assert hf_output_ids[0] == 1
    hf_output_ids = hf_output_ids[1:]

    return hf_output_ids, hf_output_str, out_logprobs


def paligemma_vllm_to_hf_output(vllm_output: RunnerOutput,
                                model: str) -> RunnerOutput:
    """Sanitize vllm output to be comparable with hf output."""
    output_ids, output_str, out_logprobs = vllm_output

    config = AutoConfig.from_pretrained(model)
    image_token_id = config.image_token_index

    tokenizer = AutoTokenizer.from_pretrained(model)
    eos_token_id = tokenizer.eos_token_id

    hf_output_ids = [
        token_id for idx, token_id in enumerate(output_ids)
        if token_id != image_token_id or output_ids[idx - 1] != image_token_id
    ]

    hf_output_str = output_str

    if hf_output_ids[-1] == eos_token_id:
        hf_output_str = hf_output_str + tokenizer.decode(eos_token_id)

    return hf_output_ids, hf_output_str, out_logprobs


####### Post-processors for HF outputs
def deepseekvl2_trunc_hf_output(hf_output: RunnerOutput,
                                model: str) -> RunnerOutput:
    output_ids, output_str, out_logprobs = hf_output
    if output_str.endswith("<｜end▁of▁sentence｜>"):
        output_str = output_str.split("<｜end▁of▁sentence｜>")[0]
    return output_ids, output_str, out_logprobs


def idefics3_trunc_hf_output(hf_output: RunnerOutput,
                             model: str) -> RunnerOutput:
    output_ids, output_str, out_logprobs = hf_output
    if output_str.endswith("<end_of_utterance>"):
        output_str = output_str.split("<end_of_utterance>")[0]
    return output_ids, output_str, out_logprobs


def smolvlm_trunc_hf_output(hf_output: RunnerOutput,
                            model: str) -> RunnerOutput:
    # Based on Idefics3
    return idefics3_trunc_hf_output(hf_output, model)


def minicpmv_trunc_hf_output(hf_output: RunnerOutput,
                             model: str) -> RunnerOutput:
    output_ids, output_str, out_logprobs = hf_output
    if output_str.endswith("<|eot_id|>"):
        output_str = output_str.split("<|eot_id|>")[0]
    return output_ids, output_str, out_logprobs


def minimax_vl_01_hf_output(hf_output: RunnerOutput,
                            model: str) -> RunnerOutput:
    output_ids, output_str, out_logprobs = hf_output
    if output_str.endswith("<end_of_sentence>"):
        output_str = output_str.split("<end_of_sentence>")[0]
    return output_ids, output_str, out_logprobs


def ultravox_trunc_hf_output(hf_output: RunnerOutput,
                             model: str) -> RunnerOutput:
    output_ids, output_str, out_logprobs = hf_output

    tokenizer = AutoTokenizer.from_pretrained(model)
    eos_token_id = tokenizer.eos_token_id
    eos_token = tokenizer.decode(eos_token_id)
    if output_str.endswith(eos_token):
        output_str = output_str.split(eos_token)[0]
    return output_ids, output_str, out_logprobs


####### Functions for converting image assets to embeddings
def get_llava_embeddings(image_assets: ImageTestAssets):
    return [asset.image_embeds for asset in image_assets]


####### Prompt path encoders for models that need models on disk
def qwen_prompt_path_encoder(
        tmp_path: PosixPath, prompt: str,
        assets: Union[list[ImageAsset], ImageTestAssets]) -> str:
    """Given a temporary dir path, export one or more image assets into the
    tempdir & replace its contents with the local path to the string so that
    the HF version of Qwen-VL can resolve the path and load the image in its
    forward() call.

    Args:
        tmp_path: Tempdir for test under consideration.
        prompt: Prompt with image placeholders.
        assets: list of image assets whose len equals the num placeholders.
    """
    # Ensure that the number of placeholders matches the number of assets;
    # If this is not true, the test is probably written incorrectly.
    assert prompt.count("<img></img>") == len(assets)

    # Replace the placeholders with local paths to the exported assets
    for asset in assets:
        image_tmp_path = tmp_path / f"{asset.name}.jpg"
        asset.pil_image.save(image_tmp_path)
        prompt = prompt.replace(
            "<img></img>",
            f"<img>{image_tmp_path}</img>",
            1,
        )
    return prompt


####### Model-specific HuggingFace runner patchers
def deepseekvl2_patch_hf_runner(hf_model: HfRunner) -> HfRunner:
    """Patches and returns an instance of the HfRunner to use for GLM4."""
    hf_processor = hf_model.processor

    def processor(*args, text="", images=None, **kwargs):
        if isinstance(images, Image):
            images = [images]
        # inputs is a custom class instead of dict or BatchFeature
        inputs = hf_processor(
            *args,
            prompt=text,
            images=images,
            **kwargs,
        )
        inputs = {
            k: inputs[k]
            for k in inputs.keys()  # noqa
            if k not in ("seq_lens", "sft_format")
        }
        return BatchFeature(data=inputs, tensor_type="pt")

    hf_model.processor = processor
    hf_model.model.get_output_embeddings = lambda: \
        hf_model.model.language.model.embed_tokens
    return hf_model


def gemma3_patch_hf_runner(hf_model: HfRunner) -> HfRunner:
    """Patches and returns an instance of the HfRunner to use for Gemma 3."""
    hf_processor = hf_model.processor

    def processor(*args, **kwargs):
        return hf_processor(*args, do_pan_and_scan=True, **kwargs)

    hf_model.processor = processor

    return hf_model


def glm4v_patch_hf_runner(hf_model: HfRunner) -> HfRunner:
    """Patches and returns an instance of the HfRunner to use for GLM4V."""
    hf_processor = hf_model.processor
    patch_padding_side(hf_processor)

    def processor(*args, text="", images=None, **kwargs):
        if images is None:
            return hf_processor(*args, **kwargs)

        images = [images] if isinstance(images, Image) else images

        contents = re.findall(
            r"<\|begin_of_image\|><\|endoftext\|><\|end_of_image\|>(.*?)<\|assistant\|>",
            text,
        )
        assert len(contents) == len(images)

        return hf_processor.apply_chat_template(
            [{
                "role": "user",
                "image": image,
                "content": content
            } for image, content in zip(images, contents)],
            add_generation_prompt=True,
            tokenize=True,
            return_dict=True,
            **kwargs,
        )

    hf_model.processor = processor
    hf_model.model.get_output_embeddings = lambda: \
        hf_model.model.transformer.output_layer
    return hf_model


def h2ovl_patch_hf_runner(hf_model: HfRunner) -> HfRunner:
    """Patches and returns an instance of the HfRunner to use for H2OVL."""

    class H2OVLProcessor:
        """A simple processor for H2OVL models."""

        def __init__(self, hf_runner: HfRunner):
            self.num_image_token = hf_runner.model.num_image_token
            self.tokenizer = hf_runner.tokenizer

            self.config = AutoConfig.from_pretrained(hf_runner.model_name,
                                                     trust_remote_code=True)
            self.vision_config = self.config.vision_config
            self.use_thumbnail = self.config.use_thumbnail
            self.use_msac = self.config.use_msac
            self.min_num = self.config.min_dynamic_patch
            self.max_num = self.config.max_dynamic_patch
            self.image_size = self.vision_config.image_size

        def __call__(self, text: str, images: Union[Image, list[Image]],
                     **kwargs):
            # yapf: disable
            from vllm.model_executor.models.h2ovl import (
                IMG_CONTEXT, IMG_END, IMG_START, image_to_pixel_values_h2ovl)

            # yapf: enable
            images = [images] if isinstance(images, Image) else images
            pixel_values = [
                image_to_pixel_values_h2ovl(
                    image,
                    input_size=self.image_size,
                    min_num=self.min_num,
                    max_num=self.max_num,
                    use_thumbnail=self.use_thumbnail,
                    use_msac=self.use_msac,
                ) for image in images
            ]
            num_patches_list = [
                pixel_value.shape[0] for pixel_value in pixel_values
            ]
            pixel_values = torch.cat(pixel_values, dim=0)
            for num_patches in num_patches_list:
                context_tokens = IMG_CONTEXT * self.num_image_token \
                    * num_patches
                image_tokens = IMG_START + context_tokens + IMG_END
                text = text.replace('<image>', image_tokens, 1)
            prompt = self.tokenizer(text, return_tensors="pt")
            prompt.update({"pixel_values": pixel_values})
            return prompt

    img_context_token_id = hf_model.tokenizer.convert_tokens_to_ids(
        "<IMG_CONTEXT>")
    hf_model.model.img_context_token_id = img_context_token_id
    hf_model.processor = H2OVLProcessor(hf_model)
    hf_model.model.get_output_embeddings = lambda: \
        hf_model.model.language_model.get_output_embeddings()
    hf_model.model.generate = types.MethodType(_internvl_generate,
                                               hf_model.model)
    return hf_model


def skyworkr1v_patch_hf_runner(hf_model: HfRunner) -> HfRunner:
    """Patches and returns an instance of the HfRunner to use for SkyworkR1V."""

    class SkyworkR1VProcessor:
        """A simple processor for SkyworkR1V."""

        def __init__(self, hf_runner: HfRunner):
            self.num_image_token = hf_runner.model.num_image_token
            self.tokenizer = hf_runner.tokenizer

            self.config = AutoConfig.from_pretrained(hf_runner.model_name,
                                                     trust_remote_code=True)
            self.vision_config = self.config.vision_config
            self.use_thumbnail = self.config.use_thumbnail
            self.min_num = self.config.min_dynamic_patch
            self.max_num = self.config.max_dynamic_patch
            self.image_size = self.vision_config.image_size

        def __call__(self, text: str, images: Union[Image, list[Image]],
                     **kwargs):
            from vllm.model_executor.models.skyworkr1v import (
                IMG_CONTEXT, IMG_END, IMG_START,
                image_to_pixel_values_skyworkr1v)
            images = [images] if isinstance(images, Image) else images
            pixel_values = [
                image_to_pixel_values_skyworkr1v(
                    image,
                    input_size=self.image_size,
                    min_num=self.min_num,
                    max_num=self.max_num,
                    use_thumbnail=self.use_thumbnail,
                ) for image in images
            ]
            num_patches_list = [
                pixel_value.shape[0] for pixel_value in pixel_values
            ]
            pixel_values = torch.cat(pixel_values, dim=0)
            for num_patches in num_patches_list:
                context_tokens = IMG_CONTEXT * self.num_image_token \
                    * num_patches
                image_tokens = IMG_START + context_tokens + IMG_END
                text = text.replace('<image>', image_tokens, 1)
            prompt = self.tokenizer(text, return_tensors="pt")
            prompt.update({"pixel_values": pixel_values})
            return prompt

    img_context_token_id = hf_model.tokenizer.convert_tokens_to_ids(
        "<IMG_CONTEXT>")
    hf_model.model.img_context_token_id = img_context_token_id
    hf_model.processor = SkyworkR1VProcessor(hf_model)
    hf_model.model.get_output_embeddings = lambda: \
        hf_model.model.language_model.get_output_embeddings()
    hf_model.model.generate = types.MethodType(_internvl_generate,
                                               hf_model.model)
    return hf_model


def internvl_patch_hf_runner(hf_model: HfRunner) -> HfRunner:
    """Patches and returns an instance of the HfRunner to use for InternVL."""

    class InternVLProcessor:
        """A simple processor for InternVL2 which misses a processor."""

        def __init__(self, hf_runner: HfRunner):
            self.num_image_token = hf_runner.model.num_image_token
            self.tokenizer = hf_runner.tokenizer

            self.config = AutoConfig.from_pretrained(hf_runner.model_name,
                                                     trust_remote_code=True)
            self.vision_config = self.config.vision_config
            self.use_thumbnail = self.config.use_thumbnail
            self.min_num = self.config.min_dynamic_patch
            self.max_num = self.config.max_dynamic_patch
            self.image_size = self.vision_config.image_size

        def __call__(
            self,
            text: str,
            images: Union[Image, list[Image]] = None,
            videos: Union[npt.NDArray, list[npt.NDArray]] = None,
            **kwargs,
        ):
            from vllm.model_executor.models.internvl import (
                IMG_CONTEXT, IMG_END, IMG_START,
                image_to_pixel_values_internvl, video_to_pixel_values_internvl)
            images = [images] if isinstance(images, Image) else images
            videos = [videos] if isinstance(videos, np.ndarray) else videos
            if images is not None:
                pixel_values_images = [
                    image_to_pixel_values_internvl(
                        image,
                        input_size=self.image_size,
                        min_num=self.min_num,
                        max_num=self.max_num,
                        use_thumbnail=self.use_thumbnail,
                    ) for image in images
                ]
                num_patches_images = [
                    pixel_value.shape[0] for pixel_value in pixel_values_images
                ]
            else:
                pixel_values_images, num_patches_images = [], []

            if videos is not None:
                pixel_values_videos = [
                    video_to_pixel_values_internvl(
                        video,
                        input_size=self.image_size,
                        min_num=1,
                        max_num=1,
                        use_thumbnail=False,
                    ) for video in videos
                ]
                num_patches_videos = [
                    pixel_value.shape[0] for pixel_value in pixel_values_videos
                ]
            else:
                pixel_values_videos, num_patches_videos = [], []

            pixel_values = []
            while ("<image>" in text) or ("<video>" in text):
                image_index = text.find("<image>")
                video_index = text.find("<video>")
                if image_index == -1 or (video_index > -1
                                         and video_index < image_index):
                    num_patches = num_patches_videos.pop(0)
                    pixel_values.append(pixel_values_videos.pop(0))
                    context_tokens = IMG_START + \
                        IMG_CONTEXT * self.num_image_token + IMG_END
                    video_tokens = ''.join([
                        f'Frame{i+1}: {context_tokens}'
                        for i in range(num_patches)
                    ])
                    text = text.replace('<video>', video_tokens, 1)
                else:
                    num_patches = num_patches_images.pop(0)
                    pixel_values.append(pixel_values_images.pop(0))
                    context_tokens = IMG_CONTEXT * self.num_image_token \
                        * num_patches
                    image_tokens = IMG_START + context_tokens + IMG_END
                    text = text.replace('<image>', image_tokens, 1)
            pixel_values = torch.cat(pixel_values, dim=0)

            prompt = self.tokenizer(text, return_tensors="pt")
            prompt.update({"pixel_values": pixel_values})
            return prompt

    img_context_token_id = hf_model.tokenizer.convert_tokens_to_ids(
        "<IMG_CONTEXT>")
    hf_model.model.img_context_token_id = img_context_token_id
    hf_model.processor = InternVLProcessor(hf_model)
    hf_model.model.get_output_embeddings = lambda: \
        hf_model.model.language_model.get_output_embeddings()
    hf_model.model.generate = types.MethodType(_internvl_generate,
                                               hf_model.model)
    return hf_model


def _internvl_generate(
    self,
    pixel_values: torch.FloatTensor,
    input_ids: torch.FloatTensor,
    attention_mask: Optional[torch.LongTensor] = None,
    **generate_kwargs,
) -> torch.LongTensor:
    """Generate method for InternVL2 model without fixed use_cache."""
    assert self.img_context_token_id is not None
    target_dtype = next(self.parameters()).dtype
    vit_embeds = self.extract_feature(pixel_values.to(target_dtype))
    input_embeds = self.language_model.get_input_embeddings()(input_ids)
    B, N, C = input_embeds.shape
    input_embeds = input_embeds.reshape(B * N, C)

    input_ids = input_ids.reshape(B * N)
    selected = (input_ids == self.img_context_token_id)
    assert selected.sum() != 0
    input_embeds[selected] = vit_embeds.reshape(-1, C).to(input_embeds.device)

    input_embeds = input_embeds.reshape(B, N, C)

    forward_kwargs = dict(
        inputs_embeds=input_embeds,
        attention_mask=attention_mask,
    )
    if getattr(self, "use_visual_token_mask", False):
        visual_token_mask = selected.reshape(B, N, 1).to(input_embeds.dtype)
        forward_kwargs["visual_token_mask"] = visual_token_mask
    outputs = self.language_model.generate(
        **forward_kwargs,
        **generate_kwargs,
    )

    return outputs


def mantis_patch_hf_runner(hf_model: HfRunner) -> HfRunner:
    from mantis.models.mllava import MLlavaProcessor

    hf_model.processor = MLlavaProcessor.from_pretrained(hf_model.model_name)

    orig_generate = hf_model.model.generate
    tokenizer = hf_model.processor.tokenizer

    def _generate(self, *args, **kwargs):
        return orig_generate(
            *args,
            **kwargs,
            eos_token_id=[
                tokenizer.eos_token_id,
                tokenizer.convert_tokens_to_ids("<|eot_id|>"),
            ],
        )

    hf_model.model.generate = types.MethodType(_generate, hf_model.model)

    return hf_model


def minicpmv_25_patch_hf_runner(hf_model: HfRunner) -> HfRunner:
    orig_generate = hf_model.model.generate

    def _generate(
        self,
        *args,
        input_ids=None,
        pixel_values=None,
        image_sizes=None,
        image_bound=None,
        tgt_sizes=None,
        **kwargs,
    ):
        model_inputs = {
            "input_ids": input_ids,
            "pixel_values": pixel_values,
            "image_sizes": image_sizes,
            "image_bound": image_bound,
            "tgt_sizes": tgt_sizes,
        }
        for k in list(model_inputs.keys()):
            if model_inputs[k] is None:
                model_inputs.pop(k)

        return orig_generate(model_inputs, *args, decode_text=False, **kwargs)

    hf_model.model.generate = types.MethodType(_generate, hf_model.model)

    return hf_model


def minicpmo_26_patch_hf_runner(hf_model: HfRunner) -> HfRunner:
    orig_generate = hf_model.model.generate

    def _generate(self, *args, image_sizes=None, **kwargs):
        return orig_generate(*args, decode_text=False, **kwargs)

    hf_model.model.generate = types.MethodType(_generate, hf_model.model)

    return hf_model


def minicpmv_26_patch_hf_runner(hf_model: HfRunner) -> HfRunner:
    orig_generate = hf_model.model.generate

    def _generate(self, *args, image_sizes=None, **kwargs):
        return orig_generate(*args, decode_text=False, **kwargs)

    hf_model.model.generate = types.MethodType(_generate, hf_model.model)

    return hf_model


def minimax_vl_01_patch_hf_runner(hf_model: HfRunner) -> HfRunner:
    orig_generate = hf_model.model.generate

    def _generate(self, *args, image_sizes=None, **kwargs):
        return orig_generate(*args, decode_text=False, **kwargs)

    hf_model.model.generate = types.MethodType(_generate, hf_model.model)

    return hf_model


def molmo_patch_hf_runner(hf_model: HfRunner) -> HfRunner:
    """Patches and returns an instance of the HfRunner to use for Molmo."""
    hf_processor = hf_model.processor

    def _processor(*args, **kwargs):
        return hf_processor.process(*args, **kwargs)

    hf_model.processor = _processor

    def _generate(self, max_new_tokens=None, do_sample=None, **kwargs):
        batch = {
            k: kwargs.pop(k).unsqueeze(0)
            for k in ("input_ids", "images", "image_input_idx", "image_masks")
            if k in kwargs
        }
        batch = BatchFeature(batch).to(dtype=self.dtype)

        return self.generate_from_batch(
            batch,
            generation_config=GenerationConfig(
                max_new_tokens=max_new_tokens,
                stop_strings="<|endoftext|>",
                do_sample=do_sample,
            ),
            **kwargs,
        )

    hf_model.model.generate = types.MethodType(_generate, hf_model.model)

    return hf_model


def ovis_patch_hf_runner(hf_model: HfRunner) -> HfRunner:
    """Patches and returns an instance of the HfRunner to use for Ovis2."""
    hf_model.model.get_output_embeddings = lambda: \
        hf_model.model.llm.get_output_embeddings()

    def processor(*args, text="", images=None, **kwargs):
        text_tokenizer = hf_model.model.get_text_tokenizer()
        images = [images] if isinstance(images, Image) else images

        prompt_start_and_end = {
            "qwen2": ("<|im_start|>user\n", "<|im_end|>\n"),
            "llama":
            ("<|start_header_id|>user<|end_header_id|>\n\n", "<|eot_id|>"),
            "gemma2": ("<start_of_turn>user\n", "<end_of_turn>\n"),
        }
        for start, end in prompt_start_and_end.values():
            if start in text and end in text:
                text = text.split(start)[1].split(end)[0]
                break

        prompt, input_ids, pixel_values = hf_model.model.preprocess_inputs(
            text_or_conversations=text, images=images)
        attention_mask = torch.ne(input_ids, text_tokenizer.pad_token_id)

        inputs = {
            "inputs": input_ids.unsqueeze(0),
            "pixel_values": pixel_values.unsqueeze(0),
            "attention_mask": attention_mask.unsqueeze(0),
        }
        return BatchFeature(data=inputs, tensor_type="pt")

    hf_model.processor = processor
    return hf_model


def qwen2_5_omni_patch_hf_runner(hf_model: HfRunner) -> HfRunner:
    """Patches and returns an instance of the HfRunner for Qwen2.5-Omni."""
    thinker = hf_model.model.thinker
    thinker.get_output_embeddings = lambda: thinker.lm_head
    hf_model.model = thinker
    return hf_model<|MERGE_RESOLUTION|>--- conflicted
+++ resolved
@@ -7,12 +7,9 @@
 from pathlib import PosixPath
 from typing import Optional, Union
 
-<<<<<<< HEAD
 import numpy as np
 import numpy.typing as npt
-=======
 import regex as re
->>>>>>> 9ea7f1ab
 import torch
 from PIL.Image import Image
 from transformers import (AutoConfig, AutoTokenizer, BatchFeature,
