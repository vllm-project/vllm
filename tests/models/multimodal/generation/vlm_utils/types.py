# SPDX-License-Identifier: Apache-2.0
# SPDX-FileCopyrightText: Copyright contributors to the vLLM project
"""Types for writing multimodal model tests."""

from collections.abc import Callable, Iterable
from enum import Enum
from pathlib import PosixPath
from typing import Any, NamedTuple

import torch
from pytest import MarkDecorator
from transformers import AutoModelForCausalLM
from transformers.models.auto.auto_factory import _BaseAutoModelClass

from vllm.config.model import RunnerOption
from vllm.logprobs import SampleLogprobs
from vllm.transformers_utils.tokenizer import AnyTokenizer

from .....conftest import (
    AUDIO_ASSETS,
    IMAGE_ASSETS,
    HfRunner,
    ImageAsset,
    ImageTestAssets,
    PromptAudioInput,
    PromptImageInput,
    PromptVideoInput,
)
from ....utils import check_logprobs_close

# meta image tag; will be replaced by the appropriate tag for the model
TEST_IMG_PLACEHOLDER = "<vlm_image>"
TEST_VIDEO_PLACEHOLDER = "<vlm_video>"
TEST_AUDIO_PLACEHOLDER = "<lmm_audio>"

SINGLE_IMAGE_BASE_PROMPTS = IMAGE_ASSETS.prompts(
    {
        "stop_sign": f"{TEST_IMG_PLACEHOLDER}What's the content of the image?",
        "cherry_blossom": f"{TEST_IMG_PLACEHOLDER}What is the season?",
    }
)
SINGLE_AUDIO_BASE_PROMPT = AUDIO_ASSETS.prompts(
    {
        "mary_had_lamb": f"{TEST_AUDIO_PLACEHOLDER}Transcribe this audio into English.",  # noqa: E501
        "winning_call": f"{TEST_AUDIO_PLACEHOLDER}What is happening in this audio clip?",  # noqa: E501
    }
)

MULTI_IMAGE_BASE_PROMPT = f"Image-1: {TEST_IMG_PLACEHOLDER}Image-2: {TEST_IMG_PLACEHOLDER}Describe the two images in detail.\n"  # noqa: E501
VIDEO_BASE_PROMPT = f"{TEST_VIDEO_PLACEHOLDER}Why is this video funny?"


IMAGE_SIZE_FACTORS = [(), (1.0,), (1.0, 1.0, 1.0), (0.25, 0.5, 1.0)]
EMBEDDING_SIZE_FACTORS = [(), (1.0,), (1.0, 1.0, 1.0)]
RunnerOutput = tuple[list[int], str, SampleLogprobs | None]


class PromptWithMultiModalInput(NamedTuple):
    """Holds the multimodal input for a single test case."""

    prompts: list[str]
    image_data: PromptImageInput | None = None
    video_data: PromptVideoInput | None = None
    audio_data: PromptAudioInput | None = None


class VLMTestType(Enum):
    IMAGE = 1
    MULTI_IMAGE = 2
    EMBEDDING = 3
    VIDEO = 4
    AUDIO = 5
    CUSTOM_INPUTS = 6


class SizeType(Enum):
    SIZE_FACTOR = 1
    FIXED_SIZE = 2


class CustomTestOptions(NamedTuple):
    inputs: list[PromptWithMultiModalInput]
    limit_mm_per_prompt: dict[str, int]


class ImageSizeWrapper(NamedTuple):
    type: SizeType
    # A size factor is a wrapper of 0+ floats,
    # while a fixed size contains an iterable of integer pairs
    data: Iterable[float] | Iterable[tuple[int, int]]


class VLMTestInfo(NamedTuple):
    """Holds the configuration for 1+ tests for one model architecture."""

    models: list[str]
    test_type: VLMTestType | Iterable[VLMTestType]

    # Should be None only if this is a CUSTOM_INPUTS test
    prompt_formatter: Callable[[str], str] | None = None
    img_idx_to_prompt: Callable[[int], str] = lambda idx: "<image>\n"
    video_idx_to_prompt: Callable[[int], str] = lambda idx: "<video>\n"
    audio_idx_to_prompt: Callable[[int], str] = lambda idx: "<audio>\n"

    # Most models work on the single / multi-image prompts above, but in some
    # cases the log prob check fails, e.g., for paligemma. We allow passing
    # an override for the single image prompts / multi-image prompt for this
    # reason.
    single_image_prompts: Iterable[str] = SINGLE_IMAGE_BASE_PROMPTS
    multi_image_prompt: str = MULTI_IMAGE_BASE_PROMPT

    # Function for converting ImageAssets to image embeddings;
    # We need to define this explicitly for embedding tests
    convert_assets_to_embeddings: (
        Callable[[ImageTestAssets], list[torch.Tensor]] | None
    ) = None

    # Exposed options for vLLM runner; we change these in a several tests,
    # but the defaults are derived from VllmRunner & the engine defaults
    # These settings are chosen to avoid OOMs when running in the CI
    enforce_eager: bool = True
    max_model_len: int = 1024
    max_num_seqs: int = 256
    runner: RunnerOption = "auto"
    tensor_parallel_size: int = 1
    vllm_runner_kwargs: dict[str, Any] | None = None

    # Optional callable which gets a list of token IDs from the model tokenizer
    get_stop_token_ids: Callable[[AnyTokenizer], list[int]] | None = None
    # Optional list of strings to stop generation, useful when stop tokens are
    # not special tokens in the tokenizer
    stop_str: list[str] | None = None

    # Exposed options for HF runner
    hf_model_kwargs: dict[str, Any] | None = None
    # Indicates we should explicitly pass the EOS from the tokenizer
    use_tokenizer_eos: bool = False
    auto_cls: type[_BaseAutoModelClass] = AutoModelForCausalLM
    patch_hf_runner: Callable[[HfRunner], HfRunner] | None = None

    # Post processors that if defined, will run oun the outputs of the
    # vLLM and HF runner, respectively (useful for sanitization, etc).
    vllm_output_post_proc: Callable[[RunnerOutput, str], Any] | None = None
    hf_output_post_proc: Callable[[RunnerOutput, str], Any] | None = None

    # Consumes the output of the callables above and checks if they're equal
    comparator: Callable[..., None] = check_logprobs_close

    # Default expandable params per test; these defaults can be overridden in
    # instances of this object; the complete set of test cases for the model
    # is all combinations of .models + all fields below
    max_tokens: int = 128
    num_logprobs: int = 5
    dtype: str = "auto"
    distributed_executor_backend: str | None = None
    # Only expanded in video tests
<<<<<<< HEAD
    num_video_frames: Union[int, tuple[int]] = 16
    needs_video_metadata: bool = False
=======
    num_video_frames: int = 16
>>>>>>> 413ef7a3

    # Fixed image sizes / image size factors; most tests use image_size_factors
    # The values provided for these two fields will be stacked and expanded
    # such that each model will consider each image size factor / image size
    # once per tests (much like concatenating and wrapping in one parametrize
    # call)
    image_size_factors: Iterable[Iterable[float]] = IMAGE_SIZE_FACTORS
    image_sizes: Iterable[Iterable[tuple[int, int]]] | None = None

    # Hack for updating a prompt to take into a local path; currently only used
    # for Qwen-VL, which requires encoding the image path / url into the prompt
    # for HF runner
    prompt_path_encoder: (
        Callable[[PosixPath, str, list[ImageAsset] | ImageTestAssets], str] | None
    ) = None  # noqa: E501

    # Allows configuring a test to run with custom inputs
    custom_test_opts: list[CustomTestOptions] | None = None

    marks: list[MarkDecorator] | None = None

    def get_non_parametrized_runner_kwargs(self):
        """Returns a dictionary of expandable kwargs for items that are used
        in all test types, which are NOT used when creating the parametrized
        test cases.
        """
        return {
            "enforce_eager": self.enforce_eager,
            "max_model_len": self.max_model_len,
            "max_num_seqs": self.max_num_seqs,
            "runner": self.runner,
            "tensor_parallel_size": self.tensor_parallel_size,
            "vllm_runner_kwargs": self.vllm_runner_kwargs,
            "hf_output_post_proc": self.hf_output_post_proc,
            "vllm_output_post_proc": self.vllm_output_post_proc,
            "auto_cls": self.auto_cls,
            "use_tokenizer_eos": self.use_tokenizer_eos,
            "comparator": self.comparator,
            "get_stop_token_ids": self.get_stop_token_ids,
            "hf_model_kwargs": self.hf_model_kwargs,
            "stop_str": self.stop_str,
            "patch_hf_runner": self.patch_hf_runner,
        }


class ExpandableVLMTestArgs(NamedTuple):
    """The expanded kwargs which correspond to a single test case."""

    model: str
    max_tokens: int
    num_logprobs: int
    dtype: str
    distributed_executor_backend: str | None
    # Sizes are used for everything except for custom input tests
    size_wrapper: ImageSizeWrapper | None = None
    # Video only
<<<<<<< HEAD
    num_video_frames: Optional[int] = None
    needs_video_metadata: bool = False
=======
    num_video_frames: int | None = None
>>>>>>> 413ef7a3
    # Custom inputs only
    custom_test_opts: CustomTestOptions | None = None<|MERGE_RESOLUTION|>--- conflicted
+++ resolved
@@ -154,12 +154,8 @@
     dtype: str = "auto"
     distributed_executor_backend: str | None = None
     # Only expanded in video tests
-<<<<<<< HEAD
     num_video_frames: Union[int, tuple[int]] = 16
     needs_video_metadata: bool = False
-=======
-    num_video_frames: int = 16
->>>>>>> 413ef7a3
 
     # Fixed image sizes / image size factors; most tests use image_size_factors
     # The values provided for these two fields will be stacked and expanded
@@ -216,11 +212,7 @@
     # Sizes are used for everything except for custom input tests
     size_wrapper: ImageSizeWrapper | None = None
     # Video only
-<<<<<<< HEAD
     num_video_frames: Optional[int] = None
     needs_video_metadata: bool = False
-=======
-    num_video_frames: int | None = None
->>>>>>> 413ef7a3
     # Custom inputs only
     custom_test_opts: CustomTestOptions | None = None