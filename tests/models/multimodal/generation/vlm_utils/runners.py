--- conflicted
+++ resolved
@@ -113,16 +113,8 @@
     assert test_case.size_wrapper is not None
     assert test_case.num_video_frames is not None
     inputs = builders.build_video_inputs_from_test_info(
-<<<<<<< HEAD
         model_test_info, video_assets, test_case.size_wrapper,
         test_case.num_video_frames, test_case.needs_video_metadata)
-=======
-        model_test_info,
-        video_assets,
-        test_case.size_wrapper,
-        test_case.num_video_frames,
-    )
->>>>>>> 413ef7a3
 
     core.run_test(
         hf_runner=hf_runner,
