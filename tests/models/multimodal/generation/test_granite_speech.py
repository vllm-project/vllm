# SPDX-License-Identifier: Apache-2.0
# SPDX-FileCopyrightText: Copyright contributors to the vLLM project

from collections.abc import Sequence

import pytest
from transformers import AutoModelForSpeechSeq2Seq

from vllm.logprobs import SampleLogprobs
from vllm.lora.request import LoRARequest
from vllm.platforms import current_platform

from ....conftest import AudioTestAssets, HfRunner, PromptAudioInput, VllmRunner
from ...registry import HF_EXAMPLE_MODELS
from ...utils import check_logprobs_close

HF_AUDIO_PROMPT = "<|start_of_role|>system<|end_of_role|>Knowledge Cutoff Date: April 2024.\nToday's Date: December 19, 2024.\nYou are Granite, developed by IBM. You are a helpful AI assistant<|end_of_text|>\n<|start_of_role|>user<|end_of_role|><|audio|>can you transcribe the speech into a written format?<|end_of_text|>\n<|start_of_role|>assistant<|end_of_role|>"  # noqa: E501


def vllm_to_hf_output(
    vllm_output: tuple[list[int], str, SampleLogprobs | None],
) -> tuple[list[int], str, SampleLogprobs | None]:
    """Sanitize hf output to be comparable with vllm output."""
    output_ids, output_str, out_logprobs = vllm_output

    hf_output_str = output_str + "<|end_of_text|>"

    return output_ids, hf_output_str, out_logprobs


MODEL_NAME = "ibm-granite/granite-speech-3.3-2b"
# Audio lora co-exists directly in the model directory, but
# currently still needs to be passed directly to vLLM.
audio_lora_path = MODEL_NAME
models = [MODEL_NAME]


@pytest.fixture
def granite_speech_attention_config():
    """Return attention config for Granite Speech tests on ROCm."""
    if current_platform.is_rocm():
<<<<<<< HEAD
        monkeypatch.setenv("VLLM_ATTENTION_BACKEND", "ROCM_AITER_FA")
=======
        return {"backend": "TRITON_ATTN"}
    return None
>>>>>>> 7eb6cb6c


def run_test(
    hf_runner: type[HfRunner],
    vllm_runner: type[VllmRunner],
    inputs: Sequence[tuple[list[str], PromptAudioInput]],
    model: str,
    *,
    max_model_len: int,
    dtype: str,
    max_tokens: int,
    num_logprobs: int,
    tensor_parallel_size: int,
    distributed_executor_backend: str | None = None,
    attention_config: dict | None = None,
):
    """Inference result should be the same between hf and vllm.

    All the audio fixtures for the test are from AUDIO_ASSETS.
    For huggingface runner, we provide the audio as input.
    For vllm runner, we provide MultiModalDataDict objects
    and corresponding MultiModalConfig as input.
    Note, the text input is also adjusted to abide by vllm contract.
    The text output is sanitized to be able to compare with hf.
    """
    # NOTE: take care of the order. run vLLM first, and then run HF.
    # vLLM needs a fresh new process without cuda initialization.
    # if we run HF first, the cuda initialization will be done and it
    # will hurt multiprocessing backend with fork method (the default method).
    # max_model_len should be greater than image_feature_size
    with vllm_runner(
        model,
        runner="generate",
        max_model_len=max_model_len,
        max_num_seqs=1,
        dtype=dtype,
        limit_mm_per_prompt={"audio": 1},
        tensor_parallel_size=tensor_parallel_size,
        distributed_executor_backend=distributed_executor_backend,
        enable_lora=True,
        max_lora_rank=64,
        enforce_eager=True,
        attention_config=attention_config,
    ) as vllm_model:
        lora_request = LoRARequest("audio", 1, audio_lora_path)
        vllm_outputs_per_case = [
            vllm_model.generate_greedy_logprobs(
                prompts,
                max_tokens,
                num_logprobs=num_logprobs,
                audios=audios,
                lora_request=lora_request,
            )
            for prompts, audios in inputs
        ]

    with hf_runner(model, dtype=dtype, auto_cls=AutoModelForSpeechSeq2Seq) as hf_model:
        hf_processor = hf_model.processor
        eos_token_id = hf_processor.tokenizer.eos_token_id

        hf_outputs_per_case = [
            hf_model.generate_greedy_logprobs_limit(
                prompts,
                max_tokens,
                num_logprobs=num_logprobs,
                audios=[audios],
                eos_token_id=eos_token_id,
            )
            for prompts, audios in inputs
        ]

    for hf_outputs, vllm_outputs in zip(hf_outputs_per_case, vllm_outputs_per_case):
        check_logprobs_close(
            outputs_0_lst=hf_outputs,
            outputs_1_lst=[vllm_to_hf_output(output) for output in vllm_outputs],
            name_0="hf",
            name_1="vllm",
        )


@pytest.mark.parametrize("model", models)
@pytest.mark.parametrize(
    "dtype", ["float16"] if current_platform.is_rocm() else ["bfloat16"]
)
@pytest.mark.parametrize(
    "max_model_len", [512] if current_platform.is_rocm() else [2048]
)
@pytest.mark.parametrize("max_tokens", [128])
@pytest.mark.parametrize("num_logprobs", [10])
def test_models(
    hf_runner,
    vllm_runner,
    model: str,
    audio_assets: AudioTestAssets,
    granite_speech_attention_config,
    dtype: str,
    max_model_len: int,
    max_tokens: int,
    num_logprobs: int,
) -> None:
    model_info = HF_EXAMPLE_MODELS.find_hf_info(model)
    model_info.check_available_online(on_fail="skip")
    model_info.check_transformers_version(on_fail="skip")

    audio, sr = audio_assets[0].audio_and_sample_rate
    # This model expects 16k sample rate, which our test audio
    # already is; if this changes, it may break this test,
    # so we check it directly
    assert sr == 16000
    run_test(
        hf_runner,
        vllm_runner,
        [
            ([HF_AUDIO_PROMPT], [audio]),
        ],
        model,
        dtype=dtype,
        max_model_len=max_model_len,
        max_tokens=max_tokens,
        num_logprobs=num_logprobs,
        tensor_parallel_size=1,
        attention_config=granite_speech_attention_config,
    )<|MERGE_RESOLUTION|>--- conflicted
+++ resolved
@@ -39,12 +39,8 @@
 def granite_speech_attention_config():
     """Return attention config for Granite Speech tests on ROCm."""
     if current_platform.is_rocm():
-<<<<<<< HEAD
-        monkeypatch.setenv("VLLM_ATTENTION_BACKEND", "ROCM_AITER_FA")
-=======
         return {"backend": "TRITON_ATTN"}
     return None
->>>>>>> 7eb6cb6c
 
 
 def run_test(
