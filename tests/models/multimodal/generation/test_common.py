--- conflicted
+++ resolved
@@ -32,17 +32,6 @@
 if current_platform.is_rocm():
     os.environ["VLLM_USE_TRITON_FLASH_ATTN"] = "0"
 
-<<<<<<< HEAD
-# NOTE(woosuk): Skipping these tests until V1 supports them.
-REQUIRES_V0_MODELS = [
-    # # V1 Test: not enough KV cache space in C1.
-    # "fuyu",
-    # # V1 Test: Deadlock issue when processing mm_inputs
-    # "llava-onevision-transformers",
-]
-
-=======
->>>>>>> bef180f0
 # yapf: disable
 COMMON_BROADCAST_SETTINGS = {
     "test_type": VLMTestType.IMAGE,
