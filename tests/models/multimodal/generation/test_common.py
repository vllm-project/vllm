--- conflicted
+++ resolved
@@ -189,7 +189,6 @@
         },
         marks=[pytest.mark.core_model],
     ),
-<<<<<<< HEAD
     # Gemma3 has bidirectional mask on images
     "gemma3-transformers": VLMTestInfo(
         models=["google/gemma-3-4b-it"],
@@ -198,44 +197,28 @@
         max_model_len=4096,
         auto_cls=AutoModelForImageTextToText,
         vllm_output_post_proc=model_utils.gemma3_vllm_to_hf_output,
-=======
-    "idefics3-transformers": VLMTestInfo(
-        models=["HuggingFaceTB/SmolVLM-256M-Instruct"],
-        test_type=(VLMTestType.IMAGE, VLMTestType.MULTI_IMAGE),
-        prompt_formatter=lambda img_prompt:f"<|begin_of_text|>User:{img_prompt}<end_of_utterance>\nAssistant:",  # noqa: E501
-        img_idx_to_prompt=lambda idx: "<image>",
-        max_model_len=8192,
-        max_num_seqs=2,
-        auto_cls=AutoModelForImageTextToText,
-        hf_output_post_proc=model_utils.idefics3_trunc_hf_output,
->>>>>>> 67c14906
         image_size_factors=[(0.25, 0.5, 1.0)],
         vllm_runner_kwargs={
             "model_impl": "transformers",
         },
         marks=[pytest.mark.core_model],
     ),
-<<<<<<< HEAD
-    # FIXME(Isotr0py): Enable this test after
-    # https://github.com/huggingface/transformers/pull/39470 released
-    # "idefics3-transformers": VLMTestInfo(
-    #     models=["HuggingFaceTB/SmolVLM-256M-Instruct"],
-    #     test_type=(VLMTestType.IMAGE, VLMTestType.MULTI_IMAGE),
-    #     prompt_formatter=lambda img_prompt:f"<|begin_of_text|>User:{img_prompt}<end_of_utterance>\nAssistant:",  # noqa: E501
-    #     img_idx_to_prompt=lambda idx: "<image>",
-    #     max_model_len=8192,
-    #     max_num_seqs=2,
-    #     auto_cls=AutoModelForImageTextToText,
-    #     hf_output_post_proc=model_utils.idefics3_trunc_hf_output,
-    #     image_size_factors=[(0.25, 0.5, 1.0)],
-    #     vllm_runner_kwargs={
-    #         "model_impl": "transformers",
-    #     },
-    #     marks=[pytest.mark.core_model],
-    # ),
-=======
->>>>>>> 67c14906
-    # Pixel values from processor are not 4D or 5D arrays
+    "idefics3-transformers": VLMTestInfo(
+        models=["HuggingFaceTB/SmolVLM-256M-Instruct"],
+        test_type=(VLMTestType.IMAGE, VLMTestType.MULTI_IMAGE),
+        prompt_formatter=lambda img_prompt:f"<|begin_of_text|>User:{img_prompt}<end_of_utterance>\nAssistant:",  # noqa: E501
+        img_idx_to_prompt=lambda idx: "<image>",
+        max_model_len=8192,
+        max_num_seqs=2,
+        auto_cls=AutoModelForImageTextToText,
+        hf_output_post_proc=model_utils.idefics3_trunc_hf_output,
+        image_size_factors=[(0.25, 0.5, 1.0)],
+        vllm_runner_kwargs={
+            "model_impl": "transformers",
+        },
+        marks=[pytest.mark.core_model],
+    ),
+    Pixel values from processor are not 4D or 5D arrays
     "qwen2_5_vl-transformers": VLMTestInfo(
         models=["Qwen/Qwen2.5-VL-3B-Instruct"],
         test_type=VLMTestType.IMAGE,
