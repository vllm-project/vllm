--- conflicted
+++ resolved
@@ -15,16 +15,12 @@
                           PromptVideoInput, VllmRunner)
 from ...utils import check_logprobs_close
 
-<<<<<<< HEAD
-pytest.skip("Skipping the test until V1 supports it", allow_module_level=True)
-=======
 
 @pytest.fixture(scope="function", autouse=True)
 def enable_pickle(monkeypatch):
     """`LLM.apply_model` requires pickling a function."""
     monkeypatch.setenv("VLLM_ALLOW_INSECURE_SERIALIZATION", "1")
 
->>>>>>> bef180f0
 
 models = ["Qwen/Qwen2-VL-2B-Instruct"]
 target_dtype = "half"
