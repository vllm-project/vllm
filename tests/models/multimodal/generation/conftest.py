--- conflicted
+++ resolved
@@ -16,14 +16,11 @@
     if not current_platform.is_rocm():
         return
 
-<<<<<<< HEAD
-=======
     skip_patterns = ["test_granite_speech.py"]
     if any(pattern in str(arg) for arg in config.args for pattern in skip_patterns):
         # Skip disabling SDP for Granite Speech tests on ROCm
         return
 
->>>>>>> 46cbbca0
     # Disable Flash/MemEfficient SDP on ROCm to avoid HF Transformers
     # accuracy issues
     # TODO: Remove once ROCm SDP accuracy issues are resolved on HuggingFace
