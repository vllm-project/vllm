# SPDX-License-Identifier: Apache-2.0

import importlib
import site

import pip
import pytest

from tests.utils import multi_gpu_test
from vllm.engine.arg_utils import EngineArgs
from vllm.sampling_params import SamplingParams

from ...utils import check_outputs_equal

# Install causal-conv1d here, as it is not compatible with pip-compile.
pip.main(['install', 'causal-conv1d'])
importlib.reload(site)

# This test is for the hybrid models
<<<<<<< HEAD
MODELS = ["ai21labs/Jamba-tiny-dev", "pfnet/plamo-2-1b"]
=======
MODELS = ["ai21labs/Jamba-tiny-dev", "Zyphra/Zamba2-1.2B-instruct"]
>>>>>>> 437f9162
# Bamba at Fp32 is too big for the CI (L4 GPU).
# MODELS = ["ai21labs/Jamba-tiny-dev", "ibm-ai-platform/Bamba-9B"]


@pytest.mark.parametrize("model", MODELS)
@pytest.mark.parametrize("dtype", ["float"])
@pytest.mark.parametrize("max_tokens", [96])
def test_models(
    hf_runner,
    vllm_runner,
    example_prompts,
    model: str,
    dtype: str,
    max_tokens: int,
) -> None:

    # numeric error produces different generation
<<<<<<< HEAD
    model_kwargs = {
        "use_mamba_kernels": False,  # mamba kernels are not installed so HF 
        # don't use them
    }
    if 'Bamba' in model:
=======
    if "Bamba" in model:
>>>>>>> 437f9162
        example_prompts.pop(3)
    if 'plamo' in model:
        model_kwargs = {}

<<<<<<< HEAD
=======
    model_kwargs = {
        "use_mamba_kernels": False,  # mamba kernels are not installed so HF 
        # don't use them
    }
    if "Zamba2" in model:
        # Zamba2 HF implementation automatically checks if mamba kernels are
        # installed
        model_kwargs = {}

>>>>>>> 437f9162
    with hf_runner(model, dtype=dtype, model_kwargs=model_kwargs) as hf_model:
        hf_outputs = hf_model.generate_greedy(example_prompts, max_tokens)

    with vllm_runner(model, dtype=dtype) as vllm_model:
        vllm_outputs = vllm_model.generate_greedy(example_prompts, max_tokens)

    for i in range(len(example_prompts)):
        hf_output_ids, hf_output_str = hf_outputs[i]
        vllm_output_ids, vllm_output_str = vllm_outputs[i]
        assert hf_output_str == vllm_output_str, (
            f"Test{i}:\nHF: {hf_output_str!r}\nvLLM: {vllm_output_str!r}")
        assert hf_output_ids == vllm_output_ids, (
            f"Test{i}:\nHF: {hf_output_ids}\nvLLM: {vllm_output_ids}")


@pytest.mark.parametrize("model", MODELS)
@pytest.mark.parametrize("dtype", ["float"])
@pytest.mark.parametrize("max_tokens", [96])
def test_batching(
    vllm_runner,
    example_prompts,
    model: str,
    dtype: str,
    max_tokens: int,
) -> None:
    # To pass the small model tests, we need full precision.
    for_loop_outputs = []
    with vllm_runner(model, dtype=dtype) as vllm_model:
        for prompt in example_prompts:
            for_loop_outputs.append(
                vllm_model.generate_greedy([prompt], max_tokens)[0])

        batched_outputs = vllm_model.generate_greedy(example_prompts,
                                                     max_tokens)

    check_outputs_equal(
        outputs_0_lst=for_loop_outputs,
        outputs_1_lst=batched_outputs,
        name_0="for_loop_vllm",
        name_1="batched_vllm",
    )


@pytest.mark.parametrize("model", MODELS)
@pytest.mark.parametrize("dtype", ["float16"])
@pytest.mark.parametrize("max_tokens", [10])
def test_mamba_prefill_chunking_with_parallel_sampling(
        hf_runner, vllm_runner, example_prompts, model: str, dtype: str,
        max_tokens: int) -> None:
    # Tests prefill chunking in conjunction with n>1, in this case,
    # prefill is populated with decoding tokens and we test that it
    # doesn't fail This test might fail if cache is not allocated
    # correctly for n > 1 decoding steps inside a
    # chunked prefill forward pass (where we have both prefills
    # and decoding together )

    if 'plamo' in model:
        dtype = "float"  # use a different dtype for plamo

    sampling_params = SamplingParams(n=3,
                                     temperature=1,
                                     seed=0,
                                     max_tokens=max_tokens)
    with vllm_runner(
            model,
            dtype=dtype,
            enable_chunked_prefill=True,
            max_num_batched_tokens=30,
            max_num_seqs=10  # forces prefill chunks with decoding
    ) as vllm_model:
        vllm_model.generate(example_prompts, sampling_params)


@pytest.mark.parametrize("model", MODELS)
@pytest.mark.parametrize("dtype", ["bfloat16"])
@pytest.mark.parametrize("max_tokens", [7])
def test_mamba_prefill_chunking(hf_runner, vllm_runner, example_prompts,
                                model: str, dtype: str,
                                max_tokens: int) -> None:
    # numeric error during prefill chunking produces different generation
    # compared to w/o prefill chunking for those examples, removed them for now
    if "Jamba" in model:
        example_prompts.pop(7)
        example_prompts.pop(2)
        example_prompts.pop(1)
    elif "Bamba" in model:
        example_prompts.pop(6)
        example_prompts.pop(3)
        example_prompts.pop(2)
        dtype = "half"  # use a different dtype for Bamba
<<<<<<< HEAD
    elif 'plamo' in model:
        example_prompts.pop(7)
=======
    elif "Zamba2" in model:
        example_prompts.pop(7)
        dtype = "half"
>>>>>>> 437f9162

    model_kwargs = {
        "use_mamba_kernels": False,  # mamba kernels are not installed so HF 
        # don't use them
    }
<<<<<<< HEAD
    if 'plamo' in model:
=======
    if "Zamba2" in model:
        # Zamba2 HF implementation automatically checks if mamba kernels are
        # installed
>>>>>>> 437f9162
        model_kwargs = {}

    with hf_runner(model, dtype=dtype, model_kwargs=model_kwargs) as hf_model:
        non_chunked = hf_model.generate_greedy(example_prompts, max_tokens)

    with vllm_runner(model,
                     dtype=dtype,
                     enable_chunked_prefill=True,
                     max_num_batched_tokens=5,
                     max_num_seqs=2) as vllm_model:
        chunked = vllm_model.generate_greedy(example_prompts,
                                             max_tokens=max_tokens)

    check_outputs_equal(
        outputs_0_lst=chunked,
        outputs_1_lst=non_chunked,
        name_0="chunked",
        name_1="non_chunked",
    )


@pytest.mark.parametrize("model", MODELS)
@pytest.mark.parametrize("dtype", ["float"])
@pytest.mark.parametrize("max_tokens", [15])
def test_parallel_sampling(
    vllm_runner,
    example_prompts,
    model: str,
    dtype: str,
    max_tokens: int,
) -> None:

    with vllm_runner(model, dtype=dtype) as vllm_model:
        for_loop_outputs = []
        for _ in range(10):
            for_loop_outputs.append(
                # using example_prompts index 1 instead of 0 since with 0 the
                # logprobs get really close and the test doesn't pass
                vllm_model.generate_greedy([example_prompts[1]], max_tokens)
                [0])
        sampling_params = SamplingParams(n=10,
                                         temperature=0.001,
                                         seed=0,
                                         max_tokens=max_tokens)
        n_lt_1_outputs = vllm_model.generate([example_prompts[1]],
                                             sampling_params)
    token_ids, texts = n_lt_1_outputs[0]
    n_lt_1_outputs = [(token_id, text)
                      for token_id, text in zip(token_ids, texts)]

    check_outputs_equal(
        outputs_0_lst=n_lt_1_outputs,
        outputs_1_lst=for_loop_outputs,
        name_0="vllm_n_lt_1_outputs",
        name_1="vllm",
    )


@pytest.mark.skip(reason="RE-ENABLE: test is currently failing on main.")
@pytest.mark.parametrize("model", MODELS)
@pytest.mark.parametrize("dtype", ["bfloat16"])
@pytest.mark.parametrize("max_tokens", [20])
def test_mamba_cache_cg_padding(
    vllm_runner,
    example_prompts,
    model: str,
    dtype: str,
    max_tokens: int,
) -> None:
    # This test is for verifying that mamba cache is padded to CG captured
    # batch size. If it's not, a torch RuntimeError will be raised because
    # tensor dimensions aren't compatible
    vllm_config = EngineArgs(model=model,
                             trust_remote_code=True).create_engine_config()
    while len(example_prompts) == vllm_config.pad_for_cudagraph(
            len(example_prompts)):
        example_prompts.append(example_prompts[0])

    try:
        with vllm_runner(model, dtype=dtype) as vllm_model:
            vllm_model.generate_greedy(example_prompts, max_tokens)
    except RuntimeError:
        pytest.fail(
            "Couldn't run batch size which is not equal to a Cuda Graph "
            "captured batch size. "
            "Could be related to mamba cache not padded correctly")


@pytest.mark.parametrize("model", MODELS)
@pytest.mark.parametrize("dtype", ["float"])
@pytest.mark.parametrize("max_tokens", [20])
def test_models_preemption_recompute(
    hf_runner,
    vllm_runner,
    example_prompts,
    model: str,
    dtype: str,
    max_tokens: int,
) -> None:
    # Tests that outputs are identical with and w/o preemtions (recompute)
    assert dtype == "float"

    with vllm_runner(model, dtype=dtype) as vllm_model:
        vllm_model.model.llm_engine.scheduler[
            0].ENABLE_ARTIFICIAL_PREEMPT = True
        preempt_vllm_outputs = vllm_model.generate_greedy(
            example_prompts, max_tokens)

        vllm_model.model.llm_engine.scheduler[
            0].ENABLE_ARTIFICIAL_PREEMPT = False
        vllm_outputs = vllm_model.generate_greedy(example_prompts, max_tokens)

    check_outputs_equal(
        outputs_0_lst=preempt_vllm_outputs,
        outputs_1_lst=vllm_outputs,
        name_0="vllm_preepmtions",
        name_1="vllm",
    )


@pytest.mark.parametrize("model", MODELS)
@pytest.mark.parametrize("dtype", ["float"])
def test_fail_upon_inc_requests_and_finished_requests_lt_available_blocks(
    vllm_runner,
    model: str,
    dtype: str,
    example_prompts,
) -> None:
    # This test is for verifying that the hybrid inner state management doesn't
    # collapse in case where the number of incoming requests and
    # finished_requests_ids is larger than the maximum mamba block capacity.
    # This could generally happen due to the fact that hybrid does support
    # statelessness mechanism where it can cleanup new incoming requests in
    # a single step.
    try:
        with vllm_runner(model, dtype=dtype, max_num_seqs=10) as vllm_model:
            vllm_model.generate_greedy([example_prompts[0]] * 100, 10)
    except ValueError:
        pytest.fail("Hybrid inner state wasn't cleaned up properly between"
                    "steps finished requests registered unnecessarily ")


@pytest.mark.parametrize("model", MODELS)
@pytest.mark.parametrize("dtype", ["float"])
def test_state_cleanup(
    vllm_runner,
    model: str,
    dtype: str,
    example_prompts,
) -> None:
    # This test is for verifying that the Hybrid state is cleaned up between
    # steps, If its not cleaned, an error would be expected.
    try:
        with vllm_runner(model, dtype=dtype) as vllm_model:
            for _ in range(10):
                vllm_model.generate_greedy([example_prompts[0]] * 100, 1)
    except ValueError:
        pytest.fail("Hybrid inner state wasn't cleaned up between states, "
                    "could be related to finished_requests_ids")


@pytest.mark.skip(reason="RE-ENABLE: test is currently failing on main.")
@pytest.mark.parametrize("model", MODELS)
@pytest.mark.parametrize("dtype", ["float"])
def test_multistep(
    vllm_runner,
    model: str,
    dtype: str,
    example_prompts,
) -> None:
    # This test is verifying that multistep works correctly
    #on mamba-like models
    with vllm_runner(model, num_scheduler_steps=8,
                     max_num_seqs=2) as vllm_model:
        vllm_model.generate_greedy([example_prompts[0]] * 10, 1)


@pytest.mark.skip(reason="RE-ENABLE: test is currently failing on main.")
@pytest.mark.parametrize("model", MODELS)
@pytest.mark.parametrize("dtype", ["float"])
@pytest.mark.parametrize("max_tokens", [64])
def test_multistep_correctness(vllm_runner, model: str, dtype: str,
                               max_tokens: int, example_prompts) -> None:
    with vllm_runner(model, num_scheduler_steps=8,
                     max_num_seqs=2) as vllm_model:
        vllm_outputs_multistep = vllm_model.generate_greedy(
            example_prompts, max_tokens)

    with vllm_runner(model, num_scheduler_steps=1,
                     max_num_seqs=2) as vllm_model:
        vllm_outputs_single_step = vllm_model.generate_greedy(
            example_prompts, max_tokens)

    check_outputs_equal(
        outputs_0_lst=vllm_outputs_multistep,
        outputs_1_lst=vllm_outputs_single_step,
        name_0="vllm_outputs_multistep",
        name_1="vllm_outputs_single_step",
    )


@multi_gpu_test(num_gpus=2)
@pytest.mark.parametrize("model", MODELS)
@pytest.mark.parametrize("dtype", ["float"])
@pytest.mark.parametrize("max_tokens", [64])
def test_hybrid_distributed_produces_identical_generation(
        vllm_runner, model: str, dtype: str, max_tokens: int,
        example_prompts) -> None:

    with vllm_runner(model, dtype=dtype, tensor_parallel_size=2) as vllm_model:
        vllm_outputs_tp_2 = vllm_model.generate_greedy(example_prompts,
                                                       max_tokens)

    with vllm_runner(model, dtype=dtype, tensor_parallel_size=1) as vllm_model:
        vllm_outputs_tp_1 = vllm_model.generate_greedy(example_prompts,
                                                       max_tokens)

    check_outputs_equal(
        outputs_0_lst=vllm_outputs_tp_1,
        outputs_1_lst=vllm_outputs_tp_2,
        name_0="vllm_tp_1",
        name_1="vllm_tp_2",
    )<|MERGE_RESOLUTION|>--- conflicted
+++ resolved
@@ -17,11 +17,7 @@
 importlib.reload(site)
 
 # This test is for the hybrid models
-<<<<<<< HEAD
-MODELS = ["ai21labs/Jamba-tiny-dev", "pfnet/plamo-2-1b"]
-=======
-MODELS = ["ai21labs/Jamba-tiny-dev", "Zyphra/Zamba2-1.2B-instruct"]
->>>>>>> 437f9162
+MODELS = ["ai21labs/Jamba-tiny-dev", "Zyphra/Zamba2-1.2B-instruct", "pfnet/plamo-2-1b"]
 # Bamba at Fp32 is too big for the CI (L4 GPU).
 # MODELS = ["ai21labs/Jamba-tiny-dev", "ibm-ai-platform/Bamba-9B"]
 
@@ -37,33 +33,19 @@
     dtype: str,
     max_tokens: int,
 ) -> None:
-
     # numeric error produces different generation
-<<<<<<< HEAD
+    if "Bamba" in model:
+        example_prompts.pop(3)
+
     model_kwargs = {
         "use_mamba_kernels": False,  # mamba kernels are not installed so HF 
         # don't use them
     }
-    if 'Bamba' in model:
-=======
-    if "Bamba" in model:
->>>>>>> 437f9162
-        example_prompts.pop(3)
-    if 'plamo' in model:
-        model_kwargs = {}
-
-<<<<<<< HEAD
-=======
-    model_kwargs = {
-        "use_mamba_kernels": False,  # mamba kernels are not installed so HF 
-        # don't use them
-    }
-    if "Zamba2" in model:
+    if "Zamba2" in model or "plamo" in model:
         # Zamba2 HF implementation automatically checks if mamba kernels are
         # installed
         model_kwargs = {}
 
->>>>>>> 437f9162
     with hf_runner(model, dtype=dtype, model_kwargs=model_kwargs) as hf_model:
         hf_outputs = hf_model.generate_greedy(example_prompts, max_tokens)
 
@@ -154,26 +136,20 @@
         example_prompts.pop(3)
         example_prompts.pop(2)
         dtype = "half"  # use a different dtype for Bamba
-<<<<<<< HEAD
-    elif 'plamo' in model:
-        example_prompts.pop(7)
-=======
+
     elif "Zamba2" in model:
         example_prompts.pop(7)
         dtype = "half"
->>>>>>> 437f9162
+    elif "plamo" in model:
+        example_prompts.pop(7)
 
     model_kwargs = {
         "use_mamba_kernels": False,  # mamba kernels are not installed so HF 
         # don't use them
     }
-<<<<<<< HEAD
-    if 'plamo' in model:
-=======
-    if "Zamba2" in model:
+    if "Zamba2" in model or "plamo" in model:
         # Zamba2 HF implementation automatically checks if mamba kernels are
         # installed
->>>>>>> 437f9162
         model_kwargs = {}
 
     with hf_runner(model, dtype=dtype, model_kwargs=model_kwargs) as hf_model:
