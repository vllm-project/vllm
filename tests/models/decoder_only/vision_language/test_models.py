# SPDX-License-Identifier: Apache-2.0
"""Common tests for testing .generate() functionality for single / multiple
image, embedding, and video support for different VLMs in vLLM.
"""
import math
import os
from collections import defaultdict
from pathlib import PosixPath

import pytest
from packaging.version import Version
from transformers import AutoModelForImageTextToText, AutoModelForVision2Seq
from transformers import __version__ as TRANSFORMERS_VERSION

from vllm.platforms import current_platform
from vllm.utils import identity

from ....conftest import (IMAGE_ASSETS, HfRunner, VllmRunner, _ImageAssets,
                          _VideoAssets)
from ....utils import (create_new_process_for_each_test, large_gpu_mark,
                       multi_gpu_marks)
from ...utils import check_outputs_equal
from .vlm_utils import custom_inputs, model_utils, runners
from .vlm_utils.case_filtering import get_parametrized_options
from .vlm_utils.types import (CustomTestOptions, ExpandableVLMTestArgs,
                              VLMTestInfo, VLMTestType)

# This hack is needed for phi3v & paligemma models
# ROCm Triton FA can run into shared memory issues with these models,
# use other backends in the meantime
# FIXME (mattwong, gshtrasb, hongxiayan)
if current_platform.is_rocm():
    os.environ["VLLM_USE_TRITON_FLASH_ATTN"] = "0"

REQUIRES_V0_MODELS = [
    # V1 Test: no way to fall back for head_dim = 80
    # https://github.com/vllm-project/vllm/issues/14524
    "qwen_vl",
    "h2ovl",
    "blip2",
    # V1 Test: not enough KV cache space in C1.
    "fuyu",
]

# yapf: disable
COMMON_BROADCAST_SETTINGS = {
    "test_type": VLMTestType.IMAGE,
    "dtype": "half",
    "max_tokens": 5,
    "tensor_parallel_size": 2,
    "hf_model_kwargs": {"device_map": "auto"},
    "image_size_factors": [(.25, 0.5, 1.0)],
    "distributed_executor_backend": (
        "ray",
        "mp",
    )
}

### Test configuration for specific models
# NOTE: The convention of the test settings below is to lead each test key
# with the name of the model arch used in the test, using underscores in place
# of hyphens; this makes it more convenient to filter tests for a specific kind
# of model. For example....
#
# To run all test types for a specific key:
#     use the k flag to substring match with a leading square bracket; if the
#     model arch happens to be a substring of another one, you can add a
#     trailing hyphen. E.g.,
#                 - pytest $TEST_FILE -k "[llava-"
#     prevents matching on "[llava_next-" & will match just the enabled cases
#     for llava, i.e., single image, image embedding, and custom input tests.
#
# To run a test for a Test Info for just one of multiple models:
#     use the k flag to substring match the model name, e.g.,
#                 - pytest $TEST_FILE -k OpenGVLab/InternVL2-1B
#     prevents matching on nGVLab/InternVL2-2B.
#
# You can also combine substrings to match more granularly.
#     ex 1:
#        pytest $TEST_FILE -k "test_single_image and OpenGVLab/InternVL2-1B"
#     will run only test_single_image* for OpenGVLab/InternVL2-1B; this would
#     match both wrappers for single image tests, since it also matches
#     test_single_image_heavy (which forks if we have a distributed backend)
#     ex 2:
#        pytest $TEST_FILE -k  "[llava- or [intern_vl-"
#     will run all of the tests for only llava & internvl.
#
# NOTE you can add --collect-only to any of the above commands to see
# which cases would be selected and deselected by pytest. In general,
# this is a good idea for checking your command first, since tests are slow.

VLM_TEST_SETTINGS = {
    #### Core tests to always run in the CI
    "llava": VLMTestInfo(
        models=["llava-hf/llava-1.5-7b-hf"],
        test_type=(
            VLMTestType.EMBEDDING,
            VLMTestType.IMAGE,
            VLMTestType.CUSTOM_INPUTS
        ),
        prompt_formatter=lambda img_prompt: f"USER: {img_prompt}\nASSISTANT:",
        convert_assets_to_embeddings=model_utils.get_llava_embeddings,
        max_model_len=4096,
        auto_cls=AutoModelForImageTextToText,
        vllm_output_post_proc=model_utils.llava_image_vllm_to_hf_output,
        custom_test_opts=[CustomTestOptions(
            inputs=custom_inputs.multi_image_multi_aspect_ratio_inputs(
                formatter=lambda img_prompt: f"USER: {img_prompt}\nASSISTANT:"
            ),
            limit_mm_per_prompt={"image": 4},
        )],
        marks=[pytest.mark.core_model, pytest.mark.cpu_model],
    ),
    "paligemma": VLMTestInfo(
        models=["google/paligemma-3b-mix-224"],
        test_type=VLMTestType.IMAGE,
        prompt_formatter=identity,
        img_idx_to_prompt = lambda idx: "",
        # Paligemma uses its own sample prompts because the default one fails
        single_image_prompts=IMAGE_ASSETS.prompts({
            "stop_sign": "caption es",
            "cherry_blossom": "What is in the picture?",
        }),
        auto_cls=AutoModelForImageTextToText,
        postprocess_inputs=model_utils.cast_dtype_post_processor(
            "pixel_values"
        ),
        vllm_output_post_proc=model_utils.paligemma_vllm_to_hf_output,
        dtype="bfloat16",
        marks=[pytest.mark.skip(reason="vLLM does not support PrefixLM attention mask")],  # noqa: E501
    ),
    # TODO(ywang96): Move Qwen2-VL out of core models in favor of Qwen2.5-VL
    # once we upgraded to transformers>=4.49.0.
    "qwen2_vl": VLMTestInfo(
        models=["Qwen/Qwen2-VL-2B-Instruct"],
        test_type=(
            VLMTestType.IMAGE,
            VLMTestType.MULTI_IMAGE,
            VLMTestType.VIDEO
        ),
        prompt_formatter=lambda img_prompt: f"<|im_start|>User\n{img_prompt}<|im_end|>\n<|im_start|>assistant\n", # noqa: E501
        img_idx_to_prompt=lambda idx: "<|vision_start|><|image_pad|><|vision_end|>", # noqa: E501
        video_idx_to_prompt=lambda idx: "<|vision_start|><|video_pad|><|vision_end|>", # noqa: E501
        max_model_len=4096,
        max_num_seqs=2,
        auto_cls=AutoModelForVision2Seq,
        vllm_output_post_proc=model_utils.qwen2_vllm_to_hf_output,
        image_size_factors=[(), (0.25,), (0.25, 0.25, 0.25), (0.25, 0.2, 0.15)],
        marks=[pytest.mark.core_model, pytest.mark.cpu_model],
    ),
    "qwen2_5_vl": VLMTestInfo(
        models=["Qwen/Qwen2.5-VL-3B-Instruct"],
        test_type=(
            VLMTestType.IMAGE,
            VLMTestType.MULTI_IMAGE,
            VLMTestType.VIDEO
        ),
        prompt_formatter=lambda img_prompt: f"<|im_start|>User\n{img_prompt}<|im_end|>\n<|im_start|>assistant\n", # noqa: E501
        img_idx_to_prompt=lambda idx: "<|vision_start|><|image_pad|><|vision_end|>", # noqa: E501
        video_idx_to_prompt=lambda idx: "<|vision_start|><|video_pad|><|vision_end|>", # noqa: E501
        max_model_len=4096,
        max_num_seqs=2,
        auto_cls=AutoModelForVision2Seq,
        vllm_output_post_proc=model_utils.qwen2_vllm_to_hf_output,
        image_size_factors=[(), (0.25,), (0.25, 0.25, 0.25), (0.25, 0.2, 0.15)],
        marks=[pytest.mark.core_model, pytest.mark.cpu_model],
    ),
    #### Extended model tests
    # "aria": VLMTestInfo(
    #     models=["rhymes-ai/Aria"],
    #     test_type=(VLMTestType.IMAGE, VLMTestType.MULTI_IMAGE),
    #     prompt_formatter=lambda img_prompt: f"<|im_start|>user\n{img_prompt}<|im_end|>\n<|im_start|>assistant\n ", # noqa: E501
    #     img_idx_to_prompt=lambda idx: "<fim_prefix><|img|><fim_suffix>\n",
    #     max_model_len=4096,
    #     max_num_seqs=2,
    #     auto_cls=AutoModelForImageTextToText,
    #     single_image_prompts=IMAGE_ASSETS.prompts({
    #         "stop_sign": "<vlm_image>Please describe the image shortly.",
    #         "cherry_blossom": "<vlm_image>Please infer the season with reason.",  # noqa: E501
    #     }),
    #     multi_image_prompt="<vlm_image><vlm_image>Describe the two images shortly.",    # noqa: E501
    #     postprocess_inputs=model_utils.cast_dtype_post_processor("pixel_values"), # noqa: E501
    #     stop_str=["<|im_end|>"],
    #     image_size_factors=[(0.10, 0.15)],
    #     max_tokens=64,
    #     marks=[large_gpu_mark(min_gb=64)],
    # ),
    "blip2": VLMTestInfo(
        models=["Salesforce/blip2-opt-2.7b"],
        test_type=VLMTestType.IMAGE,
        prompt_formatter=lambda img_prompt: f"Question: {img_prompt} Answer:",
        img_idx_to_prompt=lambda idx: "",
        auto_cls=AutoModelForImageTextToText,
        vllm_output_post_proc=model_utils.blip2_vllm_to_hf_output,
    ),
    "chameleon": VLMTestInfo(
        models=["facebook/chameleon-7b"],
        test_type=VLMTestType.IMAGE,
        prompt_formatter=lambda img_prompt: f"USER: {img_prompt}\nASSISTANT:",
        max_model_len=4096,
        max_num_seqs=2,
        auto_cls=AutoModelForImageTextToText,
        postprocess_inputs=model_utils.cast_dtype_post_processor(
            "pixel_values"
        ),
        # For chameleon, we only compare the sequences
        vllm_output_post_proc = lambda vllm_output, model: vllm_output[:2],
        hf_output_post_proc = lambda hf_output, model: hf_output[:2],
        comparator=check_outputs_equal,
        max_tokens=8,
        dtype="bfloat16",
    ),
    "deepseek_vl_v2": VLMTestInfo(
        models=["Isotr0py/deepseek-vl2-tiny"], # model repo using dynamic module
        test_type=(VLMTestType.IMAGE, VLMTestType.MULTI_IMAGE),
        prompt_formatter=lambda img_prompt: f"<|User|>: {img_prompt}\n\n<|Assistant|>: ", # noqa: E501
        max_model_len=4096,
        max_num_seqs=2,
        single_image_prompts=IMAGE_ASSETS.prompts({
            "stop_sign": "<image>\nWhat's the content in the center of the image?", # noqa: E501
            "cherry_blossom": "<image>\nPlease infer the season with reason in details.",   # noqa: E501
        }),
        multi_image_prompt="image_1:<image>\nimage_2:<image>\nWhich image can we see the car and the tower?",    # noqa: E501
        patch_hf_runner=model_utils.deepseekvl2_patch_hf_runner,
        postprocess_inputs=model_utils.cast_dtype_post_processor("images"),
        hf_output_post_proc=model_utils.deepseekvl2_trunc_hf_output,
        stop_str=["<｜end▁of▁sentence｜>", "<｜begin▁of▁sentence｜>"],  # noqa: E501
        image_size_factors=[(), (1.0, ), (1.0, 1.0, 1.0), (0.1, 0.5, 1.0)],
        marks=[
            pytest.mark.skipif(
                Version(TRANSFORMERS_VERSION) >= Version("4.48"),
                reason="HF model is not compatible with transformers>=4.48",
            )
        ],
    ),
    "fuyu": VLMTestInfo(
        models=["adept/fuyu-8b"],
        test_type=VLMTestType.IMAGE,
        prompt_formatter=lambda img_prompt: f"{img_prompt}\n",
        img_idx_to_prompt=lambda idx: "",
        max_model_len=2048,
        max_num_seqs=2,
        auto_cls=AutoModelForImageTextToText,
        use_tokenizer_eos=True,
        vllm_output_post_proc=model_utils.fuyu_vllm_to_hf_output,
        num_logprobs=10,
        image_size_factors=[(), (0.25,), (0.25, 0.25, 0.25), (0.25, 0.2, 0.15)],
    ),
    "gemma3": VLMTestInfo(
        models=["google/gemma-3-4b-it"],
        test_type=(VLMTestType.IMAGE, VLMTestType.MULTI_IMAGE),
        prompt_formatter=lambda img_prompt: f"<bos><start_of_turn>user\n{img_prompt}<end_of_turn>\n<start_of_turn>model\n", # noqa: E501
        single_image_prompts=IMAGE_ASSETS.prompts({
            "stop_sign": "<start_of_image>What's the content in the center of the image?",  # noqa: E501
            "cherry_blossom": "<start_of_image>What is the season?",  # noqa: E501
        }),
        multi_image_prompt="<start_of_image><start_of_image>Describe the two images in detail.",  # noqa: E501
        max_model_len=4096,
        max_num_seqs=2,
<<<<<<< HEAD
        # TODO: Use AutoModelForVision2Seq once transformers supports this
        auto_cls=AutoModelForPreTraining,
=======
        auto_cls=AutoModelForImageTextToText,
        dtype="bfloat16",
>>>>>>> 53a0cf8b
        vllm_runner_kwargs={"mm_processor_kwargs": {"do_pan_and_scan": True}},
        patch_hf_runner=model_utils.gemma3_patch_hf_runner,
    ),
    "glm4v": VLMTestInfo(
        models=["THUDM/glm-4v-9b"],
        test_type=VLMTestType.IMAGE,
        prompt_formatter=lambda img_prompt: f"<|user|>\n{img_prompt}<|assistant|>",  # noqa: E501
        single_image_prompts=IMAGE_ASSETS.prompts({
            "stop_sign": "<|begin_of_image|><|endoftext|><|end_of_image|>What's the content in the center of the image?",  # noqa: E501
            "cherry_blossom": "<|begin_of_image|><|endoftext|><|end_of_image|>What is the season?",  # noqa: E501
        }),
        max_model_len=2048,
        max_num_seqs=2,
        get_stop_token_ids=lambda tok: [151329, 151336, 151338],
        patch_hf_runner=model_utils.glm4v_patch_hf_runner,
        # The image embeddings match with HF but the outputs of the language
        # decoder are only consistent up to 2 decimal places.
        # So, we need to reduce the number of tokens for the test to pass.
        max_tokens=8,
        num_logprobs=10,
        marks=[large_gpu_mark(min_gb=32)],
    ),
    "h2ovl": VLMTestInfo(
        models = [
            "h2oai/h2ovl-mississippi-800m",
            "h2oai/h2ovl-mississippi-2b",
        ],
        test_type=(VLMTestType.IMAGE, VLMTestType.MULTI_IMAGE),
        prompt_formatter=lambda img_prompt: f"<|prompt|>{img_prompt}<|end|><|answer|>", # noqa: E501
        single_image_prompts=IMAGE_ASSETS.prompts({
            "stop_sign": "<image>\nWhat's the content in the center of the image?",  # noqa: E501
            "cherry_blossom": "<image>\nWhat is the season?",
        }),
        multi_image_prompt="Image-1: <image>\nImage-2: <image>\nDescribe the two images in short.",  # noqa: E501
        max_model_len=8192,
        use_tokenizer_eos=True,
        num_logprobs=10,
        patch_hf_runner=model_utils.h2ovl_patch_hf_runner,
    ),
    "idefics3": VLMTestInfo(
        models=["HuggingFaceTB/SmolVLM-256M-Instruct"],
        test_type=(VLMTestType.IMAGE, VLMTestType.MULTI_IMAGE),
        prompt_formatter=lambda img_prompt:f"<|begin_of_text|>User:{img_prompt}<end_of_utterance>\nAssistant:",  # noqa: E501
        img_idx_to_prompt=lambda idx: "<image>",
        max_model_len=8192,
        max_num_seqs=2,
        auto_cls=AutoModelForImageTextToText,
        hf_output_post_proc=model_utils.idefics3_trunc_hf_output,
    ),
    "intern_vl": VLMTestInfo(
        models=[
            "OpenGVLab/InternVL2-1B",
            "OpenGVLab/InternVL2-2B",
            "OpenGVLab/Mono-InternVL-2B",
        ],
        test_type=(VLMTestType.IMAGE, VLMTestType.MULTI_IMAGE),
        prompt_formatter=lambda img_prompt: f"<|im_start|>User\n{img_prompt}<|im_end|>\n<|im_start|>Assistant\n", # noqa: E501
        single_image_prompts=IMAGE_ASSETS.prompts({
            "stop_sign": "<image>\nWhat's the content in the center of the image?",  # noqa: E501
            "cherry_blossom": "<image>\nWhat is the season?",
        }),
        multi_image_prompt="Image-1: <image>\nImage-2: <image>\nDescribe the two images in short.",  # noqa: E501
        max_model_len=4096,
        use_tokenizer_eos=True,
        patch_hf_runner=model_utils.internvl_patch_hf_runner,
    ),
    "llava_next": VLMTestInfo(
        models=["llava-hf/llava-v1.6-mistral-7b-hf"],
        test_type=(VLMTestType.IMAGE, VLMTestType.CUSTOM_INPUTS),
        prompt_formatter=lambda img_prompt: f"[INST] {img_prompt} [/INST]",
        max_model_len=10240,
        auto_cls=AutoModelForImageTextToText,
        vllm_output_post_proc=model_utils.llava_image_vllm_to_hf_output,
        custom_test_opts=[CustomTestOptions(
            inputs=custom_inputs.multi_image_multi_aspect_ratio_inputs(
                formatter=lambda img_prompt: f"[INST] {img_prompt} [/INST]"
            ),
            limit_mm_per_prompt={"image": 4},
        )],
    ),
    "llava_onevision": VLMTestInfo(
        models=["llava-hf/llava-onevision-qwen2-0.5b-ov-hf"],
        test_type=VLMTestType.CUSTOM_INPUTS,
        prompt_formatter=lambda vid_prompt: f"<|im_start|>user\n{vid_prompt}<|im_end|>\n<|im_start|>assistant\n",   # noqa: E501
        num_video_frames=16,
        max_model_len=16384,
        postprocess_inputs=model_utils.cast_dtype_post_processor(
            "pixel_values_videos"
        ),
        auto_cls=AutoModelForVision2Seq,
        vllm_output_post_proc=model_utils.llava_onevision_vllm_to_hf_output,
        custom_test_opts=[CustomTestOptions(
            inputs=custom_inputs.multi_video_multi_aspect_ratio_inputs(
                formatter=lambda vid_prompt: f"<|im_start|>user\n{vid_prompt}<|im_end|>\n<|im_start|>assistant\n",   # noqa: E501
            ),
            limit_mm_per_prompt={"video": 4},
            runner_mm_key="videos",
        )],
    ),
    "llava_next_video": VLMTestInfo(
        models=["llava-hf/LLaVA-NeXT-Video-7B-hf"],
        test_type=VLMTestType.VIDEO,
        prompt_formatter=lambda vid_prompt: f"USER: {vid_prompt} ASSISTANT:",
        num_video_frames=16,
        max_model_len=4096,
        auto_cls=AutoModelForVision2Seq,
        vllm_output_post_proc=model_utils.llava_video_vllm_to_hf_output,
    ),
    "mantis": VLMTestInfo(
        models=["TIGER-Lab/Mantis-8B-siglip-llama3"],
        test_type=(VLMTestType.IMAGE, VLMTestType.MULTI_IMAGE),
        prompt_formatter=lambda img_prompt: f"<|start_header_id|>user<|end_header_id|>\n\n{img_prompt}<|eot_id|><|start_header_id|>assistant<|end_header_id|>\n\n",  # noqa: E501
        max_model_len=4096,
        postprocess_inputs=model_utils.cast_dtype_post_processor(
            "pixel_values"
        ),
        get_stop_token_ids=lambda tok: [128009],
        auto_cls=AutoModelForImageTextToText,
        vllm_output_post_proc=model_utils.mantis_vllm_to_hf_output,
        patch_hf_runner=model_utils.mantis_patch_hf_runner,
        marks=[
            pytest.mark.skipif(
                Version(TRANSFORMERS_VERSION) >= Version("4.48"),
                reason="HF model is not compatible with transformers>=4.48",
            )
        ],
    ),
    "minicpmv_25": VLMTestInfo(
        models=["openbmb/MiniCPM-Llama3-V-2_5"],
        test_type=VLMTestType.IMAGE,
        prompt_formatter=lambda img_prompt: f"<|begin_of_text|><|start_header_id|>user<|end_header_id|>\n\n{img_prompt}<|eot_id|><|start_header_id|>assistant<|end_header_id|>\n\n",  # noqa: E501
        img_idx_to_prompt=lambda idx: "(<image>./</image>)\n",
        max_model_len=4096,
        max_num_seqs=2,
        get_stop_token_ids=lambda tok: [tok.eos_id, tok.eot_id],
        postprocess_inputs=model_utils.wrap_inputs_post_processor,
        hf_output_post_proc=model_utils.minicpmv_trunc_hf_output,
    ),
    "minicpmo_26": VLMTestInfo(
        models=["openbmb/MiniCPM-o-2_6"],
        test_type=(VLMTestType.IMAGE, VLMTestType.MULTI_IMAGE),
        prompt_formatter=lambda img_prompt: f"<|begin_of_text|><|start_header_id|>user<|end_header_id|>\n\n{img_prompt}<|eot_id|><|start_header_id|>assistant<|end_header_id|>\n\n",  # noqa: E501
        img_idx_to_prompt=lambda idx: "(<image>./</image>)\n",
        max_model_len=4096,
        max_num_seqs=2,
        get_stop_token_ids=lambda tok: tok.convert_tokens_to_ids(['<|im_end|>', '<|endoftext|>']),  # noqa: E501
        postprocess_inputs=model_utils.ignore_inputs_post_processor(
            "image_sizes"
        ),
        hf_output_post_proc=model_utils.minicpmv_trunc_hf_output,
        patch_hf_runner=model_utils.minicpmo_patch_hf_runner
    ),
    "minicpmv_26": VLMTestInfo(
        models=["openbmb/MiniCPM-V-2_6"],
        test_type=(VLMTestType.IMAGE, VLMTestType.MULTI_IMAGE),
        prompt_formatter=lambda img_prompt: f"<|begin_of_text|><|start_header_id|>user<|end_header_id|>\n\n{img_prompt}<|eot_id|><|start_header_id|>assistant<|end_header_id|>\n\n",  # noqa: E501
        img_idx_to_prompt=lambda idx: "(<image>./</image>)\n",
        max_model_len=4096,
        max_num_seqs=2,
        get_stop_token_ids=lambda tok: tok.convert_tokens_to_ids(['<|im_end|>', '<|endoftext|>']),  # noqa: E501
        postprocess_inputs=model_utils.ignore_inputs_post_processor(
            "image_sizes"
        ),
        hf_output_post_proc=model_utils.minicpmv_trunc_hf_output,
    ),
    "molmo": VLMTestInfo(
        models=["allenai/Molmo-7B-D-0924"],
        test_type=(VLMTestType.IMAGE),
        prompt_formatter=identity,
        max_model_len=4096,
        max_num_seqs=2,
        patch_hf_runner=model_utils.molmo_patch_hf_runner,
        postprocess_inputs=model_utils.molmo_post_processor,
    ),
    # Tests for phi3v currently live in another file because of a bug in
    # transformers. Once this issue is fixed, we can enable them here instead.
    # https://github.com/huggingface/transformers/issues/34307
    # "phi3v": VLMTestInfo(
    #     models=["microsoft/Phi-3.5-vision-instruct"],
    #     test_type=(VLMTestType.IMAGE, VLMTestType.MULTI_IMAGE),
    #     prompt_formatter=lambda img_prompt: f"<|user|>\n{img_prompt}<|end|>\n<|assistant|>\n", # noqa: E501
    #     img_idx_to_prompt=lambda idx: f"<|image_{idx}|>\n",
    #     max_model_len=4096,
    #     max_num_seqs=2,
    #     task="generate",
    #     # use eager mode for hf runner since phi3v didn't work with flash_attn
    #     hf_model_kwargs={"_attn_implementation": "eager"},
    #     use_tokenizer_eos=True,
    #     vllm_output_post_proc=model_utils.phi3v_vllm_to_hf_output,
    #     num_logprobs=10,
    # ),
    "pixtral_hf": VLMTestInfo(
        models=["nm-testing/pixtral-12b-FP8-dynamic"],
        test_type=(VLMTestType.IMAGE, VLMTestType.MULTI_IMAGE),
        prompt_formatter=lambda img_prompt: f"<s>[INST]{img_prompt}[/INST]",
        img_idx_to_prompt=lambda idx: "[IMG]",
        max_model_len=8192,
        max_num_seqs=2,
        auto_cls=AutoModelForImageTextToText,
        marks=[large_gpu_mark(min_gb=48)],
    ),
    "qwen_vl": VLMTestInfo(
        models=["Qwen/Qwen-VL"],
        test_type=(VLMTestType.IMAGE, VLMTestType.MULTI_IMAGE),
        prompt_formatter=identity,
        img_idx_to_prompt=lambda idx: f"Picture {idx}: <img></img>\n",
        max_model_len=1024,
        max_num_seqs=2,
        vllm_output_post_proc=model_utils.qwen_vllm_to_hf_output,
        prompt_path_encoder=model_utils.qwen_prompt_path_encoder,
    ),
    ### Tensor parallel / multi-gpu broadcast tests
    "chameleon-broadcast": VLMTestInfo(
        models=["facebook/chameleon-7b"],
        prompt_formatter=lambda img_prompt: f"USER: {img_prompt}\nASSISTANT:",
        max_model_len=4096,
        auto_cls=AutoModelForImageTextToText,
        postprocess_inputs=model_utils.cast_dtype_post_processor(
            "pixel_values"
        ),
        vllm_output_post_proc = lambda vllm_output, model: vllm_output[:2],
        hf_output_post_proc = lambda hf_output, model: hf_output[:2],
        comparator=check_outputs_equal,
        marks=multi_gpu_marks(num_gpus=2),
        **COMMON_BROADCAST_SETTINGS # type: ignore
    ),
    "llava-broadcast": VLMTestInfo(
        models=["llava-hf/llava-1.5-7b-hf"],
        prompt_formatter=lambda img_prompt: f"USER: {img_prompt}\nASSISTANT:",
        max_model_len=4096,
        auto_cls=AutoModelForImageTextToText,
        vllm_output_post_proc=model_utils.llava_image_vllm_to_hf_output,
        marks=multi_gpu_marks(num_gpus=2),
        **COMMON_BROADCAST_SETTINGS # type: ignore
    ),
    "llava_next-broadcast": VLMTestInfo(
        models=["llava-hf/llava-v1.6-mistral-7b-hf"],
        prompt_formatter=lambda img_prompt: f"[INST] {img_prompt} [/INST]",
        max_model_len=10240,
        auto_cls=AutoModelForImageTextToText,
        vllm_output_post_proc=model_utils.llava_image_vllm_to_hf_output,
        marks=multi_gpu_marks(num_gpus=2),
        **COMMON_BROADCAST_SETTINGS # type: ignore
    ),
    ### Custom input edge-cases for specific models
    "intern_vl-diff-patches": VLMTestInfo(
        models=["OpenGVLab/InternVL2-2B"],
        prompt_formatter=lambda img_prompt: f"<|im_start|>User\n{img_prompt}<|im_end|>\n<|im_start|>Assistant\n", # noqa: E501
        test_type=VLMTestType.CUSTOM_INPUTS,
        max_model_len=4096,
        use_tokenizer_eos=True,
        patch_hf_runner=model_utils.internvl_patch_hf_runner,
        custom_test_opts=[
            CustomTestOptions(
                inputs=inp,
                limit_mm_per_prompt={"image": 2},
            ) for inp in custom_inputs.different_patch_input_cases_internvl()
        ],
    ),
    "llava_onevision-multiple-images": VLMTestInfo(
        models=["llava-hf/llava-onevision-qwen2-0.5b-ov-hf"],
        test_type=VLMTestType.CUSTOM_INPUTS,
        max_model_len=16384,
        max_num_seqs=2,
        postprocess_inputs=model_utils.cast_dtype_post_processor(
            "pixel_values"
        ),
        auto_cls=AutoModelForVision2Seq,
        vllm_output_post_proc=model_utils.llava_onevision_vllm_to_hf_output,
        custom_test_opts=[CustomTestOptions(
            inputs=custom_inputs.multi_image_multi_aspect_ratio_inputs(
                formatter=lambda vid_prompt: f"<|im_start|>user\n{vid_prompt}<|im_end|>\n<|im_start|>assistant\n",  # noqa: E501
            ),
            limit_mm_per_prompt={"image": 4},
        )],
    ),
}
# yapf: enable


def _mark_splits(
    test_settings: dict[str, VLMTestInfo],
    *,
    num_groups: int,
) -> dict[str, VLMTestInfo]:
    name_by_test_info_id = {id(v): k for k, v in test_settings.items()}
    test_infos_by_model = defaultdict[str, list[VLMTestInfo]](list)

    for info in test_settings.values():
        for model in info.models:
            test_infos_by_model[model].append(info)

    models = sorted(test_infos_by_model.keys())
    split_size = math.ceil(len(models) / num_groups)

    new_test_settings = dict[str, VLMTestInfo]()

    for i in range(num_groups):
        models_in_group = models[i * split_size:(i + 1) * split_size]

        for model in models_in_group:
            for info in test_infos_by_model[model]:
                new_marks = (info.marks or []) + [pytest.mark.split(group=i)]
                new_info = info._replace(marks=new_marks)
                new_test_settings[name_by_test_info_id[id(info)]] = new_info

    missing_keys = test_settings.keys() - new_test_settings.keys()
    assert not missing_keys, f"Missing keys: {missing_keys}"

    return new_test_settings


VLM_TEST_SETTINGS = _mark_splits(VLM_TEST_SETTINGS, num_groups=2)


### Test wrappers
# Wrappers around the core test running func for:
# - single image
# - multi-image
# - image embeddings
# - video
# - custom inputs
@pytest.mark.parametrize(
    "model_type,test_case",
    get_parametrized_options(
        VLM_TEST_SETTINGS,
        test_type=VLMTestType.IMAGE,
        create_new_process_for_each_test=False,
    ))
def test_single_image_models(tmp_path: PosixPath, model_type: str,
                             test_case: ExpandableVLMTestArgs,
                             hf_runner: type[HfRunner],
                             vllm_runner: type[VllmRunner],
                             image_assets: _ImageAssets, monkeypatch):
    if model_type in REQUIRES_V0_MODELS:
        monkeypatch.setenv("VLLM_USE_V1", "0")
    model_test_info = VLM_TEST_SETTINGS[model_type]
    runners.run_single_image_test(
        tmp_path=tmp_path,
        model_test_info=model_test_info,
        test_case=test_case,
        hf_runner=hf_runner,
        vllm_runner=vllm_runner,
        image_assets=image_assets,
    )


@pytest.mark.parametrize(
    "model_type,test_case",
    get_parametrized_options(
        VLM_TEST_SETTINGS,
        test_type=VLMTestType.MULTI_IMAGE,
        create_new_process_for_each_test=False,
    ))
def test_multi_image_models(tmp_path: PosixPath, model_type: str,
                            test_case: ExpandableVLMTestArgs,
                            hf_runner: type[HfRunner],
                            vllm_runner: type[VllmRunner],
                            image_assets: _ImageAssets, monkeypatch):
    if model_type in REQUIRES_V0_MODELS:
        monkeypatch.setenv("VLLM_USE_V1", "0")
    model_test_info = VLM_TEST_SETTINGS[model_type]
    runners.run_multi_image_test(
        tmp_path=tmp_path,
        model_test_info=model_test_info,
        test_case=test_case,
        hf_runner=hf_runner,
        vllm_runner=vllm_runner,
        image_assets=image_assets,
    )


@pytest.mark.parametrize(
    "model_type,test_case",
    get_parametrized_options(
        VLM_TEST_SETTINGS,
        test_type=VLMTestType.EMBEDDING,
        create_new_process_for_each_test=False,
    ))
def test_image_embedding_models(model_type: str,
                                test_case: ExpandableVLMTestArgs,
                                hf_runner: type[HfRunner],
                                vllm_runner: type[VllmRunner],
                                image_assets: _ImageAssets, monkeypatch):
    if model_type in REQUIRES_V0_MODELS:
        monkeypatch.setenv("VLLM_USE_V1", "0")
    model_test_info = VLM_TEST_SETTINGS[model_type]
    runners.run_embedding_test(
        model_test_info=model_test_info,
        test_case=test_case,
        hf_runner=hf_runner,
        vllm_runner=vllm_runner,
        image_assets=image_assets,
    )


@pytest.mark.parametrize(
    "model_type,test_case",
    get_parametrized_options(
        VLM_TEST_SETTINGS,
        test_type=VLMTestType.VIDEO,
        create_new_process_for_each_test=False,
    ))
def test_video_models(model_type: str, test_case: ExpandableVLMTestArgs,
                      hf_runner: type[HfRunner], vllm_runner: type[VllmRunner],
                      video_assets: _VideoAssets, monkeypatch):
    if model_type in REQUIRES_V0_MODELS:
        monkeypatch.setenv("VLLM_USE_V1", "0")
    model_test_info = VLM_TEST_SETTINGS[model_type]
    runners.run_video_test(
        model_test_info=model_test_info,
        test_case=test_case,
        hf_runner=hf_runner,
        vllm_runner=vllm_runner,
        video_assets=video_assets,
    )


@pytest.mark.parametrize(
    "model_type,test_case",
    get_parametrized_options(
        VLM_TEST_SETTINGS,
        test_type=VLMTestType.CUSTOM_INPUTS,
        create_new_process_for_each_test=False,
    ))
def test_custom_inputs_models(
    model_type: str,
    test_case: ExpandableVLMTestArgs,
    hf_runner: type[HfRunner],
    vllm_runner: type[VllmRunner],
    monkeypatch,
):
    if model_type in REQUIRES_V0_MODELS:
        monkeypatch.setenv("VLLM_USE_V1", "0")
    model_test_info = VLM_TEST_SETTINGS[model_type]
    runners.run_custom_inputs_test(
        model_test_info=model_test_info,
        test_case=test_case,
        hf_runner=hf_runner,
        vllm_runner=vllm_runner,
    )


#### Tests filtering for things running each test as a new process
@pytest.mark.parametrize(
    "model_type,test_case",
    get_parametrized_options(
        VLM_TEST_SETTINGS,
        test_type=VLMTestType.IMAGE,
        create_new_process_for_each_test=True,
    ))
@create_new_process_for_each_test()
def test_single_image_models_heavy(tmp_path: PosixPath, model_type: str,
                                   test_case: ExpandableVLMTestArgs,
                                   hf_runner: type[HfRunner],
                                   vllm_runner: type[VllmRunner],
                                   image_assets: _ImageAssets, monkeypatch):
    if model_type in REQUIRES_V0_MODELS:
        monkeypatch.setenv("VLLM_USE_V1", "0")
    model_test_info = VLM_TEST_SETTINGS[model_type]
    runners.run_single_image_test(
        tmp_path=tmp_path,
        model_test_info=model_test_info,
        test_case=test_case,
        hf_runner=hf_runner,
        vllm_runner=vllm_runner,
        image_assets=image_assets,
    )


@pytest.mark.parametrize(
    "model_type,test_case",
    get_parametrized_options(
        VLM_TEST_SETTINGS,
        test_type=VLMTestType.MULTI_IMAGE,
        create_new_process_for_each_test=True,
    ))
@create_new_process_for_each_test()
def test_multi_image_models_heavy(tmp_path: PosixPath, model_type: str,
                                  test_case: ExpandableVLMTestArgs,
                                  hf_runner: type[HfRunner],
                                  vllm_runner: type[VllmRunner],
                                  image_assets: _ImageAssets, monkeypatch):
    if model_type in REQUIRES_V0_MODELS:
        monkeypatch.setenv("VLLM_USE_V1", "0")
    model_test_info = VLM_TEST_SETTINGS[model_type]
    runners.run_multi_image_test(
        tmp_path=tmp_path,
        model_test_info=model_test_info,
        test_case=test_case,
        hf_runner=hf_runner,
        vllm_runner=vllm_runner,
        image_assets=image_assets,
    )


@pytest.mark.parametrize(
    "model_type,test_case",
    get_parametrized_options(
        VLM_TEST_SETTINGS,
        test_type=VLMTestType.EMBEDDING,
        create_new_process_for_each_test=True,
    ))
@create_new_process_for_each_test()
def test_image_embedding_models_heavy(model_type: str,
                                      test_case: ExpandableVLMTestArgs,
                                      hf_runner: type[HfRunner],
                                      vllm_runner: type[VllmRunner],
                                      image_assets: _ImageAssets, monkeypatch):
    if model_type in REQUIRES_V0_MODELS:
        monkeypatch.setenv("VLLM_USE_V1", "0")
    model_test_info = VLM_TEST_SETTINGS[model_type]
    runners.run_embedding_test(
        model_test_info=model_test_info,
        test_case=test_case,
        hf_runner=hf_runner,
        vllm_runner=vllm_runner,
        image_assets=image_assets,
    )


@pytest.mark.parametrize(
    "model_type,test_case",
    get_parametrized_options(
        VLM_TEST_SETTINGS,
        test_type=VLMTestType.VIDEO,
        create_new_process_for_each_test=True,
    ))
def test_video_models_heavy(model_type: str, test_case: ExpandableVLMTestArgs,
                            hf_runner: type[HfRunner],
                            vllm_runner: type[VllmRunner],
                            video_assets: _VideoAssets, monkeypatch):
    if model_type in REQUIRES_V0_MODELS:
        monkeypatch.setenv("VLLM_USE_V1", "0")
    model_test_info = VLM_TEST_SETTINGS[model_type]
    runners.run_video_test(
        model_test_info=model_test_info,
        test_case=test_case,
        hf_runner=hf_runner,
        vllm_runner=vllm_runner,
        video_assets=video_assets,
    )


@pytest.mark.parametrize(
    "model_type,test_case",
    get_parametrized_options(
        VLM_TEST_SETTINGS,
        test_type=VLMTestType.CUSTOM_INPUTS,
        create_new_process_for_each_test=True,
    ))
@create_new_process_for_each_test()
def test_custom_inputs_models_heavy(
    model_type: str,
    test_case: ExpandableVLMTestArgs,
    hf_runner: type[HfRunner],
    vllm_runner: type[VllmRunner],
    monkeypatch,
):
    if model_type in REQUIRES_V0_MODELS:
        monkeypatch.setenv("VLLM_USE_V1", "0")
    model_test_info = VLM_TEST_SETTINGS[model_type]
    runners.run_custom_inputs_test(
        model_test_info=model_test_info,
        test_case=test_case,
        hf_runner=hf_runner,
        vllm_runner=vllm_runner,
    )<|MERGE_RESOLUTION|>--- conflicted
+++ resolved
@@ -257,13 +257,7 @@
         multi_image_prompt="<start_of_image><start_of_image>Describe the two images in detail.",  # noqa: E501
         max_model_len=4096,
         max_num_seqs=2,
-<<<<<<< HEAD
-        # TODO: Use AutoModelForVision2Seq once transformers supports this
-        auto_cls=AutoModelForPreTraining,
-=======
-        auto_cls=AutoModelForImageTextToText,
-        dtype="bfloat16",
->>>>>>> 53a0cf8b
+        auto_cls=AutoModelForImageTextToText,
         vllm_runner_kwargs={"mm_processor_kwargs": {"do_pan_and_scan": True}},
         patch_hf_runner=model_utils.gemma3_patch_hf_runner,
     ),
