--- conflicted
+++ resolved
@@ -393,15 +393,9 @@
     prompt = f"<|user|>\n{img_str}<|end|>\n<|assistant|>\n"
     images = [image_assets[0].pil_image] * num_imgs
 
-<<<<<<< HEAD
-    llm_inputs = token_inputs(prompt_token_ids=tokenizer.encode(prompt),
-                              prompt=prompt,
-                              multi_modal_data={"image": images})
-=======
     inputs = token_inputs(prompt_token_ids=tokenizer.encode(prompt),
                           prompt=prompt,
                           multi_modal_data={"image": images})
->>>>>>> 59230ef3
 
     processed_inputs = input_processor_for_phi3v(ctx,
                                                  inputs,
