--- conflicted
+++ resolved
@@ -90,10 +90,7 @@
         pytest.param("bigcode/starcoder2-3b"),  # starcoder2
         pytest.param(
             "TitanML/tiny-mixtral",  # mixtral
-<<<<<<< HEAD
-=======
             marks=[pytest.mark.core_model, pytest.mark.cpu_model],
->>>>>>> 110df743
         )
     ])
 @pytest.mark.parametrize("max_tokens", [32])
