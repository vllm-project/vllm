# SPDX-License-Identifier: Apache-2.0
# SPDX-FileCopyrightText: Copyright contributors to the vLLM project
import numpy as np
import pytest

MODELS = ["google/gemma-2b", "google/gemma-2-2b", "google/gemma-3-4b-it"]


@pytest.mark.parametrize("model", MODELS)
def test_dummy_loader(vllm_runner, monkeypatch, model: str) -> None:
    with monkeypatch.context() as m:
        m.setenv("VLLM_ALLOW_INSECURE_SERIALIZATION", "1")
        with vllm_runner(
                model,
                load_format="dummy",
        ) as llm:
            if model == "google/gemma-3-4b-it":
<<<<<<< HEAD
                normalizers = llm.model.collective_rpc(
                    lambda self: self.model_runner.model.language_model.model.
                    normalizer.cpu().item())
                config = llm.model.llm_engine.model_config.hf_config.text_config
            else:
                normalizers = llm.model.collective_rpc(
                    lambda self: self.model_runner.model.model.normalizer.cpu(
                    ).item())
                config = llm.model.llm_engine.model_config.hf_config
=======
                normalizers = llm.llm.collective_rpc(
                    lambda self: self.model_runner.model.language_model.model.
                    normalizer.cpu().item())
                config = llm.llm.llm_engine.model_config.hf_config.text_config
            else:
                normalizers = llm.llm.collective_rpc(
                    lambda self: self.model_runner.model.model.normalizer.cpu(
                    ).item())
                config = llm.llm.llm_engine.model_config.hf_config
>>>>>>> 016c25b5
            assert np.allclose(normalizers, config.hidden_size**0.5, rtol=2e-3)<|MERGE_RESOLUTION|>--- conflicted
+++ resolved
@@ -15,17 +15,6 @@
                 load_format="dummy",
         ) as llm:
             if model == "google/gemma-3-4b-it":
-<<<<<<< HEAD
-                normalizers = llm.model.collective_rpc(
-                    lambda self: self.model_runner.model.language_model.model.
-                    normalizer.cpu().item())
-                config = llm.model.llm_engine.model_config.hf_config.text_config
-            else:
-                normalizers = llm.model.collective_rpc(
-                    lambda self: self.model_runner.model.model.normalizer.cpu(
-                    ).item())
-                config = llm.model.llm_engine.model_config.hf_config
-=======
                 normalizers = llm.llm.collective_rpc(
                     lambda self: self.model_runner.model.language_model.model.
                     normalizer.cpu().item())
@@ -35,5 +24,4 @@
                     lambda self: self.model_runner.model.model.normalizer.cpu(
                     ).item())
                 config = llm.llm.llm_engine.model_config.hf_config
->>>>>>> 016c25b5
             assert np.allclose(normalizers, config.hidden_size**0.5, rtol=2e-3)