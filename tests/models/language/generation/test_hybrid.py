# SPDX-License-Identifier: Apache-2.0
# SPDX-FileCopyrightText: Copyright contributors to the vLLM project

import pytest

from tests.models.registry import HF_EXAMPLE_MODELS
from tests.utils import multi_gpu_test
from vllm.engine.arg_utils import EngineArgs
from vllm.sampling_params import SamplingParams

from ...utils import check_logprobs_close, check_outputs_equal

# Mark all tests as hybrid
pytestmark = pytest.mark.hybrid_model

# NOTE: The first model in each list is taken as the primary model,
# meaning that it will be used in all tests in this file
# The rest of the models will only be tested by test_models

SSM_MODELS = [
    "state-spaces/mamba-130m-hf",
    "tiiuae/falcon-mamba-tiny-dev",
    "mistralai/Mamba-Codestral-7B-v0.1",
]

HYBRID_MODELS = [
    "ai21labs/Jamba-tiny-dev",
<<<<<<< HEAD
    # NOTE: Currently the test failes due to HF transformers issue fixed in:
    # https://github.com/huggingface/transformers/pull/39033
    # We will enable vLLM test for Granite after next HF transformers release.
    # "ibm-granite/granite-4.0-tiny-preview",
=======
>>>>>>> 016c25b5
    # NOTE: Running Plamo2 in transformers implementation requires to install
    # causal-conv1d package, which is not listed as a test dependency as it's
    # not compatible with pip-compile.
    "pfnet/plamo-2-1b",
    "Zyphra/Zamba2-1.2B-instruct",
    "hmellor/tiny-random-BambaForCausalLM",
    "ibm-ai-platform/Bamba-9B-v1",
    "nvidia/Nemotron-H-8B-Base-8K",
    "ibm-granite/granite-4.0-tiny-preview",
    "tiiuae/Falcon-H1-0.5B-Base",
]

HF_UNSUPPORTED_MODELS = [
    # The HF transformers implementation of
    # Mamba2 is buggy for Codestral as it doesn't handle n_groups, so the test
    # doesn't compare vLLM output with HF output.
    # See https://github.com/huggingface/transformers/pull/35943
    "mistralai/Mamba-Codestral-7B-v0.1",
    # Note: I'm not seeing the same output from vLLM V0 vs. HF transformers
    # for Nemotron-H-8B; currently only compare vLLM V0 vs. vLLM V1
    "nvidia/Nemotron-H-8B-Base-8K",
    # NOTE: Currently the test fails due to HF transformers issue fixed in:
    # https://github.com/huggingface/transformers/pull/39033
    # We will enable vLLM test for Granite after next HF transformers release.
    "ibm-granite/granite-4.0-tiny-preview",
]

V1_SUPPORTED_MODELS = [
    "mistralai/Mamba-Codestral-7B-v0.1",
    "ibm-ai-platform/Bamba-9B-v1",
    "Zyphra/Zamba2-1.2B-instruct",
    "nvidia/Nemotron-H-8B-Base-8K",
    "ibm-granite/granite-4.0-tiny-preview",
    "tiiuae/Falcon-H1-0.5B-Base",
]

# Avoid OOM
MAX_NUM_SEQS = 4


@pytest.mark.parametrize("model", SSM_MODELS + HYBRID_MODELS)
@pytest.mark.parametrize("max_tokens", [64])
@pytest.mark.parametrize("num_logprobs", [5])
def test_models(
    hf_runner,
    vllm_runner,
    example_prompts,
    monkeypatch,
    model: str,
    max_tokens: int,
    num_logprobs: int,
) -> None:

    try:
        model_info = HF_EXAMPLE_MODELS.find_hf_info(model)
        model_info.check_available_online(on_fail="skip")
        model_info.check_transformers_version(on_fail="skip")
    except ValueError:
        pass

    with hf_runner(model) as hf_model:
        if model not in HF_UNSUPPORTED_MODELS:
            hf_outputs = hf_model.generate_greedy_logprobs_limit(
                example_prompts, max_tokens, num_logprobs)
        else:
            hf_outputs = None

    with vllm_runner(model, max_num_seqs=MAX_NUM_SEQS) as vllm_model:
        vllm_v0_outputs = vllm_model.generate_greedy_logprobs(
            example_prompts, max_tokens, num_logprobs)

    if model in V1_SUPPORTED_MODELS:
        with monkeypatch.context() as m:
            m.setenv("VLLM_USE_V1", "1")
            if model in HYBRID_MODELS:
                # required due to reorder_batch behaviour
                m.setenv("VLLM_ATTENTION_BACKEND", "FLASHINFER")
            with vllm_runner(model,
                             max_num_seqs=MAX_NUM_SEQS,
                             enable_prefix_caching=False) as vllm_model:
                vllm_v1_outputs = vllm_model.generate_greedy_logprobs(
                    example_prompts, max_tokens, num_logprobs)
    else:
        vllm_v1_outputs = None

    if hf_outputs is not None:
        check_logprobs_close(
            outputs_0_lst=hf_outputs,
            outputs_1_lst=vllm_v0_outputs,
            name_0="hf",
            name_1="vllm-v0",
        )

    if model in V1_SUPPORTED_MODELS:
        ref_outputs = hf_outputs if hf_outputs is not None else vllm_v0_outputs
        check_logprobs_close(
            outputs_0_lst=ref_outputs,
            outputs_1_lst=vllm_v1_outputs,
            name_0="hf" if hf_outputs is not None else "vllm-v0",
            name_1="vllm-v1",
        )


@pytest.mark.parametrize("model", SSM_MODELS + HYBRID_MODELS)
@pytest.mark.parametrize("max_tokens", [64])
@pytest.mark.parametrize("num_logprobs", [5])
def test_batching(
    vllm_runner,
    example_prompts,
    model: str,
    max_tokens: int,
    num_logprobs: int,
) -> None:

    try:
        model_info = HF_EXAMPLE_MODELS.find_hf_info(model)
        model_info.check_available_online(on_fail="skip")
        model_info.check_transformers_version(on_fail="skip")
    except ValueError:
        pass

    for_loop_outputs = []
    with vllm_runner(model, max_num_seqs=MAX_NUM_SEQS) as vllm_model:
        for prompt in example_prompts:
            single_output, = vllm_model.generate_greedy_logprobs([prompt],
                                                                 max_tokens,
                                                                 num_logprobs)
            for_loop_outputs.append(single_output)

        batched_outputs = vllm_model.generate_greedy_logprobs(
            example_prompts, max_tokens, num_logprobs)

    check_logprobs_close(
        outputs_0_lst=for_loop_outputs,
        outputs_1_lst=batched_outputs,
        name_0="for_loop_vllm",
        name_1="batched_vllm",
    )


@pytest.mark.parametrize("model", [SSM_MODELS[0], HYBRID_MODELS[0]])
@pytest.mark.parametrize("max_tokens", [32])
@pytest.mark.parametrize("num_logprobs", [5])
@pytest.mark.parametrize("chunked_prefill_token_size", [1, 4, 16])
def test_chunked_prefill(
    vllm_runner,
    example_prompts,
    model: str,
    max_tokens: int,
    num_logprobs: int,
    chunked_prefill_token_size: int,
) -> None:
    max_num_seqs = chunked_prefill_token_size
    max_num_batched_tokens = chunked_prefill_token_size

    with vllm_runner(model,
                     enable_chunked_prefill=True,
                     max_num_batched_tokens=max_num_batched_tokens,
                     max_num_seqs=max_num_seqs) as vllm_model:
        chunked = vllm_model.generate_greedy_logprobs(example_prompts,
                                                      max_tokens, num_logprobs)

    with vllm_runner(model,
                     enable_chunked_prefill=False,
                     max_num_seqs=max_num_seqs) as vllm_model:
        non_chunked = vllm_model.generate_greedy_logprobs(
            example_prompts, max_tokens, num_logprobs)

    check_logprobs_close(
        outputs_0_lst=chunked,
        outputs_1_lst=non_chunked,
        name_0="chunked",
        name_1="non_chunked",
    )


@pytest.mark.parametrize("model", [SSM_MODELS[0], HYBRID_MODELS[0]])
@pytest.mark.parametrize("max_tokens", [10])
def test_chunked_prefill_with_parallel_sampling(
    vllm_runner,
    example_prompts,
    model: str,
    max_tokens: int,
) -> None:
    """
    Tests chunked prefill in conjunction with n > 1. 
    
    In this case, prefill is populated with decoding tokens and
    we test that it doesn't fail.

    This test might fail if cache is not allocated correctly for n > 1
    decoding steps inside a chunked prefill forward pass
    (where we have both prefill and decode together)
    """
    sampling_params = SamplingParams(n=3,
                                     temperature=1,
                                     seed=0,
                                     max_tokens=max_tokens)
    with vllm_runner(
            model,
            enable_chunked_prefill=True,
            # forces prefill chunks with decoding
            max_num_batched_tokens=MAX_NUM_SEQS * 3,
            max_num_seqs=MAX_NUM_SEQS,
    ) as vllm_model:
        vllm_model.generate(example_prompts, sampling_params)


@pytest.mark.parametrize("model", [SSM_MODELS[0], HYBRID_MODELS[0]])
@pytest.mark.parametrize("max_tokens", [20])
def test_mamba_cache_cg_padding(
    vllm_runner,
    example_prompts,
    model: str,
    max_tokens: int,
) -> None:
    """
    This test is for verifying that mamba cache is padded to CG captured
    batch size. If it's not, a torch RuntimeError will be raised because
    tensor dimensions aren't compatible.
    """
    vllm_config = EngineArgs(model=model,
                             trust_remote_code=True).create_engine_config()
    while len(example_prompts) == vllm_config.pad_for_cudagraph(
            len(example_prompts)):
        example_prompts.append(example_prompts[0])

    try:
        with vllm_runner(model) as vllm_model:
            vllm_model.generate_greedy(example_prompts, max_tokens)
    except RuntimeError:
        pytest.fail(
            "Couldn't run batch size which is not equal to a Cuda Graph "
            "captured batch size. "
            "Could be related to mamba cache not padded correctly")


@pytest.mark.parametrize("model", [SSM_MODELS[0], HYBRID_MODELS[0]])
@pytest.mark.parametrize("max_tokens", [20])
def test_models_preemption_recompute(
    vllm_runner,
    example_prompts,
    model: str,
    max_tokens: int,
) -> None:
    """
    Tests that outputs are identical with and w/o preemptions (recompute).
    """
    with vllm_runner(model, max_num_seqs=MAX_NUM_SEQS) as vllm_model:
        scheduler = vllm_model.llm.llm_engine.scheduler[0]
        scheduler.ENABLE_ARTIFICIAL_PREEMPT = True
        preempt_vllm_outputs = vllm_model.generate_greedy(
            example_prompts, max_tokens)

        scheduler.ENABLE_ARTIFICIAL_PREEMPT = False
        vllm_outputs = vllm_model.generate_greedy(example_prompts, max_tokens)

    check_outputs_equal(
        outputs_0_lst=preempt_vllm_outputs,
        outputs_1_lst=vllm_outputs,
        name_0="vllm_preepmtions",
        name_1="vllm",
    )


@pytest.mark.parametrize("model", [SSM_MODELS[0], HYBRID_MODELS[0]])
def test_fail_upon_inc_requests_and_finished_requests_lt_available_blocks(
    vllm_runner,
    example_prompts,
    model: str,
) -> None:
    """
    This test is for verifying that the hybrid inner state management doesn't
    collapse in case where the number of incoming requests and
    finished_requests_ids is larger than the maximum mamba block capacity.

    This could generally happen due to the fact that hybrid does support
    statelessness mechanism where it can cleanup new incoming requests in
    a single step.
    """
    try:
        with vllm_runner(model, max_num_seqs=MAX_NUM_SEQS) as vllm_model:
            vllm_model.generate_greedy([example_prompts[0]] * 100, 10)
    except ValueError:
        pytest.fail("Hybrid inner state wasn't cleaned up properly between"
                    "steps finished requests registered unnecessarily ")


@pytest.mark.parametrize("model", [SSM_MODELS[0], HYBRID_MODELS[0]])
def test_state_cleanup(
    vllm_runner,
    example_prompts,
    model: str,
) -> None:
    """ 
    This test is for verifying that the Hybrid state is cleaned up between
    steps.
    
    If its not cleaned, an error would be expected.
    """
    try:
        with vllm_runner(model, max_num_seqs=MAX_NUM_SEQS) as vllm_model:
            for _ in range(10):
                vllm_model.generate_greedy([example_prompts[0]] * 100, 1)
    except ValueError:
        pytest.fail("Hybrid inner state wasn't cleaned up between states, "
                    "could be related to finished_requests_ids")


@pytest.mark.parametrize("model", [SSM_MODELS[0], HYBRID_MODELS[0]])
@pytest.mark.parametrize("max_tokens", [64])
def test_multistep_correctness(
    vllm_runner,
    example_prompts,
    model: str,
    max_tokens: int,
) -> None:
    with vllm_runner(model, num_scheduler_steps=8,
                     max_num_seqs=2) as vllm_model:
        vllm_outputs_multistep = vllm_model.generate_greedy(
            example_prompts, max_tokens)

    with vllm_runner(model, num_scheduler_steps=1,
                     max_num_seqs=2) as vllm_model:
        vllm_outputs_single_step = vllm_model.generate_greedy(
            example_prompts, max_tokens)

    check_outputs_equal(
        outputs_0_lst=vllm_outputs_multistep,
        outputs_1_lst=vllm_outputs_single_step,
        name_0="vllm_outputs_multistep",
        name_1="vllm_outputs_single_step",
    )


@multi_gpu_test(num_gpus=2)
@pytest.mark.parametrize("model", [SSM_MODELS[0], HYBRID_MODELS[0]])
@pytest.mark.parametrize("max_tokens", [64])
@pytest.mark.parametrize("num_logprobs", [5])
def test_distributed_correctness(
    vllm_runner,
    example_prompts,
    model: str,
    max_tokens: int,
    num_logprobs: int,
) -> None:
    with vllm_runner(model, tensor_parallel_size=1,
                     max_num_seqs=2) as vllm_model:
        vllm_outputs_tp_1 = vllm_model.generate_greedy_logprobs(
            example_prompts, max_tokens, num_logprobs)

    with vllm_runner(model, tensor_parallel_size=2,
                     max_num_seqs=2) as vllm_model:
        vllm_outputs_tp_2 = vllm_model.generate_greedy_logprobs(
            example_prompts, max_tokens, num_logprobs)

    check_logprobs_close(
        outputs_0_lst=vllm_outputs_tp_1,
        outputs_1_lst=vllm_outputs_tp_2,
        name_0="vllm_tp_1",
        name_1="vllm_tp_2",
    )<|MERGE_RESOLUTION|>--- conflicted
+++ resolved
@@ -25,13 +25,6 @@
 
 HYBRID_MODELS = [
     "ai21labs/Jamba-tiny-dev",
-<<<<<<< HEAD
-    # NOTE: Currently the test failes due to HF transformers issue fixed in:
-    # https://github.com/huggingface/transformers/pull/39033
-    # We will enable vLLM test for Granite after next HF transformers release.
-    # "ibm-granite/granite-4.0-tiny-preview",
-=======
->>>>>>> 016c25b5
     # NOTE: Running Plamo2 in transformers implementation requires to install
     # causal-conv1d package, which is not listed as a test dependency as it's
     # not compatible with pip-compile.
