--- conflicted
+++ resolved
@@ -110,16 +110,6 @@
     if model in V1_SUPPORTED_MODELS:
         with monkeypatch.context() as m:
             m.setenv("VLLM_USE_V1", "1")
-<<<<<<< HEAD
-
-            if model in ENFORCE_EAGER_MODELS_V1:
-                enforce_eager = True
-
-=======
-            if model in HYBRID_MODELS:
-                # required due to reorder_batch behaviour
-                m.setenv("VLLM_ATTENTION_BACKEND", "FLASHINFER")
->>>>>>> c34c82b7
             with vllm_runner(model,
                              max_num_seqs=MAX_NUM_SEQS,
                              enable_prefix_caching=False) as vllm_model:
