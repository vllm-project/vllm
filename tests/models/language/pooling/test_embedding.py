# SPDX-License-Identifier: Apache-2.0
# SPDX-FileCopyrightText: Copyright contributors to the vLLM project
<<<<<<< HEAD
=======
import os
from typing import Optional

>>>>>>> 110df743
import pytest

from vllm.config import PoolerConfig
from vllm.platforms import current_platform

from ...utils import check_embeddings_close


@pytest.fixture(autouse=True)
def v1(run_with_both_engines):
    # Simple autouse wrapper to run both engines for each test
    # This can be promoted up to conftest.py to run for every
    # test in a package
    pass


@pytest.mark.parametrize(
    "model",
    [
        # Be careful of the order of models, decoder-only models should be
        # placed before encoder-only models, otherwise `Qwen2.5-0.5B-Instruct`
        # case won't pass because gte-Qwen2-1.5B-instruct will cache custom
        # model code with bidirectional attention.
        # [Decoder-only]
        pytest.param("BAAI/bge-multilingual-gemma2",
                     marks=[pytest.mark.core_model]),
        pytest.param("intfloat/e5-mistral-7b-instruct",
                     marks=[pytest.mark.core_model, pytest.mark.cpu_model]),
<<<<<<< HEAD
        pytest.param("ssmits/Qwen2-7B-Instruct-embed-base"),
        # [Encoder-only]
        pytest.param("BAAI/bge-base-en-v1.5",
                     marks=[pytest.mark.core_model, pytest.mark.cpu_model]),
        pytest.param("sentence-transformers/all-MiniLM-L12-v2"),
        pytest.param("intfloat/multilingual-e5-small"),
        pytest.param("Alibaba-NLP/gte-Qwen2-1.5B-instruct"),
=======
        # the qwen models interfere with each other (see PR
        # https://github.com/vllm-project/vllm/pull/18720).
        # To avoid this problem, for now we skip v0 since it will be
        # deprecated anyway.
        pytest.param("ssmits/Qwen2-7B-Instruct-embed-base",
                     marks=[pytest.mark.skip_v0, pytest.mark.cpu_model]),
        # [Encoder-only]
        pytest.param("BAAI/bge-base-en-v1.5",
                     marks=[
                         pytest.mark.core_model, pytest.mark.cpu_model,
                         pytest.mark.skip_v1
                     ]),
        pytest.param("sentence-transformers/all-MiniLM-L12-v2",
                     marks=[pytest.mark.skip_v1]),
        pytest.param("intfloat/multilingual-e5-small",
                     marks=[pytest.mark.skip_v1]),
        pytest.param("Alibaba-NLP/gte-Qwen2-1.5B-instruct",
                     marks=[pytest.mark.skip_v1]),
>>>>>>> 110df743
        # [Cross-Encoder]
        pytest.param("sentence-transformers/stsb-roberta-base-v2",
                     marks=[pytest.mark.skip_v1]),
    ],
)
def test_models(
    hf_runner,
    vllm_runner,
    example_prompts,
    model,
    monkeypatch,
) -> None:
    if model == "intfloat/e5-mistral-7b-instruct" and current_platform.is_cpu(
    ) and os.environ.get("VLLM_USE_V1", "0") == "1":
        pytest.skip("CPU V1 doesn't support sliding window")

    if model == "BAAI/bge-multilingual-gemma2" and current_platform.is_rocm():
        # ROCm Triton FA does not currently support sliding window attention
        # switch to use ROCm CK FA backend
        monkeypatch.setenv("VLLM_USE_TRITON_FLASH_ATTN", "False")

    vllm_extra_kwargs = {}
    if model == "ssmits/Qwen2-7B-Instruct-embed-base":
        vllm_extra_kwargs["override_pooler_config"] = \
            PoolerConfig(pooling_type="MEAN", normalize=False)
<<<<<<< HEAD
=======

    max_model_len: Optional[int] = 512
    if model in [
            "sentence-transformers/all-MiniLM-L12-v2",
            "sentence-transformers/stsb-roberta-base-v2"
    ]:
        max_model_len = None
>>>>>>> 110df743

    # The example_prompts has ending "\n", for example:
    # "Write a short story about a robot that dreams for the first time.\n"
    # sentence_transformers will strip the input texts, see:
    # https://github.com/UKPLab/sentence-transformers/blob/v3.1.1/sentence_transformers/models/Transformer.py#L159
    # This makes the input_ids different between hf_model and vllm_model.
    # So we need to strip the input texts to avoid test failing.
    example_prompts = [str(s).strip() for s in example_prompts]

    with hf_runner(model, is_sentence_transformer=True) as hf_model:
        hf_outputs = hf_model.encode(example_prompts)

    with vllm_runner(model,
                     task="embed",
<<<<<<< HEAD
                     max_model_len=None,
=======
                     max_model_len=max_model_len,
>>>>>>> 110df743
                     **vllm_extra_kwargs) as vllm_model:
        vllm_outputs = vllm_model.embed(example_prompts)

    check_embeddings_close(
        embeddings_0_lst=hf_outputs,
        embeddings_1_lst=vllm_outputs,
        name_0="hf",
        name_1="vllm",
        tol=1e-2,
    )<|MERGE_RESOLUTION|>--- conflicted
+++ resolved
@@ -1,11 +1,8 @@
 # SPDX-License-Identifier: Apache-2.0
 # SPDX-FileCopyrightText: Copyright contributors to the vLLM project
-<<<<<<< HEAD
-=======
 import os
 from typing import Optional
 
->>>>>>> 110df743
 import pytest
 
 from vllm.config import PoolerConfig
@@ -34,15 +31,6 @@
                      marks=[pytest.mark.core_model]),
         pytest.param("intfloat/e5-mistral-7b-instruct",
                      marks=[pytest.mark.core_model, pytest.mark.cpu_model]),
-<<<<<<< HEAD
-        pytest.param("ssmits/Qwen2-7B-Instruct-embed-base"),
-        # [Encoder-only]
-        pytest.param("BAAI/bge-base-en-v1.5",
-                     marks=[pytest.mark.core_model, pytest.mark.cpu_model]),
-        pytest.param("sentence-transformers/all-MiniLM-L12-v2"),
-        pytest.param("intfloat/multilingual-e5-small"),
-        pytest.param("Alibaba-NLP/gte-Qwen2-1.5B-instruct"),
-=======
         # the qwen models interfere with each other (see PR
         # https://github.com/vllm-project/vllm/pull/18720).
         # To avoid this problem, for now we skip v0 since it will be
@@ -61,7 +49,6 @@
                      marks=[pytest.mark.skip_v1]),
         pytest.param("Alibaba-NLP/gte-Qwen2-1.5B-instruct",
                      marks=[pytest.mark.skip_v1]),
->>>>>>> 110df743
         # [Cross-Encoder]
         pytest.param("sentence-transformers/stsb-roberta-base-v2",
                      marks=[pytest.mark.skip_v1]),
@@ -87,8 +74,6 @@
     if model == "ssmits/Qwen2-7B-Instruct-embed-base":
         vllm_extra_kwargs["override_pooler_config"] = \
             PoolerConfig(pooling_type="MEAN", normalize=False)
-<<<<<<< HEAD
-=======
 
     max_model_len: Optional[int] = 512
     if model in [
@@ -96,7 +81,6 @@
             "sentence-transformers/stsb-roberta-base-v2"
     ]:
         max_model_len = None
->>>>>>> 110df743
 
     # The example_prompts has ending "\n", for example:
     # "Write a short story about a robot that dreams for the first time.\n"
@@ -111,11 +95,7 @@
 
     with vllm_runner(model,
                      task="embed",
-<<<<<<< HEAD
-                     max_model_len=None,
-=======
                      max_model_len=max_model_len,
->>>>>>> 110df743
                      **vllm_extra_kwargs) as vllm_model:
         vllm_outputs = vllm_model.embed(example_prompts)
 
