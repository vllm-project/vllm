--- conflicted
+++ resolved
@@ -11,12 +11,9 @@
     ["Qwen/Qwen3-0.6B"],
 )
 @torch.inference_mode
-<<<<<<< HEAD
 def test_embed_models(hf_runner, vllm_runner, model: str):
     chunk_size = 10
-=======
 def test_extract_hidden_states(hf_runner, vllm_runner, model: str):
->>>>>>> 561253b3
     n_prompt_tokens = [55, 56, 57]
     token_prompts = [[1024 + i for i in range(n)] for n in n_prompt_tokens]
 
@@ -26,12 +23,9 @@
         max_num_batched_tokens=chunk_size,
         enforce_eager=True,
         runner="pooling",
-<<<<<<< HEAD
         # `enable_chunked_prefill`: Set to `False` instead of `None` in VllmRunner
         enable_chunked_prefill=True,
-=======
         enable_chunked_prefill=False,
->>>>>>> 561253b3
         enable_prefix_caching=True,
     ) as vllm_model:
         pooling_outputs = vllm_model.llm.encode(
@@ -41,11 +35,9 @@
 
         for n, output in zip(n_prompt_tokens, pooling_outputs):
             assert len(output.prompt_token_ids) == n
-<<<<<<< HEAD
             # We should ensure that all pooling task output.num_cached_tokens == 0
             # even if prefix caching is enabled
             assert output.num_cached_tokens >= 0
-=======
             assert len(output.outputs.data) == n
             assert output.num_cached_tokens == 0
 
@@ -71,5 +63,4 @@
 
         for n, output in zip(n_prompt_tokens, pooling_outputs):
             assert len(output.prompt_token_ids) == n
-            assert output.num_cached_tokens > 0
->>>>>>> 561253b3
+            assert output.num_cached_tokens > 0