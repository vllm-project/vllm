--- conflicted
+++ resolved
@@ -43,11 +43,7 @@
         # issues by randomizing the order.
         r = self.rng.permutation(len(sentences))
         sentences = [sentences[i] for i in r]
-<<<<<<< HEAD
-        outputs = self.model.embed(sentences, use_tqdm=False)
-=======
         outputs = self.llm.embed(sentences, use_tqdm=False)
->>>>>>> 016c25b5
         embeds = np.array(outputs)
         embeds = embeds[np.argsort(r)]
         return embeds
@@ -238,42 +234,8 @@
     return main_score
 
 
-<<<<<<< HEAD
-def mteb_test_rerank_models(hf_runner,
-                            vllm_runner,
-                            model_info: RerankModelInfo,
-                            vllm_extra_kwargs=None,
-                            hf_model_callback=None):
-    if not model_info.enable_test:
-        # A model family has many models with the same architecture,
-        # and we don't need to test each one.
-        pytest.skip("Skipping test.")
-
-    vllm_extra_kwargs = vllm_extra_kwargs or {}
-    vllm_extra_kwargs["dtype"] = model_info.dtype
-
-    with vllm_runner(model_info.name,
-                     task="score",
-                     max_model_len=None,
-                     max_num_seqs=8,
-                     **vllm_extra_kwargs) as vllm_model:
-
-        model_config = vllm_model.model.llm_engine.model_config
-
-        if model_info.architecture:
-            assert (model_info.architecture in model_config.architectures)
-        assert model_config.hf_config.num_labels == 1
-
-        vllm_main_score = run_mteb_rerank(VllmMtebEncoder(vllm_model),
-                                          tasks=MTEB_RERANK_TASKS,
-                                          languages=MTEB_RERANK_LANGS)
-        vllm_dtype = model_config.dtype
-
-    with hf_runner(model_info.name, is_cross_encoder=True,
-=======
 def mteb_test_rerank_models_hf(hf_runner, model_name, hf_model_callback=None):
     with hf_runner(model_name, is_cross_encoder=True,
->>>>>>> 016c25b5
                    dtype="float32") as hf_model:
 
         original_predict = hf_model.predict
