--- conflicted
+++ resolved
@@ -114,7 +114,6 @@
                                                   max_tokens,
                                                   images=vllm_image_inputs)
 
-<<<<<<< HEAD
     with hf_runner(model_id, dtype=dtype, is_vision_model=True) as hf_model:
         hf_outputs = hf_model.generate_greedy(prompt_inputs,
                                               max_tokens,
@@ -156,17 +155,6 @@
             f"Test only fully passes when max_tokens={best_max_tokens} "
             f"(instead of {max_tokens}). Errors encountered per item: "
             f"{exc_list}")
-=======
-    check_outputs_equal(
-        hf_outputs,
-        [
-            vllm_to_hf_output(vllm_output, vlm_config, model_id)
-            for vllm_output in vllm_outputs
-        ],
-        name_0="hf",
-        name_1="vllm",
-    )
->>>>>>> cff6a1fe
 
 
 @pytest.mark.parametrize("model_and_config", model_and_vl_config)
