# SPDX-License-Identifier: Apache-2.0
# SPDX-FileCopyrightText: Copyright contributors to the vLLM project
"""Test the functionality of the Transformers backend."""

from typing import Any, Optional, Union

import pytest

from vllm.platforms import current_platform

from ..conftest import HfRunner, VllmRunner
from ..utils import multi_gpu_test, prep_prompts
from .registry import HF_EXAMPLE_MODELS
from .utils import check_embeddings_close, check_logprobs_close


def get_model(arch: str) -> str:
    model_info = HF_EXAMPLE_MODELS.get_hf_info(arch)
    model_info.check_transformers_version(on_fail="skip")
    return model_info.default


def check_implementation(
    runner_ref: type[Union[HfRunner, VllmRunner]],
    runner_test: type[VllmRunner],
    example_prompts: list[str],
    model: str,
    kwargs_ref: Optional[dict[str, Any]] = None,
    kwargs_test: Optional[dict[str, Any]] = None,
    **kwargs,
):
    if kwargs_ref is None:
        kwargs_ref = {}
    if kwargs_test is None:
        kwargs_test = {}

    max_tokens = 32
    num_logprobs = 5

    args = (example_prompts, max_tokens, num_logprobs)

    with runner_test(model, **kwargs_test, **kwargs) as model_test:
        model_config = model_test.llm.llm_engine.model_config
        assert model_config.using_transformers_backend()

        outputs_test = model_test.generate_greedy_logprobs(*args)

    with runner_ref(model, **kwargs_ref) as model_ref:
        if isinstance(model_ref, VllmRunner):
            outputs_ref = model_ref.generate_greedy_logprobs(*args)
        else:
            outputs_ref = model_ref.generate_greedy_logprobs_limit(*args)

    check_logprobs_close(
        outputs_0_lst=outputs_ref,
        outputs_1_lst=outputs_test,
        name_0="ref",
        name_1="test",
    )


@pytest.mark.skipif(
    current_platform.is_rocm(),
    reason="Llama-3.2-1B-Instruct, Ilama-3.2-1B produce memory access fault.",
)
@pytest.mark.parametrize(
    "model,model_impl",
    [
        ("meta-llama/Llama-3.2-1B-Instruct", "transformers"),
        ("hmellor/Ilama-3.2-1B", "auto"),  # CUSTOM CODE
        ("allenai/OLMoE-1B-7B-0924", "transformers"),  # MoE
    ],
)  # trust_remote_code=True by default
def test_models(
    hf_runner: type[HfRunner],
    vllm_runner: type[VllmRunner],
    example_prompts: list[str],
    model: str,
    model_impl: str,
) -> None:
    import transformers
    from packaging.version import Version

    installed = Version(transformers.__version__)
    required = Version("4.57.0.dev0")
    if model == "allenai/OLMoE-1B-7B-0924" and installed < required:
        pytest.skip(
            "MoE models with the Transformers backend require "
            f"transformers>={required}, but got {installed}"
        )

    check_implementation(
        hf_runner, vllm_runner, example_prompts, model, model_impl=model_impl
    )


def test_hybrid_attention(vllm_runner: type[VllmRunner]) -> None:
    prompts, _, _ = prep_prompts(4, (800, 801))
    kwargs_ref = {"max_model_len": 8192, "enforce_eager": True}
    kwargs_test = {"model_impl": "transformers", **kwargs_ref}
    check_implementation(
        vllm_runner,
        vllm_runner,
        prompts,
        model="hmellor/tiny-random-Gemma2ForCausalLM",
        kwargs_ref=kwargs_ref,
        kwargs_test=kwargs_test,
    )


@multi_gpu_test(num_gpus=2)
def test_distributed(
    hf_runner: type[HfRunner],
    vllm_runner: type[VllmRunner],
    example_prompts,
):
    kwargs = {"model_impl": "transformers", "tensor_parallel_size": 2}
    check_implementation(
        hf_runner,
        vllm_runner,
        example_prompts,
        "meta-llama/Llama-3.2-1B-Instruct",
        kwargs_test=kwargs,
    )


@pytest.mark.parametrize(
    "model, quantization_kwargs",
    [
        ("TheBloke/TinyLlama-1.1B-Chat-v0.3-AWQ", {}),
        ("TheBloke/TinyLlama-1.1B-Chat-v0.3-GPTQ", {}),
        (
            "meta-llama/Llama-3.2-1B-Instruct",
            {
                "quantization": "bitsandbytes",
            },
        ),
    ],
)
@pytest.mark.parametrize("max_tokens", [32])
@pytest.mark.parametrize("num_logprobs", [5])
def test_quantization(
    vllm_runner: type[VllmRunner],
    example_prompts: list[str],
    model: str,
    quantization_kwargs: dict[str, str],
    max_tokens: int,
    num_logprobs: int,
) -> None:
    if (
        current_platform.is_rocm()
        and quantization_kwargs.get("quantization", "") == "bitsandbytes"
    ):
        pytest.skip("bitsandbytes quantization is currently not supported in rocm.")

    with vllm_runner(
<<<<<<< HEAD
        model, model_impl="auto", enforce_eager=True, **quantization_kwargs
    ) as vllm_model:  # type: ignore[arg-type]
=======
        model,
        model_impl="auto",
        enforce_eager=True,
        **quantization_kwargs,  # type: ignore[arg-type]
    ) as vllm_model:
>>>>>>> d6953beb
        vllm_outputs = vllm_model.generate_greedy_logprobs(
            example_prompts, max_tokens=max_tokens, num_logprobs=num_logprobs
        )

    with vllm_runner(
<<<<<<< HEAD
        model, model_impl="transformers", enforce_eager=True, **quantization_kwargs
    ) as vllm_model:  # type: ignore[arg-type]
=======
        model,
        model_impl="transformers",
        enforce_eager=True,
        **quantization_kwargs,  # type: ignore[arg-type]
    ) as vllm_model:
>>>>>>> d6953beb
        model_config = vllm_model.llm.llm_engine.model_config
        assert model_config.using_transformers_backend()

        transformers_outputs = vllm_model.generate_greedy_logprobs(
            example_prompts, max_tokens=max_tokens, num_logprobs=num_logprobs
        )

    check_logprobs_close(
        outputs_0_lst=transformers_outputs,
        outputs_1_lst=vllm_outputs,
        name_0="transformers",
        name_1="vllm",
    )


@pytest.mark.parametrize(
    "model",
    [
        # Layers live in `layers`
        "Qwen/Qwen3-Embedding-0.6B",
        # Layers live in `model.layers`
        "meta-llama/Llama-3.2-1B-Instruct",
    ],
)
def test_embed_loading(vllm_runner, model):
    with vllm_runner(
        model,
        max_model_len=1024,
        enforce_eager=True,
        runner="pooling",
        model_impl="transformers",
    ) as model_test:
        model_config = model_test.llm.llm_engine.model_config
        assert model_config.using_transformers_backend()


@pytest.mark.parametrize(
    "arch", ["TransformersEmbeddingModel", "TransformersForSequenceClassification"]
)
def test_pooling(hf_runner, vllm_runner, example_prompts, arch):
    model = get_model(arch)

    vllm_kwargs = dict(
        max_model_len=None,
        model_impl="transformers",
        compilation_config=dict(cudagraph_capture_sizes=[8]),
    )

    hf_kwargs = dict()
    if arch == "TransformersEmbeddingModel":
        hf_kwargs["is_sentence_transformer"] = True
    elif arch == "TransformersForSequenceClassification":
        from transformers import AutoModelForSequenceClassification

        hf_kwargs["auto_cls"] = AutoModelForSequenceClassification

    # The example_prompts has ending "\n", for example:
    # "Write a short story about a robot that dreams for the first time.\n"
    # sentence_transformers will strip the input texts, see:
    # https://github.com/UKPLab/sentence-transformers/blob/v3.1.1/sentence_transformers/models/Transformer.py#L159
    # This makes the input_ids different between hf_model and vllm_model.
    # So we need to strip the input texts to avoid test failing.
    example_prompts = [str(s).strip() for s in example_prompts]

    with (
        vllm_runner(model, **vllm_kwargs) as vllm_model,
        hf_runner(model, **hf_kwargs) as hf_model,
    ):
        model_config = vllm_model.llm.llm_engine.model_config
        assert model_config.using_transformers_backend()

        if arch == "TransformersEmbeddingModel":
            vllm_outputs = vllm_model.embed(example_prompts)
            hf_outputs = hf_model.encode(example_prompts)
        elif arch == "TransformersForSequenceClassification":
            vllm_outputs = vllm_model.classify(example_prompts)
            hf_outputs = hf_model.classify(example_prompts)

    check_embeddings_close(
        embeddings_0_lst=hf_outputs,
        embeddings_1_lst=vllm_outputs,
        name_0="hf",
        name_1="vllm",
    )<|MERGE_RESOLUTION|>--- conflicted
+++ resolved
@@ -154,31 +154,21 @@
         pytest.skip("bitsandbytes quantization is currently not supported in rocm.")
 
     with vllm_runner(
-<<<<<<< HEAD
-        model, model_impl="auto", enforce_eager=True, **quantization_kwargs
-    ) as vllm_model:  # type: ignore[arg-type]
-=======
         model,
         model_impl="auto",
         enforce_eager=True,
         **quantization_kwargs,  # type: ignore[arg-type]
     ) as vllm_model:
->>>>>>> d6953beb
         vllm_outputs = vllm_model.generate_greedy_logprobs(
             example_prompts, max_tokens=max_tokens, num_logprobs=num_logprobs
         )
 
     with vllm_runner(
-<<<<<<< HEAD
-        model, model_impl="transformers", enforce_eager=True, **quantization_kwargs
-    ) as vllm_model:  # type: ignore[arg-type]
-=======
         model,
         model_impl="transformers",
         enforce_eager=True,
         **quantization_kwargs,  # type: ignore[arg-type]
     ) as vllm_model:
->>>>>>> d6953beb
         model_config = vllm_model.llm.llm_engine.model_config
         assert model_config.using_transformers_backend()
 
