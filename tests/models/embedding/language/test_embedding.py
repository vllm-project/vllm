--- conflicted
+++ resolved
@@ -6,21 +6,6 @@
 
 from ..utils import check_embeddings_close
 
-<<<<<<< HEAD
-=======
-# Model, Guard
-MODELS = [
-    "intfloat/e5-mistral-7b-instruct",
-    "BAAI/bge-base-en-v1.5",
-    "BAAI/bge-multilingual-gemma2",
-    "intfloat/multilingual-e5-large",
-]
-
-ENCODER_ONLY = [
-    "BAAI/bge-base-en-v1.5",
-    "intfloat/multilingual-e5-large",
-]
->>>>>>> 4a18fd14
 
 @pytest.mark.parametrize(
     "model",
@@ -28,6 +13,7 @@
         # [Encoder-only]
         pytest.param("BAAI/bge-base-en-v1.5",
                      marks=[pytest.mark.core_model, pytest.mark.cpu_model]),
+        pytest.param("intfloat/multilingual-e5-large"),
         # [Encoder-decoder]
         pytest.param("intfloat/e5-mistral-7b-instruct",
                      marks=[pytest.mark.core_model]),
