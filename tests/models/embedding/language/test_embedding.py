# SPDX-License-Identifier: Apache-2.0
"""Compare the embedding outputs of HF and vLLM models.

Run `pytest tests/models/embedding/language/test_embedding.py`.
"""
import pytest

from vllm.config import PoolerConfig
from vllm.platforms import current_platform

from ..utils import check_embeddings_close


@pytest.mark.parametrize(
    "model",
    [
        # [Encoder-only]
        pytest.param("BAAI/bge-base-en-v1.5",
                     marks=[pytest.mark.core_model, pytest.mark.cpu_model]),
        pytest.param("sentence-transformers/all-MiniLM-L12-v2"),
        pytest.param("intfloat/multilingual-e5-small"),
        pytest.param("Alibaba-NLP/gte-Qwen2-7B-instruct"),
        # [Decoder-only]
        pytest.param("BAAI/bge-multilingual-gemma2",
                     marks=[pytest.mark.core_model]),
        pytest.param("intfloat/e5-mistral-7b-instruct",
                     marks=[pytest.mark.core_model, pytest.mark.cpu_model]),
        pytest.param("Alibaba-NLP/gte-Qwen2-1.5B-instruct"),
        pytest.param("ssmits/Qwen2-7B-Instruct-embed-base"),
        # [Cross-Encoder]
        pytest.param("sentence-transformers/stsb-roberta-base-v2"),
    ],
)
@pytest.mark.parametrize("dtype", ["half"])
def test_models(
    hf_runner,
    vllm_runner,
    example_prompts,
    model,
    dtype: str,
    monkeypatch,
) -> None:

    if model == "BAAI/bge-multilingual-gemma2" and current_platform.is_rocm():
        # ROCm Triton FA does not currently support sliding window attention
        # switch to use ROCm CK FA backend
        monkeypatch.setenv("VLLM_USE_TRITON_FLASH_ATTN", "False")

    vllm_extra_kwargs = {}
    if model == "ssmits/Qwen2-7B-Instruct-embed-base":
        vllm_extra_kwargs["override_pooler_config"] = \
            PoolerConfig(pooling_type="MEAN")
<<<<<<< HEAD

    if model == "Alibaba-NLP/gte-Qwen2-1.5B-instruct":
        vllm_extra_kwargs["hf_overrides"] = {"is_causal": True}

    if model == "Alibaba-NLP/gte-Qwen2-7B-instruct":
        vllm_extra_kwargs["hf_overrides"] = {"is_causal": False}
=======
    if model == "Alibaba-NLP/gte-Qwen2-1.5B-instruct":
        vllm_extra_kwargs["hf_overrides"] = {"is_causal": True}
>>>>>>> debd6bbf

    # The example_prompts has ending "\n", for example:
    # "Write a short story about a robot that dreams for the first time.\n"
    # sentence_transformers will strip the input texts, see:
    # https://github.com/UKPLab/sentence-transformers/blob/v3.1.1/sentence_transformers/models/Transformer.py#L159
    # This makes the input_ids different between hf_model and vllm_model.
    # So we need to strip the input texts to avoid test failing.
    example_prompts = [str(s).strip() for s in example_prompts]

    with hf_runner(model, dtype=dtype,
                   is_sentence_transformer=True) as hf_model:
        hf_outputs = hf_model.encode(example_prompts)

    with vllm_runner(model,
                     task="embed",
                     dtype=dtype,
                     max_model_len=None,
                     **vllm_extra_kwargs) as vllm_model:
        vllm_outputs = vllm_model.encode(example_prompts)

        # This test is for verifying whether the model's extra_repr
        # can be printed correctly.
        def print_model(model):
            print(model)

        vllm_model.apply_model(print_model)

    check_embeddings_close(
        embeddings_0_lst=hf_outputs,
        embeddings_1_lst=vllm_outputs,
        name_0="hf",
        name_1="vllm",
        tol=1e-2,
    )<|MERGE_RESOLUTION|>--- conflicted
+++ resolved
@@ -50,17 +50,9 @@
     if model == "ssmits/Qwen2-7B-Instruct-embed-base":
         vllm_extra_kwargs["override_pooler_config"] = \
             PoolerConfig(pooling_type="MEAN")
-<<<<<<< HEAD
 
     if model == "Alibaba-NLP/gte-Qwen2-1.5B-instruct":
         vllm_extra_kwargs["hf_overrides"] = {"is_causal": True}
-
-    if model == "Alibaba-NLP/gte-Qwen2-7B-instruct":
-        vllm_extra_kwargs["hf_overrides"] = {"is_causal": False}
-=======
-    if model == "Alibaba-NLP/gte-Qwen2-1.5B-instruct":
-        vllm_extra_kwargs["hf_overrides"] = {"is_causal": True}
->>>>>>> debd6bbf
 
     # The example_prompts has ending "\n", for example:
     # "Write a short story about a robot that dreams for the first time.\n"
