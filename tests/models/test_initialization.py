--- conflicted
+++ resolved
@@ -22,12 +22,8 @@
     model_info.check_transformers_version(on_fail="skip")
 
     # FIXME: Possible memory leak in the previous tests?
-<<<<<<< HEAD
-    if model_arch == "GraniteSpeechForConditionalGeneration":
-=======
     if model_arch in ("GraniteSpeechForConditionalGeneration",
                       "KimiVLForConditionalGeneration"):
->>>>>>> 110df743
         pytest.skip("Avoid OOM")
 
     # Avoid OOM and reduce initialization time by only using 1 layer
