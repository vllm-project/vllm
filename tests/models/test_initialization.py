--- conflicted
+++ resolved
@@ -34,69 +34,9 @@
     model_info.check_available_online(on_fail="skip")
     model_info.check_transformers_version(on_fail="skip")
 
-<<<<<<< HEAD
-    # Avoid OOM and reduce initialization time by only using 1 layer
-    def hf_overrides(hf_config: PretrainedConfig) -> PretrainedConfig:
-        hf_config.update(model_info.hf_overrides)
-
-        text_config = hf_config.get_text_config()
-
-        # Ensure at least 2 expert per group
-        # Since `grouped_topk` assumes top-2
-        n_group = getattr(text_config, 'n_group', None)
-        num_experts = n_group * 2 if n_group is not None else 2
-
-        # we use three layers for Gemma-3n to check
-        # both normal layer and kv_shared_layer
-        num_hidden_layers = (3 if model_arch
-                             == "Gemma3nForConditionalGeneration" else 1)
-
-        text_config.update({
-            "num_layers": 1,
-            "num_hidden_layers": num_hidden_layers,
-            "num_experts": num_experts,
-            "num_experts_per_tok": 2,
-            "num_local_experts": num_experts,
-            # Otherwise there will not be any expert layers
-            "first_k_dense_replace": 0,
-            # To avoid OOM on DeepSeek-V3
-            "n_routed_experts": num_experts,
-            # For Gemma-3n
-            "num_kv_shared_layers": 1,
-        })
-
-        if hasattr(hf_config, "vision_config"):
-            hf_config.vision_config.update({
-                "num_layers": 1,
-                "num_hidden_layers": 1,
-            })
-
-        # e.g.: ibm-granite/granite-speech-3.3-2b
-        if hasattr(hf_config, "encoder_config"):
-            hf_config.encoder_config.update({
-                "num_layers": 1,
-                "num_hidden_layers": 1,
-            })
-
-        # e.g.: Qwen/Qwen2-Audio-7B-Instruct
-        if hasattr(hf_config, "audio_config"):
-            hf_config.audio_config.update({
-                "num_layers": 1,
-                "num_hidden_layers": 1,
-                "encoder_layers": 1,
-            })
-
-        return hf_config
-=======
     hf_overrides_fn = partial(dummy_hf_overrides,
                               model_arch=model_arch,
                               exist_overrides=model_info.hf_overrides)
-
-    if model_arch in ("Llama4ForCausalLM", "EagleLlama4ForCausalLM"):
-        from vllm.model_executor.models.llama4 import Llama4ForCausalLM
-        from vllm.model_executor.models.registry import ModelRegistry
-        ModelRegistry.register_model("Llama4ForCausalLM", Llama4ForCausalLM)
->>>>>>> 139d1557
 
     # Avoid calling model.forward()
     def _initialize_kv_caches_v0(self) -> None:
