# SPDX-License-Identifier: Apache-2.0
# SPDX-FileCopyrightText: Copyright contributors to the vLLM project

from unittest.mock import patch

import pytest
from transformers import PretrainedConfig

from vllm import LLM
from vllm.config import ModelImpl
from vllm.engine.llm_engine import LLMEngine as V0LLMEngine
from vllm.utils import GiB_bytes
from vllm.v1.core.kv_cache_utils import get_kv_cache_config
from vllm.v1.engine.core import EngineCore as V1EngineCore

from ..utils import create_new_process_for_each_test
from .registry import (_TRANSFORMERS_BACKEND_MODELS, AUTO_EXAMPLE_MODELS,
                       HF_EXAMPLE_MODELS, HfExampleModels)


@create_new_process_for_each_test()
def can_initialize(model_arch: str, monkeypatch: pytest.MonkeyPatch,
                   EXAMPLE_MODELS: HfExampleModels):
    """The reason for using create_new_process_for_each_test is to avoid
    the WARNING:
        "We must use the 'spawn' multiprocessing start method. Overriding
        VLLM_WORKER_MULTIPROC_METHOD to 'spawn'."
    The spawn process causes the _initialize_kv_caches_v1 function below to
    become ineffective.
    """

    model_info = EXAMPLE_MODELS.get_hf_info(model_arch)
    model_info.check_available_online(on_fail="skip")
    model_info.check_transformers_version(on_fail="skip")

    if model_arch in ("Llama4ForCausalLM", "EagleLlama4ForCausalLM"):
        from vllm.model_executor.models.llama4 import Llama4ForCausalLM
        from vllm.model_executor.models.registry import ModelRegistry
        ModelRegistry.register_model("Llama4ForCausalLM", Llama4ForCausalLM)

    # Avoid OOM and reduce initialization time by only using 1 layer
    def hf_overrides(hf_config: PretrainedConfig) -> PretrainedConfig:
        hf_config.update(model_info.hf_overrides)

        text_config = hf_config.get_text_config()

        # Ensure at least 2 expert per group
<<<<<<< HEAD
        # Since `grouped_topk` assums top-2
        num_experts = getattr(text_config, 'n_group', 1) * 2

        text_config.update({
            "num_layers": 1,
            "num_hidden_layers": 1,
=======
        # Since `grouped_topk` assumes top-2
        n_group = getattr(text_config, 'n_group', None)
        num_experts = n_group * 2 if n_group is not None else 2

        # we use three layers for Gemma-3n to check
        # both normal layer and kv_shared_layer
        num_hidden_layers = (3 if model_arch
                             == "Gemma3nForConditionalGeneration" else 1)

        text_config.update({
            "num_layers": 1,
            "num_hidden_layers": num_hidden_layers,
>>>>>>> 016c25b5
            "num_experts": num_experts,
            "num_experts_per_tok": 2,
            "num_local_experts": num_experts,
            # Otherwise there will not be any expert layers
            "first_k_dense_replace": 0,
            # To avoid OOM on DeepSeek-V3
            "n_routed_experts": num_experts,
<<<<<<< HEAD
=======
            # For Gemma-3n
            "num_kv_shared_layers": 1,
>>>>>>> 016c25b5
        })

        if hasattr(hf_config, "vision_config"):
            hf_config.vision_config.update({
                "num_layers": 1,
                "num_hidden_layers": 1,
            })

        # e.g.: ibm-granite/granite-speech-3.3-2b
        if hasattr(hf_config, "encoder_config"):
            hf_config.encoder_config.update({
                "num_layers": 1,
                "num_hidden_layers": 1,
            })

        # e.g.: Qwen/Qwen2-Audio-7B-Instruct
        if hasattr(hf_config, "audio_config"):
            hf_config.audio_config.update({
                "num_layers": 1,
                "num_hidden_layers": 1,
                "encoder_layers": 1,
            })

        return hf_config

    # Avoid calling model.forward()
    def _initialize_kv_caches_v0(self) -> None:
        self.cache_config.num_gpu_blocks = 0
        self.cache_config.num_cpu_blocks = 0

    def _initialize_kv_caches_v1(self, vllm_config):
        kv_cache_specs = self.model_executor.get_kv_cache_specs()
        scheduler_kv_cache_config = get_kv_cache_config(
            vllm_config,
            kv_cache_specs[0],
            10 * GiB_bytes,
        )

        # gpu_blocks (> 0), cpu_blocks, scheduler_kv_cache_config
        return 1, 0, scheduler_kv_cache_config

    with (patch.object(V0LLMEngine, "_initialize_kv_caches",
                       _initialize_kv_caches_v0),
          patch.object(V1EngineCore, "_initialize_kv_caches",
                       _initialize_kv_caches_v1), monkeypatch.context() as m):
        if model_info.v0_only:
            m.setenv("VLLM_USE_V1", "0")
        if model_arch == "Phi4FlashForCausalLM":
            # Phi4FlashForCausalLM only supports DIFFERENTIAL_FLASH_ATTN backend
            m.setenv("VLLM_ATTENTION_BACKEND", "DIFFERENTIAL_FLASH_ATTN")
        LLM(
            model_info.default,
            tokenizer=model_info.tokenizer,
            tokenizer_mode=model_info.tokenizer_mode,
            revision=model_info.revision,
            speculative_config={
                "model": model_info.speculative_model,
                "num_speculative_tokens": 1,
            } if model_info.speculative_model else None,
            trust_remote_code=model_info.trust_remote_code,
            max_model_len=model_info.max_model_len,
            # these tests seem to produce leftover memory
            gpu_memory_utilization=0.80,
            load_format="dummy",
            model_impl=ModelImpl.TRANSFORMERS
            if model_arch in _TRANSFORMERS_BACKEND_MODELS else ModelImpl.VLLM,
            hf_overrides=hf_overrides,
        )


@pytest.mark.parametrize("model_arch", HF_EXAMPLE_MODELS.get_supported_archs())
def test_can_initialize(model_arch: str, monkeypatch: pytest.MonkeyPatch):
    can_initialize(model_arch, monkeypatch, HF_EXAMPLE_MODELS)


@pytest.mark.parametrize("model_arch",
                         AUTO_EXAMPLE_MODELS.get_supported_archs())
def test_implicit_converted_models(model_arch: str,
                                   monkeypatch: pytest.MonkeyPatch):
    can_initialize(model_arch, monkeypatch, AUTO_EXAMPLE_MODELS)<|MERGE_RESOLUTION|>--- conflicted
+++ resolved
@@ -45,14 +45,6 @@
         text_config = hf_config.get_text_config()
 
         # Ensure at least 2 expert per group
-<<<<<<< HEAD
-        # Since `grouped_topk` assums top-2
-        num_experts = getattr(text_config, 'n_group', 1) * 2
-
-        text_config.update({
-            "num_layers": 1,
-            "num_hidden_layers": 1,
-=======
         # Since `grouped_topk` assumes top-2
         n_group = getattr(text_config, 'n_group', None)
         num_experts = n_group * 2 if n_group is not None else 2
@@ -65,7 +57,6 @@
         text_config.update({
             "num_layers": 1,
             "num_hidden_layers": num_hidden_layers,
->>>>>>> 016c25b5
             "num_experts": num_experts,
             "num_experts_per_tok": 2,
             "num_local_experts": num_experts,
@@ -73,11 +64,8 @@
             "first_k_dense_replace": 0,
             # To avoid OOM on DeepSeek-V3
             "n_routed_experts": num_experts,
-<<<<<<< HEAD
-=======
             # For Gemma-3n
             "num_kv_shared_layers": 1,
->>>>>>> 016c25b5
         })
 
         if hasattr(hf_config, "vision_config"):
