--- conflicted
+++ resolved
@@ -248,8 +248,6 @@
     torch.testing.assert_close(actual, expected)
 
 
-<<<<<<< HEAD
-=======
 def test_empty_seq_group():
     """Verify prepare prompt and decode returns empty output."""
     model_runner = _create_model_runner(
@@ -275,7 +273,6 @@
     assert len(return_seq_lens) == 0
 
 
->>>>>>> ebce310b
 @pytest.fixture
 def distributed_init():
     init_distributed_environment(
