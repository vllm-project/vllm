--- conflicted
+++ resolved
@@ -48,12 +48,8 @@
         # make sure all tokens fit into one block
         seq_len = i % (model_runner.block_size - 1) + 1
         seq_lens.append(seq_len)
-<<<<<<< HEAD
-        seq_data = SequenceData(array("I", range(seq_len)))
-=======
         seq_data = SequenceData(array(VLLM_TOKEN_ID_ARRAY_TYPE,
                                       range(seq_len)))
->>>>>>> ff7ec82c
         seq_group_metadata = SequenceGroupMetadata(
             request_id=f"test_{i}",
             is_prompt=True,
@@ -170,12 +166,8 @@
         # make sure all tokens fit into one block
         context_len = i % (model_runner.block_size - 1) + 1
         context_lens.append(context_len)
-<<<<<<< HEAD
-        seq_data = SequenceData(array("I", range(context_len)))
-=======
         seq_data = SequenceData(
             array(VLLM_TOKEN_ID_ARRAY_TYPE, range(context_len)))
->>>>>>> ff7ec82c
         seq_data.update_num_computed_tokens(context_len)
         # Append one token ID since prefill is finished.
         seq_data.append_token_id(1, 0)
@@ -336,12 +328,8 @@
         # make sure all tokens fit into one block
         seq_len = i % (model_runner.block_size - 1) + 1
         seq_lens.append(seq_len)
-<<<<<<< HEAD
-        seq_data = SequenceData(array("I", range(seq_len)))
-=======
         seq_data = SequenceData(array(VLLM_TOKEN_ID_ARRAY_TYPE,
                                       range(seq_len)))
->>>>>>> ff7ec82c
         seq_group_metadata = SequenceGroupMetadata(
             request_id=f"test_{i}",
             is_prompt=True,
@@ -357,11 +345,7 @@
     for i in range(prefill_batch_size, batch_size):
         # make sure all tokens fit into one block
         context_len = i % (model_runner.block_size - 1) + 1
-<<<<<<< HEAD
-        prompt_toks = array("I", range(context_len))
-=======
         prompt_toks = array(VLLM_TOKEN_ID_ARRAY_TYPE, range(context_len))
->>>>>>> ff7ec82c
         seq_data = SequenceData(prompt_toks)
         seq_data.append_token_id(1, 0)
         seq_data.update_num_computed_tokens(context_len)
