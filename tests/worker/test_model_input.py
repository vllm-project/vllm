import dataclasses
from typing import List, Tuple, Type

import torch

from vllm.attention import AttentionMetadata, AttentionMetadataBuilder
from vllm.attention.backends.abstract import AttentionBackend
from vllm.attention.backends.utils import CommonAttentionState
from vllm.model_executor import SamplingMetadata
from vllm.model_executor.pooling_metadata import PoolingMetadata
from vllm.worker.embedding_model_runner import (
    ModelInputForGPUWithPoolingMetadata)
from vllm.worker.model_runner import ModelInputForGPUWithSamplingMetadata
from vllm.worker.multi_step_model_runner import StatefulModelInput


class MockAttentionBackend(AttentionBackend):

    @staticmethod
    def get_name() -> str:
        raise NotImplementedError

    @staticmethod
    def get_impl_cls():
        raise NotImplementedError

    @staticmethod
    def get_metadata_cls() -> Type["AttentionMetadata"]:
        return AttentionMetadata

    @staticmethod
    def get_builder_cls() -> Type["AttentionMetadataBuilder"]:
        return AttentionMetadataBuilder

    @staticmethod
    def get_state_cls() -> Type["CommonAttentionState"]:
        return CommonAttentionState

    @staticmethod
    def get_kv_cache_shape(
        num_blocks: int,
        block_size: int,
        num_kv_heads: int,
        head_size: int,
    ) -> Tuple[int, ...]:
        raise NotImplementedError

    @staticmethod
    def swap_blocks(
        src_kv_cache: torch.Tensor,
        dst_kv_cache: torch.Tensor,
        src_to_dst: torch.Tensor,
    ) -> None:
        pass

    @staticmethod
    def copy_blocks(
        kv_caches: List[torch.Tensor],
        src_to_dists: torch.Tensor,
    ) -> None:
        pass


def test_model_runner_input():
    sampling_metadata = SamplingMetadata(
        ["seq_group"],
        "selected_token_indices",
        "categorized_sample_indices",
        "num_prompts",
    )
    attn_metadata = AttentionMetadata(
        num_prefills=1,
        num_prefill_tokens=2,
        num_decode_tokens=3,
        slot_mapping=torch.zeros(1),
<<<<<<< HEAD
        num_orig_input_tokens_tensor=torch.tensor([10]),
=======
        multi_modal_placeholder_index_maps=None,
>>>>>>> cd34029e
    )
    model_input = ModelInputForGPUWithSamplingMetadata(
        input_tokens=torch.ones(10),
        input_positions=torch.ones(10),
        sampling_metadata=sampling_metadata,
        attn_metadata=attn_metadata)

    assert isinstance(model_input, ModelInputForGPUWithSamplingMetadata)

    # Test round trip serialization.
    tensor_dict = model_input.as_broadcastable_tensor_dict()
    attn_backend = MockAttentionBackend()
    received_model_input = (
        ModelInputForGPUWithSamplingMetadata.from_broadcasted_tensor_dict(
            tensor_dict, attn_backend=attn_backend))
    # Check that received copy has correct values.
    assert isinstance(received_model_input,
                      ModelInputForGPUWithSamplingMetadata)
    assert received_model_input.input_tokens is not None
    assert (
        received_model_input.input_tokens == model_input.input_tokens).all()
    assert received_model_input.input_positions is not None
    assert (received_model_input.input_positions == model_input.input_positions
            ).all()
    assert received_model_input.multi_modal_kwargs is None
    assert (received_model_input.multi_modal_kwargs ==
            model_input.multi_modal_kwargs)
    assert received_model_input.lora_requests is None
    assert received_model_input.lora_requests == model_input.lora_requests
    assert received_model_input.lora_mapping is None
    assert received_model_input.lora_mapping == model_input.lora_mapping
    for field in dataclasses.fields(AttentionMetadata):
        assert getattr(received_model_input.attn_metadata, field.name,
                       None) == getattr(attn_metadata, field.name, None)
    # For sampling metadata, only selected_token_indices is copied.
    assert (received_model_input.sampling_metadata.selected_token_indices ==
            sampling_metadata.selected_token_indices)
    assert received_model_input.sampling_metadata.seq_groups is None


def test_embedding_model_runner_input():
    pooling_metadata = PoolingMetadata(
        seq_groups=[[0]],
        seq_data={},
        prompt_lens=[1],
    )
    attn_metadata = AttentionMetadata(
        num_prefills=1,
        num_prefill_tokens=2,
        num_decode_tokens=3,
        slot_mapping=torch.zeros(1),
<<<<<<< HEAD
        num_orig_input_tokens_tensor=torch.tensor([10]),
=======
        multi_modal_placeholder_index_maps=None,
>>>>>>> cd34029e
    )
    model_input = ModelInputForGPUWithPoolingMetadata(
        input_tokens=torch.ones(10),
        input_positions=torch.ones(10),
        pooling_metadata=pooling_metadata,
        attn_metadata=attn_metadata)

    assert isinstance(model_input, ModelInputForGPUWithPoolingMetadata)

    # Test round trip serialization.
    tensor_dict = model_input.as_broadcastable_tensor_dict()
    attn_backend = MockAttentionBackend()
    received_model_input = (
        ModelInputForGPUWithPoolingMetadata.from_broadcasted_tensor_dict(
            tensor_dict, attn_backend=attn_backend))
    # Check that received copy has correct values.
    assert isinstance(received_model_input,
                      ModelInputForGPUWithPoolingMetadata)
    assert received_model_input.input_tokens is not None
    assert (
        received_model_input.input_tokens == model_input.input_tokens).all()
    assert received_model_input.input_positions is not None
    assert (received_model_input.input_positions == model_input.input_positions
            ).all()
    assert received_model_input.multi_modal_kwargs is None
    assert (received_model_input.multi_modal_kwargs ==
            model_input.multi_modal_kwargs)
    assert received_model_input.lora_requests is None
    assert received_model_input.lora_requests == model_input.lora_requests
    assert received_model_input.lora_mapping is None
    assert received_model_input.lora_mapping == model_input.lora_mapping
    for field in dataclasses.fields(AttentionMetadata):
        assert getattr(received_model_input.attn_metadata, field.name,
                       None) == getattr(attn_metadata, field.name, None)
    # Pooling metadata is not broadcast.
    assert received_model_input.pooling_metadata is None


def test_multi_step_model_runner_input():
    sampling_metadata = SamplingMetadata(
        ["seq_group"],
        "selected_token_indices",
        "categorized_sample_indices",
        "num_prompts",
    )
    attn_metadata = AttentionMetadata(
        num_prefills=1,
        num_prefill_tokens=2,
        num_decode_tokens=3,
        slot_mapping=torch.zeros(1),
<<<<<<< HEAD
        num_orig_input_tokens_tensor=torch.tensor([10]),
=======
        multi_modal_placeholder_index_maps=None,
>>>>>>> cd34029e
    )
    frozen_model_input = ModelInputForGPUWithSamplingMetadata(
        input_tokens=torch.ones(10),
        input_positions=torch.ones(10),
        sampling_metadata=sampling_metadata,
        attn_metadata=attn_metadata)

    model_input = StatefulModelInput(
        frozen_model_input=frozen_model_input,
        is_last_step=True,
        is_first_multi_step=False,
        current_step=4,
        last_sampled_token_ids=torch.ones((10, 1)),
        is_multi_step=True,
        num_queries=8,
        num_seqs=5,
        cached_outputs=[],
    )

    assert isinstance(model_input, StatefulModelInput)

    # Test round trip serialization.
    tensor_dict = model_input.as_broadcastable_tensor_dict()
    attn_backend = MockAttentionBackend()
    received_model_input = (StatefulModelInput.from_broadcasted_tensor_dict(
        tensor_dict, attn_backend=attn_backend))

    receieved_frozen_input = received_model_input.frozen_model_input

    # Check that received copy has correct values.
    assert isinstance(received_model_input, StatefulModelInput)
    assert receieved_frozen_input.input_tokens is not None
    assert (receieved_frozen_input.input_tokens ==
            frozen_model_input.input_tokens).all()
    assert receieved_frozen_input.input_positions is not None
    assert (receieved_frozen_input.input_positions ==
            frozen_model_input.input_positions).all()
    assert receieved_frozen_input.multi_modal_kwargs is None
    assert (frozen_model_input.multi_modal_kwargs ==
            frozen_model_input.multi_modal_kwargs)
    assert receieved_frozen_input.lora_requests is None
    assert (receieved_frozen_input.lora_requests ==
            frozen_model_input.lora_requests)
    assert receieved_frozen_input.lora_mapping is None
    assert (
        receieved_frozen_input.lora_mapping == frozen_model_input.lora_mapping)
    for field in dataclasses.fields(AttentionMetadata):
        assert getattr(receieved_frozen_input.attn_metadata, field.name,
                       None) == getattr(attn_metadata, field.name, None)
    # For sampling metadata, only selected_token_indices is copied.
    assert (receieved_frozen_input.sampling_metadata.selected_token_indices ==
            sampling_metadata.selected_token_indices)
    assert receieved_frozen_input.sampling_metadata.seq_groups is None

    # check non frozen fields
    assert received_model_input.is_last_step == model_input.is_last_step
    assert (received_model_input.is_first_multi_step ==
            model_input.is_first_multi_step)
    assert received_model_input.current_step == model_input.current_step
    assert (received_model_input.last_sampled_token_ids ==
            model_input.last_sampled_token_ids).all()
    assert received_model_input.is_multi_step == model_input.is_multi_step<|MERGE_RESOLUTION|>--- conflicted
+++ resolved
@@ -73,11 +73,8 @@
         num_prefill_tokens=2,
         num_decode_tokens=3,
         slot_mapping=torch.zeros(1),
-<<<<<<< HEAD
         num_orig_input_tokens_tensor=torch.tensor([10]),
-=======
         multi_modal_placeholder_index_maps=None,
->>>>>>> cd34029e
     )
     model_input = ModelInputForGPUWithSamplingMetadata(
         input_tokens=torch.ones(10),
@@ -129,11 +126,8 @@
         num_prefill_tokens=2,
         num_decode_tokens=3,
         slot_mapping=torch.zeros(1),
-<<<<<<< HEAD
         num_orig_input_tokens_tensor=torch.tensor([10]),
-=======
         multi_modal_placeholder_index_maps=None,
->>>>>>> cd34029e
     )
     model_input = ModelInputForGPUWithPoolingMetadata(
         input_tokens=torch.ones(10),
@@ -184,11 +178,8 @@
         num_prefill_tokens=2,
         num_decode_tokens=3,
         slot_mapping=torch.zeros(1),
-<<<<<<< HEAD
         num_orig_input_tokens_tensor=torch.tensor([10]),
-=======
         multi_modal_placeholder_index_maps=None,
->>>>>>> cd34029e
     )
     frozen_model_input = ModelInputForGPUWithSamplingMetadata(
         input_tokens=torch.ones(10),
