--- conflicted
+++ resolved
@@ -186,11 +186,7 @@
     # lists with unions should become str type.
     # If not, we cannot know which type to use for parsing
     assert kwargs["list_union"]["type"] is str
-<<<<<<< HEAD
-    # sets should work
-=======
     # sets should work like lists
->>>>>>> 1d165d6d
     assert kwargs["set_n"]["type"] is int
     assert kwargs["set_n"]["nargs"] == "+"
     # literals of literals should have merged choices
