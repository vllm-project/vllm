--- conflicted
+++ resolved
@@ -288,14 +288,9 @@
 
     # set to string form of a dict
     args = parser.parse_args([
-<<<<<<< HEAD
-        "--compilation-config",
-        '{"level": 3, "cudagraph_capture_sizes": [1, 2, 4, 8]}',
-=======
         "-O",
         '{"level": 3, "cudagraph_capture_sizes": [1, 2, 4, 8], '
         '"use_inductor": false}',
->>>>>>> 110df743
     ])
     assert (args.compilation_config.level == 3 and
             args.compilation_config.cudagraph_capture_sizes == [1, 2, 4, 8]
@@ -304,12 +299,8 @@
     # set to string form of a dict
     args = parser.parse_args([
         "--compilation-config="
-<<<<<<< HEAD
-        '{"level": 3, "cudagraph_capture_sizes": [1, 2, 4, 8]}',
-=======
         '{"level": 3, "cudagraph_capture_sizes": [1, 2, 4, 8], '
         '"use_inductor": true}',
->>>>>>> 110df743
     ])
     assert (args.compilation_config.level == 3 and
             args.compilation_config.cudagraph_capture_sizes == [1, 2, 4, 8]
