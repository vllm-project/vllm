--- conflicted
+++ resolved
@@ -279,14 +279,10 @@
 
     # should be None by default (depends on model).
     engine_args = EngineArgs.from_cli_args(args=args)
-<<<<<<< HEAD
     vllm_config = engine_args.create_engine_config()
     assert vllm_config.cache_config.enable_prefix_caching, (
         "prefix caching should default to on."
     )
-=======
-    assert engine_args.enable_prefix_caching is None
->>>>>>> 53d7f1f6
 
     # with flag to turn it on.
     args = parser.parse_args(["--enable-prefix-caching"])
