# SPDX-License-Identifier: Apache-2.0
# SPDX-FileCopyrightText: Copyright contributors to the vLLM project

import pytest
import torch

import vllm.plugins
from vllm.compilation.fusion import FUSED_OPS, FusedRMSQuantKey, RMSNormQuantFusionPass
from vllm.compilation.fx_utils import find_op_nodes
from vllm.compilation.matcher_utils import QUANT_OPS
from vllm.compilation.noop_elimination import NoOpEliminationPass
from vllm.compilation.post_cleanup import PostCleanupPass
<<<<<<< HEAD
from vllm.config import (
    CompilationConfig,
    CompilationLevel,
    ModelConfig,
    PassConfig,
    VllmConfig,
)
=======
from vllm.config import CompilationConfig, CompilationMode, PassConfig, VllmConfig
>>>>>>> 8c851f6d
from vllm.model_executor.layers.layernorm import RMSNorm
from vllm.model_executor.layers.quantization.utils.quant_utils import (
    GroupShape,
    QuantKey,
    ScaleDesc,
)
from vllm.model_executor.layers.quantization.utils.w8a8_utils import (
    Fp8LinearOp,
    cutlass_fp8_supported,
    maybe_create_device_identity,
)
from vllm.platforms import current_platform

from ..utils import override_cutlass_fp8_supported
from .backend import TestBackend

FP8_DTYPE = current_platform.fp8_dtype()

RMS_OP = torch.ops._C.rms_norm.default
RMS_ADD_OP = torch.ops._C.fused_add_rms_norm.default


class TestModel(torch.nn.Module):
    def __init__(
        self,
        hidden_size: int,
        eps: float,
        static: bool,
        cuda_force_torch: bool,
        *args,
        **kwargs,
    ):
        super().__init__(*args, **kwargs)
        self.cuda_force_torch = cuda_force_torch
        self.norm = [RMSNorm(hidden_size, eps) for _ in range(4)]
        self.wscale = [torch.rand(1, dtype=torch.float32) for _ in range(3)]
        group_shape = GroupShape.PER_TENSOR if static else GroupShape.PER_TOKEN
        quant_scale = ScaleDesc(torch.float32, static, group_shape)
        self.quant_key = QuantKey(dtype=FP8_DTYPE, scale=quant_scale, symmetric=True)
        if static:
            self.scale = [torch.rand(1, dtype=torch.float32) for _ in range(3)]
        else:
            self.scale = [None for _ in range(3)]
        self.w = [
            torch.rand(hidden_size, hidden_size).to(dtype=FP8_DTYPE).t()
            for _ in range(3)
        ]

        with override_cutlass_fp8_supported(not cuda_force_torch):
            self.fp8_linear = Fp8LinearOp(
                act_quant_static=static,
                act_quant_group_shape=group_shape,
            )

        self.enable_rms_norm = self.norm[0].enabled()
        self.enable_quant_fp8 = self.fp8_linear.quant_fp8.enabled()

    def forward(self, x):
        # avoid having graph input be an arg to a pattern directly
        x = resid = torch.relu(x)
        y = self.norm[0](x)

        x2 = self.fp8_linear.apply(
            y, self.w[0], self.wscale[0], input_scale=self.scale[0]
        )
        # make sure resid is used for replacement to work
        y2, resid = self.norm[1](x2, resid)

        x3 = self.fp8_linear.apply(
            y2, self.w[1], self.wscale[1], input_scale=self.scale[1]
        )

        y3, resid = self.norm[2](x3, resid)  # use resid here

        x4 = self.fp8_linear.apply(
            y3, self.w[2], self.wscale[2], input_scale=self.scale[2]
        )

        y4, resid = self.norm[3](x4, resid)  # use resid here
        return y4

    def ops_in_model_after(self):
        return [
            FUSED_OPS[FusedRMSQuantKey(self.quant_key, True)],
            FUSED_OPS[FusedRMSQuantKey(self.quant_key, False)],
        ]

    def ops_in_model_before(self):
        return (
            [QUANT_OPS[self.quant_key]]
            if self.enable_quant_fp8
            else [torch.ops.aten.reciprocal]
        )

    def ops_in_model_before_partial(self):
        return [RMS_OP, RMS_ADD_OP] if self.enable_rms_norm else [torch.ops.aten.rsqrt]


@pytest.mark.parametrize("dtype", [torch.float16])  # , torch.bfloat16])
@pytest.mark.parametrize("hidden_size", [64])
@pytest.mark.parametrize("num_tokens", [257])
@pytest.mark.parametrize("eps", [1e-5, 1e-6])
@pytest.mark.parametrize("static", [True, False])
@pytest.mark.parametrize("enable_rms_norm", [True, False])
@pytest.mark.parametrize("enable_quant_fp8", [True, False])
# cuda_force_torch used to test torch code path on platforms that
# cutlass_fp8_supported() == True.
@pytest.mark.parametrize(
    "cuda_force_torch", [True, False] if cutlass_fp8_supported() else [True]
)
@pytest.mark.skipif(
    not current_platform.is_cuda_alike(), reason="Only test on CUDA and ROCm"
)
def test_fusion_rmsnorm_quant(
    dtype,
    hidden_size,
    num_tokens,
    eps,
    static,
    enable_rms_norm,
    enable_quant_fp8,
    cuda_force_torch,
):
    torch.set_default_device("cuda")
    torch.set_default_dtype(dtype)
    torch.manual_seed(1)
    maybe_create_device_identity()  # needed for certain non-cutlass fp8 paths

    custom_ops = []
    if enable_rms_norm:
        custom_ops.append("+rms_norm")
    if enable_quant_fp8:
        custom_ops.append("+quant_fp8")
    vllm_config = VllmConfig(
        model_config=ModelConfig(dtype=dtype),
        compilation_config=CompilationConfig(
<<<<<<< HEAD
            level=CompilationLevel.PIECEWISE,
            custom_ops=custom_ops,
=======
            mode=CompilationMode.VLLM_COMPILE,
            custom_ops=["+rms_norm", "+quant_fp8"],
>>>>>>> 8c851f6d
            pass_config=PassConfig(enable_fusion=True, enable_noop=True),
        ),
    )
    with vllm.config.set_current_vllm_config(vllm_config):
        # Reshape pass is needed for the fusion pass to work
        noop_pass = NoOpEliminationPass(vllm_config)
        fusion_pass = RMSNormQuantFusionPass(vllm_config)
        cleanup_pass = PostCleanupPass(vllm_config)

        backend = TestBackend(noop_pass, fusion_pass, cleanup_pass)
        model = TestModel(hidden_size, eps, static, cuda_force_torch)

        # First dimension dynamic
        x = torch.rand(num_tokens, hidden_size)
        torch._dynamo.mark_dynamic(x, 0)

        result = model(x)

        model2 = torch.compile(model, backend=backend)
        result2 = model2(x)

        # Higher tol for dynamic bfloat16
        if dtype == torch.float16 or static:
            ATOL, RTOL = (2e-3, 2e-3)
        else:
            ATOL, RTOL = (1e-2, 1e-2)

        torch.testing.assert_close(result, result2, atol=ATOL, rtol=RTOL)

        assert fusion_pass.matched_count == 3
        backend.check_before_ops(model.ops_in_model_before())
        backend.check_before_ops(
            model.ops_in_model_before_partial(), fully_replaced=False
        )
        backend.check_after_ops(model.ops_in_model_after())

        # If RMSNorm custom op is disabled (native/torch impl used),
        # there's a risk that the fused add doesn't get included in the
        # replacement and only the rms part gets fused with quant.
        # Hence, we check only 2 add nodes are left (final fused rmsnorm add).
        if not enable_rms_norm:
            n_add_nodes = lambda g: sum(1 for _ in find_op_nodes(torch.ops.aten.add, g))
            # 7 = 1 (RMS) + 3x2 (3xRMS_ADD, 2 each)
            assert n_add_nodes(backend.graph_pre_pass) == 7
            assert n_add_nodes(backend.graph_post_pass) == 2<|MERGE_RESOLUTION|>--- conflicted
+++ resolved
@@ -10,17 +10,13 @@
 from vllm.compilation.matcher_utils import QUANT_OPS
 from vllm.compilation.noop_elimination import NoOpEliminationPass
 from vllm.compilation.post_cleanup import PostCleanupPass
-<<<<<<< HEAD
 from vllm.config import (
     CompilationConfig,
-    CompilationLevel,
+    CompilationMode,
     ModelConfig,
     PassConfig,
     VllmConfig,
 )
-=======
-from vllm.config import CompilationConfig, CompilationMode, PassConfig, VllmConfig
->>>>>>> 8c851f6d
 from vllm.model_executor.layers.layernorm import RMSNorm
 from vllm.model_executor.layers.quantization.utils.quant_utils import (
     GroupShape,
@@ -157,13 +153,8 @@
     vllm_config = VllmConfig(
         model_config=ModelConfig(dtype=dtype),
         compilation_config=CompilationConfig(
-<<<<<<< HEAD
-            level=CompilationLevel.PIECEWISE,
+            mode=CompilationMode.VLLM_COMPILE,
             custom_ops=custom_ops,
-=======
-            mode=CompilationMode.VLLM_COMPILE,
-            custom_ops=["+rms_norm", "+quant_fp8"],
->>>>>>> 8c851f6d
             pass_config=PassConfig(enable_fusion=True, enable_noop=True),
         ),
     )
