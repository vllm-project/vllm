# SPDX-License-Identifier: Apache-2.0
# SPDX-FileCopyrightText: Copyright contributors to the vLLM project

import pytest
import torch

import vllm.envs as envs
import vllm.plugins
from vllm.compilation.fusion import (FUSED_OPS, QUANT_OPS, FusedRMSQuantKey,
                                     FusionPass, GroupShape, QuantKey)
from vllm.compilation.noop_elimination import NoOpEliminationPass
from vllm.config import (CompilationConfig, CompilationLevel, PassConfig,
                         VllmConfig)
from vllm.model_executor.layers.layernorm import RMSNorm
from vllm.model_executor.layers.quantization.utils.w8a8_utils import (
    CUTLASS_FP8_SUPPORTED, Fp8LinearOp, maybe_create_device_identity)
from vllm.platforms import current_platform

from .backend import TestBackend

FP8_DTYPE = current_platform.fp8_dtype()


class TestModel(torch.nn.Module):

    def __init__(self, hidden_size: int, eps: float, static: bool,
                 cutlass_fp8_enabled: bool, *args, **kwargs):
        super().__init__(*args, **kwargs)
        self.cutlass_fp8_enabled = cutlass_fp8_enabled
        self.norm = [RMSNorm(hidden_size, eps) for _ in range(3)]
        self.wscale = [torch.rand(1, dtype=torch.float32) for _ in range(2)]
<<<<<<< HEAD
        self.key = QuantKey(dtype=FP8_DTYPE,
                            static=static,
                            per_tensor=static,
=======
        group_shape = GroupShape.PER_TENSOR if static else GroupShape.PER_TOKEN
        self.key = QuantKey(dtype=FP8_DTYPE,
                            static=static,
                            group_shape=group_shape,
>>>>>>> 110df743
                            symmetric=True)
        if static:
            self.scale = [torch.rand(1, dtype=torch.float32) for _ in range(2)]
        else:
            self.scale = [None for _ in range(2)]
        self.w = [
            torch.rand(hidden_size, hidden_size).to(dtype=FP8_DTYPE).t()
            for _ in range(2)
        ]
        self.fp8_linear = Fp8LinearOp(
            cutlass_fp8_supported=cutlass_fp8_enabled,
            use_per_token_if_dynamic=True)

    def forward(self, x):
        resid = torch.sqrt(x)
        y = self.norm[0](x)

        x2 = self.fp8_linear.apply(y,
                                   self.w[0],
                                   self.wscale[0],
                                   input_scale=self.scale[0])
        # make sure resid is used for replacement to work
        y2, resid = self.norm[1](x2, resid)

        x3 = self.fp8_linear.apply(y2,
                                   self.w[1],
                                   self.wscale[1],
                                   input_scale=self.scale[1])
        y3, resid = self.norm[2](x3, resid)  # use resid here
        return y3

    def ops_in_model_before(self):
        return [QUANT_OPS[self.key]]

    def ops_in_model_after(self):
        return [
            FUSED_OPS[FusedRMSQuantKey(self.key, False)],
            FUSED_OPS[FusedRMSQuantKey(self.key, True)]
        ]


@pytest.mark.parametrize("dtype", [torch.float16, torch.bfloat16])
@pytest.mark.parametrize("hidden_size", [64, 3392, 4096])
@pytest.mark.parametrize("num_tokens", [7, 256, 533, 2048, 2049])
@pytest.mark.parametrize("eps", [1e-5, 1e-6])
@pytest.mark.parametrize("static", [True, False])
@pytest.mark.parametrize("cutlass_fp8_enabled",
                         [True, False] if CUTLASS_FP8_SUPPORTED else [False])
@pytest.mark.skipif(envs.VLLM_TARGET_DEVICE not in ["cuda", "rocm"],
                    reason="Only test on CUDA and ROCm")
def test_fusion_rmsnorm_quant(dtype, hidden_size, num_tokens, eps, static,
                              cutlass_fp8_enabled):
    torch.set_default_device("cuda")
    torch.set_default_dtype(dtype)
    torch.manual_seed(1)
    maybe_create_device_identity()  # needed for certain non-cutlass fp8 paths

    vllm_config = VllmConfig(compilation_config=CompilationConfig(
        level=CompilationLevel.PIECEWISE, custom_ops=["+rms_norm"]))
    vllm_config.compilation_config.pass_config = \
        PassConfig(enable_fusion=True, enable_noop=True)
    with vllm.config.set_current_vllm_config(vllm_config):
        # Reshape pass is needed for the fusion pass to work
        noop_pass = NoOpEliminationPass(vllm_config)
        fusion_pass = FusionPass.instance(vllm_config)

        backend = TestBackend(noop_pass, fusion_pass)
        model = TestModel(hidden_size, eps, static, cutlass_fp8_enabled)

        # First dimension dynamic
        x = torch.rand(num_tokens, hidden_size)
        torch._dynamo.mark_dynamic(x, 0)

        result = model(x)

        model2 = torch.compile(model, backend=backend)
        result2 = model2(x)

        # Higher tol for dynamic, even higher for bfloat16
        if static:
            ATOL, RTOL = (1e-3, 1e-3)
        elif dtype == torch.float16:
            ATOL, RTOL = (2e-3, 2e-3)
        else:
            ATOL, RTOL = (1e-2, 1e-2)

        torch.testing.assert_close(result, result2, atol=ATOL, rtol=RTOL)

        # In pre-nodes, fp8 quant should be there and fused kernels should not
<<<<<<< HEAD
        backend.check_before_ops(model.ops_in_model_before(), find_auto_fn,
                                 find_auto_fn_maybe)

        # In post-nodes, fused kernels should be there and fp8 quant should not
        backend.check_after_ops(model.ops_in_model_after(), find_auto_fn,
                                find_auto_fn_maybe)
=======
        backend.check_before_ops(model.ops_in_model_before())

        # In post-nodes, fused kernels should be there and fp8 quant should not
        backend.check_after_ops(model.ops_in_model_after())
>>>>>>> 110df743
<|MERGE_RESOLUTION|>--- conflicted
+++ resolved
@@ -29,16 +29,10 @@
         self.cutlass_fp8_enabled = cutlass_fp8_enabled
         self.norm = [RMSNorm(hidden_size, eps) for _ in range(3)]
         self.wscale = [torch.rand(1, dtype=torch.float32) for _ in range(2)]
-<<<<<<< HEAD
-        self.key = QuantKey(dtype=FP8_DTYPE,
-                            static=static,
-                            per_tensor=static,
-=======
         group_shape = GroupShape.PER_TENSOR if static else GroupShape.PER_TOKEN
         self.key = QuantKey(dtype=FP8_DTYPE,
                             static=static,
                             group_shape=group_shape,
->>>>>>> 110df743
                             symmetric=True)
         if static:
             self.scale = [torch.rand(1, dtype=torch.float32) for _ in range(2)]
@@ -128,16 +122,7 @@
         torch.testing.assert_close(result, result2, atol=ATOL, rtol=RTOL)
 
         # In pre-nodes, fp8 quant should be there and fused kernels should not
-<<<<<<< HEAD
-        backend.check_before_ops(model.ops_in_model_before(), find_auto_fn,
-                                 find_auto_fn_maybe)
-
-        # In post-nodes, fused kernels should be there and fp8 quant should not
-        backend.check_after_ops(model.ops_in_model_after(), find_auto_fn,
-                                find_auto_fn_maybe)
-=======
         backend.check_before_ops(model.ops_in_model_before())
 
         # In post-nodes, fused kernels should be there and fp8 quant should not
-        backend.check_after_ops(model.ops_in_model_after())
->>>>>>> 110df743
+        backend.check_after_ops(model.ops_in_model_after())