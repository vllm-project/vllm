--- conflicted
+++ resolved
@@ -21,13 +21,9 @@
     VllmConfig,
 )
 from vllm.model_executor.layers.layernorm import RMSNorm
-<<<<<<< HEAD
-from vllm.model_executor.layers.quantization.utils.fp8_utils import W8A8BlockFp8LinearOp
-=======
 from vllm.model_executor.layers.quantization.utils.fp8_utils import (
     W8A8BlockFp8LinearOp,
 )
->>>>>>> 184076c3
 from vllm.model_executor.layers.quantization.utils.quant_utils import (
     GroupShape,
     QuantKey,
@@ -151,7 +147,14 @@
         )
 
 
-<<<<<<< HEAD
+GROUP_SHAPES = [
+    GroupShape.PER_TOKEN,
+    GroupShape.PER_TENSOR,
+    GroupShape(1, 128),
+    GroupShape(1, 64),
+]
+
+
 class TestRmsnormGroupFp8QuantModel(torch.nn.Module):
     def __init__(self, hidden_size: int, eps: float, **kwargs):
         super().__init__()
@@ -213,32 +216,18 @@
             torch.ops.vllm.rocm_aiter_rmsnorm_fp8_group_quant,
             torch.ops.vllm.rocm_aiter_rmsnorm_with_add_fp8_group_quant,
         ]
-=======
-GROUP_SHAPES = [
-    GroupShape.PER_TOKEN,
-    GroupShape.PER_TENSOR,
-    GroupShape(1, 128),
-    GroupShape(1, 64),
-]
->>>>>>> 184076c3
 
 
 @pytest.mark.parametrize("dtype", [torch.float16, torch.bfloat16])
 @pytest.mark.parametrize("hidden_size", [256])
 @pytest.mark.parametrize("num_tokens", [257])
 @pytest.mark.parametrize("eps", [1e-5, 1e-6])
-<<<<<<< HEAD
-@pytest.mark.parametrize("static", [True, False])
+@pytest.mark.parametrize("group_shape", GROUP_SHAPES)
 @pytest.mark.parametrize(
     "model_class, enable_rms_norm_custom_op, enable_quant_fp8_custom_op",
     list(itertools.product([TestModel], [True, False], [True, False]))
     + [(TestRmsnormGroupFp8QuantModel, False, False)],
 )
-=======
-@pytest.mark.parametrize("group_shape", GROUP_SHAPES)
-@pytest.mark.parametrize("enable_rms_norm_custom_op", [True, False])
-@pytest.mark.parametrize("enable_quant_fp8_custom_op", [True, False])
->>>>>>> 184076c3
 # cuda_force_torch used to test torch code path on platforms that
 # cutlass_fp8_supported() == True.
 @pytest.mark.parametrize(
@@ -252,12 +241,8 @@
     hidden_size,
     num_tokens,
     eps,
-<<<<<<< HEAD
-    static,
+    group_shape,
     model_class,
-=======
-    group_shape,
->>>>>>> 184076c3
     enable_rms_norm_custom_op,
     enable_quant_fp8_custom_op,
     cuda_force_torch,
@@ -309,17 +294,12 @@
 
         backend = TestBackend(noop_pass, fusion_pass, cleanup_pass)
         backend2 = TestBackend(noop_pass, cleanup_pass)
-<<<<<<< HEAD
         model = model_class(
             hidden_size=hidden_size,
             eps=eps,
-            static=static,
+            group_shape=group_shape,
             cuda_force_torch=cuda_force_torch,
         )
-
-=======
-        model = TestModel(hidden_size, eps, group_shape, cuda_force_torch)
->>>>>>> 184076c3
         # First dimension dynamic
         x = torch.rand(num_tokens, hidden_size)
         torch._dynamo.mark_dynamic(x, 0)
