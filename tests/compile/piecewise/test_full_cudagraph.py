# SPDX-License-Identifier: Apache-2.0
# SPDX-FileCopyrightText: Copyright contributors to the vLLM project
import contextlib
import os
import weakref

import pytest

from tests.utils import wait_for_gpu_memory_to_clear
from tests.v1.attention.utils import full_cg_backend_configs as backend_configs
from vllm import LLM, SamplingParams
from vllm.config import CompilationConfig
from vllm.platforms import current_platform


@contextlib.contextmanager
def temporary_environ(env_vars):
    """
    Temporarily set environment variables and restore them afterward.
    We have to do this vs monkeypatch because monkeypatch doesn't work
    with "module" scoped fixtures.
    """
    original_env = {k: os.environ.get(k) for k in env_vars}
    try:
        os.environ.update(env_vars)
        yield
    finally:
        for k, v in original_env.items():
            if v is None:
                os.environ.pop(k, None)
            else:
                os.environ[k] = v


<<<<<<< HEAD
=======
@dataclass
class BackendConfig:
    name: str
    env_vars: dict
    comp_config: dict
    specific_gpu_arch: Optional[tuple] = None


# Define all backend configurations of full cudagraph to be tested
backend_configs = {
    # FA3 on Hopper
    "FA3":
    BackendConfig(name="FA3",
                  env_vars={"VLLM_FLASH_ATTN_VERSION": "3"},
                  comp_config={
                      "cudagraph_mode": "FULL",
                  },
                  specific_gpu_arch=(9, 0)),
    # FlashMLA on Hopper
    "FlashMLA":
    BackendConfig(name="FlashMLA",
                  env_vars={
                      "VLLM_ATTENTION_BACKEND": "FLASHMLA",
                  },
                  comp_config={
                      "cudagraph_mode": "FULL_AND_PIECEWISE",
                  },
                  specific_gpu_arch=(9, 0)),
    # FlashAttention MLA on Hopper
    "FlashAttentionMLA":
    BackendConfig(name="FlashAttentionMLA",
                  env_vars={
                      "VLLM_ATTENTION_BACKEND": "FLASH_ATTN_MLA",
                  },
                  comp_config={
                      "cudagraph_mode": "FULL_DECODE_ONLY",
                  },
                  specific_gpu_arch=(9, 0)),
    # Cutlass MLA on Blackwell
    "CutlassMLA":
    BackendConfig(
        name="CutlassMLA",
        env_vars={
            "VLLM_USE_V1": "1",
            "VLLM_ATTENTION_BACKEND": "CUTLASS_MLA",
            "FORCE_NUM_KV_SPLITS":
            "1",  # TODO: remove this when hang issue is fixed
        },
        comp_config={
            "cudagraph_mode": "FULL_AND_PIECEWISE",
            "cudagraph_capture_sizes": [16, 32, 64, 128, 256, 512],
        },
        specific_gpu_arch=(10, 0)),
    # FA2
    "FA2":
    BackendConfig(name="FA2",
                  env_vars={"VLLM_FLASH_ATTN_VERSION": "2"},
                  comp_config={
                      "cudagraph_mode": "FULL",
                  }),
    # Triton Attention
    "TritonAttn":
    BackendConfig(name="TritonAttn",
                  env_vars={"VLLM_ATTENTION_BACKEND": "TRITON_ATTN_VLLM_V1"},
                  comp_config={
                      "cudagraph_mode": "FULL",
                  }),
    # FlashInfer
    "FlashInfer":
    BackendConfig(name="FlashInfer",
                  env_vars={"VLLM_ATTENTION_BACKEND": "FLASHINFER"},
                  comp_config={
                      "cudagraph_mode": "FULL_AND_PIECEWISE",
                  }),
}

>>>>>>> 46876dff
test_params_full_cudagraph = []

# deepseek-ai/DeepSeek-V2-Lite with MLA
MLA_backends = ["FlashMLA", "FlashAttentionMLA", "CutlassMLA"]
for mla_backend in MLA_backends:
    test_params_full_cudagraph.append(
        pytest.param(
            ("deepseek-ai/DeepSeek-V2-Lite", backend_configs[mla_backend])))

# Qwen/Qwen2-1.5B-Instruct with other backends
other_backend_configs = [
    backend_configs[c] for c in backend_configs if c not in MLA_backends
]
for backend_config in other_backend_configs:
    test_params_full_cudagraph.append(
        pytest.param(("Qwen/Qwen2-1.5B-Instruct", backend_config)))


@pytest.fixture(scope="class")
def llm_pair(request):
    model, backend_config = request.param

    # Dynamically skip test if GPU capability is not met
    if backend_config.specific_gpu_arch and backend_config.specific_gpu_arch\
        != current_platform.get_device_capability():
        if backend_config.specific_gpu_arch == (9, 0):
            pytest.skip("Only Hopper GPUs support FA3 and FlashMLA")
        elif backend_config.specific_gpu_arch == (10, 0):
            pytest.skip("Only Blackwell GPUs support Cutlass MLA")

    env_vars = {
        "VLLM_USE_V1": "1",
        # Force native sampler to avoid potential nondeterminism in FlashInfer
        # when per-request generators are not used in V1.
        "VLLM_USE_FLASHINFER_SAMPLER": "0",
        **backend_config.env_vars,
    }
    with temporary_environ(env_vars):
        full = LLM(
            model=model,
            gpu_memory_utilization=0.43,
            trust_remote_code=True,
            max_model_len=1024,
            max_num_seqs=128,
            compilation_config=\
                CompilationConfig(**backend_config.comp_config),
            generation_config="vllm",
            seed=42,
        )
        piecewise = LLM(
            model=model,
            gpu_memory_utilization=0.43,
            trust_remote_code=True,
            max_model_len=1024,
            max_num_seqs=128,
            compilation_config=CompilationConfig(cudagraph_mode="PIECEWISE"),
            generation_config="vllm",
            seed=42,
        )

    # PyTest caches the fixture values so we use weakref.proxy to enable GC
    yield weakref.proxy(full), weakref.proxy(piecewise)
    del full
    del piecewise

    wait_for_gpu_memory_to_clear(
        devices=[0],
        threshold_ratio=0.1,
    )


@pytest.mark.parametrize("llm_pair", test_params_full_cudagraph, indirect=True)
class TestFullCUDAGraph:
    """
    Use a class such that an llm pair is constructed once for all
    batch_size/max_tokens combinations and released immediately after.

    Module-scope fixtures would stick around the whole time,
    meaning there would be multiple LLM instances hogging memory simultaneously.
    """

    @pytest.mark.parametrize(("batch_size", "max_tokens"), [
        (1, 10),
        (7, 10),
        (16, 10),
        (25, 10),
        (32, 10),
        (45, 10),
        (64, 10),
        (123, 10),
        (8, 5),
        (8, 30),
    ])
    def test_full_cudagraph(self, batch_size, max_tokens,
                            llm_pair: tuple[LLM, LLM]):
        """
        Test various batch sizes and max_tokens to ensure that the
        full cudagraph compilation works for padded cases too.
        """

        full_cudagraph_llm, piecewise_llm = llm_pair

        prompts = ["the quick brown fox"] * batch_size
        # Use purely greedy decoding to avoid top-p truncation sensitivity
        # that can amplify tiny numeric differences across runtimes.
        sampling_params = SamplingParams(temperature=0.0,
                                         max_tokens=max_tokens,
                                         top_p=1.0)

        piecewise_responses = piecewise_llm.generate(prompts, sampling_params)
        full_responses = full_cudagraph_llm.generate(prompts, sampling_params)

        # Check that all responses are the same
        for piecewise_res, full_res in zip(piecewise_responses,
                                           full_responses):
            assert piecewise_res.outputs[0].text.lower() == \
                full_res.outputs[0].text.lower()


@pytest.mark.skipif(not current_platform.is_cuda(), reason="Skip if not cuda")
def test_full_cudagraph_with_invalid_backend():
    with temporary_environ({
            "VLLM_USE_V1": "1",
            "VLLM_ATTENTION_BACKEND": "FLEX_ATTENTION"
            # Flex_Attention is not supported with full cuda graph
    }), pytest.raises(RuntimeError):
        LLM(model="Qwen/Qwen2-1.5B-Instruct",
            compilation_config=CompilationConfig(cudagraph_mode="FULL"))<|MERGE_RESOLUTION|>--- conflicted
+++ resolved
@@ -32,85 +32,6 @@
                 os.environ[k] = v
 
 
-<<<<<<< HEAD
-=======
-@dataclass
-class BackendConfig:
-    name: str
-    env_vars: dict
-    comp_config: dict
-    specific_gpu_arch: Optional[tuple] = None
-
-
-# Define all backend configurations of full cudagraph to be tested
-backend_configs = {
-    # FA3 on Hopper
-    "FA3":
-    BackendConfig(name="FA3",
-                  env_vars={"VLLM_FLASH_ATTN_VERSION": "3"},
-                  comp_config={
-                      "cudagraph_mode": "FULL",
-                  },
-                  specific_gpu_arch=(9, 0)),
-    # FlashMLA on Hopper
-    "FlashMLA":
-    BackendConfig(name="FlashMLA",
-                  env_vars={
-                      "VLLM_ATTENTION_BACKEND": "FLASHMLA",
-                  },
-                  comp_config={
-                      "cudagraph_mode": "FULL_AND_PIECEWISE",
-                  },
-                  specific_gpu_arch=(9, 0)),
-    # FlashAttention MLA on Hopper
-    "FlashAttentionMLA":
-    BackendConfig(name="FlashAttentionMLA",
-                  env_vars={
-                      "VLLM_ATTENTION_BACKEND": "FLASH_ATTN_MLA",
-                  },
-                  comp_config={
-                      "cudagraph_mode": "FULL_DECODE_ONLY",
-                  },
-                  specific_gpu_arch=(9, 0)),
-    # Cutlass MLA on Blackwell
-    "CutlassMLA":
-    BackendConfig(
-        name="CutlassMLA",
-        env_vars={
-            "VLLM_USE_V1": "1",
-            "VLLM_ATTENTION_BACKEND": "CUTLASS_MLA",
-            "FORCE_NUM_KV_SPLITS":
-            "1",  # TODO: remove this when hang issue is fixed
-        },
-        comp_config={
-            "cudagraph_mode": "FULL_AND_PIECEWISE",
-            "cudagraph_capture_sizes": [16, 32, 64, 128, 256, 512],
-        },
-        specific_gpu_arch=(10, 0)),
-    # FA2
-    "FA2":
-    BackendConfig(name="FA2",
-                  env_vars={"VLLM_FLASH_ATTN_VERSION": "2"},
-                  comp_config={
-                      "cudagraph_mode": "FULL",
-                  }),
-    # Triton Attention
-    "TritonAttn":
-    BackendConfig(name="TritonAttn",
-                  env_vars={"VLLM_ATTENTION_BACKEND": "TRITON_ATTN_VLLM_V1"},
-                  comp_config={
-                      "cudagraph_mode": "FULL",
-                  }),
-    # FlashInfer
-    "FlashInfer":
-    BackendConfig(name="FlashInfer",
-                  env_vars={"VLLM_ATTENTION_BACKEND": "FLASHINFER"},
-                  comp_config={
-                      "cudagraph_mode": "FULL_AND_PIECEWISE",
-                  }),
-}
-
->>>>>>> 46876dff
 test_params_full_cudagraph = []
 
 # deepseek-ai/DeepSeek-V2-Lite with MLA
