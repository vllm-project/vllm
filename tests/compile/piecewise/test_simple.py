--- conflicted
+++ resolved
@@ -14,10 +14,7 @@
 from vllm.config import (CompilationConfig, CompilationLevel, VllmConfig,
                          set_current_vllm_config)
 from vllm.envs import VLLM_USE_V1
-<<<<<<< HEAD
-=======
 from vllm.forward_context import set_forward_context
->>>>>>> 110df743
 from vllm.utils import direct_register_custom_op
 
 global_counter = 0
@@ -80,12 +77,8 @@
         return x
 
 
-<<<<<<< HEAD
-def _test_simple_piecewise_compile(*, use_inductor):
-=======
 @pytest.mark.parametrize("use_inductor", [True, False])
 def test_simple_piecewise_compile(use_inductor):
->>>>>>> 110df743
     assert VLLM_USE_V1
 
     vllm_config = VllmConfig(compilation_config=CompilationConfig(
