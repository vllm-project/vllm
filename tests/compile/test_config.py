# SPDX-License-Identifier: Apache-2.0
# SPDX-FileCopyrightText: Copyright contributors to the vLLM project
import pytest

import vllm
from vllm.compilation.counter import compilation_counter
<<<<<<< HEAD
from vllm.config import (CompilationConfig, CUDAGraphMode, ModelConfig,
                         VllmConfig)
=======
from vllm.config import CompilationConfig, VllmConfig
>>>>>>> 8db29392
from vllm.utils import _is_torch_equal_or_newer


def test_version():
    assert _is_torch_equal_or_newer('2.8.0.dev20250624+cu128', '2.8.0.dev')
    assert _is_torch_equal_or_newer('2.8.0a0+gitc82a174', '2.8.0.dev')
    assert _is_torch_equal_or_newer('2.8.0', '2.8.0.dev')
    assert _is_torch_equal_or_newer('2.8.1', '2.8.0.dev')
    assert not _is_torch_equal_or_newer('2.7.1', '2.8.0.dev')


def test_use_cudagraphs_dynamic(monkeypatch):
    assert vllm.envs.VLLM_USE_V1
    # cudagraph_mode=PIECEWISE by default
    config = VllmConfig()
    assert config.compilation_config.cudagraph_mode == CUDAGraphMode.PIECEWISE

    config2 = VllmConfig(compilation_config=CompilationConfig(
        cudagraph_mode=CUDAGraphMode.NONE))
    config3 = VllmConfig(compilation_config=CompilationConfig(
        cudagraph_mode=CUDAGraphMode.FULL))
    config4 = VllmConfig(model_config=ModelConfig(enforce_eager=True))
    assert config2.compilation_config.cudagraph_mode == CUDAGraphMode.NONE
    assert config3.compilation_config.cudagraph_mode == CUDAGraphMode.FULL
    assert config4.compilation_config.cudagraph_mode == CUDAGraphMode.NONE

    monkeypatch.setenv('VLLM_USE_V1', '0')
    # TODO remove when V0 fully removed:
    # https://github.com/vllm-project/vllm/issues/18571

    config = VllmConfig()  # cudagraph_mode=NONE by default
    assert config.compilation_config.cudagraph_mode == CUDAGraphMode.NONE

    config2 = VllmConfig(compilation_config=CompilationConfig(
        cudagraph_mode=CUDAGraphMode.PIECEWISE))
    config3 = VllmConfig(compilation_config=CompilationConfig(
        cudagraph_mode=CUDAGraphMode.FULL))
    config4 = VllmConfig(model_config=ModelConfig(enforce_eager=True))

    assert config2.compilation_config.cudagraph_mode == CUDAGraphMode.PIECEWISE
    assert config3.compilation_config.cudagraph_mode == CUDAGraphMode.FULL
    assert config4.compilation_config.cudagraph_mode == CUDAGraphMode.NONE


def test_custom_op():
    # proper syntax
    _ = CompilationConfig(custom_ops=["+quant_fp8", "-silu_and_mul"])

    with pytest.raises(ValueError, match="Invalid syntax '"):
        _ = CompilationConfig(custom_ops=["quant_fp8"])


# forked needed to workaround https://github.com/vllm-project/vllm/issues/21073
@pytest.mark.forked
# NB: We don't test VLLM_DISABLE_COMPILE_CACHE=0 because that depends
# on the state of the cache directory on the current machine, which
# may be influenced by other tests.
@pytest.mark.parametrize("val", ["1"])
def test_VLLM_DISABLE_COMPILE_CACHE(vllm_runner, monkeypatch, val):
    assert vllm.envs.VLLM_USE_V1

    # Disable multiprocessing so that the counter is in the same process
    monkeypatch.setenv('VLLM_ENABLE_V1_MULTIPROCESSING', '0')
    monkeypatch.setenv('VLLM_DISABLE_COMPILE_CACHE', val)

    compilation_config = {
        "use_cudagraph": False,  # speed things up a bit
    }
    with (
            compilation_counter.expect(num_cache_entries_updated=0,
                                       num_compiled_artifacts_saved=0),
            # loading the model causes compilation (if enabled) to happen
            vllm_runner('facebook/opt-125m',
                        compilation_config=compilation_config,
                        gpu_memory_utilization=0.4) as _):
        pass


# forked needed to workaround https://github.com/vllm-project/vllm/issues/21073
@pytest.mark.forked
@pytest.mark.parametrize("enabled", [True, False])
def test_use_cudagraphs(vllm_runner, monkeypatch, enabled):
    assert vllm.envs.VLLM_USE_V1

    # Disable multiprocessing so that the counter is in the same process
    monkeypatch.setenv('VLLM_ENABLE_V1_MULTIPROCESSING', '0')

    compilation_config = {
        "cudagraph_capture_sizes": [100],
        "use_cudagraph": enabled,
    }
    with (
            compilation_counter.expect(
                num_graphs_seen=1,
                num_gpu_runner_capture_triggers=1 if enabled else 0,
                num_cudagraph_captured=13 if enabled else 0,
            ),
            # loading the model causes compilation (if enabled) to happen
            vllm_runner('facebook/opt-125m',
                        compilation_config=compilation_config,
                        gpu_memory_utilization=0.4) as _):
        pass


# forked needed to workaround https://github.com/vllm-project/vllm/issues/21073
@pytest.mark.forked
def test_dynamo_as_is(vllm_runner, monkeypatch):
    # Disable multiprocessing so that the counter is in the same process
    monkeypatch.setenv('VLLM_ENABLE_V1_MULTIPROCESSING', '0')

    with (
            compilation_counter.expect(dynamo_as_is_count=1),
            # loading the model causes compilation (if enabled) to happen
            vllm_runner('facebook/opt-125m',
                        compilation_config={"level": 1},
                        gpu_memory_utilization=0.4) as _):
        pass


# forked needed to workaround https://github.com/vllm-project/vllm/issues/21073
@pytest.mark.forked
def test_no_compilation(vllm_runner, monkeypatch):
    # Disable multiprocessing so that the counter is in the same process
    monkeypatch.setenv('VLLM_ENABLE_V1_MULTIPROCESSING', '0')

    with (
            compilation_counter.expect(num_graphs_seen=0,
                                       dynamo_as_is_count=0),
            # loading the model causes compilation (if enabled) to happen
            vllm_runner('facebook/opt-125m',
                        compilation_config={"level": 0},
                        gpu_memory_utilization=0.4) as _):
        pass


# forked needed to workaround https://github.com/vllm-project/vllm/issues/21073
@pytest.mark.forked
def test_enforce_eager(vllm_runner, monkeypatch):
    # Disable multiprocessing so that the counter is in the same process
    monkeypatch.setenv('VLLM_ENABLE_V1_MULTIPROCESSING', '0')

    with (
            compilation_counter.expect(num_graphs_seen=0,
                                       dynamo_as_is_count=0),
            # loading the model causes compilation (if enabled) to happen
            vllm_runner('facebook/opt-125m',
                        enforce_eager=True,
                        gpu_memory_utilization=0.4) as _):
        pass<|MERGE_RESOLUTION|>--- conflicted
+++ resolved
@@ -4,12 +4,8 @@
 
 import vllm
 from vllm.compilation.counter import compilation_counter
-<<<<<<< HEAD
 from vllm.config import (CompilationConfig, CUDAGraphMode, ModelConfig,
                          VllmConfig)
-=======
-from vllm.config import CompilationConfig, VllmConfig
->>>>>>> 8db29392
 from vllm.utils import _is_torch_equal_or_newer
 
 
