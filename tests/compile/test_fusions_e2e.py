# SPDX-License-Identifier: Apache-2.0
# SPDX-FileCopyrightText: Copyright contributors to the vLLM project

from __future__ import annotations

import itertools
import logging
from collections.abc import Iterable
from typing import Any, NamedTuple

import pytest
import regex as re

from tests.v1.attention.utils import AttentionBackendEnum
from vllm import LLM, SamplingParams
from vllm.config import CompilationConfig, CompilationMode, CUDAGraphMode, PassConfig
from vllm.platforms import current_platform
from vllm.utils.flashinfer import has_flashinfer
from vllm.utils.torch_utils import is_torch_equal_or_newer

from ..utils import flat_product, multi_gpu_test


class Matches(NamedTuple):
    attention_fusion: int = 0
    allreduce_fusion: int = 0
    sequence_parallel: int = 0
    async_tp: int = 0


class ModelBackendTestCase(NamedTuple):
    model_name: str
    model_kwargs: dict[str, Any]
<<<<<<< HEAD
    backend: _Backend
    matches: Matches
=======
    backend: AttentionBackendEnum
    attention_fusions: int
    allreduce_fusions: int | None = None
>>>>>>> 3143eb23


MODELS_FP8: list[ModelBackendTestCase] = []
MODELS_FP4: list[ModelBackendTestCase] = []
MODELS: list[ModelBackendTestCase] = []  # tp-only

if current_platform.is_cuda():
    MODELS_FP8 = [
        ModelBackendTestCase(
            # Use smaller model for L40s in CI
            model_name="RedHatAI/Meta-Llama-3.1-8B-Instruct-FP8",
            model_kwargs=dict(max_model_len=1024),
<<<<<<< HEAD
            backend=_Backend.TRITON_ATTN,
            matches=Matches(
                attention_fusion=32,
                allreduce_fusion=65,
                sequence_parallel=65,
                async_tp=128,
            ),
=======
            backend=AttentionBackendEnum.TRITON_ATTN,
            attention_fusions=32,
            allreduce_fusions=65,
>>>>>>> 3143eb23
        ),
        ModelBackendTestCase(
            model_name="nvidia/Llama-4-Scout-17B-16E-Instruct-FP8",
            model_kwargs=dict(max_model_len=1024, kv_cache_dtype="fp8"),
<<<<<<< HEAD
            backend=_Backend.FLASHINFER,
            matches=Matches(
                attention_fusion=48,
                allreduce_fusion=96,
                sequence_parallel=96,
                async_tp=190,
            ),
=======
            backend=AttentionBackendEnum.FLASHINFER,
            attention_fusions=48,
            allreduce_fusions=96,
>>>>>>> 3143eb23
        ),
    ]

    MODELS_FP4 = [
        ModelBackendTestCase(
            model_name="nvidia/Llama-3.1-8B-Instruct-FP4",
            model_kwargs=dict(max_model_len=1024, kv_cache_dtype="fp8"),
<<<<<<< HEAD
            backend=_Backend.FLASHINFER,
            matches=Matches(
                attention_fusion=48,
                allreduce_fusion=96,
                sequence_parallel=96,
                async_tp=190,
            ),
=======
            backend=AttentionBackendEnum.FLASHINFER,
            attention_fusions=32,
            allreduce_fusions=65,
>>>>>>> 3143eb23
        ),
    ]

    # TP only
    MODELS = [
        ModelBackendTestCase(
            model_name="meta-llama/Llama-3.1-8B-Instruct",
            model_kwargs=dict(max_model_len=1024),
<<<<<<< HEAD
            backend=_Backend.TRITON_ATTN,
            matches=Matches(
                attention_fusion=0,
                allreduce_fusion=65,
                sequence_parallel=65,
                async_tp=128,
            ),
=======
            backend=AttentionBackendEnum.TRITON_ATTN,
            attention_fusions=0,
            allreduce_fusions=65,
>>>>>>> 3143eb23
        ),
        ModelBackendTestCase(
            model_name="Qwen/Qwen3-30B-A3B",
            model_kwargs=dict(max_model_len=1024),
            backend=AttentionBackendEnum.TRITON_ATTN,
            attention_fusions=0,
            allreduce_fusions=97,
        ),
    ]

elif current_platform.is_rocm():
    MODELS_FP8 = [
        ModelBackendTestCase(
            model_name="amd/Llama-3.1-8B-Instruct-FP8-KV",
            model_kwargs=dict(max_model_len=1024),
<<<<<<< HEAD
            backend=_Backend.TRITON_ATTN,
            matches=Matches(attention_fusion=32),
=======
            backend=AttentionBackendEnum.TRITON_ATTN,
            attention_fusions=32,
>>>>>>> 3143eb23
        ),
        ModelBackendTestCase(
            model_name="amd/Llama-3.1-8B-Instruct-FP8-KV",
            model_kwargs=dict(max_model_len=1024),
<<<<<<< HEAD
            backend=_Backend.ROCM_ATTN,
            matches=Matches(attention_fusion=32),
=======
            backend=AttentionBackendEnum.ROCM_ATTN,
            attention_fusions=32,
>>>>>>> 3143eb23
        ),
        ModelBackendTestCase(
            model_name="amd/Llama-3.1-8B-Instruct-FP8-KV",
            model_kwargs=dict(max_model_len=1024),
<<<<<<< HEAD
            backend=_Backend.ROCM_AITER_UNIFIED_ATTN,
            matches=Matches(attention_fusion=32),
=======
            backend=AttentionBackendEnum.ROCM_AITER_UNIFIED_ATTN,
            attention_fusions=32,
>>>>>>> 3143eb23
        ),
    ]

CUSTOM_OPS_FP8 = ["-quant_fp8", "+quant_fp8"]


@pytest.mark.parametrize(
    "model_name, model_kwargs, backend, matches, custom_ops",
    # Test attention+quant_fp8 fusion with custom and torch impls of QuantFP8
    list(flat_product(MODELS_FP8, CUSTOM_OPS_FP8))
    # quant_fp4 only has the custom impl
    + list(flat_product(MODELS_FP4, [""])),
)
@pytest.mark.parametrize("inductor_graph_partition", [True, False])
def test_attn_quant(
    model_name: str,
    model_kwargs: dict[str, Any],
<<<<<<< HEAD
    backend: _Backend,
    matches: Matches,
=======
    backend: AttentionBackendEnum,
    attention_fusions: int,
    allreduce_fusions: int,
>>>>>>> 3143eb23
    custom_ops: str,
    inductor_graph_partition: bool,
    caplog_mp_spawn,
    monkeypatch,
):
    if backend == AttentionBackendEnum.FLASHINFER and (
        not current_platform.is_device_capability((10, 0)) or not has_flashinfer()
    ):
        pytest.skip("FlashInfer attn fusion requires Blackwell and flashinfer")
    if inductor_graph_partition and not is_torch_equal_or_newer("2.9.0.dev"):
        pytest.skip("Inductor graph partition requires torch>=2.9")

    custom_ops_list = custom_ops.split(",") if custom_ops else []

    if inductor_graph_partition:
        mode = CUDAGraphMode.FULL_AND_PIECEWISE
        splitting_ops: list[str] | None = None
    else:
        # FIXME: Llama-4-Scout-17B-16E-Instruct-FP8 + FlashInfer + Blackwell end at
        # CUDAGraphMode.NONE here because it derives an attention backend that
        # does not support full cudagraphs
        mode = CUDAGraphMode.FULL_DECODE_ONLY
        splitting_ops = []

    # Disable, compile cache to make sure custom passes run.
    # Otherwise, we can't verify fusion happened through the logs.
    monkeypatch.setenv("VLLM_DISABLE_COMPILE_CACHE", "1")

    # To capture subprocess logs, we need to know whether spawn or fork is used.
    # Force spawn as it is more general.
    monkeypatch.setenv("VLLM_WORKER_MULTIPROC_METHOD", "spawn")
    monkeypatch.setenv("VLLM_ATTENTION_BACKEND", backend.name)

    compilation_config = CompilationConfig(
        # Testing properties
        custom_ops=custom_ops_list,
        use_inductor_graph_partition=inductor_graph_partition,
        cudagraph_mode=mode,
        splitting_ops=splitting_ops,
        # Common
        mode=CompilationMode.VLLM_COMPILE,
        pass_config=PassConfig(enable_attn_fusion=True, enable_noop=True),
        # Inductor caches custom passes by default as well via uuid
        inductor_compile_config={"force_disable_caches": True},
    )

    with caplog_mp_spawn(logging.DEBUG) as log_holder:
        run_model(compilation_config, model_name, **model_kwargs)

    log_matches = re.findall(
        r"fusion_attn.py:\d+] Fused quant onto (\d+) attention nodes",
        log_holder.text,
    )
    assert len(log_matches) == 1, log_holder.text
    assert int(log_matches[0]) == matches.attention_fusion


CUSTOM_OPS_RMS_NORM = ["-rms_norm", "+rms_norm"]


def custom_ops_product(*custom_ops_lists: list[str]) -> Iterable[str]:
    for op_list in itertools.product(*custom_ops_lists):
        yield ",".join(op_list)


@multi_gpu_test(num_gpus=2)
@pytest.mark.parametrize(
    "model_name, model_kwargs, backend, matches, custom_ops",
    # Toggle RMSNorm and QuantFP8 for FP8 models
    list(
        flat_product(
            MODELS_FP8, custom_ops_product(CUSTOM_OPS_FP8, CUSTOM_OPS_RMS_NORM)
        )
    )
    # Toggle RMSNorm for FP4 models and unquant models
    + list(flat_product(MODELS_FP4 + MODELS, CUSTOM_OPS_RMS_NORM)),
)
@pytest.mark.parametrize("inductor_graph_partition", [True, False])
@pytest.mark.skipif(
    not current_platform.is_cuda()
    or not has_flashinfer()
    or not current_platform.has_device_capability(90),
    reason="allreduce+rmsnorm fusion requires flashinfer",
)
def test_tp2_attn_quant_allreduce_rmsnorm(
    model_name: str,
    model_kwargs: dict,
<<<<<<< HEAD
    backend: _Backend,
    matches: Matches,
=======
    backend: AttentionBackendEnum,
    attention_fusions: int,
    allreduce_fusions: int,
>>>>>>> 3143eb23
    custom_ops: str,
    inductor_graph_partition: bool,
    caplog_mp_spawn,
    monkeypatch,
):
    if inductor_graph_partition and not is_torch_equal_or_newer("2.9.0.dev"):
        pytest.skip("Inductor graph partition requires torch>=2.9")

    custom_ops_list = custom_ops.split(",") if custom_ops else []

    if inductor_graph_partition:
        mode = CUDAGraphMode.FULL_AND_PIECEWISE
        splitting_ops: list[str] | None = None
    else:
        mode = CUDAGraphMode.FULL_DECODE_ONLY
        splitting_ops = []

    # Disable, compile cache to make sure custom passes run.
    # Otherwise, we can't verify fusion happened through the logs.
    monkeypatch.setenv("VLLM_DISABLE_COMPILE_CACHE", "1")

    # To capture subprocess logs, we need to know whether spawn or fork is used.
    # Force spawn as it is more general.
    monkeypatch.setenv("VLLM_WORKER_MULTIPROC_METHOD", "spawn")
    monkeypatch.setenv("VLLM_ATTENTION_BACKEND", backend.name)

    compilation_config = CompilationConfig(
        # Testing properties
        use_inductor_graph_partition=inductor_graph_partition,
        cudagraph_mode=mode,
        custom_ops=custom_ops_list,
        splitting_ops=splitting_ops,
        # Common
        mode=CompilationMode.VLLM_COMPILE,
        pass_config=PassConfig(
            enable_attn_fusion=True,
            enable_noop=True,
            enable_fi_allreduce_fusion=True,
        ),
        # Inductor caches custom passes by default as well via uuid
        inductor_compile_config={"force_disable_caches": True},
    )

    with caplog_mp_spawn(logging.DEBUG) as log_holder:
        run_model(
            compilation_config, model_name, tensor_parallel_size=2, **model_kwargs
        )
    log_matches = re.findall(
        r"fusion_attn.py:\d+] Fused quant onto (\d+) attention nodes",
        log_holder.text,
    )
    assert len(log_matches) == 2, log_holder.text

    assert int(log_matches[0]) == matches.attention_fusion
    assert int(log_matches[1]) == matches.attention_fusion

    log_matches = re.findall(
        r"collective_fusion.py:\d+] Replaced (\d+) patterns",
        log_holder.text,
    )
    assert len(log_matches) == 2, log_holder.text

    assert int(log_matches[0]) == matches.allreduce_fusion
    assert int(log_matches[1]) == matches.allreduce_fusion


@multi_gpu_test(num_gpus=2)
@pytest.mark.parametrize(
    "model_name, model_kwargs, backend, matches, custom_ops",
    # Toggle RMSNorm and QuantFP8 for FP8 models
    list(
        flat_product(
            MODELS_FP8, custom_ops_product(CUSTOM_OPS_FP8, CUSTOM_OPS_RMS_NORM)
        )
    )
    # Toggle RMSNorm for FP4 models and unquant models
    + list(flat_product(MODELS_FP4 + MODELS, CUSTOM_OPS_RMS_NORM)),
)
@pytest.mark.parametrize("inductor_graph_partition", [True, False])
@pytest.mark.skipif(
    not current_platform.is_cuda(),
    reason="sequence parallel only tested on CUDA",
)
def test_tp2_attn_quant_async_tp(
    model_name: str,
    model_kwargs: dict,
    backend: _Backend,
    matches: Matches,
    custom_ops: str,
    inductor_graph_partition: bool,
    caplog_mp_spawn,
    monkeypatch,
):
    if current_platform.is_device_capability((10, 0)):
        # TODO: https://github.com/vllm-project/vllm/issues/27893
        pytest.skip("Blackwell is not supported for AsyncTP pass")
    if inductor_graph_partition and not is_torch_equal_or_newer("2.9.0.dev"):
        pytest.skip("Inductor graph partition requires torch>=2.9")

    custom_ops_list = custom_ops.split(",") if custom_ops else []

    if inductor_graph_partition:
        mode = CUDAGraphMode.FULL_AND_PIECEWISE
        splitting_ops: list[str] | None = None
    else:
        mode = CUDAGraphMode.FULL_DECODE_ONLY
        splitting_ops = []

    # Disable, compile cache to make sure custom passes run.
    # Otherwise, we can't verify fusion happened through the logs.
    monkeypatch.setenv("VLLM_DISABLE_COMPILE_CACHE", "1")

    # To capture subprocess logs, we need to know whether spawn or fork is used.
    # Force spawn as it is more general.
    monkeypatch.setenv("VLLM_WORKER_MULTIPROC_METHOD", "spawn")
    monkeypatch.setenv("VLLM_ATTENTION_BACKEND", backend.name)

    compilation_config = CompilationConfig(
        # Testing properties
        use_inductor_graph_partition=inductor_graph_partition,
        cudagraph_mode=mode,
        custom_ops=custom_ops_list,
        splitting_ops=splitting_ops,
        # Common
        level=CompilationMode.VLLM_COMPILE,
        pass_config=PassConfig(
            enable_attn_fusion=True,
            enable_noop=True,
            enable_sequence_parallelism=True,
            enable_async_tp=True,
        ),
        # Inductor caches custom passes by default as well via uuid
        inductor_compile_config={"force_disable_caches": True},
    )

    with caplog_mp_spawn(logging.DEBUG) as log_holder:
        run_model(
            compilation_config, model_name, tensor_parallel_size=2, **model_kwargs
        )
    log_matches = re.findall(
        r"fusion_attn.py:\d+] Fused quant onto (\d+) attention nodes",
        log_holder.text,
    )
    assert len(log_matches) == 2, log_holder.text

    assert int(log_matches[0]) == matches.attention_fusion
    assert int(log_matches[1]) == matches.attention_fusion

    log_matches = re.findall(
        r"sequence_parallelism.py:\d+] Replaced (\d+) patterns",
        log_holder.text,
    )
    assert len(log_matches) == 2, log_holder.text

    assert int(log_matches[0]) == matches.sequence_parallel
    assert int(log_matches[1]) == matches.sequence_parallel

    log_matches = re.findall(
        r"collective_fusion.py:\d+] Replaced (\d+) patterns",
        log_holder.text,
    )
    assert len(log_matches) == 2, log_holder.text

    assert int(log_matches[0]) == matches.async_tp
    assert int(log_matches[1]) == matches.async_tp


def run_model(compile_config: int | CompilationConfig, model: str, **model_kwargs):
    compilation_config = (
        compile_config
        if isinstance(compile_config, CompilationConfig)
        else CompilationConfig(mode=compile_config)
    )

    prompts = [
        "Hello, my name is",
        "The president of the United States is",
        "The capital of France is",
        "The future of AI is",
    ]
    sampling_params = SamplingParams(temperature=0)
    # Allow override from model_kwargs
    model_kwargs = {"tensor_parallel_size": 1, **model_kwargs}
    model_kwargs = {"disable_custom_all_reduce": True, **model_kwargs}

    # No cudagraphs by default
    if compilation_config.cudagraph_mode is None:
        compilation_config.cudagraph_mode = CUDAGraphMode.NONE

    llm = LLM(
        model=model,
        compilation_config=compilation_config,
        **model_kwargs,
    )
    outputs = llm.generate(prompts, sampling_params)

    # Print the outputs.
    for output in outputs:
        prompt = output.prompt
        generated_text = output.outputs[0].text
        print(f"Prompt: {prompt!r}, Generated text: {generated_text!r}")<|MERGE_RESOLUTION|>--- conflicted
+++ resolved
@@ -31,14 +31,8 @@
 class ModelBackendTestCase(NamedTuple):
     model_name: str
     model_kwargs: dict[str, Any]
-<<<<<<< HEAD
-    backend: _Backend
+    backend: AttentionBackendEnum
     matches: Matches
-=======
-    backend: AttentionBackendEnum
-    attention_fusions: int
-    allreduce_fusions: int | None = None
->>>>>>> 3143eb23
 
 
 MODELS_FP8: list[ModelBackendTestCase] = []
@@ -51,36 +45,24 @@
             # Use smaller model for L40s in CI
             model_name="RedHatAI/Meta-Llama-3.1-8B-Instruct-FP8",
             model_kwargs=dict(max_model_len=1024),
-<<<<<<< HEAD
-            backend=_Backend.TRITON_ATTN,
+            backend=AttentionBackendEnum.TRITON_ATTN,
             matches=Matches(
                 attention_fusion=32,
                 allreduce_fusion=65,
                 sequence_parallel=65,
                 async_tp=128,
             ),
-=======
-            backend=AttentionBackendEnum.TRITON_ATTN,
-            attention_fusions=32,
-            allreduce_fusions=65,
->>>>>>> 3143eb23
         ),
         ModelBackendTestCase(
             model_name="nvidia/Llama-4-Scout-17B-16E-Instruct-FP8",
             model_kwargs=dict(max_model_len=1024, kv_cache_dtype="fp8"),
-<<<<<<< HEAD
-            backend=_Backend.FLASHINFER,
+            backend=AttentionBackendEnum.FLASHINFER,
             matches=Matches(
                 attention_fusion=48,
                 allreduce_fusion=96,
                 sequence_parallel=96,
                 async_tp=190,
             ),
-=======
-            backend=AttentionBackendEnum.FLASHINFER,
-            attention_fusions=48,
-            allreduce_fusions=96,
->>>>>>> 3143eb23
         ),
     ]
 
@@ -88,19 +70,13 @@
         ModelBackendTestCase(
             model_name="nvidia/Llama-3.1-8B-Instruct-FP4",
             model_kwargs=dict(max_model_len=1024, kv_cache_dtype="fp8"),
-<<<<<<< HEAD
-            backend=_Backend.FLASHINFER,
+            backend=AttentionBackendEnum.FLASHINFER,
             matches=Matches(
                 attention_fusion=48,
                 allreduce_fusion=96,
                 sequence_parallel=96,
                 async_tp=190,
             ),
-=======
-            backend=AttentionBackendEnum.FLASHINFER,
-            attention_fusions=32,
-            allreduce_fusions=65,
->>>>>>> 3143eb23
         ),
     ]
 
@@ -109,26 +85,22 @@
         ModelBackendTestCase(
             model_name="meta-llama/Llama-3.1-8B-Instruct",
             model_kwargs=dict(max_model_len=1024),
-<<<<<<< HEAD
-            backend=_Backend.TRITON_ATTN,
+            backend=AttentionBackendEnum.TRITON_ATTN,
             matches=Matches(
                 attention_fusion=0,
                 allreduce_fusion=65,
                 sequence_parallel=65,
                 async_tp=128,
             ),
-=======
+        ),
+        ModelBackendTestCase(
+            model_name="Qwen/Qwen3-30B-A3B",
+            model_kwargs=dict(max_model_len=1024),
             backend=AttentionBackendEnum.TRITON_ATTN,
-            attention_fusions=0,
-            allreduce_fusions=65,
->>>>>>> 3143eb23
-        ),
-        ModelBackendTestCase(
-            model_name="Qwen/Qwen3-30B-A3B",
-            model_kwargs=dict(max_model_len=1024),
-            backend=AttentionBackendEnum.TRITON_ATTN,
-            attention_fusions=0,
-            allreduce_fusions=97,
+            matches=Matches(
+                attention_fusion=0,
+                allreduce_fusion=97,
+            ),
         ),
     ]
 
@@ -137,35 +109,20 @@
         ModelBackendTestCase(
             model_name="amd/Llama-3.1-8B-Instruct-FP8-KV",
             model_kwargs=dict(max_model_len=1024),
-<<<<<<< HEAD
-            backend=_Backend.TRITON_ATTN,
+            backend=AttentionBackendEnum.TRITON_ATTN,
             matches=Matches(attention_fusion=32),
-=======
-            backend=AttentionBackendEnum.TRITON_ATTN,
-            attention_fusions=32,
->>>>>>> 3143eb23
         ),
         ModelBackendTestCase(
             model_name="amd/Llama-3.1-8B-Instruct-FP8-KV",
             model_kwargs=dict(max_model_len=1024),
-<<<<<<< HEAD
-            backend=_Backend.ROCM_ATTN,
+            backend=AttentionBackendEnum.ROCM_ATTN,
             matches=Matches(attention_fusion=32),
-=======
-            backend=AttentionBackendEnum.ROCM_ATTN,
-            attention_fusions=32,
->>>>>>> 3143eb23
         ),
         ModelBackendTestCase(
             model_name="amd/Llama-3.1-8B-Instruct-FP8-KV",
             model_kwargs=dict(max_model_len=1024),
-<<<<<<< HEAD
-            backend=_Backend.ROCM_AITER_UNIFIED_ATTN,
+            backend=AttentionBackendEnum.ROCM_AITER_UNIFIED_ATTN,
             matches=Matches(attention_fusion=32),
-=======
-            backend=AttentionBackendEnum.ROCM_AITER_UNIFIED_ATTN,
-            attention_fusions=32,
->>>>>>> 3143eb23
         ),
     ]
 
@@ -183,14 +140,8 @@
 def test_attn_quant(
     model_name: str,
     model_kwargs: dict[str, Any],
-<<<<<<< HEAD
-    backend: _Backend,
+    backend: AttentionBackendEnum,
     matches: Matches,
-=======
-    backend: AttentionBackendEnum,
-    attention_fusions: int,
-    allreduce_fusions: int,
->>>>>>> 3143eb23
     custom_ops: str,
     inductor_graph_partition: bool,
     caplog_mp_spawn,
@@ -278,14 +229,8 @@
 def test_tp2_attn_quant_allreduce_rmsnorm(
     model_name: str,
     model_kwargs: dict,
-<<<<<<< HEAD
-    backend: _Backend,
+    backend: AttentionBackendEnum,
     matches: Matches,
-=======
-    backend: AttentionBackendEnum,
-    attention_fusions: int,
-    allreduce_fusions: int,
->>>>>>> 3143eb23
     custom_ops: str,
     inductor_graph_partition: bool,
     caplog_mp_spawn,
@@ -372,7 +317,7 @@
 def test_tp2_attn_quant_async_tp(
     model_name: str,
     model_kwargs: dict,
-    backend: _Backend,
+    backend: AttentionBackendEnum,
     matches: Matches,
     custom_ops: str,
     inductor_graph_partition: bool,
