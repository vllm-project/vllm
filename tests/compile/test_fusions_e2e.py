--- conflicted
+++ resolved
@@ -56,15 +56,9 @@
         ModelBackendTestCase(
             model_name="nvidia/Llama-3.1-8B-Instruct-FP4",
             model_kwargs=dict(max_model_len=1024, kv_cache_dtype="fp8"),
-<<<<<<< HEAD
             backend=AttentionBackendEnum.FLASHINFER,
-            attention_fusions=48,
-            allreduce_fusions=96,
-=======
-            backend=_Backend.FLASHINFER,
             attention_fusions=32,
             allreduce_fusions=65,
->>>>>>> d0e186c1
         ),
     ]
 
