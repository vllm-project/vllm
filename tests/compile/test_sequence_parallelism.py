# SPDX-License-Identifier: Apache-2.0
# SPDX-FileCopyrightText: Copyright contributors to the vLLM project

import pytest
import torch

import vllm.envs as envs
from vllm.compilation.fix_functionalization import FixFunctionalizationPass
<<<<<<< HEAD
from vllm.compilation.fx_utils import find_auto_fn, find_auto_fn_maybe, is_func
=======
from vllm.compilation.fusion import FusionPass
from vllm.compilation.fx_utils import find_auto_fn, find_auto_fn_maybe, is_func
from vllm.compilation.noop_elimination import NoOpEliminationPass
>>>>>>> 110df743
from vllm.compilation.sequence_parallelism import SequenceParallelismPass
from vllm.config import (CompilationConfig, DeviceConfig, ModelConfig,
                         PassConfig, VllmConfig)
from vllm.distributed import tensor_model_parallel_all_reduce
from vllm.distributed.parallel_state import (init_distributed_environment,
                                             initialize_model_parallel)
from vllm.model_executor.layers.layernorm import RMSNorm
from vllm.model_executor.layers.quantization.utils.w8a8_utils import (
    Fp8LinearOp)
from vllm.platforms import current_platform
from vllm.utils import update_environment_variables

from ..utils import multi_gpu_test
from .backend import TestBackend

<<<<<<< HEAD
=======
FP8_DTYPE = current_platform.fp8_dtype()
>>>>>>> 110df743
prompts = [
    "Hello, my name is",
    "The president of the United States is",
    "The capital of France is",
    "The future of AI is",
]


class TestModel(torch.nn.Module):

    def __init__(self,
                 hidden_size=16,
                 intermediate_size=32,
                 vllm_config: VllmConfig = None):
        super().__init__()
        self.hidden_size = hidden_size
        self.intermediate_size = intermediate_size
        self.gate_proj = torch.nn.Parameter(
            torch.empty((intermediate_size, hidden_size)))
        self.norm = RMSNorm(intermediate_size, 1e-05)
        # Initialize weights
        torch.nn.init.normal_(self.gate_proj, std=0.02)

    def forward(self, hidden_states, residual):
        """
        Forward pass implementing the operations in the FX graph
        
        Args:
            hidden_states: Input tensor
            residual: Residual tensor from previous layer
            
        Returns:
            Tuple containing the output tensor
        """
        # Reshape input
        view = hidden_states.reshape(-1, self.hidden_size)

        #matrix multiplication
        permute = self.gate_proj.permute(1, 0)
        mm = torch.mm(view, permute)

        # Tensor parallel all-reduce
        all_reduce = tensor_model_parallel_all_reduce(mm)

        # layer normalization
        norm_output, residual_output = self.norm(all_reduce, residual)

        return norm_output, residual_output

    def ops_in_model_before(self):
        return [torch.ops.vllm.all_reduce.default]

    def ops_in_model_after(self):
        return [
            torch.ops.vllm.reduce_scatter.default,
            torch.ops.vllm.all_gather.default
        ]

    def ops_in_model(self):
        return [torch.ops._C.fused_add_rms_norm.default]

<<<<<<< HEAD
=======

class TestQuantModel(torch.nn.Module):

    def __init__(self,
                 hidden_size=16,
                 intermediate_size=32,
                 vllm_config: VllmConfig = None):
        super().__init__()
        self.hidden_size = hidden_size
        self.intermediate_size = intermediate_size
        self.vllm_config = vllm_config
        self.gate_proj = torch.nn.Parameter(torch.empty(
            (intermediate_size, hidden_size)),
                                            requires_grad=False)
        self.norm = RMSNorm(intermediate_size, 1e-05)
        # Initialize weights
        torch.nn.init.normal_(self.gate_proj, std=0.02)

        self.fp8_linear = Fp8LinearOp(cutlass_fp8_supported=True,
                                      use_per_token_if_dynamic=False)

        self.scale = torch.rand(1, dtype=torch.float32)
        # Create a weight that is compatible with torch._scaled_mm,
        # which expects a column-major layout.
        self.w = torch.rand(hidden_size,
                            intermediate_size).to(dtype=FP8_DTYPE).t()
        self.wscale = torch.rand(1, dtype=torch.float32)

    def forward(self, hidden_states, residual):
        """
        Forward pass implementing the operations in the FX graph
        
        Args:
            hidden_states: Input tensor
            residual: Residual tensor from previous layer
            
        Returns:
            Tuple containing the output tensor
        """
        # Reshape input
        view = hidden_states.reshape(-1, self.hidden_size)

        #matrix multiplication
        permute = self.gate_proj.permute(1, 0)
        mm = torch.mm(view, permute)

        # Tensor parallel all-reduce
        all_reduce = tensor_model_parallel_all_reduce(mm)

        # layer normalization
        norm_output, residual_output = self.norm(all_reduce, residual)

        # for static input quantization
        # self.fp8_linear is initialized with use_per_token_if_dynamic=False
        fp8_linear_result = self.fp8_linear.apply(norm_output,
                                                  self.w,
                                                  self.wscale,
                                                  input_scale=self.scale.to(
                                                      norm_output.device))

        return fp8_linear_result, residual_output

    def ops_in_model_before(self):
        ops_to_remove = [torch.ops.vllm.all_reduce.default
                         ]  # Always removed by SP
        # The following are only removed if fusion happens
        if self.vllm_config and self.vllm_config.compilation_config \
            .pass_config.enable_fusion:
            ops_to_remove.extend([
                torch.ops._C.fused_add_rms_norm.default,
                torch.ops._C.static_scaled_fp8_quant.default,
            ])
        return ops_to_remove

    def ops_in_model_after(self):
        ops_to_add = [
            torch.ops.vllm.reduce_scatter.default,
            torch.ops.vllm.all_gather.default
        ]
        # The following is only added if fusion happens
        if self.vllm_config and self.vllm_config.compilation_config \
            .pass_config.enable_fusion:
            ops_to_add.append(
                torch.ops._C.fused_add_rms_norm_static_fp8_quant.default)
        return ops_to_add

    def ops_in_model(self):
        if self.vllm_config and self.vllm_config.compilation_config \
            .pass_config.enable_fusion:
            # If fusion happens, the fused op is the one
            # we check for (de)functionalization
            return [torch.ops._C.fused_add_rms_norm_static_fp8_quant.default
                    ]  # noqa: E501
        else:
            # If no fusion, the original ops are checked
            return [
                torch.ops._C.fused_add_rms_norm.default,
                # TODO  functionalization pass does not handle this yet
                # torch.ops._C.static_scaled_fp8_quant.default,
            ]

>>>>>>> 110df743

@multi_gpu_test(num_gpus=2)
@pytest.mark.parametrize("test_model_cls", [TestModel, TestQuantModel])
@pytest.mark.parametrize("batch_size", [8])
@pytest.mark.parametrize("seq_len", [16])
@pytest.mark.parametrize("hidden_size", [16])
@pytest.mark.parametrize("dtype", [torch.float16, torch.bfloat16])
@pytest.mark.parametrize("enable_fusion", [True, False])
@pytest.mark.skipif(envs.VLLM_TARGET_DEVICE not in ["cuda"],
                    reason="Only test on CUDA")
def test_sequence_parallelism_pass(test_model_cls: type[torch.nn.Module],
                                   batch_size: int, seq_len: int,
                                   hidden_size: int, dtype: torch.dtype,
                                   enable_fusion: bool):
    num_processes = 2

    def run_torch_spawn(fn, nprocs):
        # need to use torch.mp.spawn otherwise will have problems with
        # torch.distributed and cuda
        torch.multiprocessing.spawn(fn,
                                    args=(num_processes, test_model_cls,
                                          batch_size, seq_len, hidden_size,
                                          dtype, enable_fusion),
                                    nprocs=nprocs)

    run_torch_spawn(sequence_parallelism_pass_on_test_model, num_processes)


def sequence_parallelism_pass_on_test_model(
        local_rank: int, world_size: int,
        test_model_cls: type[torch.nn.Module], batch_size: int, seq_len: int,
        hidden_size: int, dtype: torch.dtype, enable_fusion: bool):
    current_platform.seed_everything(0)

    device = torch.device(f"cuda:{local_rank}")
    torch.cuda.set_device(device)
    torch.set_default_device(device)
    torch.set_default_dtype(dtype)

    update_environment_variables({
        'RANK': str(local_rank),
        'LOCAL_RANK': str(local_rank),
        'WORLD_SIZE': str(world_size),
        'MASTER_ADDR': 'localhost',
        'MASTER_PORT': '12345',
    })

    # initialize distributed
    init_distributed_environment()
    initialize_model_parallel(tensor_model_parallel_size=world_size)

    # configure vllm config for SequenceParallelismPass
    vllm_config = VllmConfig()
    vllm_config.compilation_config = CompilationConfig(pass_config=PassConfig(
<<<<<<< HEAD
        enable_sequence_parallelism=True))
=======
        enable_sequence_parallelism=True,
        enable_fusion=enable_fusion,
        enable_noop=True))  # NoOp needed for fusion
>>>>>>> 110df743
    vllm_config.device_config = DeviceConfig(device=torch.device("cuda"))

    # this is a fake model name to construct the model config
    # in the vllm_config, it's not really used.
    model_name = "nm-testing/TinyLlama-1.1B-Chat-v1.0-FP8-e2e"
    vllm_config.model_config = ModelConfig(model=model_name,
                                           task="auto",
                                           tokenizer=model_name,
                                           tokenizer_mode="auto",
                                           trust_remote_code=True,
                                           dtype=dtype,
                                           seed=42)

    sequence_parallelism_pass = SequenceParallelismPass(vllm_config)
    noop_pass = NoOpEliminationPass(vllm_config)
    func_pass = FixFunctionalizationPass(vllm_config)

    passes_for_backend = [noop_pass, sequence_parallelism_pass]

    if enable_fusion:
        fusion_pass = FusionPass.instance(vllm_config)
        passes_for_backend.append(fusion_pass)

    backend_no_func = TestBackend(*passes_for_backend)
    backend_func = TestBackend(*passes_for_backend, func_pass)

    model = test_model_cls(hidden_size,
                           hidden_size * 2,
                           vllm_config=vllm_config)

    hidden_states = torch.randn((batch_size * seq_len, hidden_size),
                                dtype=dtype)
    residual = torch.randn((batch_size * seq_len, hidden_size), dtype=dtype)

    compiled_model_no_func = torch.compile(model, backend=backend_no_func)
    compiled_model_no_func(hidden_states, residual)
    compiled_model_func = torch.compile(model, backend=backend_func)
    compiled_model_func(hidden_states, residual)

    # In pre-nodes, all reduce should be there,
    # reduce scatter and all gather should not
    backend_no_func.check_before_ops(model.ops_in_model_before())

    # In post-nodes, reduce scatter and all gather should be there,
    # all reduce should not
    backend_no_func.check_after_ops(model.ops_in_model_after())

    # check if the functionalization pass is applied
    for op in model.ops_in_model():
        find_auto_fn(backend_no_func.graph_post_pass.nodes, op)
        assert find_auto_fn_maybe(backend_func.graph_post_pass.nodes,
                                  op) is None  # noqa: E501

    # make sure the ops were all de-functionalized
    found = dict()
    for node in backend_func.graph_post_pass.nodes:
        for op in model.ops_in_model():
            if is_func(node, op):
                found[op] = True
    assert all(found[op] for op in model.ops_in_model())<|MERGE_RESOLUTION|>--- conflicted
+++ resolved
@@ -6,13 +6,9 @@
 
 import vllm.envs as envs
 from vllm.compilation.fix_functionalization import FixFunctionalizationPass
-<<<<<<< HEAD
-from vllm.compilation.fx_utils import find_auto_fn, find_auto_fn_maybe, is_func
-=======
 from vllm.compilation.fusion import FusionPass
 from vllm.compilation.fx_utils import find_auto_fn, find_auto_fn_maybe, is_func
 from vllm.compilation.noop_elimination import NoOpEliminationPass
->>>>>>> 110df743
 from vllm.compilation.sequence_parallelism import SequenceParallelismPass
 from vllm.config import (CompilationConfig, DeviceConfig, ModelConfig,
                          PassConfig, VllmConfig)
@@ -28,10 +24,7 @@
 from ..utils import multi_gpu_test
 from .backend import TestBackend
 
-<<<<<<< HEAD
-=======
 FP8_DTYPE = current_platform.fp8_dtype()
->>>>>>> 110df743
 prompts = [
     "Hello, my name is",
     "The president of the United States is",
@@ -93,8 +86,6 @@
     def ops_in_model(self):
         return [torch.ops._C.fused_add_rms_norm.default]
 
-<<<<<<< HEAD
-=======
 
 class TestQuantModel(torch.nn.Module):
 
@@ -196,7 +187,6 @@
                 # torch.ops._C.static_scaled_fp8_quant.default,
             ]
 
->>>>>>> 110df743
 
 @multi_gpu_test(num_gpus=2)
 @pytest.mark.parametrize("test_model_cls", [TestModel, TestQuantModel])
@@ -251,13 +241,9 @@
     # configure vllm config for SequenceParallelismPass
     vllm_config = VllmConfig()
     vllm_config.compilation_config = CompilationConfig(pass_config=PassConfig(
-<<<<<<< HEAD
-        enable_sequence_parallelism=True))
-=======
         enable_sequence_parallelism=True,
         enable_fusion=enable_fusion,
         enable_noop=True))  # NoOp needed for fusion
->>>>>>> 110df743
     vllm_config.device_config = DeviceConfig(device=torch.device("cuda"))
 
     # this is a fake model name to construct the model config
