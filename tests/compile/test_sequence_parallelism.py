--- conflicted
+++ resolved
@@ -276,13 +276,8 @@
 
     # this is a fake model name to construct the model config
     # in the vllm_config, it's not really used.
-<<<<<<< HEAD
-    model_name = "nm-testing/TinyLlama-1.1B-Chat-v1.0-FP8-e2e"
+    model_name = "RedHatAI/Llama-3.2-1B-Instruct-FP8"
     model_config = ModelConfig(
-=======
-    model_name = "RedHatAI/Llama-3.2-1B-Instruct-FP8"
-    vllm_config.model_config = ModelConfig(
->>>>>>> 8c851f6d
         model=model_name, trust_remote_code=True, dtype=dtype, seed=42
     )
 
