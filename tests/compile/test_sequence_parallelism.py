--- conflicted
+++ resolved
@@ -280,33 +280,25 @@
         model=model_name, trust_remote_code=True, dtype=dtype, seed=42
     )
 
-<<<<<<< HEAD
     vllm_config = VllmConfig(
         model_config=model_config,
         device_config=device_config,
         compilation_config=compilation_config,
     )
-=======
-    noop_pass = NoOpEliminationPass(vllm_config)
-    sequence_parallelism_pass = SequenceParallelismPass(vllm_config)
-    assert (
-        sequence_parallelism_pass.compilation_config.splitting_ops
-        == vllm_config.compilation_config.splitting_ops
-    )
-    assert (
-        sequence_parallelism_pass.compilation_config.use_inductor_graph_partition
-        == vllm_config.compilation_config.use_inductor_graph_partition
-    )
-    func_pass = FixFunctionalizationPass(vllm_config)
-    cleanup_pass = PostCleanupPass(vllm_config)
->>>>>>> 17c540a9
 
     with set_current_vllm_config(vllm_config):
         noop_pass = NoOpEliminationPass(vllm_config)
         sequence_parallelism_pass = SequenceParallelismPass(vllm_config)
         func_pass = FixFunctionalizationPass(vllm_config)
         cleanup_pass = PostCleanupPass(vllm_config)
-
+        assert (
+            sequence_parallelism_pass.compilation_config.splitting_ops
+            == vllm_config.compilation_config.splitting_ops
+        )
+        assert (
+            sequence_parallelism_pass.compilation_config.use_inductor_graph_partition
+            == vllm_config.compilation_config.use_inductor_graph_partition
+        )
         passes_for_backend: list[VllmInductorPass] = [
             noop_pass,
             sequence_parallelism_pass,
