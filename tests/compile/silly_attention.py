--- conflicted
+++ resolved
@@ -56,15 +56,12 @@
 
 
 # Register the unified attention operation
+# Register the unified attention operation
 direct_register_custom_op(
     op_name="attention",
     op_func=silly_attention,
     mutates_args=["out"],
     fake_impl=silly_attention_fake,
     target_lib=silly_lib,
-<<<<<<< HEAD
     tags=tag_cudagraph_unsafe,
-=======
-    tags=(torch._C.Tag.cudagraph_unsafe,),
->>>>>>> 29350922
 )