--- conflicted
+++ resolved
@@ -564,13 +564,9 @@
         splitting_ops=splitting_ops,
         # Common
         mode=CompilationMode.VLLM_COMPILE,
-<<<<<<< HEAD
         pass_config=PassConfig(
             fuse_norm_quant=True, fuse_act_quant=True, eliminate_noops=True
         ),
-=======
-        pass_config=PassConfig(eliminate_noops=True, fuse_norm_quant=True),
->>>>>>> 811cdf51
         # Inductor caches custom passes by default as well via uuid
         inductor_compile_config={"force_disable_caches": True},
     )
