# SPDX-License-Identifier: Apache-2.0
# SPDX-FileCopyrightText: Copyright contributors to the vLLM project

from __future__ import annotations

import logging

import pytest
import regex as re

from tests.compile.fusion_test_utils import (
    CUSTOM_OPS_FP8,
    CUSTOM_OPS_RMS_NORM,
    MODELS,
    MODELS_FP4,
    MODELS_FP8,
    Matches,
    custom_ops_product,
    is_blackwell,
    run_model,
)
from vllm.attention.backends.registry import AttentionBackendEnum
from vllm.config import CompilationConfig, CompilationMode, CUDAGraphMode, PassConfig
from vllm.platforms import current_platform
from vllm.utils.flashinfer import has_flashinfer
from vllm.utils.torch_utils import is_torch_equal_or_newer

from ...utils import flat_product, multi_gpu_test

<<<<<<< HEAD
=======
is_blackwell = lambda: current_platform.is_device_capability_family(100)
"""Are we running on Blackwell, a lot of tests depend on it"""


class Matches(NamedTuple):
    attention_fusion: int = 0
    allreduce_fusion: int = 0
    rms_quant_norm_fusion: int = 0
    sequence_parallel: int = 0
    async_tp: int = 0


class ModelBackendTestCase(NamedTuple):
    model_name: str
    model_kwargs: dict[str, Any]
    backend: AttentionBackendEnum
    matches: Matches


MODELS_FP8: list[ModelBackendTestCase] = []
MODELS_FP4: list[ModelBackendTestCase] = []
MODELS_GROUP_FP8: list[ModelBackendTestCase] = []
MODELS: list[ModelBackendTestCase] = []  # tp-only

if current_platform.is_cuda():
    MODELS_FP8 = [
        ModelBackendTestCase(
            # Use smaller model for L40s in CI
            model_name="RedHatAI/Meta-Llama-3.1-8B-Instruct-FP8",
            model_kwargs=dict(max_model_len=1024, kv_cache_dtype="fp8"),
            backend=AttentionBackendEnum.TRITON_ATTN,
            matches=Matches(
                attention_fusion=32,
                allreduce_fusion=65,
                sequence_parallel=65,
                async_tp=128,
            ),
        ),
        ModelBackendTestCase(
            model_name="nvidia/Llama-4-Scout-17B-16E-Instruct-FP8",
            model_kwargs=dict(max_model_len=1024, kv_cache_dtype="fp8"),
            # TODO FlashInfer attn broken on Hopper with kvcache=fp8:
            # https://github.com/vllm-project/vllm/issues/28568
            backend=AttentionBackendEnum.FLASHINFER
            if is_blackwell()
            else AttentionBackendEnum.TRITON_ATTN,
            matches=Matches(
                attention_fusion=48,
                allreduce_fusion=96,
                sequence_parallel=96,
                async_tp=95,  # mlp is moe, no fusion there
            ),
        ),
    ]

    MODELS_FP4 = [
        ModelBackendTestCase(
            model_name="nvidia/Llama-3.1-8B-Instruct-FP4",
            model_kwargs=dict(max_model_len=1024, kv_cache_dtype="fp8"),
            backend=AttentionBackendEnum.FLASHINFER,
            matches=Matches(
                attention_fusion=32,
                allreduce_fusion=65,
                sequence_parallel=65,
                async_tp=128,
            ),
        ),
    ]

    # TP only
    MODELS = [
        ModelBackendTestCase(
            model_name="meta-llama/Llama-3.1-8B-Instruct",
            model_kwargs=dict(max_model_len=1024),
            backend=AttentionBackendEnum.TRITON_ATTN,
            matches=Matches(
                attention_fusion=0,
                allreduce_fusion=65,
                sequence_parallel=65,
                async_tp=128,
            ),
        ),
        ModelBackendTestCase(
            model_name="Qwen/Qwen3-30B-A3B",
            model_kwargs=dict(max_model_len=1024),
            backend=AttentionBackendEnum.TRITON_ATTN,
            matches=Matches(
                attention_fusion=0,
                allreduce_fusion=97,
                sequence_parallel=97,
                async_tp=96,  # MLP is MoE, half the fusions of dense
            ),
        ),
    ]

elif current_platform.is_rocm():
    MODELS_FP8 = [
        ModelBackendTestCase(
            model_name="amd/Llama-3.1-8B-Instruct-FP8-KV",
            model_kwargs=dict(max_model_len=1024),
            backend=AttentionBackendEnum.TRITON_ATTN,
            matches=Matches(attention_fusion=32),
        ),
        ModelBackendTestCase(
            model_name="amd/Llama-3.1-8B-Instruct-FP8-KV",
            model_kwargs=dict(max_model_len=1024),
            backend=AttentionBackendEnum.ROCM_ATTN,
            matches=Matches(attention_fusion=32),
        ),
        ModelBackendTestCase(
            model_name="amd/Llama-3.1-8B-Instruct-FP8-KV",
            model_kwargs=dict(max_model_len=1024),
            backend=AttentionBackendEnum.ROCM_AITER_UNIFIED_ATTN,
            matches=Matches(attention_fusion=32),
        ),
    ]

CUSTOM_OPS_FP8 = ["-quant_fp8", "+quant_fp8"]


def has_cuda_graph_wrapper_metadata() -> bool:
    from importlib import import_module

    try:
        module = import_module("torch._inductor.utils")
        module.CUDAGraphWrapperMetadata  # noqa B018
    except AttributeError:
        return False
    return True


@pytest.mark.parametrize(
    "model_name, model_kwargs, backend, matches, custom_ops",
    # Test attention+quant_fp8 fusion with custom and torch impls of QuantFP8
    list(flat_product(MODELS_FP8, CUSTOM_OPS_FP8))
    # quant_fp4 only has the custom impl
    + list(flat_product(MODELS_FP4, [""])),
)
@pytest.mark.parametrize(
    "inductor_graph_partition",
    [
        pytest.param(
            True,
            marks=pytest.mark.skipif(
                not has_cuda_graph_wrapper_metadata(),
                reason="This test requires"
                "torch._inductor.utils.CUDAGraphWrapperMetadata to run",
            ),
        ),
        False,
    ],
)
def test_attn_quant(
    model_name: str,
    model_kwargs: dict[str, Any],
    backend: AttentionBackendEnum,
    matches: Matches,
    custom_ops: str,
    inductor_graph_partition: bool,
    caplog_mp_spawn,
    monkeypatch,
):
    if backend == AttentionBackendEnum.FLASHINFER and (
        not is_blackwell() or not has_flashinfer()
    ):
        pytest.skip("FlashInfer attn fusion requires Blackwell and flashinfer")
    if inductor_graph_partition and not is_torch_equal_or_newer("2.9.0.dev"):
        pytest.skip("Inductor graph partition requires torch>=2.9")

    custom_ops_list = custom_ops.split(",") if custom_ops else []

    if inductor_graph_partition:
        mode = CUDAGraphMode.FULL_AND_PIECEWISE
        splitting_ops: list[str] | None = None
    else:
        # FIXME: Llama-4-Scout-17B-16E-Instruct-FP8 + FlashInfer + Blackwell end at
        # CUDAGraphMode.NONE here because it derives an attention backend that
        # does not support full cudagraphs
        mode = CUDAGraphMode.FULL_DECODE_ONLY
        splitting_ops = []

    # Disable, compile cache to make sure custom passes run.
    # Otherwise, we can't verify fusion happened through the logs.
    monkeypatch.setenv("VLLM_DISABLE_COMPILE_CACHE", "1")

    # To capture subprocess logs, we need to know whether spawn or fork is used.
    # Force spawn as it is more general.
    monkeypatch.setenv("VLLM_WORKER_MULTIPROC_METHOD", "spawn")

    model_kwargs["attention_config"] = {"backend": backend.name}

    compilation_config = CompilationConfig(
        # Testing properties
        custom_ops=custom_ops_list,
        use_inductor_graph_partition=inductor_graph_partition,
        cudagraph_mode=mode,
        splitting_ops=splitting_ops,
        # Common
        mode=CompilationMode.VLLM_COMPILE,
        pass_config=PassConfig(fuse_attn_quant=True, eliminate_noops=True),
        # Inductor caches custom passes by default as well via uuid
        inductor_compile_config={"force_disable_caches": True},
    )

    with caplog_mp_spawn(logging.DEBUG) as log_holder:
        run_model(compilation_config, model_name, **model_kwargs)

    log_matches = re.findall(
        r"fusion_attn.py:\d+] Fused quant onto (\d+) attention nodes",
        log_holder.text,
    )
    assert len(log_matches) == 1, log_holder.text
    assert int(log_matches[0]) == matches.attention_fusion


CUSTOM_OPS_RMS_NORM = ["-rms_norm", "+rms_norm"]


def custom_ops_product(*custom_ops_lists: list[str]) -> Iterable[str]:
    for op_list in itertools.product(*custom_ops_lists):
        yield ",".join(op_list)

>>>>>>> e06d0bf0

@multi_gpu_test(num_gpus=2)
@pytest.mark.parametrize(
    "model_name, model_kwargs, backend, matches, custom_ops",
    # Toggle RMSNorm and QuantFP8 for FP8 models
    list(
        flat_product(
            MODELS_FP8, custom_ops_product(CUSTOM_OPS_FP8, CUSTOM_OPS_RMS_NORM)
        )
    )
    # Toggle RMSNorm for FP4 models and unquant models
    + list(flat_product(MODELS_FP4 + MODELS, CUSTOM_OPS_RMS_NORM)),
)
@pytest.mark.parametrize("inductor_graph_partition", [True, False])
@pytest.mark.skipif(
    not current_platform.is_cuda()
    or not has_flashinfer()
    or not current_platform.has_device_capability(90),
    reason="allreduce+rmsnorm fusion requires flashinfer",
)
def test_tp2_attn_quant_allreduce_rmsnorm(
    model_name: str,
    model_kwargs: dict,
    backend: AttentionBackendEnum,
    matches: Matches,
    custom_ops: str,
    inductor_graph_partition: bool,
    caplog_mp_spawn,
    monkeypatch,
):
    if inductor_graph_partition and not is_torch_equal_or_newer("2.9.0.dev"):
        pytest.skip("Inductor graph partition requires torch>=2.9")

    if "fp4" in model_name.lower() and not is_blackwell():
        pytest.skip("NVFP4 quant requires Blackwell")

    if backend == AttentionBackendEnum.FLASHINFER and not is_blackwell():
        # FlashInfer attn fusion requires Blackwell
        matches = matches._replace(attention_fusion=0)

    custom_ops_list = custom_ops.split(",") if custom_ops else []

    if inductor_graph_partition:
        mode = CUDAGraphMode.FULL_AND_PIECEWISE
        splitting_ops: list[str] | None = None
    else:
        mode = CUDAGraphMode.FULL_DECODE_ONLY
        splitting_ops = []

    # Disable, compile cache to make sure custom passes run.
    # Otherwise, we can't verify fusion happened through the logs.
    monkeypatch.setenv("VLLM_DISABLE_COMPILE_CACHE", "1")

    # To capture subprocess logs, we need to know whether spawn or fork is used.
    # Force spawn as it is more general.
    monkeypatch.setenv("VLLM_WORKER_MULTIPROC_METHOD", "spawn")

    model_kwargs["attention_config"] = {"backend": backend.name}

    compilation_config = CompilationConfig(
        # Testing properties
        use_inductor_graph_partition=inductor_graph_partition,
        cudagraph_mode=mode,
        custom_ops=custom_ops_list,
        splitting_ops=splitting_ops,
        # Common
        mode=CompilationMode.VLLM_COMPILE,
        pass_config=PassConfig(
            fuse_attn_quant=True,
            eliminate_noops=True,
            fuse_allreduce_rms=True,
        ),
        # Inductor caches custom passes by default as well via uuid
        inductor_compile_config={"force_disable_caches": True},
    )

    with caplog_mp_spawn(logging.DEBUG) as log_holder:
        run_model(
            compilation_config, model_name, tensor_parallel_size=2, **model_kwargs
        )
    log_matches = re.findall(
        r"fusion_attn.py:\d+] Fused quant onto (\d+) attention nodes",
        log_holder.text,
    )
    # 2 for each compile range
    # (global compile range can be split due to fuse_allreduce_rmsnorm)
    num_compile_ranges = len(compilation_config.get_compile_ranges())
    assert num_compile_ranges in [1, 2]

    assert len(log_matches) == 2 * num_compile_ranges, log_holder.text

    assert all(int(log_match) == matches.attention_fusion for log_match in log_matches)

    log_matches = re.findall(
        r"collective_fusion.py:\d+] Replaced (\d+) patterns",
        log_holder.text,
    )
    assert len(log_matches) == 2, log_holder.text

    assert int(log_matches[0]) == matches.allreduce_fusion
    assert int(log_matches[1]) == matches.allreduce_fusion

    log_matches = re.findall(
        r"pass_manager.py:\d+] Skipping .*AllReduceFusionPass.* with compile range",
        log_holder.text,
    )
    assert len(log_matches) == 2 * (num_compile_ranges - 1), log_holder.text


@multi_gpu_test(num_gpus=2)
@pytest.mark.parametrize(
    "model_name, model_kwargs, backend, matches, custom_ops",
    # Toggle RMSNorm and QuantFP8 for FP8 models
    list(
        flat_product(
            MODELS_FP8, custom_ops_product(CUSTOM_OPS_FP8, CUSTOM_OPS_RMS_NORM)
        )
    )
    # Toggle RMSNorm for FP4 models and unquant models
    + list(flat_product(MODELS_FP4 + MODELS, CUSTOM_OPS_RMS_NORM)),
)
@pytest.mark.parametrize("inductor_graph_partition", [True, False])
@pytest.mark.skipif(
    not current_platform.is_cuda(),
    reason="sequence parallel only tested on CUDA",
)
def test_tp2_attn_quant_async_tp(
    model_name: str,
    model_kwargs: dict,
    backend: AttentionBackendEnum,
    matches: Matches,
    custom_ops: str,
    inductor_graph_partition: bool,
    caplog_mp_spawn,
    monkeypatch,
):
    if is_blackwell():
        # TODO: https://github.com/vllm-project/vllm/issues/27893
        pytest.skip("Blackwell is not supported for AsyncTP pass")

    if inductor_graph_partition and not is_torch_equal_or_newer("2.9.0.dev"):
        pytest.skip("Inductor graph partition requires torch>=2.9")

    if "fp4" in model_name.lower() and not is_blackwell():
        pytest.skip("NVFP4 quant requires Blackwell")

    if backend == AttentionBackendEnum.FLASHINFER:
        if not has_flashinfer():
            pytest.skip("FlashInfer backend requires flashinfer installed")
        if not is_blackwell():
            # FlashInfer attn fusion requires Blackwell
            matches = matches._replace(attention_fusion=0)

    custom_ops_list = custom_ops.split(",") if custom_ops else []

    if inductor_graph_partition:
        mode = CUDAGraphMode.FULL_AND_PIECEWISE
        splitting_ops: list[str] | None = None
    else:
        mode = CUDAGraphMode.FULL_DECODE_ONLY
        splitting_ops = []

    # Disable, compile cache to make sure custom passes run.
    # Otherwise, we can't verify fusion happened through the logs.
    monkeypatch.setenv("VLLM_DISABLE_COMPILE_CACHE", "1")

    # To capture subprocess logs, we need to know whether spawn or fork is used.
    # Force spawn as it is more general.
    monkeypatch.setenv("VLLM_WORKER_MULTIPROC_METHOD", "spawn")

    model_kwargs["attention_config"] = {"backend": backend.name}

    compilation_config = CompilationConfig(
        # Testing properties
        use_inductor_graph_partition=inductor_graph_partition,
        cudagraph_mode=mode,
        custom_ops=custom_ops_list,
        splitting_ops=splitting_ops,
        # Common
        level=CompilationMode.VLLM_COMPILE,
        pass_config=PassConfig(
            fuse_attn_quant=True,
            eliminate_noops=True,
            enable_sp=True,
            fuse_gemm_comms=True,
        ),
        # Inductor caches custom passes by default as well via uuid
        inductor_compile_config={"force_disable_caches": True},
    )

    with caplog_mp_spawn(logging.DEBUG) as log_holder:
        run_model(
            compilation_config, model_name, tensor_parallel_size=2, **model_kwargs
        )
    log_matches = re.findall(
        r"fusion_attn.py:\d+] Fused quant onto (\d+) attention nodes",
        log_holder.text,
    )
    assert len(log_matches) == 2, log_holder.text

    assert int(log_matches[0]) == matches.attention_fusion
    assert int(log_matches[1]) == matches.attention_fusion

    log_matches = re.findall(
        r"sequence_parallelism.py:\d+] Replaced (\d+) patterns",
        log_holder.text,
    )
    assert len(log_matches) == 2, log_holder.text

    assert int(log_matches[0]) == matches.sequence_parallel
    assert int(log_matches[1]) == matches.sequence_parallel

    log_matches = re.findall(
        r"collective_fusion.py:\d+] Replaced (\d+) patterns",
        log_holder.text,
    )
    assert len(log_matches) == 2, log_holder.text

    assert int(log_matches[0]) == matches.async_tp
    assert int(log_matches[1]) == matches.async_tp<|MERGE_RESOLUTION|>--- conflicted
+++ resolved
@@ -27,231 +27,6 @@
 
 from ...utils import flat_product, multi_gpu_test
 
-<<<<<<< HEAD
-=======
-is_blackwell = lambda: current_platform.is_device_capability_family(100)
-"""Are we running on Blackwell, a lot of tests depend on it"""
-
-
-class Matches(NamedTuple):
-    attention_fusion: int = 0
-    allreduce_fusion: int = 0
-    rms_quant_norm_fusion: int = 0
-    sequence_parallel: int = 0
-    async_tp: int = 0
-
-
-class ModelBackendTestCase(NamedTuple):
-    model_name: str
-    model_kwargs: dict[str, Any]
-    backend: AttentionBackendEnum
-    matches: Matches
-
-
-MODELS_FP8: list[ModelBackendTestCase] = []
-MODELS_FP4: list[ModelBackendTestCase] = []
-MODELS_GROUP_FP8: list[ModelBackendTestCase] = []
-MODELS: list[ModelBackendTestCase] = []  # tp-only
-
-if current_platform.is_cuda():
-    MODELS_FP8 = [
-        ModelBackendTestCase(
-            # Use smaller model for L40s in CI
-            model_name="RedHatAI/Meta-Llama-3.1-8B-Instruct-FP8",
-            model_kwargs=dict(max_model_len=1024, kv_cache_dtype="fp8"),
-            backend=AttentionBackendEnum.TRITON_ATTN,
-            matches=Matches(
-                attention_fusion=32,
-                allreduce_fusion=65,
-                sequence_parallel=65,
-                async_tp=128,
-            ),
-        ),
-        ModelBackendTestCase(
-            model_name="nvidia/Llama-4-Scout-17B-16E-Instruct-FP8",
-            model_kwargs=dict(max_model_len=1024, kv_cache_dtype="fp8"),
-            # TODO FlashInfer attn broken on Hopper with kvcache=fp8:
-            # https://github.com/vllm-project/vllm/issues/28568
-            backend=AttentionBackendEnum.FLASHINFER
-            if is_blackwell()
-            else AttentionBackendEnum.TRITON_ATTN,
-            matches=Matches(
-                attention_fusion=48,
-                allreduce_fusion=96,
-                sequence_parallel=96,
-                async_tp=95,  # mlp is moe, no fusion there
-            ),
-        ),
-    ]
-
-    MODELS_FP4 = [
-        ModelBackendTestCase(
-            model_name="nvidia/Llama-3.1-8B-Instruct-FP4",
-            model_kwargs=dict(max_model_len=1024, kv_cache_dtype="fp8"),
-            backend=AttentionBackendEnum.FLASHINFER,
-            matches=Matches(
-                attention_fusion=32,
-                allreduce_fusion=65,
-                sequence_parallel=65,
-                async_tp=128,
-            ),
-        ),
-    ]
-
-    # TP only
-    MODELS = [
-        ModelBackendTestCase(
-            model_name="meta-llama/Llama-3.1-8B-Instruct",
-            model_kwargs=dict(max_model_len=1024),
-            backend=AttentionBackendEnum.TRITON_ATTN,
-            matches=Matches(
-                attention_fusion=0,
-                allreduce_fusion=65,
-                sequence_parallel=65,
-                async_tp=128,
-            ),
-        ),
-        ModelBackendTestCase(
-            model_name="Qwen/Qwen3-30B-A3B",
-            model_kwargs=dict(max_model_len=1024),
-            backend=AttentionBackendEnum.TRITON_ATTN,
-            matches=Matches(
-                attention_fusion=0,
-                allreduce_fusion=97,
-                sequence_parallel=97,
-                async_tp=96,  # MLP is MoE, half the fusions of dense
-            ),
-        ),
-    ]
-
-elif current_platform.is_rocm():
-    MODELS_FP8 = [
-        ModelBackendTestCase(
-            model_name="amd/Llama-3.1-8B-Instruct-FP8-KV",
-            model_kwargs=dict(max_model_len=1024),
-            backend=AttentionBackendEnum.TRITON_ATTN,
-            matches=Matches(attention_fusion=32),
-        ),
-        ModelBackendTestCase(
-            model_name="amd/Llama-3.1-8B-Instruct-FP8-KV",
-            model_kwargs=dict(max_model_len=1024),
-            backend=AttentionBackendEnum.ROCM_ATTN,
-            matches=Matches(attention_fusion=32),
-        ),
-        ModelBackendTestCase(
-            model_name="amd/Llama-3.1-8B-Instruct-FP8-KV",
-            model_kwargs=dict(max_model_len=1024),
-            backend=AttentionBackendEnum.ROCM_AITER_UNIFIED_ATTN,
-            matches=Matches(attention_fusion=32),
-        ),
-    ]
-
-CUSTOM_OPS_FP8 = ["-quant_fp8", "+quant_fp8"]
-
-
-def has_cuda_graph_wrapper_metadata() -> bool:
-    from importlib import import_module
-
-    try:
-        module = import_module("torch._inductor.utils")
-        module.CUDAGraphWrapperMetadata  # noqa B018
-    except AttributeError:
-        return False
-    return True
-
-
-@pytest.mark.parametrize(
-    "model_name, model_kwargs, backend, matches, custom_ops",
-    # Test attention+quant_fp8 fusion with custom and torch impls of QuantFP8
-    list(flat_product(MODELS_FP8, CUSTOM_OPS_FP8))
-    # quant_fp4 only has the custom impl
-    + list(flat_product(MODELS_FP4, [""])),
-)
-@pytest.mark.parametrize(
-    "inductor_graph_partition",
-    [
-        pytest.param(
-            True,
-            marks=pytest.mark.skipif(
-                not has_cuda_graph_wrapper_metadata(),
-                reason="This test requires"
-                "torch._inductor.utils.CUDAGraphWrapperMetadata to run",
-            ),
-        ),
-        False,
-    ],
-)
-def test_attn_quant(
-    model_name: str,
-    model_kwargs: dict[str, Any],
-    backend: AttentionBackendEnum,
-    matches: Matches,
-    custom_ops: str,
-    inductor_graph_partition: bool,
-    caplog_mp_spawn,
-    monkeypatch,
-):
-    if backend == AttentionBackendEnum.FLASHINFER and (
-        not is_blackwell() or not has_flashinfer()
-    ):
-        pytest.skip("FlashInfer attn fusion requires Blackwell and flashinfer")
-    if inductor_graph_partition and not is_torch_equal_or_newer("2.9.0.dev"):
-        pytest.skip("Inductor graph partition requires torch>=2.9")
-
-    custom_ops_list = custom_ops.split(",") if custom_ops else []
-
-    if inductor_graph_partition:
-        mode = CUDAGraphMode.FULL_AND_PIECEWISE
-        splitting_ops: list[str] | None = None
-    else:
-        # FIXME: Llama-4-Scout-17B-16E-Instruct-FP8 + FlashInfer + Blackwell end at
-        # CUDAGraphMode.NONE here because it derives an attention backend that
-        # does not support full cudagraphs
-        mode = CUDAGraphMode.FULL_DECODE_ONLY
-        splitting_ops = []
-
-    # Disable, compile cache to make sure custom passes run.
-    # Otherwise, we can't verify fusion happened through the logs.
-    monkeypatch.setenv("VLLM_DISABLE_COMPILE_CACHE", "1")
-
-    # To capture subprocess logs, we need to know whether spawn or fork is used.
-    # Force spawn as it is more general.
-    monkeypatch.setenv("VLLM_WORKER_MULTIPROC_METHOD", "spawn")
-
-    model_kwargs["attention_config"] = {"backend": backend.name}
-
-    compilation_config = CompilationConfig(
-        # Testing properties
-        custom_ops=custom_ops_list,
-        use_inductor_graph_partition=inductor_graph_partition,
-        cudagraph_mode=mode,
-        splitting_ops=splitting_ops,
-        # Common
-        mode=CompilationMode.VLLM_COMPILE,
-        pass_config=PassConfig(fuse_attn_quant=True, eliminate_noops=True),
-        # Inductor caches custom passes by default as well via uuid
-        inductor_compile_config={"force_disable_caches": True},
-    )
-
-    with caplog_mp_spawn(logging.DEBUG) as log_holder:
-        run_model(compilation_config, model_name, **model_kwargs)
-
-    log_matches = re.findall(
-        r"fusion_attn.py:\d+] Fused quant onto (\d+) attention nodes",
-        log_holder.text,
-    )
-    assert len(log_matches) == 1, log_holder.text
-    assert int(log_matches[0]) == matches.attention_fusion
-
-
-CUSTOM_OPS_RMS_NORM = ["-rms_norm", "+rms_norm"]
-
-
-def custom_ops_product(*custom_ops_lists: list[str]) -> Iterable[str]:
-    for op_list in itertools.product(*custom_ops_lists):
-        yield ",".join(op_list)
-
->>>>>>> e06d0bf0
 
 @multi_gpu_test(num_gpus=2)
 @pytest.mark.parametrize(
