--- conflicted
+++ resolved
@@ -158,9 +158,6 @@
 )
 @pytest.mark.parametrize(
     "inductor_graph_partition",
-<<<<<<< HEAD
-    [True, False] if not current_platform.is_rocm() else [False],
-=======
     [
         pytest.param(
             True,
@@ -172,7 +169,6 @@
         ),
         False,
     ],
->>>>>>> 57e9bf18
 )
 def test_attn_quant(
     model_name: str,
