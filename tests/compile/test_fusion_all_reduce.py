# SPDX-License-Identifier: Apache-2.0
# SPDX-FileCopyrightText: Copyright contributors to the vLLM project
from importlib.util import find_spec

import pytest
import torch

import vllm.envs as envs
from vllm.compilation.collective_fusion import AllReduceFusionPass
from vllm.config import (CompilationConfig, CompilationLevel, DeviceConfig,
                         ModelConfig, PassConfig, VllmConfig)
from vllm.distributed import tensor_model_parallel_all_reduce
from vllm.distributed.parallel_state import (init_distributed_environment,
                                             initialize_model_parallel)
from vllm.model_executor.layers.layernorm import RMSNorm
from vllm.platforms import current_platform
from vllm.utils import update_environment_variables

from ..utils import multi_gpu_test
from .backend import TestBackend, TestPassManager


class TestAllReduceRMSNormModel(torch.nn.Module):

    def __init__(self, hidden_size=16, eps=1e-6):
        super().__init__()
        self.hidden_size = hidden_size
        self.eps = eps
        self.norm = RMSNorm(hidden_size, eps)

    def forward(self, hidden_states, residual):
        view = hidden_states.reshape(-1, self.hidden_size)
        all_reduce = tensor_model_parallel_all_reduce(view)
        norm = self.norm(all_reduce)
        return norm

    def ops_in_model_before(self):
        return [torch.ops.vllm.all_reduce.default]

    def ops_in_model_after(self):
        return [torch.ops.vllm.flashinfer_trtllm_fused_allreduce_norm.default]


class TestAllReduceFusedAddRMSNormModel(torch.nn.Module):

    def __init__(self, hidden_size=16, eps=1e-6):
        super().__init__()
        self.hidden_size = hidden_size
        self.eps = eps
        self.norm = RMSNorm(hidden_size, eps)

    def forward(self, hidden_states, residual):
        view = hidden_states.reshape(-1, self.hidden_size)
        all_reduce = tensor_model_parallel_all_reduce(view)
        norm, _ = self.norm(all_reduce, residual)
        return norm

    def ops_in_model_before(self):
        return [torch.ops.vllm.all_reduce.default]

    def ops_in_model_after(self):
        return [torch.ops.vllm.flashinfer_trtllm_fused_allreduce_norm.default]


@multi_gpu_test(num_gpus=2)
@pytest.mark.parametrize(
    "test_model",
    [TestAllReduceRMSNormModel, TestAllReduceFusedAddRMSNormModel])
@pytest.mark.parametrize("batch_size", [8])
@pytest.mark.parametrize("seq_len", [8])
@pytest.mark.parametrize("hidden_size", [4096])
@pytest.mark.parametrize("dtype", [torch.float16, torch.bfloat16])
@pytest.mark.skipif(envs.VLLM_TARGET_DEVICE not in ["cuda"],
                    reason="Only test on CUDA")
@pytest.mark.skipif(not find_spec("flashinfer"),
                    reason="flashinfer is not installed")
@pytest.mark.skipif(not current_platform.is_device_capability(100),
                    reason="Only test on SM100")
def test_all_reduce_fusion_pass_replace(test_model: torch.nn.Module,
                                        batch_size: int, seq_len: int,
                                        hidden_size: int, dtype: torch.dtype):
    num_processes = 2

    def run_torch_spawn(fn, nprocs):
        torch.multiprocessing.spawn(fn,
                                    args=(num_processes, test_model,
                                          batch_size, seq_len, hidden_size,
                                          dtype),
                                    nprocs=nprocs)

    run_torch_spawn(all_reduce_fusion_pass_on_test_model, num_processes)


def all_reduce_fusion_pass_on_test_model(local_rank: int, world_size: int,
                                         test_model_cls: torch.nn.Module,
                                         batch_size: int, seq_len: int,
                                         hidden_size: int, dtype: torch.dtype):
    current_platform.seed_everything(0)

    device = torch.device(f"cuda:{local_rank}")
    torch.cuda.set_device(device)
    torch.set_default_device(device)
    torch.set_default_dtype(dtype)

    update_environment_variables({
        'RANK': str(local_rank),
        'LOCAL_RANK': str(local_rank),
        'WORLD_SIZE': str(world_size),
        'MASTER_ADDR': 'localhost',
        'MASTER_PORT': '12345',
    })

    init_distributed_environment()
    initialize_model_parallel(tensor_model_parallel_size=world_size)

    vllm_config = VllmConfig(
        compilation_config=CompilationConfig(level=CompilationLevel.PIECEWISE,
                                             custom_ops=["+rms_norm"],
                                             compile_sizes=[2, 4, 8]))
    vllm_config.compilation_config.pass_config = PassConfig(
        enable_fi_allreduce_fusion=True)
    vllm_config.device_config = DeviceConfig(device=torch.device("cuda"))

    # this is a fake model name to construct the model config
    # in the vllm_config, it's not really used.
    model_name = "nm-testing/TinyLlama-1.1B-Chat-v1.0-FP8-e2e"
    vllm_config.model_config = ModelConfig(model=model_name,
                                           task="auto",
                                           tokenizer=model_name,
                                           tokenizer_mode="auto",
                                           trust_remote_code=True,
                                           dtype=dtype,
                                           seed=42)

<<<<<<< HEAD
    all_reduce_fusion_pass = AllReduceFusionPass(
        vllm_config, vllm_config.compilation_config.pass_config.
        fi_allreduce_fusion_max_token_num)
=======
    all_reduce_fusion_pass = AllReduceFusionPass(vllm_config)
    backend = TestBackend(all_reduce_fusion_pass)
>>>>>>> d31a6471

    model = test_model_cls(hidden_size)

    def check(test_pass_manager: TestPassManager):
        test_pass_manager.check_before_ops(model.ops_in_model_before(),
                                           fully_replaced=False)
        test_pass_manager.check_after_ops(model.ops_in_model_after())

    backend = TestBackend(all_reduce_fusion_pass, check_fn=check)

    hidden_states = torch.randn((batch_size * seq_len, hidden_size),
                                requires_grad=False)
    residual = torch.randn((batch_size * seq_len, hidden_size),
                           requires_grad=False)

    compiled_model = torch.compile(model, backend=backend)
    compiled_model(hidden_states, residual)

    del all_reduce_fusion_pass<|MERGE_RESOLUTION|>--- conflicted
+++ resolved
@@ -132,14 +132,7 @@
                                            dtype=dtype,
                                            seed=42)
 
-<<<<<<< HEAD
-    all_reduce_fusion_pass = AllReduceFusionPass(
-        vllm_config, vllm_config.compilation_config.pass_config.
-        fi_allreduce_fusion_max_token_num)
-=======
     all_reduce_fusion_pass = AllReduceFusionPass(vllm_config)
-    backend = TestBackend(all_reduce_fusion_pass)
->>>>>>> d31a6471
 
     model = test_model_cls(hidden_size)
 
