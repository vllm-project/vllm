--- conflicted
+++ resolved
@@ -291,11 +291,7 @@
 
     vllm_config = VllmConfig(
         compilation_config=CompilationConfig(
-<<<<<<< HEAD
-            level=CompilationLevel.PIECEWISE, custom_ops=custom_ops
-=======
-            mode=CompilationMode.VLLM_COMPILE, custom_ops=["+rms_norm", "+quant_fp8"]
->>>>>>> 8c851f6d
+            mode=CompilationMode.VLLM_COMPILE, custom_ops=custom_ops
         )
     )
     vllm_config.compilation_config.pass_config = PassConfig(
