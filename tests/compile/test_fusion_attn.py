--- conflicted
+++ resolved
@@ -172,18 +172,6 @@
             prefix="model.layers.0.self_attn.attn",
         )
 
-<<<<<<< HEAD
-        self.fp8_linear = Fp8LinearOp(
-            act_quant_static=True, act_quant_group_shape=GroupShape.PER_TENSOR)
-        self.wscale = torch.tensor([1.0],
-                                   device=self.device,
-                                   dtype=torch.float32)
-        self.scale = torch.tensor([1.0],
-                                  device=self.device,
-                                  dtype=torch.float32)
-
-=======
->>>>>>> 504d9143
         self.block_size = 16
 
         # Initialize attn MetadataBuilder
@@ -359,11 +347,6 @@
                     num_kv_heads * head_size,
                     dtype=dtype,
                     device=device)
-<<<<<<< HEAD
-    linear_w = torch.randn(hidden_size, hidden_size,
-                           device=device).to(FP8_DTYPE).t()
-=======
->>>>>>> 504d9143
 
     # Mark first dimension as dynamic for realistic testing
     torch._dynamo.mark_dynamic(q, 0)
