# SPDX-License-Identifier: Apache-2.0
# SPDX-FileCopyrightText: Copyright contributors to the vLLM project
import copy

import pytest
import torch._dynamo

from tests.compile.backend import LazyInitPass, TestBackend
from tests.utils import flat_product
from tests.v1.attention.utils import BatchSpec, create_common_attn_metadata
from vllm._custom_ops import cutlass_scaled_fp4_mm, scaled_fp4_quant
from vllm.attention import Attention, AttentionMetadata
from vllm.attention.backends.registry import _Backend
from vllm.attention.selector import global_force_attn_backend_context_manager
from vllm.compilation.fusion_attn import ATTN_OP, AttnFusionPass
from vllm.compilation.fx_utils import find_op_nodes
from vllm.compilation.noop_elimination import NoOpEliminationPass
from vllm.compilation.post_cleanup import PostCleanupPass
from vllm.config import (
    CacheConfig,
    CompilationConfig,
    CompilationMode,
    ModelConfig,
    PassConfig,
    SchedulerConfig,
    VllmConfig,
    set_current_vllm_config,
)
from vllm.forward_context import get_forward_context, set_forward_context
from vllm.model_executor.layers.quantization.utils.quant_utils import (
    kFp8StaticTensorSym,
    kNvfp4Quant,
)
from vllm.model_executor.layers.quantization.utils.w8a8_utils import Fp8LinearOp
from vllm.platforms import current_platform
from vllm.utils import is_torch_equal_or_newer
from vllm.utils.flashinfer import has_flashinfer
from vllm.v1.kv_cache_interface import AttentionSpec

FP8_DTYPE = current_platform.fp8_dtype()
FP4_DTYPE = torch.uint8


class AttentionQuantPatternModel(torch.nn.Module):
    """Base model for AttentionQuantPattern fusion."""

    def __init__(
        self,
        num_qo_heads: int,
        num_kv_heads: int,
        head_size: int,
        kv_cache_dtype: torch.dtype,
        device: torch.device,
        vllm_config: VllmConfig,
        **kwargs,
    ):
        super().__init__()
        self.num_qo_heads = num_qo_heads
        self.num_kv_heads = num_kv_heads
        self.head_size = head_size
        self.kv_cache_dtype = kv_cache_dtype
        self.device = device
        self.vllm_config = vllm_config

        self.attn = Attention(
            num_heads=self.num_qo_heads,
            head_size=self.head_size,
            scale=1.0 / (self.head_size**0.5),
            num_kv_heads=self.num_kv_heads,
            cache_config=vllm_config.cache_config,
            prefix="model.layers.0.self_attn.attn",
        )
        self.attn._k_scale = self.attn._k_scale.to(device)
        self.attn._v_scale = self.attn._v_scale.to(device)

        self.block_size = 16

        # Initialize attn MetadataBuilder
        self.builder = self.attn.attn_backend.get_builder_cls()(
            kv_cache_spec=AttentionSpec(
                block_size=self.block_size,
                num_kv_heads=self.num_kv_heads,
                head_size=self.head_size,
                dtype=self.kv_cache_dtype,
            ),
            layer_names=[self.attn.layer_name],
            vllm_config=self.vllm_config,
            device=self.device,
        )

    def build_attn_metadata(self, batch_size: int) -> AttentionMetadata:
        """Initialize attention metadata."""

        # Create common attn metadata
        batch_spec = BatchSpec(seq_lens=[1] * batch_size, query_lens=[1] * batch_size)
        common_attn_metadata = create_common_attn_metadata(
            batch_spec, self.block_size, self.device, arange_block_indices=True
        )

        max_blocks = (max(batch_spec.seq_lens) + self.block_size - 1) // self.block_size
        num_blocks = batch_size * max_blocks
        backend = self.attn.backend

        # TODO(luka) use get_kv_cache_stride_order
        # Create dummy KV cache for the selected backend
        if backend == _Backend.ROCM_ATTN:
            # k/v as 1st dimention
            # HND: [num_blocks, num_kv_heads, block_size, head_size]
            kv_cache = torch.zeros(
                2,
                num_blocks,
                self.num_kv_heads,
                self.block_size,
                self.head_size,
                dtype=self.kv_cache_dtype,
                device=self.device,
            )
        elif backend == _Backend.ROCM_AITER_UNIFIED_ATTN:
            # k/v as 1st dimention
            # NHD: [num_blocks, block_size, num_kv_heads, head_size]
            kv_cache = torch.zeros(
                2,
                num_blocks,
                self.block_size,
                self.num_kv_heads,
                self.head_size,
                dtype=self.kv_cache_dtype,
                device=self.device,
            )
        elif backend == _Backend.TRITON_ATTN:
            # k/v as 2nd dimention
            # NHD: [num_blocks, block_size, num_kv_heads, head_size]
            kv_cache = torch.zeros(
                num_blocks,
                2,
                self.num_kv_heads,
                self.block_size,
                self.head_size,
                dtype=self.kv_cache_dtype,
                device=self.device,
            )
        elif backend == _Backend.FLASHINFER:
            kv_cache = torch.zeros(
                num_blocks,
                2,
                self.num_kv_heads,
                self.block_size,
                self.head_size,
                dtype=self.kv_cache_dtype,
                device=self.device,
            ).permute(0, 1, 3, 2, 4)
        else:
            raise ValueError(f"Unsupported backend: {backend}")
        self.attn.kv_cache = [kv_cache]

        # Build attn metadata
        self.attn_metadata = self.builder.build(
            common_prefix_len=0, common_attn_metadata=common_attn_metadata
        )

        return self.attn_metadata


class TestAttentionFp8StaticQuantPatternModel(AttentionQuantPatternModel):
    """Test model for AttentionFp8StaticQuantPattern fusion."""

    quant_key = kFp8StaticTensorSym

    def __init__(self, *args, **kwargs):
        super().__init__(*args, **kwargs)

        self.fp8_linear = Fp8LinearOp(
            act_quant_static=self.quant_key.scale.static,
            act_quant_group_shape=self.quant_key.scale.group_shape,
        )

        hidden_size = self.num_qo_heads * self.head_size
        self.w = kwargs.get(
            "w",
            {
                "weight": torch.randn(hidden_size, hidden_size)
                .to(dtype=FP8_DTYPE, device=self.device)
                .t(),
                "wscale": torch.tensor([1.0], dtype=torch.float32, device=self.device),
                "scale": torch.tensor([1.0], dtype=torch.float32, device=self.device),
            },
        )

    def forward(self, q: torch.Tensor, k: torch.Tensor, v: torch.Tensor):
        """Forward pass that creates the pattern to be fused."""
        attn_output = self.attn(q, k, v)
        return self.fp8_linear.apply(
            input=attn_output,
            weight=self.w["weight"],
            weight_scale=self.w["wscale"],
            input_scale=self.w["scale"],
        )


class TestAttentionNvfp4QuantPatternModel(AttentionQuantPatternModel):
    """Test model for AttentionNvfp4QuantPattern fusion."""

    quant_key = kNvfp4Quant

    def __init__(self, *args, **kwargs):
        super().__init__(*args, **kwargs)

        hidden_size = self.num_qo_heads * self.head_size
        self.w = kwargs.get(
            "w",
            {
                "weight": torch.randint(
                    256,
                    (hidden_size, hidden_size // 2),
                    dtype=FP4_DTYPE,
                    device=self.device,
                ),
                "wscale_swizzled": torch.randn(hidden_size, hidden_size // 16).to(
                    dtype=FP8_DTYPE, device=self.device
                ),
                "wscale": torch.tensor([500], dtype=torch.float32, device=self.device),
                "scale": torch.tensor([0.002], dtype=torch.float32, device=self.device),
            },
        )

    def forward(self, q: torch.Tensor, k: torch.Tensor, v: torch.Tensor):
        """Forward pass that creates the pattern to be fused."""
        attn_output = self.attn(q, k, v)
        quant_output, output_block_scale = scaled_fp4_quant(
            attn_output, 1 / self.w["scale"]
        )
        return cutlass_scaled_fp4_mm(
            a=quant_output,
            b=self.w["weight"],
            block_scale_a=output_block_scale,
            block_scale_b=self.w["wscale_swizzled"],
            alpha=self.w["scale"] * self.w["wscale"],
            out_dtype=attn_output.dtype,
        )


MODELS_FP8: list[tuple[str, type]] = []
MODELS_FP4: list[tuple[str, type]] = []
HEADS: list[tuple[int, int]] = []
SPLIT_ATTENTION: list[bool] = []
BACKENDS_FP8: list[_Backend] = []
BACKENDS_FP4: list[_Backend] = []

if current_platform.is_cuda():
    HEADS = [(64, 8), (40, 8)]
    MODELS_FP8 = [
        (
            "nvidia/Llama-4-Scout-17B-16E-Instruct-FP8",
            TestAttentionFp8StaticQuantPatternModel,
        )
    ]
    MODELS_FP4 = [
        (
            "nvidia/Llama-4-Scout-17B-16E-Instruct-FP4",
            TestAttentionNvfp4QuantPatternModel,
        )
    ]
    BACKENDS_FP8 = [_Backend.TRITON_ATTN, _Backend.FLASHINFER]
    BACKENDS_FP4 = [_Backend.FLASHINFER]

elif current_platform.is_rocm():
    HEADS = [(32, 8), (40, 8)]
    MODELS_FP8 = [
        ("amd/Llama-3.1-8B-Instruct-FP8-KV", TestAttentionFp8StaticQuantPatternModel)
    ]
    BACKENDS = [
        _Backend.ROCM_AITER_UNIFIED_ATTN,
        _Backend.ROCM_ATTN,
        _Backend.TRITON_ATTN,
    ]


@pytest.mark.parametrize("num_qo_heads, num_kv_heads", HEADS)
@pytest.mark.parametrize("head_size", [128])
@pytest.mark.parametrize(
    "batch_size", [7, 256, 533] if current_platform.is_cuda() else [8]
)
@pytest.mark.parametrize("dtype", [torch.bfloat16, torch.float16])
@pytest.mark.parametrize(
    "backend, model_name, model_class, custom_ops",
    # Test attention+quant_fp8 fusion with custom and torch impls of QuantFP8
    list(flat_product(BACKENDS_FP8, MODELS_FP8, ["+quant_fp8", "-quant_fp8"]))
    # quant_fp4 only has the custom impl
    + list(flat_product(BACKENDS_FP4, MODELS_FP4, [""])),
)
@pytest.mark.parametrize("use_inductor_graph_partition", [True, False])
@pytest.mark.skipif(
    not current_platform.is_cuda_alike(), reason="Only test ROCm or CUDA"
)
@pytest.mark.skipif(not current_platform.supports_fp8(), reason="Need FP8")
def test_attention_quant_pattern(
    num_qo_heads: int,
    num_kv_heads: int,
    head_size: int,
    batch_size: int,
    dtype: torch.dtype,
    custom_ops: str,
    model_name: str,
    model_class: type[AttentionQuantPatternModel],
    backend: _Backend,
    use_inductor_graph_partition: bool,
    dist_init,
    caplog_vllm,
):
    """Test AttentionStaticQuantPattern fusion pass"""
    if backend == _Backend.FLASHINFER and (
        not current_platform.is_device_capability((10, 0)) or not has_flashinfer()
    ):
        pytest.skip("FlashInfer attn fusion requires Blackwell and flashinfer")

    # TODO(boyuan/luka): test inductor graph partition on rocm
    if use_inductor_graph_partition and not is_torch_equal_or_newer("2.9.0.dev"):
        pytest.skip("Inductor graph partition requires torch>=2.9")

    custom_ops_list = custom_ops.split(",") if custom_ops else []

    device = torch.device("cuda:0")
    torch.manual_seed(42)

    vllm_config = VllmConfig(
        model_config=ModelConfig(
            model=model_name,
            max_model_len=2048,
            dtype=dtype,
        ),
        scheduler_config=SchedulerConfig(max_num_seqs=1024),
        compilation_config=CompilationConfig(
            mode=CompilationMode.VLLM_COMPILE,
            custom_ops=custom_ops_list,
            use_inductor_graph_partition=use_inductor_graph_partition,
        ),
        cache_config=CacheConfig(cache_dtype="fp8"),
    )

    # Create test inputs
    q = torch.randn(batch_size, num_qo_heads * head_size, dtype=dtype, device=device)
    k = torch.randn(batch_size, num_kv_heads * head_size, dtype=dtype, device=device)
    v = torch.randn(batch_size, num_kv_heads * head_size, dtype=dtype, device=device)

    # Mark first dimension as dynamic for realistic testing
    torch._dynamo.mark_dynamic(q, 0)
    torch._dynamo.mark_dynamic(k, 0)
    torch._dynamo.mark_dynamic(v, 0)

    # Run model directly without compilation and fusion
    vllm_config_unfused = copy.deepcopy(vllm_config)
    with (
        set_current_vllm_config(vllm_config_unfused),
        set_forward_context(attn_metadata=None, vllm_config=vllm_config_unfused),
        global_force_attn_backend_context_manager(backend),
    ):
        model_unfused = model_class(
            num_qo_heads=num_qo_heads,
            num_kv_heads=num_kv_heads,
            head_size=head_size,
            kv_cache_dtype=FP8_DTYPE,
            device=device,
            vllm_config=vllm_config_unfused,
        )
        model_unfused = model_unfused.to(device)

        forward_ctx = get_forward_context()
        forward_ctx.attn_metadata = model_unfused.build_attn_metadata(batch_size)

        # Run model directly without compilation and fusion
        result_unfused = model_unfused(q, k, v)

    # Run model with attn fusion enabled
    vllm_config.compilation_config.pass_config = PassConfig(
        enable_attn_fusion=True, enable_noop=True
    )
    with (
        set_current_vllm_config(vllm_config),
        set_forward_context(attn_metadata=None, vllm_config=vllm_config),
        global_force_attn_backend_context_manager(backend),
    ):
        model_fused = model_class(
            num_qo_heads=num_qo_heads,
            num_kv_heads=num_kv_heads,
            head_size=head_size,
            kv_cache_dtype=FP8_DTYPE,
            device=device,
            vllm_config=vllm_config,
            w=model_unfused.w,
        )
        model_fused = model_fused.to(device)

        forward_ctx = get_forward_context()
        forward_ctx.attn_metadata = model_fused.build_attn_metadata(batch_size)

        # Create test backend with fusion passes enabled
        noop_pass = NoOpEliminationPass(vllm_config)
        attn_pass = LazyInitPass(AttnFusionPass, vllm_config)
        cleanup_pass = PostCleanupPass(vllm_config)

        test_backend = TestBackend(noop_pass, attn_pass, cleanup_pass)

        # Compile model with fusion enabled
        model_compiled = torch.compile(
            model_fused, backend=test_backend, fullgraph=True
        )
        assert model_compiled.attn._o_scale_float is None

        result_fused_1 = model_compiled(q, k, v)

        if backend == _Backend.FLASHINFER:
            # With the Flashinfer backend after the 1st round of the forward
            # pass, output quant scale should be loaded into the attn layer's
            # _o_scale_float, the 2nd round should reuse the loaded
            # _o_scale_float
            assert model_compiled.attn._o_scale_float is not None
            result_fused_2 = model_compiled(q, k, v)

            assert model_compiled.attn._o_scale_float is not None

            torch.testing.assert_close(
                result_unfused, result_fused_2, atol=1e-2, rtol=1e-2
            )

    # Check attn fusion support
    quant_key = model_class.quant_key
    attn_fusion_supported = [
        layer.impl.fused_output_quant_supported(quant_key)
        for key, layer in vllm_config.compilation_config.static_forward_context.items()
    ]
<<<<<<< HEAD
    assert sum(attn_fusion_supported) == len(attn_fusion_supported), (
        "All layers should support attention fusion"
    )
=======
    if any(attn_fusion_supported):
        # Check quantization ops in the graph before and after fusion
        # Note: fully_replaced=False because query quant ops remain in graph.
        # Only output quant ops are fused into attention.
        test_backend.check_before_ops([QUANT_OPS[quant_key]], fully_replaced=False)
>>>>>>> 0a9ef0cf

    # access the underlying `AttnFusionPass` on the `LazyInitPass`
    assert attn_pass.pass_.matched_count == sum(attn_fusion_supported)

    # Check attention ops in the graph before and after fusion
    attn_nodes_pre = list(find_op_nodes(ATTN_OP, test_backend.graph_pre_pass))
    attn_nodes_post = list(find_op_nodes(ATTN_OP, test_backend.graph_post_pass))

    assert len(attn_nodes_pre) > 0, "Should have attention nodes before fusion"
    assert len(attn_nodes_pre) == len(attn_nodes_post), (
        "Should have same number of attention nodes before and after fusion"
    )
    assert attn_nodes_pre[0].kwargs.get("output_scale") is None, (
        "Attention should not have output_scale before fusion"
    )
    assert attn_nodes_post[0].kwargs.get("output_scale") is not None, (
        "Attention should have output_scale after fusion"
    )

    assert attn_nodes_pre[0].kwargs.get("output_block_scale") is None, (
        "Attention should not have output_block_scale before fusion"
    )
    if quant_key.dtype == FP8_DTYPE:
        assert attn_nodes_post[0].kwargs.get("output_block_scale") is None, (
            "Attention should not have output_block_scale after FP8 fusion"
        )
    elif quant_key.dtype == FP4_DTYPE:
        assert attn_nodes_post[0].kwargs.get("output_block_scale") is not None, (
            "Attention should have output_block_scale after FP4 fusion"
        )

    # Check that results are close
    torch.testing.assert_close(result_unfused, result_fused_1, atol=1e-2, rtol=1e-2)<|MERGE_RESOLUTION|>--- conflicted
+++ resolved
@@ -14,6 +14,7 @@
 from vllm.attention.selector import global_force_attn_backend_context_manager
 from vllm.compilation.fusion_attn import ATTN_OP, AttnFusionPass
 from vllm.compilation.fx_utils import find_op_nodes
+from vllm.compilation.matcher_utils import QUANT_OPS
 from vllm.compilation.noop_elimination import NoOpEliminationPass
 from vllm.compilation.post_cleanup import PostCleanupPass
 from vllm.config import (
@@ -28,6 +29,7 @@
 )
 from vllm.forward_context import get_forward_context, set_forward_context
 from vllm.model_executor.layers.quantization.utils.quant_utils import (
+    QuantKey,
     kFp8StaticTensorSym,
     kNvfp4Quant,
 )
@@ -305,7 +307,6 @@
     backend: _Backend,
     use_inductor_graph_partition: bool,
     dist_init,
-    caplog_vllm,
 ):
     """Test AttentionStaticQuantPattern fusion pass"""
     if backend == _Backend.FLASHINFER and (
@@ -423,22 +424,25 @@
             )
 
     # Check attn fusion support
-    quant_key = model_class.quant_key
+    quant_key: QuantKey = model_class.quant_key
     attn_fusion_supported = [
         layer.impl.fused_output_quant_supported(quant_key)
         for key, layer in vllm_config.compilation_config.static_forward_context.items()
     ]
-<<<<<<< HEAD
     assert sum(attn_fusion_supported) == len(attn_fusion_supported), (
         "All layers should support attention fusion"
     )
-=======
-    if any(attn_fusion_supported):
-        # Check quantization ops in the graph before and after fusion
-        # Note: fully_replaced=False because query quant ops remain in graph.
-        # Only output quant ops are fused into attention.
-        test_backend.check_before_ops([QUANT_OPS[quant_key]], fully_replaced=False)
->>>>>>> 0a9ef0cf
+
+    # Check quantization ops in the graph before and after fusion
+    quant_op = (
+        torch.ops.aten.reciprocal
+        if "-quant_fp8" in custom_ops_list
+        else QUANT_OPS[quant_key]
+    )
+
+    # Note: for fp8, fully_replaced=False because query quant ops remain in graph.
+    # Only output quant ops are fused into attention.
+    test_backend.check_before_ops([quant_op], fully_replaced=quant_key is kNvfp4Quant)
 
     # access the underlying `AttnFusionPass` on the `LazyInitPass`
     assert attn_pass.pass_.matched_count == sum(attn_fusion_supported)
