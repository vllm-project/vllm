--- conflicted
+++ resolved
@@ -226,16 +226,10 @@
                          [7, 256, 533] if current_platform.is_cuda() else [8])
 @pytest.mark.parametrize("dtype", [torch.bfloat16, torch.float16])
 @pytest.mark.parametrize("model_name, model_class", MODELS)
-<<<<<<< HEAD
-=======
-@pytest.mark.parametrize("backend",
-                         [_Backend.FLASHINFER] if current_platform.is_cuda()
-                         else [_Backend.TRITON_ATTN])
->>>>>>> 6b0fcbbf
 @pytest.mark.parametrize(
     "backend", [_Backend.FLASHINFER] if current_platform.is_cuda() else [
         _Backend.ROCM_AITER_UNIFIED_ATTN, _Backend.ROCM_ATTN_VLLM_V1,
-        _Backend.TRITON_ATTN_VLLM_V1
+        _Backend.TRITON_ATTN
     ])
 # TODO(boyuan): test inductor graph partition on rocm
 @pytest.mark.parametrize(
