# SPDX-License-Identifier: Apache-2.0
# SPDX-FileCopyrightText: Copyright contributors to the vLLM project
import copy
from typing import Optional

import pytest
import torch._dynamo

from tests.compile.backend import LazyInitPass, TestBackend
<<<<<<< HEAD
from tests.v1.attention.utils import (BatchSpec, _Backend,
                                      create_common_attn_metadata)
from vllm._custom_ops import cutlass_scaled_fp4_mm, scaled_fp4_quant
from vllm.attention import Attention, AttentionMetadata
=======
from tests.models.utils import check_outputs_equal
from tests.v1.attention.utils import BatchSpec, create_common_attn_metadata
from vllm import LLM, SamplingParams
from vllm._custom_ops import cutlass_scaled_fp4_mm, scaled_fp4_quant
from vllm.attention import Attention, AttentionMetadata
from vllm.attention.backends.registry import _Backend
from vllm.attention.selector import global_force_attn_backend_context_manager
>>>>>>> 73a99cc2
from vllm.compilation.fusion import QUANT_OPS
from vllm.compilation.fusion_attn import ATTN_OP, AttnFusionPass
from vllm.compilation.fx_utils import find_op_nodes
from vllm.compilation.noop_elimination import NoOpEliminationPass
from vllm.compilation.post_cleanup import PostCleanupPass
from vllm.config import (CacheConfig, CompilationConfig, CompilationLevel,
                         ModelConfig, PassConfig, SchedulerConfig, VllmConfig,
                         set_current_vllm_config)
from vllm.forward_context import get_forward_context, set_forward_context
from vllm.model_executor.layers.quantization.utils.quant_utils import (
    kFp8StaticTensorSym, kNvfp4Quant)
from vllm.model_executor.layers.quantization.utils.w8a8_utils import (
    Fp8LinearOp)
from vllm.platforms import current_platform
from vllm.utils import is_torch_equal_or_newer, resolve_obj_by_qualname
from vllm.v1.kv_cache_interface import AttentionSpec

FP8_DTYPE = current_platform.fp8_dtype()
FP4_DTYPE = torch.uint8

# globals needed for string-import custom Dynamo backend field
backend: Optional[TestBackend] = None
backend_unfused: Optional[TestBackend] = None


class AttentionQuantPatternModel(torch.nn.Module):
    """Base model for AttentionQuantPattern fusion."""

    def __init__(self, num_qo_heads: int, num_kv_heads: int, head_size: int,
                 kv_cache_dtype: torch.dtype, device: torch.device,
                 vllm_config: VllmConfig, **kwargs):
        super().__init__()
        self.num_qo_heads = num_qo_heads
        self.num_kv_heads = num_kv_heads
        self.head_size = head_size
        self.kv_cache_dtype = kv_cache_dtype
        self.device = device
        self.vllm_config = vllm_config

        self.attn = Attention(
            num_heads=self.num_qo_heads,
            head_size=self.head_size,
            scale=1.0 / (self.head_size**0.5),
            num_kv_heads=self.num_kv_heads,
            cache_config=vllm_config.cache_config,
            prefix="model.layers.0.self_attn.attn",
        )
        self.attn._k_scale = self.attn._k_scale.to(device)
        self.attn._v_scale = self.attn._v_scale.to(device)

        self.block_size = 16

        # Initialize attn MetadataBuilder
        self.builder = self.attn.attn_backend.get_builder_cls()(
            kv_cache_spec=AttentionSpec(
                block_size=self.block_size,
                num_kv_heads=self.num_kv_heads,
                head_size=self.head_size,
                dtype=self.kv_cache_dtype,
            ),
            layer_names=[self.attn.layer_name],
            vllm_config=self.vllm_config,
            device=self.device,
        )

    def build_attn_metadata(self, batch_size: int,
                            backend: _Backend) -> AttentionMetadata:
        """Initialize attention metadata."""

        # Create common attn metadata
        batch_spec = BatchSpec(seq_lens=[1] * batch_size,
                               query_lens=[1] * batch_size)
        common_attn_metadata = create_common_attn_metadata(
            batch_spec,
            self.block_size,
            self.device,
            arange_block_indices=True)

        max_blocks = (max(batch_spec.seq_lens) + self.block_size -
                      1) // self.block_size
        num_blocks = batch_size * max_blocks

        # Create dummy KV cache for the selected backend
        if backend == _Backend.ROCM_ATTN:
            # k/v as 1st dimention
            # HND: [num_blocks, num_kv_heads, block_size, head_size]
            kv_cache = torch.zeros(2,
                                   num_blocks,
                                   self.num_kv_heads,
                                   self.block_size,
                                   self.head_size,
                                   dtype=self.kv_cache_dtype,
                                   device=self.device)
        elif backend == _Backend.ROCM_AITER_UNIFIED_ATTN:
            # k/v as 1st dimention
            # NHD: [num_blocks, block_size, num_kv_heads, head_size]
            kv_cache = torch.zeros(2,
                                   num_blocks,
                                   self.block_size,
                                   self.num_kv_heads,
                                   self.head_size,
                                   dtype=self.kv_cache_dtype,
                                   device=self.device)
        else:
            # k/v as 2nd dimention
            # NHD: [num_blocks, block_size, num_kv_heads, head_size]
            kv_cache = torch.zeros(num_blocks,
                                   2,
                                   self.num_kv_heads,
                                   self.block_size,
                                   self.head_size,
                                   dtype=self.kv_cache_dtype,
                                   device=self.device)
        self.attn.kv_cache = [kv_cache]

        # Build attn metadata
        self.attn_metadata = self.builder.build(
            common_prefix_len=0, common_attn_metadata=common_attn_metadata)

        return self.attn_metadata


class TestAttentionFp8StaticQuantPatternModel(AttentionQuantPatternModel):
    """Test model for AttentionFp8StaticQuantPattern fusion."""

    quant_key = kFp8StaticTensorSym

    def __init__(self, *args, **kwargs):
        super().__init__(*args, **kwargs)

        self.fp8_linear = Fp8LinearOp(
            act_quant_static=self.quant_key.scale.static,
            act_quant_group_shape=self.quant_key.scale.group_shape)

        hidden_size = self.num_qo_heads * self.head_size
        self.w = kwargs.get(
            "w", {
                "weight":
                torch.randn(hidden_size, hidden_size).to(
                    dtype=FP8_DTYPE, device=self.device).t(),
                "wscale":
                torch.tensor([1.0], dtype=torch.float32, device=self.device),
                "scale":
                torch.tensor([1.0], dtype=torch.float32, device=self.device),
            })

    def forward(self, q: torch.Tensor, k: torch.Tensor, v: torch.Tensor):
        """Forward pass that creates the pattern to be fused."""
        attn_output = self.attn(q, k, v)
        return self.fp8_linear.apply(input=attn_output,
                                     weight=self.w["weight"],
                                     weight_scale=self.w["wscale"],
                                     input_scale=self.w["scale"])


class TestAttentionNvfp4QuantPatternModel(AttentionQuantPatternModel):
    """Test model for AttentionNvfp4QuantPattern fusion."""

    quant_key = kNvfp4Quant

    def __init__(self, *args, **kwargs):
        super().__init__(*args, **kwargs)

        hidden_size = self.num_qo_heads * self.head_size
        self.w = kwargs.get(
            "w", {
                "weight":
                torch.randint(256, (hidden_size, hidden_size // 2),
                              dtype=FP4_DTYPE,
                              device=self.device),
                "wscale_swizzled":
                torch.randn(hidden_size, hidden_size // 16).to(
                    dtype=FP8_DTYPE, device=self.device),
                "wscale":
                torch.tensor([500], dtype=torch.float32, device=self.device),
                "scale":
                torch.tensor([0.002], dtype=torch.float32, device=self.device),
            })

    def forward(self, q: torch.Tensor, k: torch.Tensor, v: torch.Tensor):
        """Forward pass that creates the pattern to be fused."""
        attn_output = self.attn(q, k, v)
        quant_output, output_block_scale = scaled_fp4_quant(
            attn_output, 1 / self.w["scale"])
        return cutlass_scaled_fp4_mm(a=quant_output,
                                     b=self.w["weight"],
                                     block_scale_a=output_block_scale,
                                     block_scale_b=self.w["wscale_swizzled"],
                                     alpha=self.w["scale"] * self.w["wscale"],
                                     out_dtype=attn_output.dtype)


if current_platform.is_cuda():
    MODELS = [("nvidia/Llama-4-Scout-17B-16E-Instruct-FP8",
               TestAttentionFp8StaticQuantPatternModel),
              ("nvidia/Llama-4-Scout-17B-16E-Instruct-FP4",
               TestAttentionNvfp4QuantPatternModel)]
    HEADS = [(64, 8), (40, 8)]
elif current_platform.is_rocm():
    MODELS = [("amd/Llama-3.1-8B-Instruct-FP8-KV",
               TestAttentionFp8StaticQuantPatternModel)]
    HEADS = [(32, 8), (40, 8)]
else:
    MODELS = []
    HEADS = []


@pytest.mark.parametrize("num_qo_heads, num_kv_heads", HEADS)
@pytest.mark.parametrize("head_size", [128])
@pytest.mark.parametrize("batch_size",
                         [7, 256, 533] if current_platform.is_cuda() else [8])
@pytest.mark.parametrize("dtype", [torch.bfloat16, torch.float16])
@pytest.mark.parametrize("model_name, model_class", MODELS)
@pytest.mark.parametrize(
    "backend", [_Backend.FLASHINFER] if current_platform.is_cuda() else [
        _Backend.ROCM_AITER_UNIFIED_ATTN, _Backend.ROCM_ATTN,
        _Backend.TRITON_ATTN
    ])
# TODO(boyuan): test inductor graph partition on rocm
@pytest.mark.parametrize(
    "use_inductor_graph_partition",
    [False] if current_platform.is_rocm() else [False, True])
@pytest.mark.skipif(not current_platform.is_cuda_alike(),
                    reason="Only test ROCm or CUDA")
@pytest.mark.skipif(not current_platform.supports_fp8(), reason="Need FP8")
@pytest.mark.skipif(current_platform.is_cuda()
                    and not current_platform.is_device_capability((10, 0)),
                    reason="On CUDA only test on SM100(Blackwell)")
@pytest.mark.skipif(not current_platform.is_cuda_alike(),
                    reason="Only test ROCm or CUDA")
def test_attention_quant_pattern(num_qo_heads: int, num_kv_heads: int,
                                 head_size: int, batch_size: int,
                                 dtype: torch.dtype, model_name: str,
                                 model_class: type[AttentionQuantPatternModel],
                                 backend: _Backend,
                                 use_inductor_graph_partition: bool,
                                 monkeypatch, dist_init, caplog_vllm):
    """Test AttentionStaticQuantPattern fusion pass"""

    if use_inductor_graph_partition and not is_torch_equal_or_newer(
            "2.9.0.dev"):
        pytest.skip("inductor graph partition is only available "
                    "in PyTorch 2.9+")

    monkeypatch.setenv("VLLM_USE_V1", "1")

    # Mock the _cached_get_attn_backend function to avoid cached results
    monkeypatch.setattr(
        "vllm.attention.selector._cached_get_attn_backend",
        lambda *args, **kwargs: resolve_obj_by_qualname(
            current_platform.get_attn_backend_cls(
                backend, head_size, dtype, "fp8", 16, True, False, False)))

    device = torch.device("cuda:0")
    torch.manual_seed(42)

    vllm_config = VllmConfig(
        model_config=ModelConfig(
            model=model_name,
            max_model_len=2048,
            dtype=dtype,
        ),
        scheduler_config=SchedulerConfig(max_num_seqs=1024),
        compilation_config=CompilationConfig(
            level=CompilationLevel.PIECEWISE,
            custom_ops=["+quant_fp8"],
            use_inductor_graph_partition=use_inductor_graph_partition,
        ),
        cache_config=CacheConfig(cache_dtype="fp8"))

    # Create test inputs
    q = torch.randn(batch_size,
                    num_qo_heads * head_size,
                    dtype=dtype,
                    device=device)
    k = torch.randn(batch_size,
                    num_kv_heads * head_size,
                    dtype=dtype,
                    device=device)
    v = torch.randn(batch_size,
                    num_kv_heads * head_size,
                    dtype=dtype,
                    device=device)

    # Mark first dimension as dynamic for realistic testing
    torch._dynamo.mark_dynamic(q, 0)
    torch._dynamo.mark_dynamic(k, 0)
    torch._dynamo.mark_dynamic(v, 0)

    # Run model directly without compilation and fusion
    vllm_config_unfused = copy.deepcopy(vllm_config)
    with set_current_vllm_config(vllm_config_unfused), set_forward_context(
            attn_metadata=None, vllm_config=vllm_config_unfused):
        model_unfused = model_class(num_qo_heads=num_qo_heads,
                                    num_kv_heads=num_kv_heads,
                                    head_size=head_size,
                                    kv_cache_dtype=FP8_DTYPE,
                                    device=device,
                                    vllm_config=vllm_config_unfused)
        model_unfused = model_unfused.to(device)

        forward_ctx = get_forward_context()
        forward_ctx.attn_metadata = model_unfused.build_attn_metadata(
            batch_size, backend=backend)

        # Run model directly without compilation and fusion
        result_unfused = model_unfused(q, k, v)

    # Run model with attn fusion enabled
    vllm_config.compilation_config.pass_config = PassConfig(
        enable_attn_fusion=True, enable_noop=True)
    with set_current_vllm_config(vllm_config), set_forward_context(
            attn_metadata=None, vllm_config=vllm_config):
        model_fused = model_class(num_qo_heads=num_qo_heads,
                                  num_kv_heads=num_kv_heads,
                                  head_size=head_size,
                                  kv_cache_dtype=FP8_DTYPE,
                                  device=device,
                                  vllm_config=vllm_config,
                                  w=model_unfused.w)
        model_fused = model_fused.to(device)

        forward_ctx = get_forward_context()
        forward_ctx.attn_metadata = model_fused.build_attn_metadata(
            batch_size, backend=backend)

        # Create test backend with fusion passes enabled
        noop_pass = NoOpEliminationPass(vllm_config)
        attn_pass = LazyInitPass(AttnFusionPass, vllm_config)
        cleanup_pass = PostCleanupPass(vllm_config)

        test_backend = TestBackend(noop_pass, attn_pass, cleanup_pass)

        # Compile model with fusion enabled
        model_compiled = torch.compile(model_fused,
                                       backend=test_backend,
                                       fullgraph=True)
        assert model_compiled.attn._o_scale_float is None

        result_fused_1 = model_compiled(q, k, v)

        if backend == _Backend.FLASHINFER:
            # With the Flashinfer backend after the 1st round of the forward
            # pass, output quant scale should be loaded into the attn layer's
            # _o_scale_float, the 2nd round should reuse the loaded
            # _o_scale_float
            assert model_compiled.attn._o_scale_float is not None
            result_fused_2 = model_compiled(q, k, v)

            assert model_compiled.attn._o_scale_float is not None

            torch.testing.assert_close(result_unfused,
                                       result_fused_2,
                                       atol=1e-2,
                                       rtol=1e-2)

    # Check attn fusion support
    quant_key = model_class.quant_key
    attn_fusion_supported = [
        layer.impl.fused_output_quant_supported(quant_key) for key, layer in
        vllm_config.compilation_config.static_forward_context.items()
    ]
    if any(attn_fusion_supported):
        # Check quantization ops in the graph before and after fusion
        test_backend.check_before_ops([QUANT_OPS[quant_key]],
                                      fully_replaced=True)

    # access the underlying `AttnFusionPass` on the `LazyInitPass`
    assert attn_pass.pass_.matched_count == sum(attn_fusion_supported)

    # Check attention ops in the graph before and after fusion
    attn_nodes_pre = list(find_op_nodes(ATTN_OP, test_backend.graph_pre_pass))
    attn_nodes_post = list(find_op_nodes(ATTN_OP,
                                         test_backend.graph_post_pass))

    assert len(attn_nodes_pre) > 0, "Should have attention nodes before fusion"
    assert len(attn_nodes_pre) == len(attn_nodes_post), \
        "Should have same number of attention nodes before and after fusion"
    assert attn_nodes_pre[0].kwargs.get("output_scale") is None, \
        "Attention should not have output_scale before fusion"
    assert attn_nodes_post[0].kwargs.get("output_scale") is not None, \
        "Attention should have output_scale after fusion"

    assert attn_nodes_pre[0].kwargs.get("output_block_scale") is None, \
        "Attention should not have output_block_scale before fusion"
    if quant_key.dtype == FP8_DTYPE:
        assert attn_nodes_post[0].kwargs.get("output_block_scale") is None, \
            "Attention should not have output_block_scale after FP8 fusion"
    elif quant_key.dtype == FP4_DTYPE:
        assert attn_nodes_post[0].kwargs.get("output_block_scale") is not None, \
            "Attention should have output_block_scale after FP4 fusion"  # noqa: E501

    # Check that results are close
    torch.testing.assert_close(result_unfused,
                               result_fused_1,
                               atol=1e-2,
                               rtol=1e-2)<|MERGE_RESOLUTION|>--- conflicted
+++ resolved
@@ -7,20 +7,10 @@
 import torch._dynamo
 
 from tests.compile.backend import LazyInitPass, TestBackend
-<<<<<<< HEAD
-from tests.v1.attention.utils import (BatchSpec, _Backend,
-                                      create_common_attn_metadata)
-from vllm._custom_ops import cutlass_scaled_fp4_mm, scaled_fp4_quant
-from vllm.attention import Attention, AttentionMetadata
-=======
-from tests.models.utils import check_outputs_equal
 from tests.v1.attention.utils import BatchSpec, create_common_attn_metadata
-from vllm import LLM, SamplingParams
 from vllm._custom_ops import cutlass_scaled_fp4_mm, scaled_fp4_quant
 from vllm.attention import Attention, AttentionMetadata
 from vllm.attention.backends.registry import _Backend
-from vllm.attention.selector import global_force_attn_backend_context_manager
->>>>>>> 73a99cc2
 from vllm.compilation.fusion import QUANT_OPS
 from vllm.compilation.fusion_attn import ATTN_OP, AttnFusionPass
 from vllm.compilation.fx_utils import find_op_nodes
@@ -271,8 +261,9 @@
     monkeypatch.setattr(
         "vllm.attention.selector._cached_get_attn_backend",
         lambda *args, **kwargs: resolve_obj_by_qualname(
-            current_platform.get_attn_backend_cls(
-                backend, head_size, dtype, "fp8", 16, True, False, False)))
+            current_platform.
+            get_attn_backend_cls(backend, head_size, dtype, "fp8", 16, True,
+                                 False, False, False)))
 
     device = torch.device("cuda:0")
     torch.manual_seed(42)
