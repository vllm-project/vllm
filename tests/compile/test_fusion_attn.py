--- conflicted
+++ resolved
@@ -1,8 +1,5 @@
 # SPDX-License-Identifier: Apache-2.0
-<<<<<<< HEAD
-=======
 # SPDX-FileCopyrightText: Copyright contributors to the vLLM project
->>>>>>> 016c25b5
 
 import functools
 from typing import Optional
