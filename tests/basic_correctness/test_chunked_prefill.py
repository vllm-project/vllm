"""Compare the outputs of HF and vLLM when using greedy sampling.

It tests chunked prefill. Chunked prefill can be enabled by
enable_chunked_prefill=True. If prefill size exceeds max_num_batched_tokens,
prefill requests are chunked.

Run `pytest tests/models/test_chunked_prefill.py`.
"""
import os
from contextlib import nullcontext

import pytest

from ..models.utils import check_logprobs_close, check_outputs_equal
from ..utils import multi_gpu_test

MODELS = [
    "facebook/opt-125m",
    "meta-llama/Llama-2-7b-hf",
]


@pytest.mark.parametrize("model", MODELS)
@pytest.mark.parametrize("dtype", ["half"])
@pytest.mark.parametrize("max_tokens", [32])
@pytest.mark.parametrize("chunked_prefill_token_size", [1, 4, 16])
@pytest.mark.parametrize("enforce_eager", [False, True])
# NOTE: Increasing this in this suite will fail CI because we currently cannot
# reset distributed env properly. Use a value > 1 just when you test.
@pytest.mark.parametrize("tensor_parallel_size", [1])
def test_models(
    hf_runner,
    vllm_runner,
    example_prompts,
    model: str,
    dtype: str,
    max_tokens: int,
    chunked_prefill_token_size: int,
    enforce_eager: bool,
    tensor_parallel_size: int,
) -> None:
    """
    Checks exact match decode between huggingface model and vllm runner with
    chunked prefill.
    """
    max_num_seqs = chunked_prefill_token_size
    max_num_batched_tokens = chunked_prefill_token_size

    with hf_runner(model, dtype=dtype) as hf_model:
        hf_outputs = hf_model.generate_greedy(example_prompts, max_tokens)

    with vllm_runner(
            model,
            dtype=dtype,
            max_num_batched_tokens=max_num_batched_tokens,
            enable_chunked_prefill=True,
            tensor_parallel_size=tensor_parallel_size,
            enforce_eager=enforce_eager,
            max_num_seqs=max_num_seqs,
    ) as vllm_model:
        vllm_outputs = vllm_model.generate_greedy(example_prompts, max_tokens)

    check_outputs_equal(
        outputs_0_lst=hf_outputs,
        outputs_1_lst=vllm_outputs,
        name_0="hf",
        name_1="vllm",
    )


<<<<<<< HEAD
@multi_gpu_test(num_gpus=2)
@pytest.mark.parametrize("distributed_executor_backend", ["ray", "mp"])
@pytest.mark.parametrize("model", MODELS)
def test_models_distributed(
    hf_runner,
    vllm_runner,
    example_prompts,
    model: str,
    distributed_executor_backend: str,
) -> None:
    if (model == "meta-llama/Llama-2-7b-hf"
            and distributed_executor_backend == "ray"):
        # test ray adag
        os.environ['VLLM_USE_RAY_SPMD_WORKER'] = "1"
        os.environ['VLLM_USE_RAY_COMPILED_DAG'] = "1"

    dtype = "half"
    max_tokens = 5
    chunked_prefill_token_size = 16

    # Add a chunked prefill config.
    max_num_seqs = min(chunked_prefill_token_size, 256)
    assert chunked_prefill_token_size != -1
    enable_chunked_prefill = True
    max_num_batched_tokens = chunked_prefill_token_size

    # NOTE: take care of the order. run vLLM first, and then run HF.
    # vLLM needs a fresh new process without cuda initialization.
    # if we run HF first, the cuda initialization will be done and it
    # will hurt multiprocessing backend with fork method (the default method).

    with vllm_runner(
            model,
            dtype=dtype,
            tensor_parallel_size=2,
            max_num_seqs=max_num_seqs,
            enable_chunked_prefill=enable_chunked_prefill,
            max_num_batched_tokens=max_num_batched_tokens,
            distributed_executor_backend=distributed_executor_backend,
    ) as vllm_model:
        vllm_outputs = vllm_model.generate_greedy(example_prompts, max_tokens)

    with hf_runner(model, dtype=dtype) as hf_model:
        hf_outputs = hf_model.generate_greedy(example_prompts, max_tokens)

    check_outputs_equal(
        outputs_0_lst=hf_outputs,
        outputs_1_lst=vllm_outputs,
        name_0="hf",
        name_1="vllm",
    )


@pytest.mark.parametrize("kv_cache_dtype,model",
                         [("fp8_e5m2", m)
                          for m in E5M2_KV_MODELS] + [("fp8_e4m3", m)
                                                      for m in E4M3_KV_MODELS])
=======
@pytest.mark.parametrize(
    "kv_cache_dtype,model",
    [("fp8_e4m3",
      "nm-testing/TinyLlama-1.1B-compressed-tensors-kv-cache-scheme")])
>>>>>>> 1afc9319
# Due to low-precision numerical divergence, we only test logprob of 4 tokens
@pytest.mark.parametrize("max_tokens", [4])
@pytest.mark.parametrize("chunked_prefill_token_size", [4, 16])
@pytest.mark.parametrize("enforce_eager", [False, True])
# NOTE: Increasing this in this suite will fail CI because we currently cannot
# reset distributed env properly. Use a value > 1 just when you test.
@pytest.mark.parametrize("tensor_parallel_size", [1])
# Due to low-precision numerical divergence, this test is too sensitive to
# the async postprocessor
@pytest.mark.parametrize("disable_async_output_proc", [True])
def test_models_with_fp8_kv_cache(
    vllm_runner,
    example_prompts,
    kv_cache_dtype: str,
    model: str,
    max_tokens: int,
    chunked_prefill_token_size: int,
    enforce_eager: bool,
    tensor_parallel_size: int,
    disable_async_output_proc: bool,
) -> None:
    """
    Check output logprobs match between no_chunked_prefill and chunked_prefill
    with fp8 kv cache. General fp8 kv-cache tests are covered in test_fp8.py,
    so here we only check chunked prefill.
    """
    NUM_LOG_PROBS = 8

    max_num_seqs = chunked_prefill_token_size
    max_num_batched_tokens = chunked_prefill_token_size

    with vllm_runner(
            model,
            tensor_parallel_size=tensor_parallel_size,
            enforce_eager=enforce_eager,
            max_num_seqs=max_num_seqs,
            kv_cache_dtype=kv_cache_dtype,
            disable_async_output_proc=disable_async_output_proc,
    ) as vllm_model:
        no_chunked_prefill_outputs = vllm_model.generate_greedy_logprobs(
            example_prompts, max_tokens, NUM_LOG_PROBS)

    with vllm_runner(
            model,
            max_num_batched_tokens=max_num_batched_tokens,
            enable_chunked_prefill=True,
            tensor_parallel_size=tensor_parallel_size,
            enforce_eager=enforce_eager,
            max_num_seqs=max_num_seqs,
            kv_cache_dtype=kv_cache_dtype,
            disable_async_output_proc=disable_async_output_proc,
    ) as vllm_model:
        chunked_prefill_outputs = vllm_model.generate_greedy_logprobs(
            example_prompts, max_tokens, NUM_LOG_PROBS)

    check_logprobs_close(
        outputs_0_lst=no_chunked_prefill_outputs,
        outputs_1_lst=chunked_prefill_outputs,
        name_0="no_chunked_prefill",
        name_1="chunked_prefill",
    )


@pytest.mark.parametrize("max_tokens", [16])
@pytest.mark.parametrize("enforce_eager", [False])
@pytest.mark.parametrize("chunk_size", [30, 32])
@pytest.mark.parametrize("use_v2_block_manager", [False, True])
# NOTE: Increasing this in this suite will fail CI because we currently cannot
# reset distributed env properly. Use a value > 1 just when you test.
@pytest.mark.parametrize("tensor_parallel_size", [1])
def test_with_prefix_caching(
    vllm_runner,
    max_tokens: int,
    enforce_eager: bool,
    chunk_size: int,
    use_v2_block_manager: bool,
    tensor_parallel_size: int,
) -> None:
    """
    Checks exact match decode with and without prefix caching
    with chunked prefill enabled.
    """
    model = "meta-llama/Llama-2-7b-chat-hf"
    # The common prompt has 142 tokens with Llama-2 tokenizer.
    common_prompt = "You are a helpful AI assistant " * 20
    unique_prompts = [
        "Question",  # Warmup
        "Question",  # Fully cached
        "Another question",  # Partial cached
    ]
    full_prompts = [f"{common_prompt}\n{p}" for p in unique_prompts]

    max_num_batched_tokens = max_num_seqs = chunk_size
    outputs = {}  # type: ignore
    check_result = True
    for enable in (True, False):
        with vllm_runner(
                model,
                dtype="half",
                max_num_batched_tokens=max_num_batched_tokens,
                enable_chunked_prefill=True,
                enable_prefix_caching=enable,
                tensor_parallel_size=tensor_parallel_size,
                use_v2_block_manager=use_v2_block_manager,
                enforce_eager=enforce_eager,
                max_num_seqs=max_num_seqs,
        ) as vllm_model:
            # It should fail when prefix caching is enable and chunk
            # size is not a multiple of block size (16).
            should_fail = chunk_size % 16 != 0 and enable
            check_result &= not should_fail
            outputs[enable] = []
            # Send the request one-by-one to ensure the cache is populated.
            with pytest.raises(ValueError) if should_fail else nullcontext():
                for prompt in full_prompts:
                    outputs[enable] += vllm_model.generate_greedy([prompt],
                                                                  max_tokens)

    # Check results only if we did not expect a failure.
    if check_result:
        check_outputs_equal(
            outputs_0_lst=outputs[False],
            outputs_1_lst=outputs[True],
            name_0="w/o prefix caching",
            name_1="with prefix caching",
        )<|MERGE_RESOLUTION|>--- conflicted
+++ resolved
@@ -68,7 +68,6 @@
     )
 
 
-<<<<<<< HEAD
 @multi_gpu_test(num_gpus=2)
 @pytest.mark.parametrize("distributed_executor_backend", ["ray", "mp"])
 @pytest.mark.parametrize("model", MODELS)
@@ -122,16 +121,10 @@
     )
 
 
-@pytest.mark.parametrize("kv_cache_dtype,model",
-                         [("fp8_e5m2", m)
-                          for m in E5M2_KV_MODELS] + [("fp8_e4m3", m)
-                                                      for m in E4M3_KV_MODELS])
-=======
 @pytest.mark.parametrize(
     "kv_cache_dtype,model",
     [("fp8_e4m3",
       "nm-testing/TinyLlama-1.1B-compressed-tensors-kv-cache-scheme")])
->>>>>>> 1afc9319
 # Due to low-precision numerical divergence, we only test logprob of 4 tokens
 @pytest.mark.parametrize("max_tokens", [4])
 @pytest.mark.parametrize("chunked_prefill_token_size", [4, 16])
