# SPDX-License-Identifier: Apache-2.0
# SPDX-FileCopyrightText: Copyright contributors to the vLLM project
"""Compare the short outputs of HF and vLLM when using greedy sampling.

Run `pytest tests/basic_correctness/test_basic_correctness.py`.
"""
import os
import weakref
from unittest.mock import Mock

import pytest
import torch

from vllm import LLM, envs
from vllm.v1.engine.llm_engine import LLMEngine as LLMEngineV1

from ..conftest import HfRunner, VllmRunner
from ..models.utils import check_outputs_equal
from ..utils import multi_gpu_test

TARGET_TEST_SUITE = os.environ.get("TARGET_TEST_SUITE", "L4")


@pytest.fixture(autouse=True)
def v1(run_with_both_engines):
    # Simple autouse wrapper to run both engines for each test
    # This can be promoted up to conftest.py to run for every
    # test in a package
    pass


def test_vllm_gc_ed():
    """Verify vllm instance is GC'ed when it is deleted"""
    llm = LLM("hmellor/tiny-random-LlamaForCausalLM")
    weak_llm = weakref.ref(llm)
    del llm
    # If there's any circular reference to vllm, this fails
    # because llm instance is not GC'ed.
    assert weak_llm() is None


def _fix_prompt_embed_outputs(
        vllm_outputs: list[tuple[list[int], str]], hf_model: HfRunner,
        example_prompts: list[str]) -> list[tuple[list[int], str]]:
    fixed_vllm_outputs = []
    for vllm_output, hf_input, prompt in zip(
            vllm_outputs, hf_model.get_inputs(example_prompts),
            example_prompts):
        hf_input_ids = hf_input["input_ids"].tolist()[0]
        fixed_vllm_outputs.append(
            (hf_input_ids + vllm_output[0][len(hf_input_ids):],
             prompt + vllm_output[1]))
    return fixed_vllm_outputs


@pytest.mark.parametrize("model", ["EleutherAI/pythia-14m"])
@pytest.mark.parametrize("backend", ["FLASH_ATTN"])
@pytest.mark.parametrize("max_tokens", [5])
@pytest.mark.parametrize("enforce_eager", [False])
@pytest.mark.parametrize("async_scheduling", [True, False])
@pytest.mark.parametrize("model_executor", ["uni", "mp"])
@pytest.mark.parametrize("enable_prompt_embeds", [True, False])
def test_basic_correctness(
    monkeypatch: pytest.MonkeyPatch,
    hf_runner,
    model: str,
    backend: str,
    max_tokens: int,
    enforce_eager: bool,
    async_scheduling: bool,
    model_executor: str,
    enable_prompt_embeds: bool,
) -> None:
<<<<<<< HEAD
    """Test basic model correctness with a small model and simple prompt."""

    if enable_prompt_embeds and envs.is_set(
            "VLLM_USE_V1") and envs.VLLM_USE_V1:
        pytest.skip("enable_prompt_embeds is not supported in v1.")

    with monkeypatch.context() as m:
        m.setenv("VLLM_ATTENTION_BACKEND", backend)

        prompt = "Hello, my name is"
        example_prompts = [prompt]

        with hf_runner(model) as hf_model:
            hf_outputs = hf_model.generate_greedy(example_prompts, max_tokens)
            if enable_prompt_embeds:
                with torch.no_grad():
                    prompt_embeds = hf_model.get_prompt_embeddings(
                        example_prompts)

        with VllmRunner(model,
                        max_model_len=2048,
                        enforce_eager=enforce_eager,
                        enable_prompt_embeds=enable_prompt_embeds,
                        gpu_memory_utilization=0.7) as vllm_model:
            if enable_prompt_embeds:
                vllm_outputs = vllm_model.generate_greedy(
                    prompt_embeds, max_tokens)
                vllm_outputs = _fix_prompt_embed_outputs(
                    vllm_outputs, hf_model, example_prompts)
            else:
                vllm_outputs = vllm_model.generate_greedy(
                    example_prompts, max_tokens)

        check_outputs_equal(
            outputs_0_lst=hf_outputs,
            outputs_1_lst=vllm_outputs,
            name_0="hf",
            name_1="vllm",
        )


@pytest.mark.parametrize("model", ["google/gemma-2-2b-it"])
@pytest.mark.parametrize("backend", ["FLASH_ATTN"])
@pytest.mark.parametrize("max_tokens", [5])
@pytest.mark.parametrize("enforce_eager", [False])
@pytest.mark.parametrize("enable_prompt_embeds", [True, False])
def test_gemma_sliding_window(
    monkeypatch: pytest.MonkeyPatch,
    hf_runner,
    model: str,
    backend: str,
    max_tokens: int,
    enforce_eager: bool,
    enable_prompt_embeds: bool,
) -> None:
    """Test Gemma-2's sliding window attention with long context."""

    if enable_prompt_embeds and envs.is_set(
            "VLLM_USE_V1") and envs.VLLM_USE_V1:
        pytest.skip("enable_prompt_embeds is not supported in v1.")

=======
>>>>>>> 48ecb443
    if not envs.VLLM_USE_V1:
        if async_scheduling:
            pytest.skip("async_scheduling only supported in v1.")
        if model_executor != "uni":
            pytest.skip("only test uniproc executor for v0.")

    if backend == "XFORMERS" and model == "google/gemma-2-2b-it":
        pytest.skip(
            f"{backend} does not support gemma2 with full context length.")

    with monkeypatch.context() as m:
        m.setenv("VLLM_ATTENTION_BACKEND", backend)

        # 5042 tokens for gemma2
        # gemma2 has alternating sliding window size of 4096
        # we need a prompt with more than 4096 tokens to test the sliding window
        prompt = "The following numbers of the sequence " + ", ".join(
            str(i) for i in range(1024)) + " are:"
        example_prompts = [prompt]

        with hf_runner(model) as hf_model:
            hf_outputs = hf_model.generate_greedy(example_prompts, max_tokens)
            if enable_prompt_embeds:
                with torch.no_grad():
                    prompt_embeds = hf_model.get_prompt_embeddings(
                        example_prompts)

        with VllmRunner(
                model,
                max_model_len=8192,
                enforce_eager=enforce_eager,
                enable_prompt_embeds=enable_prompt_embeds,
                gpu_memory_utilization=0.7,
                async_scheduling=async_scheduling,
                distributed_executor_backend=model_executor,
        ) as vllm_model:
            if enable_prompt_embeds:
                vllm_outputs = vllm_model.generate_greedy(
                    prompt_embeds, max_tokens)
                vllm_outputs = _fix_prompt_embed_outputs(
                    vllm_outputs, hf_model, example_prompts)
            else:
                vllm_outputs = vllm_model.generate_greedy(
                    example_prompts, max_tokens)

        check_outputs_equal(
            outputs_0_lst=hf_outputs,
            outputs_1_lst=vllm_outputs,
            name_0="hf",
            name_1="vllm",
        )


@multi_gpu_test(num_gpus=2)
@pytest.mark.parametrize(
    "model, distributed_executor_backend, attention_backend, "
    "test_suite, extra_env", [
        ("facebook/opt-125m", "ray", "", "L4", {}),
        ("facebook/opt-125m", "mp", "", "L4", {}),
        ("facebook/opt-125m", "ray", "", "L4", {
            "VLLM_SLEEP_WHEN_IDLE": "1"
        }),
        ("facebook/opt-125m", "mp", "", "L4", {
            "VLLM_SLEEP_WHEN_IDLE": "1"
        }),
        ("meta-llama/Llama-3.2-1B-Instruct", "ray", "", "L4", {}),
        ("meta-llama/Llama-3.2-1B-Instruct", "mp", "", "L4", {}),
        ("facebook/opt-125m", "ray", "", "A100", {}),
        ("facebook/opt-125m", "mp", "", "A100", {}),
    ])
@pytest.mark.parametrize("enable_prompt_embeds", [True, False])
def test_models_distributed(
    monkeypatch: pytest.MonkeyPatch,
    hf_runner,
    vllm_runner,
    example_prompts,
    model: str,
    distributed_executor_backend: str,
    attention_backend: str,
    test_suite: str,
    extra_env: dict[str, str],
    enable_prompt_embeds: bool,
) -> None:
    if test_suite != TARGET_TEST_SUITE:
        pytest.skip(f"Skip test for {test_suite}")

    with monkeypatch.context() as monkeypatch_context:
        if model == "meta-llama/Llama-3.2-1B-Instruct" and distributed_executor_backend == "ray" and attention_backend == "" and test_suite == "L4":  # noqa
            if enable_prompt_embeds:
                pytest.skip(
                    "enable_prompt_embeds does not work with ray compiled dag."
                )
            monkeypatch_context.setenv("VLLM_USE_RAY_SPMD_WORKER", "1")
            monkeypatch_context.setenv("VLLM_USE_RAY_COMPILED_DAG", "1")

        if attention_backend:
            monkeypatch_context.setenv(
                "VLLM_ATTENTION_BACKEND",
                attention_backend,
            )

        for k, v in extra_env.items():
            monkeypatch_context.setenv(k, v)

        dtype = "half"
        max_tokens = 5

        # NOTE: take care of the order. run vLLM first, and then run HF.
        # vLLM needs a fresh new process without cuda initialization.
        # if we run HF first, the cuda initialization will be done and it
        # will hurt multiprocessing backend with fork method
        # (the default method).
        with vllm_runner(
                model,
                dtype=dtype,
                tensor_parallel_size=2,
                distributed_executor_backend=distributed_executor_backend,
                enable_prompt_embeds=enable_prompt_embeds,
                gpu_memory_utilization=0.7,
        ) as vllm_model:
            if enable_prompt_embeds:
                with hf_runner(model, dtype=dtype) as hf_model:
                    with torch.no_grad():
                        prompt_embeds = hf_model.get_prompt_embeddings(
                            example_prompts)
                    vllm_outputs = vllm_model.generate_greedy(
                        prompt_embeds, max_tokens)
                    vllm_outputs = _fix_prompt_embed_outputs(
                        vllm_outputs, hf_model, example_prompts)
                    hf_outputs = hf_model.generate_greedy(
                        example_prompts, max_tokens)
            else:
                vllm_outputs = vllm_model.generate_greedy(
                    example_prompts, max_tokens)
                with hf_runner(model, dtype=dtype) as hf_model:
                    hf_outputs = hf_model.generate_greedy(
                        example_prompts, max_tokens)

    check_outputs_equal(
        outputs_0_lst=hf_outputs,
        outputs_1_lst=vllm_outputs,
        name_0="hf",
        name_1="vllm",
    )


def test_failed_model_execution(vllm_runner, monkeypatch) -> None:

    from vllm.envs import VLLM_USE_V1

    if not VLLM_USE_V1:
        pytest.skip("Skipping V0 test, dump input not supported")

    # Needed to mock an error in the same process
    monkeypatch.setenv('VLLM_ENABLE_V1_MULTIPROCESSING', '0')

    # Very tiny models (e.g. hmellor/tiny-random-LlamaForCausalLM) have
    # such negligible memory footprint that it makes the test flaky
    with vllm_runner('EleutherAI/pythia-14m',
                     enforce_eager=True) as vllm_model:
        if isinstance(vllm_model.llm.llm_engine, LLMEngineV1):
            v1_test_failed_model_execution(vllm_model)


def v1_test_failed_model_execution(vllm_model):

    engine = vllm_model.llm.llm_engine
    mocked_execute_model = Mock(
        side_effect=RuntimeError("Mocked Critical Error"))
    engine.engine_core.engine_core.model_executor.execute_model =\
                mocked_execute_model

    with pytest.raises(RuntimeError) as exc_info:
        prompts = [
            "Hello, my name is",
            "The president of the United States is",
            "The capital of France is",
            "The future of AI is",
        ]
        vllm_model.generate_greedy(prompts, 200, use_tqdm=False)
    assert isinstance(exc_info.value, RuntimeError)
    assert "Mocked Critical Error" in str(exc_info.value)<|MERGE_RESOLUTION|>--- conflicted
+++ resolved
@@ -71,7 +71,6 @@
     model_executor: str,
     enable_prompt_embeds: bool,
 ) -> None:
-<<<<<<< HEAD
     """Test basic model correctness with a small model and simple prompt."""
 
     if enable_prompt_embeds and envs.is_set(
@@ -133,8 +132,6 @@
             "VLLM_USE_V1") and envs.VLLM_USE_V1:
         pytest.skip("enable_prompt_embeds is not supported in v1.")
 
-=======
->>>>>>> 48ecb443
     if not envs.VLLM_USE_V1:
         if async_scheduling:
             pytest.skip("async_scheduling only supported in v1.")
