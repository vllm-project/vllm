--- conflicted
+++ resolved
@@ -63,76 +63,6 @@
     model_executor: str,
     enable_prompt_embeds: bool,
 ) -> None:
-<<<<<<< HEAD
-    """Test basic model correctness with a small model and simple prompt."""
-
-    if enable_prompt_embeds and envs.is_set(
-            "VLLM_USE_V1") and envs.VLLM_USE_V1:
-        pytest.skip("enable_prompt_embeds is not supported in v1.")
-
-    with monkeypatch.context() as m:
-        m.setenv("VLLM_ATTENTION_BACKEND", backend)
-
-        prompt = "Hello, my name is"
-        example_prompts = [prompt]
-
-        with hf_runner(model) as hf_model:
-            hf_outputs = hf_model.generate_greedy(example_prompts, max_tokens)
-            if enable_prompt_embeds:
-                with torch.no_grad():
-                    prompt_embeds = hf_model.get_prompt_embeddings(
-                        example_prompts)
-
-        with VllmRunner(model,
-                        max_model_len=2048,
-                        enforce_eager=enforce_eager,
-                        enable_prompt_embeds=enable_prompt_embeds,
-                        gpu_memory_utilization=0.7) as vllm_model:
-            if enable_prompt_embeds:
-                vllm_outputs = vllm_model.generate_greedy(
-                    prompt_embeds, max_tokens)
-                vllm_outputs = _fix_prompt_embed_outputs(
-                    vllm_outputs, hf_model, example_prompts)
-            else:
-                vllm_outputs = vllm_model.generate_greedy(
-                    example_prompts, max_tokens)
-
-        check_outputs_equal(
-            outputs_0_lst=hf_outputs,
-            outputs_1_lst=vllm_outputs,
-            name_0="hf",
-            name_1="vllm",
-        )
-
-
-@pytest.mark.parametrize("model", ["google/gemma-2-2b-it"])
-@pytest.mark.parametrize("backend", ["FLASH_ATTN"])
-@pytest.mark.parametrize("max_tokens", [5])
-@pytest.mark.parametrize("enforce_eager", [False])
-@pytest.mark.parametrize("enable_prompt_embeds", [True, False])
-def test_gemma_sliding_window(
-    monkeypatch: pytest.MonkeyPatch,
-    hf_runner,
-    model: str,
-    backend: str,
-    max_tokens: int,
-    enforce_eager: bool,
-    enable_prompt_embeds: bool,
-) -> None:
-    """Test Gemma-2's sliding window attention with long context."""
-
-    if enable_prompt_embeds and envs.is_set(
-            "VLLM_USE_V1") and envs.VLLM_USE_V1:
-        pytest.skip("enable_prompt_embeds is not supported in v1.")
-
-    if not envs.VLLM_USE_V1:
-        if async_scheduling:
-            pytest.skip("async_scheduling only supported in v1.")
-        if model_executor != "uni":
-            pytest.skip("only test uniproc executor for v0.")
-
-=======
->>>>>>> 17edd8a8
     if backend == "XFORMERS" and model == "google/gemma-2-2b-it":
         pytest.skip(
             f"{backend} does not support gemma2 with full context length.")
