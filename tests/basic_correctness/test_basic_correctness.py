# SPDX-License-Identifier: Apache-2.0
# SPDX-FileCopyrightText: Copyright contributors to the vLLM project
"""Compare the short outputs of HF and vLLM when using greedy sampling.

Run `pytest tests/basic_correctness/test_basic_correctness.py`.
"""

import os
import weakref
from unittest.mock import Mock

import pytest
import torch

from vllm import LLM
from vllm.v1.engine.llm_engine import LLMEngine

from ..conftest import HfRunner, VllmRunner
from ..models.utils import check_outputs_equal
from ..utils import multi_gpu_test

TARGET_TEST_SUITE = os.environ.get("TARGET_TEST_SUITE", "L4")


def test_vllm_gc_ed():
    """Verify vllm instance is GC'ed when it is deleted"""
    llm = LLM("hmellor/tiny-random-LlamaForCausalLM")
    weak_llm = weakref.ref(llm)
    del llm
    # If there's any circular reference to vllm, this fails
    # because llm instance is not GC'ed.
    assert weak_llm() is None


def _fix_prompt_embed_outputs(
    vllm_outputs: list[tuple[list[int], str]],
    hf_model: HfRunner,
    example_prompts: list[str],
) -> list[tuple[list[int], str]]:
    fixed_vllm_outputs = []
    for vllm_output, hf_input, prompt in zip(
        vllm_outputs, hf_model.get_inputs(example_prompts), example_prompts
    ):
        hf_input_ids = hf_input["input_ids"].tolist()[0]
        fixed_vllm_outputs.append(
            (
                hf_input_ids + vllm_output[0][len(hf_input_ids) :],
                prompt + vllm_output[1],
            )
        )
    return fixed_vllm_outputs


@pytest.mark.parametrize("model", ["EleutherAI/pythia-14m"])
@pytest.mark.parametrize("backend", ["FLASH_ATTN"])
@pytest.mark.parametrize("max_tokens", [5])
@pytest.mark.parametrize("enforce_eager", [False])
@pytest.mark.parametrize("async_scheduling", [True, False])
@pytest.mark.parametrize("model_executor", ["uni", "mp"])
@pytest.mark.parametrize("enable_prompt_embeds", [True, False])
def test_basic_correctness(
    monkeypatch: pytest.MonkeyPatch,
    hf_runner,
    model: str,
    backend: str,
    max_tokens: int,
    enforce_eager: bool,
    async_scheduling: bool,
    model_executor: str,
    enable_prompt_embeds: bool,
) -> None:
    if backend == "XFORMERS" and model == "google/gemma-2-2b-it":
        pytest.skip(f"{backend} does not support gemma2 with full context length.")

    with monkeypatch.context() as m:
        m.setenv("VLLM_ATTENTION_BACKEND", backend)

        # 5042 tokens for gemma2
        # gemma2 has alternating sliding window size of 4096
        # we need a prompt with more than 4096 tokens to test the sliding window
        prompt = (
            "The following numbers of the sequence "
            + ", ".join(str(i) for i in range(1024))
            + " are:"
        )
        example_prompts = [prompt]

        with hf_runner(model) as hf_model:
            hf_outputs = hf_model.generate_greedy(example_prompts, max_tokens)
            if enable_prompt_embeds:
                with torch.no_grad():
                    prompt_embeds = hf_model.get_prompt_embeddings(example_prompts)

        with VllmRunner(
            model,
            max_model_len=8192,
            enforce_eager=enforce_eager,
            enable_prompt_embeds=enable_prompt_embeds,
            gpu_memory_utilization=0.7,
            async_scheduling=async_scheduling,
            distributed_executor_backend=model_executor,
        ) as vllm_model:
            if enable_prompt_embeds:
                vllm_outputs = vllm_model.generate_greedy(prompt_embeds, max_tokens)
                vllm_outputs = _fix_prompt_embed_outputs(
                    vllm_outputs, hf_model, example_prompts
                )
            else:
                vllm_outputs = vllm_model.generate_greedy(example_prompts, max_tokens)

        check_outputs_equal(
            outputs_0_lst=hf_outputs,
            outputs_1_lst=vllm_outputs,
            name_0="hf",
            name_1="vllm",
        )


@multi_gpu_test(num_gpus=2)
@pytest.mark.parametrize(
    "model, distributed_executor_backend, attention_backend, test_suite, extra_env",
    [
        ("facebook/opt-125m", "ray", "", "L4", {}),
        ("facebook/opt-125m", "mp", "", "L4", {}),
        ("facebook/opt-125m", "ray", "", "L4", {"VLLM_SLEEP_WHEN_IDLE": "1"}),
        ("facebook/opt-125m", "mp", "", "L4", {"VLLM_SLEEP_WHEN_IDLE": "1"}),
        ("meta-llama/Llama-3.2-1B-Instruct", "ray", "", "L4", {}),
        ("meta-llama/Llama-3.2-1B-Instruct", "mp", "", "L4", {}),
        ("facebook/opt-125m", "ray", "", "A100", {}),
        ("facebook/opt-125m", "mp", "", "A100", {}),
    ],
)
@pytest.mark.parametrize("enable_prompt_embeds", [True, False])
def test_models_distributed(
    monkeypatch: pytest.MonkeyPatch,
    hf_runner,
    vllm_runner,
    example_prompts,
    model: str,
    distributed_executor_backend: str,
    attention_backend: str,
    test_suite: str,
    extra_env: dict[str, str],
    enable_prompt_embeds: bool,
) -> None:
    if test_suite != TARGET_TEST_SUITE:
        pytest.skip(f"Skip test for {test_suite}")

    with monkeypatch.context() as monkeypatch_context:
        if (
            model == "meta-llama/Llama-3.2-1B-Instruct"
            and distributed_executor_backend == "ray"
            and attention_backend == ""
            and test_suite == "L4"
        ):  # noqa
            if enable_prompt_embeds:
                pytest.skip("enable_prompt_embeds does not work with ray compiled dag.")
            monkeypatch_context.setenv("VLLM_USE_RAY_SPMD_WORKER", "1")
            monkeypatch_context.setenv("VLLM_USE_RAY_COMPILED_DAG", "1")

        if attention_backend:
            monkeypatch_context.setenv(
                "VLLM_ATTENTION_BACKEND",
                attention_backend,
            )

        for k, v in extra_env.items():
            monkeypatch_context.setenv(k, v)

        dtype = "half"
        max_tokens = 5

        # NOTE: take care of the order. run vLLM first, and then run HF.
        # vLLM needs a fresh new process without cuda initialization.
        # if we run HF first, the cuda initialization will be done and it
        # will hurt multiprocessing backend with fork method
        # (the default method).
        with vllm_runner(
            model,
            dtype=dtype,
            tensor_parallel_size=2,
            distributed_executor_backend=distributed_executor_backend,
            enable_prompt_embeds=enable_prompt_embeds,
            gpu_memory_utilization=0.7,
        ) as vllm_model:
            if enable_prompt_embeds:
                with hf_runner(model, dtype=dtype) as hf_model:
                    with torch.no_grad():
                        prompt_embeds = hf_model.get_prompt_embeddings(example_prompts)
                    vllm_outputs = vllm_model.generate_greedy(prompt_embeds, max_tokens)
                    vllm_outputs = _fix_prompt_embed_outputs(
                        vllm_outputs, hf_model, example_prompts
                    )
                    hf_outputs = hf_model.generate_greedy(example_prompts, max_tokens)
            else:
                vllm_outputs = vllm_model.generate_greedy(example_prompts, max_tokens)
                with hf_runner(model, dtype=dtype) as hf_model:
                    hf_outputs = hf_model.generate_greedy(example_prompts, max_tokens)

    check_outputs_equal(
        outputs_0_lst=hf_outputs,
        outputs_1_lst=vllm_outputs,
        name_0="hf",
        name_1="vllm",
    )


def test_failed_model_execution(vllm_runner, monkeypatch) -> None:
    # Needed to mock an error in the same process
    monkeypatch.setenv("VLLM_ENABLE_V1_MULTIPROCESSING", "0")

<<<<<<< HEAD
    # Very tiny models (e.g. hmellor/tiny-random-LlamaForCausalLM) have
    # such negligible memory footprint that it makes the test flaky
    with vllm_runner("EleutherAI/pythia-14m", enforce_eager=True) as vllm_model:
        if isinstance(vllm_model.llm.llm_engine, LLMEngineV1):
=======
    with vllm_runner("facebook/opt-125m", enforce_eager=True) as vllm_model:
        if isinstance(vllm_model.llm.llm_engine, LLMEngine):
>>>>>>> f8607863
            v1_test_failed_model_execution(vllm_model)


def v1_test_failed_model_execution(vllm_model):
    engine = vllm_model.llm.llm_engine
    mocked_execute_model = Mock(side_effect=RuntimeError("Mocked Critical Error"))
    engine.engine_core.engine_core.model_executor.execute_model = mocked_execute_model

    with pytest.raises(RuntimeError) as exc_info:
        prompts = [
            "Hello, my name is",
            "The president of the United States is",
            "The capital of France is",
            "The future of AI is",
        ]
        vllm_model.generate_greedy(prompts, 200, use_tqdm=False)
    assert isinstance(exc_info.value, RuntimeError)
    assert "Mocked Critical Error" in str(exc_info.value)<|MERGE_RESOLUTION|>--- conflicted
+++ resolved
@@ -209,15 +209,8 @@
     # Needed to mock an error in the same process
     monkeypatch.setenv("VLLM_ENABLE_V1_MULTIPROCESSING", "0")
 
-<<<<<<< HEAD
-    # Very tiny models (e.g. hmellor/tiny-random-LlamaForCausalLM) have
-    # such negligible memory footprint that it makes the test flaky
-    with vllm_runner("EleutherAI/pythia-14m", enforce_eager=True) as vllm_model:
-        if isinstance(vllm_model.llm.llm_engine, LLMEngineV1):
-=======
     with vllm_runner("facebook/opt-125m", enforce_eager=True) as vllm_model:
         if isinstance(vllm_model.llm.llm_engine, LLMEngine):
->>>>>>> f8607863
             v1_test_failed_model_execution(vllm_model)
 
 
