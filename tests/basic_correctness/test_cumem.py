--- conflicted
+++ resolved
@@ -120,11 +120,7 @@
     "model",
     [
         # sleep mode with safetensors
-<<<<<<< HEAD
-        ("hmellor/tiny-random-LlamaForCausalLM", True),
-=======
-        "meta-llama/Llama-3.2-1B",
->>>>>>> f8607863
+        "hmellor/tiny-random-LlamaForCausalLM",
         # sleep mode with pytorch checkpoint
         "facebook/opt-125m",
     ],
