# SPDX-License-Identifier: Apache-2.0

import json
import os
import re
import weakref

import jsonschema
import pytest

from vllm.config import LoadFormat
from vllm.distributed import cleanup_dist_env_and_memory
from vllm.entrypoints.llm import LLM
from vllm.outputs import RequestOutput
from vllm.sampling_params import GuidedDecodingParams, SamplingParams

<<<<<<< HEAD
MODEL_NAME = "Qwen/Qwen2.5-1.5B-Instruct"
GUIDED_DECODING_BACKENDS = ["outlines", "lm-format-enforcer", "xgrammar"]
GUIDED_DECODING_BACKENDS_V1 = ["xgrammar"]


@pytest.fixture(autouse=True)
def v1(request, run_with_both_engines, monkeypatch):
    # Simple autouse wrapper to run both engines for each test
    # This can be promoted up to conftest.py to run for every
    # test in a package
    use_v1 = os.getenv('VLLM_USE_V1') == '1'
    if use_v1 and 'guided_decoding_backend' in request.fixturenames:
        guided_decoding_backend = request.getfixturevalue(
            'guided_decoding_backend')
        if guided_decoding_backend not in GUIDED_DECODING_BACKENDS_V1:
            pytest.skip(f"Skipping test because {guided_decoding_backend} "
                        "is not in GUIDED_DECODING_BACKENDS_V1")

    if use_v1 and "regex" in request.node.name:
        pytest.skip("Skipping test because V1 does not support regex")


@pytest.fixture(scope="function")
def llm(monkeypatch):
    with monkeypatch.context() as m:
        m.setenv("VLLM_WORKER_MULTIPROC_METHOD", "spawn")
        # pytest caches the fixture so we use weakref.proxy to
        # enable garbage collection
        llm = LLM(model=MODEL_NAME, max_model_len=1024)

        with llm.deprecate_legacy_api():
            yield weakref.proxy(llm)
            del llm
        cleanup_dist_env_and_memory()
=======
MODEL_NAME = "s3://vllm-ci-model-weights/Qwen2.5-1.5B-Instruct"
GUIDED_DECODING_BACKENDS = ["outlines", "lm-format-enforcer", "xgrammar"]


@pytest.fixture(scope="module")
def llm():
    # pytest caches the fixture so we use weakref.proxy to
    # enable garbage collection
    llm = LLM(model=MODEL_NAME,
              load_format=LoadFormat.RUNAI_STREAMER,
              max_model_len=1024)

    with llm.deprecate_legacy_api():
        yield weakref.proxy(llm)
        del llm
    cleanup_dist_env_and_memory()
>>>>>>> 550d97eb


@pytest.mark.skip_global_cleanup
@pytest.mark.parametrize("guided_decoding_backend", GUIDED_DECODING_BACKENDS)
def test_guided_regex(sample_regex, llm, guided_decoding_backend: str):
    sampling_params = SamplingParams(temperature=0.8,
                                     top_p=0.95,
                                     guided_decoding=GuidedDecodingParams(
                                         regex=sample_regex,
                                         backend=guided_decoding_backend))
    outputs = llm.generate(prompts=[
        f"Give an example IPv4 address with this regex: {sample_regex}"
    ] * 2,
                           sampling_params=sampling_params,
                           use_tqdm=True)

    assert outputs is not None
    for output in outputs:
        assert output is not None
        assert isinstance(output, RequestOutput)
        prompt = output.prompt
        generated_text = output.outputs[0].text
        print(generated_text)
        assert generated_text is not None
        assert re.fullmatch(sample_regex, generated_text) is not None
        print(f"Prompt: {prompt!r}, Generated text: {generated_text!r}")


@pytest.mark.skip_global_cleanup
@pytest.mark.parametrize("guided_decoding_backend", GUIDED_DECODING_BACKENDS)
def test_guided_json_completion(sample_json_schema, llm,
                                guided_decoding_backend: str):
    sampling_params = SamplingParams(temperature=1.0,
                                     max_tokens=1000,
                                     guided_decoding=GuidedDecodingParams(
                                         json=sample_json_schema,
                                         backend=guided_decoding_backend))
    outputs = llm.generate(prompts=[
        f"Give an example JSON for an employee profile "
        f"that fits this schema: {sample_json_schema}"
    ] * 2,
                           sampling_params=sampling_params,
                           use_tqdm=True)

    assert outputs is not None

    for output in outputs:
        assert output is not None
        assert isinstance(output, RequestOutput)
        prompt = output.prompt

        generated_text = output.outputs[0].text
        assert generated_text is not None
        print(f"Prompt: {prompt!r}, Generated text: {generated_text!r}")
        output_json = json.loads(generated_text)
        jsonschema.validate(instance=output_json, schema=sample_json_schema)


@pytest.mark.skip_global_cleanup
@pytest.mark.parametrize("guided_decoding_backend", GUIDED_DECODING_BACKENDS)
def test_guided_complex_json_completion(sample_complex_json_schema, llm,
                                        guided_decoding_backend: str):
    sampling_params = SamplingParams(temperature=1.0,
                                     max_tokens=1000,
                                     guided_decoding=GuidedDecodingParams(
                                         json=sample_complex_json_schema,
                                         backend=guided_decoding_backend))
    outputs = llm.generate(prompts=[
        f"Give an example JSON for an assignment grade "
        f"that fits this schema: {sample_complex_json_schema}"
    ] * 2,
                           sampling_params=sampling_params,
                           use_tqdm=True)

    assert outputs is not None

    for output in outputs:
        assert output is not None
        assert isinstance(output, RequestOutput)
        prompt = output.prompt

        generated_text = output.outputs[0].text
        assert generated_text is not None
        print(f"Prompt: {prompt!r}, Generated text: {generated_text!r}")
        output_json = json.loads(generated_text)
        jsonschema.validate(instance=output_json,
                            schema=sample_complex_json_schema)


@pytest.mark.skip_global_cleanup
@pytest.mark.parametrize("guided_decoding_backend", GUIDED_DECODING_BACKENDS)
def test_guided_definition_json_completion(sample_definition_json_schema, llm,
                                           guided_decoding_backend: str):
    sampling_params = SamplingParams(temperature=1.0,
                                     max_tokens=1000,
                                     guided_decoding=GuidedDecodingParams(
                                         json=sample_definition_json_schema,
                                         backend=guided_decoding_backend))
    outputs = llm.generate(prompts=[
        f"Give an example JSON for solving 8x + 7 = -23 "
        f"that fits this schema: {sample_definition_json_schema}"
    ] * 2,
                           sampling_params=sampling_params,
                           use_tqdm=True)

    assert outputs is not None

    for output in outputs:
        assert output is not None
        assert isinstance(output, RequestOutput)
        prompt = output.prompt

        generated_text = output.outputs[0].text
        assert generated_text is not None
        print(f"Prompt: {prompt!r}, Generated text: {generated_text!r}")
        output_json = json.loads(generated_text)
        jsonschema.validate(instance=output_json,
                            schema=sample_definition_json_schema)


@pytest.mark.skip_global_cleanup
@pytest.mark.parametrize("guided_decoding_backend", GUIDED_DECODING_BACKENDS)
def test_guided_enum_json_completion(sample_enum_json_schema, llm,
                                     guided_decoding_backend: str):
    sampling_params = SamplingParams(temperature=1.0,
                                     max_tokens=1000,
                                     guided_decoding=GuidedDecodingParams(
                                         json=sample_enum_json_schema,
                                         backend=guided_decoding_backend))
    outputs = llm.generate(prompts=[
        "Create a bug report JSON that fits this schema: "
        f"{sample_enum_json_schema}. Make it for a high priority critical bug."
    ] * 2,
                           sampling_params=sampling_params,
                           use_tqdm=True)

    assert outputs is not None

    for output in outputs:
        assert output is not None
        assert isinstance(output, RequestOutput)
        prompt = output.prompt

        generated_text = output.outputs[0].text
        assert generated_text is not None
        print(f"Prompt: {prompt!r}, Generated text: {generated_text!r}")
        output_json = json.loads(generated_text)
        jsonschema.validate(instance=output_json,
                            schema=sample_enum_json_schema)

        # Additional assertions to verify enum values
        assert output_json["status"] in ["active", "inactive", "pending"]
        assert output_json["priority"] in ["low", "medium", "high", "critical"]
        assert output_json["category"]["type"] in [
            "bug", "feature", "improvement"
        ]
        assert output_json["category"]["severity"] in [1, 2, 3, 4, 5]
        for flag in output_json["flags"]:
            assert flag in ["urgent", "blocked", "needs_review", "approved"]


@pytest.mark.skip_global_cleanup
@pytest.mark.parametrize("guided_decoding_backend", GUIDED_DECODING_BACKENDS)
def test_guided_choice_completion(sample_guided_choice, llm,
                                  guided_decoding_backend: str):
    sampling_params = SamplingParams(temperature=0.8,
                                     top_p=0.95,
                                     guided_decoding=GuidedDecodingParams(
                                         choice=sample_guided_choice,
                                         backend=guided_decoding_backend))
    outputs = llm.generate(
        prompts="The best language for type-safe systems programming is ",
        sampling_params=sampling_params,
        use_tqdm=True)

    assert outputs is not None
    for output in outputs:
        assert output is not None
        assert isinstance(output, RequestOutput)
        prompt = output.prompt
        generated_text = output.outputs[0].text
        print(generated_text)
        assert generated_text is not None
        assert generated_text in sample_guided_choice
        print(f"Prompt: {prompt!r}, Generated text: {generated_text!r}")


@pytest.mark.skip_global_cleanup
@pytest.mark.parametrize("guided_decoding_backend", GUIDED_DECODING_BACKENDS)
def test_guided_grammar(sample_sql_statements, llm,
                        guided_decoding_backend: str):
    sampling_params = SamplingParams(temperature=0.8,
                                     top_p=0.95,
                                     max_tokens=1000,
                                     guided_decoding=GuidedDecodingParams(
                                         grammar=sample_sql_statements,
                                         backend=guided_decoding_backend))
    outputs = llm.generate(
        prompts=("Generate a sql state that select col_1 from "
                 "table_1 where it is equals to 1"),
        sampling_params=sampling_params,
        use_tqdm=True,
    )

    assert outputs is not None
    for output in outputs:
        assert output is not None
        assert isinstance(output, RequestOutput)
        prompt = output.prompt

        generated_text = output.outputs[0].text
        assert generated_text is not None
        # use Lark to parse the output, and make sure it's a valid parse tree
        from lark import Lark
        parser = Lark(sample_sql_statements)
        parser.parse(generated_text)

        # remove spaces for comparison b/c we removed them in the grammar
        ground_truth = "SELECT col_1 from table_1 where col_1 = 1".replace(
            " ", "")

        assert generated_text.strip() == ground_truth

        print(f"Prompt: {prompt!r}, Generated text: {generated_text!r}")


@pytest.mark.skip_global_cleanup
def test_guided_options_request_deprecation_warning(sample_regex, llm):
    sampling_params = SamplingParams(temperature=0.8, top_p=0.95)

    with pytest.warns(DeprecationWarning, match="guided_options_request"):
        llm.generate(prompts="This should fail",
                     sampling_params=sampling_params,
                     use_tqdm=True,
                     guided_options_request=dict(guided_regex=sample_regex))


@pytest.mark.skip_global_cleanup
def test_validation_against_both_guided_decoding_options(sample_regex, llm):
    sampling_params = SamplingParams(
        temperature=0.8,
        top_p=0.95,
        guided_decoding=GuidedDecodingParams(regex=sample_regex))

    with pytest.raises(ValueError, match="Cannot set both"):
        llm.generate(prompts="This should fail",
                     sampling_params=sampling_params,
                     use_tqdm=True,
                     guided_options_request=dict(guided_regex=sample_regex))


@pytest.mark.skip_global_cleanup
@pytest.mark.parametrize("guided_decoding_backend", GUIDED_DECODING_BACKENDS)
def test_guided_json_object(llm, guided_decoding_backend: str):
    sampling_params = SamplingParams(temperature=1.0,
                                     max_tokens=100,
                                     n=2,
                                     guided_decoding=GuidedDecodingParams(
                                         json_object=True,
                                         backend=guided_decoding_backend))

    outputs = llm.generate(
        prompts=("Generate a JSON object with curly braces for a person with "
                 "name and age fields for John Smith who is 31 years old."),
        sampling_params=sampling_params,
        use_tqdm=True)

    assert outputs is not None
    for output in outputs:
        assert output is not None
        assert isinstance(output, RequestOutput)

        for i in range(2):
            generated_text = output.outputs[i].text
            print(generated_text)
            assert generated_text is not None

            # Parse to verify it is valid JSON
            parsed_json = json.loads(generated_text)
            assert isinstance(parsed_json, dict)<|MERGE_RESOLUTION|>--- conflicted
+++ resolved
@@ -14,8 +14,8 @@
 from vllm.outputs import RequestOutput
 from vllm.sampling_params import GuidedDecodingParams, SamplingParams
 
-<<<<<<< HEAD
-MODEL_NAME = "Qwen/Qwen2.5-1.5B-Instruct"
+
+MODEL_NAME = "s3://vllm-ci-model-weights/Qwen2.5-1.5B-Instruct"
 GUIDED_DECODING_BACKENDS = ["outlines", "lm-format-enforcer", "xgrammar"]
 GUIDED_DECODING_BACKENDS_V1 = ["xgrammar"]
 
@@ -37,23 +37,6 @@
         pytest.skip("Skipping test because V1 does not support regex")
 
 
-@pytest.fixture(scope="function")
-def llm(monkeypatch):
-    with monkeypatch.context() as m:
-        m.setenv("VLLM_WORKER_MULTIPROC_METHOD", "spawn")
-        # pytest caches the fixture so we use weakref.proxy to
-        # enable garbage collection
-        llm = LLM(model=MODEL_NAME, max_model_len=1024)
-
-        with llm.deprecate_legacy_api():
-            yield weakref.proxy(llm)
-            del llm
-        cleanup_dist_env_and_memory()
-=======
-MODEL_NAME = "s3://vllm-ci-model-weights/Qwen2.5-1.5B-Instruct"
-GUIDED_DECODING_BACKENDS = ["outlines", "lm-format-enforcer", "xgrammar"]
-
-
 @pytest.fixture(scope="module")
 def llm():
     # pytest caches the fixture so we use weakref.proxy to
@@ -66,7 +49,6 @@
         yield weakref.proxy(llm)
         del llm
     cleanup_dist_env_and_memory()
->>>>>>> 550d97eb
 
 
 @pytest.mark.skip_global_cleanup
