# SPDX-License-Identifier: Apache-2.0
# SPDX-FileCopyrightText: Copyright contributors to the vLLM project
import weakref

import pytest

from vllm import LLM
from vllm.distributed import cleanup_dist_env_and_memory
<<<<<<< HEAD
from vllm.platforms import current_platform
=======
from vllm.sampling_params import SamplingParams
>>>>>>> e3a1cd1c

from ..openai.test_audio import TEST_AUDIO_URLS, dummy_messages_from_audio_url
from ..openai.test_vision import TEST_IMAGE_ASSETS, dummy_messages_from_image_url


@pytest.fixture(scope="function")
def text_llm():
    # pytest caches the fixture so we use weakref.proxy to
    # enable garbage collection
    llm = LLM(model="meta-llama/Llama-3.2-1B-Instruct", enforce_eager=True, seed=0)

    yield weakref.proxy(llm)

    del llm

    cleanup_dist_env_and_memory()


@pytest.fixture(scope="function")
def llm_for_failure_test():
    """
    Fixture for testing issue #26081.
    Uses a small max_model_len to easily trigger length errors.
    """
    # pytest caches the fixture so we use weakref.proxy to
    # enable garbage collection
    llm = LLM(
        model="meta-llama/Llama-3.2-1B-Instruct",
        enforce_eager=True,
        seed=0,
        max_model_len=128,
        disable_log_stats=True,
    )

    yield weakref.proxy(llm)

    del llm

    cleanup_dist_env_and_memory()


def test_chat(text_llm):
    prompt1 = "Explain the concept of entropy."
    messages = [
        {"role": "system", "content": "You are a helpful assistant"},
        {"role": "user", "content": prompt1},
    ]
    outputs = text_llm.chat(messages)
    assert len(outputs) == 1


def test_multi_chat(text_llm):
    prompt1 = "Explain the concept of entropy."
    prompt2 = "Explain what among us is."

    conversation1 = [
        {"role": "system", "content": "You are a helpful assistant"},
        {"role": "user", "content": prompt1},
    ]

    conversation2 = [
        {"role": "system", "content": "You are a helpful assistant"},
        {"role": "user", "content": prompt2},
    ]

    messages = [conversation1, conversation2]

    outputs = text_llm.chat(messages)
    assert len(outputs) == 2


@pytest.fixture(scope="function")
def vision_llm():
    # pytest caches the fixture so we use weakref.proxy to
    # enable garbage collection
    llm = LLM(
        model="microsoft/Phi-3.5-vision-instruct",
        max_model_len=4096,
        max_num_seqs=5,
        enforce_eager=True,
        trust_remote_code=True,
        limit_mm_per_prompt={"image": 2},
        seed=0,
    )

    yield weakref.proxy(llm)

    del llm

    cleanup_dist_env_and_memory()


@pytest.mark.parametrize(
    "image_urls", [[TEST_IMAGE_ASSETS[0], TEST_IMAGE_ASSETS[1]]], indirect=True
)
def test_chat_multi_image(vision_llm, image_urls: list[str]):
    messages = [
        {
            "role": "user",
            "content": [
                *(
                    {"type": "image_url", "image_url": {"url": image_url}}
                    for image_url in image_urls
                ),
                {"type": "text", "text": "What's in this image?"},
            ],
        }
    ]
    outputs = vision_llm.chat(messages)
    assert len(outputs) >= 0


def test_llm_chat_tokenization_no_double_bos(text_llm):
    """
    LLM.chat() should not add special tokens when using chat templates.
    Check we get a single BOS token for llama chat.
    """
    messages = [
        {"role": "system", "content": "You are a helpful assistant"},
        {"role": "user", "content": "Hello!"},
    ]
    outputs = text_llm.chat(messages)
    assert len(outputs) == 1

    prompt_token_ids = outputs[0].prompt_token_ids
    assert prompt_token_ids is not None

    bos_token = text_llm.get_tokenizer().bos_token_id

    # Ensure we have a single BOS
    assert prompt_token_ids[0] == bos_token
    assert prompt_token_ids[1] != bos_token, "Double BOS"


@pytest.fixture(scope="function")
def thinking_llm():
    # pytest caches the fixture so we use weakref.proxy to
    # enable garbage collection
    llm = LLM(
        model="Qwen/Qwen3-0.6B",
        max_model_len=4096,
        enforce_eager=True,
        seed=0,
    )

    yield weakref.proxy(llm)

    del llm

    cleanup_dist_env_and_memory()


@pytest.mark.parametrize("enable_thinking", [True, False])
def test_chat_extra_kwargs(thinking_llm, enable_thinking):
    messages = [
        {"role": "system", "content": "You are a helpful assistant"},
        {"role": "user", "content": "What is 1+1?"},
    ]

    outputs = thinking_llm.chat(
        messages,
        chat_template_kwargs={"enable_thinking": enable_thinking},
    )
    assert len(outputs) == 1

    prompt_token_ids = outputs[0].prompt_token_ids
    assert prompt_token_ids is not None

    think_id = thinking_llm.get_tokenizer().get_vocab()["<think>"]

    if enable_thinking:
        assert think_id not in prompt_token_ids
    else:
        # The chat template includes dummy thinking process
        assert think_id in prompt_token_ids


<<<<<<< HEAD
@pytest.mark.parametrize(
    ("model_id", "modality", "mm_init_kwargs"),
    [
        ("Qwen/Qwen2.5-VL-3B-Instruct", "image", {"use_fast": True}),
        ("Qwen/Qwen2-Audio-7B-Instruct", "audio", {}),
    ],
)
@pytest.mark.parametrize(
    "image_urls", [[TEST_IMAGE_ASSETS[0], TEST_IMAGE_ASSETS[1]]], indirect=True
)
def test_mm_processing_gpu(model_id, modality, mm_init_kwargs, image_urls: list[str]):
    device = current_platform.device_name

    num_items = 2
    if modality == "image":
        messages = dummy_messages_from_image_url(image_urls[:num_items])
    elif modality == "audio":
        messages = dummy_messages_from_audio_url(TEST_AUDIO_URLS[:num_items])
    else:
        raise NotImplementedError(modality)

    llm = LLM(
        model=model_id,
        max_model_len=6144,
        max_num_seqs=2,
        enforce_eager=True,
        seed=0,
        limit_mm_per_prompt={modality: num_items},
        mm_processor_kwargs=mm_init_kwargs | {"device": device},
    )

    outputs = llm.chat(messages)
    assert len(outputs) == 1


@pytest.mark.parametrize(
    ("model_id", "modality", "mm_init_kwargs"),
    [
        ("Qwen/Qwen2.5-VL-3B-Instruct", "image", {"use_fast": True}),
        ("Qwen/Qwen2-Audio-7B-Instruct", "audio", {}),
    ],
)
@pytest.mark.parametrize("image_urls", [[TEST_IMAGE_ASSETS[0]]], indirect=True)
def test_mm_processing_gpu_bad_device(
    model_id, modality, mm_init_kwargs, image_urls: list[str]
):
    device = current_platform.device_name
    if device == "cpu":
        pytest.skip("Not applicable to CPU")

    num_items = 1
    if modality == "image":
        messages = dummy_messages_from_image_url(image_urls[:num_items])
    elif modality == "audio":
        messages = dummy_messages_from_audio_url(TEST_AUDIO_URLS[:num_items])
    else:
        raise NotImplementedError(modality)

    llm = LLM(
        model=model_id,
        max_model_len=6144,
        max_num_seqs=2,
        enforce_eager=True,
        seed=0,
        limit_mm_per_prompt={modality: num_items},
        mm_processor_kwargs=mm_init_kwargs,
    )

    match = "cannot override the device for multi-modal preprocessing"
    with pytest.raises(ValueError, match=match):
        llm.chat(messages, mm_processor_kwargs={"device": device})
=======
def test_chat_batch_failure_cleanup(llm_for_failure_test):
    """
    Tests that if a batch call to llm.chat() fails mid-way
    (e.g., due to one invalid prompt), the requests that
    were already enqueued are properly aborted and do not
    pollute the queue for subsequent calls.
    (Fixes Issue #26081)
    """
    llm = llm_for_failure_test
    valid_msg = [{"role": "user", "content": "Hello"}]
    long_text = "This is a very long text to test the error " * 50
    invalid_msg = [{"role": "user", "content": long_text}]
    batch_1 = [
        valid_msg,
        valid_msg,
        invalid_msg,
    ]
    batch_2 = [
        valid_msg,
        valid_msg,
    ]
    sampling_params = SamplingParams(temperature=0, max_tokens=10)
    with pytest.raises(ValueError, match="longer than the maximum model length"):
        llm.chat(batch_1, sampling_params=sampling_params)
    outputs_2 = llm.chat(batch_2, sampling_params=sampling_params)
    assert len(outputs_2) == len(batch_2)
    assert llm.llm_engine.get_num_unfinished_requests() == 0
>>>>>>> e3a1cd1c
<|MERGE_RESOLUTION|>--- conflicted
+++ resolved
@@ -6,11 +6,8 @@
 
 from vllm import LLM
 from vllm.distributed import cleanup_dist_env_and_memory
-<<<<<<< HEAD
 from vllm.platforms import current_platform
-=======
 from vllm.sampling_params import SamplingParams
->>>>>>> e3a1cd1c
 
 from ..openai.test_audio import TEST_AUDIO_URLS, dummy_messages_from_audio_url
 from ..openai.test_vision import TEST_IMAGE_ASSETS, dummy_messages_from_image_url
@@ -188,7 +185,35 @@
         assert think_id in prompt_token_ids
 
 
-<<<<<<< HEAD
+def test_chat_batch_failure_cleanup(llm_for_failure_test):
+    """
+    Tests that if a batch call to llm.chat() fails mid-way
+    (e.g., due to one invalid prompt), the requests that
+    were already enqueued are properly aborted and do not
+    pollute the queue for subsequent calls.
+    (Fixes Issue #26081)
+    """
+    llm = llm_for_failure_test
+    valid_msg = [{"role": "user", "content": "Hello"}]
+    long_text = "This is a very long text to test the error " * 50
+    invalid_msg = [{"role": "user", "content": long_text}]
+    batch_1 = [
+        valid_msg,
+        valid_msg,
+        invalid_msg,
+    ]
+    batch_2 = [
+        valid_msg,
+        valid_msg,
+    ]
+    sampling_params = SamplingParams(temperature=0, max_tokens=10)
+    with pytest.raises(ValueError, match="longer than the maximum model length"):
+        llm.chat(batch_1, sampling_params=sampling_params)
+    outputs_2 = llm.chat(batch_2, sampling_params=sampling_params)
+    assert len(outputs_2) == len(batch_2)
+    assert llm.llm_engine.get_num_unfinished_requests() == 0
+
+
 @pytest.mark.parametrize(
     ("model_id", "modality", "mm_init_kwargs"),
     [
@@ -259,33 +284,4 @@
 
     match = "cannot override the device for multi-modal preprocessing"
     with pytest.raises(ValueError, match=match):
-        llm.chat(messages, mm_processor_kwargs={"device": device})
-=======
-def test_chat_batch_failure_cleanup(llm_for_failure_test):
-    """
-    Tests that if a batch call to llm.chat() fails mid-way
-    (e.g., due to one invalid prompt), the requests that
-    were already enqueued are properly aborted and do not
-    pollute the queue for subsequent calls.
-    (Fixes Issue #26081)
-    """
-    llm = llm_for_failure_test
-    valid_msg = [{"role": "user", "content": "Hello"}]
-    long_text = "This is a very long text to test the error " * 50
-    invalid_msg = [{"role": "user", "content": long_text}]
-    batch_1 = [
-        valid_msg,
-        valid_msg,
-        invalid_msg,
-    ]
-    batch_2 = [
-        valid_msg,
-        valid_msg,
-    ]
-    sampling_params = SamplingParams(temperature=0, max_tokens=10)
-    with pytest.raises(ValueError, match="longer than the maximum model length"):
-        llm.chat(batch_1, sampling_params=sampling_params)
-    outputs_2 = llm.chat(batch_2, sampling_params=sampling_params)
-    assert len(outputs_2) == len(batch_2)
-    assert llm.llm_engine.get_num_unfinished_requests() == 0
->>>>>>> e3a1cd1c
+        llm.chat(messages, mm_processor_kwargs={"device": device})