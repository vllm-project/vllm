--- conflicted
+++ resolved
@@ -10,9 +10,6 @@
 from vllm.distributed import cleanup_dist_env_and_memory
 
 
-<<<<<<< HEAD
-def run_normal(enforce_eager):
-=======
 @pytest.fixture(scope="function", autouse=True)
 def use_v0_only(monkeypatch):
     """
@@ -21,8 +18,7 @@
     monkeypatch.setenv('VLLM_USE_V1', '0')
 
 
-def run_normal_opt125m():
->>>>>>> 5797fb97
+def run_normal_opt125m(enforce_eager):
     prompts = [
         "Hello, my name is",
         "The president of the United States is",
@@ -46,13 +42,7 @@
     cleanup_dist_env_and_memory()
 
 
-<<<<<<< HEAD
-def run_lmfe(sample_regex, enforce_eager):
-    # Create an LLM with guided decoding enabled.
-    llm = LLM(model="/mnt/weka/data/pytorch/llama3.2/Meta-Llama-3.2-1B",
-              enforce_eager=enforce_eager,
-=======
-def run_normal():
+def run_normal(enforce_eager):
     prompts = [
         "Hello, my name is",
         "The president of the United States is",
@@ -63,7 +53,7 @@
 
     # Create an LLM without guided decoding as a baseline.
     llm = LLM(model="distilbert/distilgpt2",
-              enforce_eager=True,
+              enforce_eager=enforce_eager,
               gpu_memory_utilization=0.3)
     outputs = llm.generate(prompts, sampling_params)
     for output in outputs:
@@ -76,11 +66,10 @@
     cleanup_dist_env_and_memory()
 
 
-def run_lmfe(sample_regex):
+def run_lmfe(sample_regex, enforce_eager):
     # Create an LLM with guided decoding enabled.
     llm = LLM(model="distilbert/distilgpt2",
-              enforce_eager=True,
->>>>>>> 5797fb97
+              enforce_eager=enforce_eager,
               guided_decoding_backend="lm-format-enforcer",
               gpu_memory_utilization=0.3)
     sampling_params = SamplingParams(temperature=0.8, top_p=0.95)
