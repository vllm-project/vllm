# SPDX-License-Identifier: Apache-2.0
# SPDX-FileCopyrightText: Copyright contributors to the vLLM project

import pytest


@pytest.fixture
def sample_prompts():
    return [
        "Hello, my name is",
        "The president of the United States is",
        "The capital of France is",
        "The future of AI is",
    ]


@pytest.fixture
def sample_token_ids():
    return [
        [0],
        [0, 1],
        [0, 2, 1],
        [0, 3, 1, 2],
    ]


@pytest.fixture
def sample_regex():
    return (
        r"((25[0-5]|(2[0-4]|1\d|[1-9]|)\d)\.){3}"
        r"(25[0-5]|(2[0-4]|1\d|[1-9]|)\d)"
    )


@pytest.fixture
def sample_json_schema():
    return {
        "type": "object",
        "properties": {
            "name": {"type": "string"},
            "age": {"type": "integer"},
            "skills": {
                "type": "array",
                "items": {"type": "string", "maxLength": 10},
                "minItems": 3,
            },
            "work_history": {
                "type": "array",
                "items": {
                    "type": "object",
                    "properties": {
                        "company": {"type": "string"},
                        "duration": {"type": "number"},
                        "position": {"type": "string"},
                    },
                    "required": ["company", "position"],
                },
            },
        },
        "required": ["name", "age", "skills", "work_history"],
    }


@pytest.fixture
def sample_complex_json_schema():
    return {
        "type": "object",
        "properties": {
            "score": {
                "type": "integer",
                "minimum": 0,
                "maximum": 100,  # Numeric range
            },
            "grade": {
                "type": "string",
                "pattern": "^[A-D]$",  # Regex pattern
            },
            "email": {
                "type": "string",
                "pattern": "^[a-zA-Z0-9._%+-]+@[a-zA-Z0-9.-]+\\.[a-zA-Z]{2,}$",
            },
            "tags": {
                "type": "array",
                "items": {
                    "type": "string",
                    "pattern": "^[a-z]{1,10}$",  # Combining length and pattern restrictions
                },
            },
        },
        "required": ["score", "grade", "email", "tags"],
    }


@pytest.fixture
def sample_definition_json_schema():
    return {
        "$defs": {
            "Step": {
                "properties": {
                    "explanation": {"title": "Explanation", "type": "string"},
                    "output": {"title": "Output", "type": "string"},
                },
                "required": ["explanation", "output"],
                "title": "Step",
                "type": "object",
            }
        },
        "properties": {
            "steps": {
                "items": {"$ref": "#/$defs/Step"},
                "title": "Steps",
                "type": "array",
            },
            "final_answer": {"title": "Final Answer", "type": "string"},
        },
        "required": ["steps", "final_answer"],
        "title": "MathReasoning",
        "type": "object",
    }


@pytest.fixture
def sample_enum_json_schema():
    return {
        "type": "object",
        "properties": {
            "status": {
                "type": "string",
                "enum": ["active", "inactive", "pending"],  # Literal values using enum
            },
            "priority": {
                "type": "string",
                "enum": ["low", "medium", "high", "critical"],
            },
            "category": {
                "type": "object",
                "properties": {
                    "type": {
                        "type": "string",
                        "enum": ["bug", "feature", "improvement"],
                    },
                    "severity": {
                        "type": "integer",
                        "enum": [1, 2, 3, 4, 5],  # Enum can also contain numbers
                    },
                },
                "required": ["type", "severity"],
            },
            "flags": {
                "type": "array",
                "items": {
                    "type": "string",
                    "enum": ["urgent", "blocked", "needs_review", "approved"],
                },
            },
        },
        "required": ["status", "priority", "category", "flags"],
    }


@pytest.fixture
def sample_structured_outputs_choices():
    return [
        "Python",
        "Java",
        "JavaScript",
        "C++",
        "C#",
        "PHP",
        "TypeScript",
        "Ruby",
        "Swift",
        "Kotlin",
    ]


@pytest.fixture
def sample_sql_statements():
    return """
start: select_statement
select_statement: "SELECT" column "from" table "where" condition
column: "col_1" | "col_2"
table: "table_1" | "table_2"
condition: column "=" number
number: "1" | "2"
"""


@pytest.fixture(scope="session")
<<<<<<< HEAD
=======
def zephyr_lora_files():
    """Download zephyr LoRA files once per test session."""
    from huggingface_hub import snapshot_download

    return snapshot_download(repo_id="typeof/zephyr-7b-beta-lora")


@pytest.fixture(scope="session")
>>>>>>> d6953beb
def opt125_lora_files() -> str:
    """Download opt-125m LoRA files once per test session."""
    from huggingface_hub import snapshot_download

    return snapshot_download(repo_id="peft-internal-testing/opt-125m-dummy-lora")<|MERGE_RESOLUTION|>--- conflicted
+++ resolved
@@ -187,17 +187,6 @@
 
 
 @pytest.fixture(scope="session")
-<<<<<<< HEAD
-=======
-def zephyr_lora_files():
-    """Download zephyr LoRA files once per test session."""
-    from huggingface_hub import snapshot_download
-
-    return snapshot_download(repo_id="typeof/zephyr-7b-beta-lora")
-
-
-@pytest.fixture(scope="session")
->>>>>>> d6953beb
 def opt125_lora_files() -> str:
     """Download opt-125m LoRA files once per test session."""
     from huggingface_hub import snapshot_download
