# SPDX-License-Identifier: Apache-2.0
# SPDX-FileCopyrightText: Copyright contributors to the vLLM project

import pytest


@pytest.fixture
def sample_prompts():
    return [
        "Hello, my name is",
        "The president of the United States is",
        "The capital of France is",
        "The future of AI is",
    ]


@pytest.fixture
def sample_token_ids():
    return [
        [0],
        [0, 1],
        [0, 2, 1],
        [0, 3, 1, 2],
    ]


@pytest.fixture
def sample_regex():
    return (r"((25[0-5]|(2[0-4]|1\d|[1-9]|)\d)\.){3}"
            r"(25[0-5]|(2[0-4]|1\d|[1-9]|)\d)")


@pytest.fixture
def sample_json_schema():
    return {
        "type": "object",
        "properties": {
            "name": {
                "type": "string"
            },
            "age": {
                "type": "integer"
            },
            "skills": {
                "type": "array",
                "items": {
                    "type": "string",
                    "maxLength": 10
                },
                "minItems": 3
            },
            "work_history": {
                "type": "array",
                "items": {
                    "type": "object",
                    "properties": {
                        "company": {
                            "type": "string"
                        },
                        "duration": {
                            "type": "number"
                        },
                        "position": {
                            "type": "string"
                        }
                    },
                    "required": ["company", "position"]
                }
            }
        },
        "required": ["name", "age", "skills", "work_history"]
    }


@pytest.fixture
def sample_complex_json_schema():
    return {
        "type": "object",
        "properties": {
            "score": {
                "type": "integer",
                "minimum": 0,
                "maximum": 100  # Numeric range
            },
            "grade": {
                "type": "string",
                "pattern": "^[A-D]$"  # Regex pattern
            },
            "email": {
                "type": "string",
                "pattern": "^[a-zA-Z0-9._%+-]+@[a-zA-Z0-9.-]+\\.[a-zA-Z]{2,}$"
            },
            "tags": {
                "type": "array",
                "items": {
                    "type": "string",
                    "pattern":
                    "^[a-z]{1,10}$"  # Combining length and pattern restrictions
                }
            }
        },
        "required": ["score", "grade", "email", "tags"]
    }


@pytest.fixture
def sample_definition_json_schema():
    return {
        '$defs': {
            'Step': {
                'properties': {
                    'explanation': {
                        'title': 'Explanation',
                        'type': 'string'
                    },
                    'output': {
                        'title': 'Output',
                        'type': 'string'
                    }
                },
                'required': ['explanation', 'output'],
                'title': 'Step',
                'type': 'object'
            }
        },
        'properties': {
            'steps': {
                'items': {
                    '$ref': '#/$defs/Step'
                },
                'title': 'Steps',
                'type': 'array'
            },
            'final_answer': {
                'title': 'Final Answer',
                'type': 'string'
            }
        },
        'required': ['steps', 'final_answer'],
        'title': 'MathReasoning',
        'type': 'object'
    }


@pytest.fixture
def sample_enum_json_schema():
    return {
        "type": "object",
        "properties": {
            "status": {
                "type": "string",
                "enum": ["active", "inactive",
                         "pending"]  # Literal values using enum
            },
            "priority": {
                "type": "string",
                "enum": ["low", "medium", "high", "critical"]
            },
            "category": {
                "type": "object",
                "properties": {
                    "type": {
                        "type": "string",
                        "enum": ["bug", "feature", "improvement"]
                    },
                    "severity": {
                        "type": "integer",
                        "enum": [1, 2, 3, 4,
                                 5]  # Enum can also contain numbers
                    }
                },
                "required": ["type", "severity"]
            },
            "flags": {
                "type": "array",
                "items": {
                    "type": "string",
                    "enum": ["urgent", "blocked", "needs_review", "approved"]
                }
            }
        },
        "required": ["status", "priority", "category", "flags"]
    }


@pytest.fixture
def sample_structured_outputs_choices():
    return [
        "Python", "Java", "JavaScript", "C++", "C#", "PHP", "TypeScript",
        "Ruby", "Swift", "Kotlin"
    ]


@pytest.fixture
def sample_sql_statements():
    return ("""
start: select_statement
select_statement: "SELECT" column "from" table "where" condition
column: "col_1" | "col_2"
table: "table_1" | "table_2"
condition: column "=" number
number: "1" | "2"
<<<<<<< HEAD
""")
=======
""")


@pytest.fixture(scope="session")
def zephyr_lora_files():
    """Download zephyr LoRA files once per test session."""
    from huggingface_hub import snapshot_download
    return snapshot_download(repo_id="typeof/zephyr-7b-beta-lora")


@pytest.fixture(scope="session")
def opt125_lora_files() -> str:
    """Download opt-125m LoRA files once per test session."""
    from huggingface_hub import snapshot_download
    return snapshot_download(
        repo_id="peft-internal-testing/opt-125m-dummy-lora")
>>>>>>> fb610ae6
<|MERGE_RESOLUTION|>--- conflicted
+++ resolved
@@ -200,17 +200,7 @@
 table: "table_1" | "table_2"
 condition: column "=" number
 number: "1" | "2"
-<<<<<<< HEAD
 """)
-=======
-""")
-
-
-@pytest.fixture(scope="session")
-def zephyr_lora_files():
-    """Download zephyr LoRA files once per test session."""
-    from huggingface_hub import snapshot_download
-    return snapshot_download(repo_id="typeof/zephyr-7b-beta-lora")
 
 
 @pytest.fixture(scope="session")
@@ -218,5 +208,4 @@
     """Download opt-125m LoRA files once per test session."""
     from huggingface_hub import snapshot_download
     return snapshot_download(
-        repo_id="peft-internal-testing/opt-125m-dummy-lora")
->>>>>>> fb610ae6
+        repo_id="peft-internal-testing/opt-125m-dummy-lora")