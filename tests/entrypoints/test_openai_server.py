import os
import subprocess
import time

import sys
import pytest
import requests
# using Ray for overall ease of process management, parallel requests,
# and debugging.
import ray
import openai  # use the official client for correctness check
# downloading lora to test lora requests
from huggingface_hub import snapshot_download

# imports for guided decoding tests
import json
import jsonschema
import re

from vllm.transformers_utils.tokenizer import get_tokenizer

MAX_SERVER_START_WAIT_S = 600  # wait for server to start for 60 seconds
# any model with a chat template should work here
MODEL_NAME = "HuggingFaceH4/zephyr-7b-beta"
# technically this needs Mistral-7B-v0.1 as base, but we're not testing
# generation quality here
LORA_NAME = "typeof/zephyr-7b-beta-lora"

TEST_SCHEMA = {
    "type": "object",
    "properties": {
        "name": {
            "type": "string"
        },
        "age": {
            "type": "integer"
        },
        "skills": {
            "type": "array",
            "items": {
                "type": "string",
                "maxLength": 10
            },
            "minItems": 3
        },
        "work history": {
            "type": "array",
            "items": {
                "type": "object",
                "properties": {
                    "company": {
                        "type": "string"
                    },
                    "duration": {
                        "type": "string"
                    },
                    "position": {
                        "type": "string"
                    }
                },
                "required": ["company", "position"]
            }
        }
    },
    "required": ["name", "age", "skills", "work history"]
}

TEST_REGEX = (r"((25[0-5]|(2[0-4]|1\d|[1-9]|)\d)\.){3}"
              r"(25[0-5]|(2[0-4]|1\d|[1-9]|)\d)")

TEST_CHOICE = [
    "Python", "Java", "JavaScript", "C++", "C#", "PHP", "TypeScript", "Ruby",
    "Swift", "Kotlin"
]

pytestmark = pytest.mark.asyncio


@ray.remote(num_gpus=1)
class ServerRunner:

    def __init__(self, args):
        env = os.environ.copy()
        env["PYTHONUNBUFFERED"] = "1"
        self.proc = subprocess.Popen(
            ["python3", "-m", "vllm.entrypoints.openai.api_server"] + args,
            env=env,
            stdout=sys.stdout,
            stderr=sys.stderr,
        )
        self._wait_for_server()

    def ready(self):
        return True

    def _wait_for_server(self):
        # run health check
        start = time.time()
        while True:
            try:
                if requests.get(
                        "http://localhost:8000/health").status_code == 200:
                    break
            except Exception as err:
                if self.proc.poll() is not None:
                    raise RuntimeError("Server exited unexpectedly.") from err

                time.sleep(0.5)
                if time.time() - start > MAX_SERVER_START_WAIT_S:
                    raise RuntimeError(
                        "Server failed to start in time.") from err

    def __del__(self):
        if hasattr(self, "proc"):
            self.proc.terminate()


@pytest.fixture(scope="session")
def zephyr_lora_files():
    return snapshot_download(repo_id=LORA_NAME)


@pytest.fixture(scope="session")
def server(zephyr_lora_files):
    ray.init()
    server_runner = ServerRunner.remote([
        "--model",
        MODEL_NAME,
        # use half precision for speed and memory savings in CI environment
        "--dtype",
<<<<<<< HEAD
        "half",  # use half precision for speed and memory savings in CI environment
=======
        "bfloat16",
>>>>>>> dfc77408
        "--max-model-len",
        "8192",
        "--enforce-eager",
        # lora config below
        "--enable-lora",
        "--lora-modules",
        f"zephyr-lora={zephyr_lora_files}",
        f"zephyr-lora2={zephyr_lora_files}",
        "--max-lora-rank",
        "64",
        "--max-cpu-loras",
        "2",
        "--max-num-seqs",
        "128"
    ])
    ray.get(server_runner.ready.remote())
    yield server_runner
    ray.shutdown()


@pytest.fixture(scope="session")
def client():
    client = openai.AsyncOpenAI(
        base_url="http://localhost:8000/v1",
        api_key="token-abc123",
    )
    yield client


async def test_check_models(server, client: openai.AsyncOpenAI):
    models = await client.models.list()
    models = models.data
    served_model = models[0]
    lora_models = models[1:]
    assert served_model.id == MODEL_NAME
    assert all(model.root == MODEL_NAME for model in models)
    assert lora_models[0].id == "zephyr-lora"
    assert lora_models[1].id == "zephyr-lora2"


@pytest.mark.parametrize(
    # first test base model, then test loras
    "model_name",
    [MODEL_NAME, "zephyr-lora", "zephyr-lora2"],
)
async def test_single_completion(server, client: openai.AsyncOpenAI,
                                 model_name: str):
    completion = await client.completions.create(model=model_name,
                                                 prompt="Hello, my name is",
                                                 max_tokens=5,
                                                 temperature=0.0)

    assert completion.id is not None
    assert completion.choices is not None and len(completion.choices) == 1
    assert completion.choices[0].text is not None and len(
        completion.choices[0].text) >= 5
    assert completion.choices[0].finish_reason == "length"
    assert completion.usage == openai.types.CompletionUsage(
        completion_tokens=5, prompt_tokens=6, total_tokens=11)

    # test using token IDs
    completion = await client.completions.create(
        model=MODEL_NAME,
        prompt=[0, 0, 0, 0, 0],
        max_tokens=5,
        temperature=0.0,
    )
    assert completion.choices[0].text is not None and len(
        completion.choices[0].text) >= 5


@pytest.mark.parametrize(
    # just test 1 lora hereafter
    "model_name",
    [MODEL_NAME, "zephyr-lora"],
)
async def test_single_chat_session(server, client: openai.AsyncOpenAI,
                                   model_name: str):
    messages = [{
        "role": "system",
        "content": "you are a helpful assistant"
    }, {
        "role": "user",
        "content": "what is 1+1?"
    }]

    # test single completion
    chat_completion = await client.chat.completions.create(model=model_name,
                                                           messages=messages,
                                                           max_tokens=10,
                                                           logprobs=True,
                                                           top_logprobs=5)
    assert chat_completion.id is not None
    assert chat_completion.choices is not None and len(
        chat_completion.choices) == 1
    assert chat_completion.choices[0].message is not None
    assert chat_completion.choices[0].logprobs is not None
    assert chat_completion.choices[0].logprobs.top_logprobs is not None
    assert len(chat_completion.choices[0].logprobs.top_logprobs[0]) == 5
    message = chat_completion.choices[0].message
    assert message.content is not None and len(message.content) >= 10
    assert message.role == "assistant"
    messages.append({"role": "assistant", "content": message.content})

    # test multi-turn dialogue
    messages.append({"role": "user", "content": "express your result in json"})
    chat_completion = await client.chat.completions.create(
        model=model_name,
        messages=messages,
        max_tokens=10,
    )
    message = chat_completion.choices[0].message
    assert message.content is not None and len(message.content) >= 0


@pytest.mark.parametrize("model_name", [MODEL_NAME])
async def test_too_many_logprobs(server, client: openai.AsyncOpenAI,
                                 model_name: str):
    messages = [{
        "role": "system",
        "content": "you are a helpful assistant"
    }, {
        "role": "user",
        "content": "what is 1+1?"
    }]

    # Default max_logprobs is 5, so this should raise an error
    with pytest.raises((openai.BadRequestError, openai.APIError)):
        stream = await client.chat.completions.create(model=model_name,
                                                      messages=messages,
                                                      max_tokens=10,
                                                      logprobs=True,
                                                      top_logprobs=10,
                                                      stream=True)
        async for chunk in stream:
            ...

    with pytest.raises(openai.BadRequestError):
        await client.chat.completions.create(model=model_name,
                                             messages=messages,
                                             max_tokens=10,
                                             logprobs=True,
                                             top_logprobs=10,
                                             stream=False)

    with pytest.raises((openai.BadRequestError, openai.APIError)):
        stream = await client.completions.create(model=model_name,
                                                 prompt="Test",
                                                 max_tokens=10,
                                                 logprobs=10,
                                                 stream=True)
        async for chunk in stream:
            ...

    with pytest.raises(openai.BadRequestError):
        await client.completions.create(model=model_name,
                                        prompt="Test",
                                        max_tokens=10,
                                        logprobs=10,
                                        stream=False)

    # the server should still work afterwards
    chat_completion = await client.chat.completions.create(model=model_name,
                                                           messages=messages,
                                                           max_tokens=10,
                                                           stream=False)
    message = chat_completion.choices[0].message
    assert message.content is not None and len(message.content) >= 0


@pytest.mark.parametrize(
    # just test 1 lora hereafter
    "model_name",
    [MODEL_NAME, "zephyr-lora"],
)
async def test_completion_streaming(server, client: openai.AsyncOpenAI,
                                    model_name: str):
    prompt = "What is an LLM?"

    single_completion = await client.completions.create(
        model=model_name,
        prompt=prompt,
        max_tokens=5,
        temperature=0.0,
    )
    single_output = single_completion.choices[0].text
    single_usage = single_completion.usage

    stream = await client.completions.create(model=model_name,
                                             prompt=prompt,
                                             max_tokens=5,
                                             temperature=0.0,
                                             stream=True)
    chunks = []
    async for chunk in stream:
        chunks.append(chunk.choices[0].text)
    assert chunk.choices[0].finish_reason == "length"
    assert chunk.usage == single_usage
    assert "".join(chunks) == single_output


@pytest.mark.parametrize(
    # just test 1 lora hereafter
    "model_name",
    [MODEL_NAME, "zephyr-lora"],
)
async def test_chat_streaming(server, client: openai.AsyncOpenAI,
                              model_name: str):
    messages = [{
        "role": "system",
        "content": "you are a helpful assistant"
    }, {
        "role": "user",
        "content": "what is 1+1?"
    }]

    # test single completion
    chat_completion = await client.chat.completions.create(
        model=model_name,
        messages=messages,
        max_tokens=10,
        temperature=0.0,
    )
    output = chat_completion.choices[0].message.content
    stop_reason = chat_completion.choices[0].finish_reason

    # test streaming
    stream = await client.chat.completions.create(
        model=model_name,
        messages=messages,
        max_tokens=10,
        temperature=0.0,
        stream=True,
    )
    chunks = []
    async for chunk in stream:
        delta = chunk.choices[0].delta
        if delta.role:
            assert delta.role == "assistant"
        if delta.content:
            chunks.append(delta.content)
    assert chunk.choices[0].finish_reason == stop_reason
    assert "".join(chunks) == output


@pytest.mark.parametrize(
    # just test 1 lora hereafter
    "model_name",
    [MODEL_NAME, "zephyr-lora"],
)
async def test_batch_completions(server, client: openai.AsyncOpenAI,
                                 model_name: str):
    # test simple list
    batch = await client.completions.create(
        model=model_name,
        prompt=["Hello, my name is", "Hello, my name is"],
        max_tokens=5,
        temperature=0.0,
    )
    assert len(batch.choices) == 2
    assert batch.choices[0].text == batch.choices[1].text

    # test n = 2
    batch = await client.completions.create(
        model=model_name,
        prompt=["Hello, my name is", "Hello, my name is"],
        n=2,
        max_tokens=5,
        temperature=0.0,
        extra_body=dict(
            # NOTE: this has to be true for n > 1 in vLLM, but not necessary
            # for official client.
            use_beam_search=True),
    )
    assert len(batch.choices) == 4
    assert batch.choices[0].text != batch.choices[
        1].text, "beam search should be different"
    assert batch.choices[0].text == batch.choices[
        2].text, "two copies of the same prompt should be the same"
    assert batch.choices[1].text == batch.choices[
        3].text, "two copies of the same prompt should be the same"

    # test streaming
    batch = await client.completions.create(
        model=model_name,
        prompt=["Hello, my name is", "Hello, my name is"],
        max_tokens=5,
        temperature=0.0,
        stream=True,
    )
    texts = [""] * 2
    async for chunk in batch:
        assert len(chunk.choices) == 1
        choice = chunk.choices[0]
        texts[choice.index] += choice.text
    assert texts[0] == texts[1]


async def test_logits_bias(server, client: openai.AsyncOpenAI):
    prompt = "Hello, my name is"
    max_tokens = 5
    tokenizer = get_tokenizer(tokenizer_name=MODEL_NAME)

    # Test exclusive selection
    token_id = 1000
    completion = await client.completions.create(
        model=MODEL_NAME,
        prompt=prompt,
        max_tokens=max_tokens,
        temperature=0.0,
        logit_bias={str(token_id): 100},
        seed=42,
    )
    assert completion.choices[0].text is not None and len(
        completion.choices[0].text) >= 5
    response_tokens = tokenizer(completion.choices[0].text,
                                add_special_tokens=False)["input_ids"]
    expected_tokens = tokenizer(tokenizer.decode([token_id] * 5),
                                add_special_tokens=False)["input_ids"]
    assert all([
        response == expected
        for response, expected in zip(response_tokens, expected_tokens)
    ])

    # Test ban
    completion = await client.completions.create(
        model=MODEL_NAME,
        prompt=prompt,
        max_tokens=max_tokens,
        temperature=0.0,
    )
    response_tokens = tokenizer(completion.choices[0].text,
                                add_special_tokens=False)["input_ids"]
    first_response = completion.choices[0].text
    completion = await client.completions.create(
        model=MODEL_NAME,
        prompt=prompt,
        max_tokens=max_tokens,
        temperature=0.0,
        logit_bias={str(token): -100
                    for token in response_tokens},
    )
    assert first_response != completion.choices[0].text


async def test_guided_json_completion(server, client: openai.AsyncOpenAI):
    completion = await client.completions.create(
        model=MODEL_NAME,
        prompt=f"Give an example JSON for an employee profile "
        f"that fits this schema: {TEST_SCHEMA}",
        n=3,
        temperature=1.0,
        max_tokens=500,
        extra_body=dict(guided_json=TEST_SCHEMA))

    assert completion.id is not None
    assert completion.choices is not None and len(completion.choices) == 3
    for i in range(3):
        assert completion.choices[i].text is not None
        output_json = json.loads(completion.choices[i].text)
        jsonschema.validate(instance=output_json, schema=TEST_SCHEMA)


async def test_guided_json_chat(server, client: openai.AsyncOpenAI):
    messages = [{
        "role": "system",
        "content": "you are a helpful assistant"
    }, {
        "role":
        "user",
        "content":
        f"Give an example JSON for an employee profile that "
        f"fits this schema: {TEST_SCHEMA}"
    }]
    chat_completion = await client.chat.completions.create(
        model=MODEL_NAME,
        messages=messages,
        max_tokens=500,
        extra_body=dict(guided_json=TEST_SCHEMA))
    message = chat_completion.choices[0].message
    assert message.content is not None
    json1 = json.loads(message.content)
    jsonschema.validate(instance=json1, schema=TEST_SCHEMA)

    messages.append({"role": "assistant", "content": message.content})
    messages.append({
        "role":
        "user",
        "content":
        "Give me another one with a different name and age"
    })
    chat_completion = await client.chat.completions.create(
        model=MODEL_NAME,
        messages=messages,
        max_tokens=500,
        extra_body=dict(guided_json=TEST_SCHEMA))
    message = chat_completion.choices[0].message
    assert message.content is not None
    json2 = json.loads(message.content)
    jsonschema.validate(instance=json2, schema=TEST_SCHEMA)
    assert json1["name"] != json2["name"]
    assert json1["age"] != json2["age"]


async def test_guided_regex_completion(server, client: openai.AsyncOpenAI):
    completion = await client.completions.create(
        model=MODEL_NAME,
        prompt=f"Give an example IPv4 address with this regex: {TEST_REGEX}",
        n=3,
        temperature=1.0,
        max_tokens=20,
        extra_body=dict(guided_regex=TEST_REGEX))

    assert completion.id is not None
    assert completion.choices is not None and len(completion.choices) == 3
    for i in range(3):
        assert completion.choices[i].text is not None
        assert re.fullmatch(TEST_REGEX, completion.choices[i].text) is not None


async def test_guided_regex_chat(server, client: openai.AsyncOpenAI):
    messages = [{
        "role": "system",
        "content": "you are a helpful assistant"
    }, {
        "role":
        "user",
        "content":
        f"Give an example IP address with this regex: {TEST_REGEX}"
    }]
    chat_completion = await client.chat.completions.create(
        model=MODEL_NAME,
        messages=messages,
        max_tokens=20,
        extra_body=dict(guided_regex=TEST_REGEX))
    ip1 = chat_completion.choices[0].message.content
    assert ip1 is not None
    assert re.fullmatch(TEST_REGEX, ip1) is not None

    messages.append({"role": "assistant", "content": ip1})
    messages.append({"role": "user", "content": "Give me a different one"})
    chat_completion = await client.chat.completions.create(
        model=MODEL_NAME,
        messages=messages,
        max_tokens=20,
        extra_body=dict(guided_regex=TEST_REGEX))
    ip2 = chat_completion.choices[0].message.content
    assert ip2 is not None
    assert re.fullmatch(TEST_REGEX, ip2) is not None
    assert ip1 != ip2


async def test_guided_choice_completion(server, client: openai.AsyncOpenAI):
    completion = await client.completions.create(
        model=MODEL_NAME,
        prompt="The best language for type-safe systems programming is ",
        n=2,
        temperature=1.0,
        max_tokens=10,
        extra_body=dict(guided_choice=TEST_CHOICE))

    assert completion.id is not None
    assert completion.choices is not None and len(completion.choices) == 2
    for i in range(2):
        assert completion.choices[i].text in TEST_CHOICE


async def test_guided_choice_chat(server, client: openai.AsyncOpenAI):
    messages = [{
        "role": "system",
        "content": "you are a helpful assistant"
    }, {
        "role":
        "user",
        "content":
        "The best language for type-safe systems programming is "
    }]
    chat_completion = await client.chat.completions.create(
        model=MODEL_NAME,
        messages=messages,
        max_tokens=10,
        extra_body=dict(guided_choice=TEST_CHOICE))
    choice1 = chat_completion.choices[0].message.content
    assert choice1 in TEST_CHOICE

    messages.append({"role": "assistant", "content": choice1})
    messages.append({
        "role": "user",
        "content": "I disagree, pick another one"
    })
    chat_completion = await client.chat.completions.create(
        model=MODEL_NAME,
        messages=messages,
        max_tokens=10,
        extra_body=dict(guided_choice=TEST_CHOICE))
    choice2 = chat_completion.choices[0].message.content
    assert choice2 in TEST_CHOICE
    assert choice1 != choice2


async def test_guided_decoding_type_error(server, client: openai.AsyncOpenAI):
    with pytest.raises(openai.BadRequestError):
        _ = await client.completions.create(
            model=MODEL_NAME,
            prompt="Give an example JSON that fits this schema: 42",
            extra_body=dict(guided_json=42))

    messages = [{
        "role": "system",
        "content": "you are a helpful assistant"
    }, {
        "role":
        "user",
        "content":
        "The best language for type-safe systems programming is "
    }]
    with pytest.raises(openai.BadRequestError):
        _ = await client.chat.completions.create(model=MODEL_NAME,
                                                 messages=messages,
                                                 extra_body=dict(guided_regex={
                                                     1: "Python",
                                                     2: "C++"
                                                 }))

    with pytest.raises(openai.BadRequestError):
        _ = await client.completions.create(
            model=MODEL_NAME,
            prompt="Give an example string that fits this regex",
            extra_body=dict(guided_regex=TEST_REGEX, guided_json=TEST_SCHEMA))


if __name__ == "__main__":
    pytest.main([__file__])<|MERGE_RESOLUTION|>--- conflicted
+++ resolved
@@ -128,11 +128,7 @@
         MODEL_NAME,
         # use half precision for speed and memory savings in CI environment
         "--dtype",
-<<<<<<< HEAD
         "half",  # use half precision for speed and memory savings in CI environment
-=======
-        "bfloat16",
->>>>>>> dfc77408
         "--max-model-len",
         "8192",
         "--enforce-eager",
