--- conflicted
+++ resolved
@@ -1,7 +1,6 @@
 # SPDX-License-Identifier: Apache-2.0
 # SPDX-FileCopyrightText: Copyright contributors to the vLLM project
 
-import io
 import json
 
 import pytest
@@ -64,13 +63,7 @@
 
     placeholder = "<|image_1|> "
     prompt = f"{placeholder}{content}"
-<<<<<<< HEAD
-    response = requests.get(image_url, headers={'User-Agent': 'Mozilla/5.0'})
-    response.raise_for_status()
-    images = [Image.open(io.BytesIO(response.content))]
-=======
     images = [fetch_image(image_url)]
->>>>>>> 6fad29b1
     inputs = processor(prompt, images, return_tensors="pt")
     return inputs.input_ids.shape[1]
 
