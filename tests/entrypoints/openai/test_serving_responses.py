--- conflicted
+++ resolved
@@ -25,13 +25,12 @@
     extract_tool_types,
 )
 from vllm.entrypoints.tool_server import ToolServer
-<<<<<<< HEAD
-from vllm.inputs.data import TokensPrompt as EngineTokensPrompt
+from vllm.inputs.data import TokensPrompt
 from vllm.outputs import CompletionOutput, RequestOutput
 from vllm.tokenizers import get_tokenizer
 from vllm.v1.engine.async_llm import AsyncLLM
 
-MODEL_NAME = "openai-community/gpt2"
+MODEL_NAME = "HuggingFaceH4/zephyr-7b-beta"
 BASE_MODEL_PATHS = [
     BaseModelPath(name=MODEL_NAME, model_path=MODEL_NAME),
 ]
@@ -79,9 +78,6 @@
     """Mock vLLM configuration for testing."""
 
     scheduler_config: MockSchedulerConfig = field(default_factory=MockSchedulerConfig)
-=======
-from vllm.inputs.data import TokensPrompt
->>>>>>> 4429d934
 
 
 class MockConversationContext(ConversationContext):
