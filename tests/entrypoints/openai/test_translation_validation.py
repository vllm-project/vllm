--- conflicted
+++ resolved
@@ -13,12 +13,9 @@
 import pytest_asyncio
 import soundfile as sf
 
-<<<<<<< HEAD
 from tests.utils import RemoteOpenAIServer
-=======
-from ...utils import RemoteOpenAIServer
+
 from .conftest import add_attention_backend
->>>>>>> bd89ce16
 
 SERVER_ARGS = ["--enforce-eager"]
 
