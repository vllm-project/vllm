--- conflicted
+++ resolved
@@ -220,10 +220,7 @@
                                                invocation_output["data"]):
             assert score_data.keys() == invocation_data.keys()
             assert score_data["score"] == pytest.approx(
-<<<<<<< HEAD
                 invocation_data["score"], rel=0.05)
-=======
-                invocation_data["score"], rel=0.01)
 
     def test_activation(self, server: RemoteOpenAIServer, model: dict[str,
                                                                       Any]):
@@ -263,5 +260,4 @@
 
             # The activation parameter only works for the is_cross_encoder model
             response = get_outputs(activation=True)
-            assert response.status_code == 400
->>>>>>> 74333ae2
+            assert response.status_code == 400