# SPDX-License-Identifier: Apache-2.0
# SPDX-FileCopyrightText: Copyright contributors to the vLLM project

import io
import json

import openai
import pytest
import pytest_asyncio
from transformers import AutoProcessor

from vllm.multimodal.utils import encode_image_base64, fetch_image

from ...utils import RemoteOpenAIServer

MODEL_NAME = "microsoft/Phi-3.5-vision-instruct"
MAXIMUM_IMAGES = 2

# Test different image extensions (JPG/PNG) and formats (gray/RGB/RGBA)
TEST_IMAGE_URLS = [
    "https://upload.wikimedia.org/wikipedia/commons/thumb/d/dd/Gfp-wisconsin-madison-the-nature-boardwalk.jpg/2560px-Gfp-wisconsin-madison-the-nature-boardwalk.jpg",
    "https://upload.wikimedia.org/wikipedia/commons/f/fa/Grayscale_8bits_palette_sample_image.png",
    "https://upload.wikimedia.org/wikipedia/commons/thumb/9/91/Venn_diagram_rgb.svg/1280px-Venn_diagram_rgb.svg.png",
    "https://upload.wikimedia.org/wikipedia/commons/0/0b/RGBA_comp.png",
]

EXPECTED_MM_BEAM_SEARCH_RES = [
    [
        "The image shows a wooden boardwalk leading through a",
        "The image shows a wooden boardwalk extending into a",
    ],
    [
        "The image shows two parrots perched on",
        "The image shows two birds perched on a cur",
    ],
    [
        "The image shows a Venn diagram with three over",
        "This image shows a Venn diagram with three intersect",
    ],
    [
        "This image displays a gradient of colors ranging from",
        "The image displays a gradient of colors ranging from",
    ],
]


@pytest.fixture(scope="module")
def server():
    args = [
        "--runner",
        "generate",
        "--max-model-len",
        "2048",
        "--max-num-seqs",
        "5",
        "--enforce-eager",
        "--trust-remote-code",
        "--limit-mm-per-prompt",
        json.dumps({"image": MAXIMUM_IMAGES}),
    ]

    with RemoteOpenAIServer(MODEL_NAME, args) as remote_server:
        yield remote_server


@pytest_asyncio.fixture
async def client(server):
    async with server.get_async_client() as async_client:
        yield async_client


@pytest.fixture(scope="session")
def base64_encoded_image() -> dict[str, str]:
    return {
        image_url: encode_image_base64(fetch_image(image_url))
        for image_url in TEST_IMAGE_URLS
    }


def get_hf_prompt_tokens(model_name, content, image_url):
    processor = AutoProcessor.from_pretrained(model_name,
                                              trust_remote_code=True,
                                              num_crops=4)

    placeholder = "<|image_1|>\n"
    messages = [{
        "role": "user",
        "content": f"{placeholder}{content}",
    }]
<<<<<<< HEAD
    response = requests.get(image_url, headers={'User-Agent': 'Mozilla/5.0'})
    response.raise_for_status()
    images = [Image.open(io.BytesIO(response.content))]
=======
    images = [fetch_image(image_url)]
>>>>>>> 6fad29b1

    prompt = processor.tokenizer.apply_chat_template(
        messages, tokenize=False, add_generation_prompt=True)
    inputs = processor(prompt, images, return_tensors="pt")

    return inputs.input_ids.shape[1]


@pytest.mark.asyncio
@pytest.mark.parametrize("model_name", [MODEL_NAME])
@pytest.mark.parametrize("image_url", TEST_IMAGE_URLS)
async def test_single_chat_session_image(client: openai.AsyncOpenAI,
                                         model_name: str, image_url: str):
    content_text = "What's in this image?"
    messages = [{
        "role":
        "user",
        "content": [
            {
                "type": "image_url",
                "image_url": {
                    "url": image_url
                }
            },
            {
                "type": "text",
                "text": content_text
            },
        ],
    }]

    max_completion_tokens = 10
    # test single completion
    chat_completion = await client.chat.completions.create(
        model=model_name,
        messages=messages,
        max_completion_tokens=max_completion_tokens,
        logprobs=True,
        temperature=0.0,
        top_logprobs=5)
    assert len(chat_completion.choices) == 1

    choice = chat_completion.choices[0]
    assert choice.finish_reason == "length"
    hf_prompt_tokens = get_hf_prompt_tokens(model_name, content_text,
                                            image_url)
    assert chat_completion.usage == openai.types.CompletionUsage(
        completion_tokens=max_completion_tokens,
        prompt_tokens=hf_prompt_tokens,
        total_tokens=hf_prompt_tokens + max_completion_tokens)

    message = choice.message
    message = chat_completion.choices[0].message
    assert message.content is not None and len(message.content) >= 10
    assert message.role == "assistant"
    messages.append({"role": "assistant", "content": message.content})

    # test multi-turn dialogue
    messages.append({"role": "user", "content": "express your result in json"})
    chat_completion = await client.chat.completions.create(
        model=model_name,
        messages=messages,
        max_completion_tokens=10,
    )
    message = chat_completion.choices[0].message
    assert message.content is not None and len(message.content) >= 0


@pytest.mark.asyncio
@pytest.mark.parametrize("model_name", [MODEL_NAME])
@pytest.mark.parametrize("image_url", TEST_IMAGE_URLS)
async def test_error_on_invalid_image_url_type(client: openai.AsyncOpenAI,
                                               model_name: str,
                                               image_url: str):
    content_text = "What's in this image?"
    messages = [{
        "role":
        "user",
        "content": [
            {
                "type": "image_url",
                "image_url": image_url
            },
            {
                "type": "text",
                "text": content_text
            },
        ],
    }]

    # image_url should be a dict {"url": "some url"}, not directly a string
    with pytest.raises(openai.BadRequestError):
        _ = await client.chat.completions.create(model=model_name,
                                                 messages=messages,
                                                 max_completion_tokens=10,
                                                 temperature=0.0)


@pytest.mark.asyncio
@pytest.mark.parametrize("model_name", [MODEL_NAME])
@pytest.mark.parametrize("image_url", TEST_IMAGE_URLS)
async def test_single_chat_session_image_beamsearch(client: openai.AsyncOpenAI,
                                                    model_name: str,
                                                    image_url: str):
    messages = [{
        "role":
        "user",
        "content": [
            {
                "type": "image_url",
                "image_url": {
                    "url": image_url
                }
            },
            {
                "type": "text",
                "text": "What's in this image?"
            },
        ],
    }]

    chat_completion = await client.chat.completions.create(
        model=model_name,
        messages=messages,
        n=2,
        max_completion_tokens=10,
        logprobs=True,
        top_logprobs=5,
        extra_body=dict(use_beam_search=True))
    assert len(chat_completion.choices) == 2
    assert chat_completion.choices[
        0].message.content != chat_completion.choices[1].message.content


@pytest.mark.asyncio
@pytest.mark.parametrize("model_name", [MODEL_NAME])
@pytest.mark.parametrize("image_url", TEST_IMAGE_URLS)
async def test_single_chat_session_image_base64encoded(
        client: openai.AsyncOpenAI, model_name: str, image_url: str,
        base64_encoded_image: dict[str, str]):

    content_text = "What's in this image?"
    messages = [{
        "role":
        "user",
        "content": [
            {
                "type": "image_url",
                "image_url": {
                    "url":
                    f"data:image/jpeg;base64,{base64_encoded_image[image_url]}"
                }
            },
            {
                "type": "text",
                "text": content_text
            },
        ],
    }]

    max_completion_tokens = 10
    # test single completion
    chat_completion = await client.chat.completions.create(
        model=model_name,
        messages=messages,
        max_completion_tokens=max_completion_tokens,
        logprobs=True,
        temperature=0.0,
        top_logprobs=5)
    assert len(chat_completion.choices) == 1

    choice = chat_completion.choices[0]
    assert choice.finish_reason == "length"
    hf_prompt_tokens = get_hf_prompt_tokens(model_name, content_text,
                                            image_url)
    assert chat_completion.usage == openai.types.CompletionUsage(
        completion_tokens=max_completion_tokens,
        prompt_tokens=hf_prompt_tokens,
        total_tokens=hf_prompt_tokens + max_completion_tokens)

    message = choice.message
    message = chat_completion.choices[0].message
    assert message.content is not None and len(message.content) >= 10
    assert message.role == "assistant"
    messages.append({"role": "assistant", "content": message.content})

    # test multi-turn dialogue
    messages.append({"role": "user", "content": "express your result in json"})
    chat_completion = await client.chat.completions.create(
        model=model_name,
        messages=messages,
        max_completion_tokens=10,
        temperature=0.0,
    )
    message = chat_completion.choices[0].message
    assert message.content is not None and len(message.content) >= 0


@pytest.mark.asyncio
@pytest.mark.parametrize("model_name", [MODEL_NAME])
@pytest.mark.parametrize("image_idx", list(range(len(TEST_IMAGE_URLS))))
async def test_single_chat_session_image_base64encoded_beamsearch(
        client: openai.AsyncOpenAI, model_name: str, image_idx: int,
        base64_encoded_image: dict[str, str]):
    # NOTE: This test also validates that we pass MM data through beam search
    image_url = TEST_IMAGE_URLS[image_idx]
    expected_res = EXPECTED_MM_BEAM_SEARCH_RES[image_idx]

    messages = [{
        "role":
        "user",
        "content": [
            {
                "type": "image_url",
                "image_url": {
                    "url":
                    f"data:image/jpeg;base64,{base64_encoded_image[image_url]}"
                }
            },
            {
                "type": "text",
                "text": "What's in this image?"
            },
        ],
    }]
    chat_completion = await client.chat.completions.create(
        model=model_name,
        messages=messages,
        n=2,
        max_completion_tokens=10,
        temperature=0.0,
        extra_body=dict(use_beam_search=True))
    assert len(chat_completion.choices) == 2
    for actual, expected_str in zip(chat_completion.choices, expected_res):
        assert actual.message.content == expected_str


@pytest.mark.asyncio
@pytest.mark.parametrize("model_name", [MODEL_NAME])
@pytest.mark.parametrize("image_url", TEST_IMAGE_URLS)
async def test_chat_streaming_image(client: openai.AsyncOpenAI,
                                    model_name: str, image_url: str):
    messages = [{
        "role":
        "user",
        "content": [
            {
                "type": "image_url",
                "image_url": {
                    "url": image_url
                }
            },
            {
                "type": "text",
                "text": "What's in this image?"
            },
        ],
    }]

    # test single completion
    chat_completion = await client.chat.completions.create(
        model=model_name,
        messages=messages,
        max_completion_tokens=10,
        temperature=0.0,
    )
    output = chat_completion.choices[0].message.content
    stop_reason = chat_completion.choices[0].finish_reason

    # test streaming
    stream = await client.chat.completions.create(
        model=model_name,
        messages=messages,
        max_completion_tokens=10,
        temperature=0.0,
        stream=True,
    )
    chunks: list[str] = []
    finish_reason_count = 0
    async for chunk in stream:
        delta = chunk.choices[0].delta
        if delta.role:
            assert delta.role == "assistant"
        if delta.content:
            chunks.append(delta.content)
        if chunk.choices[0].finish_reason is not None:
            finish_reason_count += 1
    # finish reason should only return in last block
    assert finish_reason_count == 1
    assert chunk.choices[0].finish_reason == stop_reason
    assert delta.content
    assert "".join(chunks) == output


@pytest.mark.asyncio
@pytest.mark.parametrize("model_name", [MODEL_NAME])
@pytest.mark.parametrize(
    "image_urls",
    [TEST_IMAGE_URLS[:i] for i in range(2, len(TEST_IMAGE_URLS))])
async def test_multi_image_input(client: openai.AsyncOpenAI, model_name: str,
                                 image_urls: list[str]):

    messages = [{
        "role":
        "user",
        "content": [
            *({
                "type": "image_url",
                "image_url": {
                    "url": image_url
                }
            } for image_url in image_urls),
            {
                "type": "text",
                "text": "What's in this image?"
            },
        ],
    }]

    if len(image_urls) > MAXIMUM_IMAGES:
        with pytest.raises(openai.BadRequestError):  # test multi-image input
            await client.chat.completions.create(
                model=model_name,
                messages=messages,
                max_completion_tokens=10,
                temperature=0.0,
            )

        # the server should still work afterwards
        completion = await client.completions.create(
            model=model_name,
            prompt=[0, 0, 0, 0, 0],
            max_tokens=5,
            temperature=0.0,
        )
        completion = completion.choices[0].text
        assert completion is not None and len(completion) >= 0
    else:
        chat_completion = await client.chat.completions.create(
            model=model_name,
            messages=messages,
            max_completion_tokens=10,
            temperature=0.0,
        )
        message = chat_completion.choices[0].message
        assert message.content is not None and len(message.content) >= 0<|MERGE_RESOLUTION|>--- conflicted
+++ resolved
@@ -1,7 +1,6 @@
 # SPDX-License-Identifier: Apache-2.0
 # SPDX-FileCopyrightText: Copyright contributors to the vLLM project
 
-import io
 import json
 
 import openai
@@ -87,13 +86,7 @@
         "role": "user",
         "content": f"{placeholder}{content}",
     }]
-<<<<<<< HEAD
-    response = requests.get(image_url, headers={'User-Agent': 'Mozilla/5.0'})
-    response.raise_for_status()
-    images = [Image.open(io.BytesIO(response.content))]
-=======
     images = [fetch_image(image_url)]
->>>>>>> 6fad29b1
 
     prompt = processor.tokenizer.apply_chat_template(
         messages, tokenize=False, add_generation_prompt=True)
