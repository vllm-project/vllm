--- conflicted
+++ resolved
@@ -224,37 +224,14 @@
 @pytest.mark.parametrize("raw_image_url", TEST_IMAGE_ASSETS)
 @pytest.mark.parametrize("image_url", TEST_IMAGE_ASSETS, indirect=True)
 async def test_single_chat_session_image_base64encoded(
-<<<<<<< HEAD
-        client: openai.AsyncOpenAI, model_name: str, image_url: str,
-        base64_encoded_image: dict[str, str]):
+        client: openai.AsyncOpenAI, model_name: str, raw_image_url: str,
+        image_url: str, base64_encoded_image: dict[str, str]):
+
     content_text = "What's in this image?"
     messages = dummy_messages_from_image_url(
-        f"data:image/jpeg;base64,{base64_encoded_image[image_url]}",
+        f"data:image/jpeg;base64,{base64_encoded_image[raw_image_url]}",
         content_text,
     )
-=======
-        client: openai.AsyncOpenAI, model_name: str, raw_image_url: str,
-        image_url: str, base64_encoded_image: dict[str, str]):
-
-    content_text = "What's in this image?"
-    messages = [{
-        "role":
-        "user",
-        "content": [
-            {
-                "type": "image_url",
-                "image_url": {
-                    "url":
-                    f"data:image/jpeg;base64,{base64_encoded_image[raw_image_url]}"
-                }
-            },
-            {
-                "type": "text",
-                "text": content_text
-            },
-        ],
-    }]
->>>>>>> c29495d2
 
     max_completion_tokens = 10
     # test single completion
@@ -304,29 +281,9 @@
     raw_image_url = TEST_IMAGE_ASSETS[image_idx]
     expected_res = EXPECTED_MM_BEAM_SEARCH_RES[image_idx]
 
-<<<<<<< HEAD
     messages = dummy_messages_from_image_url(
-        f"data:image/jpeg;base64,{base64_encoded_image[image_url]}")
-
-=======
-    messages = [{
-        "role":
-        "user",
-        "content": [
-            {
-                "type": "image_url",
-                "image_url": {
-                    "url":
-                    f"data:image/jpeg;base64,{base64_encoded_image[raw_image_url]}"
-                }
-            },
-            {
-                "type": "text",
-                "text": "What's in this image?"
-            },
-        ],
-    }]
->>>>>>> c29495d2
+        f"data:image/jpeg;base64,{base64_encoded_image[raw_image_url]}")
+
     chat_completion = await client.chat.completions.create(
         model=model_name,
         messages=messages,
