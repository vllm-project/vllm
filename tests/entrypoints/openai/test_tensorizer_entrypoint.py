--- conflicted
+++ resolved
@@ -58,19 +58,12 @@
 
 @pytest.fixture(scope="module")
 def server(model_uri, tensorize_model_and_lora):
-<<<<<<< HEAD
     # In this case, model_uri is a directory with a model.tensors
     # file and all necessary model artifacts, particularly a
     # HF `config.json` file. In this case, Tensorizer can infer the
     # `TensorizerConfig` so --model-loader-extra-config can be completely
     # omitted.
 
-
-    ## Start OpenAI API server
-    args = [
-        "--load-format", "tensorizer", "--served-model-name", MODEL_NAME,
-        "--enable-lora"
-=======
     model_loader_extra_config = {
         "tensorizer_uri": model_uri,
         "stream_kwargs": {
@@ -84,9 +77,9 @@
 
     ## Start OpenAI API server
     args = [
-        "--load-format", "tensorizer", "--model-loader-extra-config",
+        "--load-format", "tensorizer", "--served-model-name", MODEL_NAME,
+        "--model-loader-extra-config",
         json.dumps(model_loader_extra_config), "--enable-lora"
->>>>>>> e85685e5
     ]
 
     model_dir = os.path.dirname(model_uri)
