--- conflicted
+++ resolved
@@ -33,16 +33,11 @@
     ]
 
 
-<<<<<<< HEAD
 @pytest.mark.asyncio
-@pytest.mark.parametrize("model_name", [MODEL_NAME])
-async def test_single_request(model_name: str):
-=======
 @pytest.mark.parametrize(
     "model_name", ["ibm-nasa-geospatial/Prithvi-EO-2.0-300M-TL-Sen1Floods11"]
 )
 def test_single_request(model_name: str):
->>>>>>> 6dcb07f6
     args = [
         "--runner",
         "pooling",
