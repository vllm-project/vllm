--- conflicted
+++ resolved
@@ -1,21 +1,14 @@
 # SPDX-License-Identifier: Apache-2.0
-<<<<<<< HEAD
+# SPDX-FileCopyrightText: Copyright contributors to the vLLM project
+
 import asyncio
-=======
-# SPDX-FileCopyrightText: Copyright contributors to the vLLM project
-
->>>>>>> 1015296b
 import gc
 import json
 import os
 import pathlib
 import subprocess
-<<<<<<< HEAD
 import sys
 from typing import Any
-from unittest.mock import MagicMock, patch
-=======
->>>>>>> 1015296b
 
 import pytest
 import torch
