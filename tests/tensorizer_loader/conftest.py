--- conflicted
+++ resolved
@@ -1,10 +1,7 @@
 # SPDX-License-Identifier: Apache-2.0
-<<<<<<< HEAD
+# SPDX-FileCopyrightText: Copyright contributors to the vLLM project
 from typing import Callable
 
-=======
-# SPDX-FileCopyrightText: Copyright contributors to the vLLM project
->>>>>>> 1015296b
 import pytest
 
 from vllm import LLM, EngineArgs
