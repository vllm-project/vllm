--- conflicted
+++ resolved
@@ -17,11 +17,8 @@
 
 BACKENDS: list[str] = [
     "FLASH_ATTN",
-<<<<<<< HEAD
     "FLASHINFER",
     "TRITON_MLA",
-=======
->>>>>>> 56539cdd
 ]
 
 if has_flashinfer():
