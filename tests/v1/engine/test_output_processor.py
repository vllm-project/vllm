--- conflicted
+++ resolved
@@ -26,7 +26,10 @@
     EngineCoreRequest,
     FinishReason,
 )
-from vllm.v1.engine.output_processor import OutputProcessor, RequestOutputCollector
+from vllm.v1.engine.output_processor import (
+    OutputProcessor,
+    RequestOutputCollector,
+)
 from vllm.v1.metrics.stats import IterationStats, SchedulerStats
 
 
@@ -47,7 +50,8 @@
 
 
 @pytest.mark.parametrize(
-    "request_output_kind", [RequestOutputKind.DELTA, RequestOutputKind.FINAL_ONLY]
+    "request_output_kind",
+    [RequestOutputKind.DELTA, RequestOutputKind.FINAL_ONLY],
 )
 @pytest.mark.parametrize("stream_interval", [1, 5, 10])
 def test_incremental_detokenization(
@@ -56,7 +60,9 @@
     dummy_test_vectors,
 ):
     output_processor = OutputProcessor(
-        dummy_test_vectors.tokenizer, log_stats=False, stream_interval=stream_interval
+        dummy_test_vectors.tokenizer,
+        log_stats=False,
+        stream_interval=stream_interval,
     )
 
     # Make N requests.
@@ -129,7 +135,10 @@
 
     # Confirmed tracked values matches what we expected.
     for idx, (ref_gen_str, ref_gen_toks) in enumerate(
-        zip(dummy_test_vectors.generation_strings, dummy_test_vectors.generation_tokens)
+        zip(
+            dummy_test_vectors.generation_strings,
+            dummy_test_vectors.generation_tokens,
+        )
     ):
         gen_str = gen_strings[f"request-{idx}"]
         gen_toks = gen_tokens[f"request-{idx}"]
@@ -186,9 +195,11 @@
                 # logprob token id tensors associated with this
                 # position in the completion. Also break out the
                 # sampled token ranks
-                (ref_pos_logprob_toks, ref_pos_logprob_vals, ref_sampled_token_rank) = (
-                    ref_logprobs[idx]
-                )
+                (
+                    ref_pos_logprob_toks,
+                    ref_pos_logprob_vals,
+                    ref_sampled_token_rank,
+                ) = ref_logprobs[idx]
                 # For each position in the completion sequence,
                 # ensure the actual sampled token is among the
                 # logprobs
@@ -432,7 +443,8 @@
 
 
 @pytest.mark.parametrize(
-    "request_output_kind", [RequestOutputKind.DELTA, RequestOutputKind.FINAL_ONLY]
+    "request_output_kind",
+    [RequestOutputKind.DELTA, RequestOutputKind.FINAL_ONLY],
 )
 @pytest.mark.parametrize("num_sample_logprobs", [None, NUM_SAMPLE_LOGPROBS_UNDER_TEST])
 @pytest.mark.parametrize("num_prompt_logprobs", [None, NUM_PROMPT_LOGPROBS_UNDER_TEST])
@@ -475,12 +487,14 @@
 
     engine_core = MockEngineCore(
         tokens_list=dummy_test_vectors.generation_tokens,
-        generated_logprobs_raw=None
-        if num_sample_logprobs is None
-        else dummy_test_vectors.generation_logprobs,
-        prompt_logprobs_raw=None
-        if num_prompt_logprobs is None
-        else dummy_test_vectors.prompt_logprobs,
+        generated_logprobs_raw=(
+            None
+            if num_sample_logprobs is None
+            else dummy_test_vectors.generation_logprobs
+        ),
+        prompt_logprobs_raw=(
+            None if num_prompt_logprobs is None else dummy_test_vectors.prompt_logprobs
+        ),
         request_ids=[req.request_id for req in requests],
     )
 
@@ -763,9 +777,9 @@
 
     engine_core = MockEngineCore(
         tokens_list=dummy_test_vectors.generation_tokens,
-        generated_logprobs_raw=dummy_test_vectors.generation_logprobs
-        if num_sample_logprobs
-        else None,
+        generated_logprobs_raw=(
+            dummy_test_vectors.generation_logprobs if num_sample_logprobs else None
+        ),
         prompt_logprobs_raw=None,
         request_ids=[req.request_id for req in requests],
     )
@@ -1126,7 +1140,7 @@
                         token_ids=[idx],
                         cumulative_logprob=(idx + 1 * 1.0),
                         logprobs=[{"a": idx, "b": idx}],
-                        finish_reason="length" if (idx == NUM_REQS - 1) else None,
+                        finish_reason=("length" if (idx == NUM_REQS - 1) else None),
                     )
                 ],
                 finished=(idx == NUM_REQS - 1),
@@ -1288,7 +1302,9 @@
             cache_salt=None,
             data_parallel_rank=None,
             sampling_params=SamplingParams() if runner == "generate" else None,
-            pooling_params=PoolingParams(task="embed") if runner == "pooling" else None,
+            pooling_params=(
+                PoolingParams(task="embed") if runner == "pooling" else None
+            ),
         )
         for idx, prompt_tokens in enumerate(dummy_test_vectors.prompt_tokens)
     ]
@@ -1303,12 +1319,20 @@
         )
         output_processor.add_request(request, None, queue=queue)
 
-<<<<<<< HEAD
     # Test aborting a single request
     iteration_stats = IterationStats()
-    request_ids_to_abort = output_processor.abort_requests(
-        [requests[0].request_id], iteration_stats=iteration_stats
-    )
+    if abort_by == "internal":
+        request_ids_to_abort = output_processor.abort_requests(
+            [requests[0].request_id],
+            internal=True,
+            iteration_stats=iteration_stats,
+        )
+    else:
+        request_ids_to_abort = output_processor.abort_requests(
+            [requests[0].external_req_id],
+            internal=False,
+            iteration_stats=iteration_stats,
+        )
     assert isinstance(request_ids_to_abort, list)
     assert len(request_ids_to_abort) == 1
     assert request_ids_to_abort[0] == requests[0].request_id
@@ -1323,9 +1347,18 @@
     remaining_request_ids = [req.request_id for req in requests[1:3]]
     expected_prompt_token_counts = {len(req.prompt_token_ids) for req in requests[1:3]}
     iteration_stats = IterationStats()
-    request_ids_to_abort = output_processor.abort_requests(
-        remaining_request_ids, iteration_stats=iteration_stats
-    )
+    if abort_by == "internal":
+        request_ids_to_abort = output_processor.abort_requests(
+            remaining_request_ids,
+            internal=True,
+            iteration_stats=iteration_stats,
+        )
+    else:
+        request_ids_to_abort = output_processor.abort_requests(
+            remaining_request_ids,
+            internal=False,
+            iteration_stats=iteration_stats,
+        )
     assert len(request_ids_to_abort) == 2
     assert set(request_ids_to_abort) == set(remaining_request_ids)
     # Verify stats were updated for both requests
@@ -1341,16 +1374,18 @@
 
     # Test aborting non-existent request (should return empty list)
     iteration_stats = IterationStats()
-    request_ids_to_abort = output_processor.abort_requests(
-        ["non-existent-request"], iteration_stats=iteration_stats
-    )
+    if abort_by == "internal":
+        request_ids_to_abort = output_processor.abort_requests(
+            ["non-existent-request"],
+            internal=True,
+            iteration_stats=iteration_stats,
+        )
+    else:
+        request_ids_to_abort = output_processor.abort_requests(
+            ["non-existent-request"],
+            internal=False,
+            iteration_stats=iteration_stats,
+        )
     assert len(request_ids_to_abort) == 0
     # Verify no stats were added for non-existent request
-    assert len(iteration_stats.finished_requests) == 0
-=======
-    for request in requests:
-        if abort_by == "internal":
-            output_processor.abort_requests([request.request_id], internal=True)
-        else:
-            output_processor.abort_requests([request.external_req_id], internal=False)
->>>>>>> 04147dcf
+    assert len(iteration_stats.finished_requests) == 0