# SPDX-License-Identifier: Apache-2.0
# SPDX-FileCopyrightText: Copyright contributors to the vLLM project

import math
from typing import Optional

import torch

<<<<<<< HEAD
from tests.v1.attention.utils import (create_standard_kv_cache_spec,
                                      create_vllm_config,
                                      try_get_attention_backend)
=======
from tests.v1.attention.utils import (
    create_standard_kv_cache_spec,
    create_vllm_config,
    get_attention_backend,
)
>>>>>>> fc679696
from vllm.attention.backends.registry import _Backend
from vllm.config import ParallelConfig, SpeculativeConfig
from vllm.v1.attention.backends.utils import CommonAttentionMetadata


class MockAttentionLayer(torch.nn.Module):
    _q_scale = torch.tensor(1.0, dtype=torch.float32, device="cuda")
    _k_scale = torch.tensor(1.0, dtype=torch.float32, device="cuda")
    _v_scale = torch.tensor(1.0, dtype=torch.float32, device="cuda")

    def __init__(self):
        super().__init__()

    def forward(self, x):
        return x


def forward_attention(
    q: torch.Tensor,
    k: torch.Tensor,
    v: torch.Tensor,
    kv_cache: torch.Tensor,
    block_table: torch.Tensor,
    slot_mapping: torch.Tensor,
    seqlen_k: int,
    backend: _Backend,
    spec_token_tree: Optional[str] = None,
    num_spec_tokens: int = 0,
) -> torch.Tensor:
    batch_size, q_len, num_heads, dim_per_head = q.shape
    num_kv_heads = k.shape[-2]
    # Initialize the query and KV sequence lengths.
    query_start_loc = q_len * torch.arange(
        batch_size + 1, device=q.device, dtype=torch.int32
    )
    query_lens = torch.diff(query_start_loc)
    seq_lens = torch.full(
        (batch_size,),
        seqlen_k,
        device=q.device,
        dtype=torch.int32,
    )
    context_lens = seq_lens - query_lens
    max_seq_len = int(seq_lens.max())
    max_query_len = q_len
    num_actual_tokens = query_start_loc[-1]

    softmax_scale = q.shape[-1] ** (-0.5)
    layer = MockAttentionLayer()

    # Build common metadata.
    model_name = "meta-llama/Meta-Llama-3-8B"
<<<<<<< HEAD
    builder_cls, impl_cls = try_get_attention_backend(backend)
    vllm_config = create_vllm_config(model_name=model_name,
                                     max_model_len=max(seq_lens))
=======
    builder_cls, impl_cls = get_attention_backend(backend)
    vllm_config = create_vllm_config(model_name=model_name, max_model_len=max(seq_lens))
>>>>>>> fc679696
    if spec_token_tree is not None:
        # Create speculative config if token tree is specified.
        vllm_config.speculative_config = SpeculativeConfig(
            target_model_config=vllm_config.model_config,
            target_parallel_config=ParallelConfig(),
            model=model_name,
            method="eagle",
            num_speculative_tokens=num_spec_tokens,
            speculative_token_tree=spec_token_tree,
        )
    kv_cache_spec = create_standard_kv_cache_spec(vllm_config)
    builder = builder_cls(kv_cache_spec, [], vllm_config, q.device)
    common_attn_metadata = CommonAttentionMetadata(
        query_start_loc=query_start_loc,
        query_start_loc_cpu=query_start_loc.cpu(),
        seq_lens=seq_lens,
        seq_lens_cpu=seq_lens.cpu(),
        num_computed_tokens_cpu=context_lens.cpu(),
        num_reqs=batch_size,
        num_actual_tokens=num_actual_tokens,
        max_query_len=max_query_len,
        max_seq_len=max_seq_len,
        block_table_tensor=block_table,
        slot_mapping=slot_mapping,
    )

    # Build attention metadata.
    attn_metadata = builder.build(
        common_prefix_len=0,
        common_attn_metadata=common_attn_metadata,
    )

    # Initialize the backend implementation.
    instance = impl_cls(
        num_heads=num_heads,
        head_size=dim_per_head,
        scale=softmax_scale,
        num_kv_heads=num_kv_heads,
        alibi_slopes=None,
        sliding_window=None,
        kv_cache_dtype="auto",
    )

    # Run forward pass and return output.
    query = q.view(-1, num_heads, dim_per_head)
    key = k.view(-1, num_kv_heads, dim_per_head)
    value = v.view(-1, num_kv_heads, dim_per_head)
    output = torch.empty_like(query)
    return instance.forward(
        layer=layer,
        query=query,
        key=key,
        value=value,
        kv_cache=kv_cache.clone(),
        attn_metadata=attn_metadata,
        output=output,
    )


def test_tree_attn_correctness() -> None:
    torch.manual_seed(42)
    torch.cuda.manual_seed_all(42)

    device = "cuda"
    tree_attn_masks = {
        # Chain.
        "[(0,), (0, 0), (0, 0, 0)]": torch.tensor(
            [
                [1, 0, 0, 0],
                [1, 1, 0, 0],
                [1, 1, 1, 0],
                [1, 1, 1, 1],
            ],
            device=device,
            dtype=torch.int32,
        ),
        # Tree.
        "[(0,), (1,), (0, 0), (0, 1), (1, 0), (1, 1)]": torch.tensor(
            [
                [1, 0, 0, 0, 0, 0, 0],
                [1, 1, 0, 0, 0, 0, 0],
                [1, 0, 1, 0, 0, 0, 0],
                [1, 1, 0, 1, 0, 0, 0],
                [1, 1, 0, 0, 1, 0, 0],
                [1, 0, 1, 0, 0, 1, 0],
                [1, 0, 1, 0, 0, 0, 1],
            ],
            device=device,
            dtype=torch.int32,
        ),
    }

    dim_per_head = 128
    num_kv_heads = 2
    block_size = 32
    max_sequence_length = 8192
    randomize_blocks = True
    for batch_size in [1, 16, 32]:
        for num_heads in [2, 4]:
            for sequence_position in [16, 1024, 2048]:
                for spec_token_tree, tree_attn_mask in tree_attn_masks.items():
                    # Assert that the number of heads is divisible
                    # by the number of KV heads.
                    assert num_heads % num_kv_heads == 0

                    # Initialize q, k, and v.
                    tree_size_q = tree_attn_mask.shape[0]
                    seqlen_k = sequence_position + tree_size_q
                    q = torch.randn(
                        (batch_size, tree_size_q, num_heads, dim_per_head),
                        device=device,
                        dtype=torch.bfloat16,
                    )
                    k = torch.randn(
                        (batch_size, tree_size_q, num_kv_heads, dim_per_head),
                        device=device,
                        dtype=torch.bfloat16,
                    )
                    v = torch.randn(
                        (batch_size, tree_size_q, num_kv_heads, dim_per_head),
                        device=device,
                        dtype=torch.bfloat16,
                    )

                    # Set up the block table and KV cache for paged KV.
                    assert max_sequence_length % block_size == 0
                    max_blocks_per_batch = max_sequence_length // block_size
                    kv_cache = torch.randn(
                        (
                            2,
                            batch_size * max_blocks_per_batch,
                            block_size,
                            num_kv_heads,
                            dim_per_head,
                        ),
                        device=q.device,
                        dtype=torch.bfloat16,
                    )
                    num_alloc_blocks_per_batch = math.ceil(seqlen_k / block_size)
                    block_table = torch.zeros(
                        (batch_size, max_blocks_per_batch),
                        device=q.device,
                        dtype=torch.int32,
                    )
                    block_ids = torch.arange(
                        0,
                        batch_size * num_alloc_blocks_per_batch,
                        device=q.device,
                        dtype=torch.int32,
                    )
                    if randomize_blocks:
                        # Randomize the block ids.
                        block_ids = block_ids[torch.randperm(block_ids.numel())]
                    block_table[:, :num_alloc_blocks_per_batch] = block_ids.view(
                        -1, num_alloc_blocks_per_batch
                    )

                    # Set up the slot mapping for the input KVs.
                    tree_positions = sequence_position + torch.arange(
                        0,
                        tree_size_q,
                        device=q.device,
                        dtype=torch.int64,
                    ).repeat(batch_size, 1)
                    tree_slot_mapping = _gen_slot_mapping(
                        tree_positions, block_table, block_size
                    )

                    # Compute attention for the tree.
                    tree_attn_output = forward_attention(
                        q=q,
                        k=k,
                        v=v,
                        kv_cache=kv_cache,
                        block_table=block_table,
                        slot_mapping=tree_slot_mapping,
                        seqlen_k=seqlen_k,
                        backend=_Backend.TREE_ATTN,
                        spec_token_tree=spec_token_tree,
                        num_spec_tokens=tree_size_q - 1,
                    ).view(batch_size, -1, num_heads, dim_per_head)

                    # Verify that the chain attention output for each
                    # branch of the tree (computed using FA3) matches
                    # the tree attention output.
                    for q_index in range(tree_size_q):
                        # Get the q, k, and v for the branch.
                        branch_mask = tree_attn_mask[q_index, :]
                        branch_indices = torch.nonzero(branch_mask, as_tuple=True)[0]
                        q_len = branch_indices.shape[0]
                        q_branch = q[:, branch_indices]
                        k_branch = k[:, branch_indices]
                        v_branch = v[:, branch_indices]

                        # Setup slot mapping for the branch.
                        branch_positions = sequence_position + torch.arange(
                            0,
                            q_len,
                            device=q.device,
                            dtype=torch.int64,
                        ).repeat(batch_size, 1)
                        branch_slot_mapping = _gen_slot_mapping(
                            branch_positions, block_table, block_size
                        )

                        # Compute flash attention for the branch.
                        flash_attn_output = forward_attention(
                            q=q_branch,
                            k=k_branch,
                            v=v_branch,
                            kv_cache=kv_cache,
                            block_table=block_table,
                            slot_mapping=branch_slot_mapping,
                            seqlen_k=sequence_position + q_len,
                            backend=_Backend.FLASH_ATTN,
                        ).view(batch_size, -1, num_heads, dim_per_head)

                        # Compare the outputs.
                        assert torch.allclose(
                            tree_attn_output[:, branch_indices],
                            flash_attn_output,
                            atol=7.81e-3,
                        ), (
                            f"outputs are not close for "
                            f"batch_size: {batch_size}, "
                            f"num_heads: {num_heads}, "
                            f"sequence_position: {sequence_position}, "
                            f"tree_attn_mask: {tree_attn_mask}, "
                            f"q_index: {q_index}."
                        )


def _gen_slot_mapping(
    positions: torch.Tensor, block_table: torch.Tensor, block_size: int
):
    block_indices = positions // block_size
    blocks = block_table.gather(dim=1, index=block_indices)
    return (blocks * block_size + positions % block_size).view(-1)<|MERGE_RESOLUTION|>--- conflicted
+++ resolved
@@ -6,17 +6,11 @@
 
 import torch
 
-<<<<<<< HEAD
-from tests.v1.attention.utils import (create_standard_kv_cache_spec,
-                                      create_vllm_config,
-                                      try_get_attention_backend)
-=======
 from tests.v1.attention.utils import (
     create_standard_kv_cache_spec,
     create_vllm_config,
-    get_attention_backend,
+    try_get_attention_backend,
 )
->>>>>>> fc679696
 from vllm.attention.backends.registry import _Backend
 from vllm.config import ParallelConfig, SpeculativeConfig
 from vllm.v1.attention.backends.utils import CommonAttentionMetadata
@@ -69,14 +63,8 @@
 
     # Build common metadata.
     model_name = "meta-llama/Meta-Llama-3-8B"
-<<<<<<< HEAD
     builder_cls, impl_cls = try_get_attention_backend(backend)
-    vllm_config = create_vllm_config(model_name=model_name,
-                                     max_model_len=max(seq_lens))
-=======
-    builder_cls, impl_cls = get_attention_backend(backend)
     vllm_config = create_vllm_config(model_name=model_name, max_model_len=max(seq_lens))
->>>>>>> fc679696
     if spec_token_tree is not None:
         # Create speculative config if token tree is specified.
         vllm_config.speculative_config = SpeculativeConfig(
