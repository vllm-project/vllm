# SPDX-License-Identifier: Apache-2.0
# SPDX-FileCopyrightText: Copyright contributors to the vLLM project

from typing import Optional
from unittest import mock

import pytest
import torch

from tests.utils import get_attn_backend_list_based_on_platform
from tests.v1.attention.utils import (BatchSpec, _Backend,
                                      create_common_attn_metadata,
                                      create_standard_kv_cache_spec,
                                      get_attention_backend)
from vllm.config import (CacheConfig, DeviceConfig, LoadConfig, ModelConfig,
                         ParallelConfig, SchedulerConfig, SpeculativeConfig,
                         VllmConfig)
from vllm.model_executor.models.llama import LlamaForCausalLM
from vllm.platforms import current_platform
from vllm.v1.spec_decode.eagle import EagleProposer

model_dir = "meta-llama/Llama-3.1-8B-Instruct"
eagle_dir = "yuhuili/EAGLE-LLaMA3.1-Instruct-8B"
eagle3_dir = "yuhuili/EAGLE3-LLaMA3.1-Instruct-8B"


def _create_proposer(
    method: str,
    num_speculative_tokens: int,
    speculative_token_tree: Optional[list[tuple[int]]] = None,
) -> EagleProposer:
    model_config = ModelConfig(model=model_dir,
                               runner="generate",
                               max_model_len=100)

    # Choose model directory based on method
    draft_model_dir = eagle_dir if method == "eagle" else eagle3_dir

    spec_token_tree_str = None
    if speculative_token_tree is not None:
        assert num_speculative_tokens == len(speculative_token_tree)
        spec_token_tree_str = str(speculative_token_tree)

    speculative_config = SpeculativeConfig(
        target_model_config=model_config,
        target_parallel_config=ParallelConfig(),
        model=draft_model_dir,
        method=method,
        num_speculative_tokens=num_speculative_tokens,
        speculative_token_tree=spec_token_tree_str,
    )

    vllm_config = VllmConfig(
        model_config=model_config,
        cache_config=CacheConfig(),
        speculative_config=speculative_config,
        device_config=DeviceConfig(device=current_platform.device_type),
        parallel_config=ParallelConfig(),
        load_config=LoadConfig(),
        scheduler_config=SchedulerConfig())

    return EagleProposer(vllm_config=vllm_config,
                         device=current_platform.device_type)


def test_prepare_inputs():
    """
    cu_target_query_lens: [0, a, a + b, a + b + c]
    num_rejected_tokens: [n1, n2, n3]
    num_tokens_per_req: [a - n1, b - n2, c - n3]
    cu_num_tokens: [0, a - n1, a + b - n1 - n2, a + b + c - n1 - n2 - n3]
    token_indices: [0, 1, ..., a - n1 - 1,
                    a, a + 1, ..., a + b - n2 - 1,
                    a + b, a + b + 1, ..., a + b + c - n3 - 1]
    """
    device = torch.device(current_platform.device_type)

    # q1 = 4, q2 = 7, q3 = 5
    # n1 = 1, n2 = 3, n3 = 2

    batch_spec = BatchSpec(
        seq_lens=[4, 7, 5],
        query_lens=[4, 7, 5],
    )

    common_attn_metadata = create_common_attn_metadata(
        batch_spec,
        block_size=16,
        device=device,
    )

    # Rejected tokens per request: [1, 3, 2]
    num_rejected_tokens = torch.tensor([1, 3, 2],
                                       dtype=torch.int32,
                                       device=device)

    # Expected calculations:
    # query_len_per_req = [4, 7, 5]
    # num_tokens_per_req = [3, 4, 3]  (after subtracting rejected tokens)
    # Expected cumulative counts: [0, 3, 7, 10]
    expected_cu_num_tokens = torch.tensor([0, 3, 7, 10],
                                          dtype=torch.int32,
                                          device=device)

    # Expected token indices (mapped from original positions):
    # First request: indices 0, 1, 2      (keeping first 3 from positions 0-3)
    # Second request: indices 4, 5, 6, 7  (keeping first 4 from positions 4-10)
    # Third request: indices 11, 12, 13   (keeping first 3 from positions 11-15)
    expected_token_indices = torch.tensor(
        [
            0,
            1,
            2,  # First request: 3 tokens (4-1)
            4,
            5,
            6,
            7,  # Second request: 4 tokens (7-3)
            11,
            12,
            13  # Third request: 3 tokens (5-2)
        ],
        dtype=torch.int32,
        device=device)
    proposer = _create_proposer("eagle", 1)

    updated_metadata, token_indices = proposer.prepare_inputs(
        common_attn_metadata, num_rejected_tokens.cpu())

    assert torch.equal(updated_metadata.query_start_loc,
                       expected_cu_num_tokens)
    assert token_indices.shape[0] == expected_cu_num_tokens[-1].item()
    assert torch.equal(token_indices, expected_token_indices)


@pytest.mark.parametrize("method", ["eagle", "eagle3"])
@pytest.mark.parametrize("attn_backend",
                         get_attn_backend_list_based_on_platform())
@pytest.mark.parametrize("pp_size", [1, 2])
@pytest.mark.parametrize("use_distinct_embed_tokens", [True, False])
@mock.patch('vllm.v1.spec_decode.eagle.get_pp_group')
@mock.patch('vllm.v1.spec_decode.eagle.get_layers_from_vllm_config')
@mock.patch('vllm.v1.spec_decode.eagle.get_model')
def test_load_model(mock_get_model, mock_get_layers, mock_get_pp_group, method,
                    attn_backend, pp_size, use_distinct_embed_tokens,
                    monkeypatch):

    monkeypatch.setenv("VLLM_ATTENTION_BACKEND", attn_backend)

    if (attn_backend == "TRITON_ATTN_VLLM_V1"
            and not current_platform.is_rocm()):
        pytest.skip("TRITON_ATTN_VLLM_V1 does not support "
                    "multi-token eagle spec decode on current platform")

    if attn_backend == "FLASH_ATTN_VLLM_V1" and current_platform.is_rocm():
        monkeypatch.setenv("VLLM_ROCM_USE_AITER", "1")

    # Setup draft model mock
    mock_model = mock.MagicMock()
    if use_distinct_embed_tokens:
        # Some models can have a different hidden size than the target model,
        # so we test that their embed_tokens doesn't get overwritten
        mock_model.model.embed_tokens.weight.shape = (131072, 2048)
    else:
        mock_model.model.embed_tokens.weight.shape = (131072, 4096)

    mock_get_model.return_value = mock_model

    # Setup mocks for attention layers
    target_attn_layers = {
        "target_attn_1": mock.MagicMock(),
        "target_attn_2": mock.MagicMock()
    }
    # Draft model has one extra attention layer compared to target model
    all_attn_layers = {
        **target_attn_layers, "draft_extra_attn": mock.MagicMock()
    }

    # Make mock_get_layers return different values for each call
    mock_get_layers.side_effect = [target_attn_layers, all_attn_layers]

    # Setup mock for pp group to return the appropriate value for world size
    mock_pp_group = mock.MagicMock()
    mock_pp_group.world_size = pp_size
    mock_get_pp_group.return_value = mock_pp_group

    # Setup the target model mock with a custom class so that
    # isinstance() checks match the expected type.
    class _TargetModelStub(LlamaForCausalLM):
        model: mock.MagicMock
        lm_head: mock.MagicMock

    target_model = mock.create_autospec(_TargetModelStub, instance=True)
    target_model.model = mock.MagicMock()
    target_model.model.embed_tokens.weight.shape = (131072, 4096)

    from vllm.model_executor.models import SupportsMultiModal
    assert not isinstance(target_model, SupportsMultiModal)

    if method == "eagle":
        target_model.lm_head = mock.MagicMock()

    # Create proposer using the helper function
    proposer = _create_proposer(method, num_speculative_tokens=8)

    # Call the method under test
    proposer.load_model(target_model)

    # Verify common interactions
    mock_get_model.assert_called_once()

    # Verify that EAGLE models gain the lm head from the target model
    if method == "eagle":
        assert proposer.model.lm_head == target_model.lm_head

    # Verify that the embed tokens are set correctly
    # If pp_size is > 1, the embed tokens should be distinct
    if pp_size > 1 or use_distinct_embed_tokens:
        assert proposer.model.model.embed_tokens != \
            target_model.model.embed_tokens
    else:
        # When pp_size is 1 and the draft and target models have
        # embed_tokens of the same shape, they should be shared.
        assert proposer.model.model.embed_tokens == \
            target_model.model.embed_tokens


@pytest.mark.parametrize("method", ["eagle", "eagle3"])
@pytest.mark.parametrize("attn_backend",
                         get_attn_backend_list_based_on_platform())
@pytest.mark.parametrize("num_speculative_tokens", [1, 3, 8])
def test_propose(method, attn_backend, num_speculative_tokens, monkeypatch):

    monkeypatch.setenv("VLLM_ATTENTION_BACKEND", attn_backend)

    if (attn_backend == "TRITON_ATTN_VLLM_V1"
            and not current_platform.is_rocm()):
        pytest.skip("TRITON_ATTN_VLLM_V1 does not support "
                    "multi-token eagle spec decode on current platform")

    if (attn_backend == "TREE_ATTN"):
        pytest.skip("TREE_ATTN is tested separately in test_propose_tree"
                    "because it requires special input mocking.")

    if attn_backend == "FLASH_ATTN_VLLM_V1" and current_platform.is_rocm():
        monkeypatch.setenv("VLLM_ROCM_USE_AITER", "1")

    # Use GPU device
    device = torch.device(current_platform.device_type)

    # Setup test parameters
    batch_size = 2
    seq_len_1 = 5
    seq_len_2 = 3
    total_tokens = seq_len_1 + seq_len_2
    vocab_size = 100
    seq_lens = [seq_len_1, seq_len_2]

    # Create proposer first so we can use its actual hidden_size
    proposer = _create_proposer("eagle", num_speculative_tokens)
    # Get the hidden_size from the proposer to ensure consistency
    hidden_size = proposer.hidden_size

    # Helper to create deterministic logits that will produce specific tokens
    def create_deterministic_logits(token_ids):
        logits = torch.full((batch_size, vocab_size), -100.0, device=device)
        for i, token_id in enumerate(token_ids):
            logits[i, token_id] = 100.0
        return logits

    # We mock a model that returns deterministic logits
    # Sequence 1: 42, 43, 44, ...
    # Sequence 2: 60, 61, 62, ...
    base_token_ids = [42, 60]

    # Skip loading the model and replace it with a mock directly
    # Create the mock model with deterministic outputs
    model_mock = mock.MagicMock()

    # Setup for model forward calls
    forward_returns = []
    for i in range(num_speculative_tokens):
        if i == 0:
            # First call uses all tokens
            h_logits = torch.zeros(total_tokens, hidden_size, device=device)
            h_states = torch.zeros(total_tokens, hidden_size, device=device)
        else:
            # Subsequent calls use batch_size tokens
            h_logits = torch.zeros(batch_size, hidden_size, device=device)
            h_states = torch.zeros(batch_size, hidden_size, device=device)
        forward_returns.append((h_logits, h_states))

    # For single token case, we only need the first item;
    # for multi-token, we need the sequence
    if num_speculative_tokens == 1:
        model_mock.return_value = forward_returns[0]
    else:
        model_mock.side_effect = forward_returns

    # Setup for compute_logits calls
    logits_returns = []
    for i in range(num_speculative_tokens):
        # For each call, increment the base token IDs
        current_tokens = [base_id + i for base_id in base_token_ids]
        logits_returns.append(create_deterministic_logits(current_tokens))

    if num_speculative_tokens == 1:
        model_mock.compute_logits.return_value = logits_returns[0]
    else:
        model_mock.compute_logits.side_effect = logits_returns

    # Assign the mock to the proposer
    proposer.model = model_mock

    # Assign draft attn_layer_names since load_model is not invoked
    proposer.attn_layer_names = ["layer.0"]

    # Create input tensors
    batch_spec = BatchSpec(
        seq_lens=seq_lens,
        query_lens=seq_lens,
    )

    common_attn_metadata = create_common_attn_metadata(
        batch_spec,
        block_size=16,
        device=device,
    )

    target_token_ids = torch.randint(0,
                                     vocab_size, (total_tokens, ),
                                     device=device)
    target_positions = torch.cat([
        torch.arange(seq_len_1, device=device),
        torch.arange(seq_len_2, device=device)
    ])
    target_hidden_states = torch.randn(total_tokens,
                                       hidden_size,
                                       device=device)
    next_token_ids = torch.randint(0,
                                   vocab_size, (batch_size, ),
                                   dtype=torch.int32,
                                   device=device)
    sampling_metadata = mock.MagicMock()
    # Simulate mixed greedy and non-greedy requests
    sampling_metadata.all_greedy = False
    sampling_metadata.temperature = torch.tensor([-1, 0.7], device=device)

    if attn_backend == "FLASH_ATTN_VLLM_V1":
        attn_metadata_builder_cls, _ = get_attention_backend(
            _Backend.FLASH_ATTN_VLLM_V1)
    elif attn_backend == "TRITON_ATTN_VLLM_V1":
        attn_metadata_builder_cls, _ = get_attention_backend(
            _Backend.TRITON_ATTN_VLLM_V1)
    elif attn_backend == "TREE_ATTN":
        attn_metadata_builder_cls, _ = get_attention_backend(
            _Backend.TREE_ATTN)
    else:
        raise ValueError(f"Unsupported attention backend: {attn_backend}")

    attn_metadata_builder = attn_metadata_builder_cls(
        kv_cache_spec=create_standard_kv_cache_spec(proposer.vllm_config),
        layer_names=proposer.attn_layer_names,
        vllm_config=proposer.vllm_config,
        device=device,
    )

    # Mock runner for attention metadata building
    proposer.runner = mock.MagicMock()
<<<<<<< HEAD
    proposer.runner.attn_metadata_builders = [attn_metadata_builder]
    # Call the method under test
    result, result_probs = proposer.propose(
        target_token_ids=target_token_ids,
        target_positions=target_positions,
        target_hidden_states=target_hidden_states,
        next_token_ids=next_token_ids,
        common_attn_metadata=common_attn_metadata,
        sampling_metadata=sampling_metadata)

    assert len(result) == batch_size
    assert len(result_probs) == batch_size
    assert all(len(tokens) == num_speculative_tokens for tokens in result)
    assert all(r.shape == (num_speculative_tokens, vocab_size)
               for r in result_probs)
=======
    proposer.runner.attn_groups.append([mock.MagicMock()])
    proposer.runner.attn_groups[0][0].metadata_builder = attn_metadata_builder

    result = proposer.propose(target_token_ids=target_token_ids,
                              target_positions=target_positions,
                              target_hidden_states=target_hidden_states,
                              next_token_ids=next_token_ids,
                              common_attn_metadata=common_attn_metadata,
                              sampling_metadata=sampling_metadata)

    assert result.shape == (batch_size, num_speculative_tokens)
>>>>>>> 41c80698

    # Create expected tokens based on our token pattern
    if num_speculative_tokens == 1:
        # Example for num_speculative_tokens=1:
        # [[42], [60]]
        expected_tokens = torch.tensor([[base_token_ids[0]],
                                        [base_token_ids[1]]])
        expected_probs = torch.zeros((batch_size, 1, vocab_size),
                                     device=device)
        for i, token_id in enumerate(base_token_ids):
            expected_probs[i, 0, token_id] = 1.0
    else:
        # Example for num_speculative_tokens=3:
        # [[42, 43, 44], [60, 61, 62]]
        expected_tokens = torch.zeros((batch_size, num_speculative_tokens),
                                      dtype=torch.int64)
        expected_probs = torch.zeros(
            (batch_size, num_speculative_tokens, vocab_size), device=device)
        for i in range(batch_size):
            for j in range(num_speculative_tokens):
                expected_tokens[i, j] = base_token_ids[i] + j
                expected_probs[i, j, base_token_ids[i] + j] = 1.0

    # Verify all tokens match our expectations
<<<<<<< HEAD
    assert torch.equal(torch.tensor(result), expected_tokens)
    torch.testing.assert_close(torch.stack(result_probs), expected_probs)
=======
    assert torch.equal(result, expected_tokens)


@pytest.mark.parametrize(
    "spec_token_tree",
    [
        [(0, )],  # A single token
        [(0, ), (0, 0), (0, 0, 0)],  # Chain
        [(0, ), (1, ), (2, )],  # Parallel
        [(0, ), (1, ), (2, ), (0, 0), (0, 1), (1, 0), (1, 1), (2, 0),
         (2, 1)],  # Tree
    ])
def test_propose_tree(spec_token_tree):
    # Get GPU device.
    device = torch.device(current_platform.device_type)

    # Setup test parameters.
    batch_size = 2
    seq_len_1 = 5
    seq_len_2 = 3
    total_tokens = seq_len_1 + seq_len_2
    vocab_size = 100
    seq_lens = [seq_len_1, seq_len_2]
    num_speculative_tokens = len(spec_token_tree)

    # Create proposer first so we can use its actual hidden_size.
    proposer = _create_proposer("eagle",
                                num_speculative_tokens,
                                speculative_token_tree=spec_token_tree)
    # Get the hidden_size from the proposer to ensure consistency.
    hidden_size = proposer.hidden_size

    # Helper to create deterministic logits that will produce specific tokens
    def create_deterministic_logits(token_ids, k: int):
        logits = torch.full((batch_size, vocab_size), -100.0, device=device)
        for i, token_id in enumerate(token_ids):
            # Assign decreasing values to the k, consecutive, tokens.
            for j in range(k):
                logits[i, token_id + j] = 100.0 - j
        return logits

    # Mock a model that returns deterministic logits.
    base_token_ids = torch.tensor([42, 60], dtype=torch.int64, device=device)

    # Skip loading the model and replace it with a mock that returns
    # deterministic outputs.
    model_mock = mock.MagicMock()

    # Mock the model forward calls.
    forward_returns = [(torch.zeros(total_tokens, hidden_size, device=device),
                        torch.zeros(total_tokens, hidden_size, device=device))]
    for cu_num_drafts in proposer.cu_drafts_per_level:
        h_logits = torch.zeros(batch_size * cu_num_drafts,
                               hidden_size,
                               device=device)
        h_states = torch.zeros(batch_size * cu_num_drafts,
                               hidden_size,
                               device=device)
        forward_returns.append((h_logits, h_states))
    model_mock.side_effect = forward_returns

    # Mock the compute_logits calls.
    cu_num_drafts_tensor = torch.tensor([0] + proposer.cu_drafts_per_level,
                                        dtype=torch.int32,
                                        device=device)
    logits_returns = []
    for level, num_children in enumerate(proposer.child_drafts_per_level):
        token_ids = base_token_ids + cu_num_drafts_tensor[level]
        level_num_drafts = cu_num_drafts_tensor[
            level + 1] - cu_num_drafts_tensor[level]
        level_logits = []
        for i in range(level_num_drafts // num_children):
            level_logits.append(
                create_deterministic_logits(token_ids + i * num_children,
                                            num_children))
        logits_returns.append(torch.stack(level_logits, dim=1))
    model_mock.compute_logits.side_effect = logits_returns

    # Assign the mock to the proposer
    proposer.model = model_mock

    # Assign draft attn_layer_names since load_model is not invoked
    proposer.attn_layer_names = ["layer.0"]

    # Get the tree attention metadata builder.
    attn_metadata_builder_cls, _ = get_attention_backend(_Backend.TREE_ATTN)
    attn_metadata_builder = attn_metadata_builder_cls(
        kv_cache_spec=create_standard_kv_cache_spec(proposer.vllm_config),
        layer_names=proposer.attn_layer_names,
        vllm_config=proposer.vllm_config,
        device=device,
    )

    # Mock runner for attention metadata building.
    proposer.runner = mock.MagicMock()
    proposer.runner.attn_groups.append([mock.MagicMock()])
    proposer.runner.attn_groups[0][0].metadata_builder = attn_metadata_builder

    # Setup inputs for the proposer.
    target_token_ids = torch.randint(0,
                                     vocab_size, (total_tokens, ),
                                     device=device)
    target_positions = torch.cat([
        torch.arange(seq_len_1, device=device),
        torch.arange(seq_len_2, device=device)
    ])
    target_hidden_states = torch.randn(total_tokens,
                                       hidden_size,
                                       device=device)
    next_token_ids = torch.randint(0,
                                   vocab_size, (batch_size, ),
                                   dtype=torch.int32,
                                   device=device)
    batch_spec = BatchSpec(
        seq_lens=seq_lens,
        query_lens=seq_lens,
    )
    common_attn_metadata = create_common_attn_metadata(
        batch_spec,
        block_size=16,
        device=device,
    )
    sampling_metadata = mock.MagicMock()

    # Propose draft tokens.
    result = proposer.propose(target_token_ids=target_token_ids,
                              target_positions=target_positions,
                              target_hidden_states=target_hidden_states,
                              next_token_ids=next_token_ids,
                              common_attn_metadata=common_attn_metadata,
                              sampling_metadata=sampling_metadata)
    assert result.shape == (batch_size, num_speculative_tokens)

    # The tokens are expected to be consecutive integers starting
    # from the base token IDs.
    expected_tokens = base_token_ids[:, None] + torch.arange(
        num_speculative_tokens, dtype=torch.int64, device=device)

    # Verify that the draft tokens match our expectations.
    assert torch.equal(result, expected_tokens)
>>>>>>> 41c80698
<|MERGE_RESOLUTION|>--- conflicted
+++ resolved
@@ -366,8 +366,8 @@
 
     # Mock runner for attention metadata building
     proposer.runner = mock.MagicMock()
-<<<<<<< HEAD
-    proposer.runner.attn_metadata_builders = [attn_metadata_builder]
+    proposer.runner.attn_groups.append([mock.MagicMock()])
+    proposer.runner.attn_groups[0][0].metadata_builder = attn_metadata_builder
     # Call the method under test
     result, result_probs = proposer.propose(
         target_token_ids=target_token_ids,
@@ -377,24 +377,9 @@
         common_attn_metadata=common_attn_metadata,
         sampling_metadata=sampling_metadata)
 
-    assert len(result) == batch_size
-    assert len(result_probs) == batch_size
-    assert all(len(tokens) == num_speculative_tokens for tokens in result)
-    assert all(r.shape == (num_speculative_tokens, vocab_size)
-               for r in result_probs)
-=======
-    proposer.runner.attn_groups.append([mock.MagicMock()])
-    proposer.runner.attn_groups[0][0].metadata_builder = attn_metadata_builder
-
-    result = proposer.propose(target_token_ids=target_token_ids,
-                              target_positions=target_positions,
-                              target_hidden_states=target_hidden_states,
-                              next_token_ids=next_token_ids,
-                              common_attn_metadata=common_attn_metadata,
-                              sampling_metadata=sampling_metadata)
-
     assert result.shape == (batch_size, num_speculative_tokens)
->>>>>>> 41c80698
+    assert result_probs.shape == (batch_size, num_speculative_tokens,
+                                  vocab_size)
 
     # Create expected tokens based on our token pattern
     if num_speculative_tokens == 1:
@@ -419,11 +404,8 @@
                 expected_probs[i, j, base_token_ids[i] + j] = 1.0
 
     # Verify all tokens match our expectations
-<<<<<<< HEAD
-    assert torch.equal(torch.tensor(result), expected_tokens)
-    torch.testing.assert_close(torch.stack(result_probs), expected_probs)
-=======
     assert torch.equal(result, expected_tokens)
+    torch.testing.assert_close(result_probs, expected_probs)
 
 
 @pytest.mark.parametrize(
@@ -562,5 +544,4 @@
         num_speculative_tokens, dtype=torch.int64, device=device)
 
     # Verify that the draft tokens match our expectations.
-    assert torch.equal(result, expected_tokens)
->>>>>>> 41c80698
+    assert torch.equal(result, expected_tokens)