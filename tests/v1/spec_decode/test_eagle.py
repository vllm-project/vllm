# SPDX-License-Identifier: Apache-2.0
# SPDX-FileCopyrightText: Copyright contributors to the vLLM project

from unittest import mock

import pytest
import torch

from tests.utils import get_attn_backend_list_based_on_platform
from tests.v1.attention.utils import (BatchSpec, _Backend,
                                      create_common_attn_metadata,
                                      create_standard_kv_cache_spec,
                                      get_attention_backend)
from vllm.config import (CacheConfig, DeviceConfig, LoadConfig, ModelConfig,
                         ParallelConfig, SchedulerConfig, SpeculativeConfig,
                         VllmConfig)
from vllm.model_executor.models.llama import LlamaForCausalLM
from vllm.platforms import current_platform
from vllm.v1.spec_decode.eagle import EagleProposer

model_dir = "meta-llama/Llama-3.1-8B-Instruct"
eagle_dir = "yuhuili/EAGLE-LLaMA3.1-Instruct-8B"
eagle3_dir = "yuhuili/EAGLE3-LLaMA3.1-Instruct-8B"


def _create_proposer(method: str, k: int) -> EagleProposer:
    model_config = ModelConfig(model=model_dir,
                               runner="generate",
                               max_model_len=100)

    # Choose model directory based on method
    draft_model_dir = eagle_dir if method == "eagle" else eagle3_dir

    speculative_config = SpeculativeConfig(
        target_model_config=model_config,
        target_parallel_config=ParallelConfig(),
        model=draft_model_dir,
        method=method,
        num_speculative_tokens=k,
    )

    vllm_config = VllmConfig(
        model_config=model_config,
        cache_config=CacheConfig(),
        speculative_config=speculative_config,
        device_config=DeviceConfig(device=current_platform.device_type),
        parallel_config=ParallelConfig(),
        load_config=LoadConfig(),
        scheduler_config=SchedulerConfig())

    return EagleProposer(vllm_config=vllm_config,
                         device=current_platform.device_type)


def test_prepare_inputs():
    """
    cu_target_query_lens: [0, a, a + b, a + b + c]
    num_rejected_tokens: [n1, n2, n3]
    num_tokens_per_req: [a - n1, b - n2, c - n3]
    cu_num_tokens: [0, a - n1, a + b - n1 - n2, a + b + c - n1 - n2 - n3]
    token_indices: [0, 1, ..., a - n1 - 1,
                    a, a + 1, ..., a + b - n2 - 1,
                    a + b, a + b + 1, ..., a + b + c - n3 - 1]
    """
    device = torch.device(current_platform.device_type)

    # q1 = 4, q2 = 7, q3 = 5
    # n1 = 1, n2 = 3, n3 = 2

    batch_spec = BatchSpec(
        seq_lens=[4, 7, 5],
        query_lens=[4, 7, 5],
    )

    common_attn_metadata = create_common_attn_metadata(
        batch_spec,
        block_size=16,
        device=device,
    )

    # Rejected tokens per request: [1, 3, 2]
    num_rejected_tokens = torch.tensor([1, 3, 2],
                                       dtype=torch.int32,
                                       device=device)

    # Expected calculations:
    # query_len_per_req = [4, 7, 5]
    # num_tokens_per_req = [3, 4, 3]  (after subtracting rejected tokens)
    # Expected cumulative counts: [0, 3, 7, 10]
    expected_cu_num_tokens = torch.tensor([0, 3, 7, 10],
                                          dtype=torch.int32,
                                          device=device)

    # Expected token indices (mapped from original positions):
    # First request: indices 0, 1, 2      (keeping first 3 from positions 0-3)
    # Second request: indices 4, 5, 6, 7  (keeping first 4 from positions 4-10)
    # Third request: indices 11, 12, 13   (keeping first 3 from positions 11-15)
    expected_token_indices = torch.tensor(
        [
            0,
            1,
            2,  # First request: 3 tokens (4-1)
            4,
            5,
            6,
            7,  # Second request: 4 tokens (7-3)
            11,
            12,
            13  # Third request: 3 tokens (5-2)
        ],
        dtype=torch.int32,
        device=device)
    proposer = _create_proposer("eagle", 1)

    updated_metadata, token_indices = proposer.prepare_inputs(
        common_attn_metadata, num_rejected_tokens.cpu())

    assert torch.equal(updated_metadata.query_start_loc,
                       expected_cu_num_tokens)
    assert token_indices.shape[0] == expected_cu_num_tokens[-1].item()
    assert torch.equal(token_indices, expected_token_indices)


@pytest.mark.parametrize("method", ["eagle", "eagle3"])
@pytest.mark.parametrize("attn_backend",
                         get_attn_backend_list_based_on_platform())
@pytest.mark.parametrize("pp_size", [1, 2])
@pytest.mark.parametrize("use_distinct_embed_tokens", [True, False])
@mock.patch('vllm.v1.spec_decode.eagle.get_pp_group')
@mock.patch('vllm.v1.spec_decode.eagle.get_layers_from_vllm_config')
@mock.patch('vllm.v1.spec_decode.eagle.get_model')
def test_load_model(mock_get_model, mock_get_layers, mock_get_pp_group, method,
                    attn_backend, pp_size, use_distinct_embed_tokens,
                    monkeypatch):

    monkeypatch.setenv("VLLM_ATTENTION_BACKEND", attn_backend)

    if (attn_backend == "TRITON_ATTN_VLLM_V1"
            and not current_platform.is_rocm()):
        pytest.skip("TRITON_ATTN_VLLM_V1 does not support "
                    "multi-token eagle spec decode on current platform")

    if attn_backend == "FLASH_ATTN_VLLM_V1" and current_platform.is_rocm():
        monkeypatch.setenv("VLLM_ROCM_USE_AITER", "1")

    # Setup draft model mock
    mock_model = mock.MagicMock()
    if use_distinct_embed_tokens:
        # Some models can have a different hidden size than the target model,
        # so we test that their embed_tokens doesn't get overwritten
        mock_model.model.embed_tokens.weight.shape = (131072, 2048)
    else:
        mock_model.model.embed_tokens.weight.shape = (131072, 4096)

    mock_get_model.return_value = mock_model

    # Setup mocks for attention layers
    target_attn_layers = {
        "target_attn_1": mock.MagicMock(),
        "target_attn_2": mock.MagicMock()
    }
    # Draft model has one extra attention layer compared to target model
    all_attn_layers = {
        **target_attn_layers, "draft_extra_attn": mock.MagicMock()
    }

    # Make mock_get_layers return different values for each call
    mock_get_layers.side_effect = [target_attn_layers, all_attn_layers]

    # Setup mock for pp group to return the appropriate value for world size
    mock_pp_group = mock.MagicMock()
    mock_pp_group.world_size = pp_size
    mock_get_pp_group.return_value = mock_pp_group

    # Setup the target model mock with a custom class so that
    # isinstance() checks match the expected type.
    class _TargetModelStub(LlamaForCausalLM):
        model: mock.MagicMock
        lm_head: mock.MagicMock

    target_model = mock.create_autospec(_TargetModelStub, instance=True)
    target_model.model = mock.MagicMock()
    target_model.model.embed_tokens.weight.shape = (131072, 4096)

    from vllm.model_executor.models import SupportsMultiModal
    assert not isinstance(target_model, SupportsMultiModal)

    if method == "eagle":
        target_model.lm_head = mock.MagicMock()

    # Create proposer using the helper function
    proposer = _create_proposer(method, k=8)

    # Call the method under test
    proposer.load_model(target_model)

    # Verify common interactions
    mock_get_model.assert_called_once()

    # Verify that EAGLE models gain the lm head from the target model
    if method == "eagle":
        assert proposer.model.lm_head == target_model.lm_head

    # Verify that the embed tokens are set correctly
    # If pp_size is > 1, the embed tokens should be distinct
    if pp_size > 1 or use_distinct_embed_tokens:
        assert proposer.model.model.embed_tokens != \
            target_model.model.embed_tokens
    else:
        # When pp_size is 1 and the draft and target models have
        # embed_tokens of the same shape, they should be shared.
        assert proposer.model.model.embed_tokens == \
            target_model.model.embed_tokens


@pytest.mark.parametrize("method", ["eagle", "eagle3"])
@pytest.mark.parametrize("attn_backend",
                         get_attn_backend_list_based_on_platform())
@pytest.mark.parametrize("num_speculative_tokens", [1, 3, 8])
<<<<<<< HEAD
def test_propose(method, attn_backend, num_speculative_tokens, monkeypatch):

    monkeypatch.setenv("VLLM_ATTENTION_BACKEND", attn_backend)

    if (attn_backend == "TRITON_ATTN_VLLM_V1"
            and not current_platform.is_rocm()):
        pytest.skip("TRITON_ATTN_VLLM_V1 does not support "
                    "multi-token eagle spec decode on current platform")

    if attn_backend == "FLASH_ATTN_VLLM_V1" and current_platform.is_rocm():
        monkeypatch.setenv("VLLM_ROCM_USE_AITER", "1")

=======
@pytest.mark.parametrize("backend",
                         [_Backend.FLASH_ATTN_VLLM_V1, _Backend.TREE_ATTN])
def test_propose(num_speculative_tokens, backend):
>>>>>>> 9edd1db0
    # Use GPU device
    device = torch.device(current_platform.device_type)

    # Setup test parameters
    batch_size = 2
    seq_len_1 = 5
    seq_len_2 = 3
    total_tokens = seq_len_1 + seq_len_2
    vocab_size = 100
    seq_lens = [seq_len_1, seq_len_2]

    # Create proposer first so we can use its actual hidden_size
    proposer = _create_proposer("eagle", num_speculative_tokens)
    # Get the hidden_size from the proposer to ensure consistency
    hidden_size = proposer.hidden_size

    # Helper to create deterministic logits that will produce specific tokens
    def create_deterministic_logits(token_ids):
        logits = torch.full((batch_size, vocab_size), -100.0, device=device)
        for i, token_id in enumerate(token_ids):
            logits[i, token_id] = 100.0
        return logits

    # We mock a model that returns deterministic logits
    # Sequence 1: 42, 43, 44, ...
    # Sequence 2: 60, 61, 62, ...
    base_token_ids = [42, 60]

    # Skip loading the model and replace it with a mock directly
    # Create the mock model with deterministic outputs
    model_mock = mock.MagicMock()

    # Setup for model forward calls
    forward_returns = []
    for i in range(num_speculative_tokens):
        if i == 0:
            # First call uses all tokens
            h_logits = torch.zeros(total_tokens, hidden_size, device=device)
            h_states = torch.zeros(total_tokens, hidden_size, device=device)
        else:
            # Subsequent calls use batch_size tokens
            h_logits = torch.zeros(batch_size, hidden_size, device=device)
            h_states = torch.zeros(batch_size, hidden_size, device=device)
        forward_returns.append((h_logits, h_states))

    # For single token case, we only need the first item;
    # for multi-token, we need the sequence
    if num_speculative_tokens == 1:
        model_mock.return_value = forward_returns[0]
    else:
        model_mock.side_effect = forward_returns

    # Setup for compute_logits calls
    logits_returns = []
    for i in range(num_speculative_tokens):
        # For each call, increment the base token IDs
        current_tokens = [base_id + i for base_id in base_token_ids]
        logits_returns.append(create_deterministic_logits(current_tokens))

    if num_speculative_tokens == 1:
        model_mock.compute_logits.return_value = logits_returns[0]
    else:
        model_mock.compute_logits.side_effect = logits_returns

    # Assign the mock to the proposer
    proposer.model = model_mock

    # Assign draft attn_layer_names since load_model is not invoked
    proposer.attn_layer_names = ["layer.0"]

    # Create input tensors
    batch_spec = BatchSpec(
        seq_lens=seq_lens,
        query_lens=seq_lens,
    )

    common_attn_metadata = create_common_attn_metadata(
        batch_spec,
        block_size=16,
        device=device,
    )

    target_token_ids = torch.randint(0,
                                     vocab_size, (total_tokens, ),
                                     device=device)
    target_positions = torch.cat([
        torch.arange(seq_len_1, device=device),
        torch.arange(seq_len_2, device=device)
    ])
    target_hidden_states = torch.randn(total_tokens,
                                       hidden_size,
                                       device=device)
    next_token_ids = torch.randint(0,
                                   vocab_size, (batch_size, ),
                                   dtype=torch.int32,
                                   device=device)
    sampling_metadata = mock.MagicMock()

<<<<<<< HEAD
    if attn_backend == "FLASH_ATTN_VLLM_V1":
        attn_metadata_builder_cls, _ = get_attention_backend(
            _Backend.FLASH_ATTN_VLLM_V1)
    elif attn_backend == "TRITON_ATTN_VLLM_V1":
        attn_metadata_builder_cls, _ = get_attention_backend(
            _Backend.TRITON_ATTN_VLLM_V1)
    else:
        raise ValueError(f"Unsupported attention backend: {attn_backend}")

=======
    attn_metadata_builder_cls, _ = get_attention_backend(backend)
>>>>>>> 9edd1db0
    attn_metadata_builder = attn_metadata_builder_cls(
        kv_cache_spec=create_standard_kv_cache_spec(proposer.vllm_config),
        layer_names=proposer.attn_layer_names,
        vllm_config=proposer.vllm_config,
        device=device,
    )

    # Mock runner for attention metadata building
    proposer.runner = mock.MagicMock()
    proposer.runner.attn_metadata_builders = [attn_metadata_builder]

    result = proposer.propose(target_token_ids=target_token_ids,
                              target_positions=target_positions,
                              target_hidden_states=target_hidden_states,
                              next_token_ids=next_token_ids,
                              common_attn_metadata=common_attn_metadata,
                              sampling_metadata=sampling_metadata)

    assert result.shape == (batch_size, num_speculative_tokens)

    # Create expected tokens based on our token pattern
    if num_speculative_tokens == 1:
        # Example for num_speculative_tokens=1:
        # [[42], [60]]
        expected_tokens = torch.tensor(
            [[base_token_ids[0]], [base_token_ids[1]]], device=device)
    else:
        # Example for num_speculative_tokens=3:
        # [[42, 43, 44], [60, 61, 62]]
        expected_tokens = torch.zeros((batch_size, num_speculative_tokens),
                                      dtype=torch.int64,
                                      device=device)
        for i in range(batch_size):
            for j in range(num_speculative_tokens):
                expected_tokens[i, j] = base_token_ids[i] + j

    # Verify all tokens match our expectations
    assert torch.equal(result, expected_tokens)<|MERGE_RESOLUTION|>--- conflicted
+++ resolved
@@ -217,7 +217,6 @@
 @pytest.mark.parametrize("attn_backend",
                          get_attn_backend_list_based_on_platform())
 @pytest.mark.parametrize("num_speculative_tokens", [1, 3, 8])
-<<<<<<< HEAD
 def test_propose(method, attn_backend, num_speculative_tokens, monkeypatch):
 
     monkeypatch.setenv("VLLM_ATTENTION_BACKEND", attn_backend)
@@ -230,11 +229,6 @@
     if attn_backend == "FLASH_ATTN_VLLM_V1" and current_platform.is_rocm():
         monkeypatch.setenv("VLLM_ROCM_USE_AITER", "1")
 
-=======
-@pytest.mark.parametrize("backend",
-                         [_Backend.FLASH_ATTN_VLLM_V1, _Backend.TREE_ATTN])
-def test_propose(num_speculative_tokens, backend):
->>>>>>> 9edd1db0
     # Use GPU device
     device = torch.device(current_platform.device_type)
 
@@ -333,19 +327,18 @@
                                    device=device)
     sampling_metadata = mock.MagicMock()
 
-<<<<<<< HEAD
     if attn_backend == "FLASH_ATTN_VLLM_V1":
         attn_metadata_builder_cls, _ = get_attention_backend(
             _Backend.FLASH_ATTN_VLLM_V1)
     elif attn_backend == "TRITON_ATTN_VLLM_V1":
         attn_metadata_builder_cls, _ = get_attention_backend(
             _Backend.TRITON_ATTN_VLLM_V1)
+    elif attn_backend == "TREE_ATTN":
+        attn_metadata_builder_cls, _ = get_attention_backend(
+            _Backend.TREE_ATTN)
     else:
         raise ValueError(f"Unsupported attention backend: {attn_backend}")
 
-=======
-    attn_metadata_builder_cls, _ = get_attention_backend(backend)
->>>>>>> 9edd1db0
     attn_metadata_builder = attn_metadata_builder_cls(
         kv_cache_spec=create_standard_kv_cache_spec(proposer.vllm_config),
         layer_names=proposer.attn_layer_names,
