# ruff: noqa: E501
# SPDX-License-Identifier: Apache-2.0

from __future__ import annotations

import json
import re
from enum import Enum
from typing import TYPE_CHECKING, Any

import jsonschema
import pytest
from pydantic import BaseModel

<<<<<<< HEAD
from vllm.config import StructuredOutputBackend, TokenizerMode
=======
from tests.reasoning.utils import run_reasoning_extraction
>>>>>>> 65334ef3
from vllm.entrypoints.llm import LLM
from vllm.outputs import RequestOutput
from vllm.platforms import current_platform
from vllm.reasoning.abs_reasoning_parsers import ReasoningParserManager
from vllm.sampling_params import GuidedDecodingParams, SamplingParams

if TYPE_CHECKING:
    from vllm.config import TokenizerMode

NGRAM_SPEC_CONFIG = {
    "model": "[ngram]",
    "num_speculative_tokens": 5,
    "prompt_lookup_max": 5,
    "prompt_lookup_min": 1,
}

EAGLE_SPEC_CONFIG = {
    "method": "eagle",
    "model": "yuhuili/EAGLE-LLaMA3.1-Instruct-8B",
    "num_speculative_tokens": 5,
}

PARAMS_MODELS_BACKENDS_TOKENIZER_MODE = [
    ("mistralai/Ministral-8B-Instruct-2410", "xgrammar", "auto", None),
    ("mistralai/Ministral-8B-Instruct-2410", "guidance", "auto", None),
    ("mistralai/Ministral-8B-Instruct-2410", "xgrammar", "mistral", None),
    ("Qwen/Qwen2.5-1.5B-Instruct", "xgrammar", "auto", None),
    #FIXME: This test is flaky on CI thus disabled
    #("Qwen/Qwen2.5-1.5B-Instruct", "guidance", "auto"),
    ("mistralai/Ministral-8B-Instruct-2410", "guidance", "auto",
     NGRAM_SPEC_CONFIG),
    ("Qwen/Qwen2.5-1.5B-Instruct", "xgrammar", "auto", NGRAM_SPEC_CONFIG),
    ("meta-llama/Meta-Llama-3.1-8B-Instruct", "xgrammar", "auto",
     EAGLE_SPEC_CONFIG)
]

PARAMS_MODELS_TOKENIZER_MODE = [
    ("mistralai/Ministral-8B-Instruct-2410", "auto"),
    ("Qwen/Qwen2.5-1.5B-Instruct", "auto"),
]


class CarType(str, Enum):
    sedan = "sedan"
    suv = "SUV"
    truck = "Truck"
    coupe = "Coupe"


class CarDescription(BaseModel):
    brand: str
    model: str
    car_type: CarType


def _load_json(s: str, backend: str) -> str:
    if backend != "xgrammar":
        return json.loads(s)

    # xgrammar specific workarounds
    # https://github.com/mlc-ai/xgrammar/issues/286
    s = re.sub(r'[\x00-\x1F\x7F-\xFF]', '', s)
    return json.loads(s)


@pytest.mark.skip_global_cleanup
@pytest.mark.parametrize(
    "model_name, structured_output_backend, tokenizer_mode, speculative_config",
    PARAMS_MODELS_BACKENDS_TOKENIZER_MODE)
def test_structured_output(
    monkeypatch: pytest.MonkeyPatch,
    sample_json_schema: dict[str, Any],
    unsupported_json_schema: dict[str, Any],
    sample_sql_ebnf: str,
    sample_sql_lark: str,
    sample_regex: str,
    sample_guided_choice: str,
    structured_output_backend: StructuredOutputBackend,
    tokenizer_mode: TokenizerMode,
    model_name: str,
    speculative_config: dict[str, Any],
):
    monkeypatch.setenv("VLLM_USE_V1", "1")

    if current_platform.is_tpu() and speculative_config:
        pytest.skip("TPU does not support speculative decoding")

    # Don't use eager execution on TPUs because we want to test for no
    # recompilation at runtime
    enforce_eager = bool(not current_platform.is_tpu())
    # Use a single LLM instance for several scenarios to
    # speed up the test suite.
    llm = LLM(
        model=model_name,
        enforce_eager=enforce_eager,
        max_model_len=1024,
        tokenizer_mode=tokenizer_mode,
        speculative_config=speculative_config,
        structured_output_config={
            "backend": structured_output_backend,
            "disable_any_whitespace": True,
        },
    )

    #
    # Test 1: Generate JSON output based on a provided schema
    #
    sampling_params = SamplingParams(
        temperature=1.0,
        max_tokens=4096,
        guided_decoding=GuidedDecodingParams(json=sample_json_schema))
<<<<<<< HEAD
    outputs = llm.generate(
        [
            f"Give an example JSON for an employee profile that fits this schema: {sample_json_schema}"  # noqa: E501
        ] * 2,
        sampling_params=sampling_params,
        use_tqdm=True,
    )
=======
    outputs = llm.generate(prompts=[
        (f"Give an example JSON for an employee profile that fits this "
         f"schema. Make the response as short as possible. Schema: "
         f"{sample_json_schema}")
    ] * 2,
                           sampling_params=sampling_params,
                           use_tqdm=True)
>>>>>>> 65334ef3

    assert outputs is not None

    for output in outputs:
        assert output is not None
        assert isinstance(output, RequestOutput)
        prompt = output.prompt

        generated_text = output.outputs[0].text
        assert generated_text is not None
        assert "\n" not in generated_text
        print(f"Prompt: {prompt!r}, Generated text: {generated_text!r}")
        output_json = json.loads(generated_text)
        jsonschema.validate(instance=output_json, schema=sample_json_schema)

    #
    # Test 2: Generate JSON object without a schema
    #
    sampling_params = SamplingParams(
        temperature=1.0,
        max_tokens=4096,
        n=2,
        guided_decoding=GuidedDecodingParams(json_object=True))

    outputs = llm.generate(
        prompts=("Generate a JSON object with curly braces for a person with "
                 "name and age fields for John Smith who is 31 years old. "
                 "Make the response as short as possible."),
        sampling_params=sampling_params,
        use_tqdm=True)

    assert outputs is not None
    for output in outputs:
        assert output is not None
        assert isinstance(output, RequestOutput)

        for i in range(2):
            generated_text = output.outputs[i].text
            print(generated_text)
            assert generated_text is not None

            # Parse to verify it is a valid JSON object
            parsed_json = json.loads(generated_text)
            assert isinstance(parsed_json, dict)

    #
    # Test 3: test a jsonschema incompatible with xgrammar
    #
    sampling_params = SamplingParams(
        temperature=1.0,
        max_tokens=4096,
        guided_decoding=GuidedDecodingParams(json=unsupported_json_schema))
    if structured_output_backend == "xgrammar":
        with pytest.raises(ValueError,
                           match="The provided JSON schema contains features "
                           "not supported by xgrammar."):
            llm.generate(
                prompts=[(f"Give an example JSON for an employee profile that "
                          f"fits this schema: {unsupported_json_schema}. "
                          f"Make the response as short as possible.")] * 2,
                sampling_params=sampling_params,
                use_tqdm=True)
    else:
        outputs = llm.generate(prompts=(
            "Give an example JSON object for a grade "
            "that fits this schema: "
            f"{unsupported_json_schema}. Make the response as short as "
            "possible."),
                               sampling_params=sampling_params,
                               use_tqdm=True)
        assert outputs is not None
        for output in outputs:
            assert output is not None
            assert isinstance(output, RequestOutput)
            generated_text = output.outputs[0].text
            assert generated_text is not None
            print(generated_text)

            # Parse to verify it is valid JSON
            parsed_json = json.loads(generated_text)
            assert isinstance(parsed_json, dict)

    #
    # Test 4: Generate SQL statement using EBNF grammar
    #
    sampling_params = SamplingParams(
        temperature=0.8,
        top_p=0.95,
        max_tokens=1000,
        guided_decoding=GuidedDecodingParams(grammar=sample_sql_ebnf))
    outputs = llm.generate(
        prompts=(
            "Generate a sql statement that selects col_1 from "
            "table_1 where it is equal to 1. Make the response as short as "
            "possible."),
        sampling_params=sampling_params,
        use_tqdm=True,
    )

    assert outputs is not None
    for output in outputs:
        assert output is not None
        assert isinstance(output, RequestOutput)
        prompt = output.prompt

        generated_text = output.outputs[0].text
        assert generated_text is not None

        # remove spaces for comparison b/c we removed them in the grammar
        ground_truth = "SELECT col_1 from table_1 where col_1 = 1".replace(
            " ", "")

        assert generated_text.strip() == ground_truth

        print(f"Prompt: {prompt!r}, Generated text: {generated_text!r}")

    #
    # Test 5: Generate SQL statement using Lark grammar
    #
    sampling_params = SamplingParams(
        temperature=0.8,
        top_p=0.95,
        max_tokens=1000,
        guided_decoding=GuidedDecodingParams(grammar=sample_sql_lark))
    outputs = llm.generate(
        prompts=(
            "Generate a sql statement that selects col_1 from "
            "table_1 where it is equal to 1. Make the response as short as "
            "possible."),
        sampling_params=sampling_params,
        use_tqdm=True,
    )

    assert outputs is not None
    for output in outputs:
        assert output is not None
        assert isinstance(output, RequestOutput)
        prompt = output.prompt

        generated_text = output.outputs[0].text
        assert generated_text is not None

        # use Lark to parse the output, and make sure it's a valid parse tree
        from lark import Lark
        parser = Lark(sample_sql_lark)
        parser.parse(generated_text)

        # remove spaces for comparison b/c we removed them in the grammar
        ground_truth = "SELECT col_1 from table_1 where col_1 = 1".replace(
            " ", "")

        assert generated_text.strip() == ground_truth

        print(f"Prompt: {prompt!r}, Generated text: {generated_text!r}")

    #
    # Test 6: Test invalid grammar input
    #
    sampling_params = SamplingParams(
        temperature=0.8,
        top_p=0.95,
        max_tokens=1000,
        guided_decoding=GuidedDecodingParams(grammar="not a grammar"))
    with pytest.raises(ValueError, match="Failed to convert the grammar "):
        llm.generate(
            prompts=(
                "Generate a sql statement that selects col_1 from "
                "table_1 where it is equal to 1. Make the response as short "
                "as possible."),
            sampling_params=sampling_params,
            use_tqdm=True,
        )

    #
    # Test 7: Generate text based on a regex pattern
    #
    sampling_params = SamplingParams(
        temperature=0.8,
        top_p=0.95,
        guided_decoding=GuidedDecodingParams(regex=sample_regex))
    outputs = llm.generate(
        prompts=[
            (f"Give an example IPv4 address with this regex: {sample_regex}. "
             f"Make the response as short as possible.")
        ] * 2,
        sampling_params=sampling_params,
        use_tqdm=True,
    )

    assert outputs is not None
    for output in outputs:
        assert output is not None
        assert isinstance(output, RequestOutput)
        prompt = output.prompt
        generated_text = output.outputs[0].text
        print(generated_text)
        assert generated_text is not None
        assert re.fullmatch(sample_regex, generated_text) is not None
        print(f"Prompt: {prompt!r}, Generated text: {generated_text!r}")

    #
    # Test 8: Generate text based on a choices
    #
    sampling_params = SamplingParams(
        temperature=0.8,
        top_p=0.95,
        guided_decoding=GuidedDecodingParams(choice=sample_guided_choice))
    outputs = llm.generate(
        prompts=("The best language for type-safe systems programming is "
                 "(Make the response as short as possible.) "),
        sampling_params=sampling_params,
        use_tqdm=True)
    assert outputs is not None
    for output in outputs:
        assert output is not None
        assert isinstance(output, RequestOutput)
        prompt = output.prompt
        generated_text = output.outputs[0].text
        print(generated_text)
        assert generated_text is not None
        assert generated_text in sample_guided_choice
        print(f"Prompt: {prompt!r}, Generated text: {generated_text!r}")

    #
    # Test 9: Generate structured output using a Pydantic model with an enum
    #
    json_schema = CarDescription.model_json_schema()
    sampling_params = SamplingParams(
        temperature=1.0,
        max_tokens=1000,
        guided_decoding=GuidedDecodingParams(json=json_schema))
    outputs = llm.generate(prompts=(
        "Generate a JSON with the brand, model and car_type of the most "
        "iconic car from the 90's. Make the response as short as "
        "possible."),
                           sampling_params=sampling_params,
                           use_tqdm=True)

    assert outputs is not None

    for output in outputs:
        assert output is not None
        assert isinstance(output, RequestOutput)
        prompt = output.prompt

        generated_text = output.outputs[0].text
        assert generated_text is not None
        print(f"Prompt: {prompt!r}, Generated text: {generated_text!r}")
        output_json = json.loads(generated_text)
        jsonschema.validate(instance=output_json, schema=json_schema)

    #
    # Test 10: Generate structured with minLength and maxLength
    #
    min_length = 50
    max_length = 50
    json_schema = {
        "type": "object",
        "properties": {
            "description": {
                "type": "string",
                "maxLength": max_length,
                "minLength": min_length
            }
        },
        "required": ["description"],
        "additionalProperties": False
    }

    sampling_params = SamplingParams(
        temperature=1.0,
        max_tokens=4096,
        guided_decoding=GuidedDecodingParams(json=json_schema))

    outputs = llm.generate(
        prompts=("Generate a description of a frog using 50 characters. "
                 "Make the response as short as possible."),
        sampling_params=sampling_params,
        use_tqdm=True)

    assert outputs is not None

    for output in outputs:
        assert output is not None
        assert isinstance(output, RequestOutput)
        prompt = output.prompt

        generated_text = output.outputs[0].text
        assert generated_text is not None
        print(f"Prompt: {prompt!r}, Generated text: {generated_text!r}")
        output_json = json.loads(generated_text)
        jsonschema.validate(instance=output_json, schema=json_schema)

    #
    # Test 11: Generate structured output using structural_tag format
    #
    structural_tag_config = {
        "type":
        "structural_tag",
        "structures": [{
            "begin": "<function=get_weather>",
            "schema": {
                "type": "object",
                "properties": {
                    "city": {
                        "type": "string"
                    }
                },
                "additionalProperties": False
            },
            "end": "</function>"
        }],
        "triggers": ["<function="]
    }

    sampling_params = SamplingParams(
        temperature=0.0,
        max_tokens=4096,
        guided_decoding=GuidedDecodingParams(
            structural_tag=json.dumps(structural_tag_config)))

    prompt = """
You have access to the following function to retrieve the weather in a city:

    {
        "name": "get_weather",
        "parameters": {
            "city": {
                "param_type": "string",
                "description": "The city to get the weather for",
                "required": True
            }
        }
    }

If a you choose to call a function ONLY reply in the following format:
<{start_tag}={function_name}>{parameters}{end_tag}
where

start_tag => `<function`
parameters => a JSON dict with the function argument name
              as key and function argument value as value.
end_tag => `</function>`

Here is an example,
<function=example_function_name>{"example_name": "example_value"}</function>

Reminder:
- Function calls MUST follow the specified format
- Required parameters MUST be specified
- Only call one function at a time
- Put the entire function call reply on one line
- Always add your sources when using search results to answer the user query

You are a helpful assistant.

<<<<<<< HEAD
Given the previous instructions, what is the weather in New York City?
=======
Given the previous instructions, what is the weather in New York City? \
Make the response as short as possible.
>>>>>>> 65334ef3
"""

    # Change this once other backends support structural_tag
    outputs = llm.generate(prompts=prompt,
                           sampling_params=sampling_params,
                           use_tqdm=True)
    assert outputs is not None

    for output in outputs:
        assert output is not None
        assert isinstance(output, RequestOutput)
        generated_text = output.outputs[0].text
        assert generated_text is not None

        # Search for function call pattern in the response
        function_call_pattern = r'<function=get_weather>(.*?)</function>'
        matches = re.findall(function_call_pattern, generated_text)

        if not matches:
            print(f"Warning: No function calls found in response: "
                  f"{generated_text!r}")
            continue

        # Take the first function call if multiple are found
        json_str = matches[0]
        try:
            json_content = json.loads(json_str)
            assert "city" in json_content
            assert isinstance(json_content["city"], str)
            print(f"Found valid function call: {generated_text!r}")
        except (json.JSONDecodeError, AssertionError) as e:
            pytest.fail("Invalid function call format: "
                        f"{generated_text!r}\nError: {str(e)}")


@pytest.mark.skip_global_cleanup
@pytest.mark.parametrize(
    "model_name, guided_decoding_backend, tokenizer_mode, reasoning_parser, speculative_config",  # noqa: E501
    [
        ("deepseek-ai/DeepSeek-R1-Distill-Qwen-1.5B", "xgrammar", "auto",
         "deepseek_r1", NGRAM_SPEC_CONFIG),
        ("Qwen/Qwen3-1.7B", "xgrammar", "auto", "deepseek_r1", None),
    ],
)
def test_structured_output_with_reasoning_matrices(
    monkeypatch: pytest.MonkeyPatch,
    guided_decoding_backend: str,
    tokenizer_mode: TokenizerMode,
    reasoning_parser: str,
    model_name: str,
    speculative_config: dict[str, Any] | None,
):
    monkeypatch.setenv("VLLM_USE_V1", "1")

    if current_platform.is_tpu() and speculative_config:
        pytest.skip("TPU does not support speculative decoding")

    # Use a single LLM instance for several scenarios to
    # speed up the test suite.
    llm = LLM(
        model=model_name,
        # Don't use eager execution on TPUs because we want to test for no
        # recompilation at runtime
        enforce_eager=bool(not current_platform.is_tpu()),
        max_model_len=1024,
        max_num_seqs=16,
        guided_decoding_backend=guided_decoding_backend,
        guided_decoding_disable_any_whitespace=True,
        tokenizer_mode=tokenizer_mode,
        reasoning_parser=reasoning_parser,
        speculative_config=speculative_config,
    )
    tokenizer = llm.get_tokenizer(None)
    reasoner = ReasoningParserManager.get_reasoning_parser(reasoning_parser)(
        tokenizer=tokenizer)

    reasoning_prompt = "Solve the following math problem step-by-step, then provide the final answer as JSON object with a single key 'result'. Make sure to correct your reasoning if there are any issue should it arise.\nProblem: What is 5 * 8 + 2?"  # noqa: E501
    reasoning_schema = {
        "type": "object",
        "properties": {
            "result": {
                "type": "integer"
            }
        },
        "required": ["result"],
        "additionalProperties": False
    }
    if "Qwen3" in model_name:
        reasoning_prompt += "<think>\n"

    sampling_params = SamplingParams(
        temperature=0.1,
        max_tokens=8192,
        guided_decoding=GuidedDecodingParams(json=reasoning_schema),
    )
    outputs = llm.generate(
        [reasoning_prompt],
        sampling_params=sampling_params,
        use_tqdm=True,
    )

    assert outputs is not None
    output = outputs[0]
    assert output is not None and isinstance(output, RequestOutput)
    prompt = output.prompt
    generated_text = output.outputs[0].text
    reasoning_content, content = run_reasoning_extraction(
        reasoner, [generated_text])
    print(
        f"Prompt: {prompt!r}\nReasoning: {reasoning_content!r}\nContent: {content!r}"
    )

    assert content is not None and reasoning_content is not None
    output_json = json.loads(content)
    jsonschema.validate(instance=output_json, schema=reasoning_schema)


@pytest.mark.skip_global_cleanup
@pytest.mark.parametrize("model_name, tokenizer_mode",
                         PARAMS_MODELS_TOKENIZER_MODE)
def test_structured_output_auto_mode(
    monkeypatch: pytest.MonkeyPatch,
    unsupported_json_schema: dict[str, Any],
    model_name: str,
    tokenizer_mode: TokenizerMode,
):
    monkeypatch.setenv("VLLM_USE_V1", "1")

    llm = LLM(
        model=model_name,
        max_model_len=1024,
        structured_output_config={"backend": "auto"},
        tokenizer_mode=tokenizer_mode,
    )

    sampling_params = SamplingParams(
        temperature=1.0,
        max_tokens=1000,
        guided_decoding=GuidedDecodingParams(json=unsupported_json_schema))

    prompts = (
        "Give an example JSON object for a grade "
        "that fits this schema: "
        f"{unsupported_json_schema}. Make the response as short as possible.")
    # This would fail with the default of "xgrammar", but in "auto"
    # we will handle fallback automatically.
    outputs = llm.generate(prompts=prompts,
                           sampling_params=sampling_params,
                           use_tqdm=True)
    # Make sure `auto` backend handling doesn't mess up sampling_params
    # and that we can reuse it without error.
    outputs.extend(
        llm.generate(prompts=prompts,
                     sampling_params=sampling_params,
                     use_tqdm=True))

    assert outputs is not None
    for output in outputs:
        assert output is not None
        assert isinstance(output, RequestOutput)
        generated_text = output.outputs[0].text
        assert generated_text is not None
        print(generated_text)

        # Parse to verify it is valid JSON
        parsed_json = json.loads(generated_text)
        assert isinstance(parsed_json, dict)


@pytest.mark.skip_global_cleanup
def test_guidance_no_additional_properties(monkeypatch: pytest.MonkeyPatch):
    monkeypatch.setenv("VLLM_USE_V1", "1")

    llm = LLM(
        model="Qwen/Qwen2.5-1.5B-Instruct",
        max_model_len=1024,
        structured_output_config={
            'backend': 'guidance',
            'disable_any_whitespace': True,
            'disable_additional_properties': True
        },
    )

    schema = {
        'type': 'object',
        'properties': {
            'a1': {
                'type': 'string'
            },
            'a2': {
                'type': 'string'
            },
            'a3': {
                'type': 'string'
            }
        },
        'required': ['a1', 'a2', 'a3'],
    }

    prompt = (
        "<|im_start|>system\nYou are Qwen, created by Alibaba Cloud. You are a "
        "helpful assistant.<|im_end|>\n<|im_start|>user\nPlease generate a "
        "large JSON object with key-value pairs a1=b1, a2=b2, ..., a20=b20. "
        "Make the response as short as possible."
        "<|im_end|>\n<|im_start|>assistant\n")

    def generate_with_backend(backend):
        guided_params = GuidedDecodingParams(
            json=schema,
            backend=backend,
            disable_any_whitespace=True,
            disable_additional_properties=True)
        sampling_params = SamplingParams(temperature=0,
                                         max_tokens=256,
                                         guided_decoding=guided_params)

        outputs = llm.generate(prompt, sampling_params=sampling_params)
        assert outputs is not None
        generated_text = outputs[0].outputs[0].text
        assert generated_text is not None
        parsed_json = json.loads(generated_text)
        assert isinstance(parsed_json, dict)
        jsonschema.validate(instance=parsed_json, schema=schema)
        return parsed_json

    generated = generate_with_backend("guidance")
    assert "a1" in generated
    assert "a2" in generated
    assert "a3" in generated
    assert "a4" not in generated
    assert "a5" not in generated
    assert "a6" not in generated<|MERGE_RESOLUTION|>--- conflicted
+++ resolved
@@ -12,11 +12,7 @@
 import pytest
 from pydantic import BaseModel
 
-<<<<<<< HEAD
-from vllm.config import StructuredOutputBackend, TokenizerMode
-=======
 from tests.reasoning.utils import run_reasoning_extraction
->>>>>>> 65334ef3
 from vllm.entrypoints.llm import LLM
 from vllm.outputs import RequestOutput
 from vllm.platforms import current_platform
@@ -24,7 +20,7 @@
 from vllm.sampling_params import GuidedDecodingParams, SamplingParams
 
 if TYPE_CHECKING:
-    from vllm.config import TokenizerMode
+    from vllm.config import StructuredOutputBackend, TokenizerMode
 
 NGRAM_SPEC_CONFIG = {
     "model": "[ngram]",
@@ -128,7 +124,6 @@
         temperature=1.0,
         max_tokens=4096,
         guided_decoding=GuidedDecodingParams(json=sample_json_schema))
-<<<<<<< HEAD
     outputs = llm.generate(
         [
             f"Give an example JSON for an employee profile that fits this schema: {sample_json_schema}"  # noqa: E501
@@ -136,15 +131,6 @@
         sampling_params=sampling_params,
         use_tqdm=True,
     )
-=======
-    outputs = llm.generate(prompts=[
-        (f"Give an example JSON for an employee profile that fits this "
-         f"schema. Make the response as short as possible. Schema: "
-         f"{sample_json_schema}")
-    ] * 2,
-                           sampling_params=sampling_params,
-                           use_tqdm=True)
->>>>>>> 65334ef3
 
     assert outputs is not None
 
@@ -501,12 +487,8 @@
 
 You are a helpful assistant.
 
-<<<<<<< HEAD
-Given the previous instructions, what is the weather in New York City?
-=======
 Given the previous instructions, what is the weather in New York City? \
 Make the response as short as possible.
->>>>>>> 65334ef3
 """
 
     # Change this once other backends support structural_tag
