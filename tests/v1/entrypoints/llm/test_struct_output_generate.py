--- conflicted
+++ resolved
@@ -15,20 +15,15 @@
 from vllm.outputs import RequestOutput
 from vllm.sampling_params import GuidedDecodingParams, SamplingParams
 
-<<<<<<< HEAD
 params_models_backends_tokenizer_mode = [
-    ("mistralai/Ministral-8B-Instruct-2410", "xgrammar", "auto"),
-    ("mistralai/Ministral-8B-Instruct-2410", "guidance", "auto"),
-    ("mistralai/Ministral-8B-Instruct-2410", "xgrammar", "mistral"),
-    ("Qwen/Qwen2.5-1.5B-Instruct", "xgrammar", "auto"),
-    ("Qwen/Qwen2.5-1.5B-Instruct", "guidance", "auto"),
-=======
-GUIDED_DECODING_BACKENDS_V1 = [
-    "xgrammar:disable-any-whitespace", "guidance:disable-any-whitespace"
-]
-MODELS_TO_TEST = [
-    "Qwen/Qwen2.5-1.5B-Instruct", "mistralai/Ministral-8B-Instruct-2410"
->>>>>>> 038beded
+    ("mistralai/Ministral-8B-Instruct-2410", "xgrammar:disable-any-whitespace",
+     "auto"),
+    ("mistralai/Ministral-8B-Instruct-2410", "guidance:disable-any-whitespace",
+     "auto"),
+    ("mistralai/Ministral-8B-Instruct-2410", "xgrammar:disable-any-whitespace",
+     "mistral"),
+    ("Qwen/Qwen2.5-1.5B-Instruct", "xgrammar:disable-any-whitespace", "auto"),
+    ("Qwen/Qwen2.5-1.5B-Instruct", "guidance:disable-any-whitespace", "auto"),
 ]
 
 
@@ -67,56 +62,8 @@
 
         generated_text = output.outputs[0].text
         assert generated_text is not None
-<<<<<<< HEAD
-        print(f"Prompt: {prompt!r}, Generated text: {generated_text!r}")
-        output_json = json.loads(generated_text)
-        jsonschema.validate(instance=output_json, schema=sample_json_schema)
-
-
-@pytest.mark.skip_global_cleanup
-@pytest.mark.parametrize("model_name, guided_decoding_backend, tokenizer_mode",
-                         params_models_backends_tokenizer_mode)
-def test_guided_json_completion_disable_any_whitespace(
-    monkeypatch: pytest.MonkeyPatch,
-    sample_json_schema: dict[str, Any],
-    guided_decoding_backend: str,
-    tokenizer_mode: str,
-    model_name: str,
-):
-    if guided_decoding_backend != "xgrammar":
-        pytest.skip("disable-any-whitespace is only supported for xgrammar.")
-    guided_decoding_backend = 'xgrammar:disable-any-whitespace'
-
-    monkeypatch.setenv("VLLM_USE_V1", "1")
-    llm = LLM(model=model_name,
-              max_model_len=1024,
-              guided_decoding_backend=guided_decoding_backend,
-              tokenizer_mode=tokenizer_mode)
-    sampling_params = SamplingParams(
-        temperature=1.0,
-        max_tokens=1000,
-        guided_decoding=GuidedDecodingParams(json=sample_json_schema))
-    outputs = llm.generate(prompts=[
-        f"Give an example JSON for an employee profile "
-        f"that fits this schema: {sample_json_schema}"
-    ] * 2,
-                           sampling_params=sampling_params,
-                           use_tqdm=True)
-
-    assert outputs is not None
-
-    for output in outputs:
-        assert output is not None
-        assert isinstance(output, RequestOutput)
-        prompt = output.prompt
-
-        generated_text = output.outputs[0].text
-        assert generated_text is not None
-        assert "\n" not in generated_text
-=======
         if 'disable-any-whitespace' in guided_decoding_backend:
             assert "\n" not in generated_text
->>>>>>> 038beded
         print(f"Prompt: {prompt!r}, Generated text: {generated_text!r}")
         output_json = json.loads(generated_text)
         jsonschema.validate(instance=output_json, schema=sample_json_schema)
@@ -433,18 +380,21 @@
 
 
 @pytest.mark.skip_global_cleanup
-@pytest.mark.parametrize("guided_decoding_backend",
-                         GUIDED_DECODING_BACKENDS_V1)
-@pytest.mark.parametrize("model_name", MODELS_TO_TEST)
+@pytest.mark.parametrize("model_name, guided_decoding_backend, tokenizer_mode",
+                         params_models_backends_tokenizer_mode)
 def test_guided_json_completion_with_enum(
     monkeypatch: pytest.MonkeyPatch,
     guided_decoding_backend: str,
     model_name: str,
-):
-    monkeypatch.setenv("VLLM_USE_V1", "1")
-    llm = LLM(model=model_name,
-              max_model_len=1024,
-              guided_decoding_backend=guided_decoding_backend)
+    tokenizer_mode: str,
+):
+    monkeypatch.setenv("VLLM_USE_V1", "1")
+    llm = LLM(
+        model=model_name,
+        max_model_len=1024,
+        guided_decoding_backend=guided_decoding_backend,
+        tokenizer_mode=tokenizer_mode,
+    )
     json_schema = CarDescription.model_json_schema()
     sampling_params = SamplingParams(
         temperature=1.0,
