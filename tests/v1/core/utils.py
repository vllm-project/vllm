--- conflicted
+++ resolved
@@ -121,11 +121,7 @@
 
     ec_transfer_config = (
         ECTransferConfig(
-<<<<<<< HEAD
-            ec_connector="ECSharedStorageConnector",
-=======
             ec_connector="ECExampleConnector",
->>>>>>> 1166c31c
             ec_role=ec_role,
             ec_connector_extra_config={"shared_storage_path": "/tmp/ec_test"},
         )
