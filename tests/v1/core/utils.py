--- conflicted
+++ resolved
@@ -47,12 +47,8 @@
     num_speculative_tokens: int | None = None,
     skip_tokenizer_init: bool = False,
     async_scheduling: bool = False,
-<<<<<<< HEAD
     use_ec_connector: bool = False,
     ec_role: str | None = None,
-    disable_hybrid_kv_cache_manager: bool = False,
-=======
->>>>>>> e31946f8
 ) -> Scheduler | AsyncScheduler:
     """Create scheduler under test.
 
