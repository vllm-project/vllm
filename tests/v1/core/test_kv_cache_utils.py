# SPDX-License-Identifier: Apache-2.0
# SPDX-FileCopyrightText: Copyright contributors to the vLLM project
import importlib
from collections.abc import Callable
from typing import Any

import pytest
import torch

import vllm.v1.core.kv_cache_utils as kv_cache_utils
from vllm.config import ModelConfig, SchedulerConfig, VllmConfig
from vllm.lora.request import LoRARequest
from vllm.multimodal.inputs import (
    MultiModalFeatureSpec,
    MultiModalKwargsItem,
    PlaceholderRange,
)
from vllm.sampling_params import SamplingParams
from vllm.utils.hashing import sha256, sha256_cbor
from vllm.utils.mem_constants import GiB_bytes
from vllm.v1.core.kv_cache_manager import KVCacheManager
from vllm.v1.core.kv_cache_utils import (
    BlockHash,
    FreeKVCacheBlockQueue,
    KVCacheBlock,
    estimate_max_model_len,
    generate_block_hash_extra_keys,
    generate_scheduler_kv_cache_config,
    get_kv_cache_configs,
    get_max_concurrency_for_kv_cache_config,
    get_request_block_hasher,
    hash_block_tokens,
    init_none_hash,
    is_kv_cache_spec_uniform,
    make_block_hash_with_group_id,
    tensor_data,
)
from vllm.v1.kv_cache_interface import (
    FullAttentionSpec,
    KVCacheConfig,
    KVCacheGroupSpec,
    KVCacheSpec,
    KVCacheTensor,
    MLAAttentionSpec,
    SlidingWindowSpec,
    UniformTypeKVCacheSpecs,
)
from vllm.v1.metrics.stats import CachingMetrics, PrefixCacheStats
from vllm.v1.request import Request

pytestmark = pytest.mark.cpu_test


@pytest.fixture(autouse=True)
def _auto_init_hash_fn(request):
    hash_fn: Callable
    if "hash_fn" in request.fixturenames:
        hash_fn = init_none_hash(request.getfixturevalue("hash_fn"))
    else:
        hash_fn = sha256
    init_none_hash(hash_fn)


def make_request(
    request_id: str,
    prompt_token_ids: list[int] | None,
    block_size: int = 3,
    hash_fn: Callable = hash,
    mm_positions: list[PlaceholderRange] | None = None,
    mm_hashes: list[str] | None = None,
    cache_salt: str | None = None,
    prompt_embeds: torch.Tensor | None = None,
):
    mm_features = []
    if mm_positions is not None:
        for j, position in enumerate(mm_positions):
            identifier = mm_hashes[j] if mm_hashes else f"hash_{j}"
            mm_feature = MultiModalFeatureSpec(
                data=MultiModalKwargsItem.dummy("dummy_m"),
                mm_position=position,
                identifier=identifier,
                modality="image",
            )
            mm_features.append(mm_feature)

    return Request(
        request_id=request_id,
        prompt_token_ids=prompt_token_ids,
        mm_features=mm_features if mm_features else None,
        sampling_params=SamplingParams(max_tokens=17),
        pooling_params=None,
        eos_token_id=100,
        lora_request=None,
        cache_salt=cache_salt,
        block_hasher=get_request_block_hasher(block_size, hash_fn),
        prompt_embeds=prompt_embeds,
    )


def new_kv_cache_spec(
    block_size=16,
    num_kv_heads=2,
    head_size=64,
    dtype=torch.float32,
    sliding_window=None,
):
    return FullAttentionSpec(
        block_size=block_size,
        num_kv_heads=num_kv_heads,
        head_size=head_size,
        dtype=dtype,
        sliding_window=sliding_window,
    )


def new_sliding_window_spec(
    block_size=16, num_kv_heads=2, head_size=64, dtype=torch.float32, sliding_window=1
):
    return SlidingWindowSpec(
        block_size=block_size,
        num_kv_heads=num_kv_heads,
        head_size=head_size,
        dtype=dtype,
        sliding_window=sliding_window,
    )


@pytest.mark.parametrize("hash_fn", [sha256, sha256_cbor])
def test_none_hash(monkeypatch, hash_fn):
    import vllm.v1.core.kv_cache_utils

    # case 1: PYTHONHASHSEED is not set, use random
    with monkeypatch.context() as m:
        m.delenv("PYTHONHASHSEED", raising=False)
        reloaded_kv_cache_utils = importlib.reload(vllm.v1.core.kv_cache_utils)
        reloaded_kv_cache_utils.init_none_hash(hash_fn)
        assert reloaded_kv_cache_utils.NONE_HASH is not None
        assert isinstance(reloaded_kv_cache_utils.NONE_HASH, bytes)
        assert reloaded_kv_cache_utils.NONE_HASH != b""

    # case 2: PYTHONHASHSEED is set, use the seed and hash_fn
    with monkeypatch.context() as m:
        m.setenv("PYTHONHASHSEED", "python hash seed")
        reloaded_kv_cache_utils = importlib.reload(vllm.v1.core.kv_cache_utils)
        reloaded_kv_cache_utils.init_none_hash(hash_fn)
        assert reloaded_kv_cache_utils.NONE_HASH is not None
        assert isinstance(reloaded_kv_cache_utils.NONE_HASH, bytes)
        assert hash_fn("python hash seed") == reloaded_kv_cache_utils.NONE_HASH


def test_kv_cache_block():
    # Test KVCacheBlock initialization
    block = KVCacheBlock(block_id=0)
    assert block.block_id == 0
    assert block.ref_cnt == 0
    assert block.block_hash is None

    # Test reference count manipulation
    block.ref_cnt += 1
    assert block.ref_cnt == 1
    block.ref_cnt -= 1
    assert block.ref_cnt == 0

    # Test block hash setting and resetting
    block_hash = make_block_hash_with_group_id(BlockHash(b"abc"), 0)
    block.block_hash = block_hash
    assert block.block_hash == block_hash

    block.reset_hash()
    assert block.block_hash is None


def test_free_kv_cache_block_queue_initialization():
    # Test with a single block
    block = KVCacheBlock(block_id=0)
    queue = FreeKVCacheBlockQueue([block])
    assert queue.num_free_blocks == 1
    assert queue.fake_free_list_head.next_free_block is block
    assert queue.fake_free_list_tail.prev_free_block is block


def test_free_kv_cache_block_queue_operations():
    # Create a list of KVCacheBlock objects
    blocks = [KVCacheBlock(block_id=i) for i in range(5)]

    # Create a FreeKVCacheBlockQueue with these blocks
    queue = FreeKVCacheBlockQueue(blocks)

    # Check initial state
    assert queue.num_free_blocks == 5
    assert queue.fake_free_list_head.next_free_block is blocks[0]
    assert queue.fake_free_list_tail.prev_free_block is blocks[4]

    # Pop the first block
    block1 = queue.popleft()
    assert block1 == blocks[0]
    assert queue.num_free_blocks == 4
    assert queue.fake_free_list_head.next_free_block is blocks[1]
    assert queue.fake_free_list_tail.prev_free_block is blocks[4]

    # Remove a block from the middle
    block_to_remove = blocks[2]
    queue.remove(block_to_remove)
    assert queue.num_free_blocks == 3
    assert blocks[1].next_free_block is blocks[3]
    assert blocks[3].prev_free_block is blocks[1]

    # Append a block back
    queue.append(block_to_remove)
    assert queue.num_free_blocks == 4
    assert queue.fake_free_list_tail.prev_free_block is block_to_remove
    assert block_to_remove.prev_free_block is blocks[4]
    assert block_to_remove.next_free_block is queue.fake_free_list_tail

    # Pop blocks until empty
    for _ in range(4):
        queue.popleft()
    assert queue.num_free_blocks == 0
    assert queue.fake_free_list_head.next_free_block is queue.fake_free_list_tail
    assert queue.fake_free_list_tail.prev_free_block is queue.fake_free_list_head

    # Attempt to pop from an empty queue
    with pytest.raises(ValueError) as e:
        queue.popleft()
    assert str(e.value) == "No free blocks available"


def test_free_kv_cache_block_queue_append_n():
    # Create an empty FreeKVCacheBlockQueue with these blocks
    queue = FreeKVCacheBlockQueue([])
    blocks = [KVCacheBlock(block_id=i) for i in range(6)]
    # Append 0 block
    # fake_head->fake_tail
    queue.append_n([])
    assert queue.num_free_blocks == 0
    assert queue.fake_free_list_head.next_free_block is queue.fake_free_list_tail
    assert queue.fake_free_list_tail.prev_free_block is queue.fake_free_list_head
    # Append 1 block
    # fake_head->b0->fake_tail
    queue.append_n(blocks[0:1])
    assert queue.num_free_blocks == 1
    assert queue.fake_free_list_head.next_free_block is blocks[0]
    assert blocks[0].prev_free_block is queue.fake_free_list_head
    assert blocks[0].next_free_block is queue.fake_free_list_tail
    assert queue.fake_free_list_tail.prev_free_block is blocks[0]
    # Append 2 blocks
    # fake_head->b0->b4->b5->fake_tail
    queue.append_n(blocks[4:6])
    assert queue.num_free_blocks == 3
    assert queue.fake_free_list_head.next_free_block is blocks[0]
    assert blocks[0].prev_free_block is queue.fake_free_list_head
    assert blocks[0].next_free_block is blocks[4]
    assert blocks[4].prev_free_block is blocks[0]
    assert blocks[4].next_free_block is blocks[5]
    assert blocks[5].prev_free_block is blocks[4]
    assert blocks[5].next_free_block is queue.fake_free_list_tail
    assert queue.fake_free_list_tail.prev_free_block is blocks[5]
    # Append 3 blocks
    # fake_head->b0->b4->b5->b1->b2->b3->fake_tail
    queue.append_n(blocks[1:4])
    assert queue.num_free_blocks == 6
    assert queue.fake_free_list_head.next_free_block is blocks[0]
    assert blocks[0].prev_free_block is queue.fake_free_list_head
    assert blocks[0].next_free_block is blocks[4]
    assert blocks[4].prev_free_block is blocks[0]
    assert blocks[4].next_free_block is blocks[5]
    assert blocks[5].prev_free_block is blocks[4]
    assert blocks[5].next_free_block is blocks[1]
    assert blocks[1].prev_free_block is blocks[5]
    assert blocks[1].next_free_block is blocks[2]
    assert blocks[2].prev_free_block is blocks[1]
    assert blocks[2].next_free_block is blocks[3]
    assert blocks[3].prev_free_block is blocks[2]
    assert blocks[3].next_free_block is queue.fake_free_list_tail
    assert queue.fake_free_list_tail.prev_free_block is blocks[3]

    # Create an empty FreeKVCacheBlockQueue
    invalid_queue = FreeKVCacheBlockQueue([])
    # set prev_free_block to None and this will cause assertation in append_n
    invalid_queue.fake_free_list_tail.prev_free_block = None
    with pytest.raises(AssertionError):
        # Append 1 block
        # fake_head->fake_tail
        invalid_queue.append_n(blocks[0:1])
    assert invalid_queue.num_free_blocks == 0
    assert (
        invalid_queue.fake_free_list_head.next_free_block
        == invalid_queue.fake_free_list_tail
    )


def test_free_kv_cache_block_queue_popleft_n():
    blocks = [KVCacheBlock(block_id=i) for i in range(6)]
    # Create an empty FreeKVCacheBlockQueue with these blocks
    queue = FreeKVCacheBlockQueue(
        [blocks[1], blocks[3], blocks[5], blocks[4], blocks[0], blocks[2]]
    )
    assert queue.num_free_blocks == 6
    assert queue.fake_free_list_head.next_free_block is blocks[1]
    assert blocks[1].prev_free_block is queue.fake_free_list_head
    assert blocks[1].next_free_block is blocks[3]
    assert blocks[3].prev_free_block is blocks[1]
    assert blocks[3].next_free_block is blocks[5]
    assert blocks[5].prev_free_block is blocks[3]
    assert blocks[5].next_free_block is blocks[4]
    assert blocks[4].prev_free_block is blocks[5]
    assert blocks[4].next_free_block is blocks[0]
    assert blocks[0].prev_free_block is blocks[4]
    assert blocks[0].next_free_block is blocks[2]
    assert blocks[2].prev_free_block is blocks[0]
    assert blocks[2].next_free_block is queue.fake_free_list_tail
    assert queue.fake_free_list_tail.prev_free_block is blocks[2]

    # Pop 0 block
    # fake_head->b1->b3->b5->b4->b0->b2->fake_tail
    assert len(queue.popleft_n(0)) == 0
    assert queue.num_free_blocks == 6
    # Pop 1 block
    # fake_head->b3->b5->b4->b0->b2->fake_tail
    result_blocks = queue.popleft_n(1)
    assert queue.num_free_blocks == 5
    assert len(result_blocks) == 1
    assert result_blocks[0] is blocks[1]
    for block in result_blocks:
        assert block.prev_free_block is None
        assert block.next_free_block is None
    # Pop 2 blocks
    # fake_head->b4->b0->b2->fake_tail
    result_blocks = queue.popleft_n(2)
    assert len(result_blocks) == 2
    assert queue.num_free_blocks == 3
    assert result_blocks[0] is blocks[3]
    assert result_blocks[1] is blocks[5]
    for block in result_blocks:
        assert block.prev_free_block is None
        assert block.next_free_block is None
    # Pop 3 blocks
    # fake_head->fake_tail
    result_blocks = queue.popleft_n(3)
    assert len(result_blocks) == 3
    assert queue.num_free_blocks == 0
    assert result_blocks[0] is blocks[4]
    assert result_blocks[1] is blocks[0]
    assert result_blocks[2] is blocks[2]
    for block in result_blocks:
        assert block.prev_free_block is None
        assert block.next_free_block is None


def test_free_kv_cache_block_queue_get_all_free_blocks():
    # Create a list of KVCacheBlock objects
    blocks = [KVCacheBlock(block_id=i) for i in range(5)]

    # Create a FreeKVCacheBlockQueue with these blocks
    queue = FreeKVCacheBlockQueue(blocks)

    # Check all blocks are correctly retrieved
    assert queue.get_all_free_blocks() == blocks

    # Pop a block and check again
    queue.popleft()
    assert queue.get_all_free_blocks() == blocks[1:]

    # Remove a block and check again
    block_to_remove = blocks[2]
    queue.remove(block_to_remove)
    assert queue.get_all_free_blocks() == blocks[1:2] + blocks[3:]

    # Append a block back and check again
    queue.append(block_to_remove)
    assert queue.get_all_free_blocks() == blocks[1:2] + blocks[3:] + [block_to_remove]


def test_generate_block_hash_extra_keys():
    request = make_request(
        request_id="0",
        prompt_token_ids=[_ for _ in range(20)],
        mm_positions=[
            PlaceholderRange(offset=0, length=5),
            PlaceholderRange(offset=10, length=5),
        ],
        mm_hashes=["hash1", "hash2"],
    )

    # Test with no extra keys
    extra_keys, next_mm_idx = generate_block_hash_extra_keys(request, 0, 5, 0)
    assert extra_keys == ("hash1",)
    assert next_mm_idx == 1

    # Test with partial overlap
    extra_keys, next_mm_idx = generate_block_hash_extra_keys(request, 3, 8, 0)
    assert extra_keys == ("hash1",)
    assert next_mm_idx == 1

    # Test with no overlap
    extra_keys, next_mm_idx = generate_block_hash_extra_keys(request, 6, 10, 0)
    assert extra_keys is None
    assert next_mm_idx == 1

    # Test with multiple extra keys
    extra_keys, next_mm_idx = generate_block_hash_extra_keys(request, 0, 15, 0)
    assert extra_keys == ("hash1", "hash2")
    assert next_mm_idx == 2


def test_generate_block_hash_extra_keys_no_mm_inputs():
    request = make_request(
        request_id="0",
        prompt_token_ids=[_ for _ in range(6)],
        mm_positions=None,
        mm_hashes=None,
    )

    extra_keys, next_mm_idx = generate_block_hash_extra_keys(request, 0, 5, 0)
    assert extra_keys is None
    assert next_mm_idx == 0


def test_generate_block_hash_extra_keys_cache_salt():
    request = make_request(
        request_id="0",
        prompt_token_ids=[_ for _ in range(6)],
        mm_positions=None,
        mm_hashes=None,
        cache_salt="salt",
    )

    # salt is added for the first token
    extra_keys, _ = generate_block_hash_extra_keys(request, 0, 1, 0)
    assert extra_keys == ("salt",)
    extra_keys, _ = generate_block_hash_extra_keys(request, 0, 10, 0)
    assert extra_keys == ("salt",)

    # no salt added for other tokens
    extra_keys, _ = generate_block_hash_extra_keys(request, 1, 2, 0)
    assert extra_keys is None
    extra_keys, _ = generate_block_hash_extra_keys(request, 6, 10, 0)
    assert extra_keys is None

    # works together with other extra keys
    request_mm = make_request(
        request_id="0",
        prompt_token_ids=[_ for _ in range(20)],
        mm_positions=[
            PlaceholderRange(offset=0, length=5),
        ],
        mm_hashes=["hash1"],
        cache_salt="salt",
    )

    # Test with no extra keys
    extra_keys, next_mm_idx = generate_block_hash_extra_keys(request_mm, 0, 5, 0)
    assert extra_keys == ("hash1", "salt")
    assert next_mm_idx == 1


<<<<<<< HEAD
def test_generate_block_hash_extra_keys_prompt_embeds():
    prompt_embeds = torch.randn(10, 3)
    request = make_request(
        request_id="0",
        prompt_token_ids=None,
        mm_positions=None,
        mm_hashes=None,
        prompt_embeds=prompt_embeds,
    )

    # Test with prompt embeds for the first block
    extra_keys, _ = generate_block_hash_extra_keys(request, 0, 5, 0)
    expected_embeds = prompt_embeds[0:5]
    expected_bytes = kv_cache_utils.tensor_data(expected_embeds).tobytes()
    assert extra_keys == (expected_bytes,)

    # Test with prompt embeds for the second block
    extra_keys, _ = generate_block_hash_extra_keys(request, 5, 10, 0)
    expected_embeds = prompt_embeds[5:10]
    expected_bytes = kv_cache_utils.tensor_data(expected_embeds).tobytes()
    assert extra_keys == (expected_bytes,)


def test_generate_block_hash_extra_keys_different_prompt_embeds():
    prompt_embeds1 = torch.randn(10, 3)
    prompt_embeds2 = torch.randn(10, 3)
    request1 = make_request(
        request_id="0",
        prompt_token_ids=None,
        mm_positions=None,
        mm_hashes=None,
        prompt_embeds=prompt_embeds1,
    )
    request2 = make_request(
        request_id="1",
        prompt_token_ids=None,
        mm_positions=None,
        mm_hashes=None,
        prompt_embeds=prompt_embeds2,
    )

    extra_keys1, _ = generate_block_hash_extra_keys(request1, 0, 5, 0)
    extra_keys2, _ = generate_block_hash_extra_keys(request2, 0, 5, 0)
    assert extra_keys1 != extra_keys2
=======
def test_generate_block_hash_extra_keys_lora():
    request = make_request(
        request_id="0",
        prompt_token_ids=[_ for _ in range(6)],
    )

    request.lora_request = LoRARequest(
        lora_name="test_lora_adapter", lora_int_id=1, lora_path="/path/to/lora"
    )

    extra_keys, _ = generate_block_hash_extra_keys(request, 0, 3, 0)
    assert extra_keys == ("test_lora_adapter",)

    request.lora_request = None
    extra_keys, _ = generate_block_hash_extra_keys(request, 0, 3, 0)
    assert extra_keys is None
>>>>>>> a0003b56


@pytest.mark.parametrize("hash_fn", [sha256, sha256_cbor])
def test_hash_block_tokens(hash_fn):
    parent_block_hash = BlockHash(b"123")
    curr_block_token_ids = (1, 2, 3)
    extra_keys = ("key1", "key2")

    block_hash = hash_block_tokens(
        hash_fn, parent_block_hash, curr_block_token_ids, extra_keys
    )
    expected = hash_fn((parent_block_hash, curr_block_token_ids, extra_keys))
    assert block_hash == expected


@pytest.mark.parametrize("hash_fn", [sha256, sha256_cbor])
def test_request_block_hasher(hash_fn):
    request = make_request(
        request_id="0",
        prompt_token_ids=[_ for _ in range(6)],
        block_size=3,
        hash_fn=hash_fn,
        mm_positions=[
            PlaceholderRange(offset=0, length=3),
            PlaceholderRange(offset=3, length=3),
        ],
        mm_hashes=["hash1", "hash2"],
    )

    block_hashes = request.block_hashes
    assert len(block_hashes) == 2
    assert block_hashes[0] == hash_fn((kv_cache_utils.NONE_HASH, (0, 1, 2), ("hash1",)))
    assert block_hashes[1] == hash_fn((block_hashes[0], (3, 4, 5), ("hash2",)))


@pytest.mark.parametrize("hash_fn", [sha256, sha256_cbor])
def test_hash_tokens_different_mm_input(hash_fn):
    request1 = make_request(
        request_id="0",
        prompt_token_ids=[_ for _ in range(6)],
        block_size=3,
        hash_fn=hash_fn,
        mm_positions=[
            PlaceholderRange(offset=0, length=3),
            PlaceholderRange(offset=3, length=3),
        ],
        mm_hashes=["hash1", "hash2"],
    )
    request2 = make_request(
        request_id="1",
        prompt_token_ids=[_ for _ in range(6)],
        mm_positions=[
            PlaceholderRange(offset=0, length=3),
            PlaceholderRange(offset=3, length=3),
        ],
        mm_hashes=["hash3", "hash2"],
    )
    block_hashes1 = request1.block_hashes
    block_hashes2 = request2.block_hashes
    assert block_hashes1[0] != block_hashes2[0]
    assert block_hashes1[1] != block_hashes2[1]


@pytest.mark.parametrize("hash_fn", [sha256, sha256_cbor])
def test_hash_request_tokens_no_mm_inputs(hash_fn):
    request = make_request(
        request_id="0",
        prompt_token_ids=[_ for _ in range(6)],
        block_size=3,
        hash_fn=hash_fn,
        mm_positions=None,
        mm_hashes=None,
    )

    block_hashes = request.block_hashes

    assert len(block_hashes) == 2
    assert block_hashes[0] == hash_fn((kv_cache_utils.NONE_HASH, (0, 1, 2), None))
    assert block_hashes[1] == hash_fn((block_hashes[0], (3, 4, 5), None))


def _stats(requests: int, queries: int, hits: int) -> PrefixCacheStats:
    return PrefixCacheStats(requests=requests, queries=queries, hits=hits)


def test_metrics():
    """
    Test the prefix caching metrics.
    """
    metrics = CachingMetrics(max_recent_requests=5)
    assert metrics.hit_rate == 0.0

    metrics.observe(_stats(1, 20, 9))
    # 9 / 20 = 0.45
    assert metrics.hit_rate == 0.45

    metrics.observe(_stats(4, 80, 16))

    # 25 / 100 = 0.25
    assert metrics.hit_rate == 0.25

    metrics.observe(_stats(1, 10, 2))

    # Remove (20, 9) and add (10, 2): 18 / 90 = 0.2
    assert metrics.aggregated_requests == 5
    assert metrics.aggregated_query_total == 90
    assert metrics.aggregated_query_hit == 18
    assert metrics.hit_rate == 0.2

    metrics.reset()
    assert metrics.hit_rate == 0.0
    assert metrics.aggregated_requests == 0
    assert metrics.aggregated_query_total == 0
    assert metrics.aggregated_query_hit == 0
    assert not metrics.query_queue


def test_metrics_empty_stats():
    """
    Test the prefix caching metrics with empty stats.
    """
    metrics = CachingMetrics(max_recent_requests=5)
    metrics.observe(_stats(0, 0, 0))
    metrics.observe(_stats(1, 20, 9))
    metrics.observe(_stats(0, 0, 0))
    metrics.observe(_stats(4, 80, 16))
    metrics.observe(_stats(0, 0, 0))
    metrics.observe(_stats(1, 10, 2))
    # Remove (20, 9) and add (10, 2): 18 / 90 = 0.2
    assert metrics.aggregated_requests == 5
    assert metrics.aggregated_query_total == 90
    assert metrics.aggregated_query_hit == 18
    assert metrics.hit_rate == 0.2

    # Only the latest added stats preserved 10 / 20 = 0.5
    metrics.observe(_stats(11, 20, 10))
    assert metrics.aggregated_requests == 11
    assert metrics.aggregated_query_total == 20
    assert metrics.aggregated_query_hit == 10
    assert metrics.hit_rate == 0.5

    # Only the latest added stats preserved 30 / 40 = 0.75
    metrics.observe(_stats(22, 40, 30))
    assert metrics.aggregated_requests == 22
    assert metrics.aggregated_query_total == 40
    assert metrics.aggregated_query_hit == 30
    assert metrics.hit_rate == 0.75


def test_get_kv_cache_configs_multiple_workers():
    model_config = ModelConfig(max_model_len=16)
    vllm_config = VllmConfig(model_config=model_config)

    ref_kv_cache_spec = new_kv_cache_spec()
    same_kv_cache_specs = [
        {
            "layer1": new_kv_cache_spec(),
            "layer2": new_kv_cache_spec(),
        },
        {
            "layer1": new_kv_cache_spec(),
            "layer2": new_kv_cache_spec(),
        },
    ]

    # Basic case. All things are the same.
    kv_cache_configs = get_kv_cache_configs(
        vllm_config,
        same_kv_cache_specs,
        [
            ref_kv_cache_spec.page_size_bytes * 2 * 10,
            ref_kv_cache_spec.page_size_bytes * 2 * 10,
        ],
    )
    assert kv_cache_configs == [
        KVCacheConfig(
            num_blocks=10,
            kv_cache_tensors=[
                KVCacheTensor(
                    size=ref_kv_cache_spec.page_size_bytes * 10, shared_by=["layer1"]
                ),
                KVCacheTensor(
                    size=ref_kv_cache_spec.page_size_bytes * 10, shared_by=["layer2"]
                ),
            ],
            kv_cache_groups=[
                KVCacheGroupSpec(["layer1", "layer2"], ref_kv_cache_spec),
            ],
        ),
        KVCacheConfig(
            num_blocks=10,
            kv_cache_tensors=[
                KVCacheTensor(
                    size=ref_kv_cache_spec.page_size_bytes * 10, shared_by=["layer1"]
                ),
                KVCacheTensor(
                    size=ref_kv_cache_spec.page_size_bytes * 10, shared_by=["layer2"]
                ),
            ],
            kv_cache_groups=[
                KVCacheGroupSpec(["layer1", "layer2"], ref_kv_cache_spec),
            ],
        ),
    ]

    # Different available memory. This is the case for TP.
    # Use the smallest memory available.
    kv_cache_configs = get_kv_cache_configs(
        vllm_config,
        same_kv_cache_specs,
        [
            ref_kv_cache_spec.page_size_bytes * 2 * 10,
            ref_kv_cache_spec.page_size_bytes * 2 * 20,
        ],
    )
    assert kv_cache_configs == [
        KVCacheConfig(
            num_blocks=10,
            kv_cache_tensors=[
                KVCacheTensor(
                    size=ref_kv_cache_spec.page_size_bytes * 10, shared_by=["layer1"]
                ),
                KVCacheTensor(
                    size=ref_kv_cache_spec.page_size_bytes * 10, shared_by=["layer2"]
                ),
            ],
            kv_cache_groups=[
                KVCacheGroupSpec(["layer1", "layer2"], ref_kv_cache_spec),
            ],
        ),
        KVCacheConfig(
            num_blocks=10,
            kv_cache_tensors=[
                KVCacheTensor(
                    size=ref_kv_cache_spec.page_size_bytes * 10, shared_by=["layer1"]
                ),
                KVCacheTensor(
                    size=ref_kv_cache_spec.page_size_bytes * 10, shared_by=["layer2"]
                ),
            ],
            kv_cache_groups=[
                KVCacheGroupSpec(["layer1", "layer2"], ref_kv_cache_spec),
            ],
        ),
    ]

    # Different KV cache specs. This is the case for PP.
    different_layer_specs = [
        {
            "layer1": new_kv_cache_spec(),
        },
        {
            "layer2": new_kv_cache_spec(),
            "layer3": new_kv_cache_spec(),
        },
    ]

    # Different workers have different layers.
    kv_cache_configs = get_kv_cache_configs(
        vllm_config,
        different_layer_specs,
        [
            ref_kv_cache_spec.page_size_bytes * 2 * 10,
            ref_kv_cache_spec.page_size_bytes * 2 * 10,
        ],
    )
    assert kv_cache_configs == [
        KVCacheConfig(
            num_blocks=10,
            kv_cache_tensors=[
                KVCacheTensor(
                    size=ref_kv_cache_spec.page_size_bytes * 10, shared_by=["layer1"]
                ),
            ],
            kv_cache_groups=[
                KVCacheGroupSpec(["layer1"], new_kv_cache_spec()),
            ],
        ),
        KVCacheConfig(
            num_blocks=10,
            kv_cache_tensors=[
                KVCacheTensor(
                    size=ref_kv_cache_spec.page_size_bytes * 10, shared_by=["layer2"]
                ),
                KVCacheTensor(
                    size=ref_kv_cache_spec.page_size_bytes * 10, shared_by=["layer3"]
                ),
            ],
            kv_cache_groups=[
                KVCacheGroupSpec(["layer2", "layer3"], new_kv_cache_spec()),
            ],
        ),
    ]

    # Some layers are the same, some are different. This is the case for TP+PP
    tp_pp_kv_cache_specs = [
        {
            "layer1": new_kv_cache_spec(),
            "layer2": new_kv_cache_spec(),
        },
        {
            "layer1": new_kv_cache_spec(),
            "layer2": new_kv_cache_spec(),
        },
        {
            "layer3": new_kv_cache_spec(),
        },
        {
            "layer3": new_kv_cache_spec(),
        },
    ]

    kv_cache_configs = get_kv_cache_configs(
        vllm_config,
        tp_pp_kv_cache_specs,
        [
            ref_kv_cache_spec.page_size_bytes * 2 * 10,
            ref_kv_cache_spec.page_size_bytes * 2 * 10,
            ref_kv_cache_spec.page_size_bytes * 2 * 10,
            ref_kv_cache_spec.page_size_bytes * 2 * 10,
        ],
    )
    assert kv_cache_configs == [
        KVCacheConfig(
            num_blocks=10,
            kv_cache_tensors=[
                KVCacheTensor(
                    size=ref_kv_cache_spec.page_size_bytes * 10, shared_by=["layer1"]
                ),
                KVCacheTensor(
                    size=ref_kv_cache_spec.page_size_bytes * 10, shared_by=["layer2"]
                ),
            ],
            kv_cache_groups=[
                KVCacheGroupSpec(["layer1", "layer2"], ref_kv_cache_spec),
            ],
        ),
        KVCacheConfig(
            num_blocks=10,
            kv_cache_tensors=[
                KVCacheTensor(
                    size=ref_kv_cache_spec.page_size_bytes * 10, shared_by=["layer1"]
                ),
                KVCacheTensor(
                    size=ref_kv_cache_spec.page_size_bytes * 10, shared_by=["layer2"]
                ),
            ],
            kv_cache_groups=[
                KVCacheGroupSpec(["layer1", "layer2"], ref_kv_cache_spec),
            ],
        ),
        KVCacheConfig(
            num_blocks=10,
            kv_cache_tensors=[
                KVCacheTensor(
                    size=ref_kv_cache_spec.page_size_bytes * 10, shared_by=["layer3"]
                ),
            ],
            kv_cache_groups=[
                KVCacheGroupSpec(["layer3"], ref_kv_cache_spec),
            ],
        ),
        KVCacheConfig(
            num_blocks=10,
            kv_cache_tensors=[
                KVCacheTensor(
                    size=ref_kv_cache_spec.page_size_bytes * 10, shared_by=["layer3"]
                ),
            ],
            kv_cache_groups=[
                KVCacheGroupSpec(["layer3"], ref_kv_cache_spec),
            ],
        ),
    ]

    # Different workers have different types of layers. This is the case for
    # hybrid models + PP.
    different_type_layer_specs = [
        {
            "layer1": new_kv_cache_spec(),
            "layer2": new_kv_cache_spec(),
        },
        {
            "layer3": new_sliding_window_spec(),
            "layer4": new_sliding_window_spec(),
        },
    ]
    kv_cache_configs = get_kv_cache_configs(
        vllm_config,
        different_type_layer_specs,
        [
            ref_kv_cache_spec.page_size_bytes * 2 * 10,
            ref_kv_cache_spec.page_size_bytes * 2 * 10,
        ],
    )
    assert kv_cache_configs == [
        KVCacheConfig(
            num_blocks=10,
            kv_cache_tensors=[
                KVCacheTensor(
                    size=ref_kv_cache_spec.page_size_bytes * 10, shared_by=["layer1"]
                ),
                KVCacheTensor(
                    size=ref_kv_cache_spec.page_size_bytes * 10, shared_by=["layer2"]
                ),
            ],
            kv_cache_groups=[
                KVCacheGroupSpec(["layer1", "layer2"], ref_kv_cache_spec),
                KVCacheGroupSpec([], new_sliding_window_spec()),
            ],
        ),
        KVCacheConfig(
            num_blocks=10,
            kv_cache_tensors=[
                KVCacheTensor(
                    size=ref_kv_cache_spec.page_size_bytes * 10, shared_by=["layer3"]
                ),
                KVCacheTensor(
                    size=ref_kv_cache_spec.page_size_bytes * 10, shared_by=["layer4"]
                ),
            ],
            kv_cache_groups=[
                KVCacheGroupSpec([], ref_kv_cache_spec),
                KVCacheGroupSpec(["layer3", "layer4"], new_sliding_window_spec()),
            ],
        ),
    ]

    # When divided into multiple KVCacheGroups, need to ensure the number of
    # layers per group is similar.
    different_type_layer_specs = [
        {
            "layer1": new_kv_cache_spec(),
            "layer2": new_sliding_window_spec(),
            "layer3": new_sliding_window_spec(),
        },
        {
            "layer4": new_kv_cache_spec(),
            "layer5": new_sliding_window_spec(),
            "layer6": new_sliding_window_spec(),
        },
    ]
    kv_cache_configs = get_kv_cache_configs(
        vllm_config,
        different_type_layer_specs,
        [
            ref_kv_cache_spec.page_size_bytes * 10,
            ref_kv_cache_spec.page_size_bytes * 10,
        ],
    )
    assert kv_cache_configs == [
        KVCacheConfig(
            num_blocks=10,
            kv_cache_tensors=[
                KVCacheTensor(
                    size=ref_kv_cache_spec.page_size_bytes * 10,
                    shared_by=["layer1", "layer2", "layer3"],
                ),
            ],
            kv_cache_groups=[
                KVCacheGroupSpec(["layer1"], ref_kv_cache_spec),
                KVCacheGroupSpec(["layer2"], new_sliding_window_spec()),
                KVCacheGroupSpec(["layer3"], new_sliding_window_spec()),
            ],
        ),
        KVCacheConfig(
            num_blocks=10,
            kv_cache_tensors=[
                KVCacheTensor(
                    size=ref_kv_cache_spec.page_size_bytes * 10,
                    shared_by=["layer4", "layer5", "layer6"],
                ),
            ],
            kv_cache_groups=[
                KVCacheGroupSpec(["layer4"], ref_kv_cache_spec),
                KVCacheGroupSpec(["layer5"], new_sliding_window_spec()),
                KVCacheGroupSpec(["layer6"], new_sliding_window_spec()),
            ],
        ),
    ]

    # Have conflicting layers. Need to raise an error.
    conflicting_layer_specs = [
        {
            "layer1": new_kv_cache_spec(),
        },
        {
            "layer1": new_sliding_window_spec(),
        },
    ]
    with pytest.raises(AssertionError):
        get_kv_cache_configs(
            vllm_config,
            conflicting_layer_specs,
            [
                ref_kv_cache_spec.page_size_bytes * 2 * 10,
                ref_kv_cache_spec.page_size_bytes * 2 * 10,
            ],
        )


def test_merge_kv_cache_spec():
    same_layer_specs = [
        new_kv_cache_spec(num_kv_heads=32),
        new_kv_cache_spec(num_kv_heads=32),
    ]
    merged_layer_spec = same_layer_specs[0].merge(same_layer_specs)
    assert merged_layer_spec.block_size == 16
    assert merged_layer_spec.num_kv_heads == 32
    assert merged_layer_spec.head_size == 64
    assert merged_layer_spec.dtype == torch.float32
    assert merged_layer_spec.sliding_window is None

    different_layer_specs = [
        new_kv_cache_spec(num_kv_heads=32),
        new_kv_cache_spec(num_kv_heads=16),
    ]
    with pytest.raises(AssertionError):
        different_layer_specs[0].merge(different_layer_specs)

    full_spec = new_kv_cache_spec(num_kv_heads=32)
    different_type_layer_specs = [
        full_spec,
        SlidingWindowSpec(
            block_size=full_spec.block_size,
            num_kv_heads=full_spec.num_kv_heads,
            head_size=full_spec.head_size,
            dtype=full_spec.dtype,
            sliding_window=1,
        ),
    ]
    with pytest.raises(AssertionError):
        different_type_layer_specs[0].merge(different_type_layer_specs)
    with pytest.raises(AssertionError):
        different_type_layer_specs[1].merge(different_type_layer_specs)

    different_sliding_window_layer_specs = [
        new_kv_cache_spec(num_kv_heads=32),
        new_kv_cache_spec(num_kv_heads=32, sliding_window=1),
        new_kv_cache_spec(num_kv_heads=32, sliding_window=2),
    ]
    with pytest.raises(ValueError):
        different_sliding_window_layer_specs[0].merge(
            different_sliding_window_layer_specs
        )

    same_sliding_window_layer_specs = [
        new_kv_cache_spec(num_kv_heads=32, sliding_window=1),
        new_kv_cache_spec(num_kv_heads=32, sliding_window=1),
    ]
    merged_layer_spec = same_sliding_window_layer_specs[0].merge(
        same_sliding_window_layer_specs
    )
    assert merged_layer_spec.sliding_window == 1

    same_sliding_window_layer_spec_with_none = [
        new_kv_cache_spec(num_kv_heads=32, sliding_window=1),
        new_kv_cache_spec(num_kv_heads=32, sliding_window=None),
    ]
    merged_layer_spec = same_sliding_window_layer_spec_with_none[0].merge(
        same_sliding_window_layer_spec_with_none
    )
    assert merged_layer_spec.sliding_window == 1


def test_is_kv_cache_spec_uniform():
    kv_cache_spec = {
        "layer_1": new_kv_cache_spec(num_kv_heads=32),
        "layer_2": new_kv_cache_spec(num_kv_heads=32),
    }
    assert is_kv_cache_spec_uniform(kv_cache_spec)

    kv_cache_spec = {
        "layer_1": new_kv_cache_spec(num_kv_heads=32),
        "layer_2": new_kv_cache_spec(num_kv_heads=32, sliding_window=1),
    }
    assert is_kv_cache_spec_uniform(kv_cache_spec)

    kv_cache_spec = {
        "layer_1": new_kv_cache_spec(num_kv_heads=32),
        "layer_2": new_sliding_window_spec(num_kv_heads=32, sliding_window=1),
    }
    assert not is_kv_cache_spec_uniform(kv_cache_spec)

    kv_cache_spec = {
        "layer_1": new_sliding_window_spec(num_kv_heads=32, sliding_window=1),
        "layer_2": new_sliding_window_spec(num_kv_heads=32, sliding_window=1),
    }
    assert is_kv_cache_spec_uniform(kv_cache_spec)

    kv_cache_spec = {
        "layer_1": new_sliding_window_spec(num_kv_heads=32, sliding_window=1),
        "layer_2": new_sliding_window_spec(num_kv_heads=32, sliding_window=2),
    }
    assert not is_kv_cache_spec_uniform(kv_cache_spec)


@pytest.mark.parametrize(
    ("model_id", "max_model_len", "want_estimated_max_len"),
    [
        ("Qwen/Qwen1.5-7B", 16385, 16384),
        ("Qwen/Qwen1.5-7B", 16383, 16383),
    ],
)
def test_estimate_max_model_len(model_id, max_model_len, want_estimated_max_len):
    # Create a VllmConfig
    model_config = ModelConfig(
        model_id,
        runner="generate",
        dtype="float16",
        max_model_len=max_model_len,
    )
    scheduler_config = SchedulerConfig(max_num_batched_tokens=32768)

    vllm_config = VllmConfig(
        model_config=model_config,
        scheduler_config=scheduler_config,
    )

    # Create KV cache specs
    kv_cache_spec = {}
    for i in range(32):
        layer_name = f"layer_{i}"
        kv_cache_spec[layer_name] = FullAttentionSpec(
            block_size=16,
            num_kv_heads=32,
            head_size=128,
            dtype=torch.float16,
        )
    # Estimate the maximum model length, 16384 model_len need 8GB
    estimated_max_len = estimate_max_model_len(
        vllm_config, kv_cache_spec, 8 * GiB_bytes
    )
    assert estimated_max_len == want_estimated_max_len


def test_get_max_concurrency_for_kv_cache_config():
    # Create a VllmConfig
    model_id = "Qwen/Qwen1.5-7B"
    max_model_len = 16384
    model_config = ModelConfig(
        model_id,
        runner="generate",
        dtype="float16",
        max_model_len=max_model_len,
    )
    scheduler_config = SchedulerConfig(
        max_num_batched_tokens=1024, enable_chunked_prefill=True
    )

    vllm_config = VllmConfig(
        model_config=model_config,
        scheduler_config=scheduler_config,
    )

    full_attention_spec = FullAttentionSpec(
        block_size=16,
        num_kv_heads=32,
        head_size=128,
        dtype=torch.float16,
    )

    sliding_window_spec = SlidingWindowSpec(
        block_size=16,
        num_kv_heads=32,
        head_size=128,
        dtype=torch.float16,
        sliding_window=1024,
    )

    kv_cache_config_full_attention = KVCacheConfig(
        num_blocks=int(1024 * 1.5),
        kv_cache_tensors=[],
        kv_cache_groups=[
            KVCacheGroupSpec([f"layer_{i}" for i in range(32)], full_attention_spec),
        ],
    )
    max_concurrency_full_attention = get_max_concurrency_for_kv_cache_config(
        vllm_config, kv_cache_config_full_attention
    )
    assert max_concurrency_full_attention == 1.5

    kv_cache_config_sliding_window = KVCacheConfig(
        num_blocks=129 * 3,
        kv_cache_tensors=[],
        kv_cache_groups=[
            KVCacheGroupSpec([f"layer_{i}" for i in range(32)], sliding_window_spec),
        ],
    )
    max_concurrency_sliding_window = get_max_concurrency_for_kv_cache_config(
        vllm_config, kv_cache_config_sliding_window
    )
    assert max_concurrency_sliding_window == 3

    kv_cache_config_hybrid_model = KVCacheConfig(
        num_blocks=(1024 + 129) * 3,
        kv_cache_tensors=[],
        kv_cache_groups=[
            KVCacheGroupSpec([f"layer_{i}" for i in range(32)], full_attention_spec),
            KVCacheGroupSpec(
                [f"layer_{i}" for i in range(32, 64)], sliding_window_spec
            ),
        ],
    )
    max_concurrency_hybrid_model = get_max_concurrency_for_kv_cache_config(
        vllm_config, kv_cache_config_hybrid_model
    )
    assert max_concurrency_hybrid_model == 3


def test_allocate_with_lookahead():
    """Verify that lookahead tokens correctly affect block allocation"""
    block_size = 4
    config = KVCacheConfig(
        num_blocks=10,
        kv_cache_tensors=[
            KVCacheTensor(size=100, shared_by=["layer1"]),
        ],
        kv_cache_groups=[
            KVCacheGroupSpec(["layer1"], new_kv_cache_spec(block_size=block_size)),
        ],
    )

    request = make_request(
        request_id="0",
        prompt_token_ids=[],
        block_size=block_size,
        mm_positions=None,
        mm_hashes=None,
    )

    # Test case 1: Requires additional lookahead tokens
    kv_cache_manager = KVCacheManager(kv_cache_config=config, max_model_len=100)
    blocks = kv_cache_manager.allocate_slots(
        request,
        num_new_tokens=3,
        num_lookahead_tokens=2,  # Total required: 3+2=5 tokens
    )
    assert len(blocks.get_block_ids()[0]) == 2  # ceil(5/4)=2 blocks

    # Test case 2: With precomputed blocks
    kv_cache_manager = KVCacheManager(kv_cache_config=config, max_model_len=100)
    # required_blocks = ceil((3 + 2) /4) = 2
    blocks = kv_cache_manager.allocate_slots(
        request,
        num_new_tokens=3,
        num_lookahead_tokens=2,
    )
    assert len(blocks.get_block_ids()[0]) == 2

    # Test case 3: With precomputed blocks
    # required_blocks = ceil((3 + 4) / 4) = 2
    kv_cache_manager = KVCacheManager(kv_cache_config=config, max_model_len=100)
    blocks = kv_cache_manager.allocate_slots(
        request,
        num_new_tokens=3,
        num_lookahead_tokens=4,
    )
    assert len(blocks.get_block_ids()[0]) == 2


def test_get_kv_cache_config_one_worker():
    # pass max_model_len to pass check_enough_kv_cache_memory
    model_config = ModelConfig(max_model_len=16)
    vllm_config = VllmConfig(model_config=model_config)

    mem_per_block_per_layer = 16 * 2 * 64 * 4 * 2
    # all layers are full attention -> single group
    kv_cache_specs_full = {
        "layer_1": new_kv_cache_spec(),
        "layer_2": new_kv_cache_spec(),
    }
    kv_cache_config_full = get_kv_cache_configs(
        vllm_config, [kv_cache_specs_full], [mem_per_block_per_layer * 2 * 32]
    )[0]
    print(kv_cache_config_full)
    assert kv_cache_config_full == KVCacheConfig(
        num_blocks=32,
        kv_cache_tensors=[
            KVCacheTensor(size=mem_per_block_per_layer * 32, shared_by=["layer_1"]),
            KVCacheTensor(size=mem_per_block_per_layer * 32, shared_by=["layer_2"]),
        ],
        kv_cache_groups=[KVCacheGroupSpec(["layer_1", "layer_2"], new_kv_cache_spec())],
    )

    # all layers are sliding window -> single group
    kv_cache_specs_sliding = {
        "layer_1": new_sliding_window_spec(),
        "layer_2": new_sliding_window_spec(),
    }
    kv_cache_config_sliding = get_kv_cache_configs(
        vllm_config, [kv_cache_specs_sliding], [mem_per_block_per_layer * 2 * 32]
    )[0]
    assert kv_cache_config_sliding == KVCacheConfig(
        num_blocks=32,
        kv_cache_tensors=[
            KVCacheTensor(size=mem_per_block_per_layer * 32, shared_by=["layer_1"]),
            KVCacheTensor(size=mem_per_block_per_layer * 32, shared_by=["layer_2"]),
        ],
        kv_cache_groups=[
            KVCacheGroupSpec(["layer_1", "layer_2"], new_sliding_window_spec())
        ],
    )

    # full + sliding, but disable_hybrid_kv_cache_manager
    vllm_config.scheduler_config.disable_hybrid_kv_cache_manager = True
    kv_cache_specs_hybrid = {
        "layer_1": new_kv_cache_spec(),
        "layer_2": new_sliding_window_spec(),
    }
    kv_cache_config_hybrid = get_kv_cache_configs(
        vllm_config, [kv_cache_specs_hybrid], [mem_per_block_per_layer * 2 * 32]
    )[0]
    assert kv_cache_config_hybrid == KVCacheConfig(
        num_blocks=32,
        kv_cache_tensors=[
            KVCacheTensor(size=mem_per_block_per_layer * 32, shared_by=["layer_1"]),
            KVCacheTensor(size=mem_per_block_per_layer * 32, shared_by=["layer_2"]),
        ],
        kv_cache_groups=[
            KVCacheGroupSpec(
                ["layer_1", "layer_2"], new_kv_cache_spec(sliding_window=1)
            ),
        ],
    )
    vllm_config.scheduler_config.disable_hybrid_kv_cache_manager = False

    # full + sliding, with hybrid_kv_cache_manager
    kv_cache_specs_hybrid = {
        "layer_1": new_kv_cache_spec(),
        "layer_2": new_sliding_window_spec(),
    }
    kv_cache_config_hybrid = get_kv_cache_configs(
        vllm_config, [kv_cache_specs_hybrid], [mem_per_block_per_layer * 2 * 32]
    )[0]
    assert kv_cache_config_hybrid == KVCacheConfig(
        num_blocks=64,
        kv_cache_tensors=[
            KVCacheTensor(
                size=mem_per_block_per_layer * 64, shared_by=["layer_1", "layer_2"]
            ),
        ],
        kv_cache_groups=[
            KVCacheGroupSpec(["layer_1"], new_kv_cache_spec()),
            KVCacheGroupSpec(["layer_2"], new_sliding_window_spec()),
        ],
    )

    # 2 full + 4 sliding, 2 layers per group
    kv_cache_specs_hybrid = {
        "layer_1": new_kv_cache_spec(),
        "layer_2": new_kv_cache_spec(),
        "layer_3": new_sliding_window_spec(),
        "layer_4": new_sliding_window_spec(),
        "layer_5": new_sliding_window_spec(),
        "layer_6": new_sliding_window_spec(),
    }
    kv_cache_config_hybrid = get_kv_cache_configs(
        vllm_config, [kv_cache_specs_hybrid], [mem_per_block_per_layer * 2 * 32]
    )[0]
    assert kv_cache_config_hybrid == KVCacheConfig(
        num_blocks=32,
        kv_cache_tensors=[
            KVCacheTensor(
                size=mem_per_block_per_layer * 32,
                shared_by=["layer_1", "layer_3", "layer_4"],
            ),
            KVCacheTensor(
                size=mem_per_block_per_layer * 32,
                shared_by=["layer_2", "layer_5", "layer_6"],
            ),
        ],
        kv_cache_groups=[
            KVCacheGroupSpec(["layer_1", "layer_2"], new_kv_cache_spec()),
            KVCacheGroupSpec(["layer_3", "layer_5"], new_sliding_window_spec()),
            KVCacheGroupSpec(["layer_4", "layer_6"], new_sliding_window_spec()),
        ],
    )

    # 3 full + 7 sliding, pad to 3 full + 9 sliding
    kv_cache_specs_hybrid = {
        "layer_1": new_kv_cache_spec(),
        "layer_2": new_kv_cache_spec(),
        "layer_3": new_kv_cache_spec(),
        "layer_4": new_sliding_window_spec(),
        "layer_5": new_sliding_window_spec(),
        "layer_6": new_sliding_window_spec(),
        "layer_7": new_sliding_window_spec(),
        "layer_8": new_sliding_window_spec(),
        "layer_9": new_sliding_window_spec(),
        "layer_10": new_sliding_window_spec(),
    }
    kv_cache_config_hybrid = get_kv_cache_configs(
        vllm_config, [kv_cache_specs_hybrid], [mem_per_block_per_layer * 3 * 32]
    )[0]
    assert kv_cache_config_hybrid == KVCacheConfig(
        num_blocks=32,
        kv_cache_tensors=[
            KVCacheTensor(
                size=mem_per_block_per_layer * 32,
                shared_by=["layer_1", "layer_4", "layer_5", "layer_6"],
            ),
            KVCacheTensor(
                size=mem_per_block_per_layer * 32,
                shared_by=["layer_2", "layer_7", "layer_8", "layer_9"],
            ),
            KVCacheTensor(
                size=mem_per_block_per_layer * 32, shared_by=["layer_3", "layer_10"]
            ),
        ],
        kv_cache_groups=[
            KVCacheGroupSpec(["layer_1", "layer_2", "layer_3"], new_kv_cache_spec()),
            KVCacheGroupSpec(
                ["layer_4", "layer_7", "layer_10"], new_sliding_window_spec()
            ),
            KVCacheGroupSpec(["layer_5", "layer_8"], new_sliding_window_spec()),
            KVCacheGroupSpec(["layer_6", "layer_9"], new_sliding_window_spec()),
        ],
    )

    # different hidden size
    kv_cache_specs_hybrid = {
        "layer_1": new_kv_cache_spec(head_size=128),
        "layer_2": new_kv_cache_spec(head_size=64),
    }
    kv_cache_config_hybrid = get_kv_cache_configs(
        vllm_config, [kv_cache_specs_hybrid], [mem_per_block_per_layer * 3 * 32]
    )[0]
    assert kv_cache_config_hybrid == KVCacheConfig(
        num_blocks=32,
        kv_cache_tensors=[
            KVCacheTensor(size=mem_per_block_per_layer * 32 * 2, shared_by=["layer_1"]),
            KVCacheTensor(size=mem_per_block_per_layer * 32, shared_by=["layer_2"]),
        ],
        kv_cache_groups=[
            KVCacheGroupSpec(
                ["layer_1", "layer_2"],
                UniformTypeKVCacheSpecs(
                    block_size=16, kv_cache_specs=kv_cache_specs_hybrid
                ),
            )
        ],
    )

    # Test num_gpu_blocks_override
    vllm_config.cache_config.num_gpu_blocks_override = 16
    kv_cache_config_override_blocks = get_kv_cache_configs(
        vllm_config, [kv_cache_specs_full], [mem_per_block_per_layer * 2 * 32]
    )[0]
    assert kv_cache_config_override_blocks == KVCacheConfig(
        num_blocks=16,
        kv_cache_tensors=[
            KVCacheTensor(size=mem_per_block_per_layer * 16, shared_by=["layer_1"]),
            KVCacheTensor(size=mem_per_block_per_layer * 16, shared_by=["layer_2"]),
        ],
        kv_cache_groups=[KVCacheGroupSpec(["layer_1", "layer_2"], new_kv_cache_spec())],
    )


def test_get_kv_cache_configs_attention_free():
    kv_cache_specs: dict[str, KVCacheSpec] = {}
    vllm_config = VllmConfig(model_config=ModelConfig(max_model_len=16))
    kv_cache_configs = get_kv_cache_configs(vllm_config, [kv_cache_specs], [0])
    assert kv_cache_configs == [
        KVCacheConfig(
            num_blocks=1,
            kv_cache_tensors=[],
            kv_cache_groups=[],
        )
    ]


def test_generate_uniform_type_kv_cache_specs():
    # All layers are full attention, can be merged
    kv_cache_specs = {
        "layer_1": new_kv_cache_spec(),
        "layer_2": new_kv_cache_spec(head_size=128),
    }
    uniform_spec = UniformTypeKVCacheSpecs.from_specs(kv_cache_specs)
    assert uniform_spec == UniformTypeKVCacheSpecs(
        block_size=16, kv_cache_specs=kv_cache_specs
    )

    # Full attention + sliding window, cannot be merged
    kv_cache_specs = {
        "layer_1": new_kv_cache_spec(),
        "layer_2": new_sliding_window_spec(sliding_window=1),
    }
    uniform_spec = UniformTypeKVCacheSpecs.from_specs(kv_cache_specs)
    assert uniform_spec is None

    # different order of full attention + sliding window, cannot be merged
    kv_cache_specs = {
        "layer_1": new_sliding_window_spec(sliding_window=1),
        "layer_2": new_kv_cache_spec(),
    }
    uniform_spec = UniformTypeKVCacheSpecs.from_specs(kv_cache_specs)
    assert uniform_spec is None

    # Same-size sliding window, can be merged
    kv_cache_specs = {
        "layer_1": new_sliding_window_spec(sliding_window=1),
        "layer_2": new_sliding_window_spec(sliding_window=1, head_size=128),
    }
    uniform_spec = UniformTypeKVCacheSpecs.from_specs(kv_cache_specs)
    assert uniform_spec == UniformTypeKVCacheSpecs(
        block_size=16, kv_cache_specs=kv_cache_specs
    )

    # different block sizes, cannot be merged
    kv_cache_specs = {
        "layer_1": new_kv_cache_spec(block_size=16),
        "layer_2": new_kv_cache_spec(block_size=32),
    }
    uniform_spec = UniformTypeKVCacheSpecs.from_specs(kv_cache_specs)
    assert uniform_spec is None


def test_generate_scheduler_kv_cache_config():
    kv_cache_specs = {
        "layer_1": new_kv_cache_spec(),
        "layer_2": new_kv_cache_spec(head_size=128),
    }
    kv_cache_configs = [
        KVCacheConfig(
            num_blocks=10,
            kv_cache_tensors=[],
            kv_cache_groups=[
                KVCacheGroupSpec(
                    ["layer_1", "layer_2"],
                    UniformTypeKVCacheSpecs(
                        block_size=16, kv_cache_specs=kv_cache_specs
                    ),
                ),
            ],
        )
    ]
    scheduler_kv_cache_config = generate_scheduler_kv_cache_config(kv_cache_configs)
    assert scheduler_kv_cache_config == KVCacheConfig(
        num_blocks=10,
        kv_cache_tensors=[],
        kv_cache_groups=[KVCacheGroupSpec(["layer_1", "layer_2"], new_kv_cache_spec())],
    )


def new_mla_spec(cache_dtype_str=None):
    return MLAAttentionSpec(
        block_size=16,
        num_kv_heads=16,
        head_size=64,
        dtype=torch.float32,
        cache_dtype_str=cache_dtype_str,
    )


def test_merge_mla_spec():
    kv_cache_specs = [
        new_mla_spec(),
        new_mla_spec(),
    ]
    mla_spec = kv_cache_specs[0].merge(kv_cache_specs)
    assert mla_spec == new_mla_spec()

    kv_cache_specs = [
        new_mla_spec(cache_dtype_str="fp8_ds_mla"),
        new_mla_spec(cache_dtype_str="fp8_ds_mla"),
    ]
    mla_spec = kv_cache_specs[0].merge(kv_cache_specs)
    assert mla_spec == new_mla_spec(cache_dtype_str="fp8_ds_mla")

    kv_cache_specs = [
        new_mla_spec(cache_dtype_str="fp8_ds_mla"),
        new_mla_spec(cache_dtype_str=None),
    ]
    with pytest.raises(AssertionError):
        kv_cache_specs[0].merge(kv_cache_specs)

    kv_cache_specs = [
        new_kv_cache_spec(),
        new_mla_spec(),
    ]
    with pytest.raises(AssertionError):
        kv_cache_specs[0].merge(kv_cache_specs)

    kv_cache_specs = [
        new_mla_spec(cache_dtype_str="fp8_ds_mla"),
        new_kv_cache_spec(),
    ]
    with pytest.raises(AssertionError):
        kv_cache_specs[0].merge(kv_cache_specs)


@pytest.mark.parametrize("hash_fn", [sha256, sha256_cbor])
def test_request_block_hasher_with_prompt_embeds(hash_fn: Callable[[Any], bytes]):
    block_size = 3
    num_tokens = 2 * block_size
    prompt_token_ids = [_ for _ in range(num_tokens)]
    hidden_size = 5
    prompt_embeds = torch.randn((num_tokens, hidden_size))

    request = make_request(
        request_id="0",
        prompt_token_ids=prompt_token_ids,
        block_size=block_size,
        hash_fn=hash_fn,
        prompt_embeds=prompt_embeds,
    )

    block_hashes = request.block_hashes
    assert len(block_hashes) == 2

    block1_embeds_bytes = tensor_data(prompt_embeds[:block_size]).tobytes()
    expected_hash1 = hash_fn(
        (
            kv_cache_utils.NONE_HASH,
            tuple(prompt_token_ids[:block_size]),
            (block1_embeds_bytes,),
        )
    )
    assert block_hashes[0] == expected_hash1

    block2_embeds_bytes = tensor_data(prompt_embeds[block_size:num_tokens]).tobytes()
    expected_hash2 = hash_fn(
        (
            block_hashes[0],
            tuple(prompt_token_ids[block_size:num_tokens]),
            (block2_embeds_bytes,),
        )
    )
    assert block_hashes[1] == expected_hash2


@pytest.mark.parametrize("hash_fn", [sha256, sha256_cbor])
def test_request_with_prompt_embeds_and_mm_inputs(hash_fn: Callable[[Any], bytes]):
    block_size = 3
    num_tokens = 2 * block_size
    prompt_token_ids = [_ for _ in range(num_tokens)]
    hidden_size = 5
    prompt_embeds = torch.randn((num_tokens, hidden_size))

    request = make_request(
        request_id="0",
        prompt_token_ids=prompt_token_ids,
        block_size=block_size,
        hash_fn=hash_fn,
        mm_positions=[
            PlaceholderRange(offset=0, length=3),
            PlaceholderRange(offset=3, length=3),
        ],
        mm_hashes=["hash1", "hash2"],
        prompt_embeds=prompt_embeds,
    )

    block_hashes = request.block_hashes
    assert len(block_hashes) == 2

    block1_embeds_bytes = tensor_data(prompt_embeds[:block_size]).tobytes()
    expected_hash1 = hash_fn(
        (
            kv_cache_utils.NONE_HASH,
            tuple(prompt_token_ids[:block_size]),
            ("hash1", block1_embeds_bytes),
        )
    )
    assert block_hashes[0] == expected_hash1

    block2_embeds_bytes = tensor_data(prompt_embeds[block_size:num_tokens]).tobytes()
    expected_hash2 = hash_fn(
        (
            block_hashes[0],
            tuple(prompt_token_ids[block_size:num_tokens]),
            ("hash2", block2_embeds_bytes),
        )
    )
    assert block_hashes[1] == expected_hash2<|MERGE_RESOLUTION|>--- conflicted
+++ resolved
@@ -454,7 +454,6 @@
     assert next_mm_idx == 1
 
 
-<<<<<<< HEAD
 def test_generate_block_hash_extra_keys_prompt_embeds():
     prompt_embeds = torch.randn(10, 3)
     request = make_request(
@@ -499,7 +498,8 @@
     extra_keys1, _ = generate_block_hash_extra_keys(request1, 0, 5, 0)
     extra_keys2, _ = generate_block_hash_extra_keys(request2, 0, 5, 0)
     assert extra_keys1 != extra_keys2
-=======
+
+
 def test_generate_block_hash_extra_keys_lora():
     request = make_request(
         request_id="0",
@@ -516,7 +516,6 @@
     request.lora_request = None
     extra_keys, _ = generate_block_hash_extra_keys(request, 0, 3, 0)
     assert extra_keys is None
->>>>>>> a0003b56
 
 
 @pytest.mark.parametrize("hash_fn", [sha256, sha256_cbor])
