# SPDX-License-Identifier: Apache-2.0
# SPDX-FileCopyrightText: Copyright contributors to the vLLM project
import importlib
from typing import Callable, Optional

import pytest
import torch

import vllm.v1.core.kv_cache_utils as kv_cache_utils
from vllm.config import ModelConfig, SchedulerConfig, VllmConfig
from vllm.multimodal.inputs import (MultiModalFeatureSpec,
                                    MultiModalKwargsItem, PlaceholderRange)
from vllm.sampling_params import SamplingParams
from vllm.utils import GiB_bytes, sha256, sha256_cbor
from vllm.v1.core.kv_cache_manager import KVCacheManager
# disable yapf here as it formats differently than isort such that both fail
# yapf: disable
from vllm.v1.core.kv_cache_utils import (
    BlockHash, FreeKVCacheBlockQueue, KVCacheBlock, PrefixCachingMetrics,
    estimate_max_model_len, generate_block_hash_extra_keys,
    generate_scheduler_kv_cache_config, get_kv_cache_configs,
    get_max_concurrency_for_kv_cache_config, get_request_block_hasher,
    hash_block_tokens, init_none_hash, is_kv_cache_spec_uniform,
    make_block_hash_with_group_id)
from vllm.v1.kv_cache_interface import (FullAttentionSpec, KVCacheConfig,
                                        KVCacheGroupSpec, KVCacheSpec,
                                        KVCacheTensor, MLAAttentionSpec,
                                        SlidingWindowSpec,
                                        UniformTypeKVCacheSpecs)
from vllm.v1.metrics.stats import PrefixCacheStats
from vllm.v1.request import Request

# yapf: enable

pytestmark = pytest.mark.cpu_test


@pytest.fixture(autouse=True)
def _auto_init_hash_fn(request):
    hash_fn: Callable
    if "hash_fn" in request.fixturenames:
        hash_fn = init_none_hash(request.getfixturevalue("hash_fn"))
    else:
        hash_fn = sha256
    init_none_hash(hash_fn)


def make_request(
    request_id: str,
    prompt_token_ids: list[int],
    block_size: int = 3,
    hash_fn: Callable = hash,
    mm_positions: Optional[list[PlaceholderRange]] = None,
    mm_hashes: Optional[list[str]] = None,
    cache_salt: Optional[str] = None,
):
    mm_features = []
    if mm_positions is not None:
        for j, position in enumerate(mm_positions):
            identifier = mm_hashes[j] if mm_hashes else f"hash_{j}"
            mm_feature = MultiModalFeatureSpec(
                data=MultiModalKwargsItem.dummy("dummy_m"),
                mm_position=position,
                identifier=identifier,
                modality="image")
            mm_features.append(mm_feature)

    return Request(request_id=request_id,
                   prompt_token_ids=prompt_token_ids,
                   mm_features=mm_features if mm_features else None,
                   sampling_params=SamplingParams(max_tokens=17),
                   pooling_params=None,
                   eos_token_id=100,
                   lora_request=None,
                   cache_salt=cache_salt,
                   block_hasher=get_request_block_hasher(block_size, hash_fn))


def new_kv_cache_spec(block_size=16,
                      num_kv_heads=2,
                      head_size=64,
                      dtype=torch.float32,
                      sliding_window=None):
    return FullAttentionSpec(block_size=block_size,
                             num_kv_heads=num_kv_heads,
                             head_size=head_size,
                             dtype=dtype,
                             sliding_window=sliding_window)


def new_sliding_window_spec(block_size=16,
                            num_kv_heads=2,
                            head_size=64,
                            dtype=torch.float32,
                            sliding_window=1):
    return SlidingWindowSpec(block_size=block_size,
                             num_kv_heads=num_kv_heads,
                             head_size=head_size,
                             dtype=dtype,
                             sliding_window=sliding_window)


@pytest.mark.parametrize("hash_fn", [sha256, sha256_cbor])
def test_none_hash(monkeypatch, hash_fn):
    import vllm.v1.core.kv_cache_utils

    # case 1: PYTHONHASHSEED is not set, use random
    with monkeypatch.context() as m:
        m.delenv('PYTHONHASHSEED', raising=False)
        reloaded_kv_cache_utils = importlib.reload(vllm.v1.core.kv_cache_utils)
        reloaded_kv_cache_utils.init_none_hash(hash_fn)
        assert reloaded_kv_cache_utils.NONE_HASH is not None
        assert isinstance(reloaded_kv_cache_utils.NONE_HASH, bytes)
        assert reloaded_kv_cache_utils.NONE_HASH != b""

    # case 2: PYTHONHASHSEED is set, use the seed and hash_fn
    with monkeypatch.context() as m:
        m.setenv('PYTHONHASHSEED', 'python hash seed')
        reloaded_kv_cache_utils = importlib.reload(vllm.v1.core.kv_cache_utils)
        reloaded_kv_cache_utils.init_none_hash(hash_fn)
        assert reloaded_kv_cache_utils.NONE_HASH is not None
        assert isinstance(reloaded_kv_cache_utils.NONE_HASH, bytes)
        assert hash_fn('python hash seed') == reloaded_kv_cache_utils.NONE_HASH


def test_kv_cache_block():

    # Test KVCacheBlock initialization
    block = KVCacheBlock(block_id=0)
    assert block.block_id == 0
    assert block.ref_cnt == 0
    assert block.block_hash is None

    # Test reference count manipulation
    block.ref_cnt += 1
    assert block.ref_cnt == 1
    block.ref_cnt -= 1
    assert block.ref_cnt == 0

    # Test block hash setting and resetting
    block_hash = make_block_hash_with_group_id(BlockHash(b"abc"), 0)
    block.block_hash = block_hash
    assert block.block_hash == block_hash

    block.reset_hash()
    assert block.block_hash is None


def test_free_kv_cache_block_queue_initialization():
    # Test with a single block
    block = KVCacheBlock(block_id=0)
    queue = FreeKVCacheBlockQueue([block])
    assert queue.num_free_blocks == 1
    assert queue.fake_free_list_head.next_free_block is block
    assert queue.fake_free_list_tail.prev_free_block is block


def test_free_kv_cache_block_queue_operations():
    # Create a list of KVCacheBlock objects
    blocks = [KVCacheBlock(block_id=i) for i in range(5)]

    # Create a FreeKVCacheBlockQueue with these blocks
    queue = FreeKVCacheBlockQueue(blocks)

    # Check initial state
    assert queue.num_free_blocks == 5
    assert queue.fake_free_list_head.next_free_block is blocks[0]
    assert queue.fake_free_list_tail.prev_free_block is blocks[4]

    # Pop the first block
    block1 = queue.popleft()
    assert block1 == blocks[0]
    assert queue.num_free_blocks == 4
    assert queue.fake_free_list_head.next_free_block is blocks[1]
    assert queue.fake_free_list_tail.prev_free_block is blocks[4]

    # Remove a block from the middle
    block_to_remove = blocks[2]
    queue.remove(block_to_remove)
    assert queue.num_free_blocks == 3
    assert blocks[1].next_free_block is blocks[3]
    assert blocks[3].prev_free_block is blocks[1]

    # Append a block back
    queue.append(block_to_remove)
    assert queue.num_free_blocks == 4
    assert queue.fake_free_list_tail.prev_free_block is block_to_remove
    assert block_to_remove.prev_free_block is blocks[4]
    assert block_to_remove.next_free_block is queue.fake_free_list_tail

    # Pop blocks until empty
    for _ in range(4):
        queue.popleft()
    assert queue.num_free_blocks == 0
    assert (queue.fake_free_list_head.next_free_block
            is queue.fake_free_list_tail)
    assert (queue.fake_free_list_tail.prev_free_block
            is queue.fake_free_list_head)

    # Attempt to pop from an empty queue
    with pytest.raises(ValueError) as e:
        queue.popleft()
    assert str(e.value) == "No free blocks available"


def test_free_kv_cache_block_queue_append_n():
    # Create an empty FreeKVCacheBlockQueue with these blocks
    queue = FreeKVCacheBlockQueue([])
    blocks = [KVCacheBlock(block_id=i) for i in range(6)]
    # Append 0 block
    # fake_head->fake_tail
    queue.append_n([])
    assert queue.num_free_blocks == 0
    assert (queue.fake_free_list_head.next_free_block
            is queue.fake_free_list_tail)
    assert (queue.fake_free_list_tail.prev_free_block
            is queue.fake_free_list_head)
    # Append 1 block
    # fake_head->b0->fake_tail
    queue.append_n(blocks[0:1])
    assert queue.num_free_blocks == 1
    assert queue.fake_free_list_head.next_free_block is blocks[0]
    assert blocks[0].prev_free_block is queue.fake_free_list_head
    assert blocks[0].next_free_block is queue.fake_free_list_tail
    assert queue.fake_free_list_tail.prev_free_block is blocks[0]
    # Append 2 blocks
    # fake_head->b0->b4->b5->fake_tail
    queue.append_n(blocks[4:6])
    assert queue.num_free_blocks == 3
    assert queue.fake_free_list_head.next_free_block is blocks[0]
    assert blocks[0].prev_free_block is queue.fake_free_list_head
    assert blocks[0].next_free_block is blocks[4]
    assert blocks[4].prev_free_block is blocks[0]
    assert blocks[4].next_free_block is blocks[5]
    assert blocks[5].prev_free_block is blocks[4]
    assert blocks[5].next_free_block is queue.fake_free_list_tail
    assert queue.fake_free_list_tail.prev_free_block is blocks[5]
    # Append 3 blocks
    # fake_head->b0->b4->b5->b1->b2->b3->fake_tail
    queue.append_n(blocks[1:4])
    assert queue.num_free_blocks == 6
    assert queue.fake_free_list_head.next_free_block is blocks[0]
    assert blocks[0].prev_free_block is queue.fake_free_list_head
    assert blocks[0].next_free_block is blocks[4]
    assert blocks[4].prev_free_block is blocks[0]
    assert blocks[4].next_free_block is blocks[5]
    assert blocks[5].prev_free_block is blocks[4]
    assert blocks[5].next_free_block is blocks[1]
    assert blocks[1].prev_free_block is blocks[5]
    assert blocks[1].next_free_block is blocks[2]
    assert blocks[2].prev_free_block is blocks[1]
    assert blocks[2].next_free_block is blocks[3]
    assert blocks[3].prev_free_block is blocks[2]
    assert blocks[3].next_free_block is queue.fake_free_list_tail
    assert queue.fake_free_list_tail.prev_free_block is blocks[3]

    # Create an empty FreeKVCacheBlockQueue
    invalid_queue = FreeKVCacheBlockQueue([])
    # set prev_free_block to None and this will cause assertation in append_n
    invalid_queue.fake_free_list_tail.prev_free_block = None
    with pytest.raises(AssertionError):
        # Append 1 block
        # fake_head->fake_tail
        invalid_queue.append_n(blocks[0:1])
    assert invalid_queue.num_free_blocks == 0
    assert (invalid_queue.fake_free_list_head.next_free_block ==
            invalid_queue.fake_free_list_tail)


def test_free_kv_cache_block_queue_popleft_n():
    blocks = [KVCacheBlock(block_id=i) for i in range(6)]
    # Create an empty FreeKVCacheBlockQueue with these blocks
    queue = FreeKVCacheBlockQueue(
        [blocks[1], blocks[3], blocks[5], blocks[4], blocks[0], blocks[2]])
    assert queue.num_free_blocks == 6
    assert queue.fake_free_list_head.next_free_block is blocks[1]
    assert blocks[1].prev_free_block is queue.fake_free_list_head
    assert blocks[1].next_free_block is blocks[3]
    assert blocks[3].prev_free_block is blocks[1]
    assert blocks[3].next_free_block is blocks[5]
    assert blocks[5].prev_free_block is blocks[3]
    assert blocks[5].next_free_block is blocks[4]
    assert blocks[4].prev_free_block is blocks[5]
    assert blocks[4].next_free_block is blocks[0]
    assert blocks[0].prev_free_block is blocks[4]
    assert blocks[0].next_free_block is blocks[2]
    assert blocks[2].prev_free_block is blocks[0]
    assert blocks[2].next_free_block is queue.fake_free_list_tail
    assert queue.fake_free_list_tail.prev_free_block is blocks[2]

    # Pop 0 block
    # fake_head->b1->b3->b5->b4->b0->b2->fake_tail
    assert len(queue.popleft_n(0)) == 0
    assert queue.num_free_blocks == 6
    # Pop 1 block
    # fake_head->b3->b5->b4->b0->b2->fake_tail
    result_blocks = queue.popleft_n(1)
    assert queue.num_free_blocks == 5
    assert len(result_blocks) == 1
    assert result_blocks[0] is blocks[1]
    for block in result_blocks:
        assert block.prev_free_block is None
        assert block.next_free_block is None
    # Pop 2 blocks
    # fake_head->b4->b0->b2->fake_tail
    result_blocks = queue.popleft_n(2)
    assert len(result_blocks) == 2
    assert queue.num_free_blocks == 3
    assert result_blocks[0] is blocks[3]
    assert result_blocks[1] is blocks[5]
    for block in result_blocks:
        assert block.prev_free_block is None
        assert block.next_free_block is None
    # Pop 3 blocks
    # fake_head->fake_tail
    result_blocks = queue.popleft_n(3)
    assert len(result_blocks) == 3
    assert queue.num_free_blocks == 0
    assert result_blocks[0] is blocks[4]
    assert result_blocks[1] is blocks[0]
    assert result_blocks[2] is blocks[2]
    for block in result_blocks:
        assert block.prev_free_block is None
        assert block.next_free_block is None


def test_free_kv_cache_block_queue_get_all_free_blocks():
    # Create a list of KVCacheBlock objects
    blocks = [KVCacheBlock(block_id=i) for i in range(5)]

    # Create a FreeKVCacheBlockQueue with these blocks
    queue = FreeKVCacheBlockQueue(blocks)

    # Check all blocks are correctly retrieved
    assert queue.get_all_free_blocks() == blocks

    # Pop a block and check again
    queue.popleft()
    assert queue.get_all_free_blocks() == blocks[1:]

    # Remove a block and check again
    block_to_remove = blocks[2]
    queue.remove(block_to_remove)
    assert queue.get_all_free_blocks() == blocks[1:2] + blocks[3:]

    # Append a block back and check again
    queue.append(block_to_remove)
    assert queue.get_all_free_blocks() == \
        blocks[1:2] + blocks[3:] + [block_to_remove]


def test_generate_block_hash_extra_keys():
    request = make_request(
        request_id="0",
        prompt_token_ids=[_ for _ in range(20)],
        mm_positions=[
            PlaceholderRange(offset=0, length=5),
            PlaceholderRange(offset=10, length=5),
        ],
        mm_hashes=["hash1", "hash2"],
    )

    # Test with no extra keys
    extra_keys, next_mm_idx = generate_block_hash_extra_keys(request, 0, 5, 0)
    assert extra_keys == ("hash1", )
    assert next_mm_idx == 1

    # Test with partial overlap
    extra_keys, next_mm_idx = generate_block_hash_extra_keys(request, 3, 8, 0)
    assert extra_keys == ("hash1", )
    assert next_mm_idx == 1

    # Test with no overlap
    extra_keys, next_mm_idx = generate_block_hash_extra_keys(request, 6, 10, 0)
    assert extra_keys is None
    assert next_mm_idx == 1

    # Test with multiple extra keys
    extra_keys, next_mm_idx = generate_block_hash_extra_keys(request, 0, 15, 0)
    assert extra_keys == ('hash1', 'hash2')
    assert next_mm_idx == 2


def test_generate_block_hash_extra_keys_no_mm_inputs():
    request = make_request(
        request_id="0",
        prompt_token_ids=[_ for _ in range(6)],
        mm_positions=None,
        mm_hashes=None,
    )

    extra_keys, next_mm_idx = generate_block_hash_extra_keys(request, 0, 5, 0)
    assert extra_keys is None
    assert next_mm_idx == 0


def test_generate_block_hash_extra_keys_cache_salt():
    request = make_request(
        request_id="0",
        prompt_token_ids=[_ for _ in range(6)],
        mm_positions=None,
        mm_hashes=None,
        cache_salt="salt",
    )

    # salt is added for the first token
    extra_keys, _ = generate_block_hash_extra_keys(request, 0, 1, 0)
    assert extra_keys == ('salt', )
    extra_keys, _ = generate_block_hash_extra_keys(request, 0, 10, 0)
    assert extra_keys == ('salt', )

    # no salt added for other tokens
    extra_keys, _ = generate_block_hash_extra_keys(request, 1, 2, 0)
    assert extra_keys is None
    extra_keys, _ = generate_block_hash_extra_keys(request, 6, 10, 0)
    assert extra_keys is None

    # works together with other extra keys
    request_mm = make_request(
        request_id="0",
        prompt_token_ids=[_ for _ in range(20)],
        mm_positions=[
            PlaceholderRange(offset=0, length=5),
        ],
        mm_hashes=["hash1"],
        cache_salt="salt",
    )

    # Test with no extra keys
    extra_keys, next_mm_idx = generate_block_hash_extra_keys(
        request_mm, 0, 5, 0)
    assert extra_keys == ("hash1", "salt")
    assert next_mm_idx == 1


@pytest.mark.parametrize("hash_fn", [sha256, sha256_cbor])
def test_hash_block_tokens(hash_fn):
    parent_block_hash = BlockHash(b"123")
    curr_block_token_ids = (1, 2, 3)
    extra_keys = ("key1", "key2")

    block_hash = hash_block_tokens(hash_fn, parent_block_hash,
                                   curr_block_token_ids, extra_keys)
    expected = hash_fn((parent_block_hash, curr_block_token_ids, extra_keys))
    assert block_hash == expected


@pytest.mark.parametrize("hash_fn", [sha256, sha256_cbor])
def test_request_block_hasher(hash_fn):
    request = make_request(
        request_id="0",
        prompt_token_ids=[_ for _ in range(6)],
        block_size=3,
        hash_fn=hash_fn,
        mm_positions=[
            PlaceholderRange(offset=0, length=3),
            PlaceholderRange(offset=3, length=3),
        ],
        mm_hashes=["hash1", "hash2"],
    )

    block_hashes = request.block_hashes
    assert len(block_hashes) == 2
    assert block_hashes[0] == hash_fn(
        (kv_cache_utils.NONE_HASH, (0, 1, 2), ("hash1", )))
    assert block_hashes[1] == hash_fn(
        (block_hashes[0], (3, 4, 5), ("hash2", )))


@pytest.mark.parametrize("hash_fn", [sha256, sha256_cbor])
def test_hash_tokens_different_mm_input(hash_fn):
    request1 = make_request(
        request_id="0",
        prompt_token_ids=[_ for _ in range(6)],
        block_size=3,
        hash_fn=hash_fn,
        mm_positions=[
            PlaceholderRange(offset=0, length=3),
            PlaceholderRange(offset=3, length=3),
        ],
        mm_hashes=["hash1", "hash2"],
    )
    request2 = make_request(
        request_id="1",
        prompt_token_ids=[_ for _ in range(6)],
        mm_positions=[
            PlaceholderRange(offset=0, length=3),
            PlaceholderRange(offset=3, length=3),
        ],
        mm_hashes=["hash3", "hash2"],
    )
    block_hashes1 = request1.block_hashes
    block_hashes2 = request2.block_hashes
    assert block_hashes1[0] != block_hashes2[0]
    assert block_hashes1[1] != block_hashes2[1]


@pytest.mark.parametrize("hash_fn", [sha256, sha256_cbor])
def test_hash_request_tokens_no_mm_inputs(hash_fn):
    request = make_request(
        request_id="0",
        prompt_token_ids=[_ for _ in range(6)],
        block_size=3,
        hash_fn=hash_fn,
        mm_positions=None,
        mm_hashes=None,
    )

    block_hashes = request.block_hashes

    assert len(block_hashes) == 2
    assert block_hashes[0] == hash_fn(
        (kv_cache_utils.NONE_HASH, (0, 1, 2), None))
    assert block_hashes[1] == hash_fn((block_hashes[0], (3, 4, 5), None))


def _stats(requests: int, queries: int, hits: int) -> PrefixCacheStats:
    return PrefixCacheStats(requests=requests, queries=queries, hits=hits)


def test_metrics():
    """
    Test the prefix caching metrics.
    """
    metrics = PrefixCachingMetrics(max_recent_requests=5)
    assert metrics.hit_rate == 0.0

    metrics.observe(_stats(1, 20, 9))
    # 9 / 20 = 0.45
    assert metrics.hit_rate == 0.45

    metrics.observe(_stats(4, 80, 16))

    # 25 / 100 = 0.25
    assert metrics.hit_rate == 0.25

    metrics.observe(_stats(1, 10, 2))

    # Remove (20, 9) and add (10, 2): 18 / 90 = 0.2
    assert metrics.aggregated_requests == 5
    assert metrics.aggregated_query_total == 90
    assert metrics.aggregated_query_hit == 18
    assert metrics.hit_rate == 0.2

    metrics.reset()
    assert metrics.hit_rate == 0.0
    assert metrics.aggregated_requests == 0
    assert metrics.aggregated_query_total == 0
    assert metrics.aggregated_query_hit == 0
    assert not metrics.query_queue


def test_metrics_empty_stats():
    """
    Test the prefix caching metrics with empty stats.
    """
    metrics = PrefixCachingMetrics(max_recent_requests=5)
    metrics.observe(_stats(0, 0, 0))
    metrics.observe(_stats(1, 20, 9))
    metrics.observe(_stats(0, 0, 0))
    metrics.observe(_stats(4, 80, 16))
    metrics.observe(_stats(0, 0, 0))
    metrics.observe(_stats(1, 10, 2))
    # Remove (20, 9) and add (10, 2): 18 / 90 = 0.2
    assert metrics.aggregated_requests == 5
    assert metrics.aggregated_query_total == 90
    assert metrics.aggregated_query_hit == 18
    assert metrics.hit_rate == 0.2

    # Only the latest added stats preserved 10 / 20 = 0.5
    metrics.observe(_stats(11, 20, 10))
    assert metrics.aggregated_requests == 11
    assert metrics.aggregated_query_total == 20
    assert metrics.aggregated_query_hit == 10
    assert metrics.hit_rate == 0.5

    # Only the latest added stats preserved 30 / 40 = 0.75
    metrics.observe(_stats(22, 40, 30))
    assert metrics.aggregated_requests == 22
    assert metrics.aggregated_query_total == 40
    assert metrics.aggregated_query_hit == 30
    assert metrics.hit_rate == 0.75


def test_get_kv_cache_configs_multiple_workers():
    model_config = ModelConfig(max_model_len=16)
    vllm_config = VllmConfig(model_config=model_config)

    ref_kv_cache_spec = new_kv_cache_spec()
    same_kv_cache_specs = [{
        "layer1": new_kv_cache_spec(),
        "layer2": new_kv_cache_spec(),
    }, {
        "layer1": new_kv_cache_spec(),
        "layer2": new_kv_cache_spec(),
    }]

    # Basic case. All things are the same.
    kv_cache_configs = get_kv_cache_configs(vllm_config, same_kv_cache_specs, [
        ref_kv_cache_spec.page_size_bytes * 2 * 10,
        ref_kv_cache_spec.page_size_bytes * 2 * 10
    ])
    assert kv_cache_configs == [
        KVCacheConfig(
            num_blocks=10,
            kv_cache_tensors=[
                KVCacheTensor(size=ref_kv_cache_spec.page_size_bytes * 10,
                              shared_by=["layer1"]),
                KVCacheTensor(size=ref_kv_cache_spec.page_size_bytes * 10,
                              shared_by=["layer2"]),
            ],
            kv_cache_groups=[
                KVCacheGroupSpec(["layer1", "layer2"], ref_kv_cache_spec),
            ],
        ),
        KVCacheConfig(
            num_blocks=10,
            kv_cache_tensors=[
                KVCacheTensor(size=ref_kv_cache_spec.page_size_bytes * 10,
                              shared_by=["layer1"]),
                KVCacheTensor(size=ref_kv_cache_spec.page_size_bytes * 10,
                              shared_by=["layer2"]),
            ],
            kv_cache_groups=[
                KVCacheGroupSpec(["layer1", "layer2"], ref_kv_cache_spec),
            ],
        ),
    ]

    # Different available memory. This is the case for TP.
    # Use the smallest memory available.
    kv_cache_configs = get_kv_cache_configs(vllm_config, same_kv_cache_specs, [
        ref_kv_cache_spec.page_size_bytes * 2 * 10,
        ref_kv_cache_spec.page_size_bytes * 2 * 20
    ])
    assert kv_cache_configs == [
        KVCacheConfig(
            num_blocks=10,
            kv_cache_tensors=[
                KVCacheTensor(size=ref_kv_cache_spec.page_size_bytes * 10,
                              shared_by=["layer1"]),
                KVCacheTensor(size=ref_kv_cache_spec.page_size_bytes * 10,
                              shared_by=["layer2"]),
            ],
            kv_cache_groups=[
                KVCacheGroupSpec(["layer1", "layer2"], ref_kv_cache_spec),
            ],
        ),
        KVCacheConfig(
            num_blocks=10,
            kv_cache_tensors=[
                KVCacheTensor(size=ref_kv_cache_spec.page_size_bytes * 20,
                              shared_by=["layer1"]),
                KVCacheTensor(size=ref_kv_cache_spec.page_size_bytes * 20,
                              shared_by=["layer2"]),
            ],
            kv_cache_groups=[
                KVCacheGroupSpec(["layer1", "layer2"], ref_kv_cache_spec),
            ],
        ),
    ]

    # Different KV cache specs. This is the case for PP.
    different_layer_specs = [{
        "layer1": new_kv_cache_spec(),
    }, {
        "layer2": new_kv_cache_spec(),
        "layer3": new_kv_cache_spec(),
    }]

    # Different workers have different layers.
    kv_cache_configs = get_kv_cache_configs(
        vllm_config, different_layer_specs, [
            ref_kv_cache_spec.page_size_bytes * 2 * 10,
            ref_kv_cache_spec.page_size_bytes * 2 * 10
        ])
    assert kv_cache_configs == [
        KVCacheConfig(
            num_blocks=10,
            kv_cache_tensors=[
                KVCacheTensor(size=ref_kv_cache_spec.page_size_bytes * 20,
                              shared_by=["layer1"]),
            ],
            kv_cache_groups=[
                KVCacheGroupSpec(["layer1"], new_kv_cache_spec()),
            ],
        ),
        KVCacheConfig(
            num_blocks=10,
            kv_cache_tensors=[
                KVCacheTensor(size=ref_kv_cache_spec.page_size_bytes * 10,
                              shared_by=["layer2"]),
                KVCacheTensor(size=ref_kv_cache_spec.page_size_bytes * 10,
                              shared_by=["layer3"]),
            ],
            kv_cache_groups=[
                KVCacheGroupSpec(["layer2", "layer3"], new_kv_cache_spec()),
            ],
        ),
    ]

    # Some layers are the same, some are different. This is the case for TP+PP
    tp_pp_kv_cache_specs = [{
        "layer1": new_kv_cache_spec(),
        "layer2": new_kv_cache_spec(),
    }, {
        "layer1": new_kv_cache_spec(),
        "layer2": new_kv_cache_spec(),
    }, {
        "layer3": new_kv_cache_spec(),
    }, {
        "layer3": new_kv_cache_spec(),
    }]

    kv_cache_configs = get_kv_cache_configs(
        vllm_config, tp_pp_kv_cache_specs, [
            ref_kv_cache_spec.page_size_bytes * 2 * 10,
            ref_kv_cache_spec.page_size_bytes * 2 * 10,
            ref_kv_cache_spec.page_size_bytes * 2 * 10,
            ref_kv_cache_spec.page_size_bytes * 2 * 10,
        ])
    assert kv_cache_configs == [
        KVCacheConfig(
            num_blocks=10,
            kv_cache_tensors=[
                KVCacheTensor(size=ref_kv_cache_spec.page_size_bytes * 10,
                              shared_by=["layer1"]),
                KVCacheTensor(size=ref_kv_cache_spec.page_size_bytes * 10,
                              shared_by=["layer2"]),
            ],
            kv_cache_groups=[
                KVCacheGroupSpec(["layer1", "layer2"], ref_kv_cache_spec),
            ],
        ),
        KVCacheConfig(
            num_blocks=10,
            kv_cache_tensors=[
                KVCacheTensor(size=ref_kv_cache_spec.page_size_bytes * 10,
                              shared_by=["layer1"]),
                KVCacheTensor(size=ref_kv_cache_spec.page_size_bytes * 10,
                              shared_by=["layer2"]),
            ],
            kv_cache_groups=[
                KVCacheGroupSpec(["layer1", "layer2"], ref_kv_cache_spec),
            ],
        ),
        KVCacheConfig(
            num_blocks=10,
            kv_cache_tensors=[
                KVCacheTensor(size=ref_kv_cache_spec.page_size_bytes * 20,
                              shared_by=["layer3"]),
            ],
            kv_cache_groups=[
                KVCacheGroupSpec(["layer3"], ref_kv_cache_spec),
            ],
        ),
        KVCacheConfig(
            num_blocks=10,
            kv_cache_tensors=[
                KVCacheTensor(size=ref_kv_cache_spec.page_size_bytes * 20,
                              shared_by=["layer3"]),
            ],
            kv_cache_groups=[
                KVCacheGroupSpec(["layer3"], ref_kv_cache_spec),
            ],
        ),
    ]

    # Different workers have different types of layers. This is the case for
    # hybrid models + PP.
    different_type_layer_specs = [{
        "layer1": new_kv_cache_spec(),
        "layer2": new_kv_cache_spec(),
    }, {
        "layer3": new_sliding_window_spec(),
        "layer4": new_sliding_window_spec(),
    }]
    kv_cache_configs = get_kv_cache_configs(
        vllm_config, different_type_layer_specs, [
            ref_kv_cache_spec.page_size_bytes * 2 * 10,
            ref_kv_cache_spec.page_size_bytes * 2 * 10,
        ])
    assert kv_cache_configs == [
        KVCacheConfig(
            num_blocks=10,
            kv_cache_tensors=[
                KVCacheTensor(size=ref_kv_cache_spec.page_size_bytes * 10,
                              shared_by=["layer1"]),
                KVCacheTensor(size=ref_kv_cache_spec.page_size_bytes * 10,
                              shared_by=["layer2"]),
            ],
            kv_cache_groups=[
                KVCacheGroupSpec(["layer1", "layer2"], ref_kv_cache_spec),
                KVCacheGroupSpec([], new_sliding_window_spec()),
            ],
        ),
        KVCacheConfig(
            num_blocks=10,
            kv_cache_tensors=[
                KVCacheTensor(size=ref_kv_cache_spec.page_size_bytes * 10,
                              shared_by=["layer3"]),
                KVCacheTensor(size=ref_kv_cache_spec.page_size_bytes * 10,
                              shared_by=["layer4"]),
            ],
            kv_cache_groups=[
                KVCacheGroupSpec([], ref_kv_cache_spec),
                KVCacheGroupSpec(["layer3", "layer4"],
                                 new_sliding_window_spec()),
            ],
        ),
    ]

    # When divided into multiple KVCacheGroups, need to ensure the number of
    # layers per group is similar.
    different_type_layer_specs = [{
        "layer1": new_kv_cache_spec(),
        "layer2": new_sliding_window_spec(),
        "layer3": new_sliding_window_spec(),
    }, {
        "layer4": new_kv_cache_spec(),
        "layer5": new_sliding_window_spec(),
        "layer6": new_sliding_window_spec(),
    }]
    kv_cache_configs = get_kv_cache_configs(
        vllm_config, different_type_layer_specs, [
            ref_kv_cache_spec.page_size_bytes * 10,
            ref_kv_cache_spec.page_size_bytes * 10,
        ])
    assert kv_cache_configs == [
        KVCacheConfig(
            num_blocks=10,
            kv_cache_tensors=[
                KVCacheTensor(size=ref_kv_cache_spec.page_size_bytes * 10,
                              shared_by=["layer1", "layer2", "layer3"]),
            ],
            kv_cache_groups=[
                KVCacheGroupSpec(["layer1"], ref_kv_cache_spec),
                KVCacheGroupSpec(["layer2"], new_sliding_window_spec()),
                KVCacheGroupSpec(["layer3"], new_sliding_window_spec()),
            ],
        ),
        KVCacheConfig(
            num_blocks=10,
            kv_cache_tensors=[
                KVCacheTensor(size=ref_kv_cache_spec.page_size_bytes * 10,
                              shared_by=["layer4", "layer5", "layer6"]),
            ],
            kv_cache_groups=[
                KVCacheGroupSpec(["layer4"], ref_kv_cache_spec),
                KVCacheGroupSpec(["layer5"], new_sliding_window_spec()),
                KVCacheGroupSpec(["layer6"], new_sliding_window_spec()),
            ],
        ),
    ]

    # Have conflicting layers. Need to raise an error.
    conflicting_layer_specs = [{
        "layer1": new_kv_cache_spec(),
    }, {
        "layer1": new_sliding_window_spec(),
    }]
    with pytest.raises(AssertionError):
        get_kv_cache_configs(vllm_config, conflicting_layer_specs, [
            ref_kv_cache_spec.page_size_bytes * 2 * 10,
            ref_kv_cache_spec.page_size_bytes * 2 * 10,
        ])


def test_merge_kv_cache_spec():
    same_layer_specs = [
        new_kv_cache_spec(num_kv_heads=32),
        new_kv_cache_spec(num_kv_heads=32),
    ]
    merged_layer_spec = same_layer_specs[0].merge(same_layer_specs)
    assert merged_layer_spec.block_size == 16
    assert merged_layer_spec.num_kv_heads == 32
    assert merged_layer_spec.head_size == 64
    assert merged_layer_spec.dtype == torch.float32
    assert merged_layer_spec.sliding_window is None

    different_layer_specs = [
        new_kv_cache_spec(num_kv_heads=32),
        new_kv_cache_spec(num_kv_heads=16),
    ]
    with pytest.raises(AssertionError):
        different_layer_specs[0].merge(different_layer_specs)

    full_spec = new_kv_cache_spec(num_kv_heads=32)
    different_type_layer_specs = [
        full_spec,
        SlidingWindowSpec(
            block_size=full_spec.block_size,
            num_kv_heads=full_spec.num_kv_heads,
            head_size=full_spec.head_size,
            dtype=full_spec.dtype,
            sliding_window=1,
        ),
    ]
    with pytest.raises(AssertionError):
        different_type_layer_specs[0].merge(different_type_layer_specs)
    with pytest.raises(AssertionError):
        different_type_layer_specs[1].merge(different_type_layer_specs)

    different_sliding_window_layer_specs = [
        new_kv_cache_spec(num_kv_heads=32),
        new_kv_cache_spec(num_kv_heads=32, sliding_window=1),
        new_kv_cache_spec(num_kv_heads=32, sliding_window=2),
    ]
    with pytest.raises(ValueError):
        different_sliding_window_layer_specs[0].merge(
            different_sliding_window_layer_specs)

    same_sliding_window_layer_specs = [
        new_kv_cache_spec(num_kv_heads=32, sliding_window=1),
        new_kv_cache_spec(num_kv_heads=32, sliding_window=1),
    ]
    merged_layer_spec = same_sliding_window_layer_specs[0].merge(
        same_sliding_window_layer_specs)
    assert merged_layer_spec.sliding_window == 1

    same_sliding_window_layer_spec_with_none = [
        new_kv_cache_spec(num_kv_heads=32, sliding_window=1),
        new_kv_cache_spec(num_kv_heads=32, sliding_window=None),
    ]
    merged_layer_spec = same_sliding_window_layer_spec_with_none[0].merge(
        same_sliding_window_layer_spec_with_none)
    assert merged_layer_spec.sliding_window == 1


def test_is_kv_cache_spec_uniform():
    kv_cache_spec = {
        "layer_1": new_kv_cache_spec(num_kv_heads=32),
        "layer_2": new_kv_cache_spec(num_kv_heads=32),
    }
    assert is_kv_cache_spec_uniform(kv_cache_spec)

    kv_cache_spec = {
        "layer_1": new_kv_cache_spec(num_kv_heads=32),
        "layer_2": new_kv_cache_spec(num_kv_heads=32, sliding_window=1),
    }
    assert is_kv_cache_spec_uniform(kv_cache_spec)

    kv_cache_spec = {
        "layer_1": new_kv_cache_spec(num_kv_heads=32),
        "layer_2": new_sliding_window_spec(num_kv_heads=32, sliding_window=1),
    }
    assert not is_kv_cache_spec_uniform(kv_cache_spec)

    kv_cache_spec = {
        "layer_1": new_sliding_window_spec(num_kv_heads=32, sliding_window=1),
        "layer_2": new_sliding_window_spec(num_kv_heads=32, sliding_window=1),
    }
    assert is_kv_cache_spec_uniform(kv_cache_spec)

    kv_cache_spec = {
        "layer_1": new_sliding_window_spec(num_kv_heads=32, sliding_window=1),
        "layer_2": new_sliding_window_spec(num_kv_heads=32, sliding_window=2),
    }
    assert not is_kv_cache_spec_uniform(kv_cache_spec)


@pytest.mark.parametrize(
    ("model_id", "max_model_len", "want_estimated_max_len"), [
        ("Qwen/Qwen1.5-7B", 16385, 16384),
        ("Qwen/Qwen1.5-7B", 16383, 16383),
    ])
def test_estimate_max_model_len(model_id, max_model_len,
                                want_estimated_max_len):
    # Create a VllmConfig
    model_config = ModelConfig(
        model_id,
        runner="generate",
        dtype="float16",
        max_model_len=max_model_len,
    )
    scheduler_config = SchedulerConfig(max_num_batched_tokens=32768)

    vllm_config = VllmConfig(
        model_config=model_config,
        scheduler_config=scheduler_config,
    )

    # Create KV cache specs
    kv_cache_spec = {}
    for i in range(32):
        layer_name = f"layer_{i}"
        kv_cache_spec[layer_name] = FullAttentionSpec(
            block_size=16,
            num_kv_heads=32,
            head_size=128,
            dtype=torch.float16,
        )
    # Estimate the maximum model length, 16384 model_len need 8GB
    estimated_max_len = estimate_max_model_len(vllm_config, kv_cache_spec,
                                               8 * GiB_bytes)
    assert estimated_max_len == want_estimated_max_len


def test_get_max_concurrency_for_kv_cache_config():
    # Create a VllmConfig
    model_id = "Qwen/Qwen1.5-7B"
    max_model_len = 16384
    model_config = ModelConfig(
        model_id,
        runner="generate",
        dtype="float16",
        max_model_len=max_model_len,
    )
    scheduler_config = SchedulerConfig(max_num_batched_tokens=1024,
                                       enable_chunked_prefill=True)

    vllm_config = VllmConfig(
        model_config=model_config,
        scheduler_config=scheduler_config,
    )

    full_attention_spec = FullAttentionSpec(
        block_size=16,
        num_kv_heads=32,
        head_size=128,
        dtype=torch.float16,
    )

    sliding_window_spec = SlidingWindowSpec(
        block_size=16,
        num_kv_heads=32,
        head_size=128,
        dtype=torch.float16,
        sliding_window=1024,
    )

    kv_cache_config_full_attention = KVCacheConfig(
        num_blocks=int(1024 * 1.5),
        kv_cache_tensors=[],
        kv_cache_groups=[
            KVCacheGroupSpec([f"layer_{i}" for i in range(32)],
                             full_attention_spec),
        ],
    )
    max_concurrency_full_attention = get_max_concurrency_for_kv_cache_config(
        vllm_config, kv_cache_config_full_attention)
    assert max_concurrency_full_attention == 1.5

    kv_cache_config_sliding_window = KVCacheConfig(
        num_blocks=129 * 3,
        kv_cache_tensors=[],
        kv_cache_groups=[
            KVCacheGroupSpec([f"layer_{i}" for i in range(32)],
                             sliding_window_spec),
        ],
    )
    max_concurrency_sliding_window = get_max_concurrency_for_kv_cache_config(
        vllm_config, kv_cache_config_sliding_window)
    assert max_concurrency_sliding_window == 3

    kv_cache_config_hybrid_model = KVCacheConfig(
        num_blocks=(1024 + 129) * 3,
        kv_cache_tensors=[],
        kv_cache_groups=[
            KVCacheGroupSpec([f"layer_{i}" for i in range(32)],
                             full_attention_spec),
            KVCacheGroupSpec([f"layer_{i}" for i in range(32, 64)],
                             sliding_window_spec),
        ],
    )
    max_concurrency_hybrid_model = get_max_concurrency_for_kv_cache_config(
        vllm_config, kv_cache_config_hybrid_model)
    assert max_concurrency_hybrid_model == 3


def test_allocate_with_lookahead():
    """Verify that lookahead tokens correctly affect block allocation"""
    block_size = 4
    config = KVCacheConfig(
        num_blocks=10,
        kv_cache_tensors=[
            KVCacheTensor(size=100, shared_by=["layer1"]),
        ],
        kv_cache_groups=[
            KVCacheGroupSpec(["layer1"],
                             new_kv_cache_spec(block_size=block_size)),
        ],
    )

    request = make_request(
        request_id="0",
        prompt_token_ids=[],
        block_size=block_size,
        mm_positions=None,
        mm_hashes=None,
    )

    # Test case 1: Requires additional lookahead tokens
    kv_cache_manager = KVCacheManager(kv_cache_config=config,
                                      max_model_len=100,
                                      hash_block_size=block_size)
    blocks = kv_cache_manager.allocate_slots(
        request,
        num_new_tokens=3,
        num_lookahead_tokens=2,  # Total required: 3+2=5 tokens
    )
    assert len(blocks.get_block_ids()[0]) == 2  # ceil(5/4)=2 blocks

    # Test case 2: With precomputed blocks
    kv_cache_manager = KVCacheManager(kv_cache_config=config,
                                      max_model_len=100,
                                      hash_block_size=block_size)
    # required_blocks = ceil((3 + 2) /4) = 2
    blocks = kv_cache_manager.allocate_slots(
        request,
        num_new_tokens=3,
        num_lookahead_tokens=2,
    )
    assert len(blocks.get_block_ids()[0]) == 2

    # Test case 3: With precomputed blocks
    # required_blocks = ceil((3 + 4) / 4) = 2
    kv_cache_manager = KVCacheManager(kv_cache_config=config,
                                      max_model_len=100,
                                      hash_block_size=block_size)
    blocks = kv_cache_manager.allocate_slots(
        request,
        num_new_tokens=3,
        num_lookahead_tokens=4,
    )
    assert len(blocks.get_block_ids()[0]) == 2


def test_get_kv_cache_config_one_worker():
    # pass max_model_len to pass check_enough_kv_cache_memory
    model_config = ModelConfig(max_model_len=16)
    vllm_config = VllmConfig(model_config=model_config)

    mem_per_block_per_layer = 16 * 2 * 64 * 4 * 2
    # all layers are full attention -> single group
    kv_cache_specs_full = {
        'layer_1': new_kv_cache_spec(),
        'layer_2': new_kv_cache_spec(),
    }
    kv_cache_config_full = get_kv_cache_configs(
        vllm_config, [kv_cache_specs_full],
        [mem_per_block_per_layer * 2 * 32])[0]
    print(kv_cache_config_full)
    assert kv_cache_config_full == KVCacheConfig(
        num_blocks=32,
        kv_cache_tensors=[
            KVCacheTensor(size=mem_per_block_per_layer * 32,
                          shared_by=["layer_1"]),
            KVCacheTensor(size=mem_per_block_per_layer * 32,
                          shared_by=["layer_2"]),
        ],
        kv_cache_groups=[
            KVCacheGroupSpec(["layer_1", "layer_2"], new_kv_cache_spec())
        ])

    # all layers are sliding window -> single group
    kv_cache_specs_sliding = {
        'layer_1': new_sliding_window_spec(),
        'layer_2': new_sliding_window_spec(),
    }
    kv_cache_config_sliding = get_kv_cache_configs(
        vllm_config, [kv_cache_specs_sliding],
        [mem_per_block_per_layer * 2 * 32])[0]
    assert kv_cache_config_sliding == KVCacheConfig(
        num_blocks=32,
        kv_cache_tensors=[
            KVCacheTensor(size=mem_per_block_per_layer * 32,
                          shared_by=["layer_1"]),
            KVCacheTensor(size=mem_per_block_per_layer * 32,
                          shared_by=["layer_2"]),
        ],
        kv_cache_groups=[
            KVCacheGroupSpec(["layer_1", "layer_2"], new_sliding_window_spec())
        ])

    # full + sliding, but disable_hybrid_kv_cache_manager
    vllm_config.scheduler_config.disable_hybrid_kv_cache_manager = True
    kv_cache_specs_hybrid = {
        'layer_1': new_kv_cache_spec(),
        'layer_2': new_sliding_window_spec(),
    }
    kv_cache_config_hybrid = get_kv_cache_configs(
        vllm_config, [kv_cache_specs_hybrid],
        [mem_per_block_per_layer * 2 * 32])[0]
    assert kv_cache_config_hybrid == KVCacheConfig(
        num_blocks=32,
        kv_cache_tensors=[
            KVCacheTensor(size=mem_per_block_per_layer * 32,
                          shared_by=["layer_1"]),
            KVCacheTensor(size=mem_per_block_per_layer * 32,
                          shared_by=["layer_2"]),
        ],
        kv_cache_groups=[
            KVCacheGroupSpec(["layer_1", "layer_2"],
                             new_kv_cache_spec(sliding_window=1)),
        ],
    )
    vllm_config.scheduler_config.disable_hybrid_kv_cache_manager = False

    # full + sliding, with hybrid_kv_cache_manager
    kv_cache_specs_hybrid = {
        'layer_1': new_kv_cache_spec(),
        'layer_2': new_sliding_window_spec(),
    }
    kv_cache_config_hybrid = get_kv_cache_configs(
        vllm_config, [kv_cache_specs_hybrid],
        [mem_per_block_per_layer * 2 * 32])[0]
    assert kv_cache_config_hybrid == KVCacheConfig(
        num_blocks=64,
        kv_cache_tensors=[
            KVCacheTensor(size=mem_per_block_per_layer * 64,
                          shared_by=["layer_1", "layer_2"]),
        ],
        kv_cache_groups=[
            KVCacheGroupSpec(["layer_1"], new_kv_cache_spec()),
            KVCacheGroupSpec(["layer_2"], new_sliding_window_spec()),
        ],
    )

    # 2 full + 4 sliding, 2 layers per group
    kv_cache_specs_hybrid = {
        'layer_1': new_kv_cache_spec(),
        'layer_2': new_kv_cache_spec(),
        'layer_3': new_sliding_window_spec(),
        'layer_4': new_sliding_window_spec(),
        'layer_5': new_sliding_window_spec(),
        'layer_6': new_sliding_window_spec(),
    }
    kv_cache_config_hybrid = get_kv_cache_configs(
        vllm_config, [kv_cache_specs_hybrid],
        [mem_per_block_per_layer * 2 * 32])[0]
    assert kv_cache_config_hybrid == KVCacheConfig(
        num_blocks=32,
        kv_cache_tensors=[
            KVCacheTensor(size=mem_per_block_per_layer * 32,
                          shared_by=["layer_1", "layer_3", "layer_4"]),
            KVCacheTensor(size=mem_per_block_per_layer * 32,
                          shared_by=["layer_2", "layer_5", "layer_6"]),
        ],
        kv_cache_groups=[
            KVCacheGroupSpec(["layer_1", "layer_2"], new_kv_cache_spec()),
            KVCacheGroupSpec(["layer_3", "layer_5"],
                             new_sliding_window_spec()),
            KVCacheGroupSpec(["layer_4", "layer_6"],
                             new_sliding_window_spec()),
        ],
    )

    # 3 full + 7 sliding, pad to 3 full + 9 sliding
    kv_cache_specs_hybrid = {
        'layer_1': new_kv_cache_spec(),
        'layer_2': new_kv_cache_spec(),
        'layer_3': new_kv_cache_spec(),
        'layer_4': new_sliding_window_spec(),
        'layer_5': new_sliding_window_spec(),
        'layer_6': new_sliding_window_spec(),
        'layer_7': new_sliding_window_spec(),
        'layer_8': new_sliding_window_spec(),
        'layer_9': new_sliding_window_spec(),
        'layer_10': new_sliding_window_spec(),
    }
    kv_cache_config_hybrid = get_kv_cache_configs(
        vllm_config, [kv_cache_specs_hybrid],
        [mem_per_block_per_layer * 3 * 32])[0]
    assert kv_cache_config_hybrid == KVCacheConfig(
        num_blocks=32,
        kv_cache_tensors=[
            KVCacheTensor(
                size=mem_per_block_per_layer * 32,
                shared_by=["layer_1", "layer_4", "layer_5", "layer_6"]),
            KVCacheTensor(
                size=mem_per_block_per_layer * 32,
                shared_by=["layer_2", "layer_7", "layer_8", "layer_9"]),
            KVCacheTensor(size=mem_per_block_per_layer * 32,
                          shared_by=["layer_3", "layer_10"]),
        ],
        kv_cache_groups=[
            KVCacheGroupSpec(["layer_1", "layer_2", "layer_3"],
                             new_kv_cache_spec()),
            KVCacheGroupSpec(["layer_4", "layer_7", "layer_10"],
                             new_sliding_window_spec()),
            KVCacheGroupSpec(["layer_5", "layer_8"],
                             new_sliding_window_spec()),
            KVCacheGroupSpec(["layer_6", "layer_9"],
                             new_sliding_window_spec()),
        ],
    )

<<<<<<< HEAD
    # Different hidden size, align by using different block size
    kv_cache_specs_hybrid = {
        'layer_1': new_kv_cache_spec(head_size=64),
        'layer_2': new_sliding_window_spec(head_size=32),
    }
    kv_cache_config_hybrid = get_kv_cache_configs(
        vllm_config, [kv_cache_specs_hybrid],
        [mem_per_block_per_layer * 32])[0]
    assert kv_cache_config_hybrid == KVCacheConfig(
        num_blocks=32,
        kv_cache_tensors=[
            KVCacheTensor(size=mem_per_block_per_layer * 32,
                          shared_by=["layer_1", "layer_2"]),
        ],
        kv_cache_groups=[
            KVCacheGroupSpec(["layer_1"], new_kv_cache_spec(head_size=64)),
            KVCacheGroupSpec(["layer_2"],
                             new_sliding_window_spec(head_size=32,
                                                     block_size=32)),
        ],
    )

    # different hidden size that cannot be aligned by using different block size
    kv_cache_specs_hybrid = {
        'layer_1': new_kv_cache_spec(head_size=64),
        'layer_2': new_sliding_window_spec(head_size=96),
    }

    with pytest.raises(NotImplementedError):
        get_kv_cache_configs(vllm_config, [kv_cache_specs_hybrid],
                             [mem_per_block_per_layer * 2 * 32])[0]
=======
    # different hidden size
    kv_cache_specs_hybrid = {
        'layer_1': new_kv_cache_spec(head_size=128),
        'layer_2': new_kv_cache_spec(head_size=64),
    }
    kv_cache_config_hybrid = get_kv_cache_configs(
        vllm_config, [kv_cache_specs_hybrid],
        [mem_per_block_per_layer * 3 * 32])[0]
    assert kv_cache_config_hybrid == KVCacheConfig(
        num_blocks=32,
        kv_cache_tensors=[
            KVCacheTensor(size=mem_per_block_per_layer * 32 * 2,
                          shared_by=["layer_1"]),
            KVCacheTensor(size=mem_per_block_per_layer * 32,
                          shared_by=["layer_2"]),
        ],
        kv_cache_groups=[
            KVCacheGroupSpec(["layer_1", "layer_2"],
                             UniformTypeKVCacheSpecs(
                                 block_size=16,
                                 kv_cache_specs=kv_cache_specs_hybrid))
        ])
>>>>>>> 17edd8a8

    # Test num_gpu_blocks_override
    vllm_config.cache_config.num_gpu_blocks_override = 16
    kv_cache_config_override_blocks = get_kv_cache_configs(
        vllm_config, [kv_cache_specs_full],
        [mem_per_block_per_layer * 2 * 32])[0]
    assert kv_cache_config_override_blocks == KVCacheConfig(
        num_blocks=16,
        kv_cache_tensors=[
            KVCacheTensor(size=mem_per_block_per_layer * 16,
                          shared_by=["layer_1"]),
            KVCacheTensor(size=mem_per_block_per_layer * 16,
                          shared_by=["layer_2"]),
        ],
        kv_cache_groups=[
            KVCacheGroupSpec(["layer_1", "layer_2"], new_kv_cache_spec())
        ])


def test_get_kv_cache_configs_attention_free():
    kv_cache_specs: dict[str, KVCacheSpec] = {}
    vllm_config = VllmConfig(model_config=ModelConfig(max_model_len=16))
    kv_cache_configs = get_kv_cache_configs(vllm_config, [kv_cache_specs], [0])
    assert kv_cache_configs == [
        KVCacheConfig(
            num_blocks=1,
            kv_cache_tensors=[],
            kv_cache_groups=[],
        )
    ]


def test_generate_uniform_type_kv_cache_specs():
    # All layers are full attention, can be merged
    kv_cache_specs = {
        'layer_1': new_kv_cache_spec(),
        'layer_2': new_kv_cache_spec(head_size=128),
    }
    uniform_spec = UniformTypeKVCacheSpecs.from_specs(kv_cache_specs)
    assert uniform_spec == UniformTypeKVCacheSpecs(
        block_size=16, kv_cache_specs=kv_cache_specs)

    # Full attention + sliding window, cannot be merged
    kv_cache_specs = {
        'layer_1': new_kv_cache_spec(),
        'layer_2': new_sliding_window_spec(sliding_window=1),
    }
    uniform_spec = UniformTypeKVCacheSpecs.from_specs(kv_cache_specs)
    assert uniform_spec is None

    # different order of full attention + sliding window, cannot be merged
    kv_cache_specs = {
        'layer_1': new_sliding_window_spec(sliding_window=1),
        'layer_2': new_kv_cache_spec(),
    }
    uniform_spec = UniformTypeKVCacheSpecs.from_specs(kv_cache_specs)
    assert uniform_spec is None

    # Same-size sliding window, can be merged
    kv_cache_specs = {
        'layer_1': new_sliding_window_spec(sliding_window=1),
        'layer_2': new_sliding_window_spec(sliding_window=1, head_size=128),
    }
    uniform_spec = UniformTypeKVCacheSpecs.from_specs(kv_cache_specs)
    assert uniform_spec == UniformTypeKVCacheSpecs(
        block_size=16, kv_cache_specs=kv_cache_specs)

    # different block sizes, cannot be merged
    kv_cache_specs = {
        'layer_1': new_kv_cache_spec(block_size=16),
        'layer_2': new_kv_cache_spec(block_size=32),
    }
    uniform_spec = UniformTypeKVCacheSpecs.from_specs(kv_cache_specs)
    assert uniform_spec is None


def test_generate_scheduler_kv_cache_config():
    kv_cache_specs = {
        'layer_1': new_kv_cache_spec(),
        'layer_2': new_kv_cache_spec(head_size=128),
    }
    kv_cache_configs = [
        KVCacheConfig(
            num_blocks=10,
            kv_cache_tensors=[],
            kv_cache_groups=[
                KVCacheGroupSpec(['layer_1', 'layer_2'],
                                 UniformTypeKVCacheSpecs(
                                     block_size=16,
                                     kv_cache_specs=kv_cache_specs)),
            ],
        )
    ]
    scheduler_kv_cache_config = generate_scheduler_kv_cache_config(
        kv_cache_configs)
    assert scheduler_kv_cache_config == KVCacheConfig(
        num_blocks=10,
        kv_cache_tensors=[],
        kv_cache_groups=[
            KVCacheGroupSpec(['layer_1', 'layer_2'], new_kv_cache_spec())
        ],
    )


def new_mla_spec(cache_dtype_str=None):
    return MLAAttentionSpec(block_size=16,
                            num_kv_heads=16,
                            head_size=64,
                            dtype=torch.float32,
                            cache_dtype_str=cache_dtype_str)


def test_merge_mla_spec():
    kv_cache_specs = [
        new_mla_spec(),
        new_mla_spec(),
    ]
    mla_spec = kv_cache_specs[0].merge(kv_cache_specs)
    assert mla_spec == new_mla_spec()

    kv_cache_specs = [
        new_mla_spec(cache_dtype_str="fp8_ds_mla"),
        new_mla_spec(cache_dtype_str="fp8_ds_mla"),
    ]
    mla_spec = kv_cache_specs[0].merge(kv_cache_specs)
    assert mla_spec == new_mla_spec(cache_dtype_str="fp8_ds_mla")

    kv_cache_specs = [
        new_mla_spec(cache_dtype_str="fp8_ds_mla"),
        new_mla_spec(cache_dtype_str=None),
    ]
    with pytest.raises(AssertionError):
        kv_cache_specs[0].merge(kv_cache_specs)

    kv_cache_specs = [
        new_kv_cache_spec(),
        new_mla_spec(),
    ]
    with pytest.raises(AssertionError):
        kv_cache_specs[0].merge(kv_cache_specs)

    kv_cache_specs = [
        new_mla_spec(cache_dtype_str="fp8_ds_mla"),
        new_kv_cache_spec(),
    ]
    with pytest.raises(AssertionError):
        kv_cache_specs[0].merge(kv_cache_specs)<|MERGE_RESOLUTION|>--- conflicted
+++ resolved
@@ -1286,40 +1286,7 @@
         ],
     )
 
-<<<<<<< HEAD
-    # Different hidden size, align by using different block size
-    kv_cache_specs_hybrid = {
-        'layer_1': new_kv_cache_spec(head_size=64),
-        'layer_2': new_sliding_window_spec(head_size=32),
-    }
-    kv_cache_config_hybrid = get_kv_cache_configs(
-        vllm_config, [kv_cache_specs_hybrid],
-        [mem_per_block_per_layer * 32])[0]
-    assert kv_cache_config_hybrid == KVCacheConfig(
-        num_blocks=32,
-        kv_cache_tensors=[
-            KVCacheTensor(size=mem_per_block_per_layer * 32,
-                          shared_by=["layer_1", "layer_2"]),
-        ],
-        kv_cache_groups=[
-            KVCacheGroupSpec(["layer_1"], new_kv_cache_spec(head_size=64)),
-            KVCacheGroupSpec(["layer_2"],
-                             new_sliding_window_spec(head_size=32,
-                                                     block_size=32)),
-        ],
-    )
-
-    # different hidden size that cannot be aligned by using different block size
-    kv_cache_specs_hybrid = {
-        'layer_1': new_kv_cache_spec(head_size=64),
-        'layer_2': new_sliding_window_spec(head_size=96),
-    }
-
-    with pytest.raises(NotImplementedError):
-        get_kv_cache_configs(vllm_config, [kv_cache_specs_hybrid],
-                             [mem_per_block_per_layer * 2 * 32])[0]
-=======
-    # different hidden size
+    # different hidden size but same type, use UniformTypeKVCacheSpecs
     kv_cache_specs_hybrid = {
         'layer_1': new_kv_cache_spec(head_size=128),
         'layer_2': new_kv_cache_spec(head_size=64),
@@ -1341,7 +1308,38 @@
                                  block_size=16,
                                  kv_cache_specs=kv_cache_specs_hybrid))
         ])
->>>>>>> 17edd8a8
+
+    # Different hidden size and different type, align by different block size
+    kv_cache_specs_hybrid = {
+        'layer_1': new_kv_cache_spec(head_size=64),
+        'layer_2': new_sliding_window_spec(head_size=32),
+    }
+    kv_cache_config_hybrid = get_kv_cache_configs(
+        vllm_config, [kv_cache_specs_hybrid],
+        [mem_per_block_per_layer * 32])[0]
+    assert kv_cache_config_hybrid == KVCacheConfig(
+        num_blocks=32,
+        kv_cache_tensors=[
+            KVCacheTensor(size=mem_per_block_per_layer * 32,
+                          shared_by=["layer_1", "layer_2"]),
+        ],
+        kv_cache_groups=[
+            KVCacheGroupSpec(["layer_1"], new_kv_cache_spec(head_size=64)),
+            KVCacheGroupSpec(["layer_2"],
+                             new_sliding_window_spec(head_size=32,
+                                                     block_size=32)),
+        ],
+    )
+
+    # different hidden size that cannot be aligned by using different block size
+    kv_cache_specs_hybrid = {
+        'layer_1': new_kv_cache_spec(head_size=64),
+        'layer_2': new_sliding_window_spec(head_size=96),
+    }
+
+    with pytest.raises(NotImplementedError):
+        get_kv_cache_configs(vllm_config, [kv_cache_specs_hybrid],
+                             [mem_per_block_per_layer * 2 * 32])[0]
 
     # Test num_gpu_blocks_override
     vllm_config.cache_config.num_gpu_blocks_override = 16
