# SPDX-License-Identifier: Apache-2.0
# SPDX-FileCopyrightText: Copyright contributors to the vLLM project
import importlib
from typing import Callable, Optional

import pytest
import torch

import vllm.v1.core.kv_cache_utils as kv_cache_utils
from vllm.config import ModelConfig, SchedulerConfig, VllmConfig
from vllm.multimodal.inputs import (MultiModalFeatureSpec,
                                    MultiModalKwargsItem, PlaceholderRange)
from vllm.sampling_params import SamplingParams
from vllm.utils import GiB_bytes, sha256, sha256_cbor
from vllm.v1.core.kv_cache_manager import KVCacheManager
# disable yapf here as it formats differently than isort such that both fail
# yapf: disable
from vllm.v1.core.kv_cache_utils import (
    BlockHash, FreeKVCacheBlockQueue, KVCacheBlock, PrefixCachingMetrics,
    estimate_max_model_len, generate_block_hash_extra_keys,
    get_kv_cache_configs, get_max_concurrency_for_kv_cache_config,
    get_request_block_hasher, hash_block_tokens, init_none_hash,
<<<<<<< HEAD
    is_kv_cache_type_uniform)
=======
    is_kv_cache_type_uniform, make_block_hash_with_group_id,
    unify_kv_cache_configs)
>>>>>>> cc99baf1
from vllm.v1.kv_cache_interface import (FullAttentionSpec, KVCacheConfig,
                                        KVCacheGroupSpec, KVCacheSpec,
                                        KVCacheTensor, SlidingWindowSpec)
from vllm.v1.metrics.stats import PrefixCacheStats
from vllm.v1.request import Request

# yapf: enable


def make_request(
    request_id: str,
    prompt_token_ids: list[int],
    block_size: int = 3,
    hash_fn: Callable = hash,
    mm_positions: Optional[list[PlaceholderRange]] = None,
    mm_hashes: Optional[list[str]] = None,
    cache_salt: Optional[str] = None,
):
    mm_features = []
    if mm_positions is not None:
        for j, position in enumerate(mm_positions):
            identifier = mm_hashes[j] if mm_hashes else f"hash_{j}"
            mm_feature = MultiModalFeatureSpec(
                data=MultiModalKwargsItem.dummy("dummy_m"),
                mm_position=position,
                identifier=identifier,
                modality="image")
            mm_features.append(mm_feature)

    return Request(request_id=request_id,
                   prompt_token_ids=prompt_token_ids,
                   mm_features=mm_features if mm_features else None,
                   sampling_params=SamplingParams(max_tokens=17),
                   pooling_params=None,
                   eos_token_id=100,
                   lora_request=None,
                   cache_salt=cache_salt,
                   block_hasher=get_request_block_hasher(block_size, hash_fn))


def new_kv_cache_spec(block_size=16,
                      num_kv_heads=2,
                      head_size=64,
                      dtype=torch.float32,
                      use_mla=False,
                      sliding_window=None):
    return FullAttentionSpec(block_size=block_size,
                             num_kv_heads=num_kv_heads,
                             head_size=head_size,
                             dtype=dtype,
                             use_mla=use_mla,
                             sliding_window=sliding_window)


def new_sliding_window_spec(block_size=16,
                            num_kv_heads=2,
                            head_size=64,
                            dtype=torch.float32,
                            use_mla=False,
                            sliding_window=1):
    return SlidingWindowSpec(block_size=block_size,
                             num_kv_heads=num_kv_heads,
                             head_size=head_size,
                             dtype=dtype,
                             use_mla=use_mla,
                             sliding_window=sliding_window)


@pytest.mark.parametrize("hash_fn", [sha256, sha256_cbor])
def test_none_hash(monkeypatch, hash_fn):
    import vllm.v1.core.kv_cache_utils

    # case 1: PYTHONHASHSEED is not set, use random
    with monkeypatch.context() as m:
        m.delenv('PYTHONHASHSEED', raising=False)
        reloaded_kv_cache_utils = importlib.reload(vllm.v1.core.kv_cache_utils)
        reloaded_kv_cache_utils.init_none_hash(hash_fn)
        assert reloaded_kv_cache_utils.NONE_HASH is not None
        assert isinstance(reloaded_kv_cache_utils.NONE_HASH, bytes)
        assert reloaded_kv_cache_utils.NONE_HASH != b""

    # case 2: PYTHONHASHSEED is set, use the seed and hash_fn
    with monkeypatch.context() as m:
        m.setenv('PYTHONHASHSEED', 'python hash seed')
        reloaded_kv_cache_utils = importlib.reload(vllm.v1.core.kv_cache_utils)
        reloaded_kv_cache_utils.init_none_hash(hash_fn)
        assert reloaded_kv_cache_utils.NONE_HASH is not None
        assert isinstance(reloaded_kv_cache_utils.NONE_HASH, bytes)
        assert hash_fn('python hash seed') == reloaded_kv_cache_utils.NONE_HASH


def test_kv_cache_block():

    # Test KVCacheBlock initialization
    block = KVCacheBlock(block_id=0)
    assert block.block_id == 0
    assert block.ref_cnt == 0
    assert block.block_hash is None

    # Test reference count manipulation
    block.ref_cnt += 1
    assert block.ref_cnt == 1
    block.ref_cnt -= 1
    assert block.ref_cnt == 0

    # Test block hash setting and resetting
    block_hash = make_block_hash_with_group_id(BlockHash(b"abc"), 0)
    block.block_hash = block_hash
    assert block.block_hash == block_hash

    block.reset_hash()
    assert block.block_hash is None


def test_free_kv_cache_block_queue_initialization():
    # Test with a single block
    block = KVCacheBlock(block_id=0)
    queue = FreeKVCacheBlockQueue([block])
    assert queue.num_free_blocks == 1
    assert queue.fake_free_list_head.next_free_block is block
    assert queue.fake_free_list_tail.prev_free_block is block


def test_free_kv_cache_block_queue_operations():
    # Create a list of KVCacheBlock objects
    blocks = [KVCacheBlock(block_id=i) for i in range(5)]

    # Create a FreeKVCacheBlockQueue with these blocks
    queue = FreeKVCacheBlockQueue(blocks)

    # Check initial state
    assert queue.num_free_blocks == 5
    assert queue.fake_free_list_head.next_free_block is blocks[0]
    assert queue.fake_free_list_tail.prev_free_block is blocks[4]

    # Pop the first block
    block1 = queue.popleft()
    assert block1 == blocks[0]
    assert queue.num_free_blocks == 4
    assert queue.fake_free_list_head.next_free_block is blocks[1]
    assert queue.fake_free_list_tail.prev_free_block is blocks[4]

    # Remove a block from the middle
    block_to_remove = blocks[2]
    queue.remove(block_to_remove)
    assert queue.num_free_blocks == 3
    assert blocks[1].next_free_block is blocks[3]
    assert blocks[3].prev_free_block is blocks[1]

    # Append a block back
    queue.append(block_to_remove)
    assert queue.num_free_blocks == 4
    assert queue.fake_free_list_tail.prev_free_block is block_to_remove
    assert block_to_remove.prev_free_block is blocks[4]
    assert block_to_remove.next_free_block is queue.fake_free_list_tail

    # Pop blocks until empty
    for _ in range(4):
        queue.popleft()
    assert queue.num_free_blocks == 0
    assert (queue.fake_free_list_head.next_free_block
            is queue.fake_free_list_tail)
    assert (queue.fake_free_list_tail.prev_free_block
            is queue.fake_free_list_head)

    # Attempt to pop from an empty queue
    with pytest.raises(ValueError) as e:
        queue.popleft()
    assert str(e.value) == "No free blocks available"


def test_free_kv_cache_block_queue_append_n():
    # Create an empty FreeKVCacheBlockQueue with these blocks
    queue = FreeKVCacheBlockQueue([])
    blocks = [KVCacheBlock(block_id=i) for i in range(6)]
    # Append 0 block
    # fake_head->fake_tail
    queue.append_n([])
    assert queue.num_free_blocks == 0
    assert (queue.fake_free_list_head.next_free_block
            is queue.fake_free_list_tail)
    assert (queue.fake_free_list_tail.prev_free_block
            is queue.fake_free_list_head)
    # Append 1 block
    # fake_head->b0->fake_tail
    queue.append_n(blocks[0:1])
    assert queue.num_free_blocks == 1
    assert queue.fake_free_list_head.next_free_block is blocks[0]
    assert blocks[0].prev_free_block is queue.fake_free_list_head
    assert blocks[0].next_free_block is queue.fake_free_list_tail
    assert queue.fake_free_list_tail.prev_free_block is blocks[0]
    # Append 2 blocks
    # fake_head->b0->b4->b5->fake_tail
    queue.append_n(blocks[4:6])
    assert queue.num_free_blocks == 3
    assert queue.fake_free_list_head.next_free_block is blocks[0]
    assert blocks[0].prev_free_block is queue.fake_free_list_head
    assert blocks[0].next_free_block is blocks[4]
    assert blocks[4].prev_free_block is blocks[0]
    assert blocks[4].next_free_block is blocks[5]
    assert blocks[5].prev_free_block is blocks[4]
    assert blocks[5].next_free_block is queue.fake_free_list_tail
    assert queue.fake_free_list_tail.prev_free_block is blocks[5]
    # Append 3 blocks
    # fake_head->b0->b4->b5->b1->b2->b3->fake_tail
    queue.append_n(blocks[1:4])
    assert queue.num_free_blocks == 6
    assert queue.fake_free_list_head.next_free_block is blocks[0]
    assert blocks[0].prev_free_block is queue.fake_free_list_head
    assert blocks[0].next_free_block is blocks[4]
    assert blocks[4].prev_free_block is blocks[0]
    assert blocks[4].next_free_block is blocks[5]
    assert blocks[5].prev_free_block is blocks[4]
    assert blocks[5].next_free_block is blocks[1]
    assert blocks[1].prev_free_block is blocks[5]
    assert blocks[1].next_free_block is blocks[2]
    assert blocks[2].prev_free_block is blocks[1]
    assert blocks[2].next_free_block is blocks[3]
    assert blocks[3].prev_free_block is blocks[2]
    assert blocks[3].next_free_block is queue.fake_free_list_tail
    assert queue.fake_free_list_tail.prev_free_block is blocks[3]


def test_free_kv_cache_block_queue_popleft_n():
    blocks = [KVCacheBlock(block_id=i) for i in range(6)]
    # Create an empty FreeKVCacheBlockQueue with these blocks
    queue = FreeKVCacheBlockQueue(
        [blocks[1], blocks[3], blocks[5], blocks[4], blocks[0], blocks[2]])
    assert queue.num_free_blocks == 6
    assert queue.fake_free_list_head.next_free_block is blocks[1]
    assert blocks[1].prev_free_block is queue.fake_free_list_head
    assert blocks[1].next_free_block is blocks[3]
    assert blocks[3].prev_free_block is blocks[1]
    assert blocks[3].next_free_block is blocks[5]
    assert blocks[5].prev_free_block is blocks[3]
    assert blocks[5].next_free_block is blocks[4]
    assert blocks[4].prev_free_block is blocks[5]
    assert blocks[4].next_free_block is blocks[0]
    assert blocks[0].prev_free_block is blocks[4]
    assert blocks[0].next_free_block is blocks[2]
    assert blocks[2].prev_free_block is blocks[0]
    assert blocks[2].next_free_block is queue.fake_free_list_tail
    assert queue.fake_free_list_tail.prev_free_block is blocks[2]

    # Pop 0 block
    # fake_head->b1->b3->b5->b4->b0->b2->fake_tail
    assert len(queue.popleft_n(0)) == 0
    # Pop 1 block
    # fake_head->b3->b5->b4->b0->b2->fake_tail
    result_blocks = queue.popleft_n(1)
    assert len(result_blocks) == 1
    assert result_blocks[0] is blocks[1]
    for block in result_blocks:
        assert block.prev_free_block is None
        assert block.next_free_block is None
    # Pop 2 blocks
    # fake_head->b4->b0->b2->fake_tail
    result_blocks = queue.popleft_n(2)
    assert len(result_blocks) == 2
    assert result_blocks[0] is blocks[3]
    assert result_blocks[1] is blocks[5]
    for block in result_blocks:
        assert block.prev_free_block is None
        assert block.next_free_block is None
    # Pop 3 blocks
    # fake_head->fake_tail
    result_blocks = queue.popleft_n(3)
    assert len(result_blocks) == 3
    assert result_blocks[0] is blocks[4]
    assert result_blocks[1] is blocks[0]
    assert result_blocks[2] is blocks[2]
    for block in result_blocks:
        assert block.prev_free_block is None
        assert block.next_free_block is None


def test_free_kv_cache_block_queue_get_all_free_blocks():
    # Create a list of KVCacheBlock objects
    blocks = [KVCacheBlock(block_id=i) for i in range(5)]

    # Create a FreeKVCacheBlockQueue with these blocks
    queue = FreeKVCacheBlockQueue(blocks)

    # Check all blocks are correctly retrieved
    assert queue.get_all_free_blocks() == blocks

    # Pop a block and check again
    queue.popleft()
    assert queue.get_all_free_blocks() == blocks[1:]

    # Remove a block and check again
    block_to_remove = blocks[2]
    queue.remove(block_to_remove)
    assert queue.get_all_free_blocks() == blocks[1:2] + blocks[3:]

    # Append a block back and check again
    queue.append(block_to_remove)
    assert queue.get_all_free_blocks() == \
        blocks[1:2] + blocks[3:] + [block_to_remove]


def test_generate_block_hash_extra_keys():
    request = make_request(
        request_id="0",
        prompt_token_ids=[_ for _ in range(20)],
        mm_positions=[
            PlaceholderRange(offset=0, length=5),
            PlaceholderRange(offset=10, length=5),
        ],
        mm_hashes=["hash1", "hash2"],
    )

    # Test with no extra keys
    extra_keys, next_mm_idx = generate_block_hash_extra_keys(request, 0, 5, 0)
    assert extra_keys == ("hash1", )
    assert next_mm_idx == 1

    # Test with partial overlap
    extra_keys, next_mm_idx = generate_block_hash_extra_keys(request, 3, 8, 0)
    assert extra_keys == ("hash1", )
    assert next_mm_idx == 1

    # Test with no overlap
    extra_keys, next_mm_idx = generate_block_hash_extra_keys(request, 6, 10, 0)
    assert extra_keys is None
    assert next_mm_idx == 1

    # Test with multiple extra keys
    extra_keys, next_mm_idx = generate_block_hash_extra_keys(request, 0, 15, 0)
    assert extra_keys == ('hash1', 'hash2')
    assert next_mm_idx == 2


def test_generate_block_hash_extra_keys_no_mm_inputs():
    request = make_request(
        request_id="0",
        prompt_token_ids=[_ for _ in range(6)],
        mm_positions=None,
        mm_hashes=None,
    )

    extra_keys, next_mm_idx = generate_block_hash_extra_keys(request, 0, 5, 0)
    assert extra_keys is None
    assert next_mm_idx == 0


def test_generate_block_hash_extra_keys_cache_salt():
    request = make_request(
        request_id="0",
        prompt_token_ids=[_ for _ in range(6)],
        mm_positions=None,
        mm_hashes=None,
        cache_salt="salt",
    )

    # salt is added for the first token
    extra_keys, _ = generate_block_hash_extra_keys(request, 0, 1, 0)
    assert extra_keys == ('salt', )
    extra_keys, _ = generate_block_hash_extra_keys(request, 0, 10, 0)
    assert extra_keys == ('salt', )

    # no salt added for other tokens
    extra_keys, _ = generate_block_hash_extra_keys(request, 1, 2, 0)
    assert extra_keys is None
    extra_keys, _ = generate_block_hash_extra_keys(request, 6, 10, 0)
    assert extra_keys is None

    # works together with other extra keys
    request_mm = make_request(
        request_id="0",
        prompt_token_ids=[_ for _ in range(20)],
        mm_positions=[
            PlaceholderRange(offset=0, length=5),
        ],
        mm_hashes=["hash1"],
        cache_salt="salt",
    )

    # Test with no extra keys
    extra_keys, next_mm_idx = generate_block_hash_extra_keys(
        request_mm, 0, 5, 0)
    assert extra_keys == ("hash1", "salt")
    assert next_mm_idx == 1


@pytest.mark.parametrize("hash_fn", [sha256, sha256_cbor])
def test_hash_block_tokens(hash_fn):
    init_none_hash(hash_fn)
    parent_block_hash = BlockHash(b"123")
    curr_block_token_ids = (1, 2, 3)
    extra_keys = ("key1", "key2")

    block_hash = hash_block_tokens(hash_fn, parent_block_hash,
                                   curr_block_token_ids, extra_keys)
    expected = hash_fn((parent_block_hash, curr_block_token_ids, extra_keys))
    assert block_hash == expected


@pytest.mark.parametrize("hash_fn", [sha256, sha256_cbor])
def test_request_block_hasher(hash_fn):
    kv_cache_utils.init_none_hash(hash_fn)

    request = make_request(
        request_id="0",
        prompt_token_ids=[_ for _ in range(6)],
        block_size=3,
        hash_fn=hash_fn,
        mm_positions=[
            PlaceholderRange(offset=0, length=3),
            PlaceholderRange(offset=3, length=3),
        ],
        mm_hashes=["hash1", "hash2"],
    )

    block_hashes = request.block_hashes
    assert len(block_hashes) == 2
    assert block_hashes[0] == hash_fn(
        (kv_cache_utils.NONE_HASH, (0, 1, 2), ("hash1", )))
    assert block_hashes[1] == hash_fn(
        (block_hashes[0], (3, 4, 5), ("hash2", )))


@pytest.mark.parametrize("hash_fn", [sha256, sha256_cbor])
def test_hash_tokens_different_mm_input(hash_fn):
    init_none_hash(hash_fn)

    request1 = make_request(
        request_id="0",
        prompt_token_ids=[_ for _ in range(6)],
        block_size=3,
        hash_fn=hash_fn,
        mm_positions=[
            PlaceholderRange(offset=0, length=3),
            PlaceholderRange(offset=3, length=3),
        ],
        mm_hashes=["hash1", "hash2"],
    )
    request2 = make_request(
        request_id="1",
        prompt_token_ids=[_ for _ in range(6)],
        mm_positions=[
            PlaceholderRange(offset=0, length=3),
            PlaceholderRange(offset=3, length=3),
        ],
        mm_hashes=["hash3", "hash2"],
    )
    block_hashes1 = request1.block_hashes
    block_hashes2 = request2.block_hashes
    assert block_hashes1[0] != block_hashes2[0]
    assert block_hashes1[1] != block_hashes2[1]


@pytest.mark.parametrize("hash_fn", [sha256, sha256_cbor])
def test_hash_request_tokens_no_mm_inputs(hash_fn):
    kv_cache_utils.init_none_hash(hash_fn)

    request = make_request(
        request_id="0",
        prompt_token_ids=[_ for _ in range(6)],
        block_size=3,
        hash_fn=hash_fn,
        mm_positions=None,
        mm_hashes=None,
    )

    block_hashes = request.block_hashes

    assert len(block_hashes) == 2
    assert block_hashes[0] == hash_fn(
        (kv_cache_utils.NONE_HASH, (0, 1, 2), None))
    assert block_hashes[1] == hash_fn((block_hashes[0], (3, 4, 5), None))


def test_metrics():
    """
    Test the prefix caching metrics.
    """

    def stats(requests, queries, hits):
        return PrefixCacheStats(requests=requests, queries=queries, hits=hits)

    metrics = PrefixCachingMetrics(max_recent_requests=5)
    assert metrics.hit_rate == 0.0

    metrics.observe(stats(1, 20, 9))
    # 9 / 20 = 0.45
    assert metrics.hit_rate == 0.45

    metrics.observe(stats(4, 80, 16))

    # 25 / 100 = 0.25
    assert metrics.hit_rate == 0.25

    metrics.observe(stats(1, 10, 2))

    # Remove (20, 9) and add (10, 2): 18 / 90 = 0.2
    assert metrics.aggregated_requests == 5
    assert metrics.aggregated_query_total == 90
    assert metrics.aggregated_query_hit == 18
    assert metrics.hit_rate == 0.2

    metrics.reset()
    assert metrics.hit_rate == 0.0
    assert metrics.aggregated_requests == 0
    assert metrics.aggregated_query_total == 0
    assert metrics.aggregated_query_hit == 0
    assert not metrics.query_queue


def test_get_kv_cache_configs_multiple_workers():
    model_config = ModelConfig(max_model_len=16)
    vllm_config = VllmConfig(model_config=model_config)

    ref_kv_cache_spec = new_kv_cache_spec()
    same_kv_cache_specs = [{
        "layer1": new_kv_cache_spec(),
        "layer2": new_kv_cache_spec(),
    }, {
        "layer1": new_kv_cache_spec(),
        "layer2": new_kv_cache_spec(),
    }]

    # Basic case. All things are the same.
    kv_cache_configs = get_kv_cache_configs(vllm_config, same_kv_cache_specs, [
        ref_kv_cache_spec.page_size_bytes * 2 * 10,
        ref_kv_cache_spec.page_size_bytes * 2 * 10
    ])
    assert kv_cache_configs == [
        KVCacheConfig(
            num_blocks=10,
            kv_cache_tensors=[
                KVCacheTensor(size=ref_kv_cache_spec.page_size_bytes * 10,
                              shared_by=["layer1"]),
                KVCacheTensor(size=ref_kv_cache_spec.page_size_bytes * 10,
                              shared_by=["layer2"]),
            ],
            kv_cache_groups=[
                KVCacheGroupSpec(["layer1", "layer2"], ref_kv_cache_spec),
            ],
        ),
        KVCacheConfig(
            num_blocks=10,
            kv_cache_tensors=[
                KVCacheTensor(size=ref_kv_cache_spec.page_size_bytes * 10,
                              shared_by=["layer1"]),
                KVCacheTensor(size=ref_kv_cache_spec.page_size_bytes * 10,
                              shared_by=["layer2"]),
            ],
            kv_cache_groups=[
                KVCacheGroupSpec(["layer1", "layer2"], ref_kv_cache_spec),
            ],
        ),
    ]

    # Different available memory. This is the case for TP.
    # Use the smallest memory available.
    kv_cache_configs = get_kv_cache_configs(vllm_config, same_kv_cache_specs, [
        ref_kv_cache_spec.page_size_bytes * 2 * 10,
        ref_kv_cache_spec.page_size_bytes * 2 * 20
    ])
    assert kv_cache_configs == [
        KVCacheConfig(
            num_blocks=10,
            kv_cache_tensors=[
                KVCacheTensor(size=ref_kv_cache_spec.page_size_bytes * 10,
                              shared_by=["layer1"]),
                KVCacheTensor(size=ref_kv_cache_spec.page_size_bytes * 10,
                              shared_by=["layer2"]),
            ],
            kv_cache_groups=[
                KVCacheGroupSpec(["layer1", "layer2"], ref_kv_cache_spec),
            ],
        ),
        KVCacheConfig(
            num_blocks=10,
            kv_cache_tensors=[
                KVCacheTensor(size=ref_kv_cache_spec.page_size_bytes * 20,
                              shared_by=["layer1"]),
                KVCacheTensor(size=ref_kv_cache_spec.page_size_bytes * 20,
                              shared_by=["layer2"]),
            ],
            kv_cache_groups=[
                KVCacheGroupSpec(["layer1", "layer2"], ref_kv_cache_spec),
            ],
        ),
    ]

    # Different KV cache specs. This is the case for PP.
    different_layer_specs = [{
        "layer1": new_kv_cache_spec(),
    }, {
        "layer2": new_kv_cache_spec(),
        "layer3": new_kv_cache_spec(),
    }]

    # Different workers have different layers.
    kv_cache_configs = get_kv_cache_configs(
        vllm_config, different_layer_specs, [
            ref_kv_cache_spec.page_size_bytes * 2 * 10,
            ref_kv_cache_spec.page_size_bytes * 2 * 10
        ])
    assert kv_cache_configs == [
        KVCacheConfig(
            num_blocks=10,
            kv_cache_tensors=[
                KVCacheTensor(size=ref_kv_cache_spec.page_size_bytes * 20,
                              shared_by=["layer1"]),
            ],
            kv_cache_groups=[
                KVCacheGroupSpec(["layer1"], new_kv_cache_spec()),
            ],
        ),
        KVCacheConfig(
            num_blocks=10,
            kv_cache_tensors=[
                KVCacheTensor(size=ref_kv_cache_spec.page_size_bytes * 10,
                              shared_by=["layer2"]),
                KVCacheTensor(size=ref_kv_cache_spec.page_size_bytes * 10,
                              shared_by=["layer3"]),
            ],
            kv_cache_groups=[
                KVCacheGroupSpec(["layer2", "layer3"], new_kv_cache_spec()),
            ],
        ),
    ]

    # Some layers are the same, some are different. This is the case for TP+PP
    tp_pp_kv_cache_specs = [{
        "layer1": new_kv_cache_spec(),
        "layer2": new_kv_cache_spec(),
    }, {
        "layer1": new_kv_cache_spec(),
        "layer2": new_kv_cache_spec(),
    }, {
        "layer3": new_kv_cache_spec(),
    }, {
        "layer3": new_kv_cache_spec(),
    }]

    kv_cache_configs = get_kv_cache_configs(
        vllm_config, tp_pp_kv_cache_specs, [
            ref_kv_cache_spec.page_size_bytes * 2 * 10,
            ref_kv_cache_spec.page_size_bytes * 2 * 10,
            ref_kv_cache_spec.page_size_bytes * 2 * 10,
            ref_kv_cache_spec.page_size_bytes * 2 * 10,
        ])
    assert kv_cache_configs == [
        KVCacheConfig(
            num_blocks=10,
            kv_cache_tensors=[
                KVCacheTensor(size=ref_kv_cache_spec.page_size_bytes * 10,
                              shared_by=["layer1"]),
                KVCacheTensor(size=ref_kv_cache_spec.page_size_bytes * 10,
                              shared_by=["layer2"]),
            ],
            kv_cache_groups=[
                KVCacheGroupSpec(["layer1", "layer2"], ref_kv_cache_spec),
            ],
        ),
        KVCacheConfig(
            num_blocks=10,
            kv_cache_tensors=[
                KVCacheTensor(size=ref_kv_cache_spec.page_size_bytes * 10,
                              shared_by=["layer1"]),
                KVCacheTensor(size=ref_kv_cache_spec.page_size_bytes * 10,
                              shared_by=["layer2"]),
            ],
            kv_cache_groups=[
                KVCacheGroupSpec(["layer1", "layer2"], ref_kv_cache_spec),
            ],
        ),
        KVCacheConfig(
            num_blocks=10,
            kv_cache_tensors=[
                KVCacheTensor(size=ref_kv_cache_spec.page_size_bytes * 20,
                              shared_by=["layer3"]),
            ],
            kv_cache_groups=[
                KVCacheGroupSpec(["layer3"], ref_kv_cache_spec),
            ],
        ),
        KVCacheConfig(
            num_blocks=10,
            kv_cache_tensors=[
                KVCacheTensor(size=ref_kv_cache_spec.page_size_bytes * 20,
                              shared_by=["layer3"]),
            ],
            kv_cache_groups=[
                KVCacheGroupSpec(["layer3"], ref_kv_cache_spec),
            ],
        ),
    ]

    # Different workers have different types of layers. This is the case for
    # hybrid models + PP.
    different_type_layer_specs = [{
        "layer1": new_kv_cache_spec(),
        "layer2": new_kv_cache_spec(),
    }, {
        "layer3": new_sliding_window_spec(),
        "layer4": new_sliding_window_spec(),
    }]
    kv_cache_configs = get_kv_cache_configs(
        vllm_config, different_type_layer_specs, [
            ref_kv_cache_spec.page_size_bytes * 2 * 10,
            ref_kv_cache_spec.page_size_bytes * 2 * 10,
        ])
    assert kv_cache_configs == [
        KVCacheConfig(
            num_blocks=10,
            kv_cache_tensors=[
                KVCacheTensor(size=ref_kv_cache_spec.page_size_bytes * 10,
                              shared_by=["layer1"]),
                KVCacheTensor(size=ref_kv_cache_spec.page_size_bytes * 10,
                              shared_by=["layer2"]),
            ],
            kv_cache_groups=[
                KVCacheGroupSpec(["layer1", "layer2"], ref_kv_cache_spec),
                KVCacheGroupSpec([], new_sliding_window_spec()),
            ],
        ),
        KVCacheConfig(
            num_blocks=10,
            kv_cache_tensors=[
                KVCacheTensor(size=ref_kv_cache_spec.page_size_bytes * 10,
                              shared_by=["layer3"]),
                KVCacheTensor(size=ref_kv_cache_spec.page_size_bytes * 10,
                              shared_by=["layer4"]),
            ],
            kv_cache_groups=[
                KVCacheGroupSpec([], ref_kv_cache_spec),
                KVCacheGroupSpec(["layer3", "layer4"],
                                 new_sliding_window_spec()),
            ],
        ),
    ]

    # When divided into multiple KVCacheGroups, need to ensure the number of
    # layers per group is similar.
    different_type_layer_specs = [{
        "layer1": new_kv_cache_spec(),
        "layer2": new_sliding_window_spec(),
        "layer3": new_sliding_window_spec(),
    }, {
        "layer4": new_kv_cache_spec(),
        "layer5": new_sliding_window_spec(),
        "layer6": new_sliding_window_spec(),
    }]
    kv_cache_configs = get_kv_cache_configs(
        vllm_config, different_type_layer_specs, [
            ref_kv_cache_spec.page_size_bytes * 10,
            ref_kv_cache_spec.page_size_bytes * 10,
        ])
    assert kv_cache_configs == [
        KVCacheConfig(
            num_blocks=10,
            kv_cache_tensors=[
                KVCacheTensor(size=ref_kv_cache_spec.page_size_bytes * 10,
                              shared_by=["layer1", "layer2", "layer3"]),
            ],
            kv_cache_groups=[
                KVCacheGroupSpec(["layer1"], ref_kv_cache_spec),
                KVCacheGroupSpec(["layer2"], new_sliding_window_spec()),
                KVCacheGroupSpec(["layer3"], new_sliding_window_spec()),
            ],
        ),
        KVCacheConfig(
            num_blocks=10,
            kv_cache_tensors=[
                KVCacheTensor(size=ref_kv_cache_spec.page_size_bytes * 10,
                              shared_by=["layer4", "layer5", "layer6"]),
            ],
            kv_cache_groups=[
                KVCacheGroupSpec(["layer4"], ref_kv_cache_spec),
                KVCacheGroupSpec(["layer5"], new_sliding_window_spec()),
                KVCacheGroupSpec(["layer6"], new_sliding_window_spec()),
            ],
        ),
    ]

    # Have conflicting layers. Need to raise an error.
    conflicting_layer_specs = [{
        "layer1": new_kv_cache_spec(),
    }, {
        "layer1": new_sliding_window_spec(),
    }]
    with pytest.raises(AssertionError):
        get_kv_cache_configs(vllm_config, conflicting_layer_specs, [
            ref_kv_cache_spec.page_size_bytes * 2 * 10,
            ref_kv_cache_spec.page_size_bytes * 2 * 10,
        ])


def test_merge_kv_cache_spec():
    same_layer_specs = [
        new_kv_cache_spec(num_kv_heads=32),
        new_kv_cache_spec(num_kv_heads=32),
    ]
    merged_layer_spec = same_layer_specs[0].merge(same_layer_specs)
    assert merged_layer_spec.block_size == 16
    assert merged_layer_spec.num_kv_heads == 32
    assert merged_layer_spec.head_size == 64
    assert merged_layer_spec.dtype == torch.float32
    assert merged_layer_spec.sliding_window is None

    different_layer_specs = [
        new_kv_cache_spec(num_kv_heads=32),
        new_kv_cache_spec(num_kv_heads=16),
    ]
    with pytest.raises(AssertionError):
        different_layer_specs[0].merge(different_layer_specs)

    full_spec = new_kv_cache_spec(num_kv_heads=32)
    different_type_layer_specs = [
        full_spec,
        SlidingWindowSpec(
            block_size=full_spec.block_size,
            num_kv_heads=full_spec.num_kv_heads,
            head_size=full_spec.head_size,
            dtype=full_spec.dtype,
            use_mla=full_spec.use_mla,
            sliding_window=1,
        ),
    ]
    with pytest.raises(AssertionError):
        different_type_layer_specs[0].merge(different_type_layer_specs)
    with pytest.raises(AssertionError):
        different_type_layer_specs[1].merge(different_type_layer_specs)

    different_sliding_window_layer_specs = [
        new_kv_cache_spec(num_kv_heads=32),
        new_kv_cache_spec(num_kv_heads=32, sliding_window=1),
        new_kv_cache_spec(num_kv_heads=32, sliding_window=2),
    ]
    with pytest.raises(ValueError):
        different_sliding_window_layer_specs[0].merge(
            different_sliding_window_layer_specs)

    same_sliding_window_layer_specs = [
        new_kv_cache_spec(num_kv_heads=32, sliding_window=1),
        new_kv_cache_spec(num_kv_heads=32, sliding_window=1),
    ]
    merged_layer_spec = same_sliding_window_layer_specs[0].merge(
        same_sliding_window_layer_specs)
    assert merged_layer_spec.sliding_window == 1

    same_sliding_window_layer_spec_with_none = [
        new_kv_cache_spec(num_kv_heads=32, sliding_window=1),
        new_kv_cache_spec(num_kv_heads=32, sliding_window=None),
    ]
    merged_layer_spec = same_sliding_window_layer_spec_with_none[0].merge(
        same_sliding_window_layer_spec_with_none)
    assert merged_layer_spec.sliding_window == 1


def test_is_kv_cache_type_uniform():
    kv_cache_spec = {
        "layer_1": new_kv_cache_spec(num_kv_heads=32),
        "layer_2": new_kv_cache_spec(num_kv_heads=32),
    }
    assert is_kv_cache_type_uniform(kv_cache_spec)

    kv_cache_spec = {
        "layer_1": new_kv_cache_spec(num_kv_heads=32),
        "layer_2": new_kv_cache_spec(num_kv_heads=32, sliding_window=1),
    }
    assert is_kv_cache_type_uniform(kv_cache_spec)

    kv_cache_spec = {
        "layer_1": new_kv_cache_spec(num_kv_heads=32),
        "layer_2": new_sliding_window_spec(num_kv_heads=32, sliding_window=1),
    }
    assert not is_kv_cache_type_uniform(kv_cache_spec)

    kv_cache_spec = {
        "layer_1": new_sliding_window_spec(num_kv_heads=32, sliding_window=1),
        "layer_2": new_sliding_window_spec(num_kv_heads=32, sliding_window=1),
    }
    assert is_kv_cache_type_uniform(kv_cache_spec)

    kv_cache_spec = {
        "layer_1": new_sliding_window_spec(num_kv_heads=32, sliding_window=1),
        "layer_2": new_sliding_window_spec(num_kv_heads=32, sliding_window=2),
    }
    assert not is_kv_cache_type_uniform(kv_cache_spec)


@pytest.mark.parametrize(
    ("model_id", "max_model_len", "want_estimated_max_len"), [
        ("Qwen/Qwen1.5-7B", 16385, 16384),
        ("Qwen/Qwen1.5-7B", 16383, 16383),
    ])
def test_estimate_max_model_len(model_id, max_model_len,
                                want_estimated_max_len):
    # Create a VllmConfig
    model_config = ModelConfig(
        model_id,
        runner="generate",
        dtype="float16",
        max_model_len=max_model_len,
    )
    scheduler_config = SchedulerConfig(max_num_batched_tokens=32768)

    vllm_config = VllmConfig(
        model_config=model_config,
        scheduler_config=scheduler_config,
    )

    # Create KV cache specs
    kv_cache_spec = {}
    for i in range(32):
        layer_name = f"layer_{i}"
        kv_cache_spec[layer_name] = FullAttentionSpec(
            block_size=16,
            num_kv_heads=32,
            head_size=128,
            dtype=torch.float16,
            use_mla=False,
        )
    # Estimate the maximum model length, 16384 model_len need 8GB
    estimated_max_len = estimate_max_model_len(vllm_config, kv_cache_spec,
                                               8 * GiB_bytes)
    assert estimated_max_len == want_estimated_max_len


def test_get_max_concurrency_for_kv_cache_config():
    # Create a VllmConfig
    model_id = "Qwen/Qwen1.5-7B"
    max_model_len = 16384
    model_config = ModelConfig(
        model_id,
        runner="generate",
        dtype="float16",
        max_model_len=max_model_len,
    )
    scheduler_config = SchedulerConfig(max_num_batched_tokens=1024,
                                       enable_chunked_prefill=True)

    vllm_config = VllmConfig(
        model_config=model_config,
        scheduler_config=scheduler_config,
    )

    full_attention_spec = FullAttentionSpec(
        block_size=16,
        num_kv_heads=32,
        head_size=128,
        dtype=torch.float16,
        use_mla=False,
    )

    sliding_window_spec = SlidingWindowSpec(
        block_size=16,
        num_kv_heads=32,
        head_size=128,
        dtype=torch.float16,
        use_mla=False,
        sliding_window=1024,
    )

    kv_cache_config_full_attention = KVCacheConfig(
        num_blocks=int(1024 * 1.5),
        kv_cache_tensors=[],
        kv_cache_groups=[
            KVCacheGroupSpec([f"layer_{i}" for i in range(32)],
                             full_attention_spec),
        ],
    )
    max_concurrency_full_attention = get_max_concurrency_for_kv_cache_config(
        vllm_config, kv_cache_config_full_attention)
    assert max_concurrency_full_attention == 1.5

    kv_cache_config_sliding_window = KVCacheConfig(
        num_blocks=129 * 3,
        kv_cache_tensors=[],
        kv_cache_groups=[
            KVCacheGroupSpec([f"layer_{i}" for i in range(32)],
                             sliding_window_spec),
        ],
    )
    max_concurrency_sliding_window = get_max_concurrency_for_kv_cache_config(
        vllm_config, kv_cache_config_sliding_window)
    assert max_concurrency_sliding_window == 3

    kv_cache_config_hybrid_model = KVCacheConfig(
        num_blocks=(1024 + 129) * 3,
        kv_cache_tensors=[],
        kv_cache_groups=[
            KVCacheGroupSpec([f"layer_{i}" for i in range(32)],
                             full_attention_spec),
            KVCacheGroupSpec([f"layer_{i}" for i in range(32, 64)],
                             sliding_window_spec),
        ],
    )
    max_concurrency_hybrid_model = get_max_concurrency_for_kv_cache_config(
        vllm_config, kv_cache_config_hybrid_model)
    assert max_concurrency_hybrid_model == 3


def test_allocate_with_lookahead():
    """Verify that lookahead tokens correctly affect block allocation"""
    block_size = 4
    config = KVCacheConfig(
        num_blocks=10,
        kv_cache_tensors=[
            KVCacheTensor(size=100, shared_by=["layer1"]),
        ],
        kv_cache_groups=[
            KVCacheGroupSpec(["layer1"],
                             new_kv_cache_spec(block_size=block_size)),
        ],
    )

    request = make_request(
        request_id="0",
        prompt_token_ids=[],
        block_size=block_size,
        mm_positions=None,
        mm_hashes=None,
    )

    # Test case 1: Requires additional lookahead tokens
    kv_cache_manager = KVCacheManager(kv_cache_config=config,
                                      max_model_len=100)
    blocks = kv_cache_manager.allocate_slots(
        request,
        num_new_tokens=3,
        num_lookahead_tokens=2,  # Total required: 3+2=5 tokens
    )
    assert len(blocks.get_block_ids()[0]) == 2  # ceil(5/4)=2 blocks

    # Test case 2: With precomputed blocks
    kv_cache_manager = KVCacheManager(kv_cache_config=config,
                                      max_model_len=100)
    # required_blocks = ceil((3 + 2) /4) = 2
    blocks = kv_cache_manager.allocate_slots(
        request,
        num_new_tokens=3,
        num_lookahead_tokens=2,
    )
    assert len(blocks.get_block_ids()[0]) == 2

    # Test case 3: With precomputed blocks
    # required_blocks = ceil((3 + 4) / 4) = 2
    kv_cache_manager = KVCacheManager(kv_cache_config=config,
                                      max_model_len=100)
    blocks = kv_cache_manager.allocate_slots(
        request,
        num_new_tokens=3,
        num_lookahead_tokens=4,
    )
    assert len(blocks.get_block_ids()[0]) == 2


def test_get_kv_cache_config_one_worker():
    # pass max_model_len to pass check_enough_kv_cache_memory
    model_config = ModelConfig(max_model_len=16)
    vllm_config = VllmConfig(model_config=model_config)

    mem_per_block_per_layer = 16 * 2 * 64 * 4 * 2
    # all layers are full attention -> single group
    kv_cache_specs_full = {
        'layer_1': new_kv_cache_spec(),
        'layer_2': new_kv_cache_spec(),
    }
    kv_cache_config_full = get_kv_cache_configs(
        vllm_config, [kv_cache_specs_full],
        [mem_per_block_per_layer * 2 * 32])[0]
    print(kv_cache_config_full)
    assert kv_cache_config_full == KVCacheConfig(
        num_blocks=32,
        kv_cache_tensors=[
            KVCacheTensor(size=mem_per_block_per_layer * 32,
                          shared_by=["layer_1"]),
            KVCacheTensor(size=mem_per_block_per_layer * 32,
                          shared_by=["layer_2"]),
        ],
        kv_cache_groups=[
            KVCacheGroupSpec(["layer_1", "layer_2"], new_kv_cache_spec())
        ])

    # all layers are sliding window -> single group
    kv_cache_specs_sliding = {
        'layer_1': new_sliding_window_spec(),
        'layer_2': new_sliding_window_spec(),
    }
    kv_cache_config_sliding = get_kv_cache_configs(
        vllm_config, [kv_cache_specs_sliding],
        [mem_per_block_per_layer * 2 * 32])[0]
    assert kv_cache_config_sliding == KVCacheConfig(
        num_blocks=32,
        kv_cache_tensors=[
            KVCacheTensor(size=mem_per_block_per_layer * 32,
                          shared_by=["layer_1"]),
            KVCacheTensor(size=mem_per_block_per_layer * 32,
                          shared_by=["layer_2"]),
        ],
        kv_cache_groups=[
            KVCacheGroupSpec(["layer_1", "layer_2"], new_sliding_window_spec())
        ])

    # full + sliding, but disable_hybrid_kv_cache_manager
    vllm_config.scheduler_config.disable_hybrid_kv_cache_manager = True
    kv_cache_specs_hybrid = {
        'layer_1': new_kv_cache_spec(),
        'layer_2': new_sliding_window_spec(),
    }
    kv_cache_config_hybrid = get_kv_cache_configs(
        vllm_config, [kv_cache_specs_hybrid],
        [mem_per_block_per_layer * 2 * 32])[0]
    assert kv_cache_config_hybrid == KVCacheConfig(
        num_blocks=32,
        kv_cache_tensors=[
            KVCacheTensor(size=mem_per_block_per_layer * 32,
                          shared_by=["layer_1"]),
            KVCacheTensor(size=mem_per_block_per_layer * 32,
                          shared_by=["layer_2"]),
        ],
        kv_cache_groups=[
            KVCacheGroupSpec(["layer_1", "layer_2"],
                             new_kv_cache_spec(sliding_window=1)),
        ],
    )
    vllm_config.scheduler_config.disable_hybrid_kv_cache_manager = False

    # full + sliding, with hybrid_kv_cache_manager
    kv_cache_specs_hybrid = {
        'layer_1': new_kv_cache_spec(),
        'layer_2': new_sliding_window_spec(),
    }
    kv_cache_config_hybrid = get_kv_cache_configs(
        vllm_config, [kv_cache_specs_hybrid],
        [mem_per_block_per_layer * 2 * 32])[0]
    assert kv_cache_config_hybrid == KVCacheConfig(
        num_blocks=64,
        kv_cache_tensors=[
            KVCacheTensor(size=mem_per_block_per_layer * 64,
                          shared_by=["layer_1", "layer_2"]),
        ],
        kv_cache_groups=[
            KVCacheGroupSpec(["layer_1"], new_kv_cache_spec()),
            KVCacheGroupSpec(["layer_2"], new_sliding_window_spec()),
        ],
    )

    # 2 full + 4 sliding, 2 layers per group
    kv_cache_specs_hybrid = {
        'layer_1': new_kv_cache_spec(),
        'layer_2': new_kv_cache_spec(),
        'layer_3': new_sliding_window_spec(),
        'layer_4': new_sliding_window_spec(),
        'layer_5': new_sliding_window_spec(),
        'layer_6': new_sliding_window_spec(),
    }
    kv_cache_config_hybrid = get_kv_cache_configs(
        vllm_config, [kv_cache_specs_hybrid],
        [mem_per_block_per_layer * 2 * 32])[0]
    assert kv_cache_config_hybrid == KVCacheConfig(
        num_blocks=32,
        kv_cache_tensors=[
            KVCacheTensor(size=mem_per_block_per_layer * 32,
                          shared_by=["layer_1", "layer_3", "layer_4"]),
            KVCacheTensor(size=mem_per_block_per_layer * 32,
                          shared_by=["layer_2", "layer_5", "layer_6"]),
        ],
        kv_cache_groups=[
            KVCacheGroupSpec(["layer_1", "layer_2"], new_kv_cache_spec()),
            KVCacheGroupSpec(["layer_3", "layer_5"],
                             new_sliding_window_spec()),
            KVCacheGroupSpec(["layer_4", "layer_6"],
                             new_sliding_window_spec()),
        ],
    )

    # 3 full + 7 sliding, pad to 3 full + 9 sliding
    kv_cache_specs_hybrid = {
        'layer_1': new_kv_cache_spec(),
        'layer_2': new_kv_cache_spec(),
        'layer_3': new_kv_cache_spec(),
        'layer_4': new_sliding_window_spec(),
        'layer_5': new_sliding_window_spec(),
        'layer_6': new_sliding_window_spec(),
        'layer_7': new_sliding_window_spec(),
        'layer_8': new_sliding_window_spec(),
        'layer_9': new_sliding_window_spec(),
        'layer_10': new_sliding_window_spec(),
    }
    kv_cache_config_hybrid = get_kv_cache_configs(
        vllm_config, [kv_cache_specs_hybrid],
        [mem_per_block_per_layer * 3 * 32])[0]
    assert kv_cache_config_hybrid == KVCacheConfig(
        num_blocks=32,
        kv_cache_tensors=[
            KVCacheTensor(
                size=mem_per_block_per_layer * 32,
                shared_by=["layer_1", "layer_4", "layer_5", "layer_6"]),
            KVCacheTensor(
                size=mem_per_block_per_layer * 32,
                shared_by=["layer_2", "layer_7", "layer_8", "layer_9"]),
            KVCacheTensor(size=mem_per_block_per_layer * 32,
                          shared_by=["layer_3", "layer_10"]),
        ],
        kv_cache_groups=[
            KVCacheGroupSpec(["layer_1", "layer_2", "layer_3"],
                             new_kv_cache_spec()),
            KVCacheGroupSpec(["layer_4", "layer_7", "layer_10"],
                             new_sliding_window_spec()),
            KVCacheGroupSpec(["layer_5", "layer_8"],
                             new_sliding_window_spec()),
            KVCacheGroupSpec(["layer_6", "layer_9"],
                             new_sliding_window_spec()),
        ],
    )

    # different hidden size, unimplemented
    kv_cache_specs_hybrid = {
        'layer_1': new_kv_cache_spec(head_size=128),
        'layer_2': new_kv_cache_spec(),
    }
    with pytest.raises(NotImplementedError):
        get_kv_cache_configs(vllm_config, [kv_cache_specs_hybrid],
                             [mem_per_block_per_layer * 2 * 32])[0]

    # Test num_gpu_blocks_override
    vllm_config.cache_config.num_gpu_blocks_override = 16
    kv_cache_config_override_blocks = get_kv_cache_configs(
        vllm_config, [kv_cache_specs_full],
        [mem_per_block_per_layer * 2 * 32])[0]
    assert kv_cache_config_override_blocks == KVCacheConfig(
        num_blocks=16,
        kv_cache_tensors=[
            KVCacheTensor(size=mem_per_block_per_layer * 16,
                          shared_by=["layer_1"]),
            KVCacheTensor(size=mem_per_block_per_layer * 16,
                          shared_by=["layer_2"]),
        ],
        kv_cache_groups=[
            KVCacheGroupSpec(["layer_1", "layer_2"], new_kv_cache_spec())
        ])


def test_get_kv_cache_configs_attention_free():
    kv_cache_specs: dict[str, KVCacheSpec] = {}
    vllm_config = VllmConfig(model_config=ModelConfig(max_model_len=16))
    kv_cache_configs = get_kv_cache_configs(vllm_config, [kv_cache_specs], [0])
    assert kv_cache_configs == [
        KVCacheConfig(
            num_blocks=1,
            kv_cache_tensors=[],
            kv_cache_groups=[],
        )
    ]<|MERGE_RESOLUTION|>--- conflicted
+++ resolved
@@ -20,12 +20,7 @@
     estimate_max_model_len, generate_block_hash_extra_keys,
     get_kv_cache_configs, get_max_concurrency_for_kv_cache_config,
     get_request_block_hasher, hash_block_tokens, init_none_hash,
-<<<<<<< HEAD
-    is_kv_cache_type_uniform)
-=======
-    is_kv_cache_type_uniform, make_block_hash_with_group_id,
-    unify_kv_cache_configs)
->>>>>>> cc99baf1
+    is_kv_cache_type_uniform, make_block_hash_with_group_id)
 from vllm.v1.kv_cache_interface import (FullAttentionSpec, KVCacheConfig,
                                         KVCacheGroupSpec, KVCacheSpec,
                                         KVCacheTensor, SlidingWindowSpec)
