--- conflicted
+++ resolved
@@ -1413,7 +1413,51 @@
     )
 
 
-<<<<<<< HEAD
+def new_mla_spec(cache_dtype_str=None):
+    return MLAAttentionSpec(block_size=16,
+                            num_kv_heads=16,
+                            head_size=64,
+                            dtype=torch.float32,
+                            cache_dtype_str=cache_dtype_str)
+
+
+def test_merge_mla_spec():
+    kv_cache_specs = [
+        new_mla_spec(),
+        new_mla_spec(),
+    ]
+    mla_spec = kv_cache_specs[0].merge(kv_cache_specs)
+    assert mla_spec == new_mla_spec()
+
+    kv_cache_specs = [
+        new_mla_spec(cache_dtype_str="fp8_ds_mla"),
+        new_mla_spec(cache_dtype_str="fp8_ds_mla"),
+    ]
+    mla_spec = kv_cache_specs[0].merge(kv_cache_specs)
+    assert mla_spec == new_mla_spec(cache_dtype_str="fp8_ds_mla")
+
+    kv_cache_specs = [
+        new_mla_spec(cache_dtype_str="fp8_ds_mla"),
+        new_mla_spec(cache_dtype_str=None),
+    ]
+    with pytest.raises(AssertionError):
+        kv_cache_specs[0].merge(kv_cache_specs)
+
+    kv_cache_specs = [
+        new_kv_cache_spec(),
+        new_mla_spec(),
+    ]
+    with pytest.raises(AssertionError):
+        kv_cache_specs[0].merge(kv_cache_specs)
+
+    kv_cache_specs = [
+        new_mla_spec(cache_dtype_str="fp8_ds_mla"),
+        new_kv_cache_spec(),
+    ]
+    with pytest.raises(AssertionError):
+        kv_cache_specs[0].merge(kv_cache_specs)
+
+
 @pytest.mark.parametrize("hash_fn", [sha256, sha256_cbor])
 def test_hash_block_tokens_with_prompt_embeds(hash_fn: Callable[[Any], bytes]):
     parent_block_hash = BlockHash(b"123")
@@ -1558,49 +1602,4 @@
     expected_hash2 = hash_fn(
         (block_hashes[0], tuple(prompt_token_ids[block_size:num_tokens]),
          block2_embeds_bytes, None))
-    assert block_hashes[1] == expected_hash2
-=======
-def new_mla_spec(cache_dtype_str=None):
-    return MLAAttentionSpec(block_size=16,
-                            num_kv_heads=16,
-                            head_size=64,
-                            dtype=torch.float32,
-                            cache_dtype_str=cache_dtype_str)
-
-
-def test_merge_mla_spec():
-    kv_cache_specs = [
-        new_mla_spec(),
-        new_mla_spec(),
-    ]
-    mla_spec = kv_cache_specs[0].merge(kv_cache_specs)
-    assert mla_spec == new_mla_spec()
-
-    kv_cache_specs = [
-        new_mla_spec(cache_dtype_str="fp8_ds_mla"),
-        new_mla_spec(cache_dtype_str="fp8_ds_mla"),
-    ]
-    mla_spec = kv_cache_specs[0].merge(kv_cache_specs)
-    assert mla_spec == new_mla_spec(cache_dtype_str="fp8_ds_mla")
-
-    kv_cache_specs = [
-        new_mla_spec(cache_dtype_str="fp8_ds_mla"),
-        new_mla_spec(cache_dtype_str=None),
-    ]
-    with pytest.raises(AssertionError):
-        kv_cache_specs[0].merge(kv_cache_specs)
-
-    kv_cache_specs = [
-        new_kv_cache_spec(),
-        new_mla_spec(),
-    ]
-    with pytest.raises(AssertionError):
-        kv_cache_specs[0].merge(kv_cache_specs)
-
-    kv_cache_specs = [
-        new_mla_spec(cache_dtype_str="fp8_ds_mla"),
-        new_kv_cache_spec(),
-    ]
-    with pytest.raises(AssertionError):
-        kv_cache_specs[0].merge(kv_cache_specs)
->>>>>>> c3124680
+    assert block_hashes[1] == expected_hash2