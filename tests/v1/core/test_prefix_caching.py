--- conflicted
+++ resolved
@@ -1408,7 +1408,6 @@
     assert num_tokens == 0
 
 
-<<<<<<< HEAD
 def test_different_block_size():
     block_size = 16
     kv_cache_config = KVCacheConfig(
@@ -1473,7 +1472,8 @@
     assert len(computed_blocks.blocks[0]) == 2
     assert len(computed_blocks.blocks[1]) == 4
     assert num_computed_tokens == 4 * 16
-=======
+
+
 def test_block_lookup_cache_single_block_per_key():
     cache = BlockHashToBlockMap()
     key0 = BlockHashWithGroupId(b"hash0")
@@ -1546,5 +1546,4 @@
     assert cache.get_one_block(key1) is block11
     assert cache.pop(key1, 11) is block11
     assert cache.get_one_block(key1) is None
-    assert cache.pop(key1, 12) is None
->>>>>>> 17edd8a8
+    assert cache.pop(key1, 12) is None