--- conflicted
+++ resolved
@@ -14,13 +14,8 @@
 from vllm.utils import sha256
 from vllm.v1.core.block_pool import BlockPool
 from vllm.v1.core.kv_cache_manager import KVCacheManager, Request
-<<<<<<< HEAD
 from vllm.v1.core.kv_cache_utils import (BlockHash, BlockHashWithGroupId,
                                          KVCacheBlock, hash_block_tokens)
-=======
-from vllm.v1.core.kv_cache_utils import (BlockHash, KVCacheBlock,
-                                         hash_block_tokens)
->>>>>>> 4555143e
 from vllm.v1.kv_cache_interface import (FullAttentionSpec, KVCacheConfig,
                                         KVCacheGroupSpec, SlidingWindowSpec)
 
