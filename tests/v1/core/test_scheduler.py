# SPDX-License-Identifier: Apache-2.0
# SPDX-FileCopyrightText: Copyright contributors to the vLLM project
import dataclasses
from unittest.mock import Mock

import pytest
import torch

from vllm.config import (
    CacheConfig,
    ECTransferConfig,
    KVTransferConfig,
    ModelConfig,
    SchedulerConfig,
    SpeculativeConfig,
    VllmConfig,
)
from vllm.multimodal.inputs import (
    MultiModalFeatureSpec,
    MultiModalKwargsItem,
    PlaceholderRange,
)
from vllm.sampling_params import SamplingParams, StructuredOutputsParams
from vllm.utils.hashing import sha256
from vllm.v1.core.encoder_cache_manager import EncoderCacheManager
from vllm.v1.core.kv_cache_utils import get_request_block_hasher, init_none_hash
from vllm.v1.core.sched.output import CachedRequestData, SchedulerOutput
from vllm.v1.core.sched.scheduler import Scheduler
from vllm.v1.kv_cache_interface import (
    FullAttentionSpec,
    KVCacheConfig,
    KVCacheGroupSpec,
)
from vllm.v1.outputs import DraftTokenIds, ModelRunnerOutput
from vllm.v1.request import Request, RequestStatus
from vllm.v1.structured_output import StructuredOutputManager

from .utils import EOS_TOKEN_ID, create_requests, create_scheduler

pytestmark = pytest.mark.cpu_test


def test_add_requests():
    scheduler = create_scheduler()
    requests = create_requests(num_requests=10)

    for i, request in enumerate(requests):
        scheduler.add_request(request)
        assert request.request_id in scheduler.requests
        assert len(scheduler.waiting) == i + 1


def test_finish_request():
    scheduler = create_scheduler()
    requests = create_requests(num_requests=10)
    for request in requests:
        scheduler.add_request(request)

    for i, request in enumerate(requests):
        scheduler.finish_requests(request.request_id, RequestStatus.FINISHED_ABORTED)
        assert request.request_id not in scheduler.requests
        assert len(scheduler.waiting) == 9 - i


def test_get_num_unfinished_requests():
    scheduler = create_scheduler()
    requests = create_requests(num_requests=10)
    for request in requests:
        scheduler.add_request(request)

    for i, request in enumerate(requests):
        scheduler.finish_requests(request.request_id, RequestStatus.FINISHED_STOPPED)
        assert scheduler.get_num_unfinished_requests() == len(requests) - i - 1


@pytest.mark.parametrize(
    "enable_prefix_caching, prompt_logprobs",
    [
        (None, None),
        (True, 5),
    ],
)
def test_schedule(enable_prefix_caching: bool | None, prompt_logprobs: int | None):
    """Test scheduling.
    Two cases: default APC/no prompt logprobs; APC=True + prompt logprobs
    """
    scheduler = create_scheduler(enable_prefix_caching=enable_prefix_caching)
    requests = create_requests(num_requests=10, prompt_logprobs=prompt_logprobs)
    for request in requests:
        scheduler.add_request(request)

    # Test initial scheduling
    output = scheduler.schedule()
    assert len(output.scheduled_new_reqs) == len(requests)
    assert output.scheduled_cached_reqs.num_reqs == 0
    assert len(output.finished_req_ids) == 0
    # Verify all requests are scheduled.
    for req_id, num_tokens in output.num_scheduled_tokens.items():
        assert num_tokens == len(requests[int(req_id)].prompt_token_ids)

    # Verify requests moved from waiting to running
    assert len(scheduler.waiting) == 0
    assert len(scheduler.running) == len(requests)
    for i, request in enumerate(requests):
        assert scheduler.running[i] == request


def test_schedule_multimodal_requests():
    scheduler = create_scheduler(model="llava-hf/llava-1.5-7b-hf")
    mm_positions = [[PlaceholderRange(offset=i, length=100)] for i in range(10)]
    requests = create_requests(
        num_requests=10,
        num_tokens=200,
        mm_positions=mm_positions,
    )
    for request in requests:
        scheduler.add_request(request)

    output = scheduler.schedule()
    assert len(output.scheduled_new_reqs) == len(requests)
    assert output.scheduled_cached_reqs.num_reqs == 0
    assert len(output.finished_req_ids) == 0
    for req_id, num_tokens in output.num_scheduled_tokens.items():
        assert num_tokens == len(requests[int(req_id)].prompt_token_ids)
    assert len(output.scheduled_encoder_inputs) == 10
    for req_id, encoder_input in output.scheduled_encoder_inputs.items():
        assert len(encoder_input) == 1


def test_schedule_partial_requests():
    """Test scheduling behavior with partial requests.

    This test verifies that:
    1. The scheduler can handle multiple partial requests in a single step when
       constrained by encoder budget.
    2. A request in RUNNING state may be unscheduled in subsequent steps if
       there is insufficient encoder budget.
    """
    scheduler = create_scheduler(
        model="llava-hf/llava-1.5-7b-hf",
        max_num_batched_tokens=1024,
    )
    mm_positions = [[PlaceholderRange(offset=100, length=600)] for _ in range(3)]
    requests = create_requests(
        num_requests=3,
        num_tokens=800,
        mm_positions=mm_positions,
    )
    for request in requests:
        scheduler.add_request(request)

    output = scheduler.schedule()
    assert len(output.scheduled_new_reqs) == 3
    assert output.scheduled_cached_reqs.num_reqs == 0
    assert len(output.finished_req_ids) == 0

    assert scheduler.max_num_encoder_input_tokens == 1024
    # The first request is scheduled fully.
    assert output.num_scheduled_tokens[requests[0].request_id] == 800
    # The second request is scheduled partially.
    # The <img> tokens are not scheduled because of the encoder budget.
    assert output.num_scheduled_tokens[requests[1].request_id] == 100
    # The third request is also scheduled partially.
    # The <img> tokens are not scheduled because of the encoder budget.
    assert output.num_scheduled_tokens[requests[2].request_id] == 100
    req_to_index = {request.request_id: i for i, request in enumerate(requests)}
    model_runner_output = ModelRunnerOutput(
        req_ids=[request.request_id for request in requests],
        req_id_to_index=req_to_index,
        # Only the first request has a sampled token id because
        # the rest requests are still being prefilled.
        sampled_token_ids=[[0], [], []],
        logprobs=None,
        prompt_logprobs_dict={},
        pooler_output=[],
    )
    scheduler.update_from_output(output, model_runner_output)

    # Schedule the next step.
    # Only the first and second requests are scheduled.
    # The third request is in the RUNNING state but not scheduled in this step
    # because of the encoder budget.
    output = scheduler.schedule()
    assert len(scheduler.running) == 3
    assert len(output.scheduled_new_reqs) == 0
    assert output.scheduled_cached_reqs.num_reqs == 2
    assert len(output.finished_req_ids) == 0
    assert output.num_scheduled_tokens[requests[0].request_id] == 1
    assert output.num_scheduled_tokens[requests[1].request_id] == 700
    assert requests[2].request_id not in output.num_scheduled_tokens


def test_no_mm_input_chunking():
    # Disable multimodal input chunking.
    scheduler = create_scheduler(
        model="llava-hf/llava-1.5-7b-hf",
        max_num_batched_tokens=1024,
        disable_chunked_mm_input=True,
        max_model_len=2048,
    )
    mm_positions = [[PlaceholderRange(offset=400, length=800)]]
    requests = create_requests(
        num_requests=1, num_tokens=1200, mm_positions=mm_positions
    )
    for request in requests:
        scheduler.add_request(request)

    output = scheduler.schedule()
    assert len(output.scheduled_new_reqs) == 1
    assert output.scheduled_cached_reqs.num_reqs == 0
    assert len(output.finished_req_ids) == 0
    # We want to only see the 400 text tokens at the start scheduled
    assert output.num_scheduled_tokens[requests[0].request_id] == 400

    req_to_index = {request.request_id: i for i, request in enumerate(requests)}
    model_runner_output = ModelRunnerOutput(
        req_ids=[request.request_id for request in requests],
        req_id_to_index=req_to_index,
        sampled_token_ids=[[] for _ in range(len(requests))],
        logprobs=None,
        prompt_logprobs_dict={},
        pooler_output=[],
    )
    scheduler.update_from_output(output, model_runner_output)

    output = scheduler.schedule()
    assert len(scheduler.running) == 1
    assert len(output.scheduled_new_reqs) == 0
    assert output.scheduled_cached_reqs.num_reqs == 1
    assert len(output.finished_req_ids) == 0
    assert output.num_scheduled_tokens[requests[0].request_id] == 800

    # Test that we fail if we disable chunked mm input and use too small
    # of a max_num_batched_tokens for the mm input.
    with pytest.raises(ValueError):
        _ = create_scheduler(
            model="llava-hf/llava-1.5-7b-hf",
            max_num_batched_tokens=100,
            disable_chunked_mm_input=True,
        )


@pytest.mark.parametrize("enable_prefix_caching", [True, False])
def test_schedule_concurrent_partial_requests(enable_prefix_caching: bool):
    """Test scheduling behavior with concurrent partial requests.

    This test verifies that: there are multiple long prefill requests in the
    RUNNING state, and we can schedule them together.

    """
    scheduler = create_scheduler(
        model="facebook/opt-125m",
        max_num_batched_tokens=1024,
        long_prefill_token_threshold=400,
        enable_prefix_caching=enable_prefix_caching,
    )
    requests = create_requests(
        num_requests=3,
        num_tokens=800,
    )
    for request in requests:
        scheduler.add_request(request)

    output = scheduler.schedule()
    assert len(output.scheduled_new_reqs) == 3
    assert output.scheduled_cached_reqs.num_reqs == 0
    assert len(output.finished_req_ids) == 0

    # The first request is scheduled partially - 400.
    assert output.num_scheduled_tokens[requests[0].request_id] == 400
    # The second request is scheduled partially - 400.
    assert output.num_scheduled_tokens[requests[1].request_id] == 400
    # The third request is also scheduled partially - 1024 - 400 - 400 = 224.
    assert output.num_scheduled_tokens[requests[2].request_id] == 224
    req_to_index = {request.request_id: i for i, request in enumerate(requests)}
    model_runner_output = ModelRunnerOutput(
        req_ids=[request.request_id for request in requests],
        req_id_to_index=req_to_index,
        sampled_token_ids=[[] for _ in range(len(requests))],
        logprobs=None,
        prompt_logprobs_dict={},
        pooler_output=[],
    )
    scheduler.update_from_output(output, model_runner_output)

    # Schedule the next step. All three requests are running.
    # Processed the remaining prefills of the first and second requests.
    output1 = scheduler.schedule()
    assert len(scheduler.running) == 3
    assert len(output1.scheduled_new_reqs) == 0
    assert output1.scheduled_cached_reqs.num_reqs == 3
    assert len(output1.finished_req_ids) == 0
    assert output1.num_scheduled_tokens[requests[0].request_id] == 400
    assert output1.num_scheduled_tokens[requests[1].request_id] == 400
    assert output1.num_scheduled_tokens[requests[2].request_id] == 224

    # Schedule the third step. All three requests are running.
    # First and second requests are in the decode stage.
    # All the remaining tokens in the third request are processed.
    model_runner_output = ModelRunnerOutput(
        req_ids=[request.request_id for request in requests],
        req_id_to_index=req_to_index,
        sampled_token_ids=[[0], [0]] + [[] for _ in range(len(requests) - 2)],
        logprobs=None,
        prompt_logprobs_dict={},
        pooler_output=[],
    )
    scheduler.update_from_output(output1, model_runner_output)
    output2 = scheduler.schedule()
    assert len(scheduler.running) == 3
    assert len(output2.scheduled_new_reqs) == 0
    assert output2.scheduled_cached_reqs.num_reqs == 3
    assert len(output2.finished_req_ids) == 0
    assert output2.num_scheduled_tokens[requests[0].request_id] == 1
    assert output2.num_scheduled_tokens[requests[1].request_id] == 1
    assert output2.num_scheduled_tokens[requests[2].request_id] == 800 - 224 - 224


def test_stop_via_update_from_output():
    """Test stopping behavior through update_from_output"""
    scheduler = create_scheduler(num_speculative_tokens=1)

    # Test case 1: Stop on EOS token
    requests = create_requests(num_requests=2, max_tokens=10)
    for req in requests:
        req.num_computed_tokens = req.num_tokens
        scheduler.requests[req.request_id] = req
        scheduler.running.append(req)
        req.status = RequestStatus.RUNNING

    scheduler_output = SchedulerOutput(
        scheduled_new_reqs=[],
        scheduled_cached_reqs=CachedRequestData.make_empty(),
        num_scheduled_tokens={requests[0].request_id: 1, requests[1].request_id: 2},
        total_num_scheduled_tokens=3,
        scheduled_encoder_inputs={},
        scheduled_spec_decode_tokens={
            requests[0].request_id: [],
            requests[1].request_id: [10],
        },
        num_common_prefix_blocks=[],
        finished_req_ids=set(),
        free_encoder_mm_hashes=[],
    )

    model_output = ModelRunnerOutput(
        req_ids=[req.request_id for req in requests],
        req_id_to_index={req.request_id: i for i, req in enumerate(requests)},
        sampled_token_ids=[
            [EOS_TOKEN_ID],
            [10, 11],
        ],  # First request hits EOS, second continues
        logprobs=None,
        prompt_logprobs_dict={},
        pooler_output=[],
    )

    scheduler.update_from_output(scheduler_output, model_output)

    # Verify first request stopped, second continues
    assert len(scheduler.running) == 1
    assert scheduler.running[0].request_id == requests[1].request_id
    assert requests[0].status == RequestStatus.FINISHED_STOPPED
    assert requests[0].request_id in scheduler.finished_req_ids
    assert list(requests[0].output_token_ids) == [EOS_TOKEN_ID]
    assert list(requests[1].output_token_ids) == [10, 11]

    # Test case 2: Stop on custom stop token
    scheduler = create_scheduler(num_speculative_tokens=2)
    requests = create_requests(num_requests=2, max_tokens=10, stop_token_ids=[42, 43])
    for req in requests:
        req.num_computed_tokens = req.num_tokens
        scheduler.requests[req.request_id] = req
        scheduler.running.append(req)
        req.status = RequestStatus.RUNNING

    scheduler_output = SchedulerOutput(
        scheduled_new_reqs=[],
        scheduled_cached_reqs=CachedRequestData.make_empty(),
        num_scheduled_tokens={requests[0].request_id: 3, requests[1].request_id: 2},
        total_num_scheduled_tokens=5,
        scheduled_encoder_inputs={},
        scheduled_spec_decode_tokens={
            requests[0].request_id: [10, 42],
            requests[1].request_id: [13],
        },
        num_common_prefix_blocks=[],
        finished_req_ids=set(),
        free_encoder_mm_hashes=[],
    )

    model_output = ModelRunnerOutput(
        req_ids=[req.request_id for req in requests],
        req_id_to_index={req.request_id: i for i, req in enumerate(requests)},
        sampled_token_ids=[[10, 42, 12], [13, 14]],  # First request hits stop token
        logprobs=None,
        prompt_logprobs_dict={},
        pooler_output=[],
    )

    scheduler.update_from_output(scheduler_output, model_output)

    # Verify first request stopped on custom token
    assert len(scheduler.running) == 1
    assert scheduler.running[0].request_id == requests[1].request_id
    assert requests[0].status == RequestStatus.FINISHED_STOPPED
    assert requests[0].stop_reason == 42
    assert requests[0].request_id in scheduler.finished_req_ids
    assert list(requests[0].output_token_ids) == [10, 42]
    assert list(requests[1].output_token_ids) == [13, 14]

    # Test case 3: Stop on max tokens
    scheduler = create_scheduler(num_speculative_tokens=2)
    requests = create_requests(num_requests=2, max_tokens=2)
    for req in requests:
        req.num_computed_tokens = req.num_tokens
        scheduler.requests[req.request_id] = req
        scheduler.running.append(req)
        req.status = RequestStatus.RUNNING

    scheduler_output = SchedulerOutput(
        scheduled_new_reqs=[],
        scheduled_cached_reqs=CachedRequestData.make_empty(),
        num_scheduled_tokens={requests[0].request_id: 3, requests[1].request_id: 1},
        total_num_scheduled_tokens=4,
        scheduled_encoder_inputs={},
        scheduled_spec_decode_tokens={
            requests[0].request_id: [10, 11],
            requests[1].request_id: [],
        },
        num_common_prefix_blocks=[],
        finished_req_ids=set(),
        free_encoder_mm_hashes=[],
    )

    model_output = ModelRunnerOutput(
        req_ids=[req.request_id for req in requests],
        req_id_to_index={req.request_id: i for i, req in enumerate(requests)},
        sampled_token_ids=[[10, 11, 12], [13]],  # First request exceeds max_tokens
        logprobs=None,
        prompt_logprobs_dict={},
        pooler_output=[],
    )

    scheduler.update_from_output(scheduler_output, model_output)

    # Verify first request stopped due to length
    assert len(scheduler.running) == 1
    assert scheduler.running[0].request_id == requests[1].request_id
    assert requests[0].status == RequestStatus.FINISHED_LENGTH_CAPPED
    assert requests[0].request_id in scheduler.finished_req_ids
    assert list(requests[0].output_token_ids) == [10, 11]  # Truncated to max_tokens
    assert list(requests[1].output_token_ids) == [13]

    # Test case 4: Ignore EOS flag
    scheduler = create_scheduler(num_speculative_tokens=2)
    requests = create_requests(num_requests=1, max_tokens=10)
    requests[0].sampling_params.ignore_eos = True
    requests[0].num_computed_tokens = requests[0].num_tokens
    scheduler.requests[requests[0].request_id] = requests[0]
    scheduler.running.append(requests[0])

    scheduler_output = SchedulerOutput(
        scheduled_new_reqs=[],
        scheduled_cached_reqs=CachedRequestData.make_empty(),
        num_scheduled_tokens={requests[0].request_id: 3},
        total_num_scheduled_tokens=3,
        scheduled_encoder_inputs={},
        scheduled_spec_decode_tokens={requests[0].request_id: [EOS_TOKEN_ID, 10]},
        num_common_prefix_blocks=[],
        finished_req_ids=set(),
        free_encoder_mm_hashes=[],
    )

    model_output = ModelRunnerOutput(
        req_ids=[requests[0].request_id],
        req_id_to_index={requests[0].request_id: 0},
        sampled_token_ids=[[EOS_TOKEN_ID, 10, 11]],
        logprobs=None,
        prompt_logprobs_dict={},
        pooler_output=[],
    )

    scheduler.update_from_output(scheduler_output, model_output)

    # Verify request continues past EOS
    assert len(scheduler.running) == 1
    assert not requests[0].is_finished()
    assert list(requests[0].output_token_ids) == [EOS_TOKEN_ID, 10, 11]


def test_check_stop_min_tokens():
    """Test that requests don't stop when min_tokens requirement isn't met."""
    from vllm.v1.core.sched.utils import check_stop

    # Test case 1: num_output_tokens < min_tokens
    # Should return False (don't stop)
    sampling_params = SamplingParams(
        ignore_eos=False,
        max_tokens=20,
        min_tokens=5,
    )
    request = Request(
        request_id="0",
        prompt_token_ids=[0, 1, 2],
        sampling_params=sampling_params,
        pooling_params=None,
        eos_token_id=EOS_TOKEN_ID,
    )
    # Simulate having generated 3 output tokens (less than min_tokens=5)
    request.append_output_token_ids([10, 11, EOS_TOKEN_ID])  # EOS token present

    result = check_stop(request, max_model_len=100)
    assert result is False, "Should not stop when num_output_tokens<min_tokens"

    # Test case 2: num_output_tokens >= min_tokens
    # Should follow normal stopping logic (stop on EOS)
    request.append_output_token_ids(
        [
            10,
            11,
            12,
            13,
            14,
            EOS_TOKEN_ID,
        ]
    )  # 6 tokens > min_tokens

    result = check_stop(request, max_model_len=100)
    assert result is True, "Should stop on EOS when min_tokens met"
    assert request.status == RequestStatus.FINISHED_STOPPED

    # Test case 3: min_tokens = 0, should follow normal stopping logic
    sampling_params_no_min = SamplingParams(
        ignore_eos=False,
        max_tokens=20,
        min_tokens=0,
    )
    request_no_min = Request(
        request_id="1",
        prompt_token_ids=[0, 1, 2],
        sampling_params=sampling_params_no_min,
        pooling_params=None,
        eos_token_id=EOS_TOKEN_ID,
    )
    request_no_min.append_output_token_ids([10, EOS_TOKEN_ID])

    result = check_stop(request_no_min, max_model_len=100)
    assert result is True, "Should stop on EOS when min_tokens=0"
    assert request_no_min.status == RequestStatus.FINISHED_STOPPED

    # Test case 4: min_tokens > 0 with stop token (not EOS)
    sampling_params_stop = SamplingParams(
        ignore_eos=False,
        max_tokens=20,
        min_tokens=5,
        stop_token_ids=[42],
    )
    request_stop = Request(
        request_id="2",
        prompt_token_ids=[0, 1, 2],
        sampling_params=sampling_params_stop,
        pooling_params=None,
        eos_token_id=EOS_TOKEN_ID,
    )
    # Only 3 output tokens, less than min_tokens=5, but has stop token
    request_stop.append_output_token_ids([10, 11, 42])
    result = check_stop(request_stop, max_model_len=100)
    assert result is False, "Should not stop when num_output_tokens<min_tokens"

    # Test case 5: min_tokens met, should stop on stop token
    request_stop.append_output_token_ids(
        [10, 11, 12, 13, 14, 42]
    )  # 6 tokens >= min_tokens=5

    result = check_stop(request_stop, max_model_len=100)
    assert result is True, "Should stop on stop token when min_tokens met"
    assert request_stop.status == RequestStatus.FINISHED_STOPPED
    assert request_stop.stop_reason == 42


@pytest.mark.parametrize(
    "enable_prefix_caching, prompt_logprobs",
    [
        (None, None),
        (True, 5),
    ],
)
def test_schedule_concurrent_batches(
    enable_prefix_caching: bool | None, prompt_logprobs: int | None
):
    scheduler = create_scheduler(
        max_num_batched_tokens=1024,
        max_num_seqs=2,
        enable_prefix_caching=enable_prefix_caching,
    )
    requests = create_requests(
        num_requests=2,
        num_tokens=512,
        prompt_logprobs=prompt_logprobs,
    )

    # Schedule the first request.
    scheduler.add_request(requests[0])
    scheduler_output0 = scheduler.schedule()
    assert len(scheduler_output0.scheduled_new_reqs) == 1
    assert scheduler_output0.num_scheduled_tokens[requests[0].request_id] == 512

    # The first request is still running, so only schedule the second request.
    scheduler.add_request(requests[1])
    scheduler_output1 = scheduler.schedule()
    assert len(scheduler_output1.scheduled_new_reqs) == 1
    assert scheduler_output1.num_scheduled_tokens[requests[1].request_id] == 512

    # Model output of the first request.
    model_runner_output = ModelRunnerOutput(
        req_ids=[requests[0].request_id],
        req_id_to_index={requests[0].request_id: 0},
        sampled_token_ids=[[0]],
        logprobs=None,
        prompt_logprobs_dict={},
        pooler_output=[],
    )
    scheduler.update_from_output(scheduler_output0, model_runner_output)

    # Schedule the next step.
    # The first request can be scheduled again while the second
    # request is still running.
    scheduler_output2 = scheduler.schedule()
    assert scheduler_output2.num_scheduled_tokens[requests[0].request_id] == 1

    # Model output of the second request.
    model_runner_output = ModelRunnerOutput(
        req_ids=[requests[1].request_id],
        req_id_to_index={requests[1].request_id: 0},
        sampled_token_ids=[[0]],
        logprobs=None,
        prompt_logprobs_dict={},
        pooler_output=[],
    )
    scheduler.update_from_output(scheduler_output1, model_runner_output)


def test_preempt_during_execution():
    # NOTE(woosuk): The actual number of available blocks is 10 instead of 11
    # because block 0 is reserved as the null block.
    scheduler = create_scheduler(
        max_num_batched_tokens=100,
        block_size=16,
        num_blocks=11,
        enable_prefix_caching=False,
    )
    requests = create_requests(num_requests=2, num_tokens=80, block_size=16)

    # Schedule the first request.
    scheduler.add_request(requests[0])
    scheduler_output0 = scheduler.schedule()
    assert len(scheduler_output0.num_scheduled_tokens) == 1
    assert len(scheduler_output0.scheduled_new_reqs[0].block_ids[0]) == 5

    # Schedule the second request while the first request is still running.
    # This scenario can occur in certain cases, when max_concurrent_batches > 1
    # (e.g., when pipeline parallelism is used).
    scheduler.add_request(requests[1])
    scheduler_output1 = scheduler.schedule()
    assert len(scheduler_output1.num_scheduled_tokens) == 1
    assert len(scheduler_output1.scheduled_new_reqs[0].block_ids[0]) == 5

    # Get the output of the first request.
    model_runner_output0 = ModelRunnerOutput(
        req_ids=[requests[0].request_id],
        req_id_to_index={requests[0].request_id: 0},
        sampled_token_ids=[[0]],
        logprobs=None,
        prompt_logprobs_dict={},
        pooler_output=[],
    )
    scheduler.update_from_output(scheduler_output0, model_runner_output0)

    # Schedule the first request again. This will cause the preemption
    # of the second request because the KV cache is full.
    _ = scheduler.schedule()
    assert len(scheduler.running) == 1
    assert scheduler.running[0] == requests[0]
    assert requests[1].status == RequestStatus.PREEMPTED

    model_runner_output1 = ModelRunnerOutput(
        req_ids=[requests[1].request_id],
        req_id_to_index={requests[1].request_id: 0},
        sampled_token_ids=[[42]],
        logprobs=None,
        prompt_logprobs_dict={},
        pooler_output=[],
    )
    scheduler.update_from_output(scheduler_output1, model_runner_output1)

    # The second request (that is preempted) should be updated with the
    # sampled token id.
    assert len(requests[1].output_token_ids) == 1
    assert requests[1].output_token_ids[0] == 42


# Note - these test cases mirror some of those in test_rejection_sampler.py
@pytest.mark.parametrize(
    "spec_tokens,output_tokens,expected",
    [
        ([[1, 2, 3]], [[1, 2, 3, 4]], (1, 3, 3, [1, 1, 1])),  # perfect match
        ([[1, 2, 3]], [[1, 5]], (1, 3, 1, [1, 0, 0])),  # early mismatch
        ([[1, 2], [3]], [[1, 2, 5], [3, 4]], (2, 3, 3, [2, 1])),  # multiple sequences
        ([[1]], [[1, 2]], (1, 1, 1, [1])),  # single token sequence
        ([[]], [[5]], (0, 0, 0, [0])),  # empty sequence
        (
            [[1, 2, 3], [4, 5, 6]],
            [[1, 2, 7], [4, 8]],
            (2, 6, 3, [2, 1, 0]),
        ),  # multiple mismatches
    ],
)
def test_schedule_spec_decoding_stats(spec_tokens, output_tokens, expected):
    """Test scheduling behavior with speculative decoding.

    This test verifies that:
    1. Speculated tokens get scheduled correctly
    2. Spec decoding stats properly count number of draft and accepted tokens
    """
    num_spec_tokens = max(1, max(len(t) for t in spec_tokens))
    scheduler = create_scheduler(num_speculative_tokens=num_spec_tokens)
    requests = create_requests(num_requests=len(spec_tokens), num_tokens=1)
    req_ids = []
    req_to_index = {}
    for i, request in enumerate(requests):
        scheduler.add_request(request)
        req_ids.append(request.request_id)
        req_to_index[request.request_id] = i

    # Schedule a decode, which will also draft speculative tokens
    output = scheduler.schedule()
    assert len(output.scheduled_new_reqs) == len(requests)
    assert output.total_num_scheduled_tokens == len(requests)
    for i in range(len(requests)):
        req_id = requests[i].request_id
        assert output.num_scheduled_tokens[req_id] == 1
        assert req_id not in output.scheduled_spec_decode_tokens

    model_runner_output = ModelRunnerOutput(
        req_ids=req_ids,
        req_id_to_index=req_to_index,
        sampled_token_ids=[[0] for _ in range(len(requests))],
        logprobs=None,
        prompt_logprobs_dict={},
        pooler_output=[],
    )
    engine_core_outputs = scheduler.update_from_output(output, model_runner_output)
    draft_token_ids = DraftTokenIds(req_ids, spec_tokens)
    scheduler.update_draft_token_ids(draft_token_ids)

    for i in range(len(requests)):
        running_req = scheduler.running[i]
        # The prompt token
        assert running_req.num_computed_tokens == 1
        # The prompt token and the sampled token
        assert running_req.num_tokens == 2
        # The prompt token, the sampled token, and the speculated tokens
        assert running_req.num_tokens_with_spec == 2 + len(spec_tokens[i])

    # No draft or accepted tokens counted yet
    assert not engine_core_outputs or (
        engine_core_outputs[0].scheduler_stats.spec_decoding_stats is None
    )

    # Schedule the speculated tokens for validation
    output = scheduler.schedule()
    assert len(output.scheduled_new_reqs) == 0
    # The sampled token and speculated tokens
    assert output.total_num_scheduled_tokens == len(requests) + sum(
        len(ids) for ids in spec_tokens
    )
    for i in range(len(requests)):
        req_id = requests[i].request_id
        assert output.num_scheduled_tokens[req_id] == 1 + len(spec_tokens[i])
        if spec_tokens[i]:
            assert len(output.scheduled_spec_decode_tokens[req_id]) == len(
                spec_tokens[i]
            )
        else:
            assert req_id not in output.scheduled_spec_decode_tokens

    model_runner_output = ModelRunnerOutput(
        req_ids=req_ids,
        req_id_to_index=req_to_index,
        sampled_token_ids=output_tokens,
        logprobs=None,
        prompt_logprobs_dict={},
        pooler_output=[],
    )
    engine_core_outputs = scheduler.update_from_output(output, model_runner_output)

    scheduler_stats = (
        engine_core_outputs[0].scheduler_stats if engine_core_outputs else None
    )
    if expected[0] == 0:
        assert scheduler_stats is not None
        assert scheduler_stats.spec_decoding_stats is None
    else:
        assert scheduler_stats is not None
        assert scheduler_stats.spec_decoding_stats is not None
        stats = scheduler_stats.spec_decoding_stats
        assert stats.num_drafts == expected[0]
        assert stats.num_draft_tokens == expected[1]
        assert stats.num_accepted_tokens == expected[2]
        assert stats.num_accepted_tokens_per_pos == expected[3]


def _assert_right_scheduler_output(
    output: SchedulerOutput,
    num_requests: int,
    expected_num_scheduled_tokens: int,
):
    """Check if SchedulerOutput is correct after remote KV cache hit."""

    # We should inject the kv_connector_metadata.
    assert len(output.kv_connector_metadata.requests) == num_requests

    # Only num_tokens - matched_num_new_tokens should be scheduled.
    for _, num_scheduled_tokens in output.num_scheduled_tokens.items():
        assert num_scheduled_tokens == expected_num_scheduled_tokens


def _assert_right_kv_cache_manager(
    scheduler: Scheduler,
    requests: list[Request],
    num_tokens: int,
    block_size: int,
    num_requests: int,
    num_total_blocks: int,
):
    """Check whether KVCacheManager is correct after allocate."""

    # Make sure the request stats are right.
    EXPECTED_TOTAL_BLOCKS = num_tokens // block_size
    for req in requests:
        blocks = scheduler.kv_cache_manager.coordinator.single_type_managers[
            0
        ].req_to_blocks[req.request_id]
        hashes = req.block_hashes
        assert (
            scheduler.kv_cache_manager.coordinator.single_type_managers[
                0
            ].num_cached_block[req.request_id]
            == EXPECTED_TOTAL_BLOCKS
        )
        assert len(blocks) == EXPECTED_TOTAL_BLOCKS
        assert len(hashes) == EXPECTED_TOTAL_BLOCKS

    # Make sure we actually touched all the blocks.
    BLOCKS_PER_REQ = num_tokens / block_size
    assert (
        scheduler.kv_cache_manager.block_pool.get_num_free_blocks()
        == num_total_blocks - num_requests * BLOCKS_PER_REQ
    )


def _step_until_done(
    scheduler: Scheduler,
    output: SchedulerOutput,
    model_runner_output: ModelRunnerOutput,
):
    """Loop over schedule(), update_from_output() until finished."""

    all_finished = False
    _ = scheduler.update_from_output(output, model_runner_output)
    while not all_finished:
        # Schedule + a few iterations until stopping.
        output = scheduler.schedule()
        assert len(scheduler.running)
        for _, num_scheduled_tokens in output.num_scheduled_tokens.items():
            # We should be in the decode phase now.
            assert num_scheduled_tokens == 1
        if scheduler.connector is not None:
            assert len(output.kv_connector_metadata.requests) == 0
        if scheduler.ec_connector is not None:
            assert len(output.ec_connector_metadata.mm_datas) == 0
        ecos = scheduler.update_from_output(output, model_runner_output)[0]
        all_done = True
        for eco in ecos.outputs:
            if eco.finish_reason is None:
                all_done = False
        all_finished = all_done


def test_kv_connector_basic():
    """
    Test whether Scheduler with KVConnector schedules tokens, allocates
    memory, and cleans up requests as expected under normal operation.
    """

    # Setup Scheduler.
    scheduler = create_scheduler(
        enable_prefix_caching=True,
        use_kv_connector=True,
    )
    NUM_TOTAL_BLOCKS = scheduler.kv_cache_manager.block_pool.get_num_free_blocks()
    BLOCK_SIZE = scheduler.cache_config.block_size

    # Mock External Cache Hit.
    NUM_MATCHED_NEW_TOKENS = BLOCK_SIZE * 2
    scheduler.connector.get_num_new_matched_tokens = Mock(name="method")
    scheduler.connector.get_num_new_matched_tokens.return_value = (
        NUM_MATCHED_NEW_TOKENS,
        False,
    )

    ######################################################
    # FIRST SET OF REQUESTS - External Hit Only
    NUM_REQUESTS = 2
    NUM_TOKENS = NUM_MATCHED_NEW_TOKENS * 2
    MAX_TOKENS = 3
    requests = create_requests(
        num_requests=NUM_REQUESTS,
        num_tokens=NUM_TOKENS,
        max_tokens=MAX_TOKENS,
        block_size=BLOCK_SIZE,
    )
    req_ids = []
    req_to_index = {}
    for i, request in enumerate(requests):
        scheduler.add_request(request)
        req_ids.append(request.request_id)
        req_to_index[request.request_id] = i

    MODEL_RUNNER_OUTPUT = ModelRunnerOutput(
        req_ids=req_ids,
        req_id_to_index=req_to_index,
        sampled_token_ids=[[1000]] * len(req_ids),
        logprobs=None,
        prompt_logprobs_dict={},
        pooler_output=[],
    )

    # Ensure ScheduleOutput is correct.
    output = scheduler.schedule()
    _assert_right_scheduler_output(
        output=output,
        num_requests=NUM_REQUESTS,
        # Just the incremental tokens should be scheduled.
        expected_num_scheduled_tokens=NUM_TOKENS - NUM_MATCHED_NEW_TOKENS,
    )

    # Ensure KVCacheManager is correct.
    _assert_right_kv_cache_manager(
        scheduler, requests, NUM_TOKENS, BLOCK_SIZE, NUM_REQUESTS, NUM_TOTAL_BLOCKS
    )

    # Continue Generation until done.
    _step_until_done(scheduler, output, MODEL_RUNNER_OUTPUT)
    _ = scheduler.schedule()
    # Confirm we clean up the memory properly.
    assert (
        scheduler.kv_cache_manager.block_pool.get_num_free_blocks() == NUM_TOTAL_BLOCKS
    )

    ######################################################
    # SECOND SET OF REQUESTS - Local And External Hit
    NUM_TOKENS_PREFIX = NUM_TOKENS
    # We will get a local prefix cache hit for the first
    # NUM_TOKENS_PREFIX tokens since they are used above.
    NUM_TOKENS = NUM_TOKENS_PREFIX * 2
    requests = create_requests(
        num_requests=NUM_REQUESTS,
        num_tokens=NUM_TOKENS,
        max_tokens=MAX_TOKENS,
        block_size=BLOCK_SIZE,
    )
    req_ids = []
    req_to_index = {}
    for i, request in enumerate(requests):
        scheduler.add_request(request)
        req_ids.append(request.request_id)
        req_to_index[request.request_id] = i

    MODEL_RUNNER_OUTPUT = ModelRunnerOutput(
        req_ids=req_ids,
        req_id_to_index=req_to_index,
        sampled_token_ids=[[1000]] * len(req_ids),
        logprobs=None,
        prompt_logprobs_dict={},
        pooler_output=[],
    )

    # We should get a local cache hit of NUM_TOKENS_PREFIX and
    # a remote KV cache hit of NUM_MATCHED_NEW_TOKENS.
    output = scheduler.schedule()
    _assert_right_scheduler_output(
        output=output,
        num_requests=NUM_REQUESTS,
        # Just the incremental tokens after local + remote cache hit.
        expected_num_scheduled_tokens=(
            NUM_TOKENS - NUM_TOKENS_PREFIX - NUM_MATCHED_NEW_TOKENS
        ),
    )

    # Ensure KVCacheManager is correct.
    _assert_right_kv_cache_manager(
        scheduler, requests, NUM_TOKENS, BLOCK_SIZE, NUM_REQUESTS, NUM_TOTAL_BLOCKS
    )

    # Continue Generation until done.
    _step_until_done(scheduler, output, MODEL_RUNNER_OUTPUT)
    _ = scheduler.schedule()
    # Confirm we clean up the memory properly.
    assert (
        scheduler.kv_cache_manager.block_pool.get_num_free_blocks() == NUM_TOTAL_BLOCKS
    )


def test_external_prefix_cache_metrics():
    """
    Verify connector prefix cache metrics are updated
    correctly when the scheduler processes requests with KV connector hits.
    """

    # Setup Scheduler.
    scheduler = create_scheduler(
        enable_prefix_caching=False,
        use_kv_connector=True,
    )

    # Mock connector to simulate a partial external cache hit
    NUM_MATCHED_NEW_TOKENS = 4
    scheduler.connector.get_num_new_matched_tokens = Mock(name="method")
    scheduler.connector.get_num_new_matched_tokens.return_value = (
        NUM_MATCHED_NEW_TOKENS,
        False,
    )

    # --- Prepare simple requests ---
    NUM_REQUESTS = 2
    NUM_TOKENS = 8
    MAX_TOKENS = 2
    requests = create_requests(
        num_requests=NUM_REQUESTS,
        num_tokens=NUM_TOKENS,
        max_tokens=MAX_TOKENS,
    )

    for req in requests:
        scheduler.add_request(req)

    # --- Trigger scheduling and simulate model output ---
    output = scheduler.schedule()
    MODEL_RUNNER_OUTPUT = ModelRunnerOutput(
        req_ids=[r.request_id for r in requests],
        req_id_to_index={r.request_id: i for i, r in enumerate(requests)},
        sampled_token_ids=[[1000]] * NUM_REQUESTS,
        logprobs=None,
        prompt_logprobs_dict={},
        pooler_output=[],
    )

    # Update scheduler stats
    ecos = scheduler.update_from_output(output, MODEL_RUNNER_OUTPUT)

    # --- Assertions ---
    assert ecos is not None and len(ecos) > 0
    assert ecos[0].scheduler_stats is not None

    external_stats = ecos[0].scheduler_stats.connector_prefix_cache_stats
    assert external_stats is not None

    assert external_stats.queries == NUM_TOKENS * NUM_REQUESTS
    assert external_stats.hits == NUM_MATCHED_NEW_TOKENS * NUM_REQUESTS
    assert external_stats.requests == NUM_REQUESTS
    assert external_stats.preempted_requests == 0


@pytest.mark.parametrize(
    "use_ec_connector, ec_role", [(False, None), (True, "ec_consumer")]
)
def test_kv_connector_unable_to_allocate(use_ec_connector, ec_role):
    """
    Test whether scheduler with KVConnector is able to handle
    unable to allocate (run out of blocks in allocate_slots().
    """

    # Setup Scheduler With Mock External Cache Hit.
    BLOCK_SIZE = 4
    NUM_BLOCKS = 10
    scheduler = create_scheduler(
        enable_prefix_caching=True,
        use_kv_connector=True,
        block_size=BLOCK_SIZE,
        num_blocks=NUM_BLOCKS,
<<<<<<< HEAD
        # encoder connector should not affect test results
        use_ec_connector=use_ec_connector,
        ec_role=ec_role,
        disable_hybrid_kv_cache_manager=True,
=======
>>>>>>> e31946f8
    )
    NUM_MATCHED_NEW_TOKENS = BLOCK_SIZE * 2
    scheduler.connector.get_num_new_matched_tokens = Mock(name="method")
    scheduler.connector.get_num_new_matched_tokens.return_value = (
        NUM_MATCHED_NEW_TOKENS,
        False,
    )

    # Create two requests. The second request will not be able to
    # allocate slots because it will not have enough blocks.
    NUM_REQUESTS = 2
    NUM_TOKENS = (NUM_BLOCKS // 2 + 1) * BLOCK_SIZE
    MAX_TOKENS = 2
    requests = create_requests(
        num_requests=NUM_REQUESTS,
        num_tokens=NUM_TOKENS,
        max_tokens=MAX_TOKENS,
        block_size=BLOCK_SIZE,
    )
    req_ids = []
    req_to_index = {}
    for i, request in enumerate(requests):
        scheduler.add_request(request)
        req_ids.append(request.request_id)
        req_to_index[request.request_id] = i

    MODEL_RUNNER_OUTPUT = ModelRunnerOutput(
        req_ids=req_ids,
        req_id_to_index=req_to_index,
        sampled_token_ids=[[1000]] * len(req_ids),
        logprobs=None,
        prompt_logprobs_dict={},
        pooler_output=[],
    )

    # Just one request should be running.
    output = scheduler.schedule()
    _assert_right_scheduler_output(
        output,
        num_requests=1,
        expected_num_scheduled_tokens=NUM_TOKENS - NUM_MATCHED_NEW_TOKENS,
    )
    assert len(scheduler.running) == 1
    assert len(scheduler.waiting) == 1

    # All memory should be freed, with one request waiting.
    _step_until_done(scheduler, output, MODEL_RUNNER_OUTPUT)
    assert scheduler.kv_cache_manager.block_pool.get_num_free_blocks() == NUM_BLOCKS - 1
    assert len(scheduler.running) == 0
    assert len(scheduler.waiting) == 1

    # Just one request should be running.
    output = scheduler.schedule()
    _assert_right_scheduler_output(
        output,
        num_requests=1,
        expected_num_scheduled_tokens=NUM_TOKENS - NUM_MATCHED_NEW_TOKENS,
    )
    assert len(scheduler.running) == 1
    assert len(scheduler.waiting) == 0

    # All memory should be freed, with no requests waiting / running.
    _step_until_done(scheduler, output, MODEL_RUNNER_OUTPUT)
    assert scheduler.kv_cache_manager.block_pool.get_num_free_blocks() == NUM_BLOCKS - 1
    assert len(scheduler.running) == 0
    assert len(scheduler.waiting) == 0


@pytest.mark.parametrize(
    "use_ec_connector, ec_role", [(False, None), (True, "ec_consumer")]
)
def test_kv_connector_handles_preemption(use_ec_connector, ec_role):
    """
    Test whether scheduler with KVConnector is able to handle
    unable to allocate (run out of blocks in allocate_slots().
    """

    # Setup Scheduler With Mock External Cache Hit.
    BLOCK_SIZE = 2
    # NOTE: there is 1 null block, so this is 6 blocks.
    NUM_BLOCKS = 7
    scheduler = create_scheduler(
        enable_prefix_caching=True,
        use_kv_connector=True,
        block_size=BLOCK_SIZE,
        num_blocks=NUM_BLOCKS,
<<<<<<< HEAD
        # encoder connector should not affect test results
        use_ec_connector=use_ec_connector,
        ec_role=ec_role,
        disable_hybrid_kv_cache_manager=True,
=======
>>>>>>> e31946f8
    )

    NUM_MATCHED_NEW_TOKENS = BLOCK_SIZE
    scheduler.connector.get_num_new_matched_tokens = Mock(name="method")
    scheduler.connector.get_num_new_matched_tokens.return_value = (
        NUM_MATCHED_NEW_TOKENS,
        False,
    )

    # Create two requests.
    # Both can be scheduled at first, but the second request
    # will be preempted and re-scheduled.
    NUM_REQUESTS = 2
    NUM_TOKENS = BLOCK_SIZE * 2 + 1
    MAX_TOKENS = BLOCK_SIZE * 2
    requests = create_requests(
        num_requests=NUM_REQUESTS,
        num_tokens=NUM_TOKENS,
        max_tokens=MAX_TOKENS,
        block_size=BLOCK_SIZE,
    )
    req_ids = []
    req_to_index = {}
    for i, request in enumerate(requests):
        scheduler.add_request(request)
        req_ids.append(request.request_id)
        req_to_index[request.request_id] = i

    MODEL_RUNNER_OUTPUT = ModelRunnerOutput(
        req_ids=req_ids,
        req_id_to_index=req_to_index,
        sampled_token_ids=[[1000]] * len(req_ids),
        logprobs=None,
        prompt_logprobs_dict={},
        pooler_output=[],
    )

    # All can be scheduled - 1st token.
    output = scheduler.schedule()
    _assert_right_scheduler_output(
        output,
        # 2 remote kv cache hits.
        num_requests=2,
        expected_num_scheduled_tokens=NUM_TOKENS - NUM_MATCHED_NEW_TOKENS,
    )
    assert len(scheduler.running) == 2
    _ = scheduler.update_from_output(output, MODEL_RUNNER_OUTPUT)

    # All can be scheduled - 2nd token.
    output = scheduler.schedule()
    _assert_right_scheduler_output(
        output,
        # no connector_metadata
        num_requests=0,
        expected_num_scheduled_tokens=1,
    )
    assert len(scheduler.running) == 2
    _ = scheduler.update_from_output(output, MODEL_RUNNER_OUTPUT)

    # This will generate a new block and cause a preemption - 3rd token.
    output = scheduler.schedule()
    _assert_right_scheduler_output(
        output,
        # no connector_metadata
        num_requests=0,
        expected_num_scheduled_tokens=1,
    )
    assert len(scheduler.running) == 1
    assert len(scheduler.waiting) == 1
    _ = scheduler.update_from_output(output, MODEL_RUNNER_OUTPUT)
    assert len(scheduler.running) == 1
    assert len(scheduler.waiting) == 1

    # Only 1 can be scheduled - 4th (and last token).
    output = scheduler.schedule()
    _assert_right_scheduler_output(
        output,
        # no connector_metadata
        num_requests=0,
        expected_num_scheduled_tokens=1,
    )
    assert len(scheduler.waiting) == 1
    assert len(scheduler.running) == 1
    _ = scheduler.update_from_output(output, MODEL_RUNNER_OUTPUT)
    assert len(scheduler.running) == 0
    # All memory should be freed since nothing is running.
    assert scheduler.kv_cache_manager.block_pool.get_num_free_blocks() == NUM_BLOCKS - 1

    # Restarts the preempted request - generate 3rd token.
    # This will have a local and remote cache hit.
    output = scheduler.schedule()
    _assert_right_scheduler_output(
        output,
        # 1 remote kv_cache hit!
        num_requests=1,
        # Only 1 block was preempted and there is a single
        # remote hit. So only single new token is scheduled.
        expected_num_scheduled_tokens=1,
    )
    assert len(scheduler.running) == 1
    assert len(scheduler.waiting) == 0
    _ = scheduler.update_from_output(output, MODEL_RUNNER_OUTPUT)
    assert len(scheduler.running) == 1
    assert len(scheduler.waiting) == 0

    # Only 1 can be scheduled - 4th (and last token).
    output = scheduler.schedule()
    _assert_right_scheduler_output(
        output,
        # no connector_metadata
        num_requests=0,
        expected_num_scheduled_tokens=1,
    )
    assert len(scheduler.running) == 1
    _ = scheduler.update_from_output(output, MODEL_RUNNER_OUTPUT)
    assert len(scheduler.running) == 0
    # All memory should be freed since nothing is running.
    assert scheduler.kv_cache_manager.block_pool.get_num_free_blocks() == NUM_BLOCKS - 1


def make_output(scheduler: Scheduler):
    return ModelRunnerOutput(
        req_ids=[req.request_id for req in scheduler.running],
        req_id_to_index={req.request_id: i for i, req in enumerate(scheduler.running)},
        sampled_token_ids=[[1000]] * len(scheduler.running),
        logprobs=None,
        prompt_logprobs_dict={},
        pooler_output=[],
    )


def assert_scheduler_empty(scheduler: Scheduler):
    """Confirm the scheduler is "empty" - i.e. no leaks."""
    # Scheduler Metadata.
    assert len(scheduler.requests) == 0
    assert len(scheduler.waiting) == 0
    assert len(scheduler.running) == 0
    assert len(scheduler.finished_req_ids) == 0

    # EncoderCacheManager.
    assert len(scheduler.encoder_cache_manager.freed) == 0
    assert len(scheduler.encoder_cache_manager.cached) == 0

    # KVCache Manager.
    assert (
        len(
            scheduler.kv_cache_manager.coordinator.single_type_managers[0].req_to_blocks
        )
        == 0
    )
    assert (
        len(
            scheduler.kv_cache_manager.coordinator.single_type_managers[
                0
            ].num_cached_block
        )
        == 0
    )
    num_free_blocks = (
        scheduler.kv_cache_manager.block_pool.free_block_queue.num_free_blocks
    )
    assert num_free_blocks == (scheduler.kv_cache_manager.block_pool.num_gpu_blocks - 1)

    # NOTE(rob): just the ref count on blocks will be 0. The hash
    # value, etc will remain since we lazily evict for prefix cache.
    for block in scheduler.kv_cache_manager.block_pool.blocks:
        assert block.ref_cnt == 0
        # assert block._block_hash is None
    # assert (
    #     len(scheduler.kv_cache_manager.block_pool.cached_block_hash_to_block
    #           ) == 0)


def test_memory_leak():
    """Test that we do not have a memory leak."""

    scheduler = create_scheduler(enable_prefix_caching=True)

    NUM_REQUESTS = 5
    NUM_TOKENS = 10
    MAX_TOKENS = 10
    requests = create_requests(
        num_requests=NUM_REQUESTS, num_tokens=NUM_TOKENS, max_tokens=MAX_TOKENS
    )

    # Add each request.
    for request in requests:
        scheduler.add_request(request)
        scheduler_output = scheduler.schedule()
        model_runner_output = make_output(scheduler)
        scheduler.update_from_output(scheduler_output, model_runner_output)

    # Iterate until done.
    while True:
        scheduler_output = scheduler.schedule()
        if len(scheduler.running) == 0:
            break
        model_runner_output = make_output(scheduler)
        scheduler.update_from_output(scheduler_output, model_runner_output)

    # Confirm no memory leak.
    assert_scheduler_empty(scheduler)


def create_scheduler_with_priority(
    model: str = "facebook/opt-125m",
    max_num_seqs: int = 16,
    max_num_batched_tokens: int = 8192,
    enable_prefix_caching: bool | None = None,
    long_prefill_token_threshold: int = 0,
    disable_chunked_mm_input: bool = False,
    use_kv_connector: bool = False,
    num_blocks: int = 10000,
    block_size: int = 16,
    max_model_len: int | None = None,
    num_speculative_tokens: int | None = None,
<<<<<<< HEAD
    use_ec_connector: bool = False,
    ec_role: str | None = None,
    disable_hybrid_kv_cache_manager: bool = False,
=======
>>>>>>> e31946f8
) -> Scheduler:
    """Create scheduler with priority policy enabled.

    Args:
      model: model under test
      max_num_seqs: max sequences to schedule
      max_num_batch_tokens: max num tokens to batch
      enable_prefix_caching: optionally force APC config
                             (True/False) or use default
                             (None)

    Returns:
      {class}`Scheduler` instance with priority scheduling
    """
    if max_model_len is None:
        max_model_len = max_num_batched_tokens
    scheduler_config = SchedulerConfig(
        max_num_seqs=max_num_seqs,
        max_num_batched_tokens=max_num_batched_tokens,
        max_model_len=max_model_len,
        long_prefill_token_threshold=long_prefill_token_threshold,
        disable_chunked_mm_input=disable_chunked_mm_input,
        enable_chunked_prefill=True,
        policy="priority",  # Enable priority scheduling
    )
    model_config = ModelConfig(
        model=model,
        trust_remote_code=True,
        dtype="float16",
        seed=42,
    )
    # Cache config, optionally force APC
    kwargs_cache = (
        {}
        if enable_prefix_caching is None
        else {"enable_prefix_caching": enable_prefix_caching}
    )
    cache_config = CacheConfig(
        block_size=block_size,
        gpu_memory_utilization=0.9,
        swap_space=0,
        cache_dtype="auto",
        **kwargs_cache,
    )
    kv_transfer_config = (
        KVTransferConfig(
            kv_connector="SharedStorageConnector",
            kv_role="kv_both",
            kv_connector_extra_config={"shared_storage_path": "local_storage"},
        )
        if use_kv_connector
        else None
    )

    speculative_config: SpeculativeConfig | None = None
    if num_speculative_tokens is not None:
        speculative_config = SpeculativeConfig(
            model="ngram", num_speculative_tokens=num_speculative_tokens
        )

    ec_transfer_config = (
        ECTransferConfig(
            ec_connector="ECSharedStorageConnector",
            ec_role=ec_role,
            ec_connector_extra_config={"shared_storage_path": "/tmp/ec_test"},
        )
        if use_ec_connector
        else None
    )

    vllm_config = VllmConfig(
        scheduler_config=scheduler_config,
        model_config=model_config,
        cache_config=cache_config,
        kv_transfer_config=kv_transfer_config,
        speculative_config=speculative_config,
        ec_transfer_config=ec_transfer_config,
    )
    kv_cache_config = KVCacheConfig(
        num_blocks=num_blocks,  # A large number of blocks to hold all requests
        kv_cache_tensors=[],
        kv_cache_groups=[
            KVCacheGroupSpec(
                ["layer"], FullAttentionSpec(block_size, 1, 1, torch.float32, False)
            )
        ],
    )
    cache_config.num_gpu_blocks = num_blocks
    return Scheduler(
        vllm_config=vllm_config,
        kv_cache_config=kv_cache_config,
        log_stats=True,
        structured_output_manager=StructuredOutputManager(vllm_config),
        block_size=block_size,
    )


_none_hash_initialized = False


def create_requests_with_priority(
    num_requests: int,
    priorities: list[int],
    arrival_times: list[float] | None = None,
    num_tokens: int = 10,
    mm_hashes_list: list[list[str]] | None = None,
    mm_positions: list[list[PlaceholderRange]] | None = None,
    max_tokens: int = 16,
    stop_token_ids: list[int] | None = None,
    prompt_logprobs: int | None = None,
    starting_idx: int = 0,
    same_prompt: bool = False,
    block_size: int = 16,
    req_ids: list[str] | None = None,
):
    """Create requests with specified priorities and arrival times."""
    assert len(priorities) == num_requests
    if arrival_times is not None:
        assert len(arrival_times) == num_requests
    else:
        arrival_times = [float(i) for i in range(num_requests)]

    global _none_hash_initialized
    if not _none_hash_initialized:
        init_none_hash(sha256)
        _none_hash_initialized = True

    block_hasher = get_request_block_hasher(block_size, sha256)
    sampling_params = SamplingParams(
        ignore_eos=False,
        max_tokens=max_tokens,
        stop_token_ids=stop_token_ids,
        prompt_logprobs=prompt_logprobs,
    )
    requests = []

    if mm_hashes_list is not None:
        # NOTE: allow manual input; some mm items can have the same identifier
        # no. of mm_hashes and mm_positions for each request should be identical
        assert mm_positions is not None, (
            "mm_positions must be provided when mm_hashes_list is provided"
        )
        assert len(mm_hashes_list) == len(mm_positions) == num_requests
        assert [len(h) for h in mm_hashes_list] == [len(p) for p in mm_positions]

        # Since same identifier would imply they are identical encoder output
        # Verify mm items with identical identifier are having mm_position.length
        seen_hashes: dict[str, int] = {}

    if req_ids:
        assert len(req_ids) == num_requests
    else:
        req_ids = [f"{i + starting_idx}" for i in range(num_requests)]

    for i in range(num_requests):
        mm_features = []

        for j, position in enumerate(
            mm_positions[i] if mm_positions is not None else []
        ):
            if mm_hashes_list is not None:
                identifier = mm_hashes_list[i][j]

                # Verify if position length is identical
                position_length = position.length
                if identifier in seen_hashes:
                    assert seen_hashes[identifier] == position_length, (
                        f"mm_hash '{identifier}' has inconsistent position lengths: "
                        f"previously {seen_hashes[identifier]}, now {position_length} "
                        f"at request {i}, position {j}"
                    )
                else:
                    seen_hashes[identifier] = position_length
            else:
                # Unique dummy hash for each mm item
                identifier = f"hash{i}_{j}"
            mm_feature = MultiModalFeatureSpec(
                data=MultiModalKwargsItem.dummy("dummy_m"),
                mm_position=position,
                identifier=identifier,
                modality="image",
            )
            mm_features.append(mm_feature)

        prompt_token_ids = (
            [starting_idx] * num_tokens
            if same_prompt
            else [i + starting_idx] * num_tokens
        )
        request = Request(
            request_id=req_ids[i],
            prompt_token_ids=prompt_token_ids,
            sampling_params=sampling_params,
            pooling_params=None,
            mm_features=mm_features if mm_features else None,
            eos_token_id=EOS_TOKEN_ID,
            arrival_time=arrival_times[i],
            priority=priorities[i],
            block_hasher=block_hasher,
        )
        requests.append(request)
    return requests


def test_priority_scheduling_basic_ordering():
    """Test that requests are scheduled in priority order
    (lower value = higher priority)."""
    scheduler = create_scheduler_with_priority()

    # Create requests with different priorities
    # Priority 0 (highest), 1, 2 (lowest)
    priorities = [2, 0, 1]  # Add in non-priority order
    arrival_times = [1.0, 2.0, 3.0]  # All different arrival times
    requests = create_requests_with_priority(
        num_requests=3, priorities=priorities, arrival_times=arrival_times
    )

    # Add requests in non-priority order
    for request in requests:
        scheduler.add_request(request)

    # Schedule and verify priority order
    output = scheduler.schedule()

    # Should schedule all requests since they fit in budget
    assert len(output.scheduled_new_reqs) == 3

    # Verify they are scheduled in priority order:
    # req_1 (priority 0), req_2 (priority 1), req_0 (priority 2)
    scheduled_req_ids = [req.req_id for req in output.scheduled_new_reqs]
    assert scheduled_req_ids == ["1", "2", "0"]


def test_priority_scheduling_arrival_time_tiebreaker():
    """Test that arrival time is used
    as tiebreaker when priorities are equal."""
    scheduler = create_scheduler_with_priority()

    # Create requests with same priority but different arrival times
    priorities = [1, 1, 1]  # All same priority
    arrival_times = [3.0, 1.0, 2.0]  # Different arrival times
    requests = create_requests_with_priority(
        num_requests=3, priorities=priorities, arrival_times=arrival_times
    )

    # Add requests in non-arrival order
    for request in requests:
        scheduler.add_request(request)

    # Schedule and verify arrival time order
    output = scheduler.schedule()

    # Should schedule all requests since they fit in budget
    assert len(output.scheduled_new_reqs) == 3

    # Verify they are scheduled in arrival time order:
    # req_1 (1.0), req_2 (2.0), req_0 (3.0)
    scheduled_req_ids = [req.req_id for req in output.scheduled_new_reqs]
    assert scheduled_req_ids == ["1", "2", "0"]


def test_priority_scheduling_mixed_priority_and_arrival():
    """Test priority scheduling with mixed priorities and arrival times."""
    scheduler = create_scheduler_with_priority()

    # Create requests with mixed priorities and arrival times
    priorities = [2, 1, 1, 0]  # Mixed priorities
    arrival_times = [1.0, 3.0, 2.0, 4.0]  # Mixed arrival times
    requests = create_requests_with_priority(
        num_requests=4, priorities=priorities, arrival_times=arrival_times
    )

    # Add requests
    for request in requests:
        scheduler.add_request(request)

    # Schedule and verify order
    output = scheduler.schedule()

    # Should schedule all requests since they fit in budget
    assert len(output.scheduled_new_reqs) == 4

    # Expected order:
    # 1. req_3 (priority 0, arrival 4.0)
    # 2. req_2 (priority 1, arrival 2.0) - earlier arrival than req_1
    # 3. req_1 (priority 1, arrival 3.0)
    # 4. req_0 (priority 2, arrival 1.0)
    scheduled_req_ids = [req.req_id for req in output.scheduled_new_reqs]
    assert scheduled_req_ids == ["3", "2", "1", "0"]


def test_priority_scheduling_preemption():
    """Test that priority scheduling preempts
    lower priority requests when memory is constrained."""
    # Create scheduler with very limited memory to force preemption
    scheduler = create_scheduler_with_priority(
        max_num_seqs=3,  # Allow multiple requests
        max_num_batched_tokens=200,
        num_blocks=6,  # Very limited blocks to force memory pressure
        block_size=16,  # Standard block size
    )

    # Create initial low-priority requests that will consume most memory
    low_priority_requests = create_requests_with_priority(
        num_requests=2,
        priorities=[5, 5],  # Low priority
        arrival_times=[1.0, 2.0],
        num_tokens=30,  # Large enough to consume significant memory
    )

    # Add and schedule low priority requests
    for request in low_priority_requests:
        scheduler.add_request(request)

    output = scheduler.schedule()
    assert len(output.scheduled_new_reqs) == 2

    # Simulate model execution to move requests to running state
    model_output = ModelRunnerOutput(
        req_ids=[req.request_id for req in low_priority_requests],
        req_id_to_index={
            req.request_id: i for i, req in enumerate(low_priority_requests)
        },
        sampled_token_ids=[[100] for _ in low_priority_requests],
        logprobs=None,
        prompt_logprobs_dict={},
        pooler_output=[],
    )
    scheduler.update_from_output(output, model_output)

    # Verify both requests are running
    assert len(scheduler.running) == 2

    # Now add a high-priority request that requires memory allocation
    # This should trigger preemption due to memory constraints
    high_priority_request = create_requests_with_priority(
        num_requests=1,
        priorities=[0],  # High priority
        arrival_times=[3.0],
        num_tokens=30,  # Large enough to require significant memory
    )[0]

    scheduler.add_request(high_priority_request)

    # Schedule again - this should trigger
    # preemption when trying to allocate memory
    output = scheduler.schedule()

    # Due to the scheduler's design, if preemption happens
    # during running request scheduling,
    # waiting requests won't be scheduled in the same step
    # Let's check if preemption occurred by looking at the waiting queue

    # If preemption happened, we should see requests in the
    # waiting queue
    if len(scheduler.waiting) > 1:  # high priority + preempted request
        # Preemption occurred - verify the high priority request
        # gets scheduled next
        output2 = scheduler.schedule()
        assert len(output2.scheduled_new_reqs) == 1
        # High priority request
        assert output2.scheduled_new_reqs[0].req_id == "0"
    else:
        # No preemption needed - all requests fit
        # This is also valid behavior if memory allows
        assert len(output.scheduled_new_reqs) == 1
        # High priority request
        assert output.scheduled_new_reqs[0].req_id == "0"


def test_priority_scheduling_no_preemption_when_space_available():
    """Test that preemption doesn't happen
    when there's space for new requests."""
    scheduler = create_scheduler_with_priority(
        max_num_seqs=3,  # Allow 3 concurrent requests
        max_num_batched_tokens=200,  # Sufficient token budget
    )

    # Add two low-priority running requests
    low_priority_requests = create_requests_with_priority(
        num_requests=2, priorities=[5, 5], arrival_times=[1.0, 2.0], num_tokens=30
    )

    for request in low_priority_requests:
        scheduler.add_request(request)

    output = scheduler.schedule()
    model_output = ModelRunnerOutput(
        req_ids=[req.request_id for req in low_priority_requests],
        req_id_to_index={
            req.request_id: i for i, req in enumerate(low_priority_requests)
        },
        sampled_token_ids=[[100] for _ in low_priority_requests],
        logprobs=None,
        prompt_logprobs_dict={},
        pooler_output=[],
    )
    scheduler.update_from_output(output, model_output)

    # Add high-priority request
    high_priority_request = create_requests_with_priority(
        num_requests=1, priorities=[0], arrival_times=[3.0], num_tokens=30
    )[0]

    scheduler.add_request(high_priority_request)

    # Schedule - should not preempt since there's space
    output = scheduler.schedule()

    # Should schedule the new request without preemption
    assert len(output.scheduled_new_reqs) == 1
    assert len(scheduler.running) == 3  # All three requests running
    assert len(scheduler.waiting) == 0  # No requests waiting


def test_priority_scheduling_preemption_victim_selection():
    """Test that the correct victim is selected for
    preemption based on priority and arrival time."""
    # This test verifies the priority-based victim selection logic
    # by checking the waiting queue order after adding requests with different
    # priorities
    scheduler = create_scheduler_with_priority(
        max_num_seqs=1,  # Force sequential processing to test priority order
    )

    # Create requests with different priorities
    requests = create_requests_with_priority(
        num_requests=3,
        priorities=[3, 2, 0],  # Different priorities: low, medium, high
        arrival_times=[1.0, 2.0, 3.0],
        num_tokens=10,
    )

    # Add all requests
    for request in requests:
        scheduler.add_request(request)

    # Schedule - should only schedule the highest priority request
    # (req_2, priority 0)
    output = scheduler.schedule()
    assert len(output.scheduled_new_reqs) == 1
    assert output.scheduled_new_reqs[0].req_id == "2"  # Highest priority

    # Verify the waiting queue has the remaining requests in priority order
    assert len(scheduler.waiting) == 2

    # Extract waiting requests and verify priority order
    waiting_requests = list(scheduler.waiting)

    waiting_priorities = [req.priority for req in waiting_requests]
    waiting_req_ids = [req.request_id for req in waiting_requests]

    # Should be req_1 (priority 2) then req_0 (priority 3)
    assert waiting_priorities == [2, 3]
    assert waiting_req_ids == ["1", "0"]


def test_priority_scheduling_equal_priority_preemption():
    """Test arrival time tiebreaker when requests have equal priority."""
    # This test verifies that arrival time is used as a tiebreaker for equal
    # priorities
    scheduler = create_scheduler_with_priority(
        max_num_seqs=1,  # Force sequential processing
    )

    # Create requests with same priority but different arrival times
    requests = create_requests_with_priority(
        num_requests=3,
        priorities=[2, 2, 2],  # Same priority
        arrival_times=[3.0, 1.0, 2.0],  # Different arrival times
        num_tokens=10,
    )

    # Add all requests
    for request in requests:
        scheduler.add_request(request)

    # Schedule - should schedule the request with earliest arrival time
    output = scheduler.schedule()
    assert len(output.scheduled_new_reqs) == 1
    assert output.scheduled_new_reqs[0].req_id == "1"  # Earliest arrival (1.0)

    # Verify the waiting queue has remaining requests in arrival time order
    assert len(scheduler.waiting) == 2

    # Extract waiting requests and verify arrival time order
    waiting_requests = list(scheduler.waiting)

    waiting_arrival_times = [req.arrival_time for req in waiting_requests]
    waiting_req_ids = [req.request_id for req in waiting_requests]

    # Should be req_2 (arrival 2.0) then req_0 (arrival 3.0)
    assert waiting_arrival_times == [2.0, 3.0]
    assert waiting_req_ids == ["2", "0"]


def test_priority_scheduling_waiting_queue_order():
    """Test that the waiting queue maintains priority order."""
    scheduler = create_scheduler_with_priority(
        max_num_seqs=1,  # Only one request can run at a time
    )

    # Create multiple requests with different priorities
    requests = create_requests_with_priority(
        num_requests=4,
        priorities=[3, 1, 2, 0],  # Mixed priorities
        arrival_times=[1.0, 2.0, 3.0, 4.0],
        num_tokens=10,
    )

    # Add all requests
    for request in requests:
        scheduler.add_request(request)

    # Schedule - should only schedule the highest priority request
    # (req_3, priority 0)
    output = scheduler.schedule()
    assert len(output.scheduled_new_reqs) == 1
    assert output.scheduled_new_reqs[0].req_id == "3"

    # Verify waiting queue has remaining requests in priority order
    assert len(scheduler.waiting) == 3

    # Extract requests from waiting queue
    # (it's a heap, so we need to pop to see order)
    waiting_requests = list(scheduler.waiting)

    waiting_priorities = [req.priority for req in waiting_requests]
    waiting_req_ids = [req.request_id for req in waiting_requests]

    # Should be ordered by priority: req_1 (1), req_2 (2), req_0 (3)
    assert waiting_req_ids == ["1", "2", "0"]
    assert waiting_priorities == [1, 2, 3]


def test_priority_scheduling_fcfs_fallback():
    """Test that FCFS behavior is maintained when all
    requests have same priority."""
    scheduler = create_scheduler_with_priority()

    # Create requests with same priority but different arrival times
    priorities = [1, 1, 1, 1]  # All same priority
    arrival_times = [4.0, 1.0, 3.0, 2.0]  # Different arrival times
    requests = create_requests_with_priority(
        num_requests=4, priorities=priorities, arrival_times=arrival_times
    )

    # Add requests
    for request in requests:
        scheduler.add_request(request)

    # Schedule
    output = scheduler.schedule()

    # Should schedule all requests in arrival time order
    assert len(output.scheduled_new_reqs) == 4
    scheduled_req_ids = [req.req_id for req in output.scheduled_new_reqs]

    # Expected order by arrival time:
    # req_1 (1.0), req_3 (2.0), req_2 (3.0), req_0 (4.0)
    assert scheduled_req_ids == ["1", "3", "2", "0"]


def test_priority_scheduling_with_limited_slots():
    """Test priority scheduling when max_num_seqs limits concurrent requests."""
    scheduler = create_scheduler_with_priority(
        max_num_seqs=2,  # Only allow 2 concurrent requests
        max_num_batched_tokens=1000,  # Plenty of token budget
    )

    # Create requests with different priorities
    requests = create_requests_with_priority(
        num_requests=4,
        priorities=[3, 1, 2, 0],  # Mixed priorities
        arrival_times=[1.0, 2.0, 3.0, 4.0],
        num_tokens=10,
    )

    # Add all requests
    for request in requests:
        scheduler.add_request(request)

    # Schedule - should only schedule the 2 highest priority requests
    output = scheduler.schedule()
    assert len(output.scheduled_new_reqs) == 2

    # Should schedule req_3 (priority 0) and req_1 (priority 1)
    scheduled_req_ids = [req.req_id for req in output.scheduled_new_reqs]
    assert "3" in scheduled_req_ids  # Priority 0
    assert "1" in scheduled_req_ids  # Priority 1

    # Remaining requests should be in waiting queue in priority order
    assert len(scheduler.waiting) == 2

    # Extract waiting requests and verify order
    waiting_requests = list(scheduler.waiting)
    waiting_priorities = [req.priority for req in waiting_requests]
    waiting_req_ids = [req.request_id for req in waiting_requests]

    # Should be req_2 (priority 2) then req_0 (priority 3)
    assert waiting_priorities == [2, 3]
    assert waiting_req_ids == ["2", "0"]


def test_priority_scheduling_heap_property():
    """Test that the waiting queue maintains heap
    property for priority scheduling."""
    scheduler = create_scheduler_with_priority(
        max_num_seqs=1,  # Only one request can run at a time
    )

    # Add requests in random priority order
    priorities = [5, 1, 8, 3, 2, 7, 4, 6]
    arrival_times = [float(i) for i in range(len(priorities))]
    requests = create_requests_with_priority(
        num_requests=len(priorities),
        priorities=priorities,
        arrival_times=arrival_times,
        num_tokens=10,
    )

    # Add all requests
    for request in requests:
        scheduler.add_request(request)

    # Schedule one request at a time and verify priority order
    scheduled_priorities = []

    while scheduler.waiting:
        output = scheduler.schedule()
        if output.scheduled_new_reqs:
            req = output.scheduled_new_reqs[0]
            scheduled_priorities.append(requests[int(req.req_id)].priority)

            # Simulate completion to make room for next request
            model_output = ModelRunnerOutput(
                req_ids=[req.req_id],
                req_id_to_index={req.req_id: 0},
                sampled_token_ids=[[100]],
                logprobs=None,
                prompt_logprobs_dict={},
                pooler_output=[],
            )
            scheduler.update_from_output(output, model_output)

            # Finish the request to make room for the next one
            scheduler.finish_requests(req.req_id, RequestStatus.FINISHED_STOPPED)

    # Verify requests were scheduled in priority order (lowest value first)
    expected_priorities = sorted(priorities)
    assert scheduled_priorities == expected_priorities


def test_schedule_skip_tokenizer_init():
    scheduler = create_scheduler(skip_tokenizer_init=True)
    requests = create_requests(num_requests=5)
    for request in requests:
        scheduler.add_request(request)
    output = scheduler.schedule()
    assert len(output.scheduled_new_reqs) == len(requests)


def test_schedule_skip_tokenizer_init_structured_output_request():
    scheduler = create_scheduler(skip_tokenizer_init=True)
    structured_outputs_params = StructuredOutputsParams(regex="[0-9]+")
    sampling_params = SamplingParams(
        ignore_eos=False,
        max_tokens=16,
        structured_outputs=structured_outputs_params,
    )
    request = Request(
        request_id="0",
        prompt_token_ids=[0, 1],
        mm_features=None,
        sampling_params=sampling_params,
        pooling_params=None,
        eos_token_id=EOS_TOKEN_ID,
    )
    scheduler.add_request(request)
    output = scheduler.schedule()
    assert len(output.scheduled_new_reqs) == 0
    assert len(scheduler.running) == 0
    assert len(scheduler.waiting) == 1


@pytest.mark.parametrize(
    "use_ec_connector, ec_role", [(False, None), (True, "ec_consumer")]
)
def test_priority_scheduling_preemption_and_resumption_when_out_of_kv(
    use_ec_connector, ec_role
):
    """Test that priority scheduling preempts lower priority requests
    when out of KV cache space."""
    # Create scheduler with very limited memory to force preemption
    scheduler = create_scheduler_with_priority(
        max_num_seqs=2,  # Allow multiple requests
        max_num_batched_tokens=200,
        num_blocks=5,  # Can hold 64 tokens (first block is null)
        block_size=16,  # Standard block size
        use_kv_connector=True,
<<<<<<< HEAD
        # encoder connector should not affect test results
        use_ec_connector=use_ec_connector,
        ec_role=ec_role,
        disable_hybrid_kv_cache_manager=True,
=======
>>>>>>> e31946f8
    )

    # Create a request and schedule it
    request_low = create_requests_with_priority(
        num_requests=1,
        priorities=[1],
        arrival_times=[0.0],
        num_tokens=30,
        starting_idx=0,
    )[0]
    scheduler.add_request(request_low)
    # 1st schedule
    output = scheduler.schedule()
    assert len(output.scheduled_new_reqs) == 1
    assert len(scheduler.waiting) == 0
    assert len(scheduler.running) == 1

    # Simulate model execution - 1st decode
    model_output = ModelRunnerOutput(
        req_ids=[request_low.request_id],
        req_id_to_index={request_low.request_id: 0},
        sampled_token_ids=[[100]],
        # spec_token_ids=None,
        logprobs=None,
        prompt_logprobs_dict={},
        pooler_output=[],
    )
    scheduler.update_from_output(output, model_output)

    # Create a high priority request and schedule it
    request_high = create_requests_with_priority(
        num_requests=1,
        priorities=[0],
        arrival_times=[1.0],
        num_tokens=32,
        starting_idx=1,
    )[0]
    scheduler.add_request(request_high)
    # 2nd schedule
    output = scheduler.schedule()
    # KV cache should be full at this point
    assert scheduler.kv_cache_manager.block_pool.get_num_free_blocks() == 0
    assert len(output.scheduled_new_reqs) == 1
    assert output.scheduled_cached_reqs.num_reqs == 1
    assert len(scheduler.waiting) == 0
    assert len(scheduler.running) == 2

    # Simulate model execution - 2nd decode
    requests = [request_low, request_high]
    model_output = ModelRunnerOutput(
        req_ids=[req.request_id for req in requests],
        req_id_to_index={req.request_id: i for i, req in enumerate(requests)},
        sampled_token_ids=[[100] for _ in requests],
        # spec_token_ids=None,
        logprobs=None,
        prompt_logprobs_dict={},
        pooler_output=[],
    )
    scheduler.update_from_output(output, model_output)

    # 3rd schedule - this should trigger preemption
    # req_low needs 32 tokens = 2 blocks
    # req_high needs 33 tokens = 3 blocks
    # so doesn't fit in 4 blocks.
    output = scheduler.schedule()

    # Should have preempted req_low
    assert len(output.scheduled_new_reqs) == 0
    assert output.scheduled_cached_reqs.num_reqs == 1
    assert output.scheduled_cached_reqs.req_ids[0] == request_high.request_id
    assert scheduler.requests[request_low.request_id].status == RequestStatus.PREEMPTED
    assert len(scheduler.waiting) == 1
    assert len(scheduler.running) == 1

    # Simulate model execution - 3rd decode
    model_output = ModelRunnerOutput(
        req_ids=[req.request_id for req in requests],
        req_id_to_index={req.request_id: i for i, req in enumerate(requests)},
        sampled_token_ids=[[], [100]],
        # spec_token_ids=None,
        logprobs=None,
        prompt_logprobs_dict={},
        pooler_output=[],
    )
    # Finish the requests to make room for the preempted requests to resume
    scheduler.update_from_output(output, model_output)
    scheduler.finish_requests(request_high.request_id, RequestStatus.FINISHED_STOPPED)

    # 4th Schedule - this should trigger the resumption
    output = scheduler.schedule()
    scheduled_cached_reqs = output.scheduled_cached_reqs
    resumed_from_preemption = scheduled_cached_reqs.resumed_from_preemption

    assert len(output.scheduled_new_reqs) == 0
    assert scheduled_cached_reqs.num_reqs == 1
    assert len(scheduler.waiting) == 0
    assert len(scheduler.running) == 1

    # Preempted request resumed in scheduled_cached_reqs
    assert len(resumed_from_preemption) == 1
    assert len(scheduled_cached_reqs.resumed_req_token_ids) == 1
    assert resumed_from_preemption[0]
    assert scheduled_cached_reqs.req_ids[0] == request_low.request_id
    assert scheduled_cached_reqs.resumed_req_token_ids[0] is not None
    # Resumed tokens include 30 prompt tokens and 2 decoded tokens
    assert len(scheduled_cached_reqs.resumed_req_token_ids[0]) == 32
    assert scheduled_cached_reqs.resumed_req_token_ids[0][31] == 100


@pytest.mark.parametrize(
    ("enable_chunked_prefill", "is_encoder_decoder", "expect_enabled"),
    [
        (True, False, True),
        (False, False, False),
        # Encoder-decoder models should always have it disabled
        (False, True, False),
        (True, True, False),
    ],
)
def test_chunked_prefill_disabled_for_encoder_decoder(
    enable_chunked_prefill: bool, is_encoder_decoder: bool, expect_enabled: bool
) -> None:
    """Validate that chunked prefill is appropriately disabled for
    encoder-decoder models."""
    scheduler_config = SchedulerConfig(
        enable_chunked_prefill=enable_chunked_prefill,
        is_encoder_decoder=is_encoder_decoder,
    )

    # `is_encoder_decoder` should only be used during construction
    # of the config, and otherwise stored in the model config.
    assert "is_encoder_decoder" not in vars(scheduler_config)
    assert "is_encoder_decoder" not in [
        f.name for f in dataclasses.fields(scheduler_config)
    ]
    _validate_chunked_prefill_settings_for_encoder_decoder(
        scheduler_config, is_encoder_decoder, expect_enabled
    )

    # Ensure it is retained in VllmConfig, even after its post-init.
    vllm_config = VllmConfig(scheduler_config=scheduler_config)
    _validate_chunked_prefill_settings_for_encoder_decoder(
        vllm_config.scheduler_config, is_encoder_decoder, expect_enabled
    )


def _validate_chunked_prefill_settings_for_encoder_decoder(
    scheduler_config: SchedulerConfig, is_encoder_decoder: bool, expect_enabled: bool
) -> None:
    """Validate chunked prefill settings in the scheduler config for
    encoder-decoder models."""
    assert scheduler_config.chunked_prefill_enabled is expect_enabled
    assert scheduler_config.enable_chunked_prefill is expect_enabled
    if is_encoder_decoder:
        # Encoder-decoder models should automatically disable chunked multimodal
        # inputs as well
        assert scheduler_config.disable_chunked_mm_input is not expect_enabled
    if is_encoder_decoder and not expect_enabled:
        assert scheduler_config.long_prefill_token_threshold == 0


# ==============================================================================
# EPD (Encoder-Prefill-Decode) Encoder-cache-specific tests start
# NOTE: In E->P->D disagg case, both KV and EC Connector works in P instance
# Unless specify, the existence of KV Connector should not affect any test results
# ==============================================================================


def _assert_right_encoder_cache_allocated(
    scheduler: Scheduler,
    hashes_to_check: list[str] | None = None,
    requests: list[Request] | None = None,
    expected_total_allocated: int | None = None,
):
    """Check whether encoder cache is allocated correctly."""
    encoder_cache_manager = scheduler.encoder_cache_manager

    # Verify encoder cache manager exists
    assert encoder_cache_manager is not None, "Encoder cache manager should exist"

    # Verify number of cache
    if expected_total_allocated is not None:
        assert len(encoder_cache_manager.cached) == expected_total_allocated
        if expected_total_allocated == 0:
            return

    # Verify each request with MM data is in cache
    cached_hashes = set(encoder_cache_manager.cached.keys())

    if hashes_to_check:
        missed_hashes = set(hashes_to_check) - cached_hashes
        assert not missed_hashes, (
            f"Miss hashes: {missed_hashes} "
            f"Existing encoder cache: {encoder_cache_manager.cached}"
        )

    for req in requests if requests is not None else []:
        if req.mm_features:
            mm_hashes = [f.identifier for f in req.mm_features]
            req_hashes = set(mm_hashes)  # unique hashes set
            missed_hashes = req_hashes - cached_hashes
            assert not missed_hashes, (
                f"Miss hashes in cache for request {req.request_id}: {missed_hashes} "
                f"Existing encoder cache: {encoder_cache_manager.cached}"
            )


def _assert_right_ec_connector_metadata(
    output: SchedulerOutput,
    mm_features_list: list[MultiModalFeatureSpec],
):
    """Verify that ECConnector metadata EXACTLY matches the input MM data"""
    # Get the connector metadata
    metadata = output.ec_connector_metadata

    # Create lookup dictionaries for efficient access
    metadata_dict = {mm_data.mm_hash: mm_data for mm_data in metadata.mm_datas}

    # Check all required identifiers exist in metadata; and no extra
    # In ECSharedStorageConnector format
    # NOTE: even having same identifier, the mm_features can be different
    # since their mm_position can be in different offsets, etc
    identifiers_dict = {f.identifier for f in mm_features_list}
    assert set(metadata_dict.keys()) == identifiers_dict

    # Verify the info matches
    for i, mm_feature in enumerate(mm_features_list):
        identifier = mm_feature.identifier
        assert metadata_dict[identifier].mm_hash == identifier
        assert metadata_dict[identifier].num_token == mm_feature.mm_position.length


def _assert_right_encoder_inputs(
    output: SchedulerOutput,
    check_exist: bool | None = True,
    requests: list[Request] | None = None,
    expected_encoder_inputs: list[list[int]] | None = None,
    expected_total_reqs: int | None = None,
):
    """Verify that requests/mm_hashes should (not) in scheduled encoder input
    If check_exist is False, this function returns True
    if requests are NOT in encoder inputs"""

    # Get the scheduled encoder inputs
    # NOTE: scheduled_encoder_inputs is a dictionary with request id as key
    scheduled_encoder_inputs = output.scheduled_encoder_inputs

    # Check if scheduled_encoder_inputs is empty as expected
    if expected_total_reqs is not None:
        assert len(scheduled_encoder_inputs) == expected_total_reqs
        if expected_total_reqs == 0:
            return

    # Number of expected enocder inputs should match number of requests
    if expected_encoder_inputs:
        assert check_exist and requests is not None  # only support expect input exist
        assert len(requests) == len(expected_encoder_inputs)

    # Check request (not) exist as expected
    for i, request in enumerate(requests if requests is not None else []):
        assert (request.request_id in scheduled_encoder_inputs) is check_exist, (
            f"Request {request.id} presence mismatch: expected {check_exist}, "
            f"got {request.id in scheduled_encoder_inputs}"
        )
        if expected_encoder_inputs:
            scheduled_encoder_input = scheduled_encoder_inputs[request.request_id]
            assert scheduled_encoder_input == expected_encoder_inputs[i]


def test_scheduler_no_ec_connector_by_default():
    """Test scheduler doesn't have EC connector by default."""
    scheduler = create_scheduler()
    assert scheduler.ec_connector is None


@pytest.mark.parametrize("use_kv_connector", [False, True])
def test_ec_connector_text_only_request(use_kv_connector):
    """Test text-only requests don't allocate encoder cache."""
    scheduler = create_scheduler(
        model="llava-hf/llava-1.5-7b-hf",
        use_kv_connector=use_kv_connector,
        use_ec_connector=True,
        ec_role="ec_consumer",
        disable_hybrid_kv_cache_manager=use_kv_connector,
    )

    NUM_PROMPT_TOKENS = 100

    # Create text-only request (no mm_positions)
    requests = create_requests(
        num_requests=1,
        num_tokens=NUM_PROMPT_TOKENS,
    )
    assert not requests[0].mm_features  # No MM data

    scheduler.add_request(requests[0])
    output = scheduler.schedule()

    # Should schedule
    assert len(output.scheduled_new_reqs) == 1

    # Scheduled tokens should equal prompt tokens exactly
    scheduled = output.num_scheduled_tokens[requests[0].request_id]
    assert scheduled == NUM_PROMPT_TOKENS, (
        f"Text-only should schedule {NUM_PROMPT_TOKENS}, got {scheduled}"
    )

    # Encoder cache should be empty
    _assert_right_encoder_cache_allocated(scheduler, expected_total_allocated=0)

    # ECConnector should carry no metadata
    _assert_right_ec_connector_metadata(output, mm_features_list=[])

    # Scheduled encoder input should be empty; no mm to compute
    _assert_right_encoder_inputs(output, expected_total_reqs=0)


@pytest.mark.parametrize("use_kv_connector", [False, True])
def test_ec_connector_cache_hit_external_load(use_kv_connector):
    """Test ec_consumer loads from external cache when hit.
    A normal basic operation for EPD disaggrgation"""
    scheduler = create_scheduler(
        model="llava-hf/llava-1.5-7b-hf",
        enable_prefix_caching=True,
        # kv connector should not effect test results
        use_kv_connector=use_kv_connector,
        use_ec_connector=True,
        ec_role="ec_consumer",
        disable_hybrid_kv_cache_manager=use_kv_connector,
    )

    # Create MM request
    NUM_TOKENS = 200  # NOTE: includes mm tokens
    NUM_ENCODER_TOKENS = 100
    mm_hashes_list = [["hash_test1"]]
    mm_positions = [[PlaceholderRange(offset=0, length=NUM_ENCODER_TOKENS)]]

    request = create_requests(
        num_requests=1,
        num_tokens=NUM_TOKENS,
        mm_hashes_list=mm_hashes_list,
        mm_positions=mm_positions,
    )[0]

    # Mock cache hit - encoder cache exists externally
    scheduler.ec_connector.has_caches = Mock(return_value=[True])
    scheduler.ec_connector.update_state_after_alloc = Mock(
        wraps=scheduler.ec_connector.update_state_after_alloc
    )

    scheduler.add_request(request)
    output = scheduler.schedule()

    # Should schedule prompt tokens
    scheduled_tokens = output.num_scheduled_tokens[request.request_id]
    assert scheduled_tokens == NUM_TOKENS

    # Should called update_state_after_alloc for external load
    scheduler.ec_connector.update_state_after_alloc.assert_called_with(request, 0)

    # Encoder cache should contain mm items from request
    _assert_right_encoder_cache_allocated(scheduler, requests=[request])

    # ECConnector should carry metadata of request
    _assert_right_ec_connector_metadata(output, mm_features_list=request.mm_features)

    # Scheduled encoder input should be empty; no mm to compute
    _assert_right_encoder_inputs(output, expected_total_reqs=0)


@pytest.mark.parametrize("use_kv_connector", [False, True])
def test_ec_connector_cache_miss_computes_locally(use_kv_connector):
    """Test consumer can compute encoder locally when cache miss (fallback)."""
    # encoder cache itself if it doesn't receive it from external storage

    scheduler = create_scheduler(
        model="llava-hf/llava-1.5-7b-hf",
        enable_prefix_caching=True,
        use_kv_connector=use_kv_connector,
        use_ec_connector=True,
        ec_role="ec_consumer",
        disable_hybrid_kv_cache_manager=use_kv_connector,
    )

    # Verify consumer role
    assert scheduler.ec_connector is not None
    assert not scheduler.ec_connector.is_producer

    # Create MM request
    request_mm_missed = create_requests(
        num_requests=1,
        num_tokens=200,  # Total (including 100 MM)
        mm_positions=[[PlaceholderRange(offset=0, length=100)]],  # 100 MM tokens
    )[0]

    # Mock cache miss - encoder cache doesn't exist externally
    scheduler.ec_connector.has_caches = Mock(return_value=[False])

    scheduler.add_request(request_mm_missed)
    output = scheduler.schedule()

    # SCHEDULER should decide to compute encoder locally (fallback)
    assert len(output.scheduled_new_reqs) == 1

    # Should schedule full prompt tokens
    scheduled_tokens = output.num_scheduled_tokens[request_mm_missed.request_id]
    assert scheduled_tokens == 200, (
        f"Expected 200 tokens on cache miss, got {scheduled_tokens}"
    )

    # Encoder cache should contain mm items from request
    _assert_right_encoder_cache_allocated(scheduler, requests=[request_mm_missed])

    # ECConnector should carry no metadata (missed cache)
    _assert_right_ec_connector_metadata(output, mm_features_list=[])

    # Scheduled encoder input contain mm for request_mm_missed
    _assert_right_encoder_inputs(
        output,
        requests=[request_mm_missed],
        expected_encoder_inputs=[[0]],  # index 0 of the mm item
        expected_total_reqs=1,
    )

    # Then MODEL_RUNNER will execute the encoder and cache the result


@pytest.mark.parametrize("use_kv_connector", [False, True])
def test_ec_connector_with_partial_cache_hit_multi_round(use_kv_connector):
    """Test consumer with partial cache hit (local & connector) with 2 requests."""
    scheduler = create_scheduler(
        model="llava-hf/llava-1.5-7b-hf",
        enable_prefix_caching=True,
        use_kv_connector=use_kv_connector,
        use_ec_connector=True,
        ec_role="ec_consumer",
        disable_hybrid_kv_cache_manager=use_kv_connector,
    )

    # Create MM request
    NUM_TOKENS_1 = 300  # NOTE: includes mm tokens
    NUM_ENCODER_TOKENS_1 = 50
    mm_hashes_list_1 = [["hash1_A", "hash1_B", "hash1_A", "hash1_F"]]
    mm_positions_1 = [
        [
            PlaceholderRange(offset=0, length=NUM_ENCODER_TOKENS_1),
            PlaceholderRange(offset=100, length=NUM_ENCODER_TOKENS_1),
            PlaceholderRange(offset=200, length=NUM_ENCODER_TOKENS_1),
            PlaceholderRange(offset=250, length=NUM_ENCODER_TOKENS_1),
        ]
    ]

    # Create request with 4 MM items, with 2 identical items
    request1 = create_requests(
        num_requests=1,
        num_tokens=NUM_TOKENS_1,
        mm_hashes_list=mm_hashes_list_1,
        mm_positions=mm_positions_1,
        max_tokens=1,  # For simplicity
    )[0]

    # Mock partial cache hit: 1st and 3rd missing, 2nd and 4th exist
    scheduler.ec_connector.has_caches = Mock(return_value=[False, True, False, True])
    scheduler.ec_connector.update_state_after_alloc = Mock(
        wraps=scheduler.ec_connector.update_state_after_alloc
    )

    scheduler.add_request(request1)
    output = scheduler.schedule()

    # Should schedule all tokens
    scheduled_tokens = output.num_scheduled_tokens[request1.request_id]
    assert scheduled_tokens == NUM_TOKENS_1

    # Encoder cache should contain all mm items from request
    _assert_right_encoder_cache_allocated(scheduler, requests=[request1])

    # Should have called update_state_after_alloc for external load
    scheduler.ec_connector.update_state_after_alloc.assert_called()
    scheduler.ec_connector.update_state_after_alloc.reset_mock()

    # ECConnector should carry metadata for 2nd and 4th mm item
    _assert_right_ec_connector_metadata(
        output, mm_features_list=[request1.mm_features[1], request1.mm_features[3]]
    )

    # Should schedule ONLY 1 encoder input (index 0), no repeat for identical items
    _assert_right_encoder_inputs(
        output,
        requests=[request1],
        expected_encoder_inputs=[[0]],  # index 0 of the mm item ONLY
        expected_total_reqs=1,
    )

    # Simulate model execution 1 step
    model_output = ModelRunnerOutput(
        req_ids=[request1.request_id],
        req_id_to_index={request1.request_id: 0},
        sampled_token_ids=[[100]],
        # spec_token_ids=None,
        logprobs=None,
        prompt_logprobs_dict={},
        pooler_output=[],
    )
    scheduler.update_from_output(output, model_output)

    # request1 is finished after outputing 1 token
    # Finish request
    scheduler.finish_requests(request1.request_id, RequestStatus.FINISHED_LENGTH_CAPPED)

    # Create another request with 4 MM items
    NUM_TOKENS_2 = 400
    NUM_ENCODER_TOKENS_2 = 50
    mm_hashes_list_2 = [["hash1_C", "hash1_D", "hash1_E", "hash1_A"]]
    mm_positions_2 = [
        [
            PlaceholderRange(offset=0, length=NUM_ENCODER_TOKENS_2),
            PlaceholderRange(offset=100, length=NUM_ENCODER_TOKENS_2),
            PlaceholderRange(offset=200, length=NUM_ENCODER_TOKENS_2),
            PlaceholderRange(offset=250, length=NUM_ENCODER_TOKENS_2),
        ]
    ]

    request2 = create_requests(
        num_requests=1,
        num_tokens=NUM_TOKENS_2,
        mm_hashes_list=mm_hashes_list_2,
        mm_positions=mm_positions_2,
        max_tokens=1,  # For simplicity
    )[0]

    # Mock partial cache hit: only hash1_A and hash1_C exist in connector
    scheduler.ec_connector.has_caches = Mock(return_value=[True, False, False, True])

    scheduler.add_request(request2)
    output = scheduler.schedule()

    # Check
    # Should schedule all tokens
    scheduled_tokens = output.num_scheduled_tokens[request2.request_id]
    assert scheduled_tokens == 400

    # Encoder cache should contain all mm items from request2
    _assert_right_encoder_cache_allocated(scheduler, requests=[request2])

    # Should call update_state_after_alloc for hash1_C, ONLY
    # hash1_A should not be loaded from connector
    # since it's computed in last request & exist in local cache
    # Order of getting encoder cache should be: local cache -> connector-> compute
    scheduler.ec_connector.update_state_after_alloc.assert_called_with(request2, 0)
    scheduler.ec_connector.update_state_after_alloc.assert_called_once()

    scheduler.ec_connector.update_state_after_alloc.reset_mock()

    # ECConnector should carry metadata for hash1_C only (index 0)
    _assert_right_ec_connector_metadata(
        output, mm_features_list=[request2.mm_features[0]]
    )

    # Should schedule 2 encoder input hash1_D and hash1_E (index 1, 2)
    _assert_right_encoder_inputs(
        output,
        requests=[request2],
        expected_encoder_inputs=[[1, 2]],
        expected_total_reqs=1,
    )


@pytest.mark.parametrize("cache_exist", ["local", "connector_only", "no_where"])
@pytest.mark.parametrize("use_kv_connector", [False, True])
def test_ec_connector_schedule_multiple_requests(cache_exist, use_kv_connector):
    scheduler = create_scheduler(
        model="llava-hf/llava-1.5-7b-hf",
        max_num_seqs=10,  # allow multiple requests
        max_num_batched_tokens=2048,
        enable_prefix_caching=True,
        use_kv_connector=use_kv_connector,
        use_ec_connector=True,
        ec_role="ec_consumer",
        disable_hybrid_kv_cache_manager=use_kv_connector,
    )
    mm_hashes_list = [[f"hash_{i}"] for i in range(10)]
    mm_positions = [[PlaceholderRange(offset=i, length=100)] for i in range(10)]
    requests = create_requests(
        num_requests=10,
        num_tokens=200,
        mm_hashes_list=mm_hashes_list,
        mm_positions=mm_positions,
    )
    for request in requests:
        scheduler.add_request(request)

    # Set up to test different encoder cache exsistence scenario after preemption
    # Order of getting encoder cache should be: local cache -> connector-> compute
    scheduler.ec_connector.update_state_after_alloc = Mock(
        wraps=scheduler.ec_connector.update_state_after_alloc
    )

    if cache_exist == "local":
        # Allocate cache to cache manager manually to mimick
        for req in requests:
            scheduler.encoder_cache_manager.allocate(req, 0)
    else:
        # Make sure local encoder cache empty
        scheduler.encoder_cache_manager.cached = {}

    if cache_exist == "connector_only":
        # Cache exist in ec_connector
        scheduler.ec_connector.has_caches = Mock(return_value=[True])
    elif cache_exist == "no_where":
        scheduler.ec_connector.has_caches = Mock(return_value=[False])

    output = scheduler.schedule()
    assert len(output.scheduled_new_reqs) == len(requests)
    assert output.scheduled_cached_reqs.num_reqs == 0
    assert len(output.finished_req_ids) == 0
    for req_id, num_tokens in output.num_scheduled_tokens.items():
        assert num_tokens == len(requests[int(req_id)].prompt_token_ids)

    ## Encoder-cache-specific checks:
    # mm_hashes of requests exist in cache after scheduling for all scenario
    _assert_right_encoder_cache_allocated(scheduler, requests=requests)

    # Should only call update_state_after_alloc when loaded externally
    if cache_exist == "connector_only":
        scheduler.ec_connector.update_state_after_alloc.assert_called_with(
            requests[-1], 0
        )

        # Concat mm_features for the 10 requests together
        mm_features_list = [feature for req in requests for feature in req.mm_features]

        # Check metadata should contain mm data for all 10 requests
        _assert_right_ec_connector_metadata(output, mm_features_list=mm_features_list)
    else:
        scheduler.ec_connector.update_state_after_alloc.assert_not_called()
        # ECConnector should carry no metadata
        _assert_right_ec_connector_metadata(output, mm_features_list=[])

    scheduler.ec_connector.update_state_after_alloc.reset_mock()

    # Should only schedule encoder input when cache is not found anywhere
    if cache_exist == "no_where":
        _assert_right_encoder_inputs(
            output,
            requests=requests,
            expected_encoder_inputs=[[0] for _ in range(10)],
            expected_total_reqs=10,
        )
    else:
        _assert_right_encoder_inputs(output, expected_total_reqs=0)


@pytest.mark.parametrize("use_kv_connector", [False, True])
def test_ec_connector_unable_to_allocate(use_kv_connector):
    """
    Test whether scheduler with ECConnector is able to handle
    unable to allocate (run out of blocks).
    """

    # Setup Scheduler With Mock External Cache Hit.
    BLOCK_SIZE = 4
    NUM_BLOCKS = 10
    scheduler = create_scheduler(
        model="llava-hf/llava-1.5-7b-hf",
        enable_prefix_caching=True,
        use_kv_connector=use_kv_connector,
        block_size=BLOCK_SIZE,
        num_blocks=NUM_BLOCKS,
        use_ec_connector=True,
        ec_role="ec_consumer",
        disable_hybrid_kv_cache_manager=use_kv_connector,
    )

    # Mock ec_connector load external cache behavior
    scheduler.ec_connector.has_caches = Mock(return_value=[True])
    scheduler.ec_connector.update_state_after_alloc = Mock(
        wraps=scheduler.ec_connector.update_state_after_alloc
    )

    # Create two requests. The second request will not be able to
    # allocate slots because it will not have enough blocks.
    NUM_REQUESTS = 2
    NUM_TOKENS = (NUM_BLOCKS // 2 + 1) * BLOCK_SIZE
    MAX_TOKENS = 2
    requests = create_requests(
        num_requests=NUM_REQUESTS,
        num_tokens=NUM_TOKENS,
        mm_hashes_list=[["hash_1"], ["hash_2"]],
        mm_positions=[
            [PlaceholderRange(offset=1, length=10)] for _ in range(NUM_REQUESTS)
        ],
        max_tokens=MAX_TOKENS,
        block_size=BLOCK_SIZE,
    )
    req_ids = []
    req_to_index = {}
    for i, request in enumerate(requests):
        scheduler.add_request(request)
        req_ids.append(request.request_id)
        req_to_index[request.request_id] = i

    # Setup MODEL_RUNNER_OUTPUT to be run in _step_until_done later
    MODEL_RUNNER_OUTPUT = ModelRunnerOutput(
        req_ids=req_ids,
        req_id_to_index=req_to_index,
        sampled_token_ids=[[1000]] * len(req_ids),
        logprobs=None,
        prompt_logprobs_dict={},
        pooler_output=[],
    )

    # Just one request should be running.
    output = scheduler.schedule()
    scheduled_tokens = output.num_scheduled_tokens[scheduler.running[0].request_id]
    assert scheduled_tokens == NUM_TOKENS
    assert len(scheduler.running) == 1
    assert len(scheduler.waiting) == 1

    # Should have called update_state_after_alloc for external load
    scheduler.ec_connector.update_state_after_alloc.assert_called_with(
        scheduler.running[0], 0
    )
    scheduler.ec_connector.update_state_after_alloc.reset_mock()

    # All memory should be freed, with one request waiting.
    _step_until_done(scheduler, output, MODEL_RUNNER_OUTPUT)
    assert scheduler.kv_cache_manager.block_pool.get_num_free_blocks() == NUM_BLOCKS - 1
    assert len(scheduler.running) == 0
    assert len(scheduler.waiting) == 1

    # Just one request should be running.
    output = scheduler.schedule()
    scheduled_tokens = output.num_scheduled_tokens[scheduler.running[0].request_id]
    assert scheduled_tokens == NUM_TOKENS
    assert len(scheduler.running) == 1
    assert len(scheduler.waiting) == 0

    # update_state_after_alloc should be called for loading external cache
    scheduler.ec_connector.update_state_after_alloc.assert_called_with(
        scheduler.running[0], 0
    )
    scheduler.ec_connector.update_state_after_alloc.reset_mock()

    # All memory should be freed, with no requests waiting / running.
    _step_until_done(scheduler, output, MODEL_RUNNER_OUTPUT)
    assert scheduler.kv_cache_manager.block_pool.get_num_free_blocks() == NUM_BLOCKS - 1
    assert len(scheduler.running) == 0
    assert len(scheduler.waiting) == 0


@pytest.mark.parametrize("cache_exist", ["local", "connector_only", "no_where"])
@pytest.mark.parametrize("use_kv_connector", [False, True])
def test_priority_scheduling_ec_connector_preemption_and_resumption(
    cache_exist, use_kv_connector
):
    """Test that priority scheduling preempts lower priority requests
    when out of KV cache space."""
    # Create scheduler with very limited memory to force preemption
    scheduler = create_scheduler_with_priority(
        model="llava-hf/llava-1.5-7b-hf",
        enable_prefix_caching=True,
        max_num_seqs=2,  # allow multiple requests
        # kv connector should not effect test results
        use_kv_connector=use_kv_connector,
        num_blocks=15,  # can hold 244 tokens with 14 blocks (first block is null)
        block_size=16,  # standard block size
        use_ec_connector=True,
        ec_role="ec_consumer",
        disable_hybrid_kv_cache_manager=use_kv_connector,
    )

    # Mock cache hit: Both cache exist in connector (at E->PD initially)
    scheduler.ec_connector.has_caches = Mock(return_value=[True])
    scheduler.ec_connector.update_state_after_alloc = Mock(
        wraps=scheduler.ec_connector.update_state_after_alloc
    )

    # Create a request and schedule it (and to be preempted)
    request_low = create_requests_with_priority(
        num_requests=1,
        priorities=[1],
        arrival_times=[0.0],
        num_tokens=94,
        mm_hashes_list=[["hash_low"]],
        # NOTE: this test only preempt the last block.
        # Setting mm_position at the last block can force to recompute encoding
        mm_positions=[[PlaceholderRange(offset=82, length=10)]],
        starting_idx=0,
    )[0]
    scheduler.add_request(request_low)
    # 1st schedule
    output = scheduler.schedule()

    assert len(output.scheduled_new_reqs) == 1
    scheduled_tokens = output.num_scheduled_tokens[request_low.request_id]
    assert scheduled_tokens == 94
    assert len(scheduler.waiting) == 0
    assert len(scheduler.running) == 1

    ## Encoder-cache-specific checks:
    # Encoder cache should contain mm items from request
    _assert_right_encoder_cache_allocated(scheduler, requests=[request_low])

    # Verify update_state_after_alloc called (external load)
    scheduler.ec_connector.update_state_after_alloc.assert_called_with(request_low, 0)
    scheduler.ec_connector.update_state_after_alloc.reset_mock()

    # ECConnector should carry metadata of request
    _assert_right_ec_connector_metadata(
        output, mm_features_list=request_low.mm_features
    )

    # Scheduled encoder input should be empty; no mm to compute
    _assert_right_encoder_inputs(output, expected_total_reqs=0)

    # Simulate model execution - 1st decode
    model_output = ModelRunnerOutput(
        req_ids=[request_low.request_id],
        req_id_to_index={request_low.request_id: 0},
        sampled_token_ids=[[100]],
        # spec_token_ids=None,
        logprobs=None,
        prompt_logprobs_dict={},
        pooler_output=[],
    )
    scheduler.update_from_output(output, model_output)

    # Create a high priority request and schedule it
    request_high = create_requests_with_priority(
        num_requests=1,
        priorities=[0],
        arrival_times=[1.0],
        num_tokens=128,
        mm_hashes_list=[["hash_high"]],
        mm_positions=[[PlaceholderRange(offset=1, length=10)]],
        max_tokens=2,
        starting_idx=1,
    )[0]
    scheduler.add_request(request_high)
    # 2nd schedule
    output = scheduler.schedule()

    # KV cache should be full at this point
    assert scheduler.kv_cache_manager.block_pool.get_num_free_blocks() == 0
    assert len(output.scheduled_new_reqs) == 1
    assert output.scheduled_cached_reqs.num_reqs == 1
    assert len(scheduler.waiting) == 0
    assert len(scheduler.running) == 2

    ## Encoder-cache-specific checks:
    # Encoder cache should contain mm items from request
    _assert_right_encoder_cache_allocated(scheduler, requests=[request_high])

    # Verify update_state_after_alloc called (external load)
    scheduler.ec_connector.update_state_after_alloc.assert_called_with(request_high, 0)
    scheduler.ec_connector.update_state_after_alloc.reset_mock()

    # ECConnector should carry metadata of request
    _assert_right_ec_connector_metadata(
        output, mm_features_list=request_high.mm_features
    )

    # Scheduled encoder input should be empty; no mm to compute
    _assert_right_encoder_inputs(output, expected_total_reqs=0)

    # Simulate model execution - 2nd decode
    requests = [request_low, request_high]
    model_output = ModelRunnerOutput(
        req_ids=[req.request_id for req in requests],
        req_id_to_index={req.request_id: i for i, req in enumerate(requests)},
        sampled_token_ids=[[100] for _ in requests],
        # spec_token_ids=None,
        logprobs=None,
        prompt_logprobs_dict={},
        pooler_output=[],
    )
    scheduler.update_from_output(output, model_output)

    # 3rd schedule - - this should trigger preemption
    # req_low needs 96 tokens = 6 blocks
    # req_high needs 129 tokens = 9 blocks
    # so doesn't fit in 14 blocks.
    output = scheduler.schedule()

    # Should have preempted req_low
    assert len(output.scheduled_new_reqs) == 0
    assert output.scheduled_cached_reqs.num_reqs == 1
    assert output.scheduled_cached_reqs.req_ids[0] == request_high.request_id
    assert scheduler.requests[request_low.request_id].status == RequestStatus.PREEMPTED
    assert len(scheduler.waiting) == 1
    assert len(scheduler.running) == 1

    ## Encoder-cache-specific checks:
    # request_high is in decode phase now
    # ECConnector should carry no metadata
    _assert_right_ec_connector_metadata(output, mm_features_list=[])

    # Scheduled encoder input should be empty; no mm to compute
    _assert_right_encoder_inputs(output, expected_total_reqs=0)

    # Simulate model execution - 3rd decode, after req_low was preempted
    requests = [request_low, request_high]
    model_output = ModelRunnerOutput(
        req_ids=[req.request_id for req in requests],
        req_id_to_index={req.request_id: i for i, req in enumerate(requests)},
        sampled_token_ids=[[100], [100, 200]],
        # spec_token_ids=None,
        logprobs=None,
        prompt_logprobs_dict={},
        pooler_output=[],
    )
    # Finish the requests to make room for the preempted requests to resume
    # req_high is finished after outputing 2 tokens
    scheduler.update_from_output(output, model_output)
    scheduler.finish_requests(
        request_high.request_id, RequestStatus.FINISHED_LENGTH_CAPPED
    )

    # Set up to test different encoder cache exsistence scenario after preemption
    # Order of getting encoder cache should be: local cache -> connector-> compute
    # By default, the cache should still exist in local in this test case
    if cache_exist != "local":
        # Make local encoder cache empty
        scheduler.encoder_cache_manager.cached = {}

    if cache_exist == "connector_only":
        # Cache exist in ec_connector
        scheduler.ec_connector.has_caches = Mock(return_value=[True])
    elif cache_exist == "no_where":
        scheduler.ec_connector.has_caches = Mock(return_value=[False])

    # 4th Schedule - this should trigger req_low resumption from waiting
    output = scheduler.schedule()
    scheduled_cached_reqs = output.scheduled_cached_reqs
    resumed_from_preemption = scheduled_cached_reqs.resumed_from_preemption

    assert len(output.scheduled_new_reqs) == 0
    assert scheduled_cached_reqs.num_reqs == 1
    assert len(scheduler.waiting) == 0
    assert len(scheduler.running) == 1

    # Preempted request resumed in scheduled_cached_reqs
    assert len(resumed_from_preemption) == 1
    assert len(scheduled_cached_reqs.resumed_req_token_ids) == 1
    assert resumed_from_preemption[0]
    assert scheduled_cached_reqs.req_ids[0] == request_low.request_id
    assert scheduled_cached_reqs.resumed_req_token_ids[0] is not None
    ## Resumed tokens include 94 prompt tokens and 2 decoded tokens
    assert len(scheduled_cached_reqs.resumed_req_token_ids[0]) == 96
    assert scheduled_cached_reqs.resumed_req_token_ids[0][95] == 100
    assert scheduler.running[0].request_id == request_low.request_id
    assert request_high.request_id in output.finished_req_ids

    ## Encoder-cache-specific checks:
    # mm_hash of request_low exists in cache after scheduling for all scenario
    _assert_right_encoder_cache_allocated(scheduler, requests=[request_low])

    # Should only call update_state_after_alloc when loaded externally
    if cache_exist == "connector_only":
        scheduler.ec_connector.update_state_after_alloc.assert_called_with(
            request_low, 0
        )
        _assert_right_ec_connector_metadata(
            output, mm_features_list=request_low.mm_features
        )
    else:
        scheduler.ec_connector.update_state_after_alloc.assert_not_called()
        # ECConnector should carry no metadata
        _assert_right_ec_connector_metadata(output, mm_features_list=[])

    scheduler.ec_connector.update_state_after_alloc.reset_mock()

    # Should only schedule encoder input when cache is not found anywhere
    if cache_exist == "no_where":
        _assert_right_encoder_inputs(
            output,
            requests=[request_low],
            expected_encoder_inputs=[[0]],
            expected_total_reqs=1,
        )
    else:
        _assert_right_encoder_inputs(output, expected_total_reqs=0)


@pytest.mark.parametrize("use_kv_connector", [False, True])
def test_ec_connector_allocate_encoder_tokens_with_external_load(use_kv_connector):
    """
    Scenario:
      - Encoder cache size: 32
      - Request A: 1 feature (12 tokens) → NOT cached remotely.
      - Request B: 3 features (3 x 10 tokens) → ALL cached remotely.

    Steps:
      1. Schedule Request A (locally uses 12 tokens).
      2. Schedule Request B (remote cache) - only schedule 1st and 2nd
      3. Free A's cache, then schedule B again (continuation) - schedule 3rd image
    """
    scheduler = create_scheduler(
        model="llava-hf/llava-1.5-7b-hf",
        max_num_batched_tokens=1024,
        enable_prefix_caching=True,
        use_kv_connector=use_kv_connector,
        block_size=16,
        num_blocks=11,  # Can hold 160 tokens (first block is null)
        use_ec_connector=True,
        ec_role="ec_consumer",
        disable_hybrid_kv_cache_manager=use_kv_connector,
    )

    # Limit the number of availiable slots of EncoderCacheManager
    scheduler.encoder_cache_manager = EncoderCacheManager(cache_size=32)

    # Create MM request1
    NUM_TOKENS_1 = 50  # NOTE: includes mm tokens
    NUM_ENCODER_TOKENS_1 = 12
    mm_hashes_list_1 = [["hash1_1"]]
    mm_positions_1 = [[PlaceholderRange(offset=0, length=NUM_ENCODER_TOKENS_1)]]

    request1 = create_requests(
        num_requests=1,
        num_tokens=NUM_TOKENS_1,
        mm_hashes_list=mm_hashes_list_1,
        mm_positions=mm_positions_1,
        max_tokens=1,  # For simplicity
        req_ids=["req1"],
    )[0]

    # Create MM request1 with 3 MM items
    NUM_TOKENS_2 = 40
    NUM_ENCODER_TOKENS_2 = 10
    mm_hashes_list_2 = [["hash2_1", "hash2_2", "hash2_3"]]
    mm_positions_2 = [
        [
            PlaceholderRange(offset=0, length=NUM_ENCODER_TOKENS_2),
            PlaceholderRange(offset=12, length=NUM_ENCODER_TOKENS_2),
            PlaceholderRange(offset=24, length=NUM_ENCODER_TOKENS_2),
        ]
    ]

    request2 = create_requests(
        num_requests=1,
        num_tokens=NUM_TOKENS_2,
        mm_hashes_list=mm_hashes_list_2,
        mm_positions=mm_positions_2,
        max_tokens=10,
        req_ids=["req2"],
    )[0]

    # Mock cache hit: MM of request1 NOT cached remotely, request2 cached remotely
    scheduler.ec_connector.has_caches = Mock(
        side_effect=lambda req: [True, True, True] if req == request2 else [False]
    )
    scheduler.ec_connector.update_state_after_alloc = Mock(
        wraps=scheduler.ec_connector.update_state_after_alloc
    )

    scheduler.add_request(request1)
    scheduler.add_request(request2)
    output = scheduler.schedule()

    # Now, since encoder cache manager can only store 32 tokens
    # It should allocated mm item hash1_1, hash2_1 and hash2_2
    scheduled_tokens = output.num_scheduled_tokens[request1.request_id]
    assert scheduled_tokens == NUM_TOKENS_1
    assert scheduler.get_num_unfinished_requests() == 2

    # Encoder cache should contain mm item from request1
    _assert_right_encoder_cache_allocated(
        scheduler, hashes_to_check=["hash1_1", "hash2_1", "hash2_2"]
    )

    # request2's 2nd mm item is the last call of update_state_after_alloc
    scheduler.ec_connector.update_state_after_alloc.assert_called_with(request2, 1)
    scheduler.ec_connector.update_state_after_alloc.reset_mock()

    # ECConnector should carry metadata of hash2_1 and hash2_2 ONLY
    _assert_right_ec_connector_metadata(
        output, mm_features_list=[request2.mm_features[0], request2.mm_features[1]]
    )

    # Should schedule ONLY 1 encoder input
    _assert_right_encoder_inputs(
        output,
        requests=[request1],
        expected_encoder_inputs=[[0]],  # index 0 of the mm item of request1
        expected_total_reqs=1,
    )

    # Simulate model execution 1 step
    model_output = ModelRunnerOutput(
        req_ids=[request1.request_id, request2.request_id],
        req_id_to_index={request1.request_id: 0, request2.request_id: 1},
        sampled_token_ids=[[100], [121]],
        # spec_token_ids=None,
        logprobs=None,
        prompt_logprobs_dict={},
        pooler_output=[],
    )
    scheduler.update_from_output(output, model_output)

    # request1 is finished after outputing 1 token
    # Finish request
    scheduler.finish_requests(request1.request_id, RequestStatus.FINISHED_LENGTH_CAPPED)
    assert scheduler.get_num_unfinished_requests() == 1

    # Schedule again; Now request1's encoder cache should be freed
    # -> hash2_3 can be scheduled and allocated
    output = scheduler.schedule()

    # Check
    # Should schedule all tokens
    scheduled_tokens = output.num_scheduled_tokens[request2.request_id]
    print(f"Hero: scheduled_tokens for req2: {scheduled_tokens}")
    print(f"hero: num_scheduled_tokens 2: {output.num_scheduled_tokens}")

    # Encoder cache should contain all mm items from request2
    _assert_right_encoder_cache_allocated(scheduler, requests=[request2])

    # request2's 3rd mm item is the ONLY call of update_state_after_alloc
    scheduler.ec_connector.update_state_after_alloc.assert_called_with(request2, 2)
    scheduler.ec_connector.update_state_after_alloc.assert_called_once()

    scheduler.ec_connector.update_state_after_alloc.reset_mock()

    # ECConnector should carry metadata for hash2_3 ONLY
    _assert_right_ec_connector_metadata(
        output, mm_features_list=[request2.mm_features[2]]
    )

    # Should schedule no encoder input
    _assert_right_encoder_inputs(
        output,
        expected_total_reqs=0,
    )


# ==============================================================================
# EPD (Encoder-Prefill-Decode) Encoder-cache-specific tests end
# ==============================================================================<|MERGE_RESOLUTION|>--- conflicted
+++ resolved
@@ -1090,13 +1090,9 @@
         use_kv_connector=True,
         block_size=BLOCK_SIZE,
         num_blocks=NUM_BLOCKS,
-<<<<<<< HEAD
         # encoder connector should not affect test results
         use_ec_connector=use_ec_connector,
         ec_role=ec_role,
-        disable_hybrid_kv_cache_manager=True,
-=======
->>>>>>> e31946f8
     )
     NUM_MATCHED_NEW_TOKENS = BLOCK_SIZE * 2
     scheduler.connector.get_num_new_matched_tokens = Mock(name="method")
@@ -1183,13 +1179,9 @@
         use_kv_connector=True,
         block_size=BLOCK_SIZE,
         num_blocks=NUM_BLOCKS,
-<<<<<<< HEAD
         # encoder connector should not affect test results
         use_ec_connector=use_ec_connector,
         ec_role=ec_role,
-        disable_hybrid_kv_cache_manager=True,
-=======
->>>>>>> e31946f8
     )
 
     NUM_MATCHED_NEW_TOKENS = BLOCK_SIZE
@@ -1406,12 +1398,8 @@
     block_size: int = 16,
     max_model_len: int | None = None,
     num_speculative_tokens: int | None = None,
-<<<<<<< HEAD
     use_ec_connector: bool = False,
     ec_role: str | None = None,
-    disable_hybrid_kv_cache_manager: bool = False,
-=======
->>>>>>> e31946f8
 ) -> Scheduler:
     """Create scheduler with priority policy enabled.
 
@@ -2112,13 +2100,9 @@
         num_blocks=5,  # Can hold 64 tokens (first block is null)
         block_size=16,  # Standard block size
         use_kv_connector=True,
-<<<<<<< HEAD
         # encoder connector should not affect test results
         use_ec_connector=use_ec_connector,
         ec_role=ec_role,
-        disable_hybrid_kv_cache_manager=True,
-=======
->>>>>>> e31946f8
     )
 
     # Create a request and schedule it
@@ -2402,7 +2386,6 @@
         use_kv_connector=use_kv_connector,
         use_ec_connector=True,
         ec_role="ec_consumer",
-        disable_hybrid_kv_cache_manager=use_kv_connector,
     )
 
     NUM_PROMPT_TOKENS = 100
@@ -2447,7 +2430,6 @@
         use_kv_connector=use_kv_connector,
         use_ec_connector=True,
         ec_role="ec_consumer",
-        disable_hybrid_kv_cache_manager=use_kv_connector,
     )
 
     # Create MM request
@@ -2500,7 +2482,6 @@
         use_kv_connector=use_kv_connector,
         use_ec_connector=True,
         ec_role="ec_consumer",
-        disable_hybrid_kv_cache_manager=use_kv_connector,
     )
 
     # Verify consumer role
@@ -2555,7 +2536,6 @@
         use_kv_connector=use_kv_connector,
         use_ec_connector=True,
         ec_role="ec_consumer",
-        disable_hybrid_kv_cache_manager=use_kv_connector,
     )
 
     # Create MM request
@@ -2698,7 +2678,6 @@
         use_kv_connector=use_kv_connector,
         use_ec_connector=True,
         ec_role="ec_consumer",
-        disable_hybrid_kv_cache_manager=use_kv_connector,
     )
     mm_hashes_list = [[f"hash_{i}"] for i in range(10)]
     mm_positions = [[PlaceholderRange(offset=i, length=100)] for i in range(10)]
@@ -2790,7 +2769,6 @@
         num_blocks=NUM_BLOCKS,
         use_ec_connector=True,
         ec_role="ec_consumer",
-        disable_hybrid_kv_cache_manager=use_kv_connector,
     )
 
     # Mock ec_connector load external cache behavior
@@ -2888,7 +2866,6 @@
         block_size=16,  # standard block size
         use_ec_connector=True,
         ec_role="ec_consumer",
-        disable_hybrid_kv_cache_manager=use_kv_connector,
     )
 
     # Mock cache hit: Both cache exist in connector (at E->PD initially)
@@ -3126,7 +3103,6 @@
         num_blocks=11,  # Can hold 160 tokens (first block is null)
         use_ec_connector=True,
         ec_role="ec_consumer",
-        disable_hybrid_kv_cache_manager=use_kv_connector,
     )
 
     # Limit the number of availiable slots of EncoderCacheManager
