# SPDX-License-Identifier: Apache-2.0
# SPDX-FileCopyrightText: Copyright contributors to the vLLM project
import dataclasses
from unittest.mock import Mock

import pytest
import torch

from vllm.config import (
    CacheConfig,
    ECTransferConfig,
    KVTransferConfig,
    ModelConfig,
    SchedulerConfig,
    SpeculativeConfig,
    VllmConfig,
)
from vllm.multimodal.inputs import (
    MultiModalFeatureSpec,
    MultiModalKwargsItem,
    PlaceholderRange,
)
from vllm.sampling_params import SamplingParams, StructuredOutputsParams
from vllm.utils.hashing import sha256
from vllm.v1.core.kv_cache_utils import get_request_block_hasher, init_none_hash
from vllm.v1.core.sched.output import CachedRequestData, SchedulerOutput
from vllm.v1.core.sched.scheduler import Scheduler
from vllm.v1.kv_cache_interface import (
    FullAttentionSpec,
    KVCacheConfig,
    KVCacheGroupSpec,
)
from vllm.v1.outputs import DraftTokenIds, ModelRunnerOutput
from vllm.v1.request import Request, RequestStatus
from vllm.v1.structured_output import StructuredOutputManager

from .utils import EOS_TOKEN_ID, create_requests, create_scheduler

pytestmark = pytest.mark.cpu_test


def test_add_requests():
    scheduler = create_scheduler()
    requests = create_requests(num_requests=10)

    for i, request in enumerate(requests):
        scheduler.add_request(request)
        assert request.request_id in scheduler.requests
        assert len(scheduler.waiting) == i + 1


def test_finish_request():
    scheduler = create_scheduler()
    requests = create_requests(num_requests=10)
    for request in requests:
        scheduler.add_request(request)

    for i, request in enumerate(requests):
        scheduler.finish_requests(request.request_id, RequestStatus.FINISHED_ABORTED)
        assert request.request_id not in scheduler.requests
        assert len(scheduler.waiting) == 9 - i


def test_get_num_unfinished_requests():
    scheduler = create_scheduler()
    requests = create_requests(num_requests=10)
    for request in requests:
        scheduler.add_request(request)

    for i, request in enumerate(requests):
        scheduler.finish_requests(request.request_id, RequestStatus.FINISHED_STOPPED)
        assert scheduler.get_num_unfinished_requests() == len(requests) - i - 1


@pytest.mark.parametrize(
    "enable_prefix_caching, prompt_logprobs",
    [
        (None, None),
        (True, 5),
    ],
)
def test_schedule(enable_prefix_caching: bool | None, prompt_logprobs: int | None):
    """Test scheduling.
    Two cases: default APC/no prompt logprobs; APC=True + prompt logprobs
    """
    scheduler = create_scheduler(enable_prefix_caching=enable_prefix_caching)
    requests = create_requests(num_requests=10, prompt_logprobs=prompt_logprobs)
    for request in requests:
        scheduler.add_request(request)

    # Test initial scheduling
    output = scheduler.schedule()
    assert len(output.scheduled_new_reqs) == len(requests)
    assert output.scheduled_cached_reqs.num_reqs == 0
    assert len(output.finished_req_ids) == 0
    # Verify all requests are scheduled.
    for req_id, num_tokens in output.num_scheduled_tokens.items():
        assert num_tokens == len(requests[int(req_id)].prompt_token_ids)

    # Verify requests moved from waiting to running
    assert len(scheduler.waiting) == 0
    assert len(scheduler.running) == len(requests)
    for i, request in enumerate(requests):
        assert scheduler.running[i] == request


def test_schedule_multimodal_requests():
    scheduler = create_scheduler(model="llava-hf/llava-1.5-7b-hf")
    mm_positions = [[PlaceholderRange(offset=i, length=100)] for i in range(10)]
    requests = create_requests(
        num_requests=10,
        num_tokens=200,
        mm_positions=mm_positions,
    )
    for request in requests:
        scheduler.add_request(request)

    output = scheduler.schedule()
    assert len(output.scheduled_new_reqs) == len(requests)
    assert output.scheduled_cached_reqs.num_reqs == 0
    assert len(output.finished_req_ids) == 0
    for req_id, num_tokens in output.num_scheduled_tokens.items():
        assert num_tokens == len(requests[int(req_id)].prompt_token_ids)
    assert len(output.scheduled_encoder_inputs) == 10
    for req_id, encoder_input in output.scheduled_encoder_inputs.items():
        assert len(encoder_input) == 1


def test_schedule_partial_requests():
    """Test scheduling behavior with partial requests.

    This test verifies that:
    1. The scheduler can handle multiple partial requests in a single step when
       constrained by encoder budget.
    2. A request in RUNNING state may be unscheduled in subsequent steps if
       there is insufficient encoder budget.
    """
    scheduler = create_scheduler(
        model="llava-hf/llava-1.5-7b-hf",
        max_num_batched_tokens=1024,
    )
    mm_positions = [[PlaceholderRange(offset=100, length=600)] for _ in range(3)]
    requests = create_requests(
        num_requests=3,
        num_tokens=800,
        mm_positions=mm_positions,
    )
    for request in requests:
        scheduler.add_request(request)

    output = scheduler.schedule()
    assert len(output.scheduled_new_reqs) == 3
    assert output.scheduled_cached_reqs.num_reqs == 0
    assert len(output.finished_req_ids) == 0

    assert scheduler.max_num_encoder_input_tokens == 1024
    # The first request is scheduled fully.
    assert output.num_scheduled_tokens[requests[0].request_id] == 800
    # The second request is scheduled partially.
    # The <img> tokens are not scheduled because of the encoder budget.
    assert output.num_scheduled_tokens[requests[1].request_id] == 100
    # The third request is also scheduled partially.
    # The <img> tokens are not scheduled because of the encoder budget.
    assert output.num_scheduled_tokens[requests[2].request_id] == 100
    req_to_index = {request.request_id: i for i, request in enumerate(requests)}
    model_runner_output = ModelRunnerOutput(
        req_ids=[request.request_id for request in requests],
        req_id_to_index=req_to_index,
        # Only the first request has a sampled token id because
        # the rest requests are still being prefilled.
        sampled_token_ids=[[0], [], []],
        logprobs=None,
        prompt_logprobs_dict={},
        pooler_output=[],
    )
    scheduler.update_from_output(output, model_runner_output)

    # Schedule the next step.
    # Only the first and second requests are scheduled.
    # The third request is in the RUNNING state but not scheduled in this step
    # because of the encoder budget.
    output = scheduler.schedule()
    assert len(scheduler.running) == 3
    assert len(output.scheduled_new_reqs) == 0
    assert output.scheduled_cached_reqs.num_reqs == 2
    assert len(output.finished_req_ids) == 0
    assert output.num_scheduled_tokens[requests[0].request_id] == 1
    assert output.num_scheduled_tokens[requests[1].request_id] == 700
    assert requests[2].request_id not in output.num_scheduled_tokens


def test_no_mm_input_chunking():
    # Disable multimodal input chunking.
    scheduler = create_scheduler(
        model="llava-hf/llava-1.5-7b-hf",
        max_num_batched_tokens=1024,
        disable_chunked_mm_input=True,
        max_model_len=2048,
    )
    mm_positions = [[PlaceholderRange(offset=400, length=800)]]
    requests = create_requests(
        num_requests=1, num_tokens=1200, mm_positions=mm_positions
    )
    for request in requests:
        scheduler.add_request(request)

    output = scheduler.schedule()
    assert len(output.scheduled_new_reqs) == 1
    assert output.scheduled_cached_reqs.num_reqs == 0
    assert len(output.finished_req_ids) == 0
    # We want to only see the 400 text tokens at the start scheduled
    assert output.num_scheduled_tokens[requests[0].request_id] == 400

    req_to_index = {request.request_id: i for i, request in enumerate(requests)}
    model_runner_output = ModelRunnerOutput(
        req_ids=[request.request_id for request in requests],
        req_id_to_index=req_to_index,
        sampled_token_ids=[[] for _ in range(len(requests))],
        logprobs=None,
        prompt_logprobs_dict={},
        pooler_output=[],
    )
    scheduler.update_from_output(output, model_runner_output)

    output = scheduler.schedule()
    assert len(scheduler.running) == 1
    assert len(output.scheduled_new_reqs) == 0
    assert output.scheduled_cached_reqs.num_reqs == 1
    assert len(output.finished_req_ids) == 0
    assert output.num_scheduled_tokens[requests[0].request_id] == 800

    # Test that we fail if we disable chunked mm input and use too small
    # of a max_num_batched_tokens for the mm input.
    with pytest.raises(ValueError):
        _ = create_scheduler(
            model="llava-hf/llava-1.5-7b-hf",
            max_num_batched_tokens=100,
            disable_chunked_mm_input=True,
        )


@pytest.mark.parametrize("enable_prefix_caching", [True, False])
def test_schedule_concurrent_partial_requests(enable_prefix_caching: bool):
    """Test scheduling behavior with concurrent partial requests.

    This test verifies that: there are multiple long prefill requests in the
    RUNNING state, and we can schedule them together.

    """
    scheduler = create_scheduler(
        model="facebook/opt-125m",
        max_num_batched_tokens=1024,
        long_prefill_token_threshold=400,
        enable_prefix_caching=enable_prefix_caching,
    )
    requests = create_requests(
        num_requests=3,
        num_tokens=800,
    )
    for request in requests:
        scheduler.add_request(request)

    output = scheduler.schedule()
    assert len(output.scheduled_new_reqs) == 3
    assert output.scheduled_cached_reqs.num_reqs == 0
    assert len(output.finished_req_ids) == 0

    # The first request is scheduled partially - 400.
    assert output.num_scheduled_tokens[requests[0].request_id] == 400
    # The second request is scheduled partially - 400.
    assert output.num_scheduled_tokens[requests[1].request_id] == 400
    # The third request is also scheduled partially - 1024 - 400 - 400 = 224.
    assert output.num_scheduled_tokens[requests[2].request_id] == 224
    req_to_index = {request.request_id: i for i, request in enumerate(requests)}
    model_runner_output = ModelRunnerOutput(
        req_ids=[request.request_id for request in requests],
        req_id_to_index=req_to_index,
        sampled_token_ids=[[] for _ in range(len(requests))],
        logprobs=None,
        prompt_logprobs_dict={},
        pooler_output=[],
    )
    scheduler.update_from_output(output, model_runner_output)

    # Schedule the next step. All three requests are running.
    # Processed the remaining prefills of the first and second requests.
    output1 = scheduler.schedule()
    assert len(scheduler.running) == 3
    assert len(output1.scheduled_new_reqs) == 0
    assert output1.scheduled_cached_reqs.num_reqs == 3
    assert len(output1.finished_req_ids) == 0
    assert output1.num_scheduled_tokens[requests[0].request_id] == 400
    assert output1.num_scheduled_tokens[requests[1].request_id] == 400
    assert output1.num_scheduled_tokens[requests[2].request_id] == 224

    # Schedule the third step. All three requests are running.
    # First and second requests are in the decode stage.
    # All the remaining tokens in the third request are processed.
    model_runner_output = ModelRunnerOutput(
        req_ids=[request.request_id for request in requests],
        req_id_to_index=req_to_index,
        sampled_token_ids=[[0], [0]] + [[] for _ in range(len(requests) - 2)],
        logprobs=None,
        prompt_logprobs_dict={},
        pooler_output=[],
    )
    scheduler.update_from_output(output1, model_runner_output)
    output2 = scheduler.schedule()
    assert len(scheduler.running) == 3
    assert len(output2.scheduled_new_reqs) == 0
    assert output2.scheduled_cached_reqs.num_reqs == 3
    assert len(output2.finished_req_ids) == 0
    assert output2.num_scheduled_tokens[requests[0].request_id] == 1
    assert output2.num_scheduled_tokens[requests[1].request_id] == 1
    assert output2.num_scheduled_tokens[requests[2].request_id] == 800 - 224 - 224


def test_stop_via_update_from_output():
    """Test stopping behavior through update_from_output"""
    scheduler = create_scheduler(num_speculative_tokens=1)

    # Test case 1: Stop on EOS token
    requests = create_requests(num_requests=2, max_tokens=10)
    for req in requests:
        req.num_computed_tokens = req.num_tokens
        scheduler.requests[req.request_id] = req
        scheduler.running.append(req)
        req.status = RequestStatus.RUNNING

    scheduler_output = SchedulerOutput(
        scheduled_new_reqs=[],
        scheduled_cached_reqs=CachedRequestData.make_empty(),
        num_scheduled_tokens={requests[0].request_id: 1, requests[1].request_id: 2},
        total_num_scheduled_tokens=3,
        scheduled_encoder_inputs={},
        scheduled_spec_decode_tokens={
            requests[0].request_id: [],
            requests[1].request_id: [10],
        },
        num_common_prefix_blocks=[],
        finished_req_ids=set(),
        free_encoder_mm_hashes=[],
        structured_output_request_ids=[],
        grammar_bitmask=None,
    )

    model_output = ModelRunnerOutput(
        req_ids=[req.request_id for req in requests],
        req_id_to_index={req.request_id: i for i, req in enumerate(requests)},
        sampled_token_ids=[
            [EOS_TOKEN_ID],
            [10, 11],
        ],  # First request hits EOS, second continues
        logprobs=None,
        prompt_logprobs_dict={},
        pooler_output=[],
    )

    scheduler.update_from_output(scheduler_output, model_output)

    # Verify first request stopped, second continues
    assert len(scheduler.running) == 1
    assert scheduler.running[0].request_id == requests[1].request_id
    assert requests[0].status == RequestStatus.FINISHED_STOPPED
    assert requests[0].request_id in scheduler.finished_req_ids
    assert list(requests[0].output_token_ids) == [EOS_TOKEN_ID]
    assert list(requests[1].output_token_ids) == [10, 11]

    # Test case 2: Stop on custom stop token
    scheduler = create_scheduler(num_speculative_tokens=2)
    requests = create_requests(num_requests=2, max_tokens=10, stop_token_ids=[42, 43])
    for req in requests:
        req.num_computed_tokens = req.num_tokens
        scheduler.requests[req.request_id] = req
        scheduler.running.append(req)
        req.status = RequestStatus.RUNNING

    scheduler_output = SchedulerOutput(
        scheduled_new_reqs=[],
        scheduled_cached_reqs=CachedRequestData.make_empty(),
        num_scheduled_tokens={requests[0].request_id: 3, requests[1].request_id: 2},
        total_num_scheduled_tokens=5,
        scheduled_encoder_inputs={},
        scheduled_spec_decode_tokens={
            requests[0].request_id: [10, 42],
            requests[1].request_id: [13],
        },
        num_common_prefix_blocks=[],
        finished_req_ids=set(),
        free_encoder_mm_hashes=[],
        structured_output_request_ids=[],
        grammar_bitmask=None,
    )

    model_output = ModelRunnerOutput(
        req_ids=[req.request_id for req in requests],
        req_id_to_index={req.request_id: i for i, req in enumerate(requests)},
        sampled_token_ids=[[10, 42, 12], [13, 14]],  # First request hits stop token
        logprobs=None,
        prompt_logprobs_dict={},
        pooler_output=[],
    )

    scheduler.update_from_output(scheduler_output, model_output)

    # Verify first request stopped on custom token
    assert len(scheduler.running) == 1
    assert scheduler.running[0].request_id == requests[1].request_id
    assert requests[0].status == RequestStatus.FINISHED_STOPPED
    assert requests[0].stop_reason == 42
    assert requests[0].request_id in scheduler.finished_req_ids
    assert list(requests[0].output_token_ids) == [10, 42]
    assert list(requests[1].output_token_ids) == [13, 14]

    # Test case 3: Stop on max tokens
    scheduler = create_scheduler(num_speculative_tokens=2)
    requests = create_requests(num_requests=2, max_tokens=2)
    for req in requests:
        req.num_computed_tokens = req.num_tokens
        scheduler.requests[req.request_id] = req
        scheduler.running.append(req)
        req.status = RequestStatus.RUNNING

    scheduler_output = SchedulerOutput(
        scheduled_new_reqs=[],
        scheduled_cached_reqs=CachedRequestData.make_empty(),
        num_scheduled_tokens={requests[0].request_id: 3, requests[1].request_id: 1},
        total_num_scheduled_tokens=4,
        scheduled_encoder_inputs={},
        scheduled_spec_decode_tokens={
            requests[0].request_id: [10, 11],
            requests[1].request_id: [],
        },
        num_common_prefix_blocks=[],
        finished_req_ids=set(),
        free_encoder_mm_hashes=[],
        structured_output_request_ids=[],
        grammar_bitmask=None,
    )

    model_output = ModelRunnerOutput(
        req_ids=[req.request_id for req in requests],
        req_id_to_index={req.request_id: i for i, req in enumerate(requests)},
        sampled_token_ids=[[10, 11, 12], [13]],  # First request exceeds max_tokens
        logprobs=None,
        prompt_logprobs_dict={},
        pooler_output=[],
    )

    scheduler.update_from_output(scheduler_output, model_output)

    # Verify first request stopped due to length
    assert len(scheduler.running) == 1
    assert scheduler.running[0].request_id == requests[1].request_id
    assert requests[0].status == RequestStatus.FINISHED_LENGTH_CAPPED
    assert requests[0].request_id in scheduler.finished_req_ids
    assert list(requests[0].output_token_ids) == [10, 11]  # Truncated to max_tokens
    assert list(requests[1].output_token_ids) == [13]

    # Test case 4: Ignore EOS flag
    scheduler = create_scheduler(num_speculative_tokens=2)
    requests = create_requests(num_requests=1, max_tokens=10)
    requests[0].sampling_params.ignore_eos = True
    requests[0].num_computed_tokens = requests[0].num_tokens
    scheduler.requests[requests[0].request_id] = requests[0]
    scheduler.running.append(requests[0])

    scheduler_output = SchedulerOutput(
        scheduled_new_reqs=[],
        scheduled_cached_reqs=CachedRequestData.make_empty(),
        num_scheduled_tokens={requests[0].request_id: 3},
        total_num_scheduled_tokens=3,
        scheduled_encoder_inputs={},
        scheduled_spec_decode_tokens={requests[0].request_id: [EOS_TOKEN_ID, 10]},
        num_common_prefix_blocks=[],
        finished_req_ids=set(),
        free_encoder_mm_hashes=[],
        structured_output_request_ids=[],
        grammar_bitmask=None,
    )

    model_output = ModelRunnerOutput(
        req_ids=[requests[0].request_id],
        req_id_to_index={requests[0].request_id: 0},
        sampled_token_ids=[[EOS_TOKEN_ID, 10, 11]],
        logprobs=None,
        prompt_logprobs_dict={},
        pooler_output=[],
    )

    scheduler.update_from_output(scheduler_output, model_output)

    # Verify request continues past EOS
    assert len(scheduler.running) == 1
    assert not requests[0].is_finished()
    assert list(requests[0].output_token_ids) == [EOS_TOKEN_ID, 10, 11]


def test_check_stop_min_tokens():
    """Test that requests don't stop when min_tokens requirement isn't met."""
    from vllm.v1.core.sched.utils import check_stop

    # Test case 1: num_output_tokens < min_tokens
    # Should return False (don't stop)
    sampling_params = SamplingParams(
        ignore_eos=False,
        max_tokens=20,
        min_tokens=5,
    )
    request = Request(
        request_id="0",
        prompt_token_ids=[0, 1, 2],
        sampling_params=sampling_params,
        pooling_params=None,
        eos_token_id=EOS_TOKEN_ID,
    )
    # Simulate having generated 3 output tokens (less than min_tokens=5)
    request.append_output_token_ids([10, 11, EOS_TOKEN_ID])  # EOS token present

    result = check_stop(request, max_model_len=100)
    assert result is False, "Should not stop when num_output_tokens<min_tokens"

    # Test case 2: num_output_tokens >= min_tokens
    # Should follow normal stopping logic (stop on EOS)
    request.append_output_token_ids(
        [
            10,
            11,
            12,
            13,
            14,
            EOS_TOKEN_ID,
        ]
    )  # 6 tokens > min_tokens

    result = check_stop(request, max_model_len=100)
    assert result is True, "Should stop on EOS when min_tokens met"
    assert request.status == RequestStatus.FINISHED_STOPPED

    # Test case 3: min_tokens = 0, should follow normal stopping logic
    sampling_params_no_min = SamplingParams(
        ignore_eos=False,
        max_tokens=20,
        min_tokens=0,
    )
    request_no_min = Request(
        request_id="1",
        prompt_token_ids=[0, 1, 2],
        sampling_params=sampling_params_no_min,
        pooling_params=None,
        eos_token_id=EOS_TOKEN_ID,
    )
    request_no_min.append_output_token_ids([10, EOS_TOKEN_ID])

    result = check_stop(request_no_min, max_model_len=100)
    assert result is True, "Should stop on EOS when min_tokens=0"
    assert request_no_min.status == RequestStatus.FINISHED_STOPPED

    # Test case 4: min_tokens > 0 with stop token (not EOS)
    sampling_params_stop = SamplingParams(
        ignore_eos=False,
        max_tokens=20,
        min_tokens=5,
        stop_token_ids=[42],
    )
    request_stop = Request(
        request_id="2",
        prompt_token_ids=[0, 1, 2],
        sampling_params=sampling_params_stop,
        pooling_params=None,
        eos_token_id=EOS_TOKEN_ID,
    )
    # Only 3 output tokens, less than min_tokens=5, but has stop token
    request_stop.append_output_token_ids([10, 11, 42])
    result = check_stop(request_stop, max_model_len=100)
    assert result is False, "Should not stop when num_output_tokens<min_tokens"

    # Test case 5: min_tokens met, should stop on stop token
    request_stop.append_output_token_ids(
        [10, 11, 12, 13, 14, 42]
    )  # 6 tokens >= min_tokens=5

    result = check_stop(request_stop, max_model_len=100)
    assert result is True, "Should stop on stop token when min_tokens met"
    assert request_stop.status == RequestStatus.FINISHED_STOPPED
    assert request_stop.stop_reason == 42


@pytest.mark.parametrize(
    "enable_prefix_caching, prompt_logprobs",
    [
        (None, None),
        (True, 5),
    ],
)
def test_schedule_concurrent_batches(
    enable_prefix_caching: bool | None, prompt_logprobs: int | None
):
    scheduler = create_scheduler(
        max_num_batched_tokens=1024,
        max_num_seqs=2,
        enable_prefix_caching=enable_prefix_caching,
    )
    requests = create_requests(
        num_requests=2,
        num_tokens=512,
        prompt_logprobs=prompt_logprobs,
    )

    # Schedule the first request.
    scheduler.add_request(requests[0])
    scheduler_output0 = scheduler.schedule()
    assert len(scheduler_output0.scheduled_new_reqs) == 1
    assert scheduler_output0.num_scheduled_tokens[requests[0].request_id] == 512

    # The first request is still running, so only schedule the second request.
    scheduler.add_request(requests[1])
    scheduler_output1 = scheduler.schedule()
    assert len(scheduler_output1.scheduled_new_reqs) == 1
    assert scheduler_output1.num_scheduled_tokens[requests[1].request_id] == 512

    # Model output of the first request.
    model_runner_output = ModelRunnerOutput(
        req_ids=[requests[0].request_id],
        req_id_to_index={requests[0].request_id: 0},
        sampled_token_ids=[[0]],
        logprobs=None,
        prompt_logprobs_dict={},
        pooler_output=[],
    )
    scheduler.update_from_output(scheduler_output0, model_runner_output)

    # Schedule the next step.
    # The first request can be scheduled again while the second
    # request is still running.
    scheduler_output2 = scheduler.schedule()
    assert scheduler_output2.num_scheduled_tokens[requests[0].request_id] == 1

    # Model output of the second request.
    model_runner_output = ModelRunnerOutput(
        req_ids=[requests[1].request_id],
        req_id_to_index={requests[1].request_id: 0},
        sampled_token_ids=[[0]],
        logprobs=None,
        prompt_logprobs_dict={},
        pooler_output=[],
    )
    scheduler.update_from_output(scheduler_output1, model_runner_output)


def test_preempt_during_execution():
    # NOTE(woosuk): The actual number of available blocks is 10 instead of 11
    # because block 0 is reserved as the null block.
    scheduler = create_scheduler(
        max_num_batched_tokens=100,
        block_size=16,
        num_blocks=11,
        enable_prefix_caching=False,
    )
    requests = create_requests(num_requests=2, num_tokens=80, block_size=16)

    # Schedule the first request.
    scheduler.add_request(requests[0])
    scheduler_output0 = scheduler.schedule()
    assert len(scheduler_output0.num_scheduled_tokens) == 1
    assert len(scheduler_output0.scheduled_new_reqs[0].block_ids[0]) == 5

    # Schedule the second request while the first request is still running.
    # This scenario can occur in certain cases, when max_concurrent_batches > 1
    # (e.g., when pipeline parallelism is used).
    scheduler.add_request(requests[1])
    scheduler_output1 = scheduler.schedule()
    assert len(scheduler_output1.num_scheduled_tokens) == 1
    assert len(scheduler_output1.scheduled_new_reqs[0].block_ids[0]) == 5

    # Get the output of the first request.
    model_runner_output0 = ModelRunnerOutput(
        req_ids=[requests[0].request_id],
        req_id_to_index={requests[0].request_id: 0},
        sampled_token_ids=[[0]],
        logprobs=None,
        prompt_logprobs_dict={},
        pooler_output=[],
    )
    scheduler.update_from_output(scheduler_output0, model_runner_output0)

    # Schedule the first request again. This will cause the preemption
    # of the second request because the KV cache is full.
    _ = scheduler.schedule()
    assert len(scheduler.running) == 1
    assert scheduler.running[0] == requests[0]
    assert requests[1].status == RequestStatus.PREEMPTED

    model_runner_output1 = ModelRunnerOutput(
        req_ids=[requests[1].request_id],
        req_id_to_index={requests[1].request_id: 0},
        sampled_token_ids=[[42]],
        logprobs=None,
        prompt_logprobs_dict={},
        pooler_output=[],
    )
    scheduler.update_from_output(scheduler_output1, model_runner_output1)

    # The second request (that is preempted) should be updated with the
    # sampled token id.
    assert len(requests[1].output_token_ids) == 1
    assert requests[1].output_token_ids[0] == 42


# Note - these test cases mirror some of those in test_rejection_sampler.py
@pytest.mark.parametrize(
    "spec_tokens,output_tokens,expected",
    [
        ([[1, 2, 3]], [[1, 2, 3, 4]], (1, 3, 3, [1, 1, 1])),  # perfect match
        ([[1, 2, 3]], [[1, 5]], (1, 3, 1, [1, 0, 0])),  # early mismatch
        ([[1, 2], [3]], [[1, 2, 5], [3, 4]], (2, 3, 3, [2, 1])),  # multiple sequences
        ([[1]], [[1, 2]], (1, 1, 1, [1])),  # single token sequence
        ([[]], [[5]], (0, 0, 0, [0])),  # empty sequence
        (
            [[1, 2, 3], [4, 5, 6]],
            [[1, 2, 7], [4, 8]],
            (2, 6, 3, [2, 1, 0]),
        ),  # multiple mismatches
    ],
)
def test_schedule_spec_decoding_stats(spec_tokens, output_tokens, expected):
    """Test scheduling behavior with speculative decoding.

    This test verifies that:
    1. Speculated tokens get scheduled correctly
    2. Spec decoding stats properly count number of draft and accepted tokens
    """
    num_spec_tokens = max(1, max(len(t) for t in spec_tokens))
    scheduler = create_scheduler(num_speculative_tokens=num_spec_tokens)
    requests = create_requests(num_requests=len(spec_tokens), num_tokens=1)
    req_ids = []
    req_to_index = {}
    for i, request in enumerate(requests):
        scheduler.add_request(request)
        req_ids.append(request.request_id)
        req_to_index[request.request_id] = i

    # Schedule a decode, which will also draft speculative tokens
    output = scheduler.schedule()
    assert len(output.scheduled_new_reqs) == len(requests)
    assert output.total_num_scheduled_tokens == len(requests)
    for i in range(len(requests)):
        req_id = requests[i].request_id
        assert output.num_scheduled_tokens[req_id] == 1
        assert req_id not in output.scheduled_spec_decode_tokens

    model_runner_output = ModelRunnerOutput(
        req_ids=req_ids,
        req_id_to_index=req_to_index,
        sampled_token_ids=[[0] for _ in range(len(requests))],
        logprobs=None,
        prompt_logprobs_dict={},
        pooler_output=[],
    )
    engine_core_outputs = scheduler.update_from_output(output, model_runner_output)
    draft_token_ids = DraftTokenIds(req_ids, spec_tokens)
    scheduler.update_draft_token_ids(draft_token_ids)

    for i in range(len(requests)):
        running_req = scheduler.running[i]
        # The prompt token
        assert running_req.num_computed_tokens == 1
        # The prompt token and the sampled token
        assert running_req.num_tokens == 2
        # The prompt token, the sampled token, and the speculated tokens
        assert running_req.num_tokens_with_spec == 2 + len(spec_tokens[i])

    # No draft or accepted tokens counted yet
    assert not engine_core_outputs or (
        engine_core_outputs[0].scheduler_stats.spec_decoding_stats is None
    )

    # Schedule the speculated tokens for validation
    output = scheduler.schedule()
    assert len(output.scheduled_new_reqs) == 0
    # The sampled token and speculated tokens
    assert output.total_num_scheduled_tokens == len(requests) + sum(
        len(ids) for ids in spec_tokens
    )
    for i in range(len(requests)):
        req_id = requests[i].request_id
        assert output.num_scheduled_tokens[req_id] == 1 + len(spec_tokens[i])
        if spec_tokens[i]:
            assert len(output.scheduled_spec_decode_tokens[req_id]) == len(
                spec_tokens[i]
            )
        else:
            assert req_id not in output.scheduled_spec_decode_tokens

    model_runner_output = ModelRunnerOutput(
        req_ids=req_ids,
        req_id_to_index=req_to_index,
        sampled_token_ids=output_tokens,
        logprobs=None,
        prompt_logprobs_dict={},
        pooler_output=[],
    )
    engine_core_outputs = scheduler.update_from_output(output, model_runner_output)

    scheduler_stats = (
        engine_core_outputs[0].scheduler_stats if engine_core_outputs else None
    )
    if expected[0] == 0:
        assert scheduler_stats is not None
        assert scheduler_stats.spec_decoding_stats is None
    else:
        assert scheduler_stats is not None
        assert scheduler_stats.spec_decoding_stats is not None
        stats = scheduler_stats.spec_decoding_stats
        assert stats.num_drafts == expected[0]
        assert stats.num_draft_tokens == expected[1]
        assert stats.num_accepted_tokens == expected[2]
        assert stats.num_accepted_tokens_per_pos == expected[3]


def _assert_right_scheduler_output(
    output: SchedulerOutput,
    num_requests: int,
    expected_num_scheduled_tokens: int,
):
    """Check if SchedulerOutput is correct after remote KV cache hit."""

    # We should inject the kv_connector_metadata.
    assert len(output.kv_connector_metadata.requests) == num_requests

    # Only num_tokens - matched_num_new_tokens should be scheduled.
    for _, num_scheduled_tokens in output.num_scheduled_tokens.items():
        assert num_scheduled_tokens == expected_num_scheduled_tokens


def _assert_right_kv_cache_manager(
    scheduler: Scheduler,
    requests: list[Request],
    num_tokens: int,
    block_size: int,
    num_requests: int,
    num_total_blocks: int,
):
    """Check whether KVCacheManager is correct after allocate."""

    # Make sure the request stats are right.
    EXPECTED_TOTAL_BLOCKS = num_tokens // block_size
    for req in requests:
        blocks = scheduler.kv_cache_manager.coordinator.single_type_managers[
            0
        ].req_to_blocks[req.request_id]
        hashes = req.block_hashes
        assert (
            scheduler.kv_cache_manager.coordinator.single_type_managers[
                0
            ].num_cached_block[req.request_id]
            == EXPECTED_TOTAL_BLOCKS
        )
        assert len(blocks) == EXPECTED_TOTAL_BLOCKS
        assert len(hashes) == EXPECTED_TOTAL_BLOCKS

    # Make sure we actually touched all the blocks.
    BLOCKS_PER_REQ = num_tokens / block_size
    assert (
        scheduler.kv_cache_manager.block_pool.get_num_free_blocks()
        == num_total_blocks - num_requests * BLOCKS_PER_REQ
    )


def _step_until_done(
    scheduler: Scheduler,
    output: SchedulerOutput,
    model_runner_output: ModelRunnerOutput,
):
    """Loop over schedule(), update_from_output() until finished."""

    all_finished = False
    _ = scheduler.update_from_output(output, model_runner_output)
    while not all_finished:
        # Schedule + a few iterations until stopping.
        output = scheduler.schedule()
        assert len(scheduler.running)
        for _, num_scheduled_tokens in output.num_scheduled_tokens.items():
            # We should be in the decode phase now.
            assert num_scheduled_tokens == 1
        if scheduler.connector is not None:
            assert len(output.kv_connector_metadata.requests) == 0
        if scheduler.ec_connector is not None:
            assert len(output.ec_connector_metadata.mm_datas) == 0
        ecos = scheduler.update_from_output(output, model_runner_output)[0]
        all_done = True
        for eco in ecos.outputs:
            if eco.finish_reason is None:
                all_done = False
        all_finished = all_done


def test_kv_connector_basic():
    """
    Test whether Scheduler with KVConnector schedules tokens, allocates
    memory, and cleans up requests as expected under normal operation.
    """

    # Setup Scheduler.
    scheduler = create_scheduler(
        enable_prefix_caching=True,
        use_kv_connector=True,
    )
    NUM_TOTAL_BLOCKS = scheduler.kv_cache_manager.block_pool.get_num_free_blocks()
    BLOCK_SIZE = scheduler.cache_config.block_size

    # Mock External Cache Hit.
    NUM_MATCHED_NEW_TOKENS = BLOCK_SIZE * 2
    scheduler.connector.get_num_new_matched_tokens = Mock(name="method")
    scheduler.connector.get_num_new_matched_tokens.return_value = (
        NUM_MATCHED_NEW_TOKENS,
        False,
    )

    ######################################################
    # FIRST SET OF REQUESTS - External Hit Only
    NUM_REQUESTS = 2
    NUM_TOKENS = NUM_MATCHED_NEW_TOKENS * 2
    MAX_TOKENS = 3
    requests = create_requests(
        num_requests=NUM_REQUESTS,
        num_tokens=NUM_TOKENS,
        max_tokens=MAX_TOKENS,
        block_size=BLOCK_SIZE,
    )
    req_ids = []
    req_to_index = {}
    for i, request in enumerate(requests):
        scheduler.add_request(request)
        req_ids.append(request.request_id)
        req_to_index[request.request_id] = i

    MODEL_RUNNER_OUTPUT = ModelRunnerOutput(
        req_ids=req_ids,
        req_id_to_index=req_to_index,
        sampled_token_ids=[[1000]] * len(req_ids),
        logprobs=None,
        prompt_logprobs_dict={},
        pooler_output=[],
    )

    # Ensure ScheduleOutput is correct.
    output = scheduler.schedule()
    _assert_right_scheduler_output(
        output=output,
        num_requests=NUM_REQUESTS,
        # Just the incremental tokens should be scheduled.
        expected_num_scheduled_tokens=NUM_TOKENS - NUM_MATCHED_NEW_TOKENS,
    )

    # Ensure KVCacheManager is correct.
    _assert_right_kv_cache_manager(
        scheduler, requests, NUM_TOKENS, BLOCK_SIZE, NUM_REQUESTS, NUM_TOTAL_BLOCKS
    )

    # Continue Generation until done.
    _step_until_done(scheduler, output, MODEL_RUNNER_OUTPUT)
    _ = scheduler.schedule()
    # Confirm we clean up the memory properly.
    assert (
        scheduler.kv_cache_manager.block_pool.get_num_free_blocks() == NUM_TOTAL_BLOCKS
    )

    ######################################################
    # SECOND SET OF REQUESTS - Local And External Hit
    NUM_TOKENS_PREFIX = NUM_TOKENS
    # We will get a local prefix cache hit for the first
    # NUM_TOKENS_PREFIX tokens since they are used above.
    NUM_TOKENS = NUM_TOKENS_PREFIX * 2
    requests = create_requests(
        num_requests=NUM_REQUESTS,
        num_tokens=NUM_TOKENS,
        max_tokens=MAX_TOKENS,
        block_size=BLOCK_SIZE,
    )
    req_ids = []
    req_to_index = {}
    for i, request in enumerate(requests):
        scheduler.add_request(request)
        req_ids.append(request.request_id)
        req_to_index[request.request_id] = i

    MODEL_RUNNER_OUTPUT = ModelRunnerOutput(
        req_ids=req_ids,
        req_id_to_index=req_to_index,
        sampled_token_ids=[[1000]] * len(req_ids),
        logprobs=None,
        prompt_logprobs_dict={},
        pooler_output=[],
    )

    # We should get a local cache hit of NUM_TOKENS_PREFIX and
    # a remote KV cache hit of NUM_MATCHED_NEW_TOKENS.
    output = scheduler.schedule()
    _assert_right_scheduler_output(
        output=output,
        num_requests=NUM_REQUESTS,
        # Just the incremental tokens after local + remote cache hit.
        expected_num_scheduled_tokens=(
            NUM_TOKENS - NUM_TOKENS_PREFIX - NUM_MATCHED_NEW_TOKENS
        ),
    )

    # Ensure KVCacheManager is correct.
    _assert_right_kv_cache_manager(
        scheduler, requests, NUM_TOKENS, BLOCK_SIZE, NUM_REQUESTS, NUM_TOTAL_BLOCKS
    )

    # Continue Generation until done.
    _step_until_done(scheduler, output, MODEL_RUNNER_OUTPUT)
    _ = scheduler.schedule()
    # Confirm we clean up the memory properly.
    assert (
        scheduler.kv_cache_manager.block_pool.get_num_free_blocks() == NUM_TOTAL_BLOCKS
    )


<<<<<<< HEAD
@pytest.mark.parametrize(
    "use_ec_connector, ec_role", [(False, None), (True, "ec_consumer")]
)
def test_kv_connector_unable_to_allocate(use_ec_connector, ec_role):
=======
def test_external_prefix_cache_metrics():
    """
    Verify connector prefix cache metrics are updated
    correctly when the scheduler processes requests with KV connector hits.
    """

    # Setup Scheduler.
    scheduler = create_scheduler(
        enable_prefix_caching=False,
        use_kv_connector=True,
    )

    # Mock connector to simulate a partial external cache hit
    NUM_MATCHED_NEW_TOKENS = 4
    scheduler.connector.get_num_new_matched_tokens = Mock(name="method")
    scheduler.connector.get_num_new_matched_tokens.return_value = (
        NUM_MATCHED_NEW_TOKENS,
        False,
    )

    # --- Prepare simple requests ---
    NUM_REQUESTS = 2
    NUM_TOKENS = 8
    MAX_TOKENS = 2
    requests = create_requests(
        num_requests=NUM_REQUESTS,
        num_tokens=NUM_TOKENS,
        max_tokens=MAX_TOKENS,
    )

    for req in requests:
        scheduler.add_request(req)

    # --- Trigger scheduling and simulate model output ---
    output = scheduler.schedule()
    MODEL_RUNNER_OUTPUT = ModelRunnerOutput(
        req_ids=[r.request_id for r in requests],
        req_id_to_index={r.request_id: i for i, r in enumerate(requests)},
        sampled_token_ids=[[1000]] * NUM_REQUESTS,
        logprobs=None,
        prompt_logprobs_dict={},
        pooler_output=[],
    )

    # Update scheduler stats
    ecos = scheduler.update_from_output(output, MODEL_RUNNER_OUTPUT)

    # --- Assertions ---
    assert ecos is not None and len(ecos) > 0
    assert ecos[0].scheduler_stats is not None

    external_stats = ecos[0].scheduler_stats.connector_prefix_cache_stats
    assert external_stats is not None

    assert external_stats.queries == NUM_TOKENS * NUM_REQUESTS
    assert external_stats.hits == NUM_MATCHED_NEW_TOKENS * NUM_REQUESTS
    assert external_stats.requests == NUM_REQUESTS
    assert external_stats.preempted_requests == 0


def test_kv_connector_unable_to_allocate():
>>>>>>> 07447554
    """
    Test whether scheduler with KVConnector is able to handle
    unable to allocate (run out of blocks in allocate_slots().
    """

    # Setup Scheduler With Mock External Cache Hit.
    BLOCK_SIZE = 4
    NUM_BLOCKS = 10
    scheduler = create_scheduler(
        enable_prefix_caching=True,
        use_kv_connector=True,
        block_size=BLOCK_SIZE,
        num_blocks=NUM_BLOCKS,
        # encoder connector should not affect test results
        use_ec_connector=use_ec_connector,
        ec_role=ec_role,
    )
    NUM_MATCHED_NEW_TOKENS = BLOCK_SIZE * 2
    scheduler.connector.get_num_new_matched_tokens = Mock(name="method")
    scheduler.connector.get_num_new_matched_tokens.return_value = (
        NUM_MATCHED_NEW_TOKENS,
        False,
    )

    # Create two requests. The second request will not be able to
    # allocate slots because it will not have enough blocks.
    NUM_REQUESTS = 2
    NUM_TOKENS = (NUM_BLOCKS // 2 + 1) * BLOCK_SIZE
    MAX_TOKENS = 2
    requests = create_requests(
        num_requests=NUM_REQUESTS,
        num_tokens=NUM_TOKENS,
        max_tokens=MAX_TOKENS,
        block_size=BLOCK_SIZE,
    )
    req_ids = []
    req_to_index = {}
    for i, request in enumerate(requests):
        scheduler.add_request(request)
        req_ids.append(request.request_id)
        req_to_index[request.request_id] = i

    MODEL_RUNNER_OUTPUT = ModelRunnerOutput(
        req_ids=req_ids,
        req_id_to_index=req_to_index,
        sampled_token_ids=[[1000]] * len(req_ids),
        logprobs=None,
        prompt_logprobs_dict={},
        pooler_output=[],
    )

    # Just one request should be running.
    output = scheduler.schedule()
    _assert_right_scheduler_output(
        output,
        num_requests=1,
        expected_num_scheduled_tokens=NUM_TOKENS - NUM_MATCHED_NEW_TOKENS,
    )
    assert len(scheduler.running) == 1
    assert len(scheduler.waiting) == 1

    # All memory should be freed, with one request waiting.
    _step_until_done(scheduler, output, MODEL_RUNNER_OUTPUT)
    assert scheduler.kv_cache_manager.block_pool.get_num_free_blocks() == NUM_BLOCKS - 1
    assert len(scheduler.running) == 0
    assert len(scheduler.waiting) == 1

    # Just one request should be running.
    output = scheduler.schedule()
    _assert_right_scheduler_output(
        output,
        num_requests=1,
        expected_num_scheduled_tokens=NUM_TOKENS - NUM_MATCHED_NEW_TOKENS,
    )
    assert len(scheduler.running) == 1
    assert len(scheduler.waiting) == 0

    # All memory should be freed, with no requests waiting / running.
    _step_until_done(scheduler, output, MODEL_RUNNER_OUTPUT)
    assert scheduler.kv_cache_manager.block_pool.get_num_free_blocks() == NUM_BLOCKS - 1
    assert len(scheduler.running) == 0
    assert len(scheduler.waiting) == 0


@pytest.mark.parametrize(
    "use_ec_connector, ec_role", [(False, None), (True, "ec_consumer")]
)
def test_kv_connector_handles_preemption(use_ec_connector, ec_role):
    """
    Test whether scheduler with KVConnector is able to handle
    unable to allocate (run out of blocks in allocate_slots().
    """

    # Setup Scheduler With Mock External Cache Hit.
    BLOCK_SIZE = 2
    # NOTE: there is 1 null block, so this is 6 blocks.
    NUM_BLOCKS = 7
    scheduler = create_scheduler(
        enable_prefix_caching=True,
        use_kv_connector=True,
        block_size=BLOCK_SIZE,
        num_blocks=NUM_BLOCKS,
        # encoder connector should not affect test results
        use_ec_connector=use_ec_connector,
        ec_role=ec_role,
    )

    NUM_MATCHED_NEW_TOKENS = BLOCK_SIZE
    scheduler.connector.get_num_new_matched_tokens = Mock(name="method")
    scheduler.connector.get_num_new_matched_tokens.return_value = (
        NUM_MATCHED_NEW_TOKENS,
        False,
    )

    # Create two requests.
    # Both can be scheduled at first, but the second request
    # will be preempted and re-scheduled.
    NUM_REQUESTS = 2
    NUM_TOKENS = BLOCK_SIZE * 2 + 1
    MAX_TOKENS = BLOCK_SIZE * 2
    requests = create_requests(
        num_requests=NUM_REQUESTS,
        num_tokens=NUM_TOKENS,
        max_tokens=MAX_TOKENS,
        block_size=BLOCK_SIZE,
    )
    req_ids = []
    req_to_index = {}
    for i, request in enumerate(requests):
        scheduler.add_request(request)
        req_ids.append(request.request_id)
        req_to_index[request.request_id] = i

    MODEL_RUNNER_OUTPUT = ModelRunnerOutput(
        req_ids=req_ids,
        req_id_to_index=req_to_index,
        sampled_token_ids=[[1000]] * len(req_ids),
        logprobs=None,
        prompt_logprobs_dict={},
        pooler_output=[],
    )

    # All can be scheduled - 1st token.
    output = scheduler.schedule()
    _assert_right_scheduler_output(
        output,
        # 2 remote kv cache hits.
        num_requests=2,
        expected_num_scheduled_tokens=NUM_TOKENS - NUM_MATCHED_NEW_TOKENS,
    )
    assert len(scheduler.running) == 2
    _ = scheduler.update_from_output(output, MODEL_RUNNER_OUTPUT)

    # All can be scheduled - 2nd token.
    output = scheduler.schedule()
    _assert_right_scheduler_output(
        output,
        # no connector_metadata
        num_requests=0,
        expected_num_scheduled_tokens=1,
    )
    assert len(scheduler.running) == 2
    _ = scheduler.update_from_output(output, MODEL_RUNNER_OUTPUT)

    # This will generate a new block and cause a preemption - 3rd token.
    output = scheduler.schedule()
    _assert_right_scheduler_output(
        output,
        # no connector_metadata
        num_requests=0,
        expected_num_scheduled_tokens=1,
    )
    assert len(scheduler.running) == 1
    assert len(scheduler.waiting) == 1
    _ = scheduler.update_from_output(output, MODEL_RUNNER_OUTPUT)
    assert len(scheduler.running) == 1
    assert len(scheduler.waiting) == 1

    # Only 1 can be scheduled - 4th (and last token).
    output = scheduler.schedule()
    _assert_right_scheduler_output(
        output,
        # no connector_metadata
        num_requests=0,
        expected_num_scheduled_tokens=1,
    )
    assert len(scheduler.waiting) == 1
    assert len(scheduler.running) == 1
    _ = scheduler.update_from_output(output, MODEL_RUNNER_OUTPUT)
    assert len(scheduler.running) == 0
    # All memory should be freed since nothing is running.
    assert scheduler.kv_cache_manager.block_pool.get_num_free_blocks() == NUM_BLOCKS - 1

    # Restarts the preempted request - generate 3rd token.
    # This will have a local and remote cache hit.
    output = scheduler.schedule()
    _assert_right_scheduler_output(
        output,
        # 1 remote kv_cache hit!
        num_requests=1,
        # Only 1 block was preempted and there is a single
        # remote hit. So only single new token is scheduled.
        expected_num_scheduled_tokens=1,
    )
    assert len(scheduler.running) == 1
    assert len(scheduler.waiting) == 0
    _ = scheduler.update_from_output(output, MODEL_RUNNER_OUTPUT)
    assert len(scheduler.running) == 1
    assert len(scheduler.waiting) == 0

    # Only 1 can be scheduled - 4th (and last token).
    output = scheduler.schedule()
    _assert_right_scheduler_output(
        output,
        # no connector_metadata
        num_requests=0,
        expected_num_scheduled_tokens=1,
    )
    assert len(scheduler.running) == 1
    _ = scheduler.update_from_output(output, MODEL_RUNNER_OUTPUT)
    assert len(scheduler.running) == 0
    # All memory should be freed since nothing is running.
    assert scheduler.kv_cache_manager.block_pool.get_num_free_blocks() == NUM_BLOCKS - 1


def make_output(scheduler: Scheduler):
    return ModelRunnerOutput(
        req_ids=[req.request_id for req in scheduler.running],
        req_id_to_index={req.request_id: i for i, req in enumerate(scheduler.running)},
        sampled_token_ids=[[1000]] * len(scheduler.running),
        logprobs=None,
        prompt_logprobs_dict={},
        pooler_output=[],
    )


def assert_scheduler_empty(scheduler: Scheduler):
    """Confirm the scheduler is "empty" - i.e. no leaks."""
    # Scheduler Metadata.
    assert len(scheduler.requests) == 0
    assert len(scheduler.waiting) == 0
    assert len(scheduler.running) == 0
    assert len(scheduler.finished_req_ids) == 0

    # EncoderCacheManager.
    assert len(scheduler.encoder_cache_manager.freed) == 0
    assert len(scheduler.encoder_cache_manager.cached) == 0

    # KVCache Manager.
    assert (
        len(
            scheduler.kv_cache_manager.coordinator.single_type_managers[0].req_to_blocks
        )
        == 0
    )
    assert (
        len(
            scheduler.kv_cache_manager.coordinator.single_type_managers[
                0
            ].num_cached_block
        )
        == 0
    )
    num_free_blocks = (
        scheduler.kv_cache_manager.block_pool.free_block_queue.num_free_blocks
    )
    assert num_free_blocks == (scheduler.kv_cache_manager.block_pool.num_gpu_blocks - 1)

    # NOTE(rob): just the ref count on blocks will be 0. The hash
    # value, etc will remain since we lazily evict for prefix cache.
    for block in scheduler.kv_cache_manager.block_pool.blocks:
        assert block.ref_cnt == 0
        # assert block._block_hash is None
    # assert (
    #     len(scheduler.kv_cache_manager.block_pool.cached_block_hash_to_block
    #           ) == 0)


def test_memory_leak():
    """Test that we do not have a memory leak."""

    scheduler = create_scheduler(enable_prefix_caching=True)

    NUM_REQUESTS = 5
    NUM_TOKENS = 10
    MAX_TOKENS = 10
    requests = create_requests(
        num_requests=NUM_REQUESTS, num_tokens=NUM_TOKENS, max_tokens=MAX_TOKENS
    )

    # Add each request.
    for request in requests:
        scheduler.add_request(request)
        scheduler_output = scheduler.schedule()
        model_runner_output = make_output(scheduler)
        scheduler.update_from_output(scheduler_output, model_runner_output)

    # Iterate until done.
    while True:
        scheduler_output = scheduler.schedule()
        if len(scheduler.running) == 0:
            break
        model_runner_output = make_output(scheduler)
        scheduler.update_from_output(scheduler_output, model_runner_output)

    # Confirm no memory leak.
    assert_scheduler_empty(scheduler)


def create_scheduler_with_priority(
    model: str = "facebook/opt-125m",
    max_num_seqs: int = 16,
    max_num_batched_tokens: int = 8192,
    enable_prefix_caching: bool | None = None,
    long_prefill_token_threshold: int = 0,
    disable_chunked_mm_input: bool = False,
    use_kv_connector: bool = False,
    num_blocks: int = 10000,
    block_size: int = 16,
    max_model_len: int | None = None,
    num_speculative_tokens: int | None = None,
    use_ec_connector: bool = False,
    ec_role: str | None = None,
) -> Scheduler:
    """Create scheduler with priority policy enabled.

    Args:
      model: model under test
      max_num_seqs: max sequences to schedule
      max_num_batch_tokens: max num tokens to batch
      enable_prefix_caching: optionally force APC config
                             (True/False) or use default
                             (None)

    Returns:
      {class}`Scheduler` instance with priority scheduling
    """
    if max_model_len is None:
        max_model_len = max_num_batched_tokens
    scheduler_config = SchedulerConfig(
        max_num_seqs=max_num_seqs,
        max_num_batched_tokens=max_num_batched_tokens,
        max_model_len=max_model_len,
        long_prefill_token_threshold=long_prefill_token_threshold,
        disable_chunked_mm_input=disable_chunked_mm_input,
        enable_chunked_prefill=True,
        policy="priority",  # Enable priority scheduling
    )
    model_config = ModelConfig(
        model=model,
        trust_remote_code=True,
        dtype="float16",
        seed=42,
    )
    # Cache config, optionally force APC
    kwargs_cache = (
        {}
        if enable_prefix_caching is None
        else {"enable_prefix_caching": enable_prefix_caching}
    )
    cache_config = CacheConfig(
        block_size=block_size,
        gpu_memory_utilization=0.9,
        swap_space=0,
        cache_dtype="auto",
        **kwargs_cache,
    )
    kv_transfer_config = (
        KVTransferConfig(
            kv_connector="SharedStorageConnector",
            kv_role="kv_both",
            kv_connector_extra_config={"shared_storage_path": "local_storage"},
        )
        if use_kv_connector
        else None
    )

    speculative_config: SpeculativeConfig | None = None
    if num_speculative_tokens is not None:
        speculative_config = SpeculativeConfig(
            model="ngram", num_speculative_tokens=num_speculative_tokens
        )

    ec_transfer_config = (
        ECTransferConfig(
            ec_connector="ECSharedStorageConnector",
            ec_role=ec_role,
            ec_connector_extra_config={"shared_storage_path": "/tmp/ec_test"},
        )
        if use_ec_connector
        else None
    )

    vllm_config = VllmConfig(
        scheduler_config=scheduler_config,
        model_config=model_config,
        cache_config=cache_config,
        kv_transfer_config=kv_transfer_config,
        speculative_config=speculative_config,
        ec_transfer_config=ec_transfer_config,
    )
    kv_cache_config = KVCacheConfig(
        num_blocks=num_blocks,  # A large number of blocks to hold all requests
        kv_cache_tensors=[],
        kv_cache_groups=[
            KVCacheGroupSpec(
                ["layer"], FullAttentionSpec(block_size, 1, 1, torch.float32, False)
            )
        ],
    )
    cache_config.num_gpu_blocks = num_blocks
    return Scheduler(
        vllm_config=vllm_config,
        kv_cache_config=kv_cache_config,
        log_stats=True,
        structured_output_manager=StructuredOutputManager(vllm_config),
        block_size=block_size,
    )


_none_hash_initialized = False


def create_requests_with_priority(
    num_requests: int,
    priorities: list[int],
    arrival_times: list[float] | None = None,
    num_tokens: int = 10,
    mm_hashes_list: list[list[str]] | None = None,
    mm_positions: list[list[PlaceholderRange]] | None = None,
    max_tokens: int = 16,
    stop_token_ids: list[int] | None = None,
    prompt_logprobs: int | None = None,
    starting_idx: int = 0,
    same_prompt: bool = False,
    block_size: int = 16,
):
    """Create requests with specified priorities and arrival times."""
    assert len(priorities) == num_requests
    if arrival_times is not None:
        assert len(arrival_times) == num_requests
    else:
        arrival_times = [float(i) for i in range(num_requests)]

    global _none_hash_initialized
    if not _none_hash_initialized:
        init_none_hash(sha256)
        _none_hash_initialized = True

    block_hasher = get_request_block_hasher(block_size, sha256)
    sampling_params = SamplingParams(
        ignore_eos=False,
        max_tokens=max_tokens,
        stop_token_ids=stop_token_ids,
        prompt_logprobs=prompt_logprobs,
    )
    requests = []

    if mm_hashes_list is not None:
        # NOTE: allow manual input; some mm items can have the same identifier
        # no. of mm_hashes and mm_positions for each request should be identical
        assert mm_positions is not None, (
            "mm_positions must be provided when mm_hashes_list is provided"
        )
        assert len(mm_hashes_list) == len(mm_positions) == num_requests
        assert [len(h) for h in mm_hashes_list] == [len(p) for p in mm_positions]

        # Since same identifier would imply they are identical encoder output
        # Verify mm items with identical identifier are having mm_position.length
        seen_hashes: dict[str, int] = {}

    for i in range(num_requests):
        mm_features = []

        for j, position in enumerate(
            mm_positions[i] if mm_positions is not None else []
        ):
            if mm_hashes_list is not None:
                identifier = mm_hashes_list[i][j]

                # Verify if position length is identical
                position_length = position.length
                if identifier in seen_hashes:
                    assert seen_hashes[identifier] == position_length, (
                        f"mm_hash '{identifier}' has inconsistent position lengths: "
                        f"previously {seen_hashes[identifier]}, now {position_length} "
                        f"at request {i}, position {j}"
                    )
                else:
                    seen_hashes[identifier] = position_length
            else:
                # Unique dummy hash for each mm item
                identifier = f"hash{i}_{j}"
            mm_feature = MultiModalFeatureSpec(
                data=MultiModalKwargsItem.dummy("dummy_m"),
                mm_position=position,
                identifier=identifier,
                modality="image",
            )
            mm_features.append(mm_feature)

        prompt_token_ids = (
            [starting_idx] * num_tokens
            if same_prompt
            else [i + starting_idx] * num_tokens
        )
        request = Request(
            request_id=f"{i + starting_idx}",
            prompt_token_ids=prompt_token_ids,
            sampling_params=sampling_params,
            pooling_params=None,
            mm_features=mm_features if mm_features else None,
            eos_token_id=EOS_TOKEN_ID,
            arrival_time=arrival_times[i],
            priority=priorities[i],
            block_hasher=block_hasher,
        )
        requests.append(request)
    return requests


def test_priority_scheduling_basic_ordering():
    """Test that requests are scheduled in priority order
    (lower value = higher priority)."""
    scheduler = create_scheduler_with_priority()

    # Create requests with different priorities
    # Priority 0 (highest), 1, 2 (lowest)
    priorities = [2, 0, 1]  # Add in non-priority order
    arrival_times = [1.0, 2.0, 3.0]  # All different arrival times
    requests = create_requests_with_priority(
        num_requests=3, priorities=priorities, arrival_times=arrival_times
    )

    # Add requests in non-priority order
    for request in requests:
        scheduler.add_request(request)

    # Schedule and verify priority order
    output = scheduler.schedule()

    # Should schedule all requests since they fit in budget
    assert len(output.scheduled_new_reqs) == 3

    # Verify they are scheduled in priority order:
    # req_1 (priority 0), req_2 (priority 1), req_0 (priority 2)
    scheduled_req_ids = [req.req_id for req in output.scheduled_new_reqs]
    assert scheduled_req_ids == ["1", "2", "0"]


def test_priority_scheduling_arrival_time_tiebreaker():
    """Test that arrival time is used
    as tiebreaker when priorities are equal."""
    scheduler = create_scheduler_with_priority()

    # Create requests with same priority but different arrival times
    priorities = [1, 1, 1]  # All same priority
    arrival_times = [3.0, 1.0, 2.0]  # Different arrival times
    requests = create_requests_with_priority(
        num_requests=3, priorities=priorities, arrival_times=arrival_times
    )

    # Add requests in non-arrival order
    for request in requests:
        scheduler.add_request(request)

    # Schedule and verify arrival time order
    output = scheduler.schedule()

    # Should schedule all requests since they fit in budget
    assert len(output.scheduled_new_reqs) == 3

    # Verify they are scheduled in arrival time order:
    # req_1 (1.0), req_2 (2.0), req_0 (3.0)
    scheduled_req_ids = [req.req_id for req in output.scheduled_new_reqs]
    assert scheduled_req_ids == ["1", "2", "0"]


def test_priority_scheduling_mixed_priority_and_arrival():
    """Test priority scheduling with mixed priorities and arrival times."""
    scheduler = create_scheduler_with_priority()

    # Create requests with mixed priorities and arrival times
    priorities = [2, 1, 1, 0]  # Mixed priorities
    arrival_times = [1.0, 3.0, 2.0, 4.0]  # Mixed arrival times
    requests = create_requests_with_priority(
        num_requests=4, priorities=priorities, arrival_times=arrival_times
    )

    # Add requests
    for request in requests:
        scheduler.add_request(request)

    # Schedule and verify order
    output = scheduler.schedule()

    # Should schedule all requests since they fit in budget
    assert len(output.scheduled_new_reqs) == 4

    # Expected order:
    # 1. req_3 (priority 0, arrival 4.0)
    # 2. req_2 (priority 1, arrival 2.0) - earlier arrival than req_1
    # 3. req_1 (priority 1, arrival 3.0)
    # 4. req_0 (priority 2, arrival 1.0)
    scheduled_req_ids = [req.req_id for req in output.scheduled_new_reqs]
    assert scheduled_req_ids == ["3", "2", "1", "0"]


def test_priority_scheduling_preemption():
    """Test that priority scheduling preempts
    lower priority requests when memory is constrained."""
    # Create scheduler with very limited memory to force preemption
    scheduler = create_scheduler_with_priority(
        max_num_seqs=3,  # Allow multiple requests
        max_num_batched_tokens=200,
        num_blocks=6,  # Very limited blocks to force memory pressure
        block_size=16,  # Standard block size
    )

    # Create initial low-priority requests that will consume most memory
    low_priority_requests = create_requests_with_priority(
        num_requests=2,
        priorities=[5, 5],  # Low priority
        arrival_times=[1.0, 2.0],
        num_tokens=30,  # Large enough to consume significant memory
    )

    # Add and schedule low priority requests
    for request in low_priority_requests:
        scheduler.add_request(request)

    output = scheduler.schedule()
    assert len(output.scheduled_new_reqs) == 2

    # Simulate model execution to move requests to running state
    model_output = ModelRunnerOutput(
        req_ids=[req.request_id for req in low_priority_requests],
        req_id_to_index={
            req.request_id: i for i, req in enumerate(low_priority_requests)
        },
        sampled_token_ids=[[100] for _ in low_priority_requests],
        logprobs=None,
        prompt_logprobs_dict={},
        pooler_output=[],
    )
    scheduler.update_from_output(output, model_output)

    # Verify both requests are running
    assert len(scheduler.running) == 2

    # Now add a high-priority request that requires memory allocation
    # This should trigger preemption due to memory constraints
    high_priority_request = create_requests_with_priority(
        num_requests=1,
        priorities=[0],  # High priority
        arrival_times=[3.0],
        num_tokens=30,  # Large enough to require significant memory
    )[0]

    scheduler.add_request(high_priority_request)

    # Schedule again - this should trigger
    # preemption when trying to allocate memory
    output = scheduler.schedule()

    # Due to the scheduler's design, if preemption happens
    # during running request scheduling,
    # waiting requests won't be scheduled in the same step
    # Let's check if preemption occurred by looking at the waiting queue

    # If preemption happened, we should see requests in the
    # waiting queue
    if len(scheduler.waiting) > 1:  # high priority + preempted request
        # Preemption occurred - verify the high priority request
        # gets scheduled next
        output2 = scheduler.schedule()
        assert len(output2.scheduled_new_reqs) == 1
        # High priority request
        assert output2.scheduled_new_reqs[0].req_id == "0"
    else:
        # No preemption needed - all requests fit
        # This is also valid behavior if memory allows
        assert len(output.scheduled_new_reqs) == 1
        # High priority request
        assert output.scheduled_new_reqs[0].req_id == "0"


def test_priority_scheduling_no_preemption_when_space_available():
    """Test that preemption doesn't happen
    when there's space for new requests."""
    scheduler = create_scheduler_with_priority(
        max_num_seqs=3,  # Allow 3 concurrent requests
        max_num_batched_tokens=200,  # Sufficient token budget
    )

    # Add two low-priority running requests
    low_priority_requests = create_requests_with_priority(
        num_requests=2, priorities=[5, 5], arrival_times=[1.0, 2.0], num_tokens=30
    )

    for request in low_priority_requests:
        scheduler.add_request(request)

    output = scheduler.schedule()
    model_output = ModelRunnerOutput(
        req_ids=[req.request_id for req in low_priority_requests],
        req_id_to_index={
            req.request_id: i for i, req in enumerate(low_priority_requests)
        },
        sampled_token_ids=[[100] for _ in low_priority_requests],
        logprobs=None,
        prompt_logprobs_dict={},
        pooler_output=[],
    )
    scheduler.update_from_output(output, model_output)

    # Add high-priority request
    high_priority_request = create_requests_with_priority(
        num_requests=1, priorities=[0], arrival_times=[3.0], num_tokens=30
    )[0]

    scheduler.add_request(high_priority_request)

    # Schedule - should not preempt since there's space
    output = scheduler.schedule()

    # Should schedule the new request without preemption
    assert len(output.scheduled_new_reqs) == 1
    assert len(scheduler.running) == 3  # All three requests running
    assert len(scheduler.waiting) == 0  # No requests waiting


def test_priority_scheduling_preemption_victim_selection():
    """Test that the correct victim is selected for
    preemption based on priority and arrival time."""
    # This test verifies the priority-based victim selection logic
    # by checking the waiting queue order after adding requests with different
    # priorities
    scheduler = create_scheduler_with_priority(
        max_num_seqs=1,  # Force sequential processing to test priority order
    )

    # Create requests with different priorities
    requests = create_requests_with_priority(
        num_requests=3,
        priorities=[3, 2, 0],  # Different priorities: low, medium, high
        arrival_times=[1.0, 2.0, 3.0],
        num_tokens=10,
    )

    # Add all requests
    for request in requests:
        scheduler.add_request(request)

    # Schedule - should only schedule the highest priority request
    # (req_2, priority 0)
    output = scheduler.schedule()
    assert len(output.scheduled_new_reqs) == 1
    assert output.scheduled_new_reqs[0].req_id == "2"  # Highest priority

    # Verify the waiting queue has the remaining requests in priority order
    assert len(scheduler.waiting) == 2

    # Extract waiting requests and verify priority order
    waiting_requests = list(scheduler.waiting)

    waiting_priorities = [req.priority for req in waiting_requests]
    waiting_req_ids = [req.request_id for req in waiting_requests]

    # Should be req_1 (priority 2) then req_0 (priority 3)
    assert waiting_priorities == [2, 3]
    assert waiting_req_ids == ["1", "0"]


def test_priority_scheduling_equal_priority_preemption():
    """Test arrival time tiebreaker when requests have equal priority."""
    # This test verifies that arrival time is used as a tiebreaker for equal
    # priorities
    scheduler = create_scheduler_with_priority(
        max_num_seqs=1,  # Force sequential processing
    )

    # Create requests with same priority but different arrival times
    requests = create_requests_with_priority(
        num_requests=3,
        priorities=[2, 2, 2],  # Same priority
        arrival_times=[3.0, 1.0, 2.0],  # Different arrival times
        num_tokens=10,
    )

    # Add all requests
    for request in requests:
        scheduler.add_request(request)

    # Schedule - should schedule the request with earliest arrival time
    output = scheduler.schedule()
    assert len(output.scheduled_new_reqs) == 1
    assert output.scheduled_new_reqs[0].req_id == "1"  # Earliest arrival (1.0)

    # Verify the waiting queue has remaining requests in arrival time order
    assert len(scheduler.waiting) == 2

    # Extract waiting requests and verify arrival time order
    waiting_requests = list(scheduler.waiting)

    waiting_arrival_times = [req.arrival_time for req in waiting_requests]
    waiting_req_ids = [req.request_id for req in waiting_requests]

    # Should be req_2 (arrival 2.0) then req_0 (arrival 3.0)
    assert waiting_arrival_times == [2.0, 3.0]
    assert waiting_req_ids == ["2", "0"]


def test_priority_scheduling_waiting_queue_order():
    """Test that the waiting queue maintains priority order."""
    scheduler = create_scheduler_with_priority(
        max_num_seqs=1,  # Only one request can run at a time
    )

    # Create multiple requests with different priorities
    requests = create_requests_with_priority(
        num_requests=4,
        priorities=[3, 1, 2, 0],  # Mixed priorities
        arrival_times=[1.0, 2.0, 3.0, 4.0],
        num_tokens=10,
    )

    # Add all requests
    for request in requests:
        scheduler.add_request(request)

    # Schedule - should only schedule the highest priority request
    # (req_3, priority 0)
    output = scheduler.schedule()
    assert len(output.scheduled_new_reqs) == 1
    assert output.scheduled_new_reqs[0].req_id == "3"

    # Verify waiting queue has remaining requests in priority order
    assert len(scheduler.waiting) == 3

    # Extract requests from waiting queue
    # (it's a heap, so we need to pop to see order)
    waiting_requests = list(scheduler.waiting)

    waiting_priorities = [req.priority for req in waiting_requests]
    waiting_req_ids = [req.request_id for req in waiting_requests]

    # Should be ordered by priority: req_1 (1), req_2 (2), req_0 (3)
    assert waiting_req_ids == ["1", "2", "0"]
    assert waiting_priorities == [1, 2, 3]


def test_priority_scheduling_fcfs_fallback():
    """Test that FCFS behavior is maintained when all
    requests have same priority."""
    scheduler = create_scheduler_with_priority()

    # Create requests with same priority but different arrival times
    priorities = [1, 1, 1, 1]  # All same priority
    arrival_times = [4.0, 1.0, 3.0, 2.0]  # Different arrival times
    requests = create_requests_with_priority(
        num_requests=4, priorities=priorities, arrival_times=arrival_times
    )

    # Add requests
    for request in requests:
        scheduler.add_request(request)

    # Schedule
    output = scheduler.schedule()

    # Should schedule all requests in arrival time order
    assert len(output.scheduled_new_reqs) == 4
    scheduled_req_ids = [req.req_id for req in output.scheduled_new_reqs]

    # Expected order by arrival time:
    # req_1 (1.0), req_3 (2.0), req_2 (3.0), req_0 (4.0)
    assert scheduled_req_ids == ["1", "3", "2", "0"]


def test_priority_scheduling_with_limited_slots():
    """Test priority scheduling when max_num_seqs limits concurrent requests."""
    scheduler = create_scheduler_with_priority(
        max_num_seqs=2,  # Only allow 2 concurrent requests
        max_num_batched_tokens=1000,  # Plenty of token budget
    )

    # Create requests with different priorities
    requests = create_requests_with_priority(
        num_requests=4,
        priorities=[3, 1, 2, 0],  # Mixed priorities
        arrival_times=[1.0, 2.0, 3.0, 4.0],
        num_tokens=10,
    )

    # Add all requests
    for request in requests:
        scheduler.add_request(request)

    # Schedule - should only schedule the 2 highest priority requests
    output = scheduler.schedule()
    assert len(output.scheduled_new_reqs) == 2

    # Should schedule req_3 (priority 0) and req_1 (priority 1)
    scheduled_req_ids = [req.req_id for req in output.scheduled_new_reqs]
    assert "3" in scheduled_req_ids  # Priority 0
    assert "1" in scheduled_req_ids  # Priority 1

    # Remaining requests should be in waiting queue in priority order
    assert len(scheduler.waiting) == 2

    # Extract waiting requests and verify order
    waiting_requests = list(scheduler.waiting)
    waiting_priorities = [req.priority for req in waiting_requests]
    waiting_req_ids = [req.request_id for req in waiting_requests]

    # Should be req_2 (priority 2) then req_0 (priority 3)
    assert waiting_priorities == [2, 3]
    assert waiting_req_ids == ["2", "0"]


def test_priority_scheduling_heap_property():
    """Test that the waiting queue maintains heap
    property for priority scheduling."""
    scheduler = create_scheduler_with_priority(
        max_num_seqs=1,  # Only one request can run at a time
    )

    # Add requests in random priority order
    priorities = [5, 1, 8, 3, 2, 7, 4, 6]
    arrival_times = [float(i) for i in range(len(priorities))]
    requests = create_requests_with_priority(
        num_requests=len(priorities),
        priorities=priorities,
        arrival_times=arrival_times,
        num_tokens=10,
    )

    # Add all requests
    for request in requests:
        scheduler.add_request(request)

    # Schedule one request at a time and verify priority order
    scheduled_priorities = []

    while scheduler.waiting:
        output = scheduler.schedule()
        if output.scheduled_new_reqs:
            req = output.scheduled_new_reqs[0]
            scheduled_priorities.append(requests[int(req.req_id)].priority)

            # Simulate completion to make room for next request
            model_output = ModelRunnerOutput(
                req_ids=[req.req_id],
                req_id_to_index={req.req_id: 0},
                sampled_token_ids=[[100]],
                logprobs=None,
                prompt_logprobs_dict={},
                pooler_output=[],
            )
            scheduler.update_from_output(output, model_output)

            # Finish the request to make room for the next one
            scheduler.finish_requests(req.req_id, RequestStatus.FINISHED_STOPPED)

    # Verify requests were scheduled in priority order (lowest value first)
    expected_priorities = sorted(priorities)
    assert scheduled_priorities == expected_priorities


def test_schedule_skip_tokenizer_init():
    scheduler = create_scheduler(skip_tokenizer_init=True)
    requests = create_requests(num_requests=5)
    for request in requests:
        scheduler.add_request(request)
    output = scheduler.schedule()
    assert len(output.scheduled_new_reqs) == len(requests)
    assert output.grammar_bitmask is None


def test_schedule_skip_tokenizer_init_structured_output_request():
    scheduler = create_scheduler(skip_tokenizer_init=True)
    structured_outputs_params = StructuredOutputsParams(regex="[0-9]+")
    sampling_params = SamplingParams(
        ignore_eos=False,
        max_tokens=16,
        structured_outputs=structured_outputs_params,
    )
    request = Request(
        request_id="0",
        prompt_token_ids=[0, 1],
        mm_features=None,
        sampling_params=sampling_params,
        pooling_params=None,
        eos_token_id=EOS_TOKEN_ID,
    )
    scheduler.add_request(request)
    output = scheduler.schedule()
    assert len(output.scheduled_new_reqs) == 0
    assert len(scheduler.running) == 0
    assert len(scheduler.waiting) == 1


@pytest.mark.parametrize(
    "use_ec_connector, ec_role", [(False, None), (True, "ec_consumer")]
)
def test_priority_scheduling_preemption_and_resumption_when_out_of_kv(
    use_ec_connector, ec_role
):
    """Test that priority scheduling preempts lower priority requests
    when out of KV cache space."""
    # Create scheduler with very limited memory to force preemption
    scheduler = create_scheduler_with_priority(
        max_num_seqs=2,  # Allow multiple requests
        max_num_batched_tokens=200,
        num_blocks=5,  # Can hold 64 tokens (first block is null)
        block_size=16,  # Standard block size
        use_kv_connector=True,
        # encoder connector should not affect test results
        use_ec_connector=use_ec_connector,
        ec_role=ec_role,
    )

    # Create a request and schedule it
    request_low = create_requests_with_priority(
        num_requests=1,
        priorities=[1],
        arrival_times=[0.0],
        num_tokens=30,
        starting_idx=0,
    )[0]
    scheduler.add_request(request_low)
    # 1st schedule
    output = scheduler.schedule()
    assert len(output.scheduled_new_reqs) == 1
    assert len(scheduler.waiting) == 0
    assert len(scheduler.running) == 1

    # Simulate model execution - 1st decode
    model_output = ModelRunnerOutput(
        req_ids=[request_low.request_id],
        req_id_to_index={request_low.request_id: 0},
        sampled_token_ids=[[100]],
        # spec_token_ids=None,
        logprobs=None,
        prompt_logprobs_dict={},
        pooler_output=[],
    )
    scheduler.update_from_output(output, model_output)

    # Create a high priority request and schedule it
    request_high = create_requests_with_priority(
        num_requests=1,
        priorities=[0],
        arrival_times=[1.0],
        num_tokens=32,
        starting_idx=1,
    )[0]
    scheduler.add_request(request_high)
    # 2nd schedule
    output = scheduler.schedule()
    # KV cache should be full at this point
    assert scheduler.kv_cache_manager.block_pool.get_num_free_blocks() == 0
    assert len(output.scheduled_new_reqs) == 1
    assert output.scheduled_cached_reqs.num_reqs == 1
    assert len(scheduler.waiting) == 0
    assert len(scheduler.running) == 2

    # Simulate model execution - 2nd decode
    requests = [request_low, request_high]
    model_output = ModelRunnerOutput(
        req_ids=[req.request_id for req in requests],
        req_id_to_index={req.request_id: i for i, req in enumerate(requests)},
        sampled_token_ids=[[100] for _ in requests],
        # spec_token_ids=None,
        logprobs=None,
        prompt_logprobs_dict={},
        pooler_output=[],
    )
    scheduler.update_from_output(output, model_output)

    # 3rd schedule - this should trigger preemption
    # req_low needs 32 tokens = 2 blocks
    # req_high needs 33 tokens = 3 blocks
    # so doesn't fit in 4 blocks.
    output = scheduler.schedule()

    # Should have preempted req_low
    assert len(output.scheduled_new_reqs) == 0
    assert output.scheduled_cached_reqs.num_reqs == 1
    assert output.scheduled_cached_reqs.req_ids[0] == request_high.request_id
    assert scheduler.requests[request_low.request_id].status == RequestStatus.PREEMPTED
    assert len(scheduler.waiting) == 1
    assert len(scheduler.running) == 1

    # Simulate model execution - 3rd decode
    model_output = ModelRunnerOutput(
        req_ids=[req.request_id for req in requests],
        req_id_to_index={req.request_id: i for i, req in enumerate(requests)},
        sampled_token_ids=[[], [100]],
        # spec_token_ids=None,
        logprobs=None,
        prompt_logprobs_dict={},
        pooler_output=[],
    )
    # Finish the requests to make room for the preempted requests to resume
    scheduler.update_from_output(output, model_output)
    scheduler.finish_requests(request_high.request_id, RequestStatus.FINISHED_STOPPED)

    # 4th Schedule - this should trigger the resumption
    output = scheduler.schedule()
    scheduled_cached_reqs = output.scheduled_cached_reqs
    resumed_from_preemption = scheduled_cached_reqs.resumed_from_preemption

    assert len(output.scheduled_new_reqs) == 0
    assert scheduled_cached_reqs.num_reqs == 1
    assert len(scheduler.waiting) == 0
    assert len(scheduler.running) == 1

    # Preempted request resumed in scheduled_cached_reqs
    assert len(resumed_from_preemption) == 1
    assert len(scheduled_cached_reqs.resumed_req_token_ids) == 1
    assert resumed_from_preemption[0]
    assert scheduled_cached_reqs.req_ids[0] == request_low.request_id
    assert scheduled_cached_reqs.resumed_req_token_ids[0] is not None
    # Resumed tokens include 30 prompt tokens and 2 decoded tokens
    assert len(scheduled_cached_reqs.resumed_req_token_ids[0]) == 32
    assert scheduled_cached_reqs.resumed_req_token_ids[0][31] == 100


@pytest.mark.parametrize(
    ("enable_chunked_prefill", "is_encoder_decoder", "expect_enabled"),
    [
        (True, False, True),
        (False, False, False),
        # Encoder-decoder models should always have it disabled
        (False, True, False),
        (True, True, False),
    ],
)
def test_chunked_prefill_disabled_for_encoder_decoder(
    enable_chunked_prefill: bool, is_encoder_decoder: bool, expect_enabled: bool
) -> None:
    """Validate that chunked prefill is appropriately disabled for
    encoder-decoder models."""
    scheduler_config = SchedulerConfig(
        enable_chunked_prefill=enable_chunked_prefill,
        is_encoder_decoder=is_encoder_decoder,
    )

    # `is_encoder_decoder` should only be used during construction
    # of the config, and otherwise stored in the model config.
    assert "is_encoder_decoder" not in vars(scheduler_config)
    assert "is_encoder_decoder" not in [
        f.name for f in dataclasses.fields(scheduler_config)
    ]
    _validate_chunked_prefill_settings_for_encoder_decoder(
        scheduler_config, is_encoder_decoder, expect_enabled
    )

    # Ensure it is retained in VllmConfig, even after its post-init.
    vllm_config = VllmConfig(scheduler_config=scheduler_config)
    _validate_chunked_prefill_settings_for_encoder_decoder(
        vllm_config.scheduler_config, is_encoder_decoder, expect_enabled
    )


def _validate_chunked_prefill_settings_for_encoder_decoder(
    scheduler_config: SchedulerConfig, is_encoder_decoder: bool, expect_enabled: bool
) -> None:
    """Validate chunked prefill settings in the scheduler config for
    encoder-decoder models."""
    assert scheduler_config.chunked_prefill_enabled is expect_enabled
    assert scheduler_config.enable_chunked_prefill is expect_enabled
    if is_encoder_decoder:
        # Encoder-decoder models should automatically disable chunked multimodal
        # inputs as well
        assert scheduler_config.disable_chunked_mm_input is not expect_enabled
    if is_encoder_decoder and not expect_enabled:
        assert scheduler_config.long_prefill_token_threshold == 0


# ==============================================================================
# EPD (Encoder-Prefill-Decode) Encoder-cache-specific tests start
# NOTE: In E->P->D disagg case, both KV and EC Connector works in P instance
# Unless specify, the existence of KV Connector should not affect any test results
# ==============================================================================


def _assert_right_encoder_cache_allocated(
    scheduler: Scheduler,
    requests: list[Request] | None = None,
    expected_total_allocated: int | None = None,
):
    """Check whether encoder cache is allocated correctly."""
    encoder_cache_manager = scheduler.encoder_cache_manager

    # Verify encoder cache manager exists
    assert encoder_cache_manager is not None, "Encoder cache manager should exist"

    # Verify number of cache
    if expected_total_allocated is not None:
        assert len(encoder_cache_manager.cached) == expected_total_allocated
        if expected_total_allocated == 0:
            return

    # Verify each request with MM data is in cache
    cached_hashes = set(encoder_cache_manager.cached.keys())

    for req in requests if requests is not None else []:
        if req.mm_features:
            mm_hashes = [f.identifier for f in req.mm_features]
            req_hashes = set(mm_hashes)  # unique hashes set
            missed_hashes = req_hashes - cached_hashes
            assert not missed_hashes, (
                f"Miss hashes in cache for request {req.request_id}: {missed_hashes} "
                f"Existing encoder cache: {encoder_cache_manager.cached}"
            )


def _assert_right_ec_connector_metadata(
    output: SchedulerOutput,
    mm_features_list: list[MultiModalFeatureSpec],
):
    """Verify that ECConnector metadata EXACTLY matches the input MM data"""
    # Get the connector metadata
    metadata = output.ec_connector_metadata

    # Create lookup dictionaries for efficient access
    metadata_dict = {mm_data.mm_hash: mm_data for mm_data in metadata.mm_datas}

    # Check all required identifiers exist in metadata; and no extra
    # In ECSharedStorageConnector format
    # NOTE: even having same identifier, the mm_features can be different
    # since their mm_position can be in different offsets, etc
    identifiers_dict = {f.identifier for f in mm_features_list}
    assert set(metadata_dict.keys()) == identifiers_dict

    # Verify the info matches
    for i, mm_feature in enumerate(mm_features_list):
        identifier = mm_feature.identifier
        assert metadata_dict[identifier].mm_hash == identifier
        assert metadata_dict[identifier].num_token == mm_feature.mm_position.length


def _assert_right_encoder_inputs(
    output: SchedulerOutput,
    check_exist: bool | None = True,
    requests: list[Request] | None = None,
    expected_encoder_inputs: list[list[int]] | None = None,
    expected_total_reqs: int | None = None,
):
    """Verify that requests/mm_hashes should (not) in scheduled encoder input
    If check_exist is False, this function returns True
    if requests are NOT in encoder inputs"""

    # Get the scheduled encoder inputs
    # NOTE: scheduled_encoder_inputs is a dictionary with request id as key
    scheduled_encoder_inputs = output.scheduled_encoder_inputs

    # Check if scheduled_encoder_inputs is empty as expected
    if expected_total_reqs is not None:
        assert len(scheduled_encoder_inputs) == expected_total_reqs
        if expected_total_reqs == 0:
            return

    # Number of expected enocder inputs should match number of requests
    if expected_encoder_inputs:
        assert check_exist and requests is not None  # only support expect input exist
        assert len(requests) == len(expected_encoder_inputs)

    # Check request (not) exist as expected
    for i, request in enumerate(requests if requests is not None else []):
        assert (request.request_id in scheduled_encoder_inputs) is check_exist, (
            f"Request {request.id} presence mismatch: expected {check_exist}, "
            f"got {request.id in scheduled_encoder_inputs}"
        )
        if expected_encoder_inputs:
            scheduled_encoder_input = scheduled_encoder_inputs[request.request_id]
            assert scheduled_encoder_input == expected_encoder_inputs[i]


def test_scheduler_no_ec_connector_by_default():
    """Test scheduler doesn't have EC connector by default."""
    scheduler = create_scheduler()
    assert scheduler.ec_connector is None


@pytest.mark.parametrize("use_kv_connector", [False, True])
def test_ec_connector_text_only_request(use_kv_connector):
    """Test text-only requests don't allocate encoder cache."""
    scheduler = create_scheduler(
        model="llava-hf/llava-1.5-7b-hf",
        use_kv_connector=use_kv_connector,
        use_ec_connector=True,
        ec_role="ec_consumer",
    )

    NUM_PROMPT_TOKENS = 100

    # Create text-only request (no mm_positions)
    requests = create_requests(
        num_requests=1,
        num_tokens=NUM_PROMPT_TOKENS,
    )
    assert not requests[0].mm_features  # No MM data

    scheduler.add_request(requests[0])
    output = scheduler.schedule()

    # Should schedule
    assert len(output.scheduled_new_reqs) == 1

    # Scheduled tokens should equal prompt tokens exactly
    scheduled = output.num_scheduled_tokens[requests[0].request_id]
    assert scheduled == NUM_PROMPT_TOKENS, (
        f"Text-only should schedule {NUM_PROMPT_TOKENS}, got {scheduled}"
    )

    # Encoder cache should be empty
    _assert_right_encoder_cache_allocated(scheduler, expected_total_allocated=0)

    # ECConnector should carry no metadata
    _assert_right_ec_connector_metadata(output, mm_features_list=[])

    # Scheduled encoder input should be empty; no mm to compute
    _assert_right_encoder_inputs(output, expected_total_reqs=0)


@pytest.mark.parametrize("use_kv_connector", [False, True])
def test_ec_connector_cache_hit_external_load(use_kv_connector):
    """Test ec_consumer loads from external cache when hit.
    A normal basic operation for EPD disaggrgation"""
    scheduler = create_scheduler(
        model="llava-hf/llava-1.5-7b-hf",
        enable_prefix_caching=True,
        # kv connector should not effect test results
        use_kv_connector=use_kv_connector,
        use_ec_connector=True,
        ec_role="ec_consumer",
    )

    # Create MM request
    NUM_TOKENS = 200  # NOTE: includes mm tokens
    NUM_ENCODER_TOKENS = 100
    mm_hashes_list = [["hash_test1"]]
    mm_positions = [[PlaceholderRange(offset=0, length=NUM_ENCODER_TOKENS)]]

    request = create_requests(
        num_requests=1,
        num_tokens=NUM_TOKENS,
        mm_hashes_list=mm_hashes_list,
        mm_positions=mm_positions,
    )[0]

    # Mock cache hit - encoder cache exists externally
    scheduler.ec_connector.has_caches = Mock(return_value=[True])
    scheduler.ec_connector.update_state_after_alloc = Mock(
        wraps=scheduler.ec_connector.update_state_after_alloc
    )

    scheduler.add_request(request)
    output = scheduler.schedule()

    # Should schedule prompt tokens
    scheduled_tokens = output.num_scheduled_tokens[request.request_id]
    assert scheduled_tokens == NUM_TOKENS

    # Should called update_state_after_alloc for external load
    scheduler.ec_connector.update_state_after_alloc.assert_called_with(request, 0)

    # Encoder cache should contain mm items from request
    _assert_right_encoder_cache_allocated(scheduler, requests=[request])

    # ECConnector should carry metadata of request
    _assert_right_ec_connector_metadata(output, mm_features_list=request.mm_features)

    # Scheduled encoder input should be empty; no mm to compute
    _assert_right_encoder_inputs(output, expected_total_reqs=0)


@pytest.mark.parametrize("use_kv_connector", [False, True])
def test_ec_connector_cache_miss_computes_locally(use_kv_connector):
    """Test consumer can compute encoder locally when cache miss (fallback)."""
    # encoder cache itself if it doesn't receive it from external storage

    scheduler = create_scheduler(
        model="llava-hf/llava-1.5-7b-hf",
        enable_prefix_caching=True,
        use_kv_connector=use_kv_connector,
        use_ec_connector=True,
        ec_role="ec_consumer",
    )

    # Verify consumer role
    assert scheduler.ec_connector is not None
    assert not scheduler.ec_connector.is_producer

    # Create MM request
    request_mm_missed = create_requests(
        num_requests=1,
        num_tokens=200,  # Total (including 100 MM)
        mm_positions=[[PlaceholderRange(offset=0, length=100)]],  # 100 MM tokens
    )[0]

    # Mock cache miss - encoder cache doesn't exist externally
    scheduler.ec_connector.has_caches = Mock(return_value=[False])

    scheduler.add_request(request_mm_missed)
    output = scheduler.schedule()

    # SCHEDULER should decide to compute encoder locally (fallback)
    assert len(output.scheduled_new_reqs) == 1

    # Should schedule full prompt tokens
    scheduled_tokens = output.num_scheduled_tokens[request_mm_missed.request_id]
    assert scheduled_tokens == 200, (
        f"Expected 200 tokens on cache miss, got {scheduled_tokens}"
    )

    # Encoder cache should contain mm items from request
    _assert_right_encoder_cache_allocated(scheduler, requests=[request_mm_missed])

    # ECConnector should carry no metadata (missed cache)
    _assert_right_ec_connector_metadata(output, mm_features_list=[])

    # Scheduled encoder input contain mm for request_mm_missed
    _assert_right_encoder_inputs(
        output,
        requests=[request_mm_missed],
        expected_encoder_inputs=[[0]],  # index 0 of the mm item
        expected_total_reqs=1,
    )

    # Then MODEL_RUNNER will execute the encoder and cache the result


@pytest.mark.parametrize("use_kv_connector", [False, True])
def test_ec_connector_with_partial_cache_hit_multi_round(use_kv_connector):
    """Test consumer with partial cache hit (local & connector) with 2 requests."""
    scheduler = create_scheduler(
        model="llava-hf/llava-1.5-7b-hf",
        enable_prefix_caching=True,
        use_kv_connector=use_kv_connector,
        use_ec_connector=True,
        ec_role="ec_consumer",
    )

    # Create MM request
    NUM_TOKENS_1 = 300  # NOTE: includes mm tokens
    NUM_ENCODER_TOKENS_1 = 50
    mm_hashes_list_1 = [["hash1_A", "hash1_B", "hash1_A", "hash1_F"]]
    mm_positions_1 = [
        [
            PlaceholderRange(offset=0, length=NUM_ENCODER_TOKENS_1),
            PlaceholderRange(offset=100, length=NUM_ENCODER_TOKENS_1),
            PlaceholderRange(offset=200, length=NUM_ENCODER_TOKENS_1),
            PlaceholderRange(offset=250, length=NUM_ENCODER_TOKENS_1),
        ]
    ]

    # Create request with 4 MM items, with 2 identical items
    request1 = create_requests(
        num_requests=1,
        num_tokens=NUM_TOKENS_1,
        mm_hashes_list=mm_hashes_list_1,
        mm_positions=mm_positions_1,
        max_tokens=1,  # For simplicity
    )[0]

    # Mock partial cache hit: 1st and 3rd missing, 2nd and 4th exist
    scheduler.ec_connector.has_caches = Mock(return_value=[False, True, False, True])
    scheduler.ec_connector.update_state_after_alloc = Mock(
        wraps=scheduler.ec_connector.update_state_after_alloc
    )

    scheduler.add_request(request1)
    output = scheduler.schedule()

    # Should schedule all tokens
    scheduled_tokens = output.num_scheduled_tokens[request1.request_id]
    assert scheduled_tokens == NUM_TOKENS_1

    # Encoder cache should contain all mm items from request
    _assert_right_encoder_cache_allocated(scheduler, requests=[request1])

    # Should call update_state_after_alloc for external load
    scheduler.ec_connector.update_state_after_alloc.assert_called()
    scheduler.ec_connector.update_state_after_alloc.reset_mock()

    # ECConnector should carry metadata for 2nd and 4th mm item
    _assert_right_ec_connector_metadata(
        output, mm_features_list=[request1.mm_features[1], request1.mm_features[3]]
    )

    # Should schedule ONLY 1 encoder input (index 0), no repeat for identical items
    _assert_right_encoder_inputs(
        output,
        requests=[request1],
        expected_encoder_inputs=[[0]],  # index 0 of the mm item ONLY
        expected_total_reqs=1,
    )

    # Simulate model execution 1 step
    model_output = ModelRunnerOutput(
        req_ids=[request1.request_id],
        req_id_to_index={request1.request_id: 0},
        sampled_token_ids=[[100]],
        # spec_token_ids=None,
        logprobs=None,
        prompt_logprobs_dict={},
        pooler_output=[],
    )
    scheduler.update_from_output(output, model_output)

    # request1 is finished after outputing 1 token
    # Finish request
    scheduler.finish_requests(request1.request_id, RequestStatus.FINISHED_LENGTH_CAPPED)

    # Create another request with 4 MM items
    NUM_TOKENS_2 = 400
    NUM_ENCODER_TOKENS_2 = 50
    mm_hashes_list_2 = [["hash1_C", "hash1_D", "hash1_E", "hash1_A"]]
    mm_positions_2 = [
        [
            PlaceholderRange(offset=0, length=NUM_ENCODER_TOKENS_2),
            PlaceholderRange(offset=100, length=NUM_ENCODER_TOKENS_2),
            PlaceholderRange(offset=200, length=NUM_ENCODER_TOKENS_2),
            PlaceholderRange(offset=250, length=NUM_ENCODER_TOKENS_2),
        ]
    ]

    request2 = create_requests(
        num_requests=1,
        num_tokens=NUM_TOKENS_2,
        mm_hashes_list=mm_hashes_list_2,
        mm_positions=mm_positions_2,
        max_tokens=1,  # For simplicity
    )[0]

    # Mock partial cache hit: only hash1_A and hash1_C exist in connector
    scheduler.ec_connector.has_caches = Mock(return_value=[True, False, False, True])

    scheduler.add_request(request2)
    output = scheduler.schedule()

    # Check
    # Should schedule all tokens
    scheduled_tokens = output.num_scheduled_tokens[request2.request_id]
    assert scheduled_tokens == 400

    # Encoder cache should contain all mm items from request2
    _assert_right_encoder_cache_allocated(scheduler, requests=[request2])

    # Should call update_state_after_alloc for hash1_C, ONLY
    # hash1_A should not be loaded from connector
    # since it's computed in last request & exist in local cache
    # Order of getting encoder cache should be: local cache -> connector-> compute
    scheduler.ec_connector.update_state_after_alloc.assert_called_with(request2, 0)
    scheduler.ec_connector.update_state_after_alloc.assert_called_once()

    scheduler.ec_connector.update_state_after_alloc.reset_mock()

    # ECConnector should carry metadata for hash1_C only (index 0)
    _assert_right_ec_connector_metadata(
        output, mm_features_list=[request2.mm_features[0]]
    )

    # Should schedule 2 encoder input hash1_D and hash1_E (index 1, 2)
    _assert_right_encoder_inputs(
        output,
        requests=[request2],
        expected_encoder_inputs=[[1, 2]],
        expected_total_reqs=1,
    )


@pytest.mark.parametrize("cache_exist", ["local", "connector_only", "no_where"])
@pytest.mark.parametrize("use_kv_connector", [False, True])
def test_ec_connector_schedule_multiple_requests(cache_exist, use_kv_connector):
    scheduler = create_scheduler(
        model="llava-hf/llava-1.5-7b-hf",
        max_num_seqs=10,  # allow multiple requests
        max_num_batched_tokens=2048,
        enable_prefix_caching=True,
        use_kv_connector=use_kv_connector,
        use_ec_connector=True,
        ec_role="ec_consumer",
    )
    mm_hashes_list = [[f"hash_{i}"] for i in range(10)]
    mm_positions = [[PlaceholderRange(offset=i, length=100)] for i in range(10)]
    requests = create_requests(
        num_requests=10,
        num_tokens=200,
        mm_hashes_list=mm_hashes_list,
        mm_positions=mm_positions,
    )
    for request in requests:
        scheduler.add_request(request)

    # Set up to test different encoder cache exsistence scenario after preemption
    # Order of getting encoder cache should be: local cache -> connector-> compute
    scheduler.ec_connector.update_state_after_alloc = Mock(
        wraps=scheduler.ec_connector.update_state_after_alloc
    )

    if cache_exist == "local":
        # Allocate cache to cache manager manually to mimick
        for req in requests:
            scheduler.encoder_cache_manager.allocate(req, 0)
    else:
        # Make sure local encoder cache empty
        scheduler.encoder_cache_manager.cached = {}

    if cache_exist == "connector_only":
        # Cache exist in ec_connector
        scheduler.ec_connector.has_caches = Mock(return_value=[True])
    elif cache_exist == "no_where":
        scheduler.ec_connector.has_caches = Mock(return_value=[False])

    output = scheduler.schedule()
    assert len(output.scheduled_new_reqs) == len(requests)
    assert output.scheduled_cached_reqs.num_reqs == 0
    assert len(output.finished_req_ids) == 0
    for req_id, num_tokens in output.num_scheduled_tokens.items():
        assert num_tokens == len(requests[int(req_id)].prompt_token_ids)

    ## Encoder-cache-specific checks:
    # mm_hashes of requests exist in cache after scheduling for all scenario
    _assert_right_encoder_cache_allocated(scheduler, requests)

    # Should only call update_state_after_alloc when loaded externally
    if cache_exist == "connector_only":
        scheduler.ec_connector.update_state_after_alloc.assert_called_with(
            requests[-1], 0
        )

        # Concat mm_features for the 10 requests together
        mm_features_list = [feature for req in requests for feature in req.mm_features]

        # Check metadata should contain mm data for all 10 requests
        _assert_right_ec_connector_metadata(output, mm_features_list=mm_features_list)
    else:
        scheduler.ec_connector.update_state_after_alloc.assert_not_called()
        # ECConnector should carry no metadata
        _assert_right_ec_connector_metadata(output, mm_features_list=[])

    scheduler.ec_connector.update_state_after_alloc.reset_mock()

    # Should only schedule encoder input when cache is not found anywhere
    if cache_exist == "no_where":
        _assert_right_encoder_inputs(
            output,
            requests=requests,
            expected_encoder_inputs=[[0] for _ in range(10)],
            expected_total_reqs=10,
        )
    else:
        _assert_right_encoder_inputs(output, expected_total_reqs=0)


@pytest.mark.parametrize("use_kv_connector", [False, True])
def test_ec_connector_unable_to_allocate(use_kv_connector):
    """
    Test whether scheduler with ECConnector is able to handle
    unable to allocate (run out of blocks).
    """

    # Setup Scheduler With Mock External Cache Hit.
    BLOCK_SIZE = 4
    NUM_BLOCKS = 10
    scheduler = create_scheduler(
        model="llava-hf/llava-1.5-7b-hf",
        enable_prefix_caching=True,
        use_kv_connector=use_kv_connector,
        block_size=BLOCK_SIZE,
        num_blocks=NUM_BLOCKS,
        use_ec_connector=True,
        ec_role="ec_consumer",
    )

    # Mock ec_connector load external cache behavior
    scheduler.ec_connector.has_caches = Mock(return_value=[True])
    scheduler.ec_connector.update_state_after_alloc = Mock(
        wraps=scheduler.ec_connector.update_state_after_alloc
    )

    # Create two requests. The second request will not be able to
    # allocate slots because it will not have enough blocks.
    NUM_REQUESTS = 2
    NUM_TOKENS = (NUM_BLOCKS // 2 + 1) * BLOCK_SIZE
    MAX_TOKENS = 2
    requests = create_requests(
        num_requests=NUM_REQUESTS,
        num_tokens=NUM_TOKENS,
        mm_hashes_list=[["hash_1"], ["hash_2"]],
        mm_positions=[
            [PlaceholderRange(offset=1, length=10)] for _ in range(NUM_REQUESTS)
        ],
        max_tokens=MAX_TOKENS,
        block_size=BLOCK_SIZE,
    )
    req_ids = []
    req_to_index = {}
    for i, request in enumerate(requests):
        scheduler.add_request(request)
        req_ids.append(request.request_id)
        req_to_index[request.request_id] = i

    # Setup MODEL_RUNNER_OUTPUT to be run in _step_until_done later
    MODEL_RUNNER_OUTPUT = ModelRunnerOutput(
        req_ids=req_ids,
        req_id_to_index=req_to_index,
        sampled_token_ids=[[1000]] * len(req_ids),
        logprobs=None,
        prompt_logprobs_dict={},
        pooler_output=[],
    )

    # Just one request should be running.
    output = scheduler.schedule()
    scheduled_tokens = output.num_scheduled_tokens[scheduler.running[0].request_id]
    assert scheduled_tokens == NUM_TOKENS
    assert len(scheduler.running) == 1
    assert len(scheduler.waiting) == 1

    # Should call update_state_after_alloc for external load
    scheduler.ec_connector.update_state_after_alloc.assert_called_with(
        scheduler.running[0], 0
    )
    scheduler.ec_connector.update_state_after_alloc.reset_mock()

    # All memory should be freed, with one request waiting.
    _step_until_done(scheduler, output, MODEL_RUNNER_OUTPUT)
    assert scheduler.kv_cache_manager.block_pool.get_num_free_blocks() == NUM_BLOCKS - 1
    assert len(scheduler.running) == 0
    assert len(scheduler.waiting) == 1

    # Just one request should be running.
    output = scheduler.schedule()
    scheduled_tokens = output.num_scheduled_tokens[scheduler.running[0].request_id]
    assert scheduled_tokens == NUM_TOKENS
    assert len(scheduler.running) == 1
    assert len(scheduler.waiting) == 0

    # update_state_after_alloc should be called for loading external cache
    scheduler.ec_connector.update_state_after_alloc.assert_called_with(
        scheduler.running[0], 0
    )
    scheduler.ec_connector.update_state_after_alloc.reset_mock()

    # All memory should be freed, with no requests waiting / running.
    _step_until_done(scheduler, output, MODEL_RUNNER_OUTPUT)
    assert scheduler.kv_cache_manager.block_pool.get_num_free_blocks() == NUM_BLOCKS - 1
    assert len(scheduler.running) == 0
    assert len(scheduler.waiting) == 0


@pytest.mark.parametrize("cache_exist", ["local", "connector_only", "no_where"])
@pytest.mark.parametrize("use_kv_connector", [False, True])
def test_priority_scheduling_ec_connector_preemption_and_resumption(
    cache_exist, use_kv_connector
):
    """Test that priority scheduling preempts lower priority requests
    when out of KV cache space."""
    # Create scheduler with very limited memory to force preemption
    scheduler = create_scheduler_with_priority(
        model="llava-hf/llava-1.5-7b-hf",
        enable_prefix_caching=True,
        max_num_seqs=2,  # allow multiple requests
        # kv connector should not effect test results
        use_kv_connector=use_kv_connector,
        num_blocks=15,  # can hold 244 tokens with 14 blocks (first block is null)
        block_size=16,  # standard block size
        use_ec_connector=True,
        ec_role="ec_consumer",
    )

    # Mock cache hit: Both cache exist in connector (at E->PD initially)
    scheduler.ec_connector.has_caches = Mock(return_value=[True])
    scheduler.ec_connector.update_state_after_alloc = Mock(
        wraps=scheduler.ec_connector.update_state_after_alloc
    )

    # Create a request and schedule it (and to be preempted)
    request_low = create_requests_with_priority(
        num_requests=1,
        priorities=[1],
        arrival_times=[0.0],
        num_tokens=94,
        mm_hashes_list=[["hash_low"]],
        # NOTE: this test only preempt the last block.
        # Setting mm_position at the last block can force to recompute encoding
        mm_positions=[[PlaceholderRange(offset=82, length=10)]],
        starting_idx=0,
    )[0]
    scheduler.add_request(request_low)
    # 1st schedule
    output = scheduler.schedule()

    assert len(output.scheduled_new_reqs) == 1
    scheduled_tokens = output.num_scheduled_tokens[request_low.request_id]
    assert scheduled_tokens == 94
    assert len(scheduler.waiting) == 0
    assert len(scheduler.running) == 1

    ## Encoder-cache-specific checks:
    # Encoder cache should contain mm items from request
    _assert_right_encoder_cache_allocated(scheduler, requests=[request_low])

    # Verify update_state_after_alloc called (external load)
    scheduler.ec_connector.update_state_after_alloc.assert_called_with(request_low, 0)
    scheduler.ec_connector.update_state_after_alloc.reset_mock()

    # ECConnector should carry metadata of request
    _assert_right_ec_connector_metadata(
        output, mm_features_list=request_low.mm_features
    )

    # Scheduled encoder input should be empty; no mm to compute
    _assert_right_encoder_inputs(output, expected_total_reqs=0)

    # Simulate model execution - 1st decode
    model_output = ModelRunnerOutput(
        req_ids=[request_low.request_id],
        req_id_to_index={request_low.request_id: 0},
        sampled_token_ids=[[100]],
        # spec_token_ids=None,
        logprobs=None,
        prompt_logprobs_dict={},
        pooler_output=[],
    )
    scheduler.update_from_output(output, model_output)

    # Create a high priority request and schedule it
    request_high = create_requests_with_priority(
        num_requests=1,
        priorities=[0],
        arrival_times=[1.0],
        num_tokens=128,
        mm_hashes_list=[["hash_high"]],
        mm_positions=[[PlaceholderRange(offset=1, length=10)]],
        max_tokens=2,
        starting_idx=1,
    )[0]
    scheduler.add_request(request_high)
    # 2nd schedule
    output = scheduler.schedule()

    # KV cache should be full at this point
    assert scheduler.kv_cache_manager.block_pool.get_num_free_blocks() == 0
    assert len(output.scheduled_new_reqs) == 1
    assert output.scheduled_cached_reqs.num_reqs == 1
    assert len(scheduler.waiting) == 0
    assert len(scheduler.running) == 2

    ## Encoder-cache-specific checks:
    # Encoder cache should contain mm items from request
    _assert_right_encoder_cache_allocated(scheduler, requests=[request_high])

    # Verify update_state_after_alloc called (external load)
    scheduler.ec_connector.update_state_after_alloc.assert_called_with(request_high, 0)
    scheduler.ec_connector.update_state_after_alloc.reset_mock()

    # ECConnector should carry metadata of request
    _assert_right_ec_connector_metadata(
        output, mm_features_list=request_high.mm_features
    )

    # Scheduled encoder input should be empty; no mm to compute
    _assert_right_encoder_inputs(output, expected_total_reqs=0)

    # Simulate model execution - 2nd decode
    requests = [request_low, request_high]
    model_output = ModelRunnerOutput(
        req_ids=[req.request_id for req in requests],
        req_id_to_index={req.request_id: i for i, req in enumerate(requests)},
        sampled_token_ids=[[100] for _ in requests],
        # spec_token_ids=None,
        logprobs=None,
        prompt_logprobs_dict={},
        pooler_output=[],
    )
    scheduler.update_from_output(output, model_output)

    # 3rd schedule - - this should trigger preemption
    # req_low needs 96 tokens = 6 blocks
    # req_high needs 129 tokens = 9 blocks
    # so doesn't fit in 14 blocks.
    output = scheduler.schedule()

    # Should have preempted req_low
    assert len(output.scheduled_new_reqs) == 0
    assert output.scheduled_cached_reqs.num_reqs == 1
    assert output.scheduled_cached_reqs.req_ids[0] == request_high.request_id
    assert scheduler.requests[request_low.request_id].status == RequestStatus.PREEMPTED
    assert len(scheduler.waiting) == 1
    assert len(scheduler.running) == 1

    ## Encoder-cache-specific checks:
    # request_high is in decode phase now
    # ECConnector should carry no metadata
    _assert_right_ec_connector_metadata(output, mm_features_list=[])

    # Scheduled encoder input should be empty; no mm to compute
    _assert_right_encoder_inputs(output, expected_total_reqs=0)

    # Simulate model execution - 3rd decode, after req_low was preempted
    requests = [request_low, request_high]
    model_output = ModelRunnerOutput(
        req_ids=[req.request_id for req in requests],
        req_id_to_index={req.request_id: i for i, req in enumerate(requests)},
        sampled_token_ids=[[100], [100, 200]],
        # spec_token_ids=None,
        logprobs=None,
        prompt_logprobs_dict={},
        pooler_output=[],
    )
    # Finish the requests to make room for the preempted requests to resume
    # req_high is finished after outputing 2 tokens
    scheduler.update_from_output(output, model_output)
    scheduler.finish_requests(
        request_high.request_id, RequestStatus.FINISHED_LENGTH_CAPPED
    )

    # Set up to test different encoder cache exsistence scenario after preemption
    # Order of getting encoder cache should be: local cache -> connector-> compute
    # By default, the cache should still exist in local in this test case
    if cache_exist != "local":
        # Make local encoder cache empty
        scheduler.encoder_cache_manager.cached = {}

    if cache_exist == "connector_only":
        # Cache exist in ec_connector
        scheduler.ec_connector.has_caches = Mock(return_value=[True])
    elif cache_exist == "no_where":
        scheduler.ec_connector.has_caches = Mock(return_value=[False])

    # 4th Schedule - this should trigger req_low resumption from waiting
    output = scheduler.schedule()
    scheduled_cached_reqs = output.scheduled_cached_reqs
    resumed_from_preemption = scheduled_cached_reqs.resumed_from_preemption

    assert len(output.scheduled_new_reqs) == 0
    assert scheduled_cached_reqs.num_reqs == 1
    assert len(scheduler.waiting) == 0
    assert len(scheduler.running) == 1

    # Preempted request resumed in scheduled_cached_reqs
    assert len(resumed_from_preemption) == 1
    assert len(scheduled_cached_reqs.resumed_req_token_ids) == 1
    assert resumed_from_preemption[0]
    assert scheduled_cached_reqs.req_ids[0] == request_low.request_id
    assert scheduled_cached_reqs.resumed_req_token_ids[0] is not None
    ## Resumed tokens include 94 prompt tokens and 2 decoded tokens
    assert len(scheduled_cached_reqs.resumed_req_token_ids[0]) == 96
    assert scheduled_cached_reqs.resumed_req_token_ids[0][95] == 100
    assert scheduler.running[0].request_id == request_low.request_id
    assert request_high.request_id in output.finished_req_ids

    ## Encoder-cache-specific checks:
    # mm_hash of request_low exists in cache after scheduling for all scenario
    _assert_right_encoder_cache_allocated(scheduler, [request_low])

    # Should only call update_state_after_alloc when loaded externally
    if cache_exist == "connector_only":
        scheduler.ec_connector.update_state_after_alloc.assert_called_with(
            request_low, 0
        )
        _assert_right_ec_connector_metadata(
            output, mm_features_list=request_low.mm_features
        )
    else:
        scheduler.ec_connector.update_state_after_alloc.assert_not_called()
        # ECConnector should carry no metadata
        _assert_right_ec_connector_metadata(output, mm_features_list=[])

    scheduler.ec_connector.update_state_after_alloc.reset_mock()

    # Should only schedule encoder input when cache is not found anywhere
    if cache_exist == "no_where":
        _assert_right_encoder_inputs(
            output,
            requests=[request_low],
            expected_encoder_inputs=[[0]],
            expected_total_reqs=1,
        )
    else:
        _assert_right_encoder_inputs(output, expected_total_reqs=0)


# ==============================================================================
# EPD (Encoder-Prefill-Decode) Encoder-cache-specific tests end
# ==============================================================================<|MERGE_RESOLUTION|>--- conflicted
+++ resolved
@@ -1019,13 +1019,6 @@
         scheduler.kv_cache_manager.block_pool.get_num_free_blocks() == NUM_TOTAL_BLOCKS
     )
 
-
-<<<<<<< HEAD
-@pytest.mark.parametrize(
-    "use_ec_connector, ec_role", [(False, None), (True, "ec_consumer")]
-)
-def test_kv_connector_unable_to_allocate(use_ec_connector, ec_role):
-=======
 def test_external_prefix_cache_metrics():
     """
     Verify connector prefix cache metrics are updated
@@ -1085,9 +1078,10 @@
     assert external_stats.requests == NUM_REQUESTS
     assert external_stats.preempted_requests == 0
 
-
-def test_kv_connector_unable_to_allocate():
->>>>>>> 07447554
+@pytest.mark.parametrize(
+    "use_ec_connector, ec_role", [(False, None), (True, "ec_consumer")]
+)
+def test_kv_connector_unable_to_allocate(use_ec_connector, ec_role):
     """
     Test whether scheduler with KVConnector is able to handle
     unable to allocate (run out of blocks in allocate_slots().
