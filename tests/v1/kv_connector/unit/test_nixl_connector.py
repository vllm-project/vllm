# SPDX-License-Identifier: Apache-2.0
# SPDX-FileCopyrightText: Copyright contributors to the vLLM project

import contextlib
import inspect
import os
import tempfile
import textwrap
import time
import uuid
from collections import defaultdict
from unittest.mock import patch

import pytest
import ray
import torch

from vllm import LLM
from vllm.config import KVTransferConfig
from vllm.distributed.kv_transfer.kv_connector.utils import KVOutputAggregator
from vllm.distributed.kv_transfer.kv_connector.v1.metrics import KVConnectorStats
from vllm.distributed.kv_transfer.kv_connector.v1.multi_connector import (
    MultiKVConnectorStats,
)
from vllm.distributed.kv_transfer.kv_connector.v1.nixl_connector import (
    KVConnectorRole,
    NixlAgentMetadata,
    NixlConnector,
    NixlConnectorMetadata,
    NixlConnectorScheduler,
    NixlConnectorWorker,
    NixlKVConnectorStats,
)
from vllm.distributed.kv_transfer.kv_transfer_state import (
    ensure_kv_transfer_shutdown,
    has_kv_transfer_group,
)
from vllm.forward_context import ForwardContext
from vllm.platforms.interface import Platform
from vllm.sampling_params import SamplingParams
from vllm.v1.attention.backends.flash_attn import FlashAttentionBackend
from vllm.v1.outputs import KVConnectorOutput, ModelRunnerOutput
from vllm.v1.request import RequestStatus

from .utils import create_request, create_scheduler, create_vllm_config


@pytest.fixture(scope="module", autouse=True)
def clear_kv_transfer():
    """
    The test cases in this file use `VLLM_ENABLE_V1_MULTIPROCESSING=0`,
    causing the global variable `_KV_CONNECTOR_AGENT`
    to be assigned but never deleted.

    Since the current pytest process does not terminate and instead
    continues running tests from other files,
    this global variable remains in memory and interferes
    with test cases in other modules.

    So we use this fixture to ensure that the global variable
    `_KV_CONNECTOR_AGENT` is properly cleaned up after each test.
    """
    yield
    if has_kv_transfer_group():
        ensure_kv_transfer_shutdown()


def get_default_xfer_telemetry(
    xferDurationS: float = 1,
    postDurationS: float = 1,
    totalBytes: int = 1,
    descCount: int = 1,
) -> dict:
    class AttributeDict(dict):
        __slots__ = ()
        __getattr__ = dict.__getitem__
        __setattr__ = dict.__setitem__  # type: ignore[assignment]

    # We can't instantiate nixlXferTelemetry because it's read only and
    # ray env does not have NIXL, so we must fake it
    return AttributeDict(
        xferDuration=xferDurationS * 1e6,  # in us
        postDuration=postDurationS * 1e6,  # in us
        totalBytes=totalBytes,
        descCount=descCount,
    )


class FakeNixlWrapper:
    """Mock implementation of NixlWrapper for testing.

    We don't inherit from nixl._api.nixl_agent because nixl may not be
    installed.

    Note: The complete source of this class is also used in the
    `_make_fake_nixl_pkg` function to create a fake nixl package
    for Ray workers.
    """

    AGENT_METADATA = b"fake_agent_metadata"
    REMOTE_AGENT_NAME = "remote_agent"

    def __init__(self, agent_name: str, *args, **kwargs):
        self._cycles_before_xfer_done = 0
        self._check_xfer_state_cycles: defaultdict[int, int] = defaultdict(lambda: 0)

    def get_reg_descs(self, caches_data, memory_type: str) -> list:
        return [str(uuid.uuid4()) for _ in caches_data]

    def register_memory(self, descs, backends) -> None:
        pass

    def deregister_memory(self, descs) -> None:
        pass

    def get_xfer_descs(self, blocks_data, memory_type: str) -> list:
        return [str(uuid.uuid4()) for _ in blocks_data]

    def prep_xfer_dlist(self, agent_name: str, descs: list) -> int:
        return uuid.uuid4().int

    def get_agent_metadata(self) -> bytes:
        return self.AGENT_METADATA

    def add_remote_agent(self, agent_metadata: bytes) -> str:
        return self.REMOTE_AGENT_NAME

    def get_new_notifs(self) -> dict[str, list[bytes]]:
        # Used to collect done_sending, which we don't test yet.
        return {}

    def check_xfer_state(self, handle: int) -> str:
        if self._check_xfer_state_cycles[handle] >= self._cycles_before_xfer_done:
            return "DONE"
        self._check_xfer_state_cycles[handle] += 1
        return "PROC"

    def release_xfer_handle(self, handle: int) -> None:
        pass

    def release_dlist_handle(self, handle: int) -> None:
        pass

    def remove_remote_agent(self, agent: str) -> None:
        pass

    def send_notif(self, agent_name: str, notif_msg: bytes) -> None:
        pass

    def make_prepped_xfer(
        self,
        xfer_type: str,
        local_xfer_side_handle: int,
        local_block_descs_ids: list[int],
        remote_xfer_side_handle: int,
        remote_block_descs_ids: list[int],
        notif_msg: bytes | None = None,
    ) -> int:
        return uuid.uuid4().int

    def transfer(self, handle: int) -> str:
        return "PROC"

    def get_xfer_telemetry(self, handle: int) -> dict:
        return get_default_xfer_telemetry()

    ############################################################
    # Follow are for changing the behavior during testing.
    ############################################################

    def set_cycles_before_xfer_done(self, cycles: int):
        """Set the number of cycles before a transfer is considered done."""


@contextlib.contextmanager
def _make_fake_nixl_pkg():
    """Context manager that creates a temporary package making
       `from nixl._api import nixl_agent` resolve to our FakeNixlWrapper.

    Automatically cleans up the temporary directory when done.
    """
    with tempfile.TemporaryDirectory() as td:
        pkg_root = os.path.join(td, "nixl", "_api")
        os.makedirs(pkg_root, exist_ok=True)

        # Get the source code of FakeNixlWrapper class and dedent it
        fake_nixl_source = inspect.getsource(FakeNixlWrapper)
        fake_nixl_source = textwrap.dedent(fake_nixl_source)

        stub = f"""\
# Copy of FakeNixlWrapper implementation for Ray workers
import uuid
from collections import defaultdict

{fake_nixl_source}

# Export as nixl_agent
nixl_agent = FakeNixlWrapper
"""
        with open(os.path.join(pkg_root, "__init__.py"), "w") as f:
            f.write(stub)

        # Mock nixlXferTelemetry class
        pkg_root2 = os.path.join(td, "nixl", "_bindings")
        os.makedirs(pkg_root2, exist_ok=True)
        with open(os.path.join(pkg_root2, "__init__.py"), "w") as f:
            f.write("class nixlXferTelemetry: pass")
        # touch parent package
        open(os.path.join(td, "nixl", "__init__.py"), "w").close()
        yield td


def test_basic_interface():
    """Unit test for basic NixlConnector interface functionality."""

    vllm_config = create_vllm_config()
    scheduler = create_scheduler(vllm_config)

    # 2 Full Blocks and 1 Half Block.
    BLOCK_SIZE = vllm_config.cache_config.block_size
    NUM_EXTERNAL_FULL_BLOCKS = 2
    NUM_TOKENS = int(BLOCK_SIZE * (NUM_EXTERNAL_FULL_BLOCKS + 0.5))

    request = create_request(
        request_id=1,
        block_size=BLOCK_SIZE,
        num_tokens=NUM_TOKENS,
        do_remote_prefill=True,
    )
    request_id = request.request_id

    scheduler.add_request(request)

    # Remote Prefill, triggers NixlConnectorMetadata.
    scheduler_output = scheduler.schedule()
    kv_connector_metadata = scheduler_output.kv_connector_metadata
    assert kv_connector_metadata is not None
    assert isinstance(kv_connector_metadata, NixlConnectorMetadata)

    assert len(kv_connector_metadata.reqs_to_recv) == 1
    assert request_id in kv_connector_metadata.reqs_to_recv
    req_meta = kv_connector_metadata.reqs_to_recv[request_id]

    for block_id, block in zip(
        req_meta.local_block_ids,
        scheduler.kv_cache_manager.coordinator.single_type_managers[0].req_to_blocks[
            request_id
        ],
    ):
        assert block_id == block.block_id


def test_prompt_less_than_block_size():
    """
    Test that we can handle case where prompt is < block.

    In this case, the P worker will still send remote_block_ids of the
    partial block. The D worker should schedule an async read
    in this case.
    """
    vllm_config = create_vllm_config()
    scheduler = create_scheduler(vllm_config)

    # Half of a block.
    BLOCK_SIZE = vllm_config.cache_config.block_size
    NUM_TOKENS = int(BLOCK_SIZE * 0.5)

    # Request will have 1 partial remote block.
    request = create_request(
        request_id=1,
        block_size=BLOCK_SIZE,
        num_tokens=NUM_TOKENS,
        do_remote_prefill=True,
        num_remote_blocks=1,
    )
    scheduler.add_request(request)
    scheduler_output = scheduler.schedule()

    # This request will read async.
    kv_connector_metadata = scheduler_output.kv_connector_metadata
    assert kv_connector_metadata is not None
    assert isinstance(kv_connector_metadata, NixlConnectorMetadata)
    assert len(kv_connector_metadata.reqs_to_recv) == 1
    assert len(scheduler_output.scheduled_new_reqs) == 0


def test_kv_transfer_handshake(dist_init):
    """Unit test for basic NixlConnector interface functionality."""

    # Test setup, we creates a scheduler that contains a NixlConnector
    # of role SCHEDULER, and expect it to be serving NixlAgentMetadata from
    # all workers of the instance.
    vllm_config = create_vllm_config()
    # in case the test runs on non-GPU machine
    vllm_config.kv_transfer_config.kv_buffer_device = "cpu"
    scheduler = create_scheduler(vllm_config)

    # Create two NixlConnector of role WORKER, one is the worker of
    # the scheduler (prefill), the other is a worker of decode instance.

    # Prefill connector will register KV cache to populate proper handshake
    # metadata.
    prefill_connector = NixlConnector(vllm_config, KVConnectorRole.WORKER)
    kv_cache_shape = FlashAttentionBackend.get_kv_cache_shape(
        num_blocks=2, block_size=16, num_kv_heads=4, head_size=64
    )
    shared_tensor = torch.zeros(*kv_cache_shape, dtype=torch.float16)
    unique_tensor = torch.zeros(*kv_cache_shape, dtype=torch.float16)
    kv_caches = {
        "layer0": shared_tensor,
        "layer1": unique_tensor,
        "layer2": shared_tensor,
    }
    prefill_connector.register_kv_caches(kv_caches)

    # Simulate EngineCore initialization that would
    # gather connector metadata from all workers, the scheduler connector
    # expects metadata to be in dict[int, KVConnectorHandshakeMetadata],
    # where the first key is the dp_rank, the second key is the tp_rank.
    metadata = {0: prefill_connector.get_handshake_metadata()}
    scheduler_connector = scheduler.get_kv_connector()
    scheduler_connector.set_xfer_handshake_metadata(metadata)

    # Simulate a request that finishes prefill, which returns
    # corresponding NixlConnectorMetadata for decode instance.
    BLOCK_SIZE = vllm_config.cache_config.block_size
    NUM_EXTERNAL_FULL_BLOCKS = 2
    NUM_TOKENS = int(BLOCK_SIZE * (NUM_EXTERNAL_FULL_BLOCKS + 0.5))

    request = create_request(
        request_id=1,
        block_size=BLOCK_SIZE,
        num_tokens=NUM_TOKENS,
        do_remote_decode=True,
    )
    request.status = RequestStatus.FINISHED_LENGTH_CAPPED
    delay, kv_connector_metadata = scheduler.get_kv_connector().request_finished(
        request, [0, 1, 2]
    )
    assert delay

    # Decode connector will be able to create handshake with the prefill connector.
    decode_connector = NixlConnector(vllm_config, KVConnectorRole.WORKER)

    # Here we are testing the retrieval of NIXLAgentMetadata.
    # Knowing the implementation detail, we override the add_remote_agent
    # to validate the metadata received is the same as the one in prefill_connector.
    with patch.object(
        decode_connector.connector_worker, "add_remote_agent"
    ) as mock_add_remote_agent:
        mock_add_remote_agent.return_type = "remote_agent"

        decode_connector.connector_worker._nixl_handshake(
            kv_connector_metadata["remote_host"],
            kv_connector_metadata["remote_port"],
            kv_connector_metadata["tp_size"],
            kv_connector_metadata["remote_engine_id"],
        )

        received_metadata = mock_add_remote_agent.call_args.args
        assert received_metadata[1] == 0  # remote_tp_rank
        assert received_metadata[2] == 1  # remote_tp_size
        assert metadata[0] == received_metadata[0]

    # Need to shutdown the background thread to release NIXL side channel port
    scheduler_connector.shutdown()


class FakeNixlConnectorWorker(NixlConnectorWorker):
    REMOTE_ENGINE_ID = "remote_engine"

    def __init__(
        self, *args, hand_shake_latency: float = 1.8, kv_cache_layout="HND", **kwargs
    ):
        super().__init__(*args, **kwargs)
        self._hand_shake_latency = hand_shake_latency
        self.kv_cache_layout = kv_cache_layout

    def _nixl_handshake(
        self, host: str, port: int, remote_tp_size: int, expected_engine_id: str
    ) -> dict[int, str]:
        # Mimic slow _nixl_handshake, as well as bypass zmq communication.
        time.sleep(self._hand_shake_latency)
        # These should've been done in register_kv_caches(), called by
        # gpu_model_runner. Here we just hardcode some dummy values.
        slot_size_bytes = 4096
        self.slot_size_per_layer = [slot_size_bytes]
        self.block_len_per_layer = [slot_size_bytes * self.block_size]
        self.num_blocks = 1
        self.dst_num_blocks[self.engine_id] = self.num_blocks

        assert expected_engine_id == self.REMOTE_ENGINE_ID

        remote_agent_name = self.add_remote_agent(
            NixlAgentMetadata(
                engine_id=self.REMOTE_ENGINE_ID,
                agent_metadata=FakeNixlWrapper.AGENT_METADATA,
                kv_caches_base_addr=[0],
                device_id=0,
                num_blocks=1,
                block_lens=self.block_len_per_layer,
                attn_backend_name=self.backend_name,
                # `self.kv_cache_layout` is only forced to HND when vllm engine
                # is started. We mock HND here.
                kv_cache_layout="HND",
            ),
            remote_tp_size=remote_tp_size,
        )
        return {0: remote_agent_name}


class TestNixlHandshake:
    @patch(
        "vllm.distributed.kv_transfer.kv_connector.v1.nixl_connector.NixlWrapper",
        FakeNixlWrapper,
    )
    def test_multi_xfer_one_engine(
        self,
        # dist_init is a fixture that initializes the distributed environment.
        dist_init,
    ):
        """Test case where multiple xfers are initiated to the same engine.

        This test triggers the connector to load remote KV for the same
        `request_id`. The transfer is not done immediately due to
        `set_cycles_before_xfer_done`, so there is a state where there are
        multiple transfer states for the same `request_id`, and `get_finished`
        should handle it correctly (wait for all transfers to be done).
        """
        vllm_config = create_vllm_config()

        request_id = "req_id"

        # Test worker role in decode server.
        connector = NixlConnector(vllm_config, KVConnectorRole.WORKER)
        connector.connector_worker = FakeNixlConnectorWorker(
            vllm_config, connector.engine_id, hand_shake_latency=0
        )
        assert isinstance(connector.connector_worker.nixl_wrapper, FakeNixlWrapper)
        connector.connector_worker.nixl_wrapper.set_cycles_before_xfer_done(3)
        num_xfers = 4
        while True:
            # For the same request_id, initiate multiple xfers across different
            # round of `execute_model` calls.
            metadata = NixlConnectorMetadata()
            if num_xfers > 0:
                num_xfers -= 1
                metadata.add_new_req(
                    request_id=request_id,
                    local_block_ids=[num_xfers + 1, num_xfers + 2, num_xfers + 3],
                    kv_transfer_params={
                        "remote_block_ids": [
                            num_xfers + 4,
                            num_xfers + 5,
                            num_xfers + 6,
                        ],
                        "remote_engine_id": FakeNixlConnectorWorker.REMOTE_ENGINE_ID,
                        "remote_host": "localhost",
                        "remote_port": 1234,
                        "remote_tp_size": 1,
                    },
                )
            connector.bind_connector_metadata(metadata)

            # Mimic maybe_setup_kv_connector in gpu_model_runner.
            dummy_ctx = ForwardContext(
                no_compile_layers={},
                attn_metadata={},
                virtual_engine=0,
            )
            _before_load = time.perf_counter()
            connector.start_load_kv(dummy_ctx)
            _after_load = time.perf_counter()
            assert _after_load - _before_load < 0.1, (
                f"start_load_kv took {_after_load - _before_load} seconds"
            )

            # Mimic get_finished_kv_transfers in gpu_model_runner.
            _, done_recving = connector.get_finished(finished_req_ids=set())
            if len(done_recving) > 0:
                assert request_id in done_recving
                break

            connector.clear_connector_metadata()

    @patch(
        "vllm.distributed.kv_transfer.kv_connector.v1.nixl_connector.NixlWrapper",
        FakeNixlWrapper,
    )
    @pytest.mark.parametrize(
        "decode_tp_size, prefill_tp_size",
        [
            (1, 1),
            (2, 1),
            (4, 2),
            (4, 4),
        ],
    )
    def test_async_load_kv(
        self,
        # Fixture that initializes the distributed environment.
        dist_init,
        # Simulate consumer-producer TP sizes.
        decode_tp_size,
        prefill_tp_size,
    ):
        """Test that NixlConnector's start_load_kv should be non-blocking."""

        vllm_config = create_vllm_config()
        vllm_config.parallel_config.tensor_parallel_size = decode_tp_size

        # Test worker role in decode server.
        connector = NixlConnector(vllm_config, KVConnectorRole.WORKER)
        connector.connector_worker = FakeNixlConnectorWorker(
            vllm_config, connector.engine_id
        )
        metadata = NixlConnectorMetadata()
        metadata.add_new_req(
            request_id="id",
            local_block_ids=[1, 2, 3],
            kv_transfer_params={
                "remote_block_ids": [4, 5, 6],
                "remote_engine_id": FakeNixlConnectorWorker.REMOTE_ENGINE_ID,
                "remote_host": "localhost",
                "remote_port": 1234,
                "remote_tp_size": prefill_tp_size,
            },
        )
        connector.bind_connector_metadata(metadata)

        timeout = 2.5
        start = time.perf_counter()
        while time.perf_counter() - start < timeout:
            dummy_ctx = ForwardContext(
                no_compile_layers={},
                attn_metadata={},
                virtual_engine=0,
            )
            _before_load = time.perf_counter()
            connector.start_load_kv(dummy_ctx)
            _after_load = time.perf_counter()
            assert _after_load - _before_load < 0.1, (
                f"start_load_kv took {_after_load - _before_load} seconds"
            )
            time.sleep(0.5)  # backoff for the async handshake to complete.
            connector.bind_connector_metadata(NixlConnectorMetadata())
            _, done_recving = connector.get_finished(finished_req_ids=set())
            if len(done_recving) > 0:
                return
        raise TimeoutError("Took too long to complete async handshake.")

    @patch(
        "vllm.distributed.kv_transfer.kv_connector.v1.nixl_connector.NixlWrapper",
        FakeNixlWrapper,
    )
    def test_concurrent_load_kv(
        self,
        # dist_init is a fixture that initializes the distributed environment.
        dist_init,
    ):
        """Test that multiple start_load_kv calls should occur concurrently."""

        vllm_config = create_vllm_config()

        # Test worker role in decode server.
        connector = NixlConnector(vllm_config, KVConnectorRole.WORKER)
        connector.connector_worker = FakeNixlConnectorWorker(
            vllm_config, connector.engine_id
        )
        metadata = NixlConnectorMetadata()
        total_reqs = 5
        for i in range(total_reqs):
            metadata.add_new_req(
                request_id=f"id_{i}",
                local_block_ids=[1, 2, 3],
                kv_transfer_params={
                    "remote_block_ids": [4, 5, 6],
                    "remote_engine_id": FakeNixlConnectorWorker.REMOTE_ENGINE_ID,
                    "remote_host": "localhost",
                    "remote_port": 1234,
                    "remote_tp_size": 1,
                },
            )
        connector.bind_connector_metadata(metadata)

        timeout = 2.5 * total_reqs
        cnt_finished_reqs = 0
        start = time.perf_counter()
        while time.perf_counter() - start < timeout:
            dummy_ctx = ForwardContext(
                no_compile_layers={},
                attn_metadata={},
                virtual_engine=0,
            )
            _before_load = time.perf_counter()
            connector.start_load_kv(dummy_ctx)
            _after_load = time.perf_counter()
            assert _after_load - _before_load < 0.1, (
                f"start_load_kv took {_after_load - _before_load} seconds"
            )
            time.sleep(0.5)  # backoff for the async handshake to complete.
            connector.bind_connector_metadata(NixlConnectorMetadata())
            _, done_recving = connector.get_finished(finished_req_ids=set())
            if len(done_recving) > 0:
                cnt_finished_reqs += len(done_recving)
                if cnt_finished_reqs == total_reqs:
                    return
        raise TimeoutError("Took too long to complete async handshake.")

    @patch(
        "vllm.distributed.kv_transfer.kv_connector.v1.nixl_connector.NixlWrapper",
        FakeNixlWrapper,
    )
    def test_handshake_fails_on_kv_cache_layout_mismatch(self, dist_init):
        """
        Verify that adding a remote agent fails if kv_cache_layout differs.
        This test is only relevant for heterogeneous TP.
        """
        vllm_config = create_vllm_config()

        # Mock TP world size to 2 to force heterogeneous TP when
        # remote_tp_size=1
        with patch(
            "vllm.distributed.kv_transfer.kv_connector.v1.nixl_connector.get_tensor_model_parallel_world_size",  # noqa: E501
            return_value=2,
        ):
            # Initialize connector and worker (with fake NIXL wrapper)
            connector = NixlConnector(vllm_config, KVConnectorRole.WORKER)
            connector.connector_worker = FakeNixlConnectorWorker(
                vllm_config, connector.engine_id, hand_shake_latency=0
            )
            worker = connector.connector_worker

            # Minimal local registration params used by add_remote_agent
            worker.slot_size_per_layer = [4096]
            worker.block_len_per_layer = [4096 * worker.block_size]
            worker.num_blocks = 1
            worker.dst_num_blocks[worker.engine_id] = worker.num_blocks

            # Metadata with different kv_cache_layout than local worker
            mismatched_layout = "HND" if worker.kv_cache_layout != "HND" else "NHD"
            meta = NixlAgentMetadata(
                engine_id=FakeNixlConnectorWorker.REMOTE_ENGINE_ID,
                agent_metadata=FakeNixlWrapper.AGENT_METADATA,
                kv_caches_base_addr=[0],
                device_id=0,
                num_blocks=1,
                block_lens=worker.block_len_per_layer,
                attn_backend_name=worker.backend_name,
                kv_cache_layout=mismatched_layout,
            )

            with pytest.raises(RuntimeError):
                # mismatched layout is expected to fail
                worker.add_remote_agent(meta, remote_tp_size=2)
            with pytest.raises(AssertionError):
                worker.add_remote_agent(meta, remote_tp_size=1)

    @patch(
        "vllm.distributed.kv_transfer.kv_connector.v1.nixl_connector.NixlWrapper",
        FakeNixlWrapper,
    )
    def test_handshake_succeed_on_kv_cache_layout_mismatch_with_experimental(
        self, dist_init
    ):
        """
        Verify that adding a remote agent fails if kv_cache_layout differs.
        This test is only relevant for heterogeneous TP.
        """
        vllm_config = create_vllm_config(enable_permute_local_kv=True)

        # Mock TP world size to 2 to force heterogeneous TP when
        # remote_tp_size=1
        with patch(
            "vllm.distributed.kv_transfer.kv_connector.v1.nixl_connector.get_tensor_model_parallel_world_size",  # noqa: E501
            return_value=2,
        ):
            # Initialize connector and worker (with fake NIXL wrapper)
            connector = NixlConnector(vllm_config, KVConnectorRole.WORKER)
            connector.connector_worker = FakeNixlConnectorWorker(
                vllm_config,
                connector.engine_id,
                hand_shake_latency=0,
                kv_cache_layout="NHD",
            )
            worker = connector.connector_worker

            # Minimal local registration params used by add_remote_agent
            worker.slot_size_per_layer = [2048]
            worker.block_len_per_layer = [2048 * worker.block_size]
            worker.num_blocks = 1
            worker.dst_num_blocks[worker.engine_id] = worker.num_blocks

            # Metadata with different kv_cache_layout than local worker
            meta = NixlAgentMetadata(
                engine_id=FakeNixlConnectorWorker.REMOTE_ENGINE_ID,
                agent_metadata=FakeNixlWrapper.AGENT_METADATA,
                kv_caches_base_addr=[0],
                device_id=0,
                num_blocks=1,
                # prefill TP=1, decode TP=2, remote block_lens is double to local
                block_lens=[i * 2 for i in worker.block_len_per_layer],
                attn_backend_name=worker.backend_name,
                kv_cache_layout="HND",
            )

            # We don't check layout for homogeneous TP and MLA for now, as the
            # whole block is moved.
            worker.add_remote_agent(meta, remote_tp_size=1)


# NOTE: resource cleanup in mp backend is a bit finicky, so the order in which
# we put here is important. First run ray, it will clean up the resources, then
# the rest of the tests.
@patch(
    "vllm.distributed.kv_transfer.kv_connector.v1.nixl_connector.NixlWrapper",
    FakeNixlWrapper,
)
def test_kv_connector_stats(dist_init):
    """Test that KV transfer stats are properly recorded and retrieved."""
    vllm_config = create_vllm_config()

    # Test worker role in decode server.
    connector = NixlConnector(vllm_config, KVConnectorRole.WORKER)
    connector.connector_worker = FakeNixlConnectorWorker(
        vllm_config, connector.engine_id, hand_shake_latency=0
    )

    # Verify that xfer_stats starts empty
    initial_stats = connector.get_kv_connector_stats()
    assert initial_stats is None

    # Create transfer metadata
    request_id = "test_req_for_stats"
    metadata = NixlConnectorMetadata()
    metadata.add_new_req(
        request_id=request_id,
        local_block_ids=[1, 2, 3],
        kv_transfer_params={
            "remote_block_ids": [4, 5, 6],
            "remote_engine_id": FakeNixlConnectorWorker.REMOTE_ENGINE_ID,
            "remote_host": "localhost",
            "remote_port": 1234,
            "remote_tp_size": 1,
        },
    )
    connector.bind_connector_metadata(metadata)

    # Start the transfer
    dummy_ctx = ForwardContext(
        no_compile_layers={},
        attn_metadata={},
        virtual_engine=0,
    )
    connector.start_load_kv(dummy_ctx)

    # Verify stats are recorded after transfer is complete
    max_iterations = 2
    # Clear metadata before start_load_kv to prevent reprocessing same request
    connector.bind_connector_metadata(NixlConnectorMetadata())
    for _ in range(max_iterations):
        # Need to call start_load_kv to process completed handshakes
        connector.start_load_kv(dummy_ctx)
        _, done_recving = connector.get_finished(finished_req_ids=set())
        if len(done_recving) > 0 and request_id in done_recving:
            break
        time.sleep(0.1)  # Small delay to allow background handshake to complete
    else:
        assert "Transfer did not complete within expected iterations"

    # Now check that stats were recorded
    stats_after_transfer = connector.get_kv_connector_stats()
    assert isinstance(stats_after_transfer, NixlKVConnectorStats)

    # Verify stats values are recorded
    assert not stats_after_transfer.is_empty()
    assert stats_after_transfer.num_successful_transfers == 1

    # Verify stats are reset after retrieval
    stats_after_reset = connector.get_kv_connector_stats()
    assert stats_after_reset is None


def test_kv_connector_stats_aggregation():
    """
    Test KV transfer stats aggregation across TP ranks using
    KVOutputAggregator (used by MultiprocExecutor).
    """

    # Create KVOutputAggregator for 3 workers (simulating TP=3), same thing
    # done in MultiprocExecutor.execute_model
    aggregator = KVOutputAggregator(expected_finished_count=3)

    # Create stats for multiple workers with different transfer patterns
    worker1_stats = NixlKVConnectorStats()
    worker2_stats = NixlKVConnectorStats()
    worker3_stats = NixlKVConnectorStats()

    # Record different transfers on each worker
    # Worker 1: 2 transfers
    stats = get_default_xfer_telemetry()
    worker1_stats.record_transfer(stats)
    worker1_stats.record_transfer(stats)

    # Worker 2: 1 transfer
    worker2_stats.record_transfer(stats)

    # Worker 3: 3 transfers
    stats = get_default_xfer_telemetry(
        xferDurationS=2, postDurationS=2, totalBytes=2, descCount=2
    )
    worker3_stats.record_transfer(stats)
    worker3_stats.record_transfer(stats)
    worker3_stats.record_transfer(stats)

    # Create ModelRunnerOutput instances for each worker
    worker_outputs = []
    for i, worker_stats in enumerate([worker1_stats, worker2_stats, worker3_stats]):
        output = ModelRunnerOutput(
            req_ids=[f"req_{i}"],
            req_id_to_index={f"req_{i}": 0},
            sampled_token_ids=[[123]],  # dummy token
            logprobs=None,
            prompt_logprobs_dict={},
            pooler_output=[None],
            kv_connector_output=KVConnectorOutput(
                finished_sending=set([f"req_{i}_send"])
                if i < 2
                else None,  # Workers 0,1 finished sending
                finished_recving=set([f"req_{i}_recv"])
                if i > 0
                else None,  # Workers 1,2 finished receiving
                kv_connector_stats=worker_stats,
            ),
        )
        worker_outputs.append(output)

    # Use the real aggregation mechanism (like MultiprocExecutor.execute_model)
    aggregated_output = aggregator.aggregate(worker_outputs, output_rank=0)
    kv_connector_stats = aggregated_output.kv_connector_output.kv_connector_stats
    assert isinstance(kv_connector_stats, NixlKVConnectorStats)
    # Number of total transfers across all workers.
    assert kv_connector_stats.num_successful_transfers == 6
    # Logging proc, call reduce() to get CLI-friendly stats.
    cli_stats = kv_connector_stats.reduce()
    assert cli_stats["Avg xfer time (ms)"] == 1500.0
    assert cli_stats["Avg post time (ms)"] == 1500.0
    assert cli_stats["Avg number of descriptors"] == 1.5


def test_multi_kv_connector_stats_aggregation():
    """
    Test MultiKVConnectorStats aggregation across TP ranks using
    KVOutputAggregator (used by MultiprocExecutor).
    """

    aggregator = KVOutputAggregator(expected_finished_count=3)

    from dataclasses import dataclass

    # Mock a KVConnectorStats class for testing aggregation over connectors.
    @dataclass
    class FooKVConnectorStats(KVConnectorStats):
        def reset(self):
            self.data = {"num_foo_transfers": 0}

        def record_transfer(self):
            if "num_foo_transfers" not in self.data:
                self.data["num_foo_transfers"] = 0
            self.data["num_foo_transfers"] += 1

        def is_empty(self) -> bool:
            return self.data["num_foo_transfers"] == 0

        def aggregate(self, other: "FooKVConnectorStats") -> "FooKVConnectorStats":
            if not other.is_empty():
                self.data["num_foo_transfers"] += other.data["num_foo_transfers"]
            return self

    def make_multi_stats(nixl_count: int, foo_count: int) -> MultiKVConnectorStats:
        data: dict[str, KVConnectorStats] = {}
        if nixl_count > 0:
            nixl_stats = NixlKVConnectorStats()
            for _ in range(nixl_count):
                nixl_stats.record_transfer(get_default_xfer_telemetry())
            data["NixlConnector"] = nixl_stats
        if foo_count > 0:
            foo_stats = FooKVConnectorStats()
            for _ in range(foo_count):
                foo_stats.record_transfer()
            data["FooConnector"] = foo_stats
        return MultiKVConnectorStats(data=data)

    # Create heterogeneous stats across 3 workers
    worker_patterns = [(2, 1), (3, 0), (0, 5)]  # (Nixl, Foo)

    worker_outputs: list[ModelRunnerOutput] = []
    for i, (nixl, foo) in enumerate(worker_patterns):
        stats = make_multi_stats(nixl, foo)
        output = ModelRunnerOutput(
            req_ids=[f"req_{i}"],
            req_id_to_index={f"req_{i}": 0},
            sampled_token_ids=[[123]],
            logprobs=None,
            prompt_logprobs_dict={},
            pooler_output=[None],
            kv_connector_output=KVConnectorOutput(
                finished_sending=set([f"req_{i}_send"]) if i < 2 else None,
                finished_recving=set([f"req_{i}_recv"]) if i > 0 else None,
                kv_connector_stats=stats,
            ),
        )
        worker_outputs.append(output)

    aggregated_output = aggregator.aggregate(worker_outputs, output_rank=0)
    kv_connector_stats = aggregated_output.kv_connector_output.kv_connector_stats
    assert isinstance(kv_connector_stats, MultiKVConnectorStats)

    # Validate per-connector totals across workers
    assert isinstance(kv_connector_stats["NixlConnector"], NixlKVConnectorStats)
    assert kv_connector_stats["NixlConnector"].num_successful_transfers == 5
    assert isinstance(kv_connector_stats["FooConnector"], FooKVConnectorStats)
    assert kv_connector_stats["FooConnector"].data["num_foo_transfers"] == 6


@patch(
    "vllm.distributed.kv_transfer.kv_connector.v1.nixl_connector.NixlWrapper",
    FakeNixlWrapper,
)
def test_scheduler_kv_connector_stats_aggregation():
    """Test scheduler and worker KV connector stats aggregation."""
    from vllm.v1.core.sched.output import SchedulerOutput

    scheduler = create_scheduler(create_vllm_config())

    # Worker stats with transfer metrics
    worker_stats = NixlKVConnectorStats()
    worker_stats.record_transfer(get_default_xfer_telemetry())
    worker_stats.data["remote_tokens"] = []

    # Scheduler stats with custom metric (needs dummy transfer to avoid being skipped)
    scheduler_stats = NixlKVConnectorStats()
    scheduler_stats.data.update(
        {  # dummy transfer just for testing, to bypass is_empty() check
            "transfer_duration": [0],
            "post_duration": [0],
            "bytes_transferred": [0],
            "num_descriptors": [0],
            "remote_tokens": [128],
        }
    )

    # Mock the scheduler connector's stats method
    scheduler.connector.get_kv_connector_stats = lambda: MultiKVConnectorStats(
        data={"NixlConnector": scheduler_stats}
    )

    model_output = ModelRunnerOutput(
        req_ids=["req_0"],
        req_id_to_index={"req_0": 0},
        sampled_token_ids=[[123]],
        logprobs=None,
        prompt_logprobs_dict={},
        pooler_output=[None],
        kv_connector_output=KVConnectorOutput(
            kv_connector_stats=MultiKVConnectorStats(
                data={"NixlConnector": worker_stats}
            )
        ),
    )
    scheduler_output = SchedulerOutput(
        scheduled_new_reqs=[],
        scheduled_cached_reqs=None,
        num_scheduled_tokens={"req_0": 1},
        total_num_scheduled_tokens=1,
        scheduled_spec_decode_tokens={},
        scheduled_encoder_inputs={},
        num_common_prefix_blocks=[0],
        finished_req_ids=set(),
        free_encoder_mm_hashes=set(),
        structured_output_request_ids={},
        grammar_bitmask=None,
    )

    engine_core_outputs = scheduler.update_from_output(scheduler_output, model_output)

    final_stats = next(
        iter(engine_core_outputs.values())
    ).scheduler_stats.kv_connector_stats
    nixl_stats = final_stats["NixlConnector"]
    assert nixl_stats.num_successful_transfers == 2
    assert nixl_stats.data["remote_tokens"] == [128]


@pytest.mark.parametrize("distributed_executor_backend", ["ray", None])
@patch(
    "vllm.distributed.kv_transfer.kv_connector.v1.nixl_connector.NixlWrapper",
    FakeNixlWrapper,
)
def test_abort_timeout_on_prefiller(monkeypatch, distributed_executor_backend):
    """
    Test lifecycle of an aborted Remote Prefill request hitting the timeout.
    -----> P
            |  {process request}
     <-/--- |  {result is NOT delivered, eg proxy is down}
            |
            |
            |  {eventually free blocks}
    """
    model_name = "Qwen/Qwen3-0.6B"
    kv_transfer_config = KVTransferConfig(
        kv_connector="NixlConnector",
        kv_role="kv_both",
    )
    llm_kwargs = {
        "model": model_name,
        "enforce_eager": True,
        "gpu_memory_utilization": 0.5,
        "kv_transfer_config": kv_transfer_config,
        "distributed_executor_backend": distributed_executor_backend,
    }

    timeout = 6
    monkeypatch.setenv("VLLM_ENABLE_V1_MULTIPROCESSING", "0")
    monkeypatch.setenv("VLLM_NIXL_ABORT_REQUEST_TIMEOUT", str(timeout))

    def run_test_and_cleanup():
        llm = LLM(**llm_kwargs)
        try:
            _run_abort_timeout_test(llm, timeout)
        finally:
            llm.llm_engine.engine_core.shutdown()

    # Build runtime_env only if we're using Ray
    if distributed_executor_backend == "ray":
        with _make_fake_nixl_pkg() as working_dir:
            runtime_env = {
                "working_dir": working_dir,  # ship fake nixl package
                "env_vars": {
                    "VLLM_NIXL_ABORT_REQUEST_TIMEOUT": str(timeout),
                    # TODO: for ray to carry over, remove once we set
                    "NIXL_TELEMETRY_ENABLE": "1",
                },
            }
            ray.init(runtime_env=runtime_env)
            try:
                run_test_and_cleanup()
            finally:
                ray.shutdown()
    else:
        run_test_and_cleanup()


def _run_abort_timeout_test(llm: LLM, timeout: int):
    """Helper function to run the abort timeout test logic."""
    remote_prefill_opts = {
        "do_remote_decode": True,
        "do_remote_prefill": False,
        "remote_engine_id": None,
        "remote_block_ids": None,
        "remote_host": None,
        "remote_port": None,
    }
    # Simulate sidecar request
    sampling_params = SamplingParams(
        temperature=0.0,
        max_tokens=1,
        extra_args={"kv_transfer_params": remote_prefill_opts},
    )
    scheduler = llm.llm_engine.engine_core.engine_core.scheduler
    req_to_blocks = scheduler.kv_cache_manager.coordinator.single_type_managers[
        0
    ].req_to_blocks

    padding = "Just making this request a little longer so that we're sure "
    "we're not hitting the small-request lower bound beneath which we don't "
    "actually trigger the whole kv transfer, but rather just recompute the "
    "blocks on D."
    _ = llm.generate([f"What is the capital of Japan? {padding}"], sampling_params)

    # Request finished but not freed
    assert "0" in scheduler.finished_req_ids and "0" in req_to_blocks
    # Some other request, 0 still not freed
    _ = llm.generate([f"What is the capital of Italy? {padding}"], sampling_params)
    assert "0" in req_to_blocks
    assert "1" in scheduler.finished_req_ids and "1" in req_to_blocks

    # Wait for timeout and trigger another scheduler loop
    time.sleep(timeout)
    _ = llm.generate([f"What is the capital of France? {padding}"], sampling_params)
    # Request-0 times out and is cleared!
    assert "0" not in req_to_blocks
    # Need to shutdown the background thread to release NIXL side channel port
    llm.llm_engine.engine_core.shutdown()


def test_register_kv_caches(dist_init):
    """
    Test that register_kv_caches() properly calls nixl_wrapper methods with
    correct data.

    This test verifies:
    1. nixl_wrapper.get_reg_descs() is called with caches_data containing
       tensor metadata
    2. nixl_wrapper.get_xfer_descs() is called with blocks_data containing
       block layout info
    """

    vllm_config = create_vllm_config()

    # Create test kv cache tensors using proper backend shape
    kv_cache_shape = FlashAttentionBackend.get_kv_cache_shape(
        num_blocks=2, block_size=16, num_kv_heads=4, head_size=64
    )
    shared_tensor = torch.zeros(*kv_cache_shape, dtype=torch.float16)
    unique_tensor = torch.zeros(*kv_cache_shape, dtype=torch.float16)
    kv_caches = {
        "layer0": shared_tensor,
        "layer1": unique_tensor,
        "layer2": shared_tensor,
    }

    # Store tensor info for validation
    expected_tensor_size = shared_tensor[0].element_size() * shared_tensor[0].numel()
    expected_base_addrs = [
        shared_tensor[0].data_ptr(),
        shared_tensor[1].data_ptr(),
        unique_tensor[0].data_ptr(),
        unique_tensor[1].data_ptr(),
    ]

    with (
        patch(
            "vllm.distributed.kv_transfer.kv_connector.v1.nixl_connector.NixlWrapper"
        ) as mock_nixl_wrapper,
        patch(
            "vllm.distributed.kv_transfer.kv_connector.v1.nixl_connector.threading.Event"
        ),
        patch(
            "vllm.distributed.kv_transfer.kv_connector.v1.nixl_connector.threading.Thread"
        ) as mock_thread,
    ):  # noqa: E501
        # Create connector
        connector = NixlConnector(vllm_config, KVConnectorRole.WORKER)
        connector.connector_worker = FakeNixlConnectorWorker(
            vllm_config, connector.engine_id, hand_shake_latency=0
        )

        # Get the mock instance
        mock_wrapper_instance = mock_nixl_wrapper.return_value
        connector.connector_worker.nixl_wrapper = mock_wrapper_instance

        # Reassure the shutdown() check that the thread is terminated
        mock_thread.return_value.is_alive.return_value = False

        # Execute register_kv_caches
        connector.register_kv_caches(kv_caches)

        # Verify get_reg_descs was called with caches_data
        assert mock_wrapper_instance.get_reg_descs.called
        caches_data, _ = mock_wrapper_instance.get_reg_descs.call_args[0]
        assert len(caches_data) == 4

        for i, cache_entry in enumerate(caches_data):
            base_addr, size, _tp_rank, _ = cache_entry
            assert size == expected_tensor_size, (
                f"Entry {i}: Expected tensor size {expected_tensor_size}, got {size}"
            )
            assert base_addr == expected_base_addrs[i], (
                f"Entry {i}: Expected base address {expected_base_addrs[i]}, "
                f"got {base_addr}"
            )

        # Verify get_xfer_descs was called with blocks_data
        assert mock_wrapper_instance.get_xfer_descs.called
        blocks_data, _ = mock_wrapper_instance.get_xfer_descs.call_args[0]

        # Validate blocks_data structure and size
        expected_blocks_count = 8
        assert len(blocks_data) == expected_blocks_count, (
            f"Expected {expected_blocks_count} blocks, got {len(blocks_data)}"
        )

        expected_block_len = expected_tensor_size // 2
        for i, block_entry in enumerate(blocks_data):
            block_start_addr, block_len, tp_rank = block_entry
            assert block_len == expected_block_len, (
                f"Block entry {i}: Expected block len {expected_block_len}, "
                f"got {block_len}"
            )


class FakePlatform(Platform):
    device_type: str = "oot"

    @classmethod
    def get_nixl_supported_devices(cls) -> dict[str, tuple[str, ...]]:
        """
        Returns a mapping from device_type to a tuple of supported
        kv_buffer_device for nixl.
        """
        return {"oot": ("oot",)}

    @classmethod
    def get_nixl_memory_type(cls) -> str | None:
        """
        Returns the nixl memory type for the current platform.
        """
        return "VRAM"


@pytest.mark.parametrize(
    "kv_buffer_device, nixl_memory_type",
    [
        ("oot", "VRAM"),
    ],
)
def test_kv_buffer_to_nixl_memory_types(dist_init, kv_buffer_device, nixl_memory_type):
    """
    Test that register_kv_caches() passes the correct memory types from the
    config to the nixl_wrapper.
    """
    vllm_config = create_vllm_config()
    # Override the default memory types in the config
    vllm_config.kv_transfer_config.kv_buffer_device = kv_buffer_device
    from vllm.distributed.kv_transfer.kv_connector.v1.nixl_connector import (
        _NIXL_SUPPORTED_DEVICE,
    )

    _NIXL_SUPPORTED_DEVICE.update(FakePlatform.get_nixl_supported_devices())

    with (
        patch(
            "vllm.distributed.kv_transfer.kv_connector.v1.nixl_connector.NixlWrapper"
        ),
        patch(
            "vllm.distributed.kv_transfer.kv_connector.v1.nixl_connector.threading.Event"
        ),
        patch(
            "vllm.distributed.kv_transfer.kv_connector.v1.nixl_connector.threading.Thread"
        ),
        patch(
            "vllm.distributed.kv_transfer.kv_connector.v1.nixl_connector.current_platform",
            FakePlatform,
        ),
        patch(
            "vllm.distributed.kv_transfer.kv_connector.v1.nixl_connector._NIXL_SUPPORTED_DEVICE",
            _NIXL_SUPPORTED_DEVICE,
        ),
    ):  # noqa: E501
        # Create connector and replace its worker with a fake one for isolation
        connector = NixlConnector(vllm_config, KVConnectorRole.WORKER)

        # Verify get_reg_descs was called with the correct memory_type
        assert connector.connector_worker.kv_buffer_device == kv_buffer_device
        assert connector.connector_worker.nixl_memory_type == nixl_memory_type


@patch(
    "vllm.distributed.kv_transfer.kv_connector.v1.nixl_connector.NixlWrapper",
    FakeNixlWrapper,
)
def test_shutdown_cleans_up_resources(dist_init):
    """Test that shutdown() properly cleans up all resources."""
    vllm_config = create_vllm_config()

    scheduler = NixlConnectorScheduler(
        vllm_config, vllm_config.kv_transfer_config.engine_id
    )
    worker = NixlConnectorWorker(vllm_config, vllm_config.kv_transfer_config.engine_id)
    nixl_wrapper = worker.nixl_wrapper

    with (
        patch.object(worker, "_handshake_initiation_executor") as mock_exec,
<<<<<<< HEAD
        patch.object(scheduler, "_nixl_handshake_listener_t") as mock_listener,
=======
        patch.object(worker, "_nixl_handshake_listener_t") as mock_listener,
        patch.object(worker, "_nixl_handshake_listener_stop_event") as mock_event,
>>>>>>> 70022ffc
        patch.object(nixl_wrapper, "release_xfer_handle") as mock_rel_xfer,
        patch.object(nixl_wrapper, "release_dlist_handle") as mock_rel_dlist,
        patch.object(nixl_wrapper, "remove_remote_agent") as mock_rem_agent,
        patch.object(nixl_wrapper, "deregister_memory") as mock_dereg,
    ):
        worker._recving_transfers = {"req1": [(123, time.perf_counter())]}
        worker.src_xfer_side_handle = 456
        worker.dst_xfer_side_handles = {"engine1": 789}
        worker._remote_agents = {"engine1": {0: "agent1"}}
        worker._registered_descs = ["desc1", "desc2"]

        mock_listener.is_alive.return_value = False

        worker.shutdown()

        # Test idempotency
        worker.shutdown()
        worker.shutdown()

        mock_exec.shutdown.assert_called_with(wait=False)
<<<<<<< HEAD

        # Same sequence on scheduler.shutdown()
        scheduler.shutdown()
        scheduler.shutdown()
        scheduler.shutdown()
        mock_listener.join.assert_called_once()
=======
        mock_event.set.assert_called_once()
        mock_listener.join.assert_called_once_with(timeout=1.0)
>>>>>>> 70022ffc

        mock_rel_xfer.assert_called_once_with(123)
        assert mock_rel_dlist.call_count == 2
        mock_rel_dlist.assert_any_call(456)  # src handle
        mock_rel_dlist.assert_any_call(789)  # dst handle
        mock_rem_agent.assert_called_once_with("agent1")
        assert mock_dereg.call_count == 2
        mock_dereg.assert_any_call("desc1")
        mock_dereg.assert_any_call("desc2")


@patch(
    "vllm.distributed.kv_transfer.kv_connector.v1.nixl_connector.NixlWrapper",
    FakeNixlWrapper,
)
def test_aborted_request_removed_from_worker_in_batch(dist_init):
    """
    Create and schedule a request so that P adds it to in-batch tracking via
    the real scheduler, then simulate an abort (request not in next scheduler
    iteration) and verify the worker no longer tracks it as in-batch.
    """
    vllm_config = create_vllm_config()

    scheduler = create_scheduler(vllm_config)
    # KVConnector Worker in P
    connector = NixlConnector(vllm_config, KVConnectorRole.WORKER)
    connector.connector_worker = FakeNixlConnectorWorker(
        vllm_config, connector.engine_id, hand_shake_latency=0
    )

    # Create a request that triggers do_remote_decode so that
    # the scheduler adds it to reqs_in_batch
    req = create_request(request_id=1, do_remote_decode=True, max_tokens=1)
    scheduler.add_request(req)

    # First scheduling pass - examinate build_connector_meta output
    sched_out = scheduler.schedule()
    kv_meta = sched_out.kv_connector_metadata
    assert kv_meta is not None
    assert isinstance(kv_meta, NixlConnectorMetadata)
    assert req.request_id in kv_meta.reqs_in_batch

    #### Model Runner start ####
    # Bind scheduler-produced metadata and start worker processing.
    connector.bind_connector_metadata(kv_meta)

    dummy_ctx = ForwardContext(
        no_compile_layers={},
        attn_metadata={},
        virtual_engine=0,
    )
    connector.start_load_kv(dummy_ctx)

    # Ensure it was tracked by the worker
    assert req.request_id in connector.connector_worker._reqs_to_process

    #### Model Runner end ####

    # Abort request - request_finished call in connector scheduler
    scheduler.finish_requests(req.request_id, RequestStatus.FINISHED_ABORTED)
    # Second scheduling pass - build metadata with aborted request
    sched_out2 = scheduler.schedule()
    kv_meta2 = sched_out2.kv_connector_metadata
    assert kv_meta2 is not None
    assert isinstance(kv_meta2, NixlConnectorMetadata)
    assert req.request_id not in kv_meta2.reqs_in_batch

    # Bind empty/abort metadata and run worker step
    #### Model Runner start ####
    connector.bind_connector_metadata(kv_meta2)
    connector.start_load_kv(dummy_ctx)

    # After abort, the worker should not keep tracking it as "in-batch"
    assert req.request_id not in connector.connector_worker._reqs_to_process
    #### Model Runner end ####


class FailingNixlWrapper(FakeNixlWrapper):
    """Mock NixlWrapper that fails on specific operations."""

    def __init__(self, *args, **kwargs):
        super().__init__(*args, **kwargs)
        self.fail_handshake = False
        self.fail_transfer_setup = False
        self.fail_send_notif = False

    def add_remote_agent(self, agent_metadata: bytes) -> str:
        if self.fail_handshake:
            from zmq.error import Again

            raise Again("Simulated timeout failure")
        return super().add_remote_agent(agent_metadata)

    def make_prepped_xfer(
        self,
        xfer_type: str,
        local_xfer_side_handle: int,
        local_block_descs_ids: list[int],
        remote_xfer_side_handle: int,
        remote_block_descs_ids: list[int],
        notif_msg: bytes | None = None,
    ) -> int:
        if self.fail_transfer_setup:
            # classic RuntimeError to simulate failure
            raise RuntimeError("BAD STATUS")
        return super().make_prepped_xfer(
            xfer_type,
            local_xfer_side_handle,
            local_block_descs_ids,
            remote_xfer_side_handle,
            remote_block_descs_ids,
            notif_msg,
        )

    def send_notif(self, agent_name: str, notif_msg: bytes) -> None:
        if self.fail_send_notif:
            raise RuntimeError("Simulated send_notif failure")
        return super().send_notif(agent_name, notif_msg)


@patch(
    "vllm.distributed.kv_transfer.kv_connector.v1.nixl_connector.NixlWrapper",
    FailingNixlWrapper,
)
def test_handshake_failure_returns_finished(dist_init):
    """Test that handshake failures mark blocks invalid and return via get_finished."""
    vllm_config = create_vllm_config()

    connector = NixlConnector(vllm_config, KVConnectorRole.WORKER)
    connector.connector_worker = FakeNixlConnectorWorker(
        vllm_config, connector.engine_id, hand_shake_latency=0.1
    )
    connector.connector_worker.nixl_wrapper.fail_handshake = True

    request_id = "test_handshake_fail"
    metadata = NixlConnectorMetadata()
    metadata.add_new_req(
        request_id=request_id,
        local_block_ids=[1, 2, 3],
        kv_transfer_params={
            "remote_block_ids": [4, 5, 6],
            "remote_engine_id": FakeNixlConnectorWorker.REMOTE_ENGINE_ID,
            "remote_host": "localhost",
            "remote_port": 1234,
            "remote_tp_size": 1,
        },
    )
    connector.bind_connector_metadata(metadata)

    dummy_ctx = ForwardContext(
        no_compile_layers={},
        attn_metadata={},
        virtual_engine=0,
    )
    connector.start_load_kv(dummy_ctx)

    # Wait for handshake to fail
    time.sleep(0.3)

    # Check that blocks were marked invalid
    invalid_blocks = connector.get_block_ids_with_load_errors()
    assert invalid_blocks == {1, 2, 3}

    # Check that request appears in get_finished
    _, done_recving = connector.get_finished(finished_req_ids=set())
    assert request_id in done_recving


@patch(
    "vllm.distributed.kv_transfer.kv_connector.v1.nixl_connector.NixlWrapper",
    FailingNixlWrapper,
)
def test_transfer_setup_failure_returns_finished(dist_init):
    """Test that transfer setup failures mark blocks invalid
    and return via get_finished."""
    vllm_config = create_vllm_config()

    connector = NixlConnector(vllm_config, KVConnectorRole.WORKER)
    connector.connector_worker = FakeNixlConnectorWorker(
        vllm_config, connector.engine_id, hand_shake_latency=0
    )
    connector.connector_worker.nixl_wrapper.fail_transfer_setup = True

    request_id = "test_transfer_fail"
    metadata = NixlConnectorMetadata()
    metadata.add_new_req(
        request_id=request_id,
        local_block_ids=[7, 8, 9],
        kv_transfer_params={
            "remote_block_ids": [10, 11, 12],
            "remote_engine_id": FakeNixlConnectorWorker.REMOTE_ENGINE_ID,
            "remote_host": "localhost",
            "remote_port": 1234,
            "remote_tp_size": 1,
        },
    )
    connector.bind_connector_metadata(metadata)

    dummy_ctx = ForwardContext(
        no_compile_layers={},
        attn_metadata={},
        virtual_engine=0,
    )
    connector.start_load_kv(dummy_ctx)

    # Wait for handshake to complete and process ready_requests
    connector.bind_connector_metadata(NixlConnectorMetadata())
    time.sleep(0.1)
    connector.start_load_kv(dummy_ctx)

    # check that blocks were marked invalid
    invalid_blocks = connector.get_block_ids_with_load_errors()
    assert invalid_blocks == {7, 8, 9}

    # ensure request appears in get_finished
    _, done_recving = connector.get_finished(finished_req_ids=set())
    assert request_id in done_recving<|MERGE_RESOLUTION|>--- conflicted
+++ resolved
@@ -1272,12 +1272,7 @@
 
     with (
         patch.object(worker, "_handshake_initiation_executor") as mock_exec,
-<<<<<<< HEAD
         patch.object(scheduler, "_nixl_handshake_listener_t") as mock_listener,
-=======
-        patch.object(worker, "_nixl_handshake_listener_t") as mock_listener,
-        patch.object(worker, "_nixl_handshake_listener_stop_event") as mock_event,
->>>>>>> 70022ffc
         patch.object(nixl_wrapper, "release_xfer_handle") as mock_rel_xfer,
         patch.object(nixl_wrapper, "release_dlist_handle") as mock_rel_dlist,
         patch.object(nixl_wrapper, "remove_remote_agent") as mock_rem_agent,
@@ -1298,17 +1293,12 @@
         worker.shutdown()
 
         mock_exec.shutdown.assert_called_with(wait=False)
-<<<<<<< HEAD
 
         # Same sequence on scheduler.shutdown()
         scheduler.shutdown()
         scheduler.shutdown()
         scheduler.shutdown()
         mock_listener.join.assert_called_once()
-=======
-        mock_event.set.assert_called_once()
-        mock_listener.join.assert_called_once_with(timeout=1.0)
->>>>>>> 70022ffc
 
         mock_rel_xfer.assert_called_once_with(123)
         assert mock_rel_dlist.call_count == 2
