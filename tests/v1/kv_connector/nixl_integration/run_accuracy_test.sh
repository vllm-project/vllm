--- conflicted
+++ resolved
@@ -138,11 +138,8 @@
     vllm serve $model_name \
     --port $PORT \
     --enforce-eager \
-<<<<<<< HEAD
     --block-size ${PREFILL_BLOCK_SIZE} \
-=======
     --disable-hybrid-kv-cache-manager \
->>>>>>> 697f507a
     --gpu-memory-utilization $GPU_MEMORY_UTILIZATION \
     --tensor-parallel-size $PREFILLER_TP_SIZE \
     --kv-transfer-config '$KV_CONFIG'"
