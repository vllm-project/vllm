--- conflicted
+++ resolved
@@ -144,7 +144,6 @@
 
     with monkeypatch.context() as m:
         # avoid precision errors
-<<<<<<< HEAD
         if current_platform.is_rocm():
             if is_testing_with_spec_decoding:
                 # Use TRITON_ATTN for spec decoding test for consistency
@@ -153,11 +152,8 @@
                 m.setenv("VLLM_ATTENTION_BACKEND", "ROCM_AITER_FA")
         else:
             m.setenv("VLLM_ATTENTION_BACKEND", "FLEX_ATTENTION")
-=======
-        m.setenv("VLLM_ATTENTION_BACKEND", "FLEX_ATTENTION")
         # lock matmul precision to full FP32
         m.setenv("VLLM_FLOAT32_MATMUL_PRECISION", "highest")
->>>>>>> 7cab92fd
         # m.setenv("VLLM_BATCH_INVARIANT", "1")
         outputs: list[tuple[str, list, list]] = []
         for n, (
