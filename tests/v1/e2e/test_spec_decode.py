--- conflicted
+++ resolved
@@ -125,44 +125,10 @@
         cleanup_dist_env_and_memory()
 
 
-<<<<<<< HEAD
-@pytest.mark.parametrize(
-    ["model_setup", "mm_enabled"],
-    [
-        # TODO: Re-enable this once tests/models/test_initialization.py is fixed, see PR #22333 #22611  # noqa: E501
-        # (("eagle3", "Qwen/Qwen3-8B", "AngelSlim/Qwen3-8B_eagle3", 1), False),
-        (("eagle3", "Qwen/Qwen2.5-VL-7B-Instruct",
-          "Rayzl/qwen2.5-vl-7b-eagle3-sgl", 1), False),
-        (("eagle", "meta-llama/Llama-3.1-8B-Instruct",
-          "yuhuili/EAGLE-LLaMA3.1-Instruct-8B", 1), False),
-        (("eagle3", "meta-llama/Llama-3.1-8B-Instruct",
-          "yuhuili/EAGLE3-LLaMA3.1-Instruct-8B", 1), False),
-        pytest.param(
-            ("eagle", "meta-llama/Llama-4-Scout-17B-16E-Instruct",
-             "morgendave/EAGLE-Llama-4-Scout-17B-16E-Instruct", 4),
-            False,
-            marks=pytest.mark.skip(reason="Skipping due to CI OOM issues")),
-        pytest.param(
-            ("eagle", "meta-llama/Llama-4-Scout-17B-16E-Instruct",
-             "morgendave/EAGLE-Llama-4-Scout-17B-16E-Instruct", 4),
-            True,
-            marks=pytest.mark.skip(reason="Skipping due to CI OOM issues")),
-        (("eagle", "eagle618/deepseek-v3-random",
-          "eagle618/eagle-deepseek-v3-random", 1), False),
-    ],
-    ids=[
-        # TODO: Re-enable this once tests/models/test_initialization.py is fixed, see PR #22333 #22611  # noqa: E501
-        # "qwen3_eagle3",
-        "qwen2.5_vl_eagle3",
-        "llama3_eagle",
-        "llama3_eagle3",
-        "llama4_eagle",
-        "llama4_eagle_mm",
-        "deepseek_eagle"
-    ])
-=======
 @pytest.mark.parametrize(["model_setup", "mm_enabled"], [
     (("eagle3", "Qwen/Qwen3-8B", "AngelSlim/Qwen3-8B_eagle3", 1), False),
+    (("eagle3", "Qwen/Qwen2.5-VL-7B-Instruct",
+          "Rayzl/qwen2.5-vl-7b-eagle3-sgl", 1), False),
     (("eagle", "meta-llama/Llama-3.1-8B-Instruct",
       "yuhuili/EAGLE-LLaMA3.1-Instruct-8B", 1), False),
     (("eagle3", "meta-llama/Llama-3.1-8B-Instruct",
@@ -181,11 +147,10 @@
       "eagle618/eagle-deepseek-v3-random", 1), False),
 ],
                          ids=[
-                             "qwen3_eagle3", "llama3_eagle", "llama3_eagle3",
-                             "llama4_eagle", "llama4_eagle_mm",
+                             "qwen3_eagle3", "qwen2.5_vl_eagle3", "llama3_eagle",
+                             "llama3_eagle3", "llama4_eagle", "llama4_eagle_mm",
                              "deepseek_eagle"
                          ])
->>>>>>> 77d90699
 @pytest.mark.parametrize("attn_backend",
                          get_attn_backend_list_based_on_platform())
 def test_eagle_correctness(
