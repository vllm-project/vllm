# SPDX-License-Identifier: Apache-2.0
# SPDX-FileCopyrightText: Copyright contributors to the vLLM project

import types
from enum import Enum, auto
from typing import Any, Optional

import torch

from vllm.config import VllmConfig
<<<<<<< HEAD
from vllm.v1.sample.logits_processor import (LOGITSPROCS_GROUP, BatchUpdate,
                                             LogitsProcessor,
                                             MoveDirectionality)
=======
from vllm.logger import init_logger
from vllm.sampling_params import SamplingParams
from vllm.v1.sample.logits_processor import (LOGITSPROCS_GROUP,
                                             AdapterLogitsProcessor,
                                             BatchUpdate, LogitsProcessor,
                                             RequestLogitsProcessor)
from vllm.v1.sample.logits_processor.builtin import process_dict_updates

logger = init_logger(__name__)
>>>>>>> 37241077

MODEL_NAME = "facebook/opt-125m"
POOLING_MODEL_NAME = "BAAI/bge-base-en-v1.5"
DUMMY_LOGITPROC_ARG = "target_token"
TEMP_GREEDY = 0.0
MAX_TOKENS = 20
DUMMY_LOGITPROC_ENTRYPOINT = "dummy_logitproc"
DUMMY_LOGITPROC_MODULE = "DummyModule"
DUMMY_LOGITPROC_FQCN = f"{DUMMY_LOGITPROC_MODULE}:DummyLogitsProcessor"


class CustomLogitprocSource(Enum):
    """How to source a logitproc for testing purposes"""
    LOGITPROC_SOURCE_NONE = auto()  # No custom logitproc
    LOGITPROC_SOURCE_ENTRYPOINT = auto()  # Via entrypoint
    LOGITPROC_SOURCE_FQCN = auto()  # Via fully-qualified class name (FQCN)
    LOGITPROC_SOURCE_CLASS = auto()  # Via provided class object


# Sample prompts.
prompts = [
    "Hello, my name is",
    "The president of the United States is",
    "The capital of France is",
    "The future of AI is",
]


class DummyLogitsProcessor(LogitsProcessor):
    """Fake logit processor to support unit testing and examples"""

    def __init__(self, vllm_config: "VllmConfig", device: torch.device,
                 is_pin_memory: bool):
        self.req_info: dict[int, int] = {}

    def is_argmax_invariant(self) -> bool:
        """Never impacts greedy sampling"""
        return False

    def update_state(self, batch_update: Optional[BatchUpdate]):
        process_dict_updates(
            self.req_info,
            batch_update,
            lambda params, _, __: params.extra_args and
            (params.extra_args.get("target_token")),
        )

    def apply(self, logits: torch.Tensor) -> torch.Tensor:
        if not self.req_info:
            return logits

        # Save target values before modification
        cols = torch.tensor(list(self.req_info.values()),
                            dtype=torch.long,
                            device=logits.device)
        rows = torch.tensor(list(self.req_info.keys()),
                            dtype=torch.long,
                            device=logits.device)
        values_to_keep = logits[rows, cols].clone()

        # Mask all but target tokens
        logits[rows] = float('-inf')
        logits[rows, cols] = values_to_keep

        return logits


"""Dummy module with dummy logitproc class"""
dummy_module = types.ModuleType(DUMMY_LOGITPROC_MODULE)
dummy_module.DummyLogitsProcessor = DummyLogitsProcessor  # type: ignore


class EntryPoint:
    """Dummy entrypoint class for logitsprocs testing"""

    def __init__(self):
        self.name = DUMMY_LOGITPROC_ENTRYPOINT
        self.value = DUMMY_LOGITPROC_FQCN

    def load(self):
        return DummyLogitsProcessor


class EntryPoints(list):
    """Dummy EntryPoints class for logitsprocs testing"""

    def __init__(self, group: str):
        # Emulate list-like functionality
        eps = [EntryPoint()] if group == LOGITSPROCS_GROUP else []
        super().__init__(eps)
        # Extra attributes
        self.names = [ep.name for ep in eps]


class DummyPerReqLogitsProcessor:
    """The request-level logits processor masks out all logits except the
    token id identified by `target_token`"""

    def __init__(self, target_token: int) -> None:
        """Specify `target_token`"""
        self.target_token = target_token

    def __call__(
        self,
        output_ids: list[int],
        logits: torch.Tensor,
    ) -> torch.Tensor:
        val_to_keep = logits[self.target_token].item()
        logits[:] = float("-inf")
        logits[self.target_token] = val_to_keep
        return logits


class WrappedPerReqLogitsProcessor(AdapterLogitsProcessor):
    """Example of wrapping a fake request-level logit processor to create a
    batch-level logits processor"""

    def is_argmax_invariant(self) -> bool:
        return False

    def new_req_logits_processor(
        self,
        params: SamplingParams,
    ) -> Optional[RequestLogitsProcessor]:
        """This method returns a new request-level logits processor, customized
        to the `target_token` value associated with a particular request.

        Returns None if the logits processor should not be applied to the
        particular request. To use the logits processor the request must have
        a "target_token" custom argument with an integer value.

        Args:
          params: per-request sampling params

        Returns:
          `Callable` request logits processor, or None
        """
        target_token: Optional[
            Any] = params.extra_args and params.extra_args.get("target_token")
        if target_token is None:
            return None
        if not isinstance(target_token, int):
            logger.warning(
                "target_token value %s is not int; not applying logits"
                " processor to request.", target_token)
            return None
        return DummyPerReqLogitsProcessor(target_token)


"""Fake version of importlib.metadata.entry_points"""
entry_points = lambda group: EntryPoints(group)<|MERGE_RESOLUTION|>--- conflicted
+++ resolved
@@ -8,11 +8,6 @@
 import torch
 
 from vllm.config import VllmConfig
-<<<<<<< HEAD
-from vllm.v1.sample.logits_processor import (LOGITSPROCS_GROUP, BatchUpdate,
-                                             LogitsProcessor,
-                                             MoveDirectionality)
-=======
 from vllm.logger import init_logger
 from vllm.sampling_params import SamplingParams
 from vllm.v1.sample.logits_processor import (LOGITSPROCS_GROUP,
@@ -22,7 +17,6 @@
 from vllm.v1.sample.logits_processor.builtin import process_dict_updates
 
 logger = init_logger(__name__)
->>>>>>> 37241077
 
 MODEL_NAME = "facebook/opt-125m"
 POOLING_MODEL_NAME = "BAAI/bge-base-en-v1.5"
