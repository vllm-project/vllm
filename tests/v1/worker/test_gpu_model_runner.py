--- conflicted
+++ resolved
@@ -39,20 +39,14 @@
     )
     tensor_size = attn_spec.page_size_bytes * NUM_BLOCKS
     kv_cache_config = KVCacheConfig(
-<<<<<<< HEAD
-        num_blocks=10,
+        num_blocks=NUM_BLOCKS,
         kv_cache_tensors=[
-            KVCacheTensor(size=1024, shared_by=["layer.0"]),
+            KVCacheTensor(size=tensor_size, shared_by=["layer.0"]),
         ],
-=======
-        num_blocks=NUM_BLOCKS,
-        tensors={
-            "layer.0": KVCacheTensor(size=tensor_size),
-        },
->>>>>>> 4555143e
         kv_cache_groups=[
             KVCacheGroupSpec(layer_names=["layer.0"], kv_cache_spec=attn_spec)
-        ])
+        ],
+    )
     runner.kv_cache_config = kv_cache_config
     runner.input_batch = InputBatch(
         max_num_reqs=runner.max_num_reqs,
