--- conflicted
+++ resolved
@@ -1,10 +1,7 @@
 # SPDX-License-Identifier: Apache-2.0
 # SPDX-FileCopyrightText: Copyright contributors to the vLLM project
 
-<<<<<<< HEAD
-=======
 from collections.abc import Iterator
->>>>>>> 110df743
 from enum import Enum
 from typing import NamedTuple, Optional
 
