# SPDX-License-Identifier: Apache-2.0
# SPDX-FileCopyrightText: Copyright contributors to the vLLM project

import pytest

from vllm import LLM, SamplingParams

<<<<<<< HEAD
if os.getenv("VLLM_USE_V1", "0") != "1":
    pytest.skip("Test package requires V1", allow_module_level=True)

MODEL = "hmellor/tiny-random-LlamaForCausalLM"
=======
MODEL = "meta-llama/Llama-3.2-1B"
>>>>>>> f8607863
PROMPT = "Hello my name is Robert and I"


@pytest.fixture(scope="module")
def llm() -> LLM:
    return LLM(MODEL, enforce_eager=True)


def test_n_gt_1(llm):
    """ParallelSampling is supported."""

    params = SamplingParams(n=3)
    outputs = llm.generate(PROMPT, params)
    assert len(outputs[0].outputs) == 3


def test_best_of(llm):
    """Raise a ValueError since best_of is deprecated."""

    params = SamplingParams(n=2, best_of=3)
    with pytest.raises(ValueError):
        _ = llm.generate(PROMPT, params)


def test_penalties(llm):
    """Check that we do not get errors if applied."""

    params = SamplingParams(
        temperature=1.2,
        presence_penalty=1.2,
        frequency_penalty=1.2,
        repetition_penalty=1.2,
        min_p=0.5,
        top_p=0.5,
        top_k=3,
    )
    _ = llm.generate(PROMPT, params)


def test_stop(llm):
    """Check that we respect the stop words."""

    output = llm.generate(PROMPT, SamplingParams(temperature=0))
    split_text = output[0].outputs[0].text.split()

    STOP_IDX = 5
    params = SamplingParams(temperature=0, stop=split_text[STOP_IDX])
    output = llm.generate(PROMPT, params)
    new_split_text = output[0].outputs[0].text.split()

    # Output should not contain the stop word.
    assert len(new_split_text) == STOP_IDX

    params = SamplingParams(
        temperature=0, stop=split_text[STOP_IDX], include_stop_str_in_output=True
    )
    output = llm.generate(PROMPT, params)
    new_split_text = output[0].outputs[0].text.split()

    # Output should contain the stop word.
    assert len(new_split_text) == STOP_IDX + 1


def test_stop_token_ids(llm):
    """Check that we respect the stop token ids."""

    output = llm.generate(PROMPT, SamplingParams(temperature=0))

    stop_token_id_0 = output[0].outputs[0].token_ids[5]
    stop_token_id_1 = output[0].outputs[0].token_ids[6]

    stop_token_ids = [stop_token_id_1, stop_token_id_0]
    params = SamplingParams(temperature=0, stop_token_ids=stop_token_ids)
    output = llm.generate(PROMPT, params)
    assert output[0].outputs[0].token_ids[-1] == stop_token_id_0

    stop_token_ids = [stop_token_id_0, stop_token_id_1]
    params = SamplingParams(temperature=0, stop_token_ids=stop_token_ids)
    output = llm.generate(PROMPT, params)
    assert output[0].outputs[0].token_ids[-1] == stop_token_id_0


def test_detokenize_false(llm):
    """Check that detokenize=False option works."""

    output = llm.generate(PROMPT, SamplingParams(detokenize=False))
    assert len(output[0].outputs[0].token_ids) > 0
    assert len(output[0].outputs[0].text) == 0

    output = llm.generate(
        PROMPT, SamplingParams(detokenize=False, logprobs=3, prompt_logprobs=3)
    )
    assert len(output[0].outputs[0].token_ids) > 0
    assert len(output[0].outputs[0].text) == 0

    prompt_logprobs = output[0].prompt_logprobs
    sampled_logprobs = output[0].outputs[0].logprobs
    assert len(prompt_logprobs) > 1
    assert len(sampled_logprobs) > 1
    for all_logprobs in (prompt_logprobs[1:], sampled_logprobs):
        for logprobs in all_logprobs:
            assert 3 <= len(logprobs) <= 4
            assert all(lp.decoded_token is None for lp in logprobs.values())


def test_bad_words(llm):
    """Check that we respect bad words."""

    output = llm.generate(PROMPT, SamplingParams(temperature=0))
    split_text = output[0].outputs[0].text.split()

    bad_words_1 = " ".join(split_text[:2])
    params = SamplingParams(temperature=0, bad_words=[bad_words_1])
    output = llm.generate(PROMPT, params)
    new_text = output[0].outputs[0].text
    assert bad_words_1 not in new_text

    bad_words_2 = new_text.split()[-1]
    params = SamplingParams(temperature=0, bad_words=[bad_words_1, bad_words_2])
    output = llm.generate(PROMPT, params)
    new_text = output[0].outputs[0].text
    assert bad_words_1 not in new_text
    assert bad_words_2 not in new_text


def test_logits_processor(llm):
    """Check that we reject logits processor."""

    # This sample logits processor gives infinite score to the i-th token,
    # where i is the length of the input sequence.
    # We therefore expect the output token sequence to be [0, 1, 2, ...]
    def pick_ith(token_ids, logits):
        logits[len(token_ids)] = float("inf")
        return logits

    with pytest.raises(ValueError):
        _ = llm.generate(PROMPT, SamplingParams(logits_processors=[pick_ith]))


def test_allowed_token_ids(llm):
    """Check that we can use allowed_token_ids."""

    TOKEN_ID = 10
    allowed_token_ids = [TOKEN_ID]
    output = llm.generate(PROMPT, SamplingParams(allowed_token_ids=allowed_token_ids))
    assert output[0].outputs[0].token_ids[-1] == TOKEN_ID

    # Reject empty allowed_token_ids.
    with pytest.raises(ValueError):
        _ = llm.generate(PROMPT, SamplingParams(allowed_token_ids=[]))

    # Reject negative token id.
    with pytest.raises(ValueError):
        _ = llm.generate(PROMPT, SamplingParams(allowed_token_ids=[-1]))

    # Reject out of vocabulary.
    with pytest.raises(ValueError):
        _ = llm.generate(PROMPT, SamplingParams(allowed_token_ids=[10000000]))


def test_seed(llm):
    """Check that seed impacts randomness."""

    out_1 = llm.generate(PROMPT, SamplingParams(seed=42))
    out_2 = llm.generate(PROMPT, SamplingParams(seed=42))
    out_3 = llm.generate(PROMPT, SamplingParams(seed=43))

    assert out_1[0].outputs[0].text == out_2[0].outputs[0].text
    assert out_1[0].outputs[0].text != out_3[0].outputs[0].text<|MERGE_RESOLUTION|>--- conflicted
+++ resolved
@@ -5,14 +5,7 @@
 
 from vllm import LLM, SamplingParams
 
-<<<<<<< HEAD
-if os.getenv("VLLM_USE_V1", "0") != "1":
-    pytest.skip("Test package requires V1", allow_module_level=True)
-
 MODEL = "hmellor/tiny-random-LlamaForCausalLM"
-=======
-MODEL = "meta-llama/Llama-3.2-1B"
->>>>>>> f8607863
 PROMPT = "Hello my name is Robert and I"
 
 
