# SPDX-License-Identifier: Apache-2.0
# SPDX-FileCopyrightText: Copyright contributors to the vLLM project
from unittest.mock import ANY, patch

import torch

from vllm.attention.backends.abstract import AttentionType
from vllm.v1.attention.backends.pallas import (PallasAttentionBackendImpl,
                                               PallasMetadata)


def test_ragged_paged_attention():
    # We verify that the kernel inputs such as sliding_window, etc. are passed
    # in from the model correctly.
    # The correctness of the paged attention kernel is tested in the kernel
    # library.
    num_heads = 4
    head_size = 128
    scale = 1.0
    num_kv_heads = 4
    sliding_window = 128
    logits_soft_cap = 50.0
    attn_impl = PallasAttentionBackendImpl(
        num_heads=num_heads,
        head_size=head_size,
        scale=scale,
        num_kv_heads=num_kv_heads,
        alibi_slopes=None,
        sliding_window=sliding_window,
        kv_cache_dtype="auto",
        logits_soft_cap=logits_soft_cap,
        attn_type=AttentionType.DECODER,
    )

    class FakeAttentionLayer:
        _k_scale_float: float
        _v_scale_float: float

    layer = FakeAttentionLayer()
    layer._k_scale_float = 1.0
    layer._v_scale_float = 1.0

    num_tokens = 16
    num_blocks = 1024
    block_size = 16
    query = torch.zeros(num_tokens, num_heads * head_size)
    key = torch.zeros(num_tokens, num_kv_heads * head_size)
    value = torch.zeros(num_tokens, num_kv_heads * head_size)
    kv_cache = torch.zeros(num_blocks, block_size, num_kv_heads * 2, head_size)
    slot_mapping = torch.zeros((3, num_tokens), dtype=torch.int64)
    max_num_reqs = 8
    max_num_blocks_per_req = 8
    num_kv_update_slices = torch.tensor([num_tokens], dtype=torch.int32)
    block_tables = torch.zeros((max_num_reqs, max_num_blocks_per_req),
                               dtype=torch.int32)
    context_lens = torch.ones((max_num_reqs, ), dtype=torch.int32)
    query_lens = [1] * max_num_reqs
    query_start_loc = torch.cumsum(torch.tensor([0] + query_lens,
                                                dtype=torch.int32),
                                   dim=0,
                                   dtype=torch.int32)
    num_seqs = torch.tensor([max_num_reqs], dtype=torch.int32)
    attn_metadata = PallasMetadata(
        slot_mapping=slot_mapping,
        block_tables=block_tables,
        context_lens=context_lens,
        query_start_loc=query_start_loc,
        num_seqs=num_seqs,
<<<<<<< HEAD
=======
        num_kv_update_slices=num_kv_update_slices,
>>>>>>> 016c25b5
        num_slices_per_kv_cache_update_block=8,
    )

    with patch("torch.ops.xla.ragged_paged_attention"
               ) as mock_ragged_paged_attention:
        attn_impl.forward(
            layer=layer,
            query=query,
            key=key,
            value=value,
            kv_cache=kv_cache,
            attn_metadata=attn_metadata,
        )

        mock_ragged_paged_attention.assert_called_once_with(
            ANY,  # query
            ANY,  # kv_cache
            ANY,  # context_lens
            ANY,  # block_tables
            ANY,  # query_start_loc
            ANY,  # num_seqs
            num_kv_pages_per_block=None,
            num_queries_per_block=None,
            vmem_limit_bytes=None,
            use_kernel=True,
            sm_scale=scale,
            sliding_window=sliding_window,
            soft_cap=logits_soft_cap,
            k_scale=1.0,
            v_scale=1.0,
        )<|MERGE_RESOLUTION|>--- conflicted
+++ resolved
@@ -66,10 +66,7 @@
         context_lens=context_lens,
         query_start_loc=query_start_loc,
         num_seqs=num_seqs,
-<<<<<<< HEAD
-=======
         num_kv_update_slices=num_kv_update_slices,
->>>>>>> 016c25b5
         num_slices_per_kv_cache_update_block=8,
     )
 
