--- conflicted
+++ resolved
@@ -7,20 +7,13 @@
 import pytest
 import torch
 
-<<<<<<< HEAD
-from tests.v1.attention.utils import (BatchSpec, create_common_attn_metadata,
-                                      create_standard_kv_cache_spec,
-                                      create_vllm_config,
-                                      try_get_attention_backend)
-=======
 from tests.v1.attention.utils import (
     BatchSpec,
     create_common_attn_metadata,
     create_standard_kv_cache_spec,
     create_vllm_config,
-    get_attention_backend,
+    try_get_attention_backend,
 )
->>>>>>> fc679696
 from vllm import _custom_ops as ops
 from vllm.attention.backends.registry import _Backend
 from vllm.utils import STR_DTYPE_TO_TORCH_DTYPE, cdiv
