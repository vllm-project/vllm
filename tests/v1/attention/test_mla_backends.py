--- conflicted
+++ resolved
@@ -18,16 +18,11 @@
     try_get_attention_backend,
 )
 from vllm import _custom_ops as ops
-<<<<<<< HEAD
 from vllm.attention.backends.registry import AttentionBackendEnum
-=======
-from vllm.attention.backends.registry import _Backend, backend_to_class_str
->>>>>>> f29aeb5a
 from vllm.attention.ops.flashmla import is_flashmla_dense_supported
 from vllm.attention.utils.fa_utils import flash_attn_supports_mla
 from vllm.config.vllm import set_current_vllm_config
 from vllm.model_executor.layers.attention_layer_base import AttentionLayerBase
-from vllm.utils.import_utils import resolve_obj_by_qualname
 from vllm.utils.math_utils import cdiv
 from vllm.utils.torch_utils import STR_DTYPE_TO_TORCH_DTYPE
 from vllm.v1.attention.backends.mla.common import QueryLenSupport
@@ -35,32 +30,21 @@
 from vllm.v1.kv_cache_interface import FullAttentionSpec
 
 BACKENDS_TO_TEST = [
-<<<<<<< HEAD
     AttentionBackendEnum.CUTLASS_MLA,
     AttentionBackendEnum.FLASHMLA,
     AttentionBackendEnum.FLASH_ATTN_MLA,
+    AttentionBackendEnum.FLASHINFER_MLA,
     AttentionBackendEnum.TRITON_MLA,
-=======
-    _Backend.CUTLASS_MLA,
-    _Backend.FLASHMLA,
-    _Backend.FLASH_ATTN_MLA,
-    _Backend.FLASHINFER_MLA,
-    _Backend.TRITON_MLA,
->>>>>>> f29aeb5a
 ]
 
 # Remove sm100 backends from the list if not using sm100
 if not torch.cuda.is_available() or torch.cuda.get_device_properties(0).major < 10:
-<<<<<<< HEAD
     BACKENDS_TO_TEST.remove(AttentionBackendEnum.CUTLASS_MLA)
-=======
-    BACKENDS_TO_TEST.remove(_Backend.CUTLASS_MLA)
-    BACKENDS_TO_TEST.remove(_Backend.FLASHINFER_MLA)
+    BACKENDS_TO_TEST.remove(AttentionBackendEnum.FLASHINFER_MLA)
 
 # Remove FLASH_ATTN_MLA from the list if not supported
 if not flash_attn_supports_mla():
-    BACKENDS_TO_TEST.remove(_Backend.FLASH_ATTN_MLA)
->>>>>>> f29aeb5a
+    BACKENDS_TO_TEST.remove(AttentionBackendEnum.FLASH_ATTN_MLA)
 
 # Remove FLASHMLA from the list if not supported
 if not is_flashmla_dense_supported()[0]:
@@ -77,9 +61,7 @@
 
 BACKEND_BLOCK_SIZES = {}
 for backend in BACKENDS_TO_TEST:
-    backend_class_str = backend_to_class_str(backend)
-    backend_class = resolve_obj_by_qualname(backend_class_str)
-    supported_sizes = backend_class.get_supported_kernel_block_size()
+    supported_sizes = backend.get_class().supported_kernel_block_sizes
     if supported_sizes:
         default_size = supported_sizes[0]
         block_size = (
@@ -429,17 +411,8 @@
 
     batch_spec = BATCH_SPECS[batch_spec_name]
     is_spec_decode_test = batch_spec_name.startswith("spec_decode")
-<<<<<<< HEAD
-    spec_decode_backends = {
-        AttentionBackendEnum.FLASH_ATTN_MLA,
-        AttentionBackendEnum.FLASHMLA,
-    }
-
-    block_size = 16
-=======
     unique_block_sizes = sorted(set(BACKEND_BLOCK_SIZES.values()))
     default_block_size = unique_block_sizes[0]
->>>>>>> f29aeb5a
     required_blocks = sum(
         (seq_len + default_block_size - 1) // default_block_size
         for seq_len in batch_spec.seq_lens
