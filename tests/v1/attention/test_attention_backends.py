--- conflicted
+++ resolved
@@ -641,7 +641,7 @@
             LARGE_BLOCK_BACKENDS,
             sliding_window_mask_mod_fn,
             block_size=128,
-<<<<<<< HEAD
+            tensor_parallel_size=tensor_parallel_size,
         )
 
 
@@ -666,8 +666,4 @@
                                  device=device)
     # fmt: on
     actual_seqs = extend_flat_seqs(seqs, end_locs, new_vals)
-    assert torch.all(actual_seqs == expected_seqs)
-=======
-            tensor_parallel_size=tensor_parallel_size,
-        )
->>>>>>> be263f76
+    assert torch.all(actual_seqs == expected_seqs)