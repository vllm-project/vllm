# SPDX-License-Identifier: Apache-2.0
# SPDX-FileCopyrightText: Copyright contributors to the vLLM project
"""Tests for v1 attention backends without GPUModelRunner dependency."""

import pytest
import torch

from tests.v1.attention.utils import (BatchSpec, _Backend,
                                      create_common_attn_metadata,
                                      create_standard_kv_cache_spec,
                                      create_vllm_config,
                                      get_attention_backend)
from vllm.utils import STR_DTYPE_TO_TORCH_DTYPE, cdiv
from vllm.v1.attention.backends.utils import (CommonAttentionMetadata,
                                              set_kv_cache_layout)
from vllm.v1.kv_cache_interface import FullAttentionSpec

BACKENDS_TO_TEST = [
    _Backend.FLASH_ATTN_VLLM_V1, _Backend.FLASHINFER_VLLM_V1,
    _Backend.FLEX_ATTENTION, _Backend.TRITON_ATTN_VLLM_V1
]

# Remove flashinfer from the list if it's not available
try:
    import flashinfer  # noqa: F401
except ImportError:
    BACKENDS_TO_TEST.remove(_Backend.FLASHINFER_VLLM_V1)


def _convert_dtype_to_torch(dtype):
    """Convert ModelDType to torch.dtype."""
    if isinstance(dtype, str):
        if dtype == "auto":
            return torch.float16  # Default dtype for testing
        elif dtype in STR_DTYPE_TO_TORCH_DTYPE:
            return STR_DTYPE_TO_TORCH_DTYPE[dtype]
        else:
            raise ValueError(f"Unknown dtype: {dtype}")
    elif isinstance(dtype, torch.dtype):
        return dtype
    else:
        raise ValueError(f"Unknown dtype: {dtype}")


# Define common batch configurations
BATCH_SPECS = {
    "small_decode":
    BatchSpec(seq_lens=[32, 40], query_lens=[1, 1]),
    "small_prefill":
    BatchSpec(seq_lens=[32, 40], query_lens=[8, 8]),
    "mixed_small":
    BatchSpec(seq_lens=[32, 40, 48, 56], query_lens=[1, 1, 5, 5]),
    "medium_decode":
    BatchSpec(seq_lens=[128, 256, 512, 1024, 128, 256, 512, 1024],
              query_lens=[1, 1, 1, 1, 1, 1, 1, 1]),
    "medium_prefill":
    BatchSpec(seq_lens=[256, 512, 1024, 2048], query_lens=[16, 16, 16, 16]),
    "mixed_medium":
    BatchSpec(seq_lens=[512, 1024, 2048, 512, 1024, 2048],
              query_lens=[1, 1, 1, 7, 7, 7]),
    "large_decode":
    BatchSpec(seq_lens=[2048] * 32, query_lens=[1] * 32),
    "large_prefill":
    BatchSpec(seq_lens=[4096] * 8, query_lens=[32] * 8),
    "single_decode":
    BatchSpec(seq_lens=[1024], query_lens=[1]),
    "single_prefill":
    BatchSpec(seq_lens=[1024], query_lens=[64]),
}


def create_dummy_kv_cache(kv_cache_spec: FullAttentionSpec,
                          device: torch.device,
                          num_blocks: int = 100) -> torch.Tensor:
    """Create a dummy KV cache tensor for testing."""
    kv_cache = torch.randn(
        2,  # K and V
        num_blocks,
        kv_cache_spec.block_size,
        kv_cache_spec.num_kv_heads,
        kv_cache_spec.head_size,
        dtype=_convert_dtype_to_torch(kv_cache_spec.dtype),
        device=device,
    )
    return kv_cache


def create_and_prepopulate_kv_cache(
        k_contexts: list[torch.Tensor],
        v_contexts: list[torch.Tensor],
        block_size: int,
        num_kv_heads: int,
        head_size: int,
        dtype: torch.dtype,
        device: torch.device,
        num_blocks: int,
        common_attn_metadata: CommonAttentionMetadata,
        randomize_blocks: bool = True) -> torch.Tensor:
    """Create and prepopulate a KV cache with context data.
    
    Args:
        k_contexts: List of key context tensors for each sequence
        v_contexts: List of value context tensors for each sequence
        seq_lens: List of sequence lengths
        block_size: Size of each block
        num_kv_heads: Number of KV heads
        head_size: Size of each head
        dtype: Data type for the cache
        device: Device to create the cache on
        num_blocks: Total number of blocks in the cache
        block_table: Block table tensor to populate
        randomize_blocks: Whether to randomly permute blocks 
                          or use sequential order
        
    Returns:
        Tuple of (kv_cache, updated_block_table)
    """
    batch_size = len(k_contexts)
    seq_lens = common_attn_metadata.seq_lens_cpu
    query_lens = common_attn_metadata.query_start_loc_cpu[
        1:] - common_attn_metadata.query_start_loc_cpu[:-1]
    context_lens = common_attn_metadata.num_computed_tokens_cpu
    block_table = common_attn_metadata.block_table_tensor
    slot_mapping = common_attn_metadata.slot_mapping

    # Create KV cache
    kv_cache = torch.empty(2,
                           num_blocks,
                           block_size,
                           num_kv_heads,
                           head_size,
                           dtype=dtype,
                           device=device)
    kv_cache_flat = kv_cache.view(2, -1, num_kv_heads, head_size)

    # Populate the cache with the context tokens
    # Start from block_id=1 since block_id=0 is considered the null block
    start_block_idx = 1
    for i in range(batch_size):
        k_context, v_context = k_contexts[i], v_contexts[i]
        start = start_block_idx * block_size
        end = start + k_context.shape[0]
        kv_cache_flat[0, start:end, ...] = k_context
        kv_cache_flat[1, start:end, ...] = v_context

        # Stay block aligned and allocate enough blocks for the new tokens
        start_block_idx += cdiv(int(seq_lens[i]), block_size)

    blocks_end = start_block_idx

    # Permute the context blocks (excluding block 0 which is null)
    if randomize_blocks:
        perm = torch.randperm(
            blocks_end - 1) + 1  # Random permutation starting from block 1
    else:
        perm = torch.arange(
            1, blocks_end)  # Sequential order starting from block 1

    inv_perm = torch.zeros(blocks_end, dtype=torch.long, device=device)
    inv_perm[1:] = torch.argsort(
        perm) + 1  # Add 1 to account for starting from block 1
    kv_cache[:, 1:blocks_end, ...] = kv_cache[:, perm, ...]

    # Construct the right block table
    # Start from block_id=1 since block_id=0 is considered the null block
    start_block_idx = 1
    for i in range(batch_size):
        num_blocks_for_seq = cdiv(int(seq_lens[i]), block_size)
        start = start_block_idx
        end = start + num_blocks_for_seq
        block_table[i, :num_blocks_for_seq] = inv_perm[start:end]
        start_block_idx += num_blocks_for_seq

        # Create a realistic slot mapping that corresponds to the block table
    for i in range(batch_size):
        token_offsets = torch.arange(int(query_lens[i])) + int(context_lens[i])
        block_indices = token_offsets // block_size
        token_inter_block_offsets = token_offsets % block_size
        start = common_attn_metadata.query_start_loc_cpu[i]
        end = common_attn_metadata.query_start_loc_cpu[i + 1]
        slot_mapping[start:end] = block_table[
            i,
            block_indices] * block_size + token_inter_block_offsets.to(device)

    return kv_cache


class MockAttentionLayer:
    """A mock attention layer for testing."""

    def __init__(self, device: torch.device):
        self._q_scale = torch.tensor(1.0, device=device)
        self._k_scale = torch.tensor(1.0, device=device)
        self._v_scale = torch.tensor(1.0, device=device)
        # Add float versions for flashinfer
        self._k_scale_float = 1.0
        self._v_scale_float = 1.0


def run_attention_backend(backend: _Backend, kv_cache_spec: FullAttentionSpec,
                          layer_names: list[str], vllm_config,
                          device: torch.device,
                          common_attn_metadata: CommonAttentionMetadata,
                          query: torch.Tensor, key: torch.Tensor,
                          value: torch.Tensor,
                          kv_cache: torch.Tensor) -> torch.Tensor:
    """Run attention computation using the specified backend's AttentionImpl."""

    builder_cls, impl_cls = get_attention_backend(backend)

    # Mock flashinfer's get_per_layer_parameters if needed
    if backend == _Backend.FLASHINFER_VLLM_V1:
        import unittest.mock

        from vllm.v1.attention.backends.utils import PerLayerParameters

<<<<<<< HEAD
        def mock_get_per_layer_parameters(vllm_config, layer_names, cls_):
=======
        def mock_get_per_layer_parameters(vllm_config, impl_cls):
>>>>>>> f1b286b2
            # Return mock parameters for a single layer
            head_size = vllm_config.model_config.get_head_size()
            return {
                layer_name:
                PerLayerParameters(
                    window_left=-1,  # No sliding window
                    logits_soft_cap=0.0,  # No soft cap
                    sm_scale=1.0 / (head_size**0.5)  # Standard scale
                )
                for layer_name in layer_names
            }

        with unittest.mock.patch(
                'vllm.v1.attention.backends.flashinfer.get_per_layer_parameters',
                mock_get_per_layer_parameters):
            builder = builder_cls(kv_cache_spec, layer_names, vllm_config,
                                  device)
            attn_metadata = builder.build(
                common_prefix_len=0,
                common_attn_metadata=common_attn_metadata,
            )
    else:
        # Build metadata
        builder = builder_cls(kv_cache_spec, layer_names, vllm_config, device)
        attn_metadata = builder.build(
            common_prefix_len=0,
            common_attn_metadata=common_attn_metadata,
        )

    # Instantiate implementation
    num_heads = vllm_config.model_config.get_num_attention_heads(
        vllm_config.parallel_config)
    num_kv_heads = vllm_config.model_config.get_num_kv_heads(
        vllm_config.parallel_config)
    head_size = vllm_config.model_config.get_head_size()
    scale = 1.0 / (head_size**0.5)
    impl = impl_cls(
        num_heads=num_heads,
        head_size=head_size,
        scale=scale,
        num_kv_heads=num_kv_heads,
        alibi_slopes=None,
        sliding_window=None,
        kv_cache_dtype="auto",
    )

    # Create mock layer and output buffer
    mock_layer = MockAttentionLayer(device)
    output = torch.empty_like(query)

    # Run forward pass
    # NOTE: The query, key, and value are already shaped correctly
    # in the calling test function.
    output = impl.forward(mock_layer,
                          query,
                          key,
                          value,
                          kv_cache,
                          attn_metadata,
                          output=output)

    return output


@pytest.mark.parametrize("batch_spec_name", [
    "small_decode", "small_prefill", "mixed_small", "medium_decode",
    "medium_prefill", "mixed_medium"
])
@pytest.mark.parametrize("model", ["meta-llama/Meta-Llama-3-8B"])
def test_backend_correctness(batch_spec_name: str, model: str):
    """
    Test that all backends produce similar outputs to a reference implementation
    using torch.nn.functional.scaled_dot_product_attention.

    This test works by:
    1. Generating a batch of sequences with specified context and query lengths.
    2. Computing a ground-truth attention output using torch.sdpa on
       contiguous Q, K, and V tensors.
    3. Simulating vLLM's paged KV cache: It takes the context portion of the
       K/V tensors and manually places them into a paged buffer according to
       the test's (randomly generated) block table.
    4. Running each vLLM attention backend with the new queries and the
       simulated paged KV cache.
    5. Comparing the vLLM backend's output to the ground-truth SDPA output.
    """
    batch_spec = BATCH_SPECS[batch_spec_name]
    vllm_config = create_vllm_config(model_name=model,
                                     max_model_len=max(batch_spec.seq_lens))
    device = torch.device("cuda:0")

    kv_cache_spec = create_standard_kv_cache_spec(vllm_config)

    # 1. Setup
    batch_size = batch_spec.batch_size
    seq_lens = batch_spec.seq_lens
    query_lens = batch_spec.query_lens
    num_q_heads = vllm_config.model_config.get_num_attention_heads(
        vllm_config.parallel_config)
    num_kv_heads = vllm_config.model_config.get_num_kv_heads(
        vllm_config.parallel_config)
    head_size = vllm_config.model_config.get_head_size()
    dtype = _convert_dtype_to_torch(vllm_config.model_config.dtype)
    block_size = vllm_config.cache_config.block_size
    scale = 1.0 / (head_size**0.5)

    # 2. Generate data and compute SDPA reference output
    all_q_vllm, all_k_vllm, all_v_vllm = [], [], []
    all_sdpa_outputs = []
    k_contexts, v_contexts = [], []

    for i in range(batch_size):
        s_len = seq_lens[i]
        q_len = query_lens[i]
        context_len = s_len - q_len

        # Generate Q, K, V for the whole sequence to be used in SDPA
        q = torch.randn(q_len,
                        num_q_heads,
                        head_size,
                        dtype=dtype,
                        device=device)
        k_full = torch.randn(s_len,
                             num_kv_heads,
                             head_size,
                             dtype=dtype,
                             device=device)
        v_full = torch.randn(s_len,
                             num_kv_heads,
                             head_size,
                             dtype=dtype,
                             device=device)

        # SDPA expects (N, H, L, D), so unsqueeze batch and permute
        q_sdpa_in = q.unsqueeze(0).transpose(1, 2)
        k_sdpa_in = k_full.unsqueeze(0).transpose(1, 2)
        v_sdpa_in = v_full.unsqueeze(0).transpose(1, 2)

        if num_q_heads != num_kv_heads:
            assert num_q_heads % num_kv_heads == 0, (
                f"num_q_heads ({num_q_heads}) must be divisible by "
                f"num_kv_heads ({num_kv_heads})")
            repeats = num_q_heads // num_kv_heads
            k_sdpa_in = k_sdpa_in.repeat_interleave(repeats, dim=1)
            v_sdpa_in = v_sdpa_in.repeat_interleave(repeats, dim=1)

        # Create causal mask: query token i attends to positions 0 to
        #  (context_len + i)
        kv_len = s_len
        offset = context_len
        attn_mask = torch.full((q_len, kv_len),
                               float('-inf'),
                               device=device,
                               dtype=dtype)
        for i in range(q_len):
            attn_mask[i, :offset + i + 1] = 0.0

        sdpa_out_i = torch.nn.functional.scaled_dot_product_attention(
            q_sdpa_in,
            k_sdpa_in,
            v_sdpa_in,
            attn_mask=attn_mask,
            scale=scale,
            enable_gqa=True)
        # Convert back to (L, H, D)
        all_sdpa_outputs.append(sdpa_out_i.transpose(1, 2).squeeze(0))

        # Inputs for vLLM backends are just the new tokens
        all_q_vllm.append(q)
        all_k_vllm.append(k_full[context_len:])
        all_v_vllm.append(v_full[context_len:])

        # Contextual K/V data used to populate the paged cache
        k_contexts.append(k_full[:context_len])
        v_contexts.append(v_full[:context_len])

    query_vllm = torch.cat(all_q_vllm, dim=0)
    key_vllm = torch.cat(all_k_vllm, dim=0)
    value_vllm = torch.cat(all_v_vllm, dim=0)
    sdpa_output = torch.cat(all_sdpa_outputs, dim=0)

    common_attn_metadata = create_common_attn_metadata(
        batch_spec, vllm_config.cache_config.block_size, device)

    # 3. Simulate Paged KV Cache and a realistic slot_mapping
    kv_cache = create_and_prepopulate_kv_cache(
        k_contexts=k_contexts,
        v_contexts=v_contexts,
        block_size=block_size,
        num_kv_heads=num_kv_heads,
        head_size=head_size,
        dtype=dtype,
        device=device,
        num_blocks=vllm_config.cache_config.num_gpu_blocks or 1000,
        common_attn_metadata=common_attn_metadata,
        randomize_blocks=True)

    # 4. Run vLLM backends and compare
    # Note: flex_attention has known Triton kernel compatibility issues
    # with test infrastructures
    for backend_name in BACKENDS_TO_TEST:
        # FlashAttentionm + FlexAttention:
        #   [2, num_blocks, block_size, num_kv_heads, head_size]
        # FlashInfer:
        #   [num_blocks, 2, block_size, num_kv_heads, head_size]
        # Select the appropriate KV cache format for each backend
        kv_cache_for_backend = kv_cache
        if backend_name == _Backend.FLASHINFER_VLLM_V1:
            kv_cache_for_backend = kv_cache.transpose(0, 1)

            # For FlashInfer default to HND layout and
            kv_cache_for_backend = kv_cache_for_backend.transpose(
                2, 3).contiguous().transpose(2, 3)
            set_kv_cache_layout("HND")

        backend_output = run_attention_backend(backend_name, kv_cache_spec,
                                               ["placeholder"], vllm_config,
                                               device, common_attn_metadata,
                                               query_vllm, key_vllm,
                                               value_vllm,
                                               kv_cache_for_backend)

        # Check shape and dtype consistency
        assert backend_output.shape == sdpa_output.shape, (
            f"[{backend_name}] shape {backend_output.shape} != "
            f"SDPA shape {sdpa_output.shape}")
        assert backend_output.dtype == sdpa_output.dtype, (
            f"[{backend_name}] dtype {backend_output.dtype} != "
            f"SDPA dtype {sdpa_output.dtype}")

        assert torch.isfinite(backend_output).all(), (
            f"[{backend_name}] produced non-finite values")

        # Check numerical similarity
        rtol = 1e-2
        atol = 5e-3

        if backend_name == _Backend.FLEX_ATTENTION:
            atol = 5e-1  # TODO: figure out why flex_attention has such large
            # numerical differences for medium_decode, medium_prefill,
            # mixed_medium

        max_diff = torch.max(torch.abs(backend_output - sdpa_output)).item()
        max_rel_diff = torch.max(
            torch.abs(backend_output - sdpa_output) /
            torch.abs(sdpa_output)).item()
        all_close = torch.allclose(backend_output,
                                   sdpa_output,
                                   rtol=rtol,
                                   atol=atol)

        if not all_close:
            print(f"[{backend_name}] output differs from SDPA baseline. "
                  f"Max diff: {max_diff:.6f} (rel: {max_rel_diff:.6f})")
            print(f"[{backend_name}] output: {backend_output}")
            print(f"[{backend_name}] SDPA baseline: {sdpa_output}")

        assert all_close, (
            f"[{backend_name}] output differs from SDPA baseline. "
            f"Max diff: {max_diff:.6f} (rel: {max_rel_diff:.6f})")<|MERGE_RESOLUTION|>--- conflicted
+++ resolved
@@ -214,11 +214,7 @@
 
         from vllm.v1.attention.backends.utils import PerLayerParameters
 
-<<<<<<< HEAD
-        def mock_get_per_layer_parameters(vllm_config, layer_names, cls_):
-=======
-        def mock_get_per_layer_parameters(vllm_config, impl_cls):
->>>>>>> f1b286b2
+        def mock_get_per_layer_parameters(vllm_config, layer_names, impl_cls):
             # Return mock parameters for a single layer
             head_size = vllm_config.model_config.get_head_size()
             return {
