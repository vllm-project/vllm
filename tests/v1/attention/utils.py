--- conflicted
+++ resolved
@@ -124,15 +124,10 @@
         "vllm.v1.attention.backends.flashinfer.FlashInferBackend",
         _Backend.FLEX_ATTENTION:
         "vllm.v1.attention.backends.flex_attention.FlexAttentionBackend",
-<<<<<<< HEAD
         _Backend.TRITON_UNIFIED_ATTN_VLLM_V1:
         "vllm.v1.attention.backends.triton_attn.TritonUnifiedAttentionBackend",
-=======
-        _Backend.TRITON_ATTN_VLLM_V1:
-        "vllm.v1.attention.backends.triton_attn.TritonAttentionBackend",
         _Backend.TREE_ATTN:
         "vllm.v1.attention.backends.tree_attn.TreeAttentionBackend",
->>>>>>> 586f2867
     }
 
     if backend_name not in backend_map:
