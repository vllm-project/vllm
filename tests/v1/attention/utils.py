--- conflicted
+++ resolved
@@ -20,11 +20,7 @@
     SchedulerConfig,
     VllmConfig,
 )
-<<<<<<< HEAD
-=======
 from vllm.config.model import ModelDType
-from vllm.platforms import current_platform
->>>>>>> 2f99f2f5
 from vllm.utils import resolve_obj_by_qualname
 from vllm.v1.attention.backends.utils import (
     AttentionMetadataBuilder,
