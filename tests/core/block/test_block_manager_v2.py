--- conflicted
+++ resolved
@@ -103,7 +103,6 @@
     assert num_consumed_blocks == expected_consumed_blocks
 
 
-<<<<<<< HEAD
 @pytest.mark.parametrize("block_size", [8])
 @pytest.mark.parametrize("num_cpu_blocks", [4])
 @pytest.mark.parametrize("num_gpu_blocks", [4])
@@ -157,7 +156,8 @@
 
 
 # TODO(cade/kaiyang): add comprehensive tests for swapping at allocator level.
-=======
+
+
 @pytest.mark.parametrize("block_size", [8, 16])
 @pytest.mark.parametrize("prompt_len", [10, 300, 1000])
 @pytest.mark.parametrize("num_slots_to_append", [50])
@@ -224,5 +224,4 @@
         if prompt_len < sliding_window + 10:
             check_used(0, sliding_blocks + 1)
         else:
-            check_used(sliding_blocks, sliding_blocks + 1)
->>>>>>> d4f39859
+            check_used(sliding_blocks, sliding_blocks + 1)