--- conflicted
+++ resolved
@@ -406,106 +406,8 @@
     assert out.blocks_to_swap_out == []
 
 
-<<<<<<< HEAD
-def test_chunked_prefill_preempt():
-=======
-@pytest.mark.parametrize('use_v2_block_manager', [True, False])
-def test_running_prefill_prioritized_over_swap(use_v2_block_manager: bool):
-    block_size = 4
-    max_seqs = 30
-    max_model_len = 200
-    max_num_batched_tokens = 30
-    scheduler_config = SchedulerConfig(
-        max_num_batched_tokens,
-        max_seqs,
-        max_model_len,
-        enable_chunked_prefill=True,
-        use_v2_block_manager=use_v2_block_manager)
-    cache_config = CacheConfig(block_size, 1.0, 1, "auto")
-    cache_config.num_cpu_blocks = 32
-    cache_config.num_gpu_blocks = 32
-    scheduler = Scheduler(scheduler_config, cache_config, None)
-
-    _, seq_group = create_dummy_prompt("1",
-                                       prompt_length=60,
-                                       best_of=2,
-                                       block_size=block_size)
-    scheduler.add_seq_group(seq_group)
-    _, out = schedule_and_update_computed_tokens(scheduler)
-    # The request is chunked.
-    # prefill scheduled now.
-    assert len(out.scheduled_seq_groups) == 1
-    assert out.num_prefill_groups == 1
-    assert seq_group.is_prefill()
-    assert out.num_batched_tokens == max_num_batched_tokens
-
-    # The request should be swapped out.
-    scheduler.block_manager.can_append_slots = MagicMock()
-
-    def cannot_append_second_group(seq_group, num_lookahead_slots):
-        return seq_group.request_id != "1"
-
-    scheduler.block_manager.can_append_slots.side_effect = (
-        cannot_append_second_group)
-
-    # The running prefill is now swapped.
-    _, out = schedule_and_update_computed_tokens(scheduler)
-    assert len(out.scheduled_seq_groups) == 0
-    assert out.num_batched_tokens == 0
-    assert out.blocks_to_swap_out != []
-    assert out.blocks_to_swap_in == []
-
-    # Add 1 more task. Swap is not possible, so prefill is running.
-    scheduler.block_manager.can_swap_in = MagicMock()
-    scheduler.block_manager.can_swap_in.return_value = AllocStatus.LATER
-
-    _, seq_group2 = create_dummy_prompt("2",
-                                        prompt_length=60,
-                                        block_size=block_size)
-    scheduler.add_seq_group(seq_group2)
-    _, out = schedule_and_update_computed_tokens(scheduler)
-    assert len(out.scheduled_seq_groups) == 1
-    # 3 decodes. It is swapped in.
-    assert out.num_batched_tokens == 30
-    assert out.blocks_to_swap_in == []
-    assert out.blocks_to_swap_out == []
-    assert out.scheduled_seq_groups[0].seq_group == seq_group2
-
-    # Now although swap is possible, running prefill is prioritized.
-    scheduler.block_manager.can_swap_in.return_value = AllocStatus.OK
-    _, out = schedule_and_update_computed_tokens(scheduler)
-    assert len(out.scheduled_seq_groups) == 1
-    # 3 decodes. It is swapped in.
-    assert out.num_batched_tokens == 30
-    assert out.blocks_to_swap_in == []
-    assert out.blocks_to_swap_out == []
-    assert not seq_group2.is_prefill()
-    assert out.scheduled_seq_groups[0].seq_group == seq_group2
-    append_new_token(seq_group2, 1)
-
-    # Decoding is prioritized.
-    _, out = schedule_and_update_computed_tokens(scheduler)
-    assert len(out.scheduled_seq_groups) == 1
-    # 3 decodes. It is swapped in.
-    assert out.num_batched_tokens == 1
-    assert out.blocks_to_swap_in == []
-    assert out.blocks_to_swap_out == []
-    assert not seq_group2.is_prefill()
-    assert out.scheduled_seq_groups[0].seq_group == seq_group2
-    append_new_token(seq_group2, 1)
-
-    # Since we abort the sequence group, we can finally swap.
-    scheduler.abort_seq_group(seq_group2.request_id)
-    _, out = schedule_and_update_computed_tokens(scheduler)
-    assert len(out.scheduled_seq_groups) == 1
-    assert out.num_batched_tokens == 30
-    assert out.blocks_to_swap_in != []
-    assert out.blocks_to_swap_out == []
-
-
 @pytest.mark.parametrize('use_v2_block_manager', [True, False])
 def test_chunked_prefill_preempt(use_v2_block_manager: bool):
->>>>>>> 8c746226
     """Verify preempt works with chunked prefill requests"""
     block_size = 4
     max_seqs = 30
