# SPDX-License-Identifier: Apache-2.0
# SPDX-FileCopyrightText: Copyright contributors to the vLLM project

import pytest
import torch

from vllm.attention.selector import get_attn_backend
from vllm.plugins import load_general_plugins
from vllm.utils import STR_BACKEND_ENV_VAR, STR_INVALID_VAL


def test_platform_plugins():
    # simulate workload by running an example
    import runpy
    current_file = __file__
    import os
    example_file = os.path.join(
        os.path.dirname(os.path.dirname(os.path.dirname(current_file))),
        "examples", "offline_inference/basic/basic.py")
    runpy.run_path(example_file)

    # check if the plugin is loaded correctly
    from vllm.platforms import _init_trace, current_platform
    assert current_platform.device_name == "DummyDevice", (
        f"Expected DummyDevice, got {current_platform.device_name}, "
        "possibly because current_platform is imported before the plugin"
        f" is loaded. The first import:\n{_init_trace}")


def test_oot_attention_backend(monkeypatch: pytest.MonkeyPatch):
    # ignore the backend env variable if it is set
    with monkeypatch.context() as m:
        m.setenv(STR_BACKEND_ENV_VAR, STR_INVALID_VAL)
        backend = get_attn_backend(16, torch.float16, "auto", 16, False)
<<<<<<< HEAD
        assert backend.get_name() == "Dummy_Backend"
=======
        assert backend.get_name() == "Dummy_Backend"


def test_oot_custom_op(monkeypatch: pytest.MonkeyPatch):
    # simulate workload by running an example
    load_general_plugins()
    from vllm.model_executor.layers.rotary_embedding import RotaryEmbedding
    layer = RotaryEmbedding(16, 16, 16, 16, True, torch.float16)
    assert layer.__class__.__name__ == "DummyRotaryEmbedding", (
        f"Expected DummyRotaryEmbedding, got {layer.__class__.__name__}, "
        "possibly because the custom op is not registered correctly.")
    assert hasattr(layer, "addition_config"), (
        "Expected DummyRotaryEmbedding to have an 'addition_config' attribute, "
        "which is set by the custom op.")
>>>>>>> 110df743
<|MERGE_RESOLUTION|>--- conflicted
+++ resolved
@@ -32,9 +32,6 @@
     with monkeypatch.context() as m:
         m.setenv(STR_BACKEND_ENV_VAR, STR_INVALID_VAL)
         backend = get_attn_backend(16, torch.float16, "auto", 16, False)
-<<<<<<< HEAD
-        assert backend.get_name() == "Dummy_Backend"
-=======
         assert backend.get_name() == "Dummy_Backend"
 
 
@@ -48,5 +45,4 @@
         "possibly because the custom op is not registered correctly.")
     assert hasattr(layer, "addition_config"), (
         "Expected DummyRotaryEmbedding to have an 'addition_config' attribute, "
-        "which is set by the custom op.")
->>>>>>> 110df743
+        "which is set by the custom op.")