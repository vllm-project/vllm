--- conflicted
+++ resolved
@@ -19,45 +19,9 @@
 from vllm.utils import (
     FlexibleArgumentParser,
     bind_kv_cache,
-<<<<<<< HEAD
-    common_broadcastable_dtype,
-    current_stream,
-    deprecate_kwargs,
-    get_open_port,
-    get_open_ports_list,
-    get_tcp_uri,
-    is_lossless_cast,
-    join_host_port,
-    make_zmq_path,
-    make_zmq_socket,
-    memory_profiling,
-    merge_async_iterators,
-    sha256,
-    split_host_port,
-    split_zmq_path,
-    supports_kw,
-    swap_dict_values,
-=======
->>>>>>> 80e94529
     unique_filepath,
 )
 from ..utils import create_new_process_for_each_test, flat_product
-
-
-@pytest.mark.parametrize("vllm_port_env", ["VLLM_PORT", "VLLM_DP_MASTER_PORT", ""])
-def test_get_open_port_list(vllm_port_env: str, monkeypatch: pytest.MonkeyPatch):
-    with monkeypatch.context() as m:
-        vllm_port = 0
-        if vllm_port_env != "":
-            vllm_port = 5678
-            m.setenv(vllm_port_env, str(vllm_port))
-        port_list = get_open_ports_list(5)
-        assert 1 <= len(port_list) <= 5
-        for port in port_list:
-            if vllm_port_env != "":
-                assert vllm_port <= port < vllm_port + 10
-            with socket.socket(socket.AF_INET, socket.SOCK_STREAM) as s:
-                s.bind(("localhost", port))
 
 
 # Tests for FlexibleArgumentParser
