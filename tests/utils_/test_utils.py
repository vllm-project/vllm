--- conflicted
+++ resolved
@@ -24,40 +24,24 @@
 from vllm.utils import (
     FlexibleArgumentParser,
     bind_kv_cache,
-<<<<<<< HEAD
-    common_broadcastable_dtype,
-    current_stream,
-    is_lossless_cast,
-    sha256,
     unique_filepath,
 )
-
-from vllm.utils.network_utils import (
-    split_zmq_path,
-    join_host_port,
-    make_zmq_path,
-    make_zmq_socket,
-    get_open_port,
-    get_tcp_uri,
-=======
-    get_open_port,
-    get_tcp_uri,
-    join_host_port,
-    make_zmq_path,
-    make_zmq_socket,
->>>>>>> 8a297115
-    split_host_port,
-)
-<<<<<<< HEAD
-=======
 from vllm.utils.hashing import sha256
 from vllm.utils.torch_utils import (
     common_broadcastable_dtype,
     current_stream,
     is_lossless_cast,
 )
->>>>>>> 8a297115
 from vllm.utils.mem_utils import MemorySnapshot, memory_profiling
+from vllm.utils.network_utils import (
+    get_open_port,
+    get_tcp_uri,
+    join_host_port,
+    make_zmq_path,
+    make_zmq_socket,
+    split_host_port,
+    split_zmq_path,
+)
 from ..utils import create_new_process_for_each_test, flat_product
 
 
