--- conflicted
+++ resolved
@@ -83,7 +83,21 @@
         "supports_parallel":
         False,
     },
-<<<<<<< HEAD
+    "llama4": {
+        "model":
+        "meta-llama/Llama-4-Scout-17B-16E-Instruct",
+        "arguments": [
+            "--enforce-eager", "--no-enable-prefix-caching",
+            "--tool-call-parser", "pythonic", "--chat-template",
+            str(VLLM_PATH /
+                "examples/tool_chat_template_llama4_pythonic.jinja"), "-tp",
+            "4"
+        ],
+        "supports_parallel":
+        False,
+        "extended":
+        True
+    },
     # TODO: this is a configuration that works in 4 A100s
     # but enabling it would probably break CI
     # "llama4": {
@@ -98,23 +112,6 @@
     #     "supports_parallel":
     #     False, # <--- one of the parallel tests actually passes
     # },
-=======
-    "llama4": {
-        "model":
-        "meta-llama/Llama-4-Scout-17B-16E-Instruct",
-        "arguments": [
-            "--enforce-eager", "--no-enable-prefix-caching",
-            "--tool-call-parser", "pythonic", "--chat-template",
-            str(VLLM_PATH /
-                "examples/tool_chat_template_llama4_pythonic.jinja"), "-tp",
-            "4"
-        ],
-        "supports_parallel":
-        False,
-        "extended":
-        True
-    },
->>>>>>> 1dd23386
     "mistral": {
         "model":
         "mistralai/Mistral-7B-Instruct-v0.3",
