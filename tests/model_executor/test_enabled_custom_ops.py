--- conflicted
+++ resolved
@@ -99,7 +99,6 @@
             RMSNorm(1024).enabled()
 
 
-<<<<<<< HEAD
 @pytest.mark.parametrize("use_cutlass", [True, False])
 @pytest.mark.parametrize("use_rocm_aiter", ["0", "1"])
 @pytest.mark.parametrize("use_rocm_aiter_gemm_w8a8_blockscale", ["0", "1"])
@@ -119,7 +118,8 @@
         assert block_scale_func == rocm_aiter_gemm_w8a8_blockscale
     else:
         assert block_scale_func == w8a8_block_fp8_matmul
-=======
+
+
 @pytest.mark.parametrize("use_rocm_aiter", ["0", "1"])
 def test_topk_dispatch(use_rocm_aiter: str, monkeypatch):
     monkeypatch.setenv("VLLM_ROCM_USE_AITER", use_rocm_aiter)
@@ -150,7 +150,6 @@
         assert fused_experts_func == torch_vllm_inplace_fused_experts
     else:
         assert fused_experts_func == torch_vllm_outplace_fused_experts
->>>>>>> e82ee40d
 
 
 @pytest.mark.parametrize("add_residual", [True, False])
