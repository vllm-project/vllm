--- conflicted
+++ resolved
@@ -15,17 +15,9 @@
                                                    SiluAndMul)
 from vllm.model_executor.layers.fused_moe.fused_moe import (dispatch_topk_func,
                                                             vllm_topk_softmax)
-<<<<<<< HEAD
-from vllm.model_executor.layers.layernorm import (
-    RMSNorm, dispatch_cuda_rmsnorm_func, fused_add_rms_norm, rms_norm,
-    rocm_aiter_fused_add_rms_norm, rocm_aiter_rms_norm)
-=======
-from vllm.model_executor.layers.fused_moe.rocm_aiter_fused_moe import (
-    is_rocm_aiter_moe_enabled)
 from vllm.model_executor.layers.layernorm import (RMSNorm,
                                                   dispatch_rocm_rmsnorm_func,
                                                   fused_add_rms_norm, rms_norm)
->>>>>>> 4d7c1d53
 from vllm.model_executor.layers.quantization.utils.fp8_utils import (
     cutlass_scaled_mm, dispatch_w8a8_blockscale_func, w8a8_block_fp8_matmul)
 from vllm.platforms import current_platform
@@ -133,6 +125,10 @@
     monkeypatch.setenv("VLLM_ROCM_USE_AITER_LINEAR",
                        use_rocm_aiter_gemm_w8a8_blockscale)
 
+    # Force reload aiter_ops to pick up the new environment variables.
+    if 'rocm_aiter_ops' in sys.modules:
+        importlib.reload(rocm_aiter_ops)
+
     use_aiter_and_is_supported = (bool(int(use_rocm_aiter)) and bool(
         int(use_rocm_aiter_gemm_w8a8_blockscale)))
     block_scale_func = dispatch_w8a8_blockscale_func(
@@ -141,8 +137,7 @@
         assert block_scale_func == cutlass_scaled_mm
     elif current_platform.is_rocm() and int(use_rocm_aiter) and int(
             use_rocm_aiter_gemm_w8a8_blockscale):
-        assert block_scale_func == (
-            torch.ops.vllm.rocm_aiter_gemm_w8a8_blockscale)
+        assert block_scale_func == (rocm_aiter_ops.gemm_w8a8_blockscale)
     else:
         assert block_scale_func == w8a8_block_fp8_matmul
 
@@ -174,15 +169,20 @@
                            monkeypatch):
     monkeypatch.setenv("VLLM_ROCM_USE_AITER", use_rocm_aiter)
     monkeypatch.setenv("VLLM_ROCM_USE_AITER_RMSNORM", use_rocm_aiter_norm)
+
+    # Force reload aiter_ops to pick up the new environment variables.
+    if 'rocm_aiter_ops' in sys.modules:
+        importlib.reload(rocm_aiter_ops)
+
     rms_norm_func = dispatch_rocm_rmsnorm_func(add_residual, dtype)
 
     should_use_rocm_aiter = current_platform.is_rocm() and int(use_rocm_aiter) \
         and int(use_rocm_aiter_norm) and dtype in RMS_NORM_SUPPORTED_DTYPES
 
     if add_residual and should_use_rocm_aiter:
-        assert rms_norm_func == torch.ops.vllm.rocm_aiter_rmsnorm2d_fwd_with_add
+        assert rms_norm_func == rocm_aiter_ops.rms_norm2d_with_add
     elif should_use_rocm_aiter:
-        assert rms_norm_func == torch.ops.vllm.rocm_aiter_rms_norm
+        assert rms_norm_func == rocm_aiter_ops.rms_norm
     elif add_residual:
         assert rms_norm_func == fused_add_rms_norm
     else:
