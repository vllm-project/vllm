# SPDX-License-Identifier: Apache-2.0
"""
WARNING: This test runs in both single-node (4 GPUs) and multi-node
 (2 node with 2 GPUs each) modes. If the test only uses 2 GPUs, it is
 important to set the distributed backend to "mp" to avoid Ray scheduling
 all workers in a node other than the head node, which can cause the test
 to fail.
"""
import json
import os
from dataclasses import dataclass
from typing import List, Literal, NamedTuple, Optional

import pytest

from vllm.config import TaskOption
from vllm.logger import init_logger

from ..models.registry import HF_EXAMPLE_MODELS
from ..utils import compare_two_settings, fork_new_process_for_each_test

logger = init_logger("test_pipeline_parallel")

VLLM_MULTI_NODE = os.getenv("VLLM_MULTI_NODE", "0") == "1"


class ParallelSetup(NamedTuple):
    tp_size: int
    pp_size: int
    eager_mode: bool
    chunked_prefill: bool


class PPTestOptions(NamedTuple):
    multi_node_only: bool
    load_format: Optional[str] = None


@dataclass
class PPTestSettings:
    parallel_setups: List[ParallelSetup]
    # NOTE: the length of distributed_backends and
    # vllm_major_versions should be the same, and they
    # are first zipped together to iterate over all
    # test settings.
    distributed_backends: List[str]
    # vllm major version: "0" for V0, "1" for V1
    vllm_major_versions: List[str]
    task: TaskOption
    test_options: PPTestOptions

    def __post_init__(self):
        if len(self.distributed_backends) != len(self.vllm_major_versions):
            raise ValueError(
                f"Length mismatch: distributed_backends "
                f"({len(self.distributed_backends)}) != "
                f"vllm_major_versions ({len(self.vllm_major_versions)})")

    @staticmethod
    def detailed(
        *,
        tp_base: int = 1,
        pp_base: int = 2,
        multi_node_only: bool = False,
        task: TaskOption = "auto",
        load_format: Optional[str] = None,
    ):
        return PPTestSettings(
            parallel_setups=[
                ParallelSetup(tp_size=tp_base,
                              pp_size=pp_base,
                              eager_mode=False,
                              chunked_prefill=False),
                ParallelSetup(tp_size=tp_base,
                              pp_size=2 * pp_base,
                              eager_mode=False,
                              chunked_prefill=True),
                ParallelSetup(tp_size=tp_base,
                              pp_size=2 * pp_base,
                              eager_mode=True,
                              chunked_prefill=False),
                ParallelSetup(tp_size=2 * tp_base,
                              pp_size=pp_base,
                              eager_mode=False,
                              chunked_prefill=True),
                ParallelSetup(tp_size=2 * tp_base,
                              pp_size=pp_base,
                              eager_mode=True,
                              chunked_prefill=False),
            ],
            # only ray is supported for V1
            distributed_backends=["mp", "ray", "ray"],
            vllm_major_versions=["0", "0", "1"],
            task=task,
            test_options=PPTestOptions(multi_node_only=multi_node_only,
                                       load_format=load_format),
        )

    @staticmethod
    def fast(
        *,
        tp_base: int = 1,
        pp_base: int = 2,
        task: TaskOption = "auto",
        multi_node_only: bool = False,
        load_format: Optional[str] = None,
    ):
        return PPTestSettings(
            parallel_setups=[
                ParallelSetup(tp_size=tp_base,
                              pp_size=pp_base,
                              eager_mode=True,
                              chunked_prefill=False),
            ],
            distributed_backends=["mp"],
            vllm_major_versions=["0"],
            task=task,
            test_options=PPTestOptions(multi_node_only=multi_node_only,
                                       load_format=load_format),
        )

    def iter_params(self, model_id: str):
        opts = self.test_options

        for parallel_setup in self.parallel_setups:
            for backend, vllm_major_version in zip(self.distributed_backends,
                                                   self.vllm_major_versions):
                yield (model_id, parallel_setup, backend, vllm_major_version,
                       self.task, opts)


# NOTE: You can adjust tp_base and/or pp_base locally to fit the model in GPU
# The values displayed here are only a rough indicator of the size of the model

# yapf: disable
TEXT_GENERATION_MODELS = {
    # [Decoder-only]
    # Uses Llama
    # "BAAI/AquilaChat-7B": PPTestSettings.fast(),
    "Snowflake/snowflake-arctic-instruct": PPTestSettings.fast(load_format="dummy"),  # noqa: E501
    "baichuan-inc/Baichuan-7B": PPTestSettings.fast(),
    "baichuan-inc/Baichuan2-13B-Chat": PPTestSettings.fast(),
    "bigscience/bloomz-1b1": PPTestSettings.fast(),
    "THUDM/chatglm3-6b": PPTestSettings.fast(),
    "CohereForAI/c4ai-command-r-v01": PPTestSettings.fast(load_format="dummy"),
    "databricks/dbrx-instruct": PPTestSettings.fast(load_format="dummy"),
    "Deci/DeciLM-7B-instruct": PPTestSettings.fast(),
    "deepseek-ai/deepseek-llm-7b-chat": PPTestSettings.fast(),
    "deepseek-ai/DeepSeek-V2-Lite-Chat": PPTestSettings.fast(),
    "LGAI-EXAONE/EXAONE-3.0-7.8B-Instruct": PPTestSettings.fast(),
    "tiiuae/falcon-7b": PPTestSettings.fast(),
    "google/gemma-2b": PPTestSettings.fast(),
    "google/gemma-2-9b": PPTestSettings.fast(),
    "gpt2": PPTestSettings.fast(),
    "bigcode/starcoder": PPTestSettings.fast(),
    "EleutherAI/gpt-j-6b": PPTestSettings.fast(),
    "EleutherAI/pythia-12b": PPTestSettings.fast(),
    "ibm/PowerLM-3b": PPTestSettings.fast(),
    "ibm/PowerMoE-3b": PPTestSettings.fast(),
    # Uses Llama
    # "internlm/internlm-chat-7b": PPTestSettings.fast(),
    "internlm/internlm2-chat-7b": PPTestSettings.fast(),
    "inceptionai/jais-13b-chat": PPTestSettings.fast(),
    "ai21labs/Jamba-tiny-dev": PPTestSettings.fast(),
<<<<<<< HEAD
    "meta-llama/Meta-Llama-3-8B": PPTestSettings.detailed(),
    "ArthurZ/Ilama-3.2-1B": PPTestSettings.fast(),
=======
    "meta-llama/Llama-3.2-1B-Instruct": PPTestSettings.detailed(),
>>>>>>> 83481ceb
    "openbmb/MiniCPM-2B-sft-bf16": PPTestSettings.fast(),
    "openbmb/MiniCPM3-4B": PPTestSettings.fast(),
    # Uses Llama
    # "mistralai/Mistral-7B-Instruct-v0.1": PPTestSettings.fast(),
    "state-spaces/mamba-130m-hf": PPTestSettings.fast(),
    "mistralai/Mixtral-8x7B-Instruct-v0.1": PPTestSettings.fast(load_format="dummy"),  # noqa: E501
    "mosaicml/mpt-7b": PPTestSettings.fast(),
    "nvidia/Minitron-8B-Base": PPTestSettings.fast(),
    "allenai/OLMo-1B-hf": PPTestSettings.fast(),
    "shanearora/OLMo-7B-1124-hf": PPTestSettings.fast(),
    "allenai/OLMoE-1B-7B-0924-Instruct": PPTestSettings.fast(),
    "facebook/opt-iml-max-1.3b": PPTestSettings.fast(),
    "OrionStarAI/Orion-14B-Chat": PPTestSettings.fast(),
    "adept/persimmon-8b-chat": PPTestSettings.fast(),
    "microsoft/phi-2": PPTestSettings.fast(),
    "microsoft/Phi-3-small-8k-instruct": PPTestSettings.fast(),
    "microsoft/Phi-3.5-MoE-instruct": PPTestSettings.detailed(multi_node_only=True, load_format="dummy"),  # noqa: E501
    "Qwen/Qwen-7B-Chat": PPTestSettings.fast(),
    "Qwen/Qwen2-7B-Instruct": PPTestSettings.fast(),
    "Qwen/Qwen1.5-MoE-A2.7B-Chat": PPTestSettings.fast(),
    "stabilityai/stablelm-3b-4e1t": PPTestSettings.fast(),
    "bigcode/starcoder2-3b": PPTestSettings.fast(),
    "upstage/solar-pro-preview-instruct": PPTestSettings.fast(load_format="dummy"),  # noqa: E501
    # FIXME: Cannot load tokenizer in latest transformers version.
    # Need to use tokenizer from `meta-llama/Llama-2-7b-chat-hf`
    # "xverse/XVERSE-7B-Chat": PPTestSettings.fast(),
    # [Encoder-only]
    # TODO: Implement PP
    # "facebook/bart-base": PPTestSettings.fast(),
}

EMBEDDING_MODELS = {  # type: ignore[var-annotated]
    # [Text-only]
    "intfloat/e5-mistral-7b-instruct": PPTestSettings.fast(),
    "BAAI/bge-multilingual-gemma2": PPTestSettings.fast(),
    "Qwen/Qwen2.5-Math-RM-72B": PPTestSettings.fast(load_format="dummy"),
}

MULTIMODAL_MODELS = {
    # [Decoder-only]
    "Salesforce/blip2-opt-2.7b": PPTestSettings.fast(),
    "facebook/chameleon-7b": PPTestSettings.fast(),
    "adept/fuyu-8b": PPTestSettings.fast(),
    "THUDM/glm-4v-9b": PPTestSettings.fast(),
    "OpenGVLab/InternVL2-1B": PPTestSettings.fast(),
    "llava-hf/llava-1.5-7b-hf": PPTestSettings.fast(),
    "llava-hf/llava-v1.6-mistral-7b-hf": PPTestSettings.fast(),
    "llava-hf/LLaVA-NeXT-Video-7B-hf": PPTestSettings.fast(),
    "llava-hf/llava-onevision-qwen2-0.5b-ov-hf": PPTestSettings.fast(),
    "openbmb/MiniCPM-Llama3-V-2_5": PPTestSettings.fast(),
    "allenai/Molmo-7B-D-0924": PPTestSettings.fast(),
    "microsoft/Phi-3-vision-128k-instruct": PPTestSettings.fast(),
    "mistralai/Pixtral-12B-2409": PPTestSettings.fast(load_format="dummy"),
    "Qwen/Qwen-VL-Chat": PPTestSettings.fast(),
    "Qwen/Qwen2-Audio-7B-Instruct": PPTestSettings.fast(),
    "Qwen/Qwen2-VL-2B-Instruct": PPTestSettings.fast(),
    "fixie-ai/ultravox-v0_5-llama-3_2-1b": PPTestSettings.fast(),
    # [Encoder-decoder]
    # TODO: Implement PP
    # "meta-llama/Llama-3.2-11B-Vision-Instruct": PPTestSettings.fast(),
}
# yapf: enable

# NOTE: You can update this on your local machine to run specific tests
TEST_MODELS = [
    # [LANGUAGE GENERATION]
    "microsoft/Phi-3.5-MoE-instruct",
<<<<<<< HEAD
    "meta-llama/Meta-Llama-3-8B",
    "ArthurZ/Ilama-3.2-1B",
=======
    "meta-llama/Llama-3.2-1B-Instruct",
>>>>>>> 83481ceb
    "ibm/PowerLM-3b",
    # [LANGUAGE EMBEDDING]
    "intfloat/e5-mistral-7b-instruct",
    "BAAI/bge-multilingual-gemma2",
    # [MULTIMODAL GENERATION]
    "OpenGVLab/InternVL2-1B",
    "microsoft/Phi-3-vision-128k-instruct",
    "fixie-ai/ultravox-v0_5-llama-3_2-1b",
    # [LANGUAGE GENERATION - HYBRID ARCH]
    "ai21labs/Jamba-tiny-dev",
]


def _compare_tp(
    model_id: str,
    parallel_setup: ParallelSetup,
    distributed_backend: str,
    vllm_major_version: str,
    task: TaskOption,
    test_options: PPTestOptions,
    num_gpus_available: int,
    *,
    method: Literal["generate", "encode"],
    is_multimodal: bool,
):
    (
        tp_size,
        pp_size,
        eager_mode,
        chunked_prefill,
    ) = parallel_setup

    multi_node_only, load_format = test_options

    model_info = HF_EXAMPLE_MODELS.find_hf_info(model_id)
    model_info.check_transformers_version(on_fail="skip")

    trust_remote_code = model_info.trust_remote_code
    tokenizer_mode = model_info.tokenizer_mode
    hf_overrides = model_info.hf_overrides

    if load_format == "dummy":
        # Avoid OOM
        text_overrides = {
            "num_layers": 1,
            "num_hidden_layers": 1,
            "num_experts": 2,
            "num_experts_per_tok": 2,
            "num_local_experts": 2,
        }

        if is_multimodal:
            hf_overrides.update({"text_config": text_overrides})
        else:
            hf_overrides.update(text_overrides)
    else:
        model_info.check_available_online(on_fail="skip")

    if num_gpus_available < tp_size * pp_size:
        pytest.skip(f"Need at least {tp_size} x {pp_size} GPUs")
    if VLLM_MULTI_NODE and distributed_backend == "mp":
        pytest.skip("Skipping multi-node pipeline parallel test for "
                    "multiprocessing distributed backend")
    if multi_node_only and not VLLM_MULTI_NODE:
        pytest.skip("Not in multi-node setting")

    common_args = [
        # use half precision for speed and memory savings in CI environment
        "--dtype",
        "float16",
        "--max-model-len",
        "2048",
        "--max-num-seqs",
        "8",
    ]
    if chunked_prefill:
        common_args.append("--enable-chunked-prefill")
    if eager_mode:
        common_args.append("--enforce-eager")
    if task != "auto":
        common_args.extend(["--task", task])
    if trust_remote_code:
        common_args.append("--trust-remote-code")
    if tokenizer_mode:
        common_args.extend(["--tokenizer-mode", tokenizer_mode])
    if load_format:
        common_args.extend(["--load-format", load_format])
    if hf_overrides:
        common_args.extend(["--hf-overrides", json.dumps(hf_overrides)])

    specific_case = tp_size == 2 and pp_size == 2 and chunked_prefill
    if distributed_backend == "ray" and (vllm_major_version == "1"
                                         or specific_case):
        # For V1, test Ray ADAG for all the tests
        # For V0, test Ray ADAG for a subset of the tests
        pp_env = {
            "VLLM_USE_V1": vllm_major_version,
            "VLLM_USE_RAY_COMPILED_DAG": "1",
            "VLLM_USE_RAY_SPMD_WORKER": "1",
            "VLLM_USE_RAY_COMPILED_DAG_NCCL_CHANNEL": "1",
        }
        # Temporary. Currently when zeromq + SPMD is used, it does not properly
        # terminate because of aDAG issue.
        common_args.append("--disable-frontend-multiprocessing")
    else:
        pp_env = None

    pp_args = [
        *common_args,
        "--pipeline-parallel-size",
        str(pp_size),
        "--tensor-parallel-size",
        str(tp_size),
        "--distributed-executor-backend",
        distributed_backend,
    ]

    # compare without pipeline parallelism
    # NOTE: use mp backend for TP
    # PP tests might involve multiple nodes, and ray might
    #  schedule all workers in a node other than the head node,
    #  which can cause the test to fail.
    tp_args = [
        *common_args,
        "--tensor-parallel-size",
        str(tp_size),
        "--distributed-executor-backend",
        "mp",
    ]

    try:
        compare_two_settings(model_id, pp_args, tp_args, pp_env, method=method)
    except Exception:
        if pp_env is None:
            raise
        else:
            # Ray ADAG tests are flaky, so we don't want to fail the test
            logger.exception("Ray ADAG tests failed")


@pytest.mark.parametrize(
    ("model_id", "parallel_setup", "distributed_backend", "vllm_major_version",
     "task", "test_options"),
    [
        params for model_id, settings in TEXT_GENERATION_MODELS.items()
        for params in settings.iter_params(model_id) if model_id in TEST_MODELS
    ],
)
@fork_new_process_for_each_test
def test_tp_language_generation(
    model_id: str,
    parallel_setup: ParallelSetup,
    distributed_backend: str,
    vllm_major_version: str,
    task: TaskOption,
    test_options: PPTestOptions,
    num_gpus_available,
):
    _compare_tp(model_id,
                parallel_setup,
                distributed_backend,
                vllm_major_version,
                task,
                test_options,
                num_gpus_available,
                method="generate",
                is_multimodal=False)


@pytest.mark.parametrize(
    ("model_id", "parallel_setup", "distributed_backend", "vllm_major_version",
     "task", "test_options"),
    [
        params for model_id, settings in EMBEDDING_MODELS.items()
        for params in settings.iter_params(model_id) if model_id in TEST_MODELS
    ],
)
@fork_new_process_for_each_test
def test_tp_language_embedding(
    model_id: str,
    parallel_setup: ParallelSetup,
    distributed_backend: str,
    vllm_major_version: str,
    task: TaskOption,
    test_options: PPTestOptions,
    num_gpus_available,
):
    _compare_tp(model_id,
                parallel_setup,
                distributed_backend,
                vllm_major_version,
                task,
                test_options,
                num_gpus_available,
                method="encode",
                is_multimodal=False)


@pytest.mark.parametrize(
    ("model_id", "parallel_setup", "distributed_backend", "vllm_major_version",
     "task", "test_options"),
    [
        params for model_id, settings in MULTIMODAL_MODELS.items()
        for params in settings.iter_params(model_id) if model_id in TEST_MODELS
    ],
)
@fork_new_process_for_each_test
def test_tp_multimodal_generation(
    model_id: str,
    parallel_setup: ParallelSetup,
    distributed_backend: str,
    vllm_major_version: str,
    task: TaskOption,
    test_options: PPTestOptions,
    num_gpus_available,
):
    _compare_tp(model_id,
                parallel_setup,
                distributed_backend,
                vllm_major_version,
                task,
                test_options,
                num_gpus_available,
                method="generate",
                is_multimodal=True)<|MERGE_RESOLUTION|>--- conflicted
+++ resolved
@@ -162,12 +162,8 @@
     "internlm/internlm2-chat-7b": PPTestSettings.fast(),
     "inceptionai/jais-13b-chat": PPTestSettings.fast(),
     "ai21labs/Jamba-tiny-dev": PPTestSettings.fast(),
-<<<<<<< HEAD
-    "meta-llama/Meta-Llama-3-8B": PPTestSettings.detailed(),
+    "meta-llama/Llama-3.2-1B-Instruct": PPTestSettings.detailed(),
     "ArthurZ/Ilama-3.2-1B": PPTestSettings.fast(),
-=======
-    "meta-llama/Llama-3.2-1B-Instruct": PPTestSettings.detailed(),
->>>>>>> 83481ceb
     "openbmb/MiniCPM-2B-sft-bf16": PPTestSettings.fast(),
     "openbmb/MiniCPM3-4B": PPTestSettings.fast(),
     # Uses Llama
@@ -235,12 +231,8 @@
 TEST_MODELS = [
     # [LANGUAGE GENERATION]
     "microsoft/Phi-3.5-MoE-instruct",
-<<<<<<< HEAD
-    "meta-llama/Meta-Llama-3-8B",
+    "meta-llama/Llama-3.2-1B-Instruct",
     "ArthurZ/Ilama-3.2-1B",
-=======
-    "meta-llama/Llama-3.2-1B-Instruct",
->>>>>>> 83481ceb
     "ibm/PowerLM-3b",
     # [LANGUAGE EMBEDDING]
     "intfloat/e5-mistral-7b-instruct",
