# SPDX-License-Identifier: Apache-2.0
# SPDX-FileCopyrightText: Copyright contributors to the vLLM project
"""
WARNING: This test runs in both single-node (4 GPUs) and multi-node
 (2 node with 2 GPUs each) modes. If the test only uses 2 GPUs, it is
 important to set the distributed backend to "mp" to avoid Ray scheduling
 all workers in a node other than the head node, which can cause the test
 to fail.
"""

import json
import os
from dataclasses import dataclass
from typing import Literal, NamedTuple

import pytest

from vllm.config.model import RunnerOption
from vllm.logger import init_logger

from ..models.registry import HF_EXAMPLE_MODELS
from ..utils import compare_two_settings, create_new_process_for_each_test

logger = init_logger("test_context_parallel")

VLLM_MULTI_NODE = os.getenv("VLLM_MULTI_NODE", "0") == "1"


class ParallelSetup(NamedTuple):
    tp_size: int
    pp_size: int
    dcp_size: int
    eager_mode: bool
    chunked_prefill: bool


class CPTestOptions(NamedTuple):
    multi_node_only: bool
<<<<<<< HEAD
    load_format: Optional[str] = None
    attn_backend: str = "FLASH_ATTN"
=======
    load_format: str | None = None
>>>>>>> 509cdc03


@dataclass
class CPTestSettings:
    parallel_setups: list[ParallelSetup]
    distributed_backends: list[str]
    runner: RunnerOption
    test_options: CPTestOptions

    @staticmethod
    def detailed(
        *,
        tp_base: int = 4,
        pp_base: int = 1,
        dcp_base: int = 1,
        multi_node_only: bool = False,
        runner: RunnerOption = "auto",
<<<<<<< HEAD
        load_format: Optional[str] = None,
        attn_backend: str = "FLASH_ATTN",
=======
        load_format: str | None = None,
>>>>>>> 509cdc03
    ):
        parallel_setups = []
        for eager_mode_val in [False]:
            for pp_multiplier in [1]:
                for dcp_multiplier in [0.5, 1]:
                    for chunked_prefill_val in [True]:
                        parallel_setups.append(
                            ParallelSetup(
                                tp_size=tp_base,
                                pp_size=pp_multiplier * pp_base,
                                dcp_size=int(dcp_multiplier * tp_base),
                                eager_mode=eager_mode_val,
                                chunked_prefill=chunked_prefill_val,
                            )
                        )
        return CPTestSettings(
            parallel_setups=parallel_setups,
            distributed_backends=["mp"],
            runner=runner,
<<<<<<< HEAD
            test_options=CPTestOptions(multi_node_only=multi_node_only,
                                       load_format=load_format,
                                       attn_backend=attn_backend),
=======
            test_options=CPTestOptions(
                multi_node_only=multi_node_only, load_format=load_format
            ),
>>>>>>> 509cdc03
        )

    def iter_params(self, model_id: str):
        opts = self.test_options

        for parallel_setup in self.parallel_setups:
            for backend in self.distributed_backends:
                yield (
                    model_id,
                    parallel_setup,
                    backend,
                    self.runner,
                    opts,
                )


def _compare_cp_with_tp(
    model_id: str,
    parallel_setup: ParallelSetup,
    distributed_backend: str,
    runner: RunnerOption,
    test_options: CPTestOptions,
    num_gpus_available: int,
    *,
    method: Literal["generate"],
    is_multimodal: bool,
):
    (
        tp_size,
        pp_size,
        dcp_size,
        eager_mode,
        chunked_prefill,
    ) = parallel_setup

    multi_node_only, load_format, attn_backend = test_options

    model_info = HF_EXAMPLE_MODELS.find_hf_info(model_id)
    model_info.check_transformers_version(on_fail="skip")

    trust_remote_code = model_info.trust_remote_code
    tokenizer_mode = model_info.tokenizer_mode
    hf_overrides = model_info.hf_overrides

    if load_format == "dummy":
        # Avoid OOM
        text_overrides = {
            "num_hidden_layers": 4,
            "hidden_size": 512,
            "intermediate_size": 800,
            "num_attention_heads": 4,
            "num_key_value_heads": 1,
        }

        if is_multimodal:
            hf_overrides.update({"text_config": text_overrides})
        else:
            hf_overrides.update(text_overrides)
    else:
        model_info.check_available_online(on_fail="skip")

    if num_gpus_available < tp_size * pp_size:
        pytest.skip(f"Need at least {tp_size} x {pp_size} GPUs")
    if VLLM_MULTI_NODE and distributed_backend == "mp":
        pytest.skip(
            "Skipping multi-node pipeline parallel test for "
            "multiprocessing distributed backend"
        )
    if multi_node_only and not VLLM_MULTI_NODE:
        pytest.skip("Not in multi-node setting")

    common_args = [
        # use half precision for speed and memory savings in CI environment
        "--dtype",
        "bfloat16",
        "--max-model-len",
        "2048",
        "--max-num-seqs",
        "8",
    ]
    if chunked_prefill:
        common_args.append("--enable-chunked-prefill")
    if eager_mode:
        common_args.append("--enforce-eager")
    if runner != "auto":
        common_args.extend(["--runner", runner])
    if trust_remote_code:
        common_args.append("--trust-remote-code")
    if tokenizer_mode:
        common_args.extend(["--tokenizer-mode", tokenizer_mode])
    if load_format:
        common_args.extend(["--load-format", load_format])
    if hf_overrides:
        common_args.extend(["--hf-overrides", json.dumps(hf_overrides)])

<<<<<<< HEAD
    cp_env = tp_env = {
        "VLLM_USE_V1":
        vllm_major_version,  # Note(hc): DCP only support V1 engine only
        "VLLM_ATTENTION_BACKEND": attn_backend,
    }

=======
>>>>>>> 509cdc03
    cp_args = [
        *common_args,
        "--tensor-parallel-size",
        str(tp_size),
        "--pipeline-parallel-size",
        str(pp_size),
        "--decode-context-parallel-size",
        str(dcp_size),
        "--distributed-executor-backend",
        distributed_backend,
    ]

    tp_args = [
        *common_args,
        "--tensor-parallel-size",
        str(tp_size),
        "--pipeline-parallel-size",
        str(pp_size),
        "--distributed-executor-backend",
        distributed_backend,
    ]

    compare_two_settings(
        model_id,
        cp_args,
        tp_args,
        method=method,
        max_wait_seconds=720,
    )


CP_TEXT_GENERATION_MODELS = {
<<<<<<< HEAD
    # [MLA attention only]
    "deepseek-ai/DeepSeek-V2-Lite-Chat":
    [CPTestSettings.detailed(),
     CPTestSettings.detailed(tp_base=2)],
    "bigcode/gpt_bigcode-santacoder": [
        CPTestSettings.detailed(attn_backend="FLASHINFER"),
        CPTestSettings.detailed(tp_base=2, attn_backend="FLASHINFER"),
=======
    "deepseek-ai/DeepSeek-V2-Lite-Chat": [
        CPTestSettings.detailed(),
        CPTestSettings.detailed(tp_base=2),
    ],
    "bigcode/gpt_bigcode-santacoder": [
        CPTestSettings.detailed(),
        CPTestSettings.detailed(tp_base=2),
>>>>>>> 509cdc03
    ],
}

CP_TEST_MODELS = [
    # TODO support other models
    # [LANGUAGE GENERATION]
    "deepseek-ai/DeepSeek-V2-Lite-Chat",
    "bigcode/gpt_bigcode-santacoder",
]


@pytest.mark.parametrize(
    (
        "model_id",
        "parallel_setup",
        "distributed_backend",
        "runner",
        "test_options",
    ),
    [
        params
        for model_id, settings in CP_TEXT_GENERATION_MODELS.items()
        for setting in settings
        for params in setting.iter_params(model_id)
        if model_id in CP_TEST_MODELS
    ],
)
@create_new_process_for_each_test()
def test_cp_generation(
    model_id: str,
    parallel_setup: ParallelSetup,
    distributed_backend: str,
    runner: RunnerOption,
    test_options: CPTestOptions,
    num_gpus_available,
):
    _compare_cp_with_tp(
        model_id,
        parallel_setup,
        distributed_backend,
        runner,
        test_options,
        num_gpus_available,
        method="generate",
        is_multimodal=False,
    )<|MERGE_RESOLUTION|>--- conflicted
+++ resolved
@@ -36,12 +36,8 @@
 
 class CPTestOptions(NamedTuple):
     multi_node_only: bool
-<<<<<<< HEAD
-    load_format: Optional[str] = None
+    load_format: str | None = None
     attn_backend: str = "FLASH_ATTN"
-=======
-    load_format: str | None = None
->>>>>>> 509cdc03
 
 
 @dataclass
@@ -59,12 +55,8 @@
         dcp_base: int = 1,
         multi_node_only: bool = False,
         runner: RunnerOption = "auto",
-<<<<<<< HEAD
-        load_format: Optional[str] = None,
+        load_format: str | None = None,
         attn_backend: str = "FLASH_ATTN",
-=======
-        load_format: str | None = None,
->>>>>>> 509cdc03
     ):
         parallel_setups = []
         for eager_mode_val in [False]:
@@ -84,15 +76,11 @@
             parallel_setups=parallel_setups,
             distributed_backends=["mp"],
             runner=runner,
-<<<<<<< HEAD
-            test_options=CPTestOptions(multi_node_only=multi_node_only,
-                                       load_format=load_format,
-                                       attn_backend=attn_backend),
-=======
             test_options=CPTestOptions(
-                multi_node_only=multi_node_only, load_format=load_format
+                multi_node_only=multi_node_only,
+                load_format=load_format,
+                attn_backend=attn_backend,
             ),
->>>>>>> 509cdc03
         )
 
     def iter_params(self, model_id: str):
@@ -188,15 +176,10 @@
     if hf_overrides:
         common_args.extend(["--hf-overrides", json.dumps(hf_overrides)])
 
-<<<<<<< HEAD
     cp_env = tp_env = {
-        "VLLM_USE_V1":
-        vllm_major_version,  # Note(hc): DCP only support V1 engine only
         "VLLM_ATTENTION_BACKEND": attn_backend,
     }
 
-=======
->>>>>>> 509cdc03
     cp_args = [
         *common_args,
         "--tensor-parallel-size",
@@ -223,29 +206,21 @@
         model_id,
         cp_args,
         tp_args,
+        cp_env,
+        tp_env,
         method=method,
         max_wait_seconds=720,
     )
 
 
 CP_TEXT_GENERATION_MODELS = {
-<<<<<<< HEAD
-    # [MLA attention only]
-    "deepseek-ai/DeepSeek-V2-Lite-Chat":
-    [CPTestSettings.detailed(),
-     CPTestSettings.detailed(tp_base=2)],
-    "bigcode/gpt_bigcode-santacoder": [
-        CPTestSettings.detailed(attn_backend="FLASHINFER"),
-        CPTestSettings.detailed(tp_base=2, attn_backend="FLASHINFER"),
-=======
     "deepseek-ai/DeepSeek-V2-Lite-Chat": [
         CPTestSettings.detailed(),
         CPTestSettings.detailed(tp_base=2),
     ],
     "bigcode/gpt_bigcode-santacoder": [
-        CPTestSettings.detailed(),
-        CPTestSettings.detailed(tp_base=2),
->>>>>>> 509cdc03
+        CPTestSettings.detailed(attn_backend="FLASHINFER"),
+        CPTestSettings.detailed(tp_base=2, attn_backend="FLASHINFER"),
     ],
 }
 
