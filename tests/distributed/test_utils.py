--- conflicted
+++ resolved
@@ -10,18 +10,9 @@
 import vllm.envs as envs
 from vllm.distributed.device_communicators.pynccl import PyNcclCommunicator
 from vllm.distributed.utils import StatelessProcessGroup
-from vllm.utils import (
-<<<<<<< HEAD
-    cuda_device_count_stateless,
-    update_environment_variables,
-)
+from vllm.utils import update_environment_variables
 from vllm.utils.network_utils import get_open_port
-=======
-    get_open_port,
-    update_environment_variables,
-)
 from vllm.utils.torch_utils import cuda_device_count_stateless
->>>>>>> 8a297115
 
 from ..utils import multi_gpu_test
 
