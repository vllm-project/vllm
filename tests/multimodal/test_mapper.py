--- conflicted
+++ resolved
@@ -11,12 +11,8 @@
 
 
 @pytest.mark.parametrize("dtype", ["half", "float"])
-<<<<<<< HEAD
 @pytest.mark.parametrize("size_factor", [0.25, 0.5, 1.0])
-def test_clip_image_processor(hf_images, dtype, size_factor):
-=======
-def test_clip_image_processor(image_assets, dtype):
->>>>>>> 4b947ade
+def test_clip_image_processor(image_assets, dtype, size_factor):
     MODEL_NAME = "llava-hf/llava-1.5-7b-hf"
     IMAGE_HEIGHT = IMAGE_WIDTH = 560
 
@@ -41,20 +37,16 @@
         ),
     )
 
-<<<<<<< HEAD
-    for image in hf_images:
-        image = rescale_image_size(image, size_factor)
+    for asset in image_assets:
+        image = rescale_image_size(asset.pil_image, size_factor)
 
-=======
-    for asset in image_assets:
->>>>>>> 4b947ade
         hf_result = hf_processor.preprocess(
-            asset.pil_image,
+            image,
             return_tensors="pt",
         ).to(dtype=_STR_DTYPE_TO_TORCH_DTYPE[dtype])
         vllm_result = MULTIMODAL_REGISTRY.map_input(
             model_config,
-            ImagePixelData(asset.pil_image),
+            ImagePixelData(image),
         )
 
         assert hf_result.keys() == vllm_result.keys()
@@ -67,14 +59,9 @@
 
 
 @pytest.mark.parametrize("dtype", ["half", "float"])
-<<<<<<< HEAD
 @pytest.mark.parametrize("size_factor", [0.25, 0.5, 1.0])
-def test_llava_next_image_processor(hf_images, dtype, size_factor):
+def test_llava_next_image_processor(image_assets, dtype, size_factor):
     MODEL_NAME = "llava-hf/llava-v1.6-vicuna-7b-hf"
-=======
-def test_llava_next_image_processor(image_assets, dtype):
-    MODEL_NAME = "llava-hf/llava-v1.6-34b-hf"
->>>>>>> 4b947ade
     IMAGE_HEIGHT = IMAGE_WIDTH = 560
 
     hf_processor = LlavaNextImageProcessor.from_pretrained(MODEL_NAME)
@@ -98,24 +85,16 @@
         ),
     )
 
-<<<<<<< HEAD
-    for image in hf_images:
-        image = rescale_image_size(image, size_factor)
+    for asset in image_assets:
+        image = rescale_image_size(asset.pil_image, size_factor)
 
-=======
-    for asset in image_assets:
->>>>>>> 4b947ade
         hf_result = hf_processor.preprocess(
-            asset.pil_image,
+            image,
             return_tensors="pt",
         ).to(dtype=_STR_DTYPE_TO_TORCH_DTYPE[dtype])
         vllm_result = MULTIMODAL_REGISTRY.map_input(
             model_config,
-<<<<<<< HEAD
             ImagePixelData(image),
-=======
-            ImagePixelData(asset.pil_image),
->>>>>>> 4b947ade
         )
 
         assert hf_result.keys() == vllm_result.keys()
