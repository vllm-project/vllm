# SPDX-License-Identifier: Apache-2.0
# SPDX-FileCopyrightText: Copyright contributors to the vLLM project

import base64
import mimetypes
import os
from tempfile import NamedTemporaryFile, TemporaryDirectory

import numpy as np
import pytest
from PIL import Image, ImageChops

from vllm.multimodal.image import convert_image_mode
from vllm.multimodal.inputs import PlaceholderRange
<<<<<<< HEAD
from vllm.multimodal.utils import (
    MediaConnector,
    allocate_gpu_mm_processors,
    argsort_mm_positions,
)
=======
from vllm.multimodal.utils import MediaConnector, argsort_mm_positions
>>>>>>> 4be7d7c1

# Test different image extensions (JPG/PNG) and formats (gray/RGB/RGBA)
TEST_IMAGE_ASSETS = [
    "2560px-Gfp-wisconsin-madison-the-nature-boardwalk.jpg",  # "https://upload.wikimedia.org/wikipedia/commons/thumb/d/dd/Gfp-wisconsin-madison-the-nature-boardwalk.jpg/2560px-Gfp-wisconsin-madison-the-nature-boardwalk.jpg"
    "Grayscale_8bits_palette_sample_image.png",  # "https://upload.wikimedia.org/wikipedia/commons/f/fa/Grayscale_8bits_palette_sample_image.png",
    "1280px-Venn_diagram_rgb.svg.png",  # "https://upload.wikimedia.org/wikipedia/commons/thumb/9/91/Venn_diagram_rgb.svg/1280px-Venn_diagram_rgb.svg.png",
    "RGBA_comp.png",  # "https://upload.wikimedia.org/wikipedia/commons/0/0b/RGBA_comp.png",
]

TEST_VIDEO_URLS = [
    "https://www.bogotobogo.com/python/OpenCV_Python/images/mean_shift_tracking/slow_traffic_small.mp4",
    "https://github.com/opencv/opencv/raw/refs/tags/4.12.0/samples/data/vtest.avi",
]


@pytest.fixture(scope="module")
def url_images(local_asset_server) -> dict[str, Image.Image]:
    return {
        image_url: local_asset_server.get_image_asset(image_url)
        for image_url in TEST_IMAGE_ASSETS
    }


def get_supported_suffixes() -> tuple[str, ...]:
    # We should at least test the file types mentioned in GPT-4 with Vision
    OPENAI_SUPPORTED_SUFFIXES = (".png", ".jpeg", ".jpg", ".webp", ".gif")

    # Additional file types that are supported by us
    EXTRA_SUPPORTED_SUFFIXES = (".bmp", ".tiff")

    return OPENAI_SUPPORTED_SUFFIXES + EXTRA_SUPPORTED_SUFFIXES


def _image_equals(a: Image.Image, b: Image.Image) -> bool:
    return (np.asarray(a) == np.asarray(convert_image_mode(b, a.mode))).all()


@pytest.mark.asyncio
@pytest.mark.parametrize("image_url", TEST_IMAGE_ASSETS, indirect=True)
async def test_fetch_image_http(image_url: str):
    connector = MediaConnector()

    image_sync = connector.fetch_image(image_url)
    image_async = await connector.fetch_image_async(image_url)
    assert _image_equals(image_sync, image_async)


@pytest.mark.asyncio
@pytest.mark.parametrize("raw_image_url", TEST_IMAGE_ASSETS)
@pytest.mark.parametrize("suffix", get_supported_suffixes())
async def test_fetch_image_base64(
    url_images: dict[str, Image.Image], raw_image_url: str, suffix: str
):
<<<<<<< HEAD
    connector = MediaConnector()
=======
    connector = MediaConnector(
        # Domain restriction should not apply to data URLs.
        allowed_media_domains=[
            "www.bogotobogo.com",
            "github.com",
        ]
    )
>>>>>>> 4be7d7c1
    url_image = url_images[raw_image_url]

    try:
        mime_type = Image.MIME[Image.registered_extensions()[suffix]]
    except KeyError:
        try:
            mime_type = mimetypes.types_map[suffix]
        except KeyError:
            pytest.skip("No MIME type")

    with NamedTemporaryFile(suffix=suffix) as f:
        try:
            url_image.save(f.name)
        except Exception as e:
            if e.args[0] == "cannot write mode RGBA as JPEG":
                pytest.skip("Conversion not supported")

            raise

        base64_image = base64.b64encode(f.read()).decode("utf-8")
        data_url = f"data:{mime_type};base64,{base64_image}"

        data_image_sync = connector.fetch_image(data_url)
        if _image_equals(url_image, Image.open(f)):
            assert _image_equals(url_image, data_image_sync)
        else:
            pass  # Lossy format; only check that image can be opened

        data_image_async = await connector.fetch_image_async(data_url)
        assert _image_equals(data_image_sync, data_image_async)


@pytest.mark.asyncio
@pytest.mark.parametrize("image_url", TEST_IMAGE_ASSETS, indirect=True)
async def test_fetch_image_local_files(image_url: str):
    connector = MediaConnector()

    with TemporaryDirectory() as temp_dir:
        local_connector = MediaConnector(allowed_local_media_path=temp_dir)

        origin_image = connector.fetch_image(image_url)
        origin_image.save(
            os.path.join(temp_dir, os.path.basename(image_url)),
            quality=100,
            icc_profile=origin_image.info.get("icc_profile"),
        )

        image_async = await local_connector.fetch_image_async(
            f"file://{temp_dir}/{os.path.basename(image_url)}"
        )
        image_sync = local_connector.fetch_image(
            f"file://{temp_dir}/{os.path.basename(image_url)}"
        )
        # Check that the images are equal
        assert not ImageChops.difference(image_sync, image_async).getbbox()

        with pytest.raises(ValueError, match="must be a subpath"):
            await local_connector.fetch_image_async(
                f"file://{temp_dir}/../{os.path.basename(image_url)}"
            )
        with pytest.raises(RuntimeError, match="Cannot load local files"):
            await connector.fetch_image_async(
                f"file://{temp_dir}/../{os.path.basename(image_url)}"
            )

        with pytest.raises(ValueError, match="must be a subpath"):
            local_connector.fetch_image(
                f"file://{temp_dir}/../{os.path.basename(image_url)}"
            )
        with pytest.raises(RuntimeError, match="Cannot load local files"):
            connector.fetch_image(f"file://{temp_dir}/../{os.path.basename(image_url)}")


@pytest.mark.asyncio
@pytest.mark.parametrize("image_url", [TEST_IMAGE_ASSETS[0]], indirect=True)
async def test_fetch_image_local_files_with_space_in_name(image_url: str):
    connector = MediaConnector()

    with TemporaryDirectory() as temp_dir:
        local_connector = MediaConnector(allowed_local_media_path=temp_dir)

        origin_image = connector.fetch_image(image_url)
        filename = "file name with space.jpg"
        origin_image.save(
            os.path.join(temp_dir, filename),
            quality=100,
            icc_profile=origin_image.info.get("icc_profile"),
        )

        try:
            image_async = await local_connector.fetch_image_async(
                f"file://{temp_dir}/{filename}"
            )
            image_sync = local_connector.fetch_image(f"file://{temp_dir}/{filename}")
        except FileNotFoundError as e:
            pytest.fail("Failed to fetch image with space in name: {}".format(e))
        # Check that the images are equal
        assert not ImageChops.difference(image_sync, image_async).getbbox()


@pytest.mark.asyncio
async def test_fetch_image_error_conversion():
    connector = MediaConnector()
    broken_img = "data:image/png;base64,aGVsbG9fdmxsbV9jb21tdW5pdHkK"

    # PIL.UnidentifiedImageError should be converted to ValueError
    with pytest.raises(ValueError):
        await connector.fetch_image_async(broken_img)

    with pytest.raises(ValueError):
        connector.fetch_image(broken_img)


@pytest.mark.asyncio
@pytest.mark.parametrize("video_url", TEST_VIDEO_URLS)
@pytest.mark.parametrize("num_frames", [-1, 32, 1800])
async def test_fetch_video_http(video_url: str, num_frames: int):
    connector = MediaConnector(
        media_io_kwargs={
            "video": {
                "num_frames": num_frames,
            }
        }
    )

    video_sync, metadata_sync = connector.fetch_video(video_url)
    video_async, metadata_async = await connector.fetch_video_async(video_url)
    assert np.array_equal(video_sync, video_async)
    assert metadata_sync == metadata_async


@pytest.mark.asyncio
@pytest.mark.parametrize("video_url", TEST_VIDEO_URLS)
@pytest.mark.parametrize("max_duration", [1, 60, 1800])
@pytest.mark.parametrize("requested_fps", [2, 24])
async def test_fetch_video_http_with_dynamic_loader(
    video_url: str,
    max_duration: int,
    requested_fps: int,
    monkeypatch: pytest.MonkeyPatch,
):
    with monkeypatch.context() as m:
        m.setenv("VLLM_VIDEO_LOADER_BACKEND", "opencv_dynamic")
        connector = MediaConnector(
            media_io_kwargs={
                "video": {
                    "max_duration": max_duration,
                    "requested_fps": requested_fps,
                }
            }
        )

        video_sync, metadata_sync = connector.fetch_video(video_url)
        video_async, metadata_async = await connector.fetch_video_async(video_url)

        assert np.array_equal(video_sync, video_async)
        assert metadata_sync == metadata_async
        assert metadata_sync["video_backend"] == "opencv_dynamic"


<<<<<<< HEAD
# yapf: disable
@pytest.mark.parametrize(
    "case",
    [
        # Basic
        dict(
            mm_processor_device="cuda",
            mm_processor_count=0,
            available_device_count=1,
            engine_device_count=1,
            expected_gpu_allocation=[],
        ),
        dict(
            mm_processor_device="cuda",
            mm_processor_count=1,
            available_device_count=1,
            engine_device_count=1,
            expected_gpu_allocation=["cuda:0"],
        ),
        # Use Engine GPUs
        dict(
            mm_processor_device="cuda",
            mm_processor_count=2,
            available_device_count=1,
            engine_device_count=1,
            expected_gpu_allocation=["cuda:0", "cuda:0"],
        ),
        dict(
            mm_processor_device="cuda",
            mm_processor_count=2,
            available_device_count=1,
            engine_device_count=2,
            expected_gpu_allocation=["cuda:0", "cuda:0"],
        ),
        dict(
            mm_processor_device="cuda",
            mm_processor_count=2,
            available_device_count=2,
            engine_device_count=2,
            expected_gpu_allocation=["cuda:0", "cuda:1"],
        ),
        dict(
            mm_processor_device="cuda",
            mm_processor_count=3,
            available_device_count=2,
            engine_device_count=2,
            expected_gpu_allocation=["cuda:0", "cuda:1", "cuda:0"],
        ),
        # Use excess GPUs
        dict(
            mm_processor_device="cuda",
            mm_processor_count=2,
            available_device_count=3,
            engine_device_count=2,
            expected_gpu_allocation=["cuda:2", "cuda:2"],
        ),
        dict(
            mm_processor_device="cuda",
            mm_processor_count=2,
            available_device_count=4,
            engine_device_count=2,
            expected_gpu_allocation=["cuda:2", "cuda:3"],
        ),
        dict(
            mm_processor_device="cuda",
            mm_processor_count=3,
            available_device_count=4,
            engine_device_count=2,
            expected_gpu_allocation=["cuda:2", "cuda:3", "cuda:2"],
        ),
        # Specific device
        dict(
            mm_processor_device="cuda:0",
            mm_processor_count=2,
            available_device_count=4,
            engine_device_count=2,
            expected_gpu_allocation=["cuda:0", "cuda:0"],
        ),
        dict(
            mm_processor_device="cuda:2",
            mm_processor_count=2,
            available_device_count=4,
            engine_device_count=2,
            expected_gpu_allocation=["cuda:2", "cuda:2"],
        ),
        # Out-of-bounds device
        dict(
            mm_processor_device="cuda:4",
            mm_processor_count=2,
            available_device_count=4,
            engine_device_count=2,
            expected_gpu_allocation=["cuda:4", "cuda:4"],
        ),
    ],
)
# yapf: enable
def test_allocate_gpu_mm_processors(case):
    mm_processor_device = case["mm_processor_device"]
    mm_processor_count = case["mm_processor_count"]
    available_device_count = case["available_device_count"]
    engine_device_count = case["engine_device_count"]
    expected_gpu_allocation = case["expected_gpu_allocation"]

    gpu_allocation = allocate_gpu_mm_processors(
        mm_processor_device,
        mm_processor_count,
        available_device_count=available_device_count,
        engine_device_count=engine_device_count,
    )

    assert gpu_allocation == expected_gpu_allocation


# yapf: disable
=======
>>>>>>> 4be7d7c1
@pytest.mark.parametrize(
    "case",
    [
        # Single modality
        ## Internally sorted
        dict(
            mm_positions={
                "image": [
                    PlaceholderRange(offset=0, length=2),
                    PlaceholderRange(offset=3, length=2),
                ]
            },
            expected_modality_idxs=[
                ("image", 0),
                ("image", 1),
            ],
        ),
        ## Internally unsorted
        dict(
            mm_positions={
                "image": [
                    PlaceholderRange(offset=3, length=2),
                    PlaceholderRange(offset=0, length=2),
                ]
            },
            expected_modality_idxs=[
                ("image", 1),
                ("image", 0),
            ],
        ),
        # Two modalities
        ## Internally sorted
        dict(
            mm_positions={
                "image": [
                    PlaceholderRange(offset=7, length=4),
                    PlaceholderRange(offset=11, length=5),
                ],
                "audio": [
                    PlaceholderRange(offset=0, length=2),
                    PlaceholderRange(offset=2, length=3),
                ],
            },
            expected_modality_idxs=[
                ("audio", 0),
                ("audio", 1),
                ("image", 0),
                ("image", 1),
            ],
        ),
        ## Interleaved, internally sorted
        dict(
            mm_positions={
                "image": [
                    PlaceholderRange(offset=0, length=4),
                    PlaceholderRange(offset=8, length=2),
                ],
                "audio": [
                    PlaceholderRange(offset=5, length=2),
                    PlaceholderRange(offset=11, length=4),
                ],
            },
            expected_modality_idxs=[
                ("image", 0),
                ("audio", 0),
                ("image", 1),
                ("audio", 1),
            ],
        ),
        ## Interleaved, internally unsorted
        dict(
            mm_positions={
                "image": [
                    PlaceholderRange(offset=8, length=2),
                    PlaceholderRange(offset=0, length=4),
                ],
                "audio": [
                    PlaceholderRange(offset=11, length=4),
                    PlaceholderRange(offset=5, length=2),
                ],
            },
            expected_modality_idxs=[
                ("image", 1),
                ("audio", 1),
                ("image", 0),
                ("audio", 0),
            ],
        ),
        # Three modalities
        ## Internally sorted
        dict(
            mm_positions={
                "image": [
                    PlaceholderRange(offset=15, length=7),
                    PlaceholderRange(offset=22, length=8),
                ],
                "audio": [
                    PlaceholderRange(offset=0, length=2),
                ],
                "video": [
                    PlaceholderRange(offset=3, length=4),
                    PlaceholderRange(offset=7, length=5),
                    PlaceholderRange(offset=12, length=6),
                ],
            },
            expected_modality_idxs=[
                ("audio", 0),
                ("video", 0),
                ("video", 1),
                ("video", 2),
                ("image", 0),
                ("image", 1),
            ],
        ),
        ## Interleaved, internally sorted
        dict(
            mm_positions={
                "image": [
                    PlaceholderRange(offset=0, length=2),
                    PlaceholderRange(offset=2, length=3),
                    PlaceholderRange(offset=20, length=4),
                ],
                "audio": [
                    PlaceholderRange(offset=5, length=2),
                ],
                "video": [
                    PlaceholderRange(offset=8, length=5),
                ],
            },
            expected_modality_idxs=[
                ("image", 0),
                ("image", 1),
                ("audio", 0),
                ("video", 0),
                ("image", 2),
            ],
        ),
        ## Interleaved, internally unsorted
        dict(
            mm_positions={
                "image": [
                    PlaceholderRange(offset=0, length=2),
                    PlaceholderRange(offset=20, length=4),
                    PlaceholderRange(offset=2, length=3),
                ],
                "audio": [
                    PlaceholderRange(offset=5, length=2),
                ],
                "video": [
                    PlaceholderRange(offset=8, length=5),
                ],
            },
            expected_modality_idxs=[
                ("image", 0),
                ("image", 2),
                ("audio", 0),
                ("video", 0),
                ("image", 1),
            ],
        ),
    ],
)
<<<<<<< HEAD
# yapf: enable
def test_argsort_mm_positions(case):
    mm_positions = case["mm_positions"]
    expected_modality_idxs = case["expected_modality_idxs"]

    modality_idxs = argsort_mm_positions(mm_positions)

    assert modality_idxs == expected_modality_idxs
=======
def test_argsort_mm_positions(case):
    mm_positions = case["mm_positions"]
    expected_modality_idxs = case["expected_modality_idxs"]

    modality_idxs = argsort_mm_positions(mm_positions)

    assert modality_idxs == expected_modality_idxs


@pytest.mark.asyncio
@pytest.mark.parametrize("video_url", TEST_VIDEO_URLS)
@pytest.mark.parametrize("num_frames", [-1, 32, 1800])
async def test_allowed_media_domains(video_url: str, num_frames: int):
    connector = MediaConnector(
        media_io_kwargs={
            "video": {
                "num_frames": num_frames,
            }
        },
        allowed_media_domains=[
            "www.bogotobogo.com",
            "github.com",
        ],
    )

    video_sync, metadata_sync = connector.fetch_video(video_url)
    video_async, metadata_async = await connector.fetch_video_async(video_url)
    assert np.array_equal(video_sync, video_async)
    assert metadata_sync == metadata_async

    disallowed_url = "https://upload.wikimedia.org/wikipedia/commons/4/47/PNG_transparency_demonstration_1.png"
    with pytest.raises(ValueError):
        _, _ = connector.fetch_video(disallowed_url)

    with pytest.raises(ValueError):
        _, _ = await connector.fetch_video_async(disallowed_url)
>>>>>>> 4be7d7c1
<|MERGE_RESOLUTION|>--- conflicted
+++ resolved
@@ -12,15 +12,11 @@
 
 from vllm.multimodal.image import convert_image_mode
 from vllm.multimodal.inputs import PlaceholderRange
-<<<<<<< HEAD
 from vllm.multimodal.utils import (
     MediaConnector,
     allocate_gpu_mm_processors,
     argsort_mm_positions,
 )
-=======
-from vllm.multimodal.utils import MediaConnector, argsort_mm_positions
->>>>>>> 4be7d7c1
 
 # Test different image extensions (JPG/PNG) and formats (gray/RGB/RGBA)
 TEST_IMAGE_ASSETS = [
@@ -74,9 +70,6 @@
 async def test_fetch_image_base64(
     url_images: dict[str, Image.Image], raw_image_url: str, suffix: str
 ):
-<<<<<<< HEAD
-    connector = MediaConnector()
-=======
     connector = MediaConnector(
         # Domain restriction should not apply to data URLs.
         allowed_media_domains=[
@@ -84,7 +77,6 @@
             "github.com",
         ]
     )
->>>>>>> 4be7d7c1
     url_image = url_images[raw_image_url]
 
     try:
@@ -245,7 +237,6 @@
         assert metadata_sync["video_backend"] == "opencv_dynamic"
 
 
-<<<<<<< HEAD
 # yapf: disable
 @pytest.mark.parametrize(
     "case",
@@ -360,8 +351,6 @@
 
 
 # yapf: disable
-=======
->>>>>>> 4be7d7c1
 @pytest.mark.parametrize(
     "case",
     [
@@ -524,16 +513,6 @@
         ),
     ],
 )
-<<<<<<< HEAD
-# yapf: enable
-def test_argsort_mm_positions(case):
-    mm_positions = case["mm_positions"]
-    expected_modality_idxs = case["expected_modality_idxs"]
-
-    modality_idxs = argsort_mm_positions(mm_positions)
-
-    assert modality_idxs == expected_modality_idxs
-=======
 def test_argsort_mm_positions(case):
     mm_positions = case["mm_positions"]
     expected_modality_idxs = case["expected_modality_idxs"]
@@ -569,5 +548,4 @@
         _, _ = connector.fetch_video(disallowed_url)
 
     with pytest.raises(ValueError):
-        _, _ = await connector.fetch_video_async(disallowed_url)
->>>>>>> 4be7d7c1
+        _, _ = await connector.fetch_video_async(disallowed_url)