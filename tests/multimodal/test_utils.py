--- conflicted
+++ resolved
@@ -201,7 +201,6 @@
     assert metadata_sync == metadata_async
 
 
-<<<<<<< HEAD
 # yapf: disable
 @pytest.mark.parametrize(
     "case",
@@ -311,7 +310,8 @@
         available_device_count=available_device_count,
         engine_device_count=engine_device_count,
     )
-=======
+
+
 @pytest.mark.asyncio
 @pytest.mark.parametrize("video_url", TEST_VIDEO_URLS)
 @pytest.mark.parametrize("max_duration", [1, 60, 1800])
@@ -336,15 +336,6 @@
         assert np.array_equal(video_sync, video_async)
         assert metadata_sync == metadata_async
         assert metadata_sync["video_backend"] == "opencv_dynamic"
-
-
-# Used for `test_argsort_mm_positions`.
-class TestCase(NamedTuple):
-    mm_positions: "MultiModalPlaceholderDict"
-    expected_modality_idxs: list[tuple[str, int]]
->>>>>>> c29495d2
-
-    assert gpu_allocation == expected_gpu_allocation
 
 
 # yapf: disable
