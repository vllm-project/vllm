--- conflicted
+++ resolved
@@ -610,199 +610,4 @@
             "<image>" * num_images,
             mm_data=mm_data,
             hf_processor_mm_kwargs={},
-<<<<<<< HEAD
-        )
-
-
-def _test_processing_correctness(
-    model_id: str,
-    modalities: dict[str, bool],
-    hit_rate: float,
-    num_batches: int,
-    simplify_rate: float,
-):
-    if model_id == "TIGER-Lab/Mantis-8B-siglip-llama3":
-        hf_overrides = {"architectures": ["MantisForConditionalGeneration"]}
-    elif model_id == "deepseek-ai/deepseek-vl2-tiny":
-        hf_overrides = {"architectures": ["DeepseekVLV2ForCausalLM"]}
-    else:
-        hf_overrides = {}
-
-    limit_mm_per_prompt = {
-        modality: 3 if supports_multi else 1
-        for modality, supports_multi in modalities.items()
-    }
-
-    model_config = ModelConfig(
-        model_id,
-        task="auto",
-        tokenizer=model_id,
-        tokenizer_mode="auto",
-        trust_remote_code=True,
-        seed=0,
-        dtype="float16",
-        revision=None,
-        hf_overrides=hf_overrides,
-        limit_mm_per_prompt=limit_mm_per_prompt,
-    )
-
-    model_cls = MULTIMODAL_REGISTRY._get_model_cls(model_config)
-    factories = MULTIMODAL_REGISTRY._processor_factories[model_cls]
-    ctx = InputProcessingContext(
-        model_config,
-        tokenizer=cached_get_tokenizer(model_config.tokenizer),
-    )
-    # Ensure that it can fit all of the data
-    cache = ProcessingCache(capacity=1 << 30)
-
-    baseline_processor = factories.build_processor(ctx, cache=None)
-    cached_processor = factories.build_processor(ctx, cache=cache)
-    dummy_inputs = baseline_processor.dummy_inputs
-    tokenizer = baseline_processor.info.get_tokenizer()
-
-    rng = np.random.RandomState(0)
-
-    input_to_hit = {
-        "image": Image.new("RGB", size=(128, 128)),
-        "video": np.zeros((4, 128, 128, 3), dtype=np.uint8),
-        "audio": (np.zeros((512, )), 16000),
-    }
-    input_factory = {
-        "image":
-        partial(_rand_img, rng, min_wh=128, max_wh=256),
-        "video":
-        partial(_rand_video,
-                rng,
-                min_frames=2,
-                max_frames=8,
-                min_wh=128,
-                max_wh=256),
-        "audio":
-        partial(_rand_audio, rng, min_len=512, max_len=1024, sr=16000),
-    }
-
-    for batch_idx in range(num_batches):
-        mm_data = {
-            k:
-            [(input_to_hit[k] if rng.rand() < hit_rate else input_factory[k]())
-             for _ in range(rng.randint(limit_mm_per_prompt[k]))]
-            for k in modalities
-        }
-
-        mm_counts = {k: len(vs) for k, vs in mm_data.items()}
-        prompt = dummy_inputs.get_dummy_processor_inputs(
-            model_config.max_model_len,
-            mm_counts,
-        ).prompt_text
-
-        # Drop unnecessary keys and test single -> multi conversion
-        if rng.rand() < simplify_rate:
-            for k in list(mm_data.keys()):
-                if not mm_data[k]:
-                    del mm_data[k]
-                elif len(mm_data[k]) == 1:
-                    mm_data[k] = mm_data[k][0]
-
-        baseline_result = baseline_processor.apply(
-            prompt,
-            mm_data=mm_data,
-            hf_processor_mm_kwargs={},
-        )
-        cached_result = cached_processor.apply(
-            prompt,
-            mm_data=mm_data,
-            hf_processor_mm_kwargs={},
-        )
-
-        assert baseline_result == cached_result, (
-            f"Failed ({batch_idx=}, {prompt=}, {mm_data=})")
-
-        baseline_tokenized_result = baseline_processor.apply(
-            tokenizer.encode(prompt),
-            mm_data=mm_data,
-            hf_processor_mm_kwargs={},
-        )
-
-        assert baseline_result == baseline_tokenized_result, (
-            f"Failed ({batch_idx=}, {prompt=}, {mm_data=})")
-
-        cached_tokenized_result = cached_processor.apply(
-            tokenizer.encode(prompt),
-            mm_data=mm_data,
-            hf_processor_mm_kwargs={},
-        )
-
-        assert cached_result == cached_tokenized_result, (
-            f"Failed ({batch_idx=}, {prompt=}, {mm_data=})")
-
-
-# yapf: disable
-# True if the model supports multiple data items of the modality per request
-@pytest.mark.parametrize(("model_id", "modalities"), [
-    ("rhymes-ai/Aria", {"image": True}),
-    ("Salesforce/blip2-opt-2.7b", {"image": False}),
-    ("facebook/chameleon-7b", {"image": False}),
-    ("deepseek-ai/deepseek-vl2-tiny", {"image": True}),
-    ("adept/fuyu-8b", {"image": False}),
-    ("llava-hf/llava-1.5-7b-hf", {"image": True}),
-    ("llava-hf/llava-v1.6-mistral-7b-hf", {"image": True}),
-    ("llava-hf/LLaVA-NeXT-Video-7B-hf", {"video": False}),
-    ("llava-hf/llava-onevision-qwen2-0.5b-ov-hf", {"image": True, "video": True}),  # noqa: E501
-    ("TIGER-Lab/Mantis-8B-siglip-llama3", {"image": True}),
-    ("mistral-community/pixtral-12b", {"image": True}),
-    ("Qwen/Qwen2-VL-2B-Instruct", {"image": True, "video": True}),
-    ("Qwen/Qwen2-Audio-7B-Instruct", {"audio": True}),
-    ("fixie-ai/ultravox-v0_3", {"audio": True}),
-])
-@pytest.mark.parametrize("hit_rate", [0.3, 0.5, 1.0])
-@pytest.mark.parametrize("num_batches", [32])
-@pytest.mark.parametrize("simplify_rate", [1.0])
-# yapf: enable
-def test_processing_correctness(
-    model_id: str,
-    modalities: dict[str, bool],
-    hit_rate: float,
-    num_batches: int,
-    simplify_rate: float,
-):
-    _test_processing_correctness(
-        model_id,
-        modalities,
-        hit_rate=hit_rate,
-        num_batches=num_batches,
-        simplify_rate=simplify_rate,
-    )
-
-
-# yapf: disable
-@pytest.mark.parametrize(("model_id", "modalities"), [
-    ("microsoft/Phi-3-vision-128k-instruct", {"image": True}),
-])
-@pytest.mark.parametrize("hit_rate", [0.3, 0.5, 1.0])
-@pytest.mark.parametrize("num_batches", [32])
-@pytest.mark.parametrize("simplify_rate", [1.0])
-# yapf: enable
-def test_processing_correctness_phi3v(
-    model_id: str,
-    modalities: dict[str, bool],
-    hit_rate: float,
-    num_batches: int,
-    simplify_rate: float,
-):
-    # HACK - this is an attempted workaround for the following bug
-    # https://github.com/huggingface/transformers/issues/34307
-    from transformers import AutoImageProcessor  # noqa: F401
-    from transformers import AutoProcessor  # noqa: F401
-
-    AutoImageProcessor.from_pretrained(model_id, trust_remote_code=True)
-
-    _test_processing_correctness(
-        model_id,
-        modalities,
-        hit_rate=hit_rate,
-        num_batches=num_batches,
-        simplify_rate=simplify_rate,
-    )
-=======
-        )
->>>>>>> a991f7d5
+        )