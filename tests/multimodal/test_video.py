# SPDX-License-Identifier: Apache-2.0
# SPDX-FileCopyrightText: Copyright contributors to the vLLM project

import tempfile
from pathlib import Path

import numpy as np
import numpy.typing as npt
import pytest
from PIL import Image

from vllm.assets.base import get_vllm_public_assets
from vllm.assets.video import video_to_ndarrays, video_to_pil_images_list
from vllm.multimodal.image import ImageMediaIO
from vllm.multimodal.video import VIDEO_LOADER_REGISTRY, VideoLoader, VideoMediaIO

from .utils import cosine_similarity, create_video_from_image, normalize_image

pytestmark = pytest.mark.cpu_test

ASSETS_DIR = Path(__file__).parent / "assets"
NUM_FRAMES = 10
FAKE_OUTPUT_1 = np.random.rand(NUM_FRAMES, 1280, 720, 3)
FAKE_OUTPUT_2 = np.random.rand(NUM_FRAMES, 1280, 720, 3)


@VIDEO_LOADER_REGISTRY.register("test_video_loader_1")
class TestVideoLoader1(VideoLoader):
    @classmethod
    def load_bytes(cls, data: bytes, num_frames: int = -1) -> npt.NDArray:
        return FAKE_OUTPUT_1


@VIDEO_LOADER_REGISTRY.register("test_video_loader_2")
class TestVideoLoader2(VideoLoader):
    @classmethod
    def load_bytes(cls, data: bytes, num_frames: int = -1) -> npt.NDArray:
        return FAKE_OUTPUT_2


def test_video_loader_registry():
    custom_loader_1 = VIDEO_LOADER_REGISTRY.load("test_video_loader_1")
    output_1 = custom_loader_1.load_bytes(b"test")
    np.testing.assert_array_equal(output_1, FAKE_OUTPUT_1)

    custom_loader_2 = VIDEO_LOADER_REGISTRY.load("test_video_loader_2")
    output_2 = custom_loader_2.load_bytes(b"test")
    np.testing.assert_array_equal(output_2, FAKE_OUTPUT_2)


def test_video_loader_type_doesnt_exist():
    with pytest.raises(AssertionError):
        VIDEO_LOADER_REGISTRY.load("non_existing_video_loader")


@VIDEO_LOADER_REGISTRY.register("assert_10_frames_1_fps")
class Assert10Frames1FPSVideoLoader(VideoLoader):
    @classmethod
    def load_bytes(
        cls, data: bytes, num_frames: int = -1, fps: float = -1.0, **kwargs
    ) -> npt.NDArray:
        assert num_frames == 10, "bad num_frames"
        assert fps == 1.0, "bad fps"
        return FAKE_OUTPUT_2


def test_video_media_io_kwargs(monkeypatch: pytest.MonkeyPatch):
    with monkeypatch.context() as m:
        m.setenv("VLLM_VIDEO_LOADER_BACKEND", "assert_10_frames_1_fps")
        imageio = ImageMediaIO()

        # Verify that different args pass/fail assertions as expected.
        videoio = VideoMediaIO(imageio, **{"num_frames": 10, "fps": 1.0})
        _ = videoio.load_bytes(b"test")

        videoio = VideoMediaIO(
            imageio, **{"num_frames": 10, "fps": 1.0, "not_used": "not_used"}
        )
        _ = videoio.load_bytes(b"test")

        with pytest.raises(AssertionError, match="bad num_frames"):
            videoio = VideoMediaIO(imageio, **{})
            _ = videoio.load_bytes(b"test")

        with pytest.raises(AssertionError, match="bad num_frames"):
            videoio = VideoMediaIO(imageio, **{"num_frames": 9, "fps": 1.0})
            _ = videoio.load_bytes(b"test")

        with pytest.raises(AssertionError, match="bad fps"):
            videoio = VideoMediaIO(imageio, **{"num_frames": 10, "fps": 2.0})
            _ = videoio.load_bytes(b"test")


@pytest.mark.parametrize("is_color", [True, False])
@pytest.mark.parametrize("fourcc, ext", [("mp4v", "mp4"), ("XVID", "avi")])
def test_opencv_video_io_colorspace(is_color: bool, fourcc: str, ext: str):
    """
    Test all functions that use OpenCV for video I/O return RGB format.
    Both RGB and grayscale videos are tested.
    """
    image_path = get_vllm_public_assets(
        filename="stop_sign.jpg", s3_prefix="vision_model_images"
    )
    image = Image.open(image_path)
    with tempfile.TemporaryDirectory() as tmpdir:
        if not is_color:
            image_path = f"{tmpdir}/test_grayscale_image.png"
            image = image.convert("L")
            image.save(image_path)
            # Convert to gray RGB for comparison
            image = image.convert("RGB")
        video_path = f"{tmpdir}/test_RGB_video.{ext}"
        create_video_from_image(
            image_path,
            video_path,
            num_frames=2,
            is_color=is_color,
            fourcc=fourcc,
        )

        frames = video_to_ndarrays(video_path)
        for frame in frames:
            sim = cosine_similarity(
                normalize_image(np.array(frame)), normalize_image(np.array(image))
            )
            assert np.sum(np.isnan(sim)) / sim.size < 0.001
            assert np.nanmean(sim) > 0.99

        pil_frames = video_to_pil_images_list(video_path)
        for frame in pil_frames:
            sim = cosine_similarity(
                normalize_image(np.array(frame)), normalize_image(np.array(image))
            )
            assert np.sum(np.isnan(sim)) / sim.size < 0.001
            assert np.nanmean(sim) > 0.99

        io_frames, _ = VideoMediaIO(ImageMediaIO()).load_file(Path(video_path))
        for frame in io_frames:
            sim = cosine_similarity(
                normalize_image(np.array(frame)), normalize_image(np.array(image))
            )
            assert np.sum(np.isnan(sim)) / sim.size < 0.001
            assert np.nanmean(sim) > 0.99


def test_video_backend_handles_broken_frames(monkeypatch: pytest.MonkeyPatch):
    """
    Regression test for handling videos with broken frames.
    This test uses a pre-corrupted video file (assets/corrupted.mp4) that
    contains broken frames to verify the video loader handles
    them gracefully without crashing and returns accurate metadata.
    """
    with monkeypatch.context() as m:
        m.setenv("VLLM_VIDEO_LOADER_BACKEND", "opencv")

        # Load the pre-corrupted video file that contains broken frames
        corrupted_video_path = ASSETS_DIR / "corrupted.mp4"

        with open(corrupted_video_path, "rb") as f:
            video_data = f.read()

        loader = VIDEO_LOADER_REGISTRY.load("opencv")
        frames, metadata = loader.load_bytes(video_data, num_frames=-1)

        # Verify metadata consistency:
        # frames_indices must match actual loaded frames
        assert frames.shape[0] == len(metadata["frames_indices"]), (
            f"Frames array size must equal frames_indices length. "
            f"Got {frames.shape[0]} frames but "
            f"{len(metadata['frames_indices'])} indices"
        )

        # Verify that broken frames were skipped:
        # loaded frames should be less than total
        assert frames.shape[0] < metadata["total_num_frames"], (
            f"Should load fewer frames than total due to broken frames. "
            f"Expected fewer than {metadata['total_num_frames']} frames, "
            f"but loaded {frames.shape[0]} frames"
        )


@VIDEO_LOADER_REGISTRY.register("test_video_backend_override_1")
class TestVideoBackendOverride1(VideoLoader):
    """Test loader that returns FAKE_OUTPUT_1 to verify backend selection."""

    @classmethod
    def load_bytes(
        cls, data: bytes, num_frames: int = -1, **kwargs
    ) -> tuple[npt.NDArray, dict]:
        return FAKE_OUTPUT_1, {"video_backend": "test_video_backend_override_1"}


@VIDEO_LOADER_REGISTRY.register("test_video_backend_override_2")
class TestVideoBackendOverride2(VideoLoader):
    """Test loader that returns FAKE_OUTPUT_2 to verify backend selection."""

    @classmethod
    def load_bytes(
        cls, data: bytes, num_frames: int = -1, **kwargs
    ) -> tuple[npt.NDArray, dict]:
        return FAKE_OUTPUT_2, {"video_backend": "test_video_backend_override_2"}


def test_video_media_io_backend_kwarg_override(monkeypatch: pytest.MonkeyPatch):
    """
    Test that video_backend kwarg can override the VLLM_VIDEO_LOADER_BACKEND
    environment variable.

    This allows users to dynamically select a different video backend
    via --media-io-kwargs without changing the global env var, which is
    useful when plugins set a default backend but a specific request
    needs a different one.
    """
    with monkeypatch.context() as m:
        # Set the env var to one backend
        m.setenv("VLLM_VIDEO_LOADER_BACKEND", "test_video_backend_override_1")

        imageio = ImageMediaIO()

        # Without video_backend kwarg, should use env var backend
        videoio_default = VideoMediaIO(imageio, num_frames=10)
        frames_default, metadata_default = videoio_default.load_bytes(b"test")
        np.testing.assert_array_equal(frames_default, FAKE_OUTPUT_1)
        assert metadata_default["video_backend"] == "test_video_backend_override_1"

        # With video_backend kwarg, should override env var
        videoio_override = VideoMediaIO(
            imageio, num_frames=10, video_backend="test_video_backend_override_2"
        )
        frames_override, metadata_override = videoio_override.load_bytes(b"test")
        np.testing.assert_array_equal(frames_override, FAKE_OUTPUT_2)
        assert metadata_override["video_backend"] == "test_video_backend_override_2"


def test_video_media_io_backend_kwarg_not_passed_to_loader(
    monkeypatch: pytest.MonkeyPatch,
):
    """
    Test that video_backend kwarg is consumed by VideoMediaIO and NOT passed
    through to the underlying video loader's load_bytes method.

    This ensures the kwarg is properly popped from kwargs before forwarding.
    """

    @VIDEO_LOADER_REGISTRY.register("test_reject_video_backend_kwarg")
    class RejectVideoBackendKwargLoader(VideoLoader):
        """Test loader that fails if video_backend is passed through."""

        @classmethod
        def load_bytes(
            cls, data: bytes, num_frames: int = -1, **kwargs
        ) -> tuple[npt.NDArray, dict]:
            # This should never receive video_backend in kwargs
            if "video_backend" in kwargs:
                raise AssertionError(
                    "video_backend should be consumed by VideoMediaIO, "
                    "not passed to loader"
                )
            return FAKE_OUTPUT_1, {"received_kwargs": list(kwargs.keys())}

    with monkeypatch.context() as m:
        m.setenv("VLLM_VIDEO_LOADER_BACKEND", "test_reject_video_backend_kwarg")

        imageio = ImageMediaIO()

        # Even when video_backend is provided, it should NOT be passed to loader
        videoio = VideoMediaIO(
            imageio,
            num_frames=10,
            video_backend="test_reject_video_backend_kwarg",
            other_kwarg="should_pass_through",
        )

        # This should NOT raise AssertionError
        frames, metadata = videoio.load_bytes(b"test")
        np.testing.assert_array_equal(frames, FAKE_OUTPUT_1)
        # Verify other kwargs are still passed through
        assert "other_kwarg" in metadata["received_kwargs"]


def test_video_media_io_backend_env_var_fallback(monkeypatch: pytest.MonkeyPatch):
    """
    Test that when video_backend kwarg is None or not provided,
    VideoMediaIO falls back to VLLM_VIDEO_LOADER_BACKEND env var.
    """
    with monkeypatch.context() as m:
        m.setenv("VLLM_VIDEO_LOADER_BACKEND", "test_video_backend_override_2")

        imageio = ImageMediaIO()

        # Explicit None should fall back to env var
        videoio_none = VideoMediaIO(imageio, num_frames=10, video_backend=None)
        frames_none, metadata_none = videoio_none.load_bytes(b"test")
        np.testing.assert_array_equal(frames_none, FAKE_OUTPUT_2)
        assert metadata_none["video_backend"] == "test_video_backend_override_2"

        # Not providing video_backend should also fall back to env var
        videoio_missing = VideoMediaIO(imageio, num_frames=10)
        frames_missing, metadata_missing = videoio_missing.load_bytes(b"test")
        np.testing.assert_array_equal(frames_missing, FAKE_OUTPUT_2)
<<<<<<< HEAD
        assert metadata_missing["video_backend"] == "test_video_backend_override_2"


# ============================================================================
# Frame Recovery Tests
# ============================================================================


def test_video_recovery_simulated_failures(monkeypatch: pytest.MonkeyPatch):
    """
    Test that frame recovery correctly uses the next valid frame when
    target frames fail to load.

    Uses simulate_corruption.mp4 and mocks VideoCapture.grab() to fail
    on specific frame indices, then verifies recovery produces more frames.
    """
    import cv2

    with monkeypatch.context() as m:
        m.setenv("VLLM_VIDEO_LOADER_BACKEND", "opencv")

        # Load the test video
        video_path = ASSETS_DIR / "simulate_corruption.mp4"
        with open(video_path, "rb") as f:
            video_data = f.read()

        # Get video info to determine which frames to fail
        # We'll fail frames at indices that would be sampled
        # For a video sampled at 10 frames, simulate failures on 2 of them
        fail_on_frames = {5, 15, 25}  # Fail on these frame indices

        # Store original VideoCapture class
        original_video_capture = cv2.VideoCapture

        class MockVideoCapture:
            """Wrapper that simulates grab() failures on specific frames."""

            def __init__(self, *args, **kwargs):
                self._cap = original_video_capture(*args, **kwargs)
                self._current_frame = -1

            def grab(self):
                self._current_frame += 1
                if self._current_frame in fail_on_frames:
                    return False  # Simulate failure
                return self._cap.grab()

            def retrieve(self):
                return self._cap.retrieve()

            def get(self, prop):
                return self._cap.get(prop)

            def isOpened(self):
                return self._cap.isOpened()

            def release(self):
                return self._cap.release()

        # Patch cv2.VideoCapture
        m.setattr(cv2, "VideoCapture", MockVideoCapture)

        loader = VIDEO_LOADER_REGISTRY.load("opencv")

        # Test WITHOUT recovery - should have fewer frames due to failures
        frames_no_recovery, meta_no = loader.load_bytes(
            video_data, num_frames=30, frame_recovery=False
        )

        # Test WITH recovery - should recover using next valid frames
        frames_with_recovery, meta_yes = loader.load_bytes(
            video_data, num_frames=30, frame_recovery=True
        )

        # With recovery should have MORE frames than without
        assert frames_with_recovery.shape[0] > frames_no_recovery.shape[0], (
            f"Recovery should produce more frames. "
            f"Without: {frames_no_recovery.shape[0]}, "
            f"With: {frames_with_recovery.shape[0]}"
        )

        # Verify metadata consistency
        assert frames_no_recovery.shape[0] == len(meta_no["frames_indices"])
        assert frames_with_recovery.shape[0] == len(meta_yes["frames_indices"])

        # Verify temporal order is preserved
        assert meta_yes["frames_indices"] == sorted(meta_yes["frames_indices"])


def test_video_recovery_with_corrupted_file(monkeypatch: pytest.MonkeyPatch):
    """
    Test frame recovery with an actual corrupted video file.

    This test verifies that frame_recovery=True produces at least as many
    frames as frame_recovery=False, and that metadata is consistent.
    """
    with monkeypatch.context() as m:
        m.setenv("VLLM_VIDEO_LOADER_BACKEND", "opencv")

        corrupted_video_path = ASSETS_DIR / "corrupted.mp4"

        with open(corrupted_video_path, "rb") as f:
            video_data = f.read()

        loader = VIDEO_LOADER_REGISTRY.load("opencv")

        # Test without recovery
        frames_no_recovery, meta_no_recovery = loader.load_bytes(
            video_data, num_frames=-1, frame_recovery=False
        )

        # Test with recovery
        frames_with_recovery, meta_with_recovery = loader.load_bytes(
            video_data, num_frames=-1, frame_recovery=True
        )

        # With recovery, we should have at least as many frames as without
        assert frames_with_recovery.shape[0] >= frames_no_recovery.shape[0]

        # Both should have consistent metadata
        assert frames_no_recovery.shape[0] == len(meta_no_recovery["frames_indices"])
        num_with_recovery = len(meta_with_recovery["frames_indices"])
        assert frames_with_recovery.shape[0] == num_with_recovery


def test_video_recovery_dynamic_backend(monkeypatch: pytest.MonkeyPatch):
    """Test that frame_recovery works with the dynamic video backend."""
    with monkeypatch.context() as m:
        m.setenv("VLLM_VIDEO_LOADER_BACKEND", "opencv_dynamic")

        corrupted_video_path = ASSETS_DIR / "corrupted.mp4"

        with open(corrupted_video_path, "rb") as f:
            video_data = f.read()

        loader = VIDEO_LOADER_REGISTRY.load("opencv_dynamic")

        # Test with frame_recovery enabled
        frames, metadata = loader.load_bytes(
            video_data, fps=2, max_duration=10, frame_recovery=True
        )

        # Should have some frames loaded
        assert frames.shape[0] > 0
        assert "do_sample_frames" in metadata
        assert metadata["do_sample_frames"] is False  # Dynamic backend always False
        assert frames.shape[0] == len(metadata["frames_indices"])
=======
        assert metadata_missing["video_backend"] == "test_video_backend_override_2"
>>>>>>> e3fc374a
<|MERGE_RESOLUTION|>--- conflicted
+++ resolved
@@ -298,9 +298,7 @@
         videoio_missing = VideoMediaIO(imageio, num_frames=10)
         frames_missing, metadata_missing = videoio_missing.load_bytes(b"test")
         np.testing.assert_array_equal(frames_missing, FAKE_OUTPUT_2)
-<<<<<<< HEAD
         assert metadata_missing["video_backend"] == "test_video_backend_override_2"
-
 
 # ============================================================================
 # Frame Recovery Tests
@@ -445,7 +443,4 @@
         assert frames.shape[0] > 0
         assert "do_sample_frames" in metadata
         assert metadata["do_sample_frames"] is False  # Dynamic backend always False
-        assert frames.shape[0] == len(metadata["frames_indices"])
-=======
-        assert metadata_missing["video_backend"] == "test_video_backend_override_2"
->>>>>>> e3fc374a
+        assert frames.shape[0] == len(metadata["frames_indices"])