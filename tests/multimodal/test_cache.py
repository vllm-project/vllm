--- conflicted
+++ resolved
@@ -6,19 +6,13 @@
 import pytest
 import torch
 
-<<<<<<< HEAD
 from vllm.config import ModelConfig, ParallelConfig, VllmConfig
 from vllm.multimodal.cache import (CachedMultiModalInputExchanger,
                                    MultiModalCache,
                                    MultiModalCacheItemMetadata)
 from vllm.multimodal.hasher import MultiModalHasher
-from vllm.multimodal.inputs import (MultiModalFieldElem, MultiModalKwargs,
-                                    MultiModalKwargsItem,
-=======
-from vllm.multimodal.cache import MultiModalCache, MultiModalCacheItemMetadata
 from vllm.multimodal.inputs import (MultiModalFieldElem, MultiModalKwargsItem,
                                     MultiModalKwargsItems,
->>>>>>> ef8e93b1
                                     MultiModalSharedField)
 from vllm.multimodal.registry import MultiModalRegistry
 
@@ -55,19 +49,13 @@
     ])
 
 
-<<<<<<< HEAD
-def _dummy_kw(
+def _dummy_items(
     size_by_key_modality: dict[str, dict[str, int]],
     *,
     rng: Optional[np.random.RandomState] = None,
 ):
-    return MultiModalKwargs.from_items([
+    return MultiModalKwargsItems.from_seq([
         _dummy_item(modality, size_by_key, rng=rng)
-=======
-def _dummy_items(size_by_key_modality: dict[str, dict[str, int]]):
-    return MultiModalKwargsItems.from_seq([
-        _dummy_item(modality, size_by_key)
->>>>>>> ef8e93b1
         for modality, size_by_key in size_by_key_modality.items()
     ])
 
