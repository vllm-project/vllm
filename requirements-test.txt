# testing
pytest
tensorizer>=2.9.0
pytest-forked
pytest-asyncio
pytest-rerunfailures
pytest-shard

# testing utils
awscli
einops # required for MPT, qwen-vl and Mamba
httpx
librosa # required for audio test
<<<<<<< HEAD
=======
opencv-python # required for video test
>>>>>>> 9ba0817f
peft
requests
ray[adag]>=2.35
sentence-transformers # required for embedding
soundfile # required for audio test
compressed-tensors==0.4.0 # required for compressed-tensors
timm # required for internvl test
transformers_stream_generator # required for qwen-vl test
matplotlib # required for qwen-vl test

# TODO: Add this after fully implementing llava(mantis)
# git+https://github.com/TIGER-AI-Lab/Mantis.git # required for llava(mantis) test

# Benchmarking
aiohttp

# quantization
bitsandbytes==0.42.0
buildkite-test-collector==0.1.8<|MERGE_RESOLUTION|>--- conflicted
+++ resolved
@@ -11,10 +11,7 @@
 einops # required for MPT, qwen-vl and Mamba
 httpx
 librosa # required for audio test
-<<<<<<< HEAD
-=======
 opencv-python # required for video test
->>>>>>> 9ba0817f
 peft
 requests
 ray[adag]>=2.35
