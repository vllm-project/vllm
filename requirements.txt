--- conflicted
+++ resolved
@@ -4,13 +4,9 @@
 sentencepiece  # Required for LLaMA tokenizer.
 numpy
 torch == 2.1.2
-<<<<<<< HEAD
 requests
 psutil
-transformers >= 4.37.0 # Required for Qwen2
-=======
 transformers >= 4.38.0  # Required for Gemma.
->>>>>>> 8b430d7d
 xformers == 0.0.23.post1  # Required for CUDA 12.1.
 fastapi
 uvicorn[standard]
