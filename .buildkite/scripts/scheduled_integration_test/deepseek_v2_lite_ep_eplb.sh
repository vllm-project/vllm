#!/usr/bin/env bash
set -euxo pipefail

# args: [THRESHOLD] [NUM_QUESTIONS] [START_PORT]
THRESHOLD=${1:-0.25}
NUM_Q=${2:-1319}
PORT=${3:-8010}
OUT_DIR=${OUT_DIR:-/tmp/vllm-scheduled}
mkdir -p "${OUT_DIR}"

wait_for_server() {
  local port=$1
  timeout 600 bash -c '
    until curl -sf "http://127.0.0.1:'"$port"'/health" > /dev/null; do
      sleep 1
    done'
}

MODEL="deepseek-ai/DeepSeek-V2-lite"

# Set BACKENDS based on platform
if command -v rocm-smi &> /dev/null || [[ -d /opt/rocm ]] || [[ -n "${ROCM_PATH:-}" ]]; then
  # ROCm platform
  BACKENDS=("allgather_reducescatter")
  # Disable MOE padding for ROCm since it is causing eplb to fail
  export VLLM_ROCM_MOE_PADDING=0
else
  # Non-ROCm platform (CUDA/other)
  BACKENDS=("deepep_high_throughput" "deepep_low_latency")
fi

cleanup() {
  if [[ -n "${SERVER_PID:-}" ]] && kill -0 "${SERVER_PID}" 2>/dev/null; then
    kill "${SERVER_PID}" 2>/dev/null || true
    for _ in {1..20}; do
      kill -0 "${SERVER_PID}" 2>/dev/null || break
      sleep 0.5
    done
    kill -9 "${SERVER_PID}" 2>/dev/null || true
  fi
}
trap cleanup EXIT

for BACK in "${BACKENDS[@]}"; do
  VLLM_DEEP_GEMM_WARMUP=skip \
  vllm serve "$MODEL" \
    --enforce-eager \
    --tensor-parallel-size 2 \
    --data-parallel-size 2 \
    --enable-expert-parallel \
    --enable-eplb \
<<<<<<< HEAD
    --all2all-backend $BACK \
    --eplb-config '{"window_size":200,"step_interval":600}' \
=======
>>>>>>> 5f2f3fba
    --trust-remote-code \
    --max-model-len 2048 \
    --port $PORT &
  SERVER_PID=$!
  wait_for_server $PORT

  TAG=$(echo "$MODEL" | tr '/: \\n' '_____')
  OUT="${OUT_DIR}/${TAG}_${BACK}.json"
  python3 tests/evals/gsm8k/gsm8k_eval.py --host http://127.0.0.1 --port $PORT --num-questions ${NUM_Q} --save-results ${OUT}
  python3 - <<PY
import json; acc=json.load(open('${OUT}'))['accuracy']
print(f"${MODEL} ${BACK}: accuracy {acc:.3f}")
assert acc >= ${THRESHOLD}, f"${MODEL} ${BACK} accuracy {acc}"
PY

  cleanup
  SERVER_PID=
  sleep 1
  PORT=$((PORT+1))
done<|MERGE_RESOLUTION|>--- conflicted
+++ resolved
@@ -43,17 +43,13 @@
 
 for BACK in "${BACKENDS[@]}"; do
   VLLM_DEEP_GEMM_WARMUP=skip \
+  VLLM_ALL2ALL_BACKEND=$BACK \
   vllm serve "$MODEL" \
     --enforce-eager \
     --tensor-parallel-size 2 \
     --data-parallel-size 2 \
     --enable-expert-parallel \
     --enable-eplb \
-<<<<<<< HEAD
-    --all2all-backend $BACK \
-    --eplb-config '{"window_size":200,"step_interval":600}' \
-=======
->>>>>>> 5f2f3fba
     --trust-remote-code \
     --max-model-len 2048 \
     --port $PORT &
