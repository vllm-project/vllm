--- conflicted
+++ resolved
@@ -13,15 +13,10 @@
 from typing import Any
 from urllib.parse import quote
 
-<<<<<<< HEAD
 import regex as re
 
-if not sys.version_info >= (3, 10):
-    raise RuntimeError("This script requires Python 3.10 or higher.")
-=======
 if not sys.version_info >= (3, 12):
     raise RuntimeError("This script requires Python 3.12 or higher.")
->>>>>>> 52cb349f
 
 INDEX_HTML_TEMPLATE = """<!DOCTYPE html>
 <html>
