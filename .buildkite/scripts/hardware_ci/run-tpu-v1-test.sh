--- conflicted
+++ resolved
@@ -16,89 +16,6 @@
 
 docker run --privileged --net host --shm-size=16G -it \
     -e "HF_TOKEN=$HF_TOKEN" --name tpu-test \
-<<<<<<< HEAD
-    vllm-tpu /bin/bash -c "python3 -m pip install git+https://github.com/thuml/depyf.git \
-    && python3 -m pip install pytest pytest-asyncio tpu-info \
-    && python3 -m pip install lm_eval[api]==0.4.4 \
-    && export VLLM_XLA_CACHE_PATH= \
-    && export VLLM_USE_V1=1 \
-    && export VLLM_XLA_CHECK_RECOMPILATION=1 \
-    && echo HARDWARE \
-    && tpu-info \
-    && { \
-        echo TEST_0: Running test_perf.py; \
-        python3 -m pytest -s -v /workspace/vllm/tests/tpu/test_perf.py; \
-        echo TEST_0_EXIT_CODE: \$?; \
-    } & \
-    { \
-        echo TEST_1: Running test_compilation.py; \
-        python3 -m pytest -s -v /workspace/vllm/tests/tpu/test_compilation.py; \
-        echo TEST_1_EXIT_CODE: \$?; \
-    } & \
-    { \
-        echo TEST_2: Running test_basic.py; \
-        python3 -m pytest -s -v /workspace/vllm/tests/v1/tpu/test_basic.py; \
-        echo TEST_2_EXIT_CODE: \$?; \
-    } & \
-    { \
-        echo TEST_3: Running test_accuracy.py::test_lm_eval_accuracy_v1_engine; \
-        python3 -m pytest -s -v /workspace/vllm/tests/entrypoints/llm/test_accuracy.py::test_lm_eval_accuracy_v1_engine; \
-        echo TEST_3_EXIT_CODE: \$?; \
-    } & \
-    { \
-        echo TEST_4: Running test_quantization_accuracy.py; \
-        python3 -m pytest -s -v /workspace/vllm/tests/tpu/test_quantization_accuracy.py; \
-        echo TEST_4_EXIT_CODE: \$?; \
-    } & \
-    { \
-        echo TEST_5: Running examples/offline_inference/tpu.py; \
-        python3 /workspace/vllm/examples/offline_inference/tpu.py; \
-        echo TEST_5_EXIT_CODE: \$?; \
-    } & \
-    { \
-        echo TEST_6: Running test_tpu_model_runner.py; \
-        python3 -m pytest -s -v /workspace/vllm/tests/tpu/worker/test_tpu_model_runner.py; \
-        echo TEST_6_EXIT_CODE: \$?; \
-    } & \
-    { \
-        echo TEST_7: Running test_sampler.py; \
-        python3 -m pytest -s -v /workspace/vllm/tests/v1/tpu/test_sampler.py; \
-        echo TEST_7_EXIT_CODE: \$?; \
-    } & \
-    { \
-        echo TEST_8: Running test_topk_topp_sampler.py; \
-        python3 -m pytest -s -v /workspace/vllm/tests/v1/tpu/test_topk_topp_sampler.py; \
-        echo TEST_8_EXIT_CODE: \$?; \
-    } & \
-    { \
-        echo TEST_9: Running test_multimodal.py; \
-        python3 -m pytest -s -v /workspace/vllm/tests/v1/tpu/test_multimodal.py; \
-        echo TEST_9_EXIT_CODE: \$?; \
-    } & \
-    { \
-        echo TEST_10: Running test_pallas.py; \
-        python3 -m pytest -s -v /workspace/vllm/tests/v1/tpu/test_pallas.py; \
-        echo TEST_10_EXIT_CODE: \$?; \
-    } & \
-    { \
-        echo TEST_11: Running test_struct_output_generate.py; \
-        python3 -m pytest -s -v /workspace/vllm/tests/v1/entrypoints/llm/test_struct_output_generate.py; \
-        echo TEST_11_EXIT_CODE: \$?; \
-    } & \
-    { \
-        echo TEST_12: Running test_moe_pallas.py; \
-        python3 -m pytest -s -v /workspace/vllm/tests/tpu/test_moe_pallas.py; \
-        echo TEST_12_EXIT_CODE: \$?; \
-    } & \
-    { \
-        echo TEST_13: Running test_lora.py; \
-        VLLM_XLA_CHECK_RECOMPILATION=0 python3 -m pytest -s -v /workspace/vllm/tests/tpu/lora/test_lora.py; \
-        echo TEST_13_EXIT_CODE: \$?; \
-    } & \
-    wait \
-    && echo 'All tests have attempted to run. Check logs for individual test statuses and exit codes.' \
-"
-=======
     vllm-tpu /bin/bash -c '
 set -e # Exit immediately if a command exits with a non-zero status.
 set -u # Treat unset variables as an error.
@@ -205,10 +122,8 @@
     "python3 -m pytest -s -v /workspace/vllm/tests/v1/entrypoints/llm/test_struct_output_generate.py"
 run_and_track_test 12 "test_moe_pallas.py" \
     "python3 -m pytest -s -v /workspace/vllm/tests/tpu/test_moe_pallas.py"
-
-# Disable the TPU LoRA tests until the feature is activated
-# run_and_track_test 13 "test_lora (directory)" \
-#     "python3 -m pytest -s -v /workspace/vllm/tests/tpu/lora/"
+run_and_track_test 13 "test_lora.py" \
+    "VLLM_XLA_CHECK_RECOMPILATION=0 python3 -m pytest -s -v /workspace/vllm/tests/tpu/lora/test_lora.py"
 
 # After all tests have been attempted, exit with the overall status.
 if [ "$overall_script_exit_code" -ne 0 ]; then
@@ -221,7 +136,6 @@
 
 # Capture the exit code of the docker run command
 DOCKER_RUN_EXIT_CODE=$?
->>>>>>> 0c492b78
 
 # The trap will run for cleanup.
 # Exit the main script with the Docker run command's exit code.
