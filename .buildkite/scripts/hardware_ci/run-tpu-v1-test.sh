#!/bin/bash

set -xu


remove_docker_container() { 
    docker rm -f tpu-test || true; 
    docker rm -f vllm-tpu || true;
}

trap remove_docker_container EXIT

# Remove the container that might not be cleaned up in the previous run.
remove_docker_container

# Build the docker image.
docker build -f docker/Dockerfile.tpu -t vllm-tpu .

# Set up cleanup.
cleanup_docker() {
  # Get Docker's root directory
  docker_root=$(docker info -f '{{.DockerRootDir}}')
  if [ -z "$docker_root" ]; then
    echo "Failed to determine Docker root directory."
    exit 1
  fi
  echo "Docker root directory: $docker_root"
  # Check disk usage of the filesystem where Docker's root directory is located
  disk_usage=$(df "$docker_root" | tail -1 | awk '{print $5}' | sed 's/%//')
  # Define the threshold
  threshold=70
  if [ "$disk_usage" -gt "$threshold" ]; then
    echo "Disk usage is above $threshold%. Cleaning up Docker images and volumes..."
    # Remove dangling images (those that are not tagged and not used by any container)
    docker image prune -f
    # Remove unused volumes / force the system prune for old images as well.
    docker volume prune -f && docker system prune --force --filter "until=72h" --all
    echo "Docker images and volumes cleanup completed."
  else
    echo "Disk usage is below $threshold%. No cleanup needed."
  fi
}
cleanup_docker

# For HF_TOKEN.
source /etc/environment

docker run --privileged --net host --shm-size=16G -it \
    -e "HF_TOKEN=$HF_TOKEN" --name tpu-test \
    vllm-tpu /bin/bash -c '
set -e # Exit immediately if a command exits with a non-zero status.
set -u # Treat unset variables as an error.

echo "--- Starting script inside Docker container ---"

# Create results directory
RESULTS_DIR=$(mktemp -d)
# If mktemp fails, set -e will cause the script to exit.
echo "Results will be stored in: $RESULTS_DIR"

# Install dependencies
echo "--- Installing Python dependencies ---"
python3 -m pip install --progress-bar off git+https://github.com/thuml/depyf.git \
    && python3 -m pip install --progress-bar off pytest pytest-asyncio tpu-info \
    && python3 -m pip install --progress-bar off lm_eval[api]==0.4.4 \
    && python3 -m pip install --progress-bar off hf-transfer
echo "--- Python dependencies installed ---"
export VLLM_USE_V1=1
export VLLM_XLA_CHECK_RECOMPILATION=1
export VLLM_XLA_CACHE_PATH=
echo "Using VLLM V1"

echo "--- Hardware Information ---"
# tpu-info
echo "--- Starting Tests ---"
set +e
overall_script_exit_code=0

# --- Test Definitions ---
# If a test fails, this function will print logs and will not cause the main script to exit.
run_test() {
    local test_num=$1
    local test_name=$2
    local test_command=$3
    local log_file="$RESULTS_DIR/test_${test_num}.log"
    local actual_exit_code

    echo "--- TEST_$test_num: Running $test_name ---"
    
    # Execute the test command.
    eval "$test_command" > >(tee -a "$log_file") 2> >(tee -a "$log_file" >&2)
    actual_exit_code=$?

    echo "TEST_${test_num}_COMMAND_EXIT_CODE: $actual_exit_code" # This goes to main log
    echo "TEST_${test_num}_COMMAND_EXIT_CODE: $actual_exit_code" >> "$log_file" # Also to per-test log

    if [ "$actual_exit_code" -ne 0 ]; then
        echo "TEST_$test_num ($test_name) FAILED with exit code $actual_exit_code." >&2
        echo "--- Log for failed TEST_$test_num ($test_name) ---" >&2
        if [ -f "$log_file" ]; then
            cat "$log_file" >&2
        else
            echo "Log file $log_file not found for TEST_$test_num ($test_name)." >&2
        fi
        echo "--- End of log for TEST_$test_num ($test_name) ---" >&2
        return "$actual_exit_code" # Return the failure code
    else
        echo "TEST_$test_num ($test_name) PASSED."
        return 0 # Return success
    fi
}

# Helper function to call run_test and update the overall script exit code
run_and_track_test() {
    local test_num_arg="$1"
    local test_name_arg="$2"
    local test_command_arg="$3"

    # Run the test
    run_test "$test_num_arg" "$test_name_arg" "$test_command_arg"
    local test_specific_exit_code=$?

    # If the test failed, set the overall script exit code to 1
    if [ "$test_specific_exit_code" -ne 0 ]; then
        # No need for extra echo here, run_test already logged the failure.
        overall_script_exit_code=1
    fi
}

# --- Actual Test Execution ---
run_and_track_test 0 "test_perf.py" \
    "python3 -m pytest -s -v /workspace/vllm/tests/v1/tpu/test_perf.py"
run_and_track_test 1 "test_compilation.py" \
    "python3 -m pytest -s -v /workspace/vllm/tests/tpu/test_compilation.py"
run_and_track_test 2 "test_basic.py" \
    "python3 -m pytest -s -v /workspace/vllm/tests/v1/tpu/test_basic.py"
run_and_track_test 3 "test_accuracy.py::test_lm_eval_accuracy_v1_engine" \
    "HF_HUB_DISABLE_XET=1 python3 -m pytest -s -v /workspace/vllm/tests/entrypoints/llm/test_accuracy.py::test_lm_eval_accuracy_v1_engine"
run_and_track_test 4 "test_quantization_accuracy.py" \
    "python3 -m pytest -s -v /workspace/vllm/tests/tpu/test_quantization_accuracy.py"
run_and_track_test 5 "examples/offline_inference/tpu.py" \
    "python3 /workspace/vllm/examples/offline_inference/tpu.py"
run_and_track_test 6 "test_tpu_model_runner.py" \
    "python3 -m pytest -s -v /workspace/vllm/tests/v1/tpu/worker/test_tpu_model_runner.py"
run_and_track_test 7 "test_sampler.py" \
    "python3 -m pytest -s -v /workspace/vllm/tests/v1/tpu/test_sampler.py"
run_and_track_test 8 "test_topk_topp_sampler.py" \
    "python3 -m pytest -s -v /workspace/vllm/tests/v1/tpu/test_topk_topp_sampler.py"
run_and_track_test 9 "test_multimodal.py" \
    "python3 -m pytest -s -v /workspace/vllm/tests/v1/tpu/test_multimodal.py"
run_and_track_test 10 "test_pallas.py" \
    "python3 -m pytest -s -v /workspace/vllm/tests/v1/tpu/test_pallas.py"
<<<<<<< HEAD
run_and_track_test 11 "test_struct_output_generate.py" \
    "python3 -m pytest -s -v /workspace/vllm/tests/v1/entrypoints/llm/test_struct_output_generate.py -k \"not test_structured_output_with_reasoning_matrices\""
run_and_track_test 12 "test_moe_pallas.py" \
    "python3 -m pytest -s -v /workspace/vllm/tests/tpu/test_moe_pallas.py"
run_and_track_test 13 "test_lora.py" \
    "VLLM_XLA_CHECK_RECOMPILATION=0 python3 -m pytest -s -v /workspace/vllm/tests/tpu/lora/test_lora.py"
run_and_track_test 14 "test_tpu_qkv_linear.py" \
    "python3 -m pytest -s -v /workspace/vllm/tests/v1/tpu/test_tpu_qkv_linear.py"
run_and_track_test 15 "test_spmd_model_weight_loading.py" \
    "python3 -m pytest -s -v /workspace/vllm/tests/v1/tpu/test_spmd_model_weight_loading.py"
run_and_track_test 16 "test_kv_cache_update_kernel.py" \
    "python3 -m pytest -s -v /workspace/vllm/tests/v1/tpu/test_kv_cache_update_kernel.py"
=======
>>>>>>> 016c25b5

# After all tests have been attempted, exit with the overall status.
if [ "$overall_script_exit_code" -ne 0 ]; then
    echo "--- One or more tests FAILED. Overall script exiting with failure code 1. ---"
else
    echo "--- All tests have completed and PASSED. Overall script exiting with success code 0. ---"
fi
exit "$overall_script_exit_code"
' # IMPORTANT: This is the closing single quote for the bash -c "..." command. Ensure it is present and correct.

# Capture the exit code of the docker run command
DOCKER_RUN_EXIT_CODE=$?

# The trap will run for cleanup.
# Exit the main script with the Docker run command's exit code.
if [ "$DOCKER_RUN_EXIT_CODE" -ne 0 ]; then
    echo "Docker run command failed with exit code $DOCKER_RUN_EXIT_CODE."
    exit "$DOCKER_RUN_EXIT_CODE"
else
    echo "Docker run command completed successfully."
    exit 0
fi
# TODO: This test fails because it uses RANDOM_SEED sampling
# pytest -v -s /workspace/vllm/tests/tpu/test_custom_dispatcher.py \<|MERGE_RESOLUTION|>--- conflicted
+++ resolved
@@ -150,21 +150,6 @@
     "python3 -m pytest -s -v /workspace/vllm/tests/v1/tpu/test_multimodal.py"
 run_and_track_test 10 "test_pallas.py" \
     "python3 -m pytest -s -v /workspace/vllm/tests/v1/tpu/test_pallas.py"
-<<<<<<< HEAD
-run_and_track_test 11 "test_struct_output_generate.py" \
-    "python3 -m pytest -s -v /workspace/vllm/tests/v1/entrypoints/llm/test_struct_output_generate.py -k \"not test_structured_output_with_reasoning_matrices\""
-run_and_track_test 12 "test_moe_pallas.py" \
-    "python3 -m pytest -s -v /workspace/vllm/tests/tpu/test_moe_pallas.py"
-run_and_track_test 13 "test_lora.py" \
-    "VLLM_XLA_CHECK_RECOMPILATION=0 python3 -m pytest -s -v /workspace/vllm/tests/tpu/lora/test_lora.py"
-run_and_track_test 14 "test_tpu_qkv_linear.py" \
-    "python3 -m pytest -s -v /workspace/vllm/tests/v1/tpu/test_tpu_qkv_linear.py"
-run_and_track_test 15 "test_spmd_model_weight_loading.py" \
-    "python3 -m pytest -s -v /workspace/vllm/tests/v1/tpu/test_spmd_model_weight_loading.py"
-run_and_track_test 16 "test_kv_cache_update_kernel.py" \
-    "python3 -m pytest -s -v /workspace/vllm/tests/v1/tpu/test_kv_cache_update_kernel.py"
-=======
->>>>>>> 016c25b5
 
 # After all tests have been attempted, exit with the overall status.
 if [ "$overall_script_exit_code" -ne 0 ]; then
