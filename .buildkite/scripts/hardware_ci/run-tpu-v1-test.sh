#!/bin/bash

set -xu

# Build the docker image.
docker build -f docker/Dockerfile.tpu -t vllm-tpu .

# Set up cleanup.
remove_docker_container() { docker rm -f tpu-test || true; }
trap remove_docker_container EXIT
# Remove the container that might not be cleaned up in the previous run.
remove_docker_container

# For HF_TOKEN.
source /etc/environment

docker run --privileged --net host --shm-size=16G -it \
    -e "HF_TOKEN=$HF_TOKEN" --name tpu-test \
    vllm-tpu /bin/bash -c '
set -e # Exit immediately if a command exits with a non-zero status.
set -u # Treat unset variables as an error.

echo "--- Starting script inside Docker container ---"

# Create results directory
RESULTS_DIR=$(mktemp -d)
# If mktemp fails, set -e will cause the script to exit.
echo "Results will be stored in: $RESULTS_DIR"

# Install dependencies
echo "--- Installing Python dependencies ---"
python3 -m pip install --progress-bar off git+https://github.com/thuml/depyf.git \
    && python3 -m pip install --progress-bar off pytest pytest-asyncio tpu-info \
    && python3 -m pip install --progress-bar off lm_eval[api]==0.4.4
echo "--- Python dependencies installed ---"
export VLLM_USE_V1=1
export VLLM_XLA_CHECK_RECOMPILATION=1
export VLLM_XLA_CACHE_PATH=
echo "Using VLLM V1"

echo "--- Hardware Information ---"
tpu-info
echo "--- Starting Tests ---"
set +e
overall_script_exit_code=0

# --- Test Definitions ---
# If a test fails, this function will print logs and will not cause the main script to exit.
run_test() {
    local test_num=$1
    local test_name=$2
    local test_command=$3
    local log_file="$RESULTS_DIR/test_${test_num}.log"
    local actual_exit_code

    echo "--- TEST_$test_num: Running $test_name ---"
    
    # Execute the test command.
    eval "$test_command" > >(tee -a "$log_file") 2> >(tee -a "$log_file" >&2)
    actual_exit_code=$?

    echo "TEST_${test_num}_COMMAND_EXIT_CODE: $actual_exit_code" # This goes to main log
    echo "TEST_${test_num}_COMMAND_EXIT_CODE: $actual_exit_code" >> "$log_file" # Also to per-test log

    if [ "$actual_exit_code" -ne 0 ]; then
        echo "TEST_$test_num ($test_name) FAILED with exit code $actual_exit_code." >&2
        echo "--- Log for failed TEST_$test_num ($test_name) ---" >&2
        if [ -f "$log_file" ]; then
            cat "$log_file" >&2
        else
            echo "Log file $log_file not found for TEST_$test_num ($test_name)." >&2
        fi
        echo "--- End of log for TEST_$test_num ($test_name) ---" >&2
        return "$actual_exit_code" # Return the failure code
    else
        echo "TEST_$test_num ($test_name) PASSED."
        return 0 # Return success
    fi
}

# Helper function to call run_test and update the overall script exit code
run_and_track_test() {
    local test_num_arg="$1"
    local test_name_arg="$2"
    local test_command_arg="$3"

    # Run the test
    run_test "$test_num_arg" "$test_name_arg" "$test_command_arg"
    local test_specific_exit_code=$?

    # If the test failed, set the overall script exit code to 1
    if [ "$test_specific_exit_code" -ne 0 ]; then
        # No need for extra echo here, run_test already logged the failure.
        overall_script_exit_code=1
    fi
}

# --- Actual Test Execution ---
run_and_track_test 0 "test_perf.py" \
    "python3 -m pytest -s -v /workspace/vllm/tests/v1/tpu/test_perf.py"
run_and_track_test 1 "test_compilation.py" \
    "python3 -m pytest -s -v /workspace/vllm/tests/tpu/test_compilation.py"
run_and_track_test 2 "test_basic.py" \
    "python3 -m pytest -s -v /workspace/vllm/tests/v1/tpu/test_basic.py"
run_and_track_test 3 "test_accuracy.py::test_lm_eval_accuracy_v1_engine" \
    "python3 -m pytest -s -v /workspace/vllm/tests/entrypoints/llm/test_accuracy.py::test_lm_eval_accuracy_v1_engine"
run_and_track_test 4 "test_quantization_accuracy.py" \
    "python3 -m pytest -s -v /workspace/vllm/tests/tpu/test_quantization_accuracy.py"
run_and_track_test 5 "examples/offline_inference/tpu.py" \
    "python3 /workspace/vllm/examples/offline_inference/tpu.py"
run_and_track_test 6 "test_tpu_model_runner.py" \
    "python3 -m pytest -s -v /workspace/vllm/tests/v1/tpu/worker/test_tpu_model_runner.py"
run_and_track_test 7 "test_sampler.py" \
    "python3 -m pytest -s -v /workspace/vllm/tests/v1/tpu/test_sampler.py"
run_and_track_test 8 "test_topk_topp_sampler.py" \
    "python3 -m pytest -s -v /workspace/vllm/tests/v1/tpu/test_topk_topp_sampler.py"
run_and_track_test 9 "test_multimodal.py" \
    "python3 -m pytest -s -v /workspace/vllm/tests/v1/tpu/test_multimodal.py"
run_and_track_test 10 "test_pallas.py" \
    "python3 -m pytest -s -v /workspace/vllm/tests/v1/tpu/test_pallas.py"
run_and_track_test 11 "test_struct_output_generate.py" \
    "python3 -m pytest -s -v /workspace/vllm/tests/v1/entrypoints/llm/test_struct_output_generate.py"
run_and_track_test 12 "test_moe_pallas.py" \
    "python3 -m pytest -s -v /workspace/vllm/tests/tpu/test_moe_pallas.py"
<<<<<<< HEAD
run_and_track_test 13 "test_tpu_qkv_linear.py" \
    "python3 -m pytest -s -v /workspace/vllm/tests/v1/tpu/test_tpu_qkv_linear.py"
run_and_track_test 14 "test_spmd_model_weight_loading.py" \
    "python3 -m pytest -s -v /workspace/vllm/tests/v1/tpu/test_spmd_model_weight_loading.py"


# Disable the TPU LoRA tests until the feature is activated
# run_and_track_test 13 "test_lora (directory)" \
#     "python3 -m pytest -s -v /workspace/vllm/tests/tpu/lora/"
=======
run_and_track_test 13 "test_lora.py" \
    "VLLM_XLA_CHECK_RECOMPILATION=0 python3 -m pytest -s -v /workspace/vllm/tests/tpu/lora/test_lora.py"
>>>>>>> 643622ba

# After all tests have been attempted, exit with the overall status.
if [ "$overall_script_exit_code" -ne 0 ]; then
    echo "--- One or more tests FAILED. Overall script exiting with failure code 1. ---"
else
    echo "--- All tests have completed and PASSED. Overall script exiting with success code 0. ---"
fi
exit "$overall_script_exit_code"
' # IMPORTANT: This is the closing single quote for the bash -c "..." command. Ensure it is present and correct.

# Capture the exit code of the docker run command
DOCKER_RUN_EXIT_CODE=$?

# The trap will run for cleanup.
# Exit the main script with the Docker run command's exit code.
if [ "$DOCKER_RUN_EXIT_CODE" -ne 0 ]; then
    echo "Docker run command failed with exit code $DOCKER_RUN_EXIT_CODE."
    exit "$DOCKER_RUN_EXIT_CODE"
else
    echo "Docker run command completed successfully."
    exit 0
fi
# TODO: This test fails because it uses RANDOM_SEED sampling
# pytest -v -s /workspace/vllm/tests/tpu/test_custom_dispatcher.py \<|MERGE_RESOLUTION|>--- conflicted
+++ resolved
@@ -122,20 +122,12 @@
     "python3 -m pytest -s -v /workspace/vllm/tests/v1/entrypoints/llm/test_struct_output_generate.py"
 run_and_track_test 12 "test_moe_pallas.py" \
     "python3 -m pytest -s -v /workspace/vllm/tests/tpu/test_moe_pallas.py"
-<<<<<<< HEAD
-run_and_track_test 13 "test_tpu_qkv_linear.py" \
-    "python3 -m pytest -s -v /workspace/vllm/tests/v1/tpu/test_tpu_qkv_linear.py"
-run_and_track_test 14 "test_spmd_model_weight_loading.py" \
-    "python3 -m pytest -s -v /workspace/vllm/tests/v1/tpu/test_spmd_model_weight_loading.py"
-
-
-# Disable the TPU LoRA tests until the feature is activated
-# run_and_track_test 13 "test_lora (directory)" \
-#     "python3 -m pytest -s -v /workspace/vllm/tests/tpu/lora/"
-=======
 run_and_track_test 13 "test_lora.py" \
     "VLLM_XLA_CHECK_RECOMPILATION=0 python3 -m pytest -s -v /workspace/vllm/tests/tpu/lora/test_lora.py"
->>>>>>> 643622ba
+run_and_track_test 14 "test_tpu_qkv_linear.py" \
+    "python3 -m pytest -s -v /workspace/vllm/tests/v1/tpu/test_tpu_qkv_linear.py"
+run_and_track_test 15 "test_spmd_model_weight_loading.py" \
+    "python3 -m pytest -s -v /workspace/vllm/tests/v1/tpu/test_spmd_model_weight_loading.py"
 
 # After all tests have been attempted, exit with the overall status.
 if [ "$overall_script_exit_code" -ne 0 ]; then
