--- conflicted
+++ resolved
@@ -45,15 +45,11 @@
     && echo TEST_9 \
     && pytest -s -v /workspace/vllm/tests/v1/tpu/test_multimodal.py \
     && echo TEST_10 \
-<<<<<<< HEAD
-    && pytest -s -v /workspace/vllm/tests/v1/tpu/test_pallas.py" \
-    && echo TEST_10 \
-    && pytest -s -v /workspace/vllm/tests/tpu/test_lora.py" \
-=======
     && pytest -s -v /workspace/vllm/tests/v1/tpu/test_pallas.py \
     && echo TEST_11 \
     && pytest -s -v /workspace/vllm/tests/v1/entrypoints/llm/test_struct_output_generate.py" \
->>>>>>> 14288d13
+    && echo TEST_12 \
+    && pytest -s -v /workspace/vllm/tests/tpu/test_lora.py" \
 
 
 # TODO: This test fails because it uses RANDOM_SEED sampling
