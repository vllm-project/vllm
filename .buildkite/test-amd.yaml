# In this file, you can add more tests to run either by adding a new step or
# adding a new command to an existing step. See different options here for examples.

# This script will be feed into Jinja template in `test-template-aws.j2` at
# https://github.com/vllm-project/buildkite-ci/blob/main/scripts/test-template-aws.j2
# to generate the final pipeline yaml file.

# Documentation
# label(str): the name of the test. emojis allowed.
# fast_check(bool): whether to run this on each commit on the fastcheck pipeline.
# torch_nightly(bool): whether to run this on vllm against the torch nightly pipeline.
# fast_check_only(bool): run this test on the fastcheck pipeline only
# optional(bool): never run this test by default (i.e. need to unblock manually) unless it's a scheduled nightly run.
# soft_fail(bool): allow this step to fail without failing the entire pipeline (useful for flaky or experimental tests).
# command(str): the single command to run for tests. incompatible with commands.
# commands(list): the list of commands to run for the test. incompatible with command.
# mirror_hardwares(list): the list of hardware to run the test on as well. currently only supports [amdexperimental]
# gpu(str): override the GPU selection for the test. default is L4 GPUs. supports a100, b200, h200
# num_gpus(int): override the number of GPUs for the test. defaults to 1 GPU. currently supports 2,4.
# num_nodes(int): whether to simulate multi-node setup by launching multiple containers on one host,
#     in this case, commands must be specified. the first command runs on the first host, the second
#     command runs on the second host.
# timeout_in_minutes(int): sets a timeout for the step in minutes. if not specified, uses the default timeout.
# parallelism(int): number of parallel jobs to run for this step. enables test sharding using $$BUILDKITE_PARALLEL_JOB
#     and $$BUILDKITE_PARALLEL_JOB_COUNT environment variables.
# working_dir(str): specify the place where the command should execute, default to /vllm-workspace/tests
# source_file_dependencies(list): the list of prefixes to opt-in the test for, if empty, the test will always run.

# When adding a test
# - If the test belongs to an existing group, add it there
# - If the test is short, add to any existing step
# - If the test takes more than 10min, then it is okay to create a new step.
#   Note that all steps execute in parallel.

steps:
##### fast check tests  #####

- label: Pytorch Nightly Dependency Override Check # 2min
  # if this test fails, it means the nightly torch version is not compatible with some
  # of the dependencies. Please check the error message and add the package to whitelist
  # in /vllm/tools/pre_commit/generate_nightly_torch_test.py
  mirror_hardwares: [amdexperimental, amdproduction, amdtentative]
  agent_pool: mi325_1
  grade: Blocking
  soft_fail: true
  source_file_dependencies:
  - requirements/nightly_torch_test.txt
  commands:
  - bash standalone_tests/pytorch_nightly_dependency.sh

- label: Async Engine, Inputs, Utils, Worker Test # 10min
  timeout_in_minutes: 15
  mirror_hardwares: [amdexperimental, amdproduction, amdtentative]
  agent_pool: mi325_1
  grade: Blocking
  source_file_dependencies:
  - vllm/
  - tests/multimodal
  - tests/utils_
  commands:
  - pytest -v -s -m 'not cpu_test' multimodal
  - pytest -v -s utils_

<<<<<<< HEAD
- label: Async Engine, Inputs, Utils, Worker, Config Test (CPU) # 4 mins
  timeout_in_minutes: 10
  mirror_hardwares: [amdexperimental, amdproduction, amdtentative]
=======
- label: Async Engine, Inputs, Utils, Worker, Config Test (CPU) # 15min
  timeout_in_minutes: 20
  mirror_hardwares: [amdexperimental, amdproduction]
>>>>>>> 37593deb
  agent_pool: mi325_1
  grade: Blocking
  source_file_dependencies:
  - vllm/
  - tests/test_inputs.py
  - tests/test_outputs.py
  - tests/multimodal
  - tests/standalone_tests/lazy_imports.py
  - tests/tokenizers_
  - tests/transformers_utils
  - tests/config
  no_gpu: true
  commands:
  - python3 standalone_tests/lazy_imports.py
  - pytest -v -s test_inputs.py
  - pytest -v -s test_outputs.py
  - pytest -v -s -m 'cpu_test' multimodal
  - pytest -v -s tokenizers_
  - pytest -v -s transformers_utils
  - pytest -v -s config

- label: Python-only Installation Test # 10min
  timeout_in_minutes: 20
  mirror_hardwares: [amdexperimental]
  agent_pool: mi325_1
  # grade: Blocking
  source_file_dependencies:
  - tests/standalone_tests/python_only_compile.sh
  - setup.py
  commands:
  - bash standalone_tests/python_only_compile.sh

- label: Basic Correctness Test # 20min
  timeout_in_minutes: 30
  mirror_hardwares: [amdexperimental, amdproduction]
  agent_pool: mi325_1
  # grade: Blocking
  fast_check: true
  torch_nightly: true
  source_file_dependencies:
  - vllm/
  - tests/basic_correctness/test_basic_correctness
  - tests/basic_correctness/test_cpu_offload
  - tests/basic_correctness/test_cumem.py
  commands:
  - export VLLM_WORKER_MULTIPROC_METHOD=spawn
  - pytest -v -s basic_correctness/test_cumem.py
  - pytest -v -s basic_correctness/test_basic_correctness.py
  - pytest -v -s basic_correctness/test_cpu_offload.py

- label: Entrypoints Unit Tests # 5min
  mirror_hardwares: [amdexperimental, amdproduction, amdtentative]
  agent_pool: mi325_1
  grade: Blocking
  timeout_in_minutes: 10
  working_dir: "/vllm-workspace/tests"
  fast_check: true
  source_file_dependencies:
  - vllm/entrypoints
  - tests/entrypoints/
  commands:
  - pytest -v -s entrypoints/openai/tool_parsers
  - pytest -v -s entrypoints/ --ignore=entrypoints/llm --ignore=entrypoints/openai --ignore=entrypoints/offline_mode --ignore=entrypoints/test_chat_utils.py  --ignore=entrypoints/pooling

- label: Entrypoints Integration Test (LLM) # 30min
  timeout_in_minutes: 40
  mirror_hardwares: [amdexperimental, amdproduction]
  agent_pool: mi325_1
  # grade: Blocking
  working_dir: "/vllm-workspace/tests"
  fast_check: true
  torch_nightly: true
  source_file_dependencies:
  - vllm/
  - tests/entrypoints/llm
  - tests/entrypoints/offline_mode
  commands:
  - export VLLM_WORKER_MULTIPROC_METHOD=spawn
  - pytest -v -s entrypoints/llm --ignore=entrypoints/llm/test_generate.py --ignore=entrypoints/llm/test_collective_rpc.py
  - pytest -v -s entrypoints/llm/test_generate.py # it needs a clean process
  - pytest -v -s entrypoints/offline_mode # Needs to avoid interference with other tests

- label: Entrypoints Integration Test (API Server) # 100min
  timeout_in_minutes: 130
  mirror_hardwares: [amdexperimental]
  agent_pool: mi325_1
  # grade: Blocking
  working_dir: "/vllm-workspace/tests"
  fast_check: true
  torch_nightly: true
  source_file_dependencies:
  - vllm/
  - tests/entrypoints/openai
  - tests/entrypoints/test_chat_utils
  commands:
  - export VLLM_WORKER_MULTIPROC_METHOD=spawn
  - PYTHONPATH=/vllm-workspace pytest -v -s entrypoints/openai/test_collective_rpc.py # PYTHONPATH is needed to import custom Worker extension
  - pytest -v -s entrypoints/openai --ignore=entrypoints/openai/test_chat_with_tool_reasoning.py --ignore=entrypoints/openai/test_oot_registration.py --ignore=entrypoints/openai/test_tensorizer_entrypoint.py --ignore=entrypoints/openai/correctness/ --ignore=entrypoints/openai/test_collective_rpc.py --ignore=entrypoints/openai/tool_parsers/
  - pytest -v -s entrypoints/test_chat_utils.py

- label: Entrypoints Integration Test (Pooling)
  timeout_in_minutes: 50
  mirror_hardwares: [amdexperimental]
  agent_pool: mi325_1
  # grade: Blocking
  working_dir: "/vllm-workspace/tests"
  fast_check: true
  torch_nightly: true
  source_file_dependencies:
  - vllm/
  - tests/entrypoints/pooling
  commands:
  - export VLLM_WORKER_MULTIPROC_METHOD=spawn
  - pytest -v -s entrypoints/pooling

- label: Distributed Tests (4 GPUs) # 35min
  timeout_in_minutes: 50
  mirror_hardwares: [amdexperimental]
  agent_pool: mi325_4
  # grade: Blocking
  working_dir: "/vllm-workspace/tests"
  num_gpus: 4
  source_file_dependencies:
  - vllm/distributed/
  - tests/distributed/test_utils
  - tests/distributed/test_pynccl
  - tests/distributed/test_events
  - tests/compile/fullgraph/test_basic_correctness.py
  - examples/offline_inference/rlhf.py
  - examples/offline_inference/rlhf_colocate.py
  - tests/examples/offline_inference/data_parallel.py
  - tests/v1/distributed
  - tests/v1/engine/test_engine_core_client.py
  - tests/distributed/test_symm_mem_allreduce.py
  commands:
  # test with torchrun tp=2 and external_dp=2
  - torchrun --nproc-per-node=4 distributed/test_torchrun_example.py
  # test with torchrun tp=2 and pp=2
  - PP_SIZE=2 torchrun --nproc-per-node=4 distributed/test_torchrun_example.py
  # test with torchrun tp=4 and dp=1
  - TP_SIZE=4 torchrun --nproc-per-node=4 distributed/test_torchrun_example_moe.py
  # test with torchrun tp=2, pp=2 and dp=1
  - PP_SIZE=2 TP_SIZE=2 torchrun --nproc-per-node=4 distributed/test_torchrun_example_moe.py
  # test with torchrun tp=1 and dp=4 with ep
  - DP_SIZE=4 ENABLE_EP=1 torchrun --nproc-per-node=4 distributed/test_torchrun_example_moe.py
  # test with torchrun tp=2 and dp=2 with ep
  - TP_SIZE=2 DP_SIZE=2 ENABLE_EP=1 torchrun --nproc-per-node=4 distributed/test_torchrun_example_moe.py
  # test with internal dp
  - python3 ../examples/offline_inference/data_parallel.py --enforce-eager
  - TP_SIZE=2 DP_SIZE=2 pytest -v -s v1/distributed/test_async_llm_dp.py
  - TP_SIZE=2 DP_SIZE=2 pytest -v -s v1/distributed/test_eagle_dp.py
  - TP_SIZE=2 DP_SIZE=2 pytest -v -s v1/distributed/test_external_lb_dp.py
  - TP_SIZE=1 DP_SIZE=4 pytest -v -s v1/distributed/test_internal_lb_dp.py
  - TP_SIZE=1 DP_SIZE=4 pytest -v -s v1/distributed/test_hybrid_lb_dp.py
  - pytest -v -s v1/engine/test_engine_core_client.py::test_kv_cache_events_dp
  - pytest -v -s distributed/test_utils.py
  - pytest -v -s compile/fullgraph/test_basic_correctness.py
  - pytest -v -s distributed/test_pynccl.py
  - pytest -v -s distributed/test_events.py
  - pytest -v -s distributed/test_symm_mem_allreduce.py
  # TODO: create a dedicated test section for multi-GPU example tests
  # when we have multiple distributed example tests
  - pushd ../examples/offline_inference
  - VLLM_ALLOW_INSECURE_SERIALIZATION=1 python3 rlhf.py
  - VLLM_ALLOW_INSECURE_SERIALIZATION=1 RAY_DEDUP_LOGS=0 python3 rlhf_colocate.py
  - popd

- label: Distributed Tests (8 GPUs) # 4min
  timeout_in_minutes: 10
  mirror_hardwares: [amdexperimental]
  agent_pool: mi325_8
  # grade: Blocking
  gpu: h100
  num_gpus: 8
  working_dir: "/vllm-workspace/tests"
  source_file_dependencies:
  - examples/offline_inference/torchrun_dp_example.py
  - vllm/config/parallel.py
  - vllm/distributed/
  - vllm/v1/engine/llm_engine.py
  - vllm/v1/executor/uniproc_executor.py
  - vllm/v1/worker/gpu_worker.py
  commands:
  # https://github.com/NVIDIA/nccl/issues/1838
  #- export NCCL_CUMEM_HOST_ENABLE=0
  # test with torchrun tp=2 and dp=4 with ep
  - torchrun --nproc-per-node=8 ../examples/offline_inference/torchrun_dp_example.py --tp-size=2 --pp-size=1 --dp-size=4 --enable-ep

- label: EPLB Algorithm Test # 5min
  mirror_hardwares: [amdexperimental, amdproduction, amdtentative]
  agent_pool: mi325_1
  grade: Blocking
  timeout_in_minutes: 15
  working_dir: "/vllm-workspace/tests"
  source_file_dependencies:
  - vllm/distributed/eplb
  - tests/distributed/test_eplb_algo.py
  commands:
  - pytest -v -s distributed/test_eplb_algo.py

- label: EPLB Execution Test # 10min
  mirror_hardwares: [amdexperimental, amdproduction]
  agent_pool: mi325_4
  # grade: Blocking
  timeout_in_minutes: 20
  working_dir: "/vllm-workspace/tests"
  num_gpus: 4
  source_file_dependencies:
  - vllm/distributed/eplb
  - tests/distributed/test_eplb_execute.py
  commands:
  - pytest -v -s distributed/test_eplb_execute.py
  - pytest -v -s distributed/test_eplb_spec_decode.py

- label: Metrics, Tracing Test # 12min
  timeout_in_minutes: 20
  mirror_hardwares: [amdexperimental, amdproduction]
  agent_pool: mi325_2
  # grade: Blocking
  num_gpus: 2
  source_file_dependencies:
  - vllm/
  - tests/v1/tracing
  commands:
  - "pip install \
      'opentelemetry-sdk>=1.26.0' \
      'opentelemetry-api>=1.26.0' \
      'opentelemetry-exporter-otlp>=1.26.0' \
      'opentelemetry-semantic-conventions-ai>=0.4.1'"
  - pytest -v -s v1/tracing

##### fast check tests  #####
#####  1 GPU test  #####

- label: Regression Test # 7min
  timeout_in_minutes: 20
  mirror_hardwares: [amdexperimental, amdproduction, amdtentative]
  agent_pool: mi325_1
  grade: Blocking
  source_file_dependencies:
  - vllm/
  - tests/test_regression
  commands:
  - pip install modelscope
  - pytest -v -s test_regression.py
  working_dir: "/vllm-workspace/tests" # optional

- label: Engine Test # 9min
  timeout_in_minutes: 15
  mirror_hardwares: [amdexperimental, amdproduction]
  agent_pool: mi325_1
  # grade: Blocking
  source_file_dependencies:
  - vllm/
  - tests/engine
  - tests/test_sequence
  - tests/test_config
  - tests/test_logger
  - tests/test_vllm_port
  commands:
  - pytest -v -s engine test_sequence.py test_config.py test_logger.py test_vllm_port.py

- label: V1 Test e2e + engine # 30min
  timeout_in_minutes: 45
  mirror_hardwares: [amdexperimental]
  agent_pool: mi325_1
  # grade: Blocking
  source_file_dependencies:
    - vllm/
    - tests/v1
  commands:
    # TODO: accuracy does not match, whether setting
    # VLLM_USE_FLASHINFER_SAMPLER or not on H100.
    - pytest -v -s v1/e2e
    - pytest -v -s v1/engine

- label: V1 Test entrypoints # 35min
  timeout_in_minutes: 50
  mirror_hardwares: [amdexperimental, amdproduction, amdtentative]
  agent_pool: mi325_1
  grade: Blocking
  source_file_dependencies:
    - vllm/
    - tests/v1
  commands:
    - pytest -v -s v1/entrypoints

- label: V1 Test others # 42min
  timeout_in_minutes: 60
  mirror_hardwares: [amdexperimental]
  agent_pool: mi325_1
  # grade: Blocking
  source_file_dependencies:
    - vllm/
    - tests/v1
  commands:
    # split the test to avoid interference
    - uv pip install --system -r /vllm-workspace/requirements/kv_connectors.txt
    - pytest -v -s -m 'not cpu_test' v1/core
    - pytest -v -s v1/executor
    - pytest -v -s v1/kv_offload
    - pytest -v -s v1/sample
    - pytest -v -s v1/logits_processors
    - pytest -v -s v1/worker
    - pytest -v -s v1/spec_decode
    - pytest -v -s -m 'not cpu_test' v1/kv_connector/unit
    - pytest -v -s -m 'not cpu_test' v1/metrics
    - pytest -v -s v1/test_oracle.py
    - pytest -v -s v1/test_request.py
    - pytest -v -s v1/test_outputs.py
    # Integration test for streaming correctness (requires special branch).
    - pip install -U git+https://github.com/robertgshaw2-redhat/lm-evaluation-harness.git@streaming-api
    - pytest -v -s entrypoints/openai/correctness/test_lmeval.py::test_lm_eval_accuracy_v1_engine

# TODO: Add the "V1 Test attetion (MI300)" test group

- label: V1 Test attention (H100) # 10min
  mirror_hardwares: [amdexperimental]
  agent_pool: mi325_1
  # grade: Blocking
  timeout_in_minutes: 30
  gpu: h100
  source_file_dependencies:
    - vllm/v1/attention
    - tests/v1/attention
  commands:
    - pytest -v -s v1/attention

- label: Batch Invariance Tests (H100) # 10min
  mirror_hardwares: [amdexperimental]
  agent_pool: mi325_1
  timeout_in_minutes: 25
  gpu: h100
  source_file_dependencies:
    - vllm/
    - tests/v1/determinism/
  commands:
    - export VLLM_WORKER_MULTIPROC_METHOD=spawn
    - pip install pytest-timeout pytest-forked
    - pytest -v -s v1/determinism/test_batch_invariance.py
    - pytest -v -s v1/determinism/test_rms_norm_batch_invariant.py

- label: V1 Test attention (B200) # 10min
  timeout_in_minutes: 30
  gpu: b200
  source_file_dependencies:
    - vllm/v1/attention
    - tests/v1/attention
  commands:
    - VLLM_DISABLE_FLASHINFER_PREFILL=1 pytest -v -s v1/attention # TODO: FI prefill is bugged and causes incorrectness, fix this

- label: V1 Test others (CPU) # 5 mins
  mirror_hardwares: [amdexperimental, amdproduction, amdtentative]
  agent_pool: mi325_1
  grade: Blocking
  source_file_dependencies:
    - vllm/
    - tests/v1
  no_gpu: true
  commands:
    # split the test to avoid interference
    - pytest -v -s -m 'cpu_test' v1/core
    - pytest -v -s v1/structured_output
    - pytest -v -s v1/test_serial_utils.py
    - pytest -v -s -m 'cpu_test' v1/kv_connector/unit
    - pytest -v -s -m 'cpu_test' v1/metrics


- label: Examples Test # 30min
  timeout_in_minutes: 45
  mirror_hardwares: [amdexperimental]
  agent_pool: mi325_1
  # grade: Blocking
  working_dir: "/vllm-workspace/examples"
  source_file_dependencies:
  - vllm/entrypoints
  - examples/
  commands:
    - pip install tensorizer # for tensorizer test
    - python3 offline_inference/basic/generate.py --model facebook/opt-125m
    - python3 offline_inference/basic/generate.py --model meta-llama/Llama-2-13b-chat-hf --cpu-offload-gb 10
    - python3 offline_inference/basic/chat.py
    - python3 offline_inference/prefix_caching.py
    - python3 offline_inference/llm_engine_example.py
    - python3 offline_inference/audio_language.py --seed 0
    - python3 offline_inference/vision_language.py --seed 0
    - python3 offline_inference/vision_language_pooling.py --seed 0
    - python3 offline_inference/vision_language_multi_image.py --seed 0
    - python3 others/tensorize_vllm_model.py --model facebook/opt-125m serialize --serialized-directory /tmp/ --suffix v1 && python3 others/tensorize_vllm_model.py --model facebook/opt-125m deserialize --path-to-tensors /tmp/vllm/facebook/opt-125m/v1/model.tensors
    - python3 offline_inference/encoder_decoder_multimodal.py --model-type whisper --seed 0
    - python3 offline_inference/basic/classify.py
    - python3 offline_inference/basic/embed.py
    - python3 offline_inference/basic/score.py
    - python3 offline_inference/spec_decode.py --test --method eagle --num_spec_tokens 3 --dataset-name hf --dataset-path philschmid/mt-bench --num-prompts 80 --temp 0 --top-p 1.0 --top-k -1 --tp 1 --enable-chunked-prefill --max-model-len 2048
    # https://github.com/vllm-project/vllm/pull/26682 uses slightly more memory in PyTorch 2.9+ causing this test to OOM in 1xL4 GPU
    - python3 offline_inference/spec_decode.py --test --method eagle3 --num_spec_tokens 3 --dataset-name hf --dataset-path philschmid/mt-bench --num-prompts 80 --temp 0 --top-p 1.0 --top-k -1 --tp 1 --enable-chunked-prefill --max-model-len 1536
    #- python3 offline_inference/spec_decode.py --test --method eagle3 --num_spec_tokens 3 --dataset-name hf --dataset-path philschmid/mt-bench --num-prompts 80 --temp 0 --top-p 1.0 --top-k -1 --tp 1 --enable-chunked-prefill --max-model-len 2048

- label: Platform Tests (CUDA) # 4min
  timeout_in_minutes: 15
  mirror_hardwares: [amdexperimental, amdproduction]
  agent_pool: mi325_1
  # grade: Blocking
  source_file_dependencies:
  - vllm/
  - tests/cuda
  commands:
    - pytest -v -s cuda/test_cuda_context.py

- label: Samplers Test # 56min
  timeout_in_minutes: 75
  mirror_hardwares: [amdexperimental]
  agent_pool: mi325_1
  # grade: Blocking
  source_file_dependencies:
  - vllm/model_executor/layers
  - vllm/sampling_metadata.py
  - tests/samplers
  - tests/conftest.py
  commands:
    - pytest -v -s samplers
    - VLLM_USE_FLASHINFER_SAMPLER=1 pytest -v -s samplers

- label: LoRA Test %N # 20min each
  timeout_in_minutes: 30
  mirror_hardwares: [amdexperimental]
  agent_pool: mi325_8
  # grade: Blocking
  source_file_dependencies:
  - vllm/lora
  - tests/lora
  commands:
    - pytest -v -s lora \
      --shard-id=$$BUILDKITE_PARALLEL_JOB \
      --num-shards=$$BUILDKITE_PARALLEL_JOB_COUNT \
      --ignore=lora/test_chatglm3_tp.py \
      --ignore=lora/test_llama_tp.py \
      --ignore=lora/test_llm_with_multi_loras.py \
      --ignore=lora/test_olmoe_tp.py \
      --ignore=lora/test_deepseekv2_tp.py \
      --ignore=lora/test_gptoss_tp.py \
      --ignore=lora/test_qwen3moe_tp.py
  parallelism: 4

- label: PyTorch Compilation Unit Tests # 15min
  timeout_in_minutes: 30
  mirror_hardwares: [amdexperimental, amdproduction]
  agent_pool: mi325_1
  # grade: Blocking
  torch_nightly: true
  source_file_dependencies:
    - vllm/
    - tests/compile
  commands:
  # Run unit tests defined directly under compile/,
  # not including subdirectories, which are usually heavier
  # tests covered elsewhere.
  # Use `find` to launch multiple instances of pytest so that
  # they do not suffer from https://github.com/vllm-project/vllm/issues/28965
  - "find compile/ -maxdepth 1 -name 'test_*.py' -exec pytest -s -v {} \\\\;"

- label: PyTorch Fullgraph Smoke Test # 15min
  timeout_in_minutes: 30
  mirror_hardwares: [amdexperimental, amdproduction]
  agent_pool: mi325_1
  # grade: Blocking
  torch_nightly: true
  source_file_dependencies:
  - vllm/
  - tests/compile
  commands:
  # Run smoke tests under fullgraph directory, except test_full_graph.py
  # as it is a heavy test that is covered in other steps.
  # Use `find` to launch multiple instances of pytest so that
  # they do not suffer from https://github.com/vllm-project/vllm/issues/28965
  - "find compile/fullgraph/ -name 'test_*.py' -not -name 'test_full_graph.py' -exec pytest -s -v {} \\\\;"

- label: PyTorch Fullgraph Test # 27min
  timeout_in_minutes: 40
  mirror_hardwares: [amdexperimental, amdproduction]
  agent_pool: mi325_1
  # grade: Blocking
  torch_nightly: true
  source_file_dependencies:
  - vllm/
  - tests/compile
  commands:
  - pytest -v -s compile/fullgraph/test_full_graph.py -k 'not test_fp8_kv_scale_compile'
    # Limit to no custom ops to reduce running time
    # Wrap with quotes to escape yaml and avoid starting -k string with a -
  - "pytest -v -s compile/distributed/test_fusions_e2e.py -k 'TRITON and not +quant_fp8 and not Llama-4'"

- label: Cudagraph test
  timeout_in_minutes: 20
  mirror_hardwares: [amdexperimental, amdproduction]
  agent_pool: mi325_1
  source_file_dependencies:
  - tests/v1/cudagraph
  - vllm/v1/cudagraph_dispatcher.py
  - vllm/config/compilation.py
  - vllm/compilation
  commands:
    - pytest -v -s v1/cudagraph/test_cudagraph_dispatch.py
    - pytest -v -s v1/cudagraph/test_cudagraph_mode.py

- label: Kernels Core Operation Test # 48min
  timeout_in_minutes: 75
  mirror_hardwares: [amdexperimental, amdproduction]
  agent_pool: mi325_1
  # grade: Blocking
  source_file_dependencies:
  - csrc/
  - tests/kernels/core
  - tests/kernels/test_top_k_per_row.py
  commands:
    - pytest -v -s kernels/core kernels/test_top_k_per_row.py

- label: Kernels Attention Test %N # 23min
  timeout_in_minutes: 35
  mirror_hardwares: [amdexperimental, amdproduction]
  agent_pool: mi325_8
  # grade: Blocking
  source_file_dependencies:
  - csrc/attention/
  - vllm/attention
  - vllm/v1/attention
  - tests/kernels/attention
  commands:
    - pytest -v -s kernels/attention --shard-id=$$BUILDKITE_PARALLEL_JOB --num-shards=$$BUILDKITE_PARALLEL_JOB_COUNT
  parallelism: 2

- label: Kernels Quantization Test %N # 64min
  timeout_in_minutes: 90
  mirror_hardwares: [amdexperimental]
  agent_pool: mi325_8
  # grade: Blocking
  source_file_dependencies:
  - csrc/quantization/
  - vllm/model_executor/layers/quantization
  - tests/kernels/quantization
  commands:
    - pytest -v -s kernels/quantization --shard-id=$$BUILDKITE_PARALLEL_JOB --num-shards=$$BUILDKITE_PARALLEL_JOB_COUNT
  parallelism: 2

- label: Kernels MoE Test %N # 40min
  timeout_in_minutes: 60
  mirror_hardwares: [amdexperimental, amdproduction]
  agent_pool: mi325_8
  # grade: Blocking
  source_file_dependencies:
  - csrc/quantization/cutlass_w8a8/moe/
  - csrc/moe/
  - tests/kernels/moe
  - vllm/model_executor/layers/fused_moe/
  - vllm/distributed/device_communicators/
  - vllm/envs.py
  - vllm/config
  commands:
    - pytest -v -s kernels/moe --shard-id=$$BUILDKITE_PARALLEL_JOB --num-shards=$$BUILDKITE_PARALLEL_JOB_COUNT
  parallelism: 2

- label: Kernels Mamba Test # 31min
  timeout_in_minutes: 45
  mirror_hardwares: [amdexperimental, amdproduction]
  agent_pool: mi325_1
  # grade: Blocking
  source_file_dependencies:
  - csrc/mamba/
  - tests/kernels/mamba
  - vllm/model_executor/layers/mamba/ops
  commands:
    - pytest -v -s kernels/mamba

- label: Kernels DeepGEMM Test (H100) # Nvidia-centric
# Not replicating for CUTLAS & CuTe
  timeout_in_minutes: 45
  gpu: h100
  num_gpus: 1
  source_file_dependencies:
  - tools/install_deepgemm.sh
  - vllm/utils/deep_gemm.py
  - vllm/model_executor/layers/fused_moe
  - vllm/model_executor/layers/quantization
  - tests/kernels/quantization/test_block_fp8.py
  - tests/kernels/moe/test_deepgemm.py
  - tests/kernels/moe/test_batched_deepgemm.py
  - tests/kernels/attention/test_deepgemm_attention.py
  commands:
    - pytest -v -s kernels/quantization/test_block_fp8.py -k deep_gemm
    - pytest -v -s kernels/moe/test_deepgemm.py
    - pytest -v -s kernels/moe/test_batched_deepgemm.py
    - pytest -v -s kernels/attention/test_deepgemm_attention.py

- label: Model Executor Test # 23min
  timeout_in_minutes: 35
  torch_nightly: true
  mirror_hardwares: [amdexperimental, amdproduction]
  agent_pool: mi325_1
  # grade: Blocking
  source_file_dependencies:
  - vllm/engine/arg_utils.py
  - vllm/config/model.py
  - vllm/model_executor
  - tests/model_executor
  - tests/entrypoints/openai/test_tensorizer_entrypoint.py
  commands:
    - apt-get update && apt-get install -y curl libsodium23
    - export VLLM_WORKER_MULTIPROC_METHOD=spawn
    - pytest -v -s model_executor
    - pytest -v -s entrypoints/openai/test_tensorizer_entrypoint.py

- label: Benchmarks # 11min
  timeout_in_minutes: 20
  mirror_hardwares: [amdexperimental, amdproduction]
  agent_pool: mi325_8
  # grade: Blocking
  working_dir: "/vllm-workspace/.buildkite"
  source_file_dependencies:
  - benchmarks/
  commands:
  - bash scripts/run-benchmarks.sh

- label: Benchmarks CLI Test # 7min
  timeout_in_minutes: 20
  mirror_hardwares: [amdexperimental, amdproduction]
  agent_pool: mi325_8
  # grade: Blocking
  source_file_dependencies:
  - vllm/
  - tests/benchmarks/
  commands:
  - pytest -v -s benchmarks/

- label: Quantization Test # 70min
  timeout_in_minutes: 90
  mirror_hardwares: [amdexperimental]
  agent_pool: mi325_1
  # grade: Blocking
  source_file_dependencies:
  - csrc/
  - vllm/model_executor/layers/quantization
  - tests/quantization
  commands:
  # temporary install here since we need nightly, will move to requirements/test.in
  # after torchao 0.12 release, and pin a working version of torchao nightly here

  # since torchao nightly is only compatible with torch nightly currently
  # https://github.com/pytorch/ao/issues/2919, we'll have to skip new torchao tests for now
  # we can only upgrade after this is resolved
  # TODO(jerryzh168): resolve the above comment
  - uv pip install --system torchao==0.13.0
  - VLLM_TEST_FORCE_LOAD_FORMAT=auto pytest -v -s quantization/ --ignore quantization/test_blackwell_moe.py

- label: LM Eval Small Models # 15min
  timeout_in_minutes: 20
  mirror_hardwares: [amdexperimental, amdproduction]
  agent_pool: mi325_1
  # grade: Blocking
  source_file_dependencies:
  - csrc/
  - vllm/model_executor/layers/quantization
  commands:
  - pytest -s -v evals/gsm8k/test_gsm8k_correctness.py --config-list-file=configs/models-small.txt --tp-size=1

- label: OpenAI API correctness # 10min
  timeout_in_minutes: 15
  mirror_hardwares: [amdexperimental, amdproduction]
  agent_pool: mi325_1
  # grade: Blocking
  source_file_dependencies:
  - csrc/
  - vllm/entrypoints/openai/
  - vllm/model_executor/models/whisper.py
  commands: # LMEval
  # Transcription WER check is skipped because encoder-decoder models are not supported on ROCm, see https://github.com/vllm-project/vllm/issues/27442
  - pytest -s entrypoints/openai/correctness/

- label: OpenAI-Compatible Tool Use # 23 min
  timeout_in_minutes: 35
  mirror_hardwares: [amdexperimental, amdproduction]
  agent_pool: mi325_1
  # grade: Blocking
  fast_check: false
  source_file_dependencies:
    - vllm/
    - tests/tool_use
  commands:
    - pytest -v -s -m 'not cpu_test' tool_use

- label: OpenAI-Compatible Tool Use (CPU) # 5 mins
  mirror_hardwares: [amdexperimental, amdproduction]
  agent_pool: mi325_1
  # grade: Blocking
  timeout_in_minutes: 10
  source_file_dependencies:
    - vllm/
    - tests/tool_use
  no_gpu: true
  commands:
    - pytest -v -s -m 'cpu_test' tool_use

#####  models test  #####

- label: Basic Models Tests (Initialization)
  timeout_in_minutes: 45
  mirror_hardwares: [amdexperimental, amdproduction]
  agent_pool: mi325_1
  # grade: Blocking
  torch_nightly: true
  source_file_dependencies:
  - vllm/
  - tests/models/test_initialization.py
  commands:
    # Run a subset of model initialization tests
    - pytest -v -s models/test_initialization.py::test_can_initialize_small_subset

- label: Basic Models Tests (Extra Initialization) %N
  timeout_in_minutes: 45
  mirror_hardwares: [amdexperimental, amdproduction]
  agent_pool: mi325_8
  # grade: Blocking
  torch_nightly: true
  source_file_dependencies:
  - vllm/model_executor/models/
  - vllm/transformers_utils/
  - tests/models/test_initialization.py
  commands:
    # Only when vLLM model source is modified - test initialization of a large
    # subset of supported models (the complement of the small subset in the above
    # test.) Also run if model initialization test file is modified
    - pytest -v -s models/test_initialization.py \
             -k 'not test_can_initialize_small_subset' \
             --num-shards=$$BUILDKITE_PARALLEL_JOB_COUNT \
             --shard-id=$$BUILDKITE_PARALLEL_JOB
  parallelism: 2

- label: Basic Models Tests (Other)
  timeout_in_minutes: 45
  mirror_hardwares: [amdexperimental]
  agent_pool: mi325_1
  # grade: Blocking
  torch_nightly: true
  source_file_dependencies:
  - vllm/
  - tests/models/test_transformers.py
  - tests/models/test_registry.py
  commands:
    - pytest -v -s models/test_transformers.py models/test_registry.py

- label: Basic Models Test (Other CPU) # 5min
  mirror_hardwares: [amdexperimental, amdproduction]
  agent_pool: mi325_1
  # grade: Blocking
  timeout_in_minutes: 10
  torch_nightly: true
  source_file_dependencies:
  - vllm/
  - tests/models/test_utils.py
  - tests/models/test_vision.py
  no_gpu: true
  commands:
    - pytest -v -s models/test_utils.py models/test_vision.py

- label: Language Models Tests (Standard)
  timeout_in_minutes: 25
  mirror_hardwares: [amdexperimental]
  agent_pool: mi325_1
  # grade: Blocking
  torch_nightly: true
  source_file_dependencies:
  - vllm/
  - tests/models/language
  commands:
    # Test standard language models, excluding a subset of slow tests
    - pip freeze | grep -E 'torch'
    - pytest -v -s models/language -m 'core_model and (not slow_test)'

- label: Language Models Tests (Extra Standard) %N
  timeout_in_minutes: 45
  mirror_hardwares: [amdexperimental]
  agent_pool: mi325_8
  # grade: Blocking
  torch_nightly: true
  source_file_dependencies:
  - vllm/model_executor/models/
  - tests/models/language/pooling/test_embedding.py
  - tests/models/language/generation/test_common.py
  - tests/models/language/pooling/test_classification.py
  commands:
    # Shard slow subset of standard language models tests. Only run when model
    # source is modified, or when specified test files are modified
    - pip freeze | grep -E 'torch'
    - pytest -v -s models/language -m 'core_model and slow_test' \
             --num-shards=$$BUILDKITE_PARALLEL_JOB_COUNT \
             --shard-id=$$BUILDKITE_PARALLEL_JOB
  parallelism: 2

- label: Language Models Tests (Hybrid) %N
  timeout_in_minutes: 75
  mirror_hardwares: [amdexperimental]
  agent_pool: mi325_8
  # grade: Blocking
  torch_nightly: true
  source_file_dependencies:
  - vllm/
  - tests/models/language/generation
  commands:
    # Install fast path packages for testing against transformers
    # Note: also needed to run plamo2 model in vLLM
    - uv pip install --system --no-build-isolation 'git+https://github.com/state-spaces/mamba@v2.2.5'
    - uv pip install --system --no-build-isolation 'git+https://github.com/Dao-AILab/causal-conv1d@v1.5.2'
    # Shard hybrid language model tests
    - pytest -v -s models/language/generation \
                   -m hybrid_model \
                   --num-shards=$$BUILDKITE_PARALLEL_JOB_COUNT \
                   --shard-id=$$BUILDKITE_PARALLEL_JOB
  parallelism: 2

- label: Language Models Test (Extended Generation) # 80min
  timeout_in_minutes: 110
  mirror_hardwares: [amdexperimental]
  agent_pool: mi325_1
  # grade: Blocking
  optional: true
  source_file_dependencies:
  - vllm/
  - tests/models/language/generation
  commands:
    # Install fast path packages for testing against transformers
    # Note: also needed to run plamo2 model in vLLM
    - uv pip install --system --no-build-isolation 'git+https://github.com/state-spaces/mamba@v2.2.5'
    - uv pip install --system --no-build-isolation 'git+https://github.com/Dao-AILab/causal-conv1d@v1.5.2'
    - pytest -v -s models/language/generation -m '(not core_model) and (not hybrid_model)'

- label: Language Models Test (PPL)
  timeout_in_minutes: 110
  mirror_hardwares: [amdexperimental]
  agent_pool: mi325_1
  # grade: Blocking
  optional: true
  source_file_dependencies:
  - vllm/
  - tests/models/language/generation_ppl_test
  commands:
    - pytest -v -s models/language/generation_ppl_test

- label: Language Models Test (Extended Pooling)  # 36min
  timeout_in_minutes: 50
  mirror_hardwares: [amdexperimental]
  agent_pool: mi325_1
  # grade: Blocking
  optional: true
  source_file_dependencies:
  - vllm/
  - tests/models/language/pooling
  commands:
    - pytest -v -s models/language/pooling -m 'not core_model'

- label: Language Models Test (MTEB)
  timeout_in_minutes: 110
  mirror_hardwares: [amdexperimental]
  agent_pool: mi325_1
  # grade: Blocking
  optional: true
  source_file_dependencies:
  - vllm/
  - tests/models/language/pooling_mteb_test
  commands:
    - pytest -v -s models/language/pooling_mteb_test

- label: Multi-Modal Processor Test # 44min
  timeout_in_minutes: 60
  mirror_hardwares: [amdexperimental]
  agent_pool: mi325_1
  # grade: Blocking
  source_file_dependencies:
  - vllm/
  - tests/models/multimodal
  commands:
    - pip install git+https://github.com/TIGER-AI-Lab/Mantis.git
    - pytest -v -s models/multimodal/processing

- label: Multi-Modal Models Test (Standard) # 60min
  timeout_in_minutes: 80
  mirror_hardwares: [amdexperimental]
  agent_pool: mi325_1
  # grade: Blocking
  torch_nightly: true
  source_file_dependencies:
  - vllm/
  - tests/models/multimodal
  commands:
    - pip install git+https://github.com/TIGER-AI-Lab/Mantis.git
    - pip freeze | grep -E 'torch'
    - pytest -v -s models/multimodal -m core_model --ignore models/multimodal/generation/test_whisper.py --ignore models/multimodal/processing
    - cd .. && VLLM_WORKER_MULTIPROC_METHOD=spawn pytest -v -s tests/models/multimodal/generation/test_whisper.py -m core_model  # Otherwise, mp_method="spawn" doesn't work

- label: Multi-Modal Accuracy Eval (Small Models) # 10min
  timeout_in_minutes: 70
  mirror_hardwares: [amdexperimental, amdproduction]
  agent_pool: mi325_1
  # grade: Blocking
  working_dir: "/vllm-workspace/.buildkite/lm-eval-harness"
  source_file_dependencies:
  - vllm/multimodal/
  - vllm/inputs/
  - vllm/v1/core/
  commands:
  - pytest -s -v test_lm_eval_correctness.py --config-list-file=configs/models-mm-small.txt --tp-size=1

- label: Multi-Modal Models Test (Extended) 1
  mirror_hardwares: [amdexperimental]
  agent_pool: mi325_1
  # grade: Blocking
  optional: true
  source_file_dependencies:
  - vllm/
  - tests/models/multimodal
  commands:
    - pip install git+https://github.com/TIGER-AI-Lab/Mantis.git
    - pytest -v -s models/multimodal -m 'not core_model' --ignore models/multimodal/generation/test_common.py --ignore models/multimodal/processing

- label: Multi-Modal Models Test (Extended) 2
  mirror_hardwares: [amdexperimental]
  agent_pool: mi325_1
  # grade: Blocking
  optional: true
  source_file_dependencies:
  - vllm/
  - tests/models/multimodal
  commands:
    - pip install git+https://github.com/TIGER-AI-Lab/Mantis.git
    - pytest -v -s models/multimodal/generation/test_common.py -m 'split(group=0) and not core_model'

- label: Multi-Modal Models Test (Extended) 3
  mirror_hardwares: [amdexperimental]
  agent_pool: mi325_1
  # grade: Blocking
  optional: true
  source_file_dependencies:
  - vllm/
  - tests/models/multimodal
  commands:
    - pip install git+https://github.com/TIGER-AI-Lab/Mantis.git
    - pytest -v -s models/multimodal/generation/test_common.py -m 'split(group=1) and not core_model'

- label: Quantized Models Test # 45 min
  timeout_in_minutes: 60
  mirror_hardwares: [amdexperimental, amdproduction]
  agent_pool: mi325_1
  # grade: Blocking
  source_file_dependencies:
  - vllm/model_executor/layers/quantization
  - tests/models/quantization
  commands:
    - pytest -v -s models/quantization

# This test is used only in PR development phase to test individual models and should never run on main
- label: Custom Models Test
  mirror_hardwares: [amdexperimental, amdproduction]
  agent_pool: mi325_1
  # grade: Blocking
  optional: true
  commands:
    - echo 'Testing custom models...'
    # PR authors can temporarily add commands below to test individual models
    # e.g. pytest -v -s models/encoder_decoder/vision_language/test_mllama.py
    # *To avoid merge conflicts, remember to REMOVE (not just comment out) them before merging the PR*

- label: Transformers Nightly Models Test
  mirror_hardwares: [amdexperimental]
  agent_pool: mi325_1
  # grade: Blocking
  working_dir: "/vllm-workspace/"
  optional: true
  commands:
    - pip install --upgrade git+https://github.com/huggingface/transformers
    - pytest -v -s tests/models/test_initialization.py -k 'not (Gemma3 or ModernBert or Qwen2_5_VL or Qwen2_5vl or Qwen2VL or TransformersMultiModalEmbeddingModel or TransformersMultiModalForSequenceClassification or Ultravox or Phi4Multimodal or LlavaNextVideo or MiniCPMO or Lfm2Moe or PaliGemma or RobertaForSequenceClassification or Ovis2_5 or Fuyu or DeepseekOCR or KimiVL)'
    - pytest -v -s tests/models/test_transformers.py
    # - pytest -v -s tests/models/multimodal/processing/
    - pytest -v -s tests/models/multimodal/test_mapping.py -k 'not (Gemma3 or Qwen2VL or Qwen2_5_VL)'
    - python3 examples/offline_inference/basic/chat.py
    # - python3 examples/offline_inference/vision_language.py --model-type qwen2_5_vl
    # Whisper needs spawn method to avoid deadlock
    - VLLM_WORKER_MULTIPROC_METHOD=spawn python3 examples/offline_inference/audio_language.py --model-type whisper

- label: Blackwell Test # 21 min
  timeout_in_minutes: 30
  working_dir: "/vllm-workspace/"
  gpu: b200
  # optional: true
  source_file_dependencies:
  - csrc/quantization/fp4/
  - csrc/attention/mla/
  - csrc/quantization/cutlass_w8a8/moe/
  - vllm/model_executor/layers/fused_moe/cutlass_moe.py
  - vllm/model_executor/layers/fused_moe/flashinfer_cutlass_moe.py
  - vllm/model_executor/layers/fused_moe/flashinfer_cutlass_prepare_finalize.py
  - vllm/model_executor/layers/quantization/utils/flashinfer_utils.py
  - vllm/v1/attention/backends/flashinfer.py
  - vllm/v1/attention/backends/mla/cutlass_mla.py
  - vllm/v1/attention/backends/mla/flashinfer_mla.py
  - vllm/platforms/cuda.py
  - vllm/attention/selector.py
  commands:
    - nvidia-smi
    - python3 examples/offline_inference/basic/chat.py
    # Attention
    # num_heads2 broken by https://github.com/flashinfer-ai/flashinfer/issues/1353
    - pytest -v -s tests/kernels/attention/test_attention_selector.py
    - pytest -v -s tests/kernels/attention/test_flashinfer.py -k 'not num_heads2'
    - pytest -v -s tests/kernels/attention/test_flashinfer_trtllm_attention.py
    - pytest -v -s tests/kernels/attention/test_cutlass_mla_decode.py
    - pytest -v -s tests/kernels/attention/test_flashinfer_mla_decode.py
    # Quantization
    - pytest -v -s tests/kernels/quantization/test_cutlass_scaled_mm.py -k 'fp8'
    - pytest -v -s tests/kernels/quantization/test_nvfp4_quant.py
    - pytest -v -s tests/kernels/quantization/test_silu_mul_nvfp4_quant.py
    - pytest -v -s tests/kernels/quantization/test_nvfp4_scaled_mm.py
    - pytest -v -s tests/kernels/quantization/test_flashinfer_scaled_mm.py
    - pytest -v -s tests/kernels/quantization/test_flashinfer_nvfp4_scaled_mm.py
    - pytest -v -s tests/kernels/quantization/test_nvfp4_qutlass.py
    - pytest -v -s tests/kernels/quantization/test_mxfp4_qutlass.py
    - pytest -v -s tests/kernels/moe/test_nvfp4_moe.py
    - pytest -v -s tests/kernels/moe/test_ocp_mx_moe.py
    - pytest -v -s tests/kernels/moe/test_flashinfer.py
    - pytest -v -s tests/kernels/moe/test_cutedsl_moe.py

- label: Blackwell Fusion and Compile Tests # 30 min
  timeout_in_minutes: 40
  working_dir: "/vllm-workspace/"
  gpu: b200
  source_file_dependencies:
  - csrc/quantization/fp4/
  - vllm/model_executor/layers/quantization/utils/flashinfer_utils.py
  - vllm/v1/attention/backends/flashinfer.py
  - vllm/v1/worker/
  - vllm/v1/cudagraph_dispatcher.py
  - vllm/compilation/
  # can affect pattern matching
  - vllm/model_executor/layers/layernorm.py
  - vllm/model_executor/layers/activation.py
  - vllm/model_executor/layers/quantization/input_quant_fp8.py
  - vllm/model_executor/layers/fused_moe/layer.py
  - tests/compile/test_fusion_attn.py
  - tests/compile/test_silu_mul_quant_fusion.py
  - tests/compile/distributed/test_fusion_all_reduce.py
  - tests/compile/distributed/test_fusions_e2e.py
  - tests/compile/fullgraph/test_full_graph.py
  commands:
    - nvidia-smi
    - pytest -v -s tests/compile/test_fusion_attn.py
    - pytest -v -s tests/compile/test_silu_mul_quant_fusion.py
    # this runner has 2 GPUs available even though num_gpus=2 is not set
    - pytest -v -s tests/compile/distributed/test_fusion_all_reduce.py
    # Limit to Inductor partition, no custom ops, and allreduce & attn fusion to reduce running time
    # Wrap with quotes to escape yaml
    - "pytest -v -s tests/compile/distributed/test_fusions_e2e.py::test_tp2_attn_quant_allreduce_rmsnorm -k 'True and not +quant_fp8 and not +rms_norm'"
    # test_fp8_kv_scale_compile requires FlashAttention (not supported on default L4/L40)
    - pytest -v -s tests/compile/fullgraph/test_full_graph.py::test_fp8_kv_scale_compile

- label: Blackwell Fusion E2E Tests # 30 min
  timeout_in_minutes: 40
  working_dir: "/vllm-workspace/"
  gpu: b200
  optional: true
  num_gpus: 2
  source_file_dependencies:
  - csrc/quantization/fp4/
  - vllm/model_executor/layers/quantization/utils/flashinfer_utils.py
  - vllm/v1/attention/backends/flashinfer.py
  - vllm/compilation/
  # can affect pattern matching
  - vllm/model_executor/layers/layernorm.py
  - vllm/model_executor/layers/activation.py
  - vllm/model_executor/layers/quantization/input_quant_fp8.py
  - tests/compile/distributed/test_fusions_e2e.py
  - tests/compile/fullgraph/test_full_graph.py
  commands:
    - nvidia-smi
    # Run all e2e fusion tests
    - pytest -v -s tests/compile/distributed/test_fusions_e2e.py

- label: ROCm GPT-OSS Eval
  timeout_in_minutes: 60
  working_dir: "/vllm-workspace/"
  agent_pool: mi325_1
  mirror_hardwares: [amdexperimental, amdproduction]
  optional: true # run on nightlies
  source_file_dependencies:
  - tests/evals/gpt_oss
  - vllm/model_executor/models/gpt_oss.py
  - vllm/model_executor/layers/quantization/mxfp4.py
  - vllm/v1/attention/backends/flashinfer.py
  commands:
    - uv pip install --system 'gpt-oss[eval]==0.0.5'
    - VLLM_ROCM_USE_AITER_MHA=0 VLLM_ROCM_USE_AITER=1 VLLM_USE_AITER_UNIFIED_ATTENTION=1 pytest -s -v tests/evals/gpt_oss/test_gpqa_correctness.py --model openai/gpt-oss-20b --metric 0.58

- label: Blackwell Quantized MoE Test
  timeout_in_minutes: 60
  working_dir: "/vllm-workspace/"
  gpu: b200
  source_file_dependencies:
  - tests/quantization/test_blackwell_moe.py
  - vllm/model_executor/models/deepseek_v2.py
  - vllm/model_executor/models/gpt_oss.py
  - vllm/model_executor/models/llama4.py
  - vllm/model_executor/layers/fused_moe
  - vllm/model_executor/layers/quantization/compressed_tensors
  - vllm/model_executor/layers/quantization/modelopt.py
  - vllm/model_executor/layers/quantization/mxfp4.py
  - vllm/v1/attention/backends/flashinfer.py
  commands:
    - pytest -s -v tests/quantization/test_blackwell_moe.py

- label: Blackwell LM Eval Small Models
  timeout_in_minutes: 120
  gpu: b200
  optional: true # run on nightlies
  source_file_dependencies:
  - csrc/
  - vllm/model_executor/layers/quantization
  commands:
  - pytest -s -v evals/gsm8k/test_gsm8k_correctness.py --config-list-file=configs/models-blackwell.txt --tp-size=1

#####  1 GPU test  #####
#####  multi gpus test  #####

- label: Distributed Comm Ops Test # 7min
  timeout_in_minutes: 20
  mirror_hardwares: [amdexperimental, amdproduction]
  agent_pool: mi325_2
  # grade: Blocking
  working_dir: "/vllm-workspace/tests"
  num_gpus: 2
  source_file_dependencies:
  - vllm/distributed
  - tests/distributed
  commands:
  - pytest -v -s distributed/test_comm_ops.py
  - pytest -v -s distributed/test_shm_broadcast.py
  - pytest -v -s distributed/test_shm_buffer.py
  - pytest -v -s distributed/test_shm_storage.py

- label: 2 Node Tests (4 GPUs in total) # 16min
  timeout_in_minutes: 30
  mirror_hardwares: [amdexperimental]
  agent_pool: mi325_4
  # grade: Blocking
  working_dir: "/vllm-workspace/tests"
  num_gpus: 2
  num_nodes: 2
  source_file_dependencies:
  - vllm/distributed/
  - vllm/engine/
  - vllm/executor/
  - vllm/model_executor/models/
  - tests/distributed/
  - tests/examples/offline_inference/data_parallel.py
  commands:
  - # the following commands are for the first node, with ip 192.168.10.10 (ray environment already set up)
    - VLLM_TEST_SAME_HOST=0 torchrun --nnodes 2 --nproc-per-node=2 --rdzv_backend=c10d --rdzv_endpoint=192.168.10.10 distributed/test_same_node.py | grep 'Same node test passed'
    - NUM_NODES=2 torchrun --nnodes 2 --nproc-per-node=2 --rdzv_backend=c10d --rdzv_endpoint=192.168.10.10 distributed/test_node_count.py | grep 'Node count test passed'
    - python3 ../examples/offline_inference/data_parallel.py --dp-size=2 --tp-size=1 --node-size=2 --node-rank=0 --master-addr=192.168.10.10 --master-port=12345 --enforce-eager --trust-remote-code
    - VLLM_MULTI_NODE=1 pytest -v -s distributed/test_multi_node_assignment.py
    - VLLM_MULTI_NODE=1 pytest -v -s distributed/test_pipeline_parallel.py
  - # the following commands are for the second node, with ip 192.168.10.11 (ray environment already set up)
    - VLLM_TEST_SAME_HOST=0 torchrun --nnodes 2 --nproc-per-node=2 --rdzv_backend=c10d --rdzv_endpoint=192.168.10.10 distributed/test_same_node.py | grep 'Same node test passed'
    - NUM_NODES=2 torchrun --nnodes 2 --nproc-per-node=2 --rdzv_backend=c10d --rdzv_endpoint=192.168.10.10 distributed/test_node_count.py | grep 'Node count test passed'
    - python3 ../examples/offline_inference/data_parallel.py --dp-size=2 --tp-size=1 --node-size=2 --node-rank=1 --master-addr=192.168.10.10 --master-port=12345 --enforce-eager --trust-remote-code

- label: Distributed Tests (2 GPUs) # 68min
  timeout_in_minutes: 90
  mirror_hardwares: [amdexperimental]
  agent_pool: mi325_2
  # grade: Blocking
  working_dir: "/vllm-workspace/tests"
  num_gpus: 2
  source_file_dependencies:
  - vllm/compilation/
  - vllm/distributed/
  - vllm/engine/
  - vllm/executor/
  - vllm/worker/worker_base.py
  - vllm/v1/engine/
  - vllm/v1/worker/
  - tests/compile/fullgraph/test_basic_correctness.py
  - tests/compile/test_wrapper.py
  - tests/distributed/
  - tests/entrypoints/llm/test_collective_rpc.py
  - tests/v1/distributed
  - tests/v1/entrypoints/openai/test_multi_api_servers.py
  - tests/v1/shutdown
  - tests/v1/worker/test_worker_memory_snapshot.py
  commands:
  - TP_SIZE=1 DP_SIZE=2 pytest -v -s v1/distributed/test_async_llm_dp.py
  - TP_SIZE=1 DP_SIZE=2 pytest -v -s v1/distributed/test_eagle_dp.py
  - TP_SIZE=1 DP_SIZE=2 pytest -v -s v1/distributed/test_external_lb_dp.py
  - DP_SIZE=2 pytest -v -s v1/entrypoints/openai/test_multi_api_servers.py
  - pytest -v -s entrypoints/llm/test_collective_rpc.py
  - pytest -v -s ./compile/fullgraph/test_basic_correctness.py
  - pytest -v -s ./compile/test_wrapper.py
  - VLLM_TEST_SAME_HOST=1 torchrun --nproc-per-node=4 distributed/test_same_node.py | grep 'Same node test passed'
  - VLLM_TEST_SAME_HOST=1 VLLM_TEST_WITH_DEFAULT_DEVICE_SET=1 torchrun --nproc-per-node=4 distributed/test_same_node.py | grep 'Same node test passed'
  - pytest -v -s distributed/test_sequence_parallel.py
  - CUDA_VISIBLE_DEVICES=0,1 pytest -v -s v1/shutdown
  - pytest -v -s v1/worker/test_worker_memory_snapshot.py

- label: Distributed Model Tests (2 GPUs) # 37min
  timeout_in_minutes: 50
  mirror_hardwares: [amdexperimental]
  agent_pool: mi325_2
  # grade: Blocking
  working_dir: "/vllm-workspace/tests"
  num_gpus: 2
  source_file_dependencies:
  - vllm/model_executor/model_loader/sharded_state_loader.py
  - vllm/model_executor/models/
  - tests/basic_correctness/
  - tests/model_executor/model_loader/test_sharded_state_loader.py
  - tests/models/
  commands:
  - TARGET_TEST_SUITE=L4 pytest basic_correctness/ -v -s -m 'distributed(num_gpus=2)'
  - CUDA_VISIBLE_DEVICES=0,1 pytest -v -s model_executor/model_loader/test_sharded_state_loader.py
  # Avoid importing model tests that cause CUDA reinitialization error
  - pytest models/test_transformers.py -v -s -m 'distributed(num_gpus=2)'
  - pytest models/language -v -s -m 'distributed(num_gpus=2)'
  - pytest models/multimodal -v -s -m 'distributed(num_gpus=2)' --ignore models/multimodal/generation/test_whisper.py
  - VLLM_WORKER_MULTIPROC_METHOD=spawn pytest models/multimodal/generation/test_whisper.py -v -s -m 'distributed(num_gpus=2)'

- label: Plugin Tests (2 GPUs) # 40min
  timeout_in_minutes: 60
  mirror_hardwares: [amdexperimental, amdproduction]
  agent_pool: mi325_2
  # grade: Blocking
  working_dir: "/vllm-workspace/tests"
  num_gpus: 2
  source_file_dependencies:
  - vllm/plugins/
  - tests/plugins/
  commands:
  # begin platform plugin and general plugin tests, all the code in-between runs on dummy platform
  - pip install -e ./plugins/vllm_add_dummy_platform
  - pytest -v -s plugins_tests/test_platform_plugins.py
  - pip uninstall vllm_add_dummy_platform -y
  # end platform plugin tests
  # begin io_processor plugins test, all the code in between uses the prithvi_io_processor plugin
  - pip install -e ./plugins/prithvi_io_processor_plugin
  - pytest -v -s plugins_tests/test_io_processor_plugins.py
  - pip uninstall prithvi_io_processor_plugin -y
  # end io_processor plugins test
  # begin stat_logger plugins test
  - pip install -e ./plugins/vllm_add_dummy_stat_logger
  - pytest -v -s plugins_tests/test_stats_logger_plugins.py
  - pip uninstall dummy_stat_logger -y
  # end stat_logger plugins test
  # other tests continue here:
  - pytest -v -s plugins_tests/test_scheduler_plugins.py
  - pip install -e ./plugins/vllm_add_dummy_model
  - pytest -v -s distributed/test_distributed_oot.py
  - pytest -v -s entrypoints/openai/test_oot_registration.py # it needs a clean process
  - pytest -v -s models/test_oot_registration.py # it needs a clean process
  - pytest -v -s plugins/lora_resolvers # unit tests for in-tree lora resolver plugins

- label: Pipeline + Context Parallelism Test # 45min
  timeout_in_minutes: 60
  mirror_hardwares: [amdexperimental, amdproduction]
  agent_pool: mi325_4
  # grade: Blocking
  working_dir: "/vllm-workspace/tests"
  num_gpus: 4
  source_file_dependencies:
  - vllm/distributed/
  - vllm/engine/
  - vllm/executor/
  - vllm/model_executor/models/
  - tests/distributed/
  commands:
  - pytest -v -s distributed/test_pp_cudagraph.py
  - pytest -v -s distributed/test_pipeline_parallel.py

- label: LoRA TP Test (Distributed) # 17 min
  timeout_in_minutes: 30
  mirror_hardwares: [amdexperimental, amdproduction]
  agent_pool: mi325_4
  # grade: Blocking
  num_gpus: 4
  source_file_dependencies:
  - vllm/lora
  - tests/lora
  commands:
    # FIXIT: find out which code initialize cuda before running the test
    # before the fix, we need to use spawn to test it
    - export VLLM_WORKER_MULTIPROC_METHOD=spawn
    # There is some Tensor Parallelism related processing logic in LoRA that
    # requires multi-GPU testing for validation.
    - pytest -v -s -x lora/test_chatglm3_tp.py
    - pytest -v -s -x lora/test_llama_tp.py
    - pytest -v -s -x lora/test_llm_with_multi_loras.py
    - pytest -v -s -x lora/test_olmoe_tp.py

    # Disabled for now because MXFP4 backend on non-cuda platform 
    # doesn't support LoRA yet
    #- pytest -v -s -x lora/test_gptoss_tp.py


- label: Weight Loading Multiple GPU Test  # 33min
  timeout_in_minutes: 45
  mirror_hardwares: [amdexperimental, amdproduction]
  agent_pool: mi325_2
  # grade: Blocking
  working_dir: "/vllm-workspace/tests"
  num_gpus: 2
  optional: true
  source_file_dependencies:
  - vllm/
  - tests/weight_loading
  commands:
    - bash weight_loading/run_model_weight_loading_test.sh -c weight_loading/models-amd.txt

- label: Weight Loading Multiple GPU Test - Large Models # optional
  mirror_hardwares: [amdexperimental]
  agent_pool: mi325_2
  # grade: Blocking
  working_dir: "/vllm-workspace/tests"
  num_gpus: 2
  optional: true
  source_file_dependencies:
  - vllm/
  - tests/weight_loading
  commands:
    - bash weight_loading/run_model_weight_loading_test.sh -c weight_loading/models-large-amd.txt

- label: NixlConnector PD accuracy tests (Distributed) # 30min
  mirror_hardwares: [amdexperimental]
  agent_pool: mi325_4
  # grade: Blocking
  timeout_in_minutes: 30
  working_dir: "/vllm-workspace/tests"
  num_gpus: 4
  source_file_dependencies:
    - vllm/distributed/kv_transfer/kv_connector/v1/nixl_connector.py
    - tests/v1/kv_connector/nixl_integration/
  commands:
    - uv pip install --system -r /vllm-workspace/requirements/kv_connectors.txt
    - bash v1/kv_connector/nixl_integration/tp_config_sweep_accuracy_test.sh

##### multi gpus test #####
##### A100 test #####

- label: Distributed Tests (A100) # optional
  mirror_hardwares: [amdexperimental]
  agent_pool: mi325_4
  # grade: Blocking
  gpu: a100
  optional: true
  num_gpus: 4
  source_file_dependencies:
  - vllm/
  commands:
  # NOTE: don't test llama model here, it seems hf implementation is buggy
  # see https://github.com/vllm-project/vllm/pull/5689 for details
  - pytest -v -s distributed/test_custom_all_reduce.py
  - torchrun --nproc_per_node=2 distributed/test_ca_buffer_sharing.py
  - TARGET_TEST_SUITE=A100 pytest basic_correctness/ -v -s -m 'distributed(num_gpus=2)'
  - pytest -v -s -x lora/test_mixtral.py

- label: LM Eval Large Models # optional
  mirror_hardwares: [amdexperimental, amdproduction]
  agent_pool: mi325_4
  # grade: Blocking
  gpu: a100
  optional: true
  num_gpus: 4
  working_dir: "/vllm-workspace/.buildkite/lm-eval-harness"
  source_file_dependencies:
  - csrc/
  - vllm/model_executor/layers/quantization
  commands:
  - export VLLM_WORKER_MULTIPROC_METHOD=spawn
  - pytest -s -v test_lm_eval_correctness.py --config-list-file=configs/models-large.txt --tp-size=4

##### H100 test #####
- label: LM Eval Large Models (H100) # optional
  mirror_hardwares: [amdexperimental, amdproduction]
  agent_pool: mi325_4
  # grade: Blocking
  gpu: h100
  optional: true
  num_gpus: 4
  working_dir: "/vllm-workspace/.buildkite/lm-eval-harness"
  source_file_dependencies:
  - csrc/
  - vllm/model_executor/layers/quantization
  commands:
    - export VLLM_USE_DEEP_GEMM=0  # We found Triton is faster than DeepGEMM for H100
    - pytest -s -v test_lm_eval_correctness.py --config-list-file=configs/models-large-hopper.txt --tp-size=4

##### H200 test #####
- label: Distributed Tests (H200) # optional
  mirror_hardwares: [amdexperimental]
  agent_pool: mi325_2
  # grade: Blocking
  gpu: h200
  optional: true
  working_dir: "/vllm-workspace/"
  num_gpus: 2
  commands:
    - pytest -v -s tests/compile/distributed/test_async_tp.py
    - pytest -v -s tests/compile/distributed/test_sequence_parallelism.py
    - pytest -v -s tests/compile/distributed/test_fusion_all_reduce.py
    #- pytest -v -s tests/compile/distributed/test_fusions_e2e.py::test_tp2_attn_quant_allreduce_rmsnorm
    - "pytest -v -s tests/compile/distributed/test_fusions_e2e.py -k 'not Llama-4'"
    - pytest -v -s tests/distributed/test_sequence_parallel.py
    - pytest -v -s tests/distributed/test_context_parallel.py
    - CUDA_VISIBLE_DEVICES=1,2 VLLM_ALL2ALL_BACKEND=deepep_high_throughput VLLM_USE_DEEP_GEMM=1 VLLM_LOGGING_LEVEL=DEBUG python3 examples/offline_inference/data_parallel.py --model Qwen/Qwen1.5-MoE-A2.7B --tp-size=1  --dp-size=2 --max-model-len 2048
    - pytest -v -s tests/v1/distributed/test_dbo.py

##### B200 test #####
- label: Distributed Tests (B200) # optional
  gpu: b200
  optional: true
  working_dir: "/vllm-workspace/"
  num_gpus: 2
  commands:
    - pytest -v -s tests/distributed/test_context_parallel.py
    - pytest -v -s tests/distributed/test_nccl_symm_mem_allreduce.py
    - pytest -v -s tests/v1/distributed/test_dbo.py

##### RL Integration Tests #####
- label: Prime-RL Integration Test # 15min
  mirror_hardwares: [amdexperimental]
  agent_pool: mi325_2
  # grade: Blocking
  timeout_in_minutes: 30
  optional: true
  num_gpus: 2
  working_dir: "/vllm-workspace"
  source_file_dependencies:
  - vllm/
  - .buildkite/scripts/run-prime-rl-test.sh
  commands:
    - bash .buildkite/scripts/run-prime-rl-test.sh

- label: DeepSeek V2-Lite Accuracy
  mirror_hardwares: [amdexperimental, amdproduction]
  agent_pool: mi325_4
  # grade: Blocking
  timeout_in_minutes: 60
  gpu: h100
  optional: true
  num_gpus: 4
  working_dir: "/vllm-workspace"
  commands:
  - bash .buildkite/scripts/scheduled_integration_test/deepseek_v2_lite_ep_eplb.sh 0.25 200 8010

- label: Qwen3-30B-A3B-FP8-block Accuracy (H100)
  mirror_hardwares: [amdexperimental, amdproduction]
  agent_pool: mi325_4
  # grade: Blocking
  timeout_in_minutes: 60
  gpu: h100
  optional: true
  num_gpus: 4
  working_dir: "/vllm-workspace"
  commands:
  - bash .buildkite/scripts/scheduled_integration_test/qwen30b_a3b_fp8_block_ep_eplb.sh 0.8 200 8020

- label: Qwen3-30B-A3B-FP8-block Accuracy (B200)
  timeout_in_minutes: 60
  gpu: b200
  optional: true
  num_gpus: 2
  working_dir: "/vllm-workspace"
  commands:
  - bash .buildkite/scripts/scheduled_integration_test/qwen30b_a3b_fp8_block_ep_eplb.sh 0.8 200 8020 2 1<|MERGE_RESOLUTION|>--- conflicted
+++ resolved
@@ -61,15 +61,9 @@
   - pytest -v -s -m 'not cpu_test' multimodal
   - pytest -v -s utils_
 
-<<<<<<< HEAD
-- label: Async Engine, Inputs, Utils, Worker, Config Test (CPU) # 4 mins
-  timeout_in_minutes: 10
-  mirror_hardwares: [amdexperimental, amdproduction, amdtentative]
-=======
 - label: Async Engine, Inputs, Utils, Worker, Config Test (CPU) # 15min
   timeout_in_minutes: 20
-  mirror_hardwares: [amdexperimental, amdproduction]
->>>>>>> 37593deb
+  mirror_hardwares: [amdexperimental, amdproduction, amdtentative]
   agent_pool: mi325_1
   grade: Blocking
   source_file_dependencies:
