# In this file, you can add more tests to run either by adding a new step or
# adding a new command to an existing step. See different options here for examples.

# This script will be feed into Jinja template in `test-template-aws.j2` at
# https://github.com/vllm-project/buildkite-ci/blob/main/scripts/test-template-aws.j2
# to generate the final pipeline yaml file.

# Documentation
# label(str): the name of the test. emojis allowed.
# fast_check(bool): whether to run this on each commit on the fastcheck pipeline.
# torch_nightly(bool): whether to run this on vllm against the torch nightly pipeline.
# fast_check_only(bool): run this test on the fastcheck pipeline only
# optional(bool): never run this test by default (i.e. need to unblock manually) unless it's a scheduled nightly run.
# soft_fail(bool): allow this step to fail without failing the entire pipeline (useful for flaky or experimental tests).
# command(str): the single command to run for tests. incompatible with commands.
# commands(list): the list of commands to run for the test. incompatible with command.
# mirror_hardwares(list): the list of hardware to run the test on as well. currently only supports [amdexperimental]
# gpu(str): override the GPU selection for the test. default is L4 GPUs. supports a100, b200, h200
# num_gpus(int): override the number of GPUs for the test. defaults to 1 GPU. currently supports 2,4.
# num_nodes(int): whether to simulate multi-node setup by launching multiple containers on one host,
#     in this case, commands must be specified. the first command runs on the first host, the second
#     command runs on the second host.
# timeout_in_minutes(int): sets a timeout for the step in minutes. if not specified, uses the default timeout.
# parallelism(int): number of parallel jobs to run for this step. enables test sharding using $$BUILDKITE_PARALLEL_JOB
#     and $$BUILDKITE_PARALLEL_JOB_COUNT environment variables.
# working_dir(str): specify the place where the command should execute, default to /vllm-workspace/tests
# source_file_dependencies(list): the list of prefixes to opt-in the test for, if empty, the test will always run.

# When adding a test
# - If the test belongs to an existing group, add it there
# - If the test is short, add to any existing step
# - If the test takes more than 10min, then it is okay to create a new step.
#   Note that all steps execute in parallel.

steps:
##### fast check tests  #####

- label: Pytorch Nightly Dependency Override Check # 2min
  # if this test fails, it means the nightly torch version is not compatible with some
  # of the dependencies. Please check the error message and add the package to whitelist
  # in /vllm/tools/pre_commit/generate_nightly_torch_test.py
  mirror_hardwares: [amdexperimental, amdproduction, amdtentative]
  agent_pool: mi325_1
  grade: Blocking
  soft_fail: true
  source_file_dependencies:
  - requirements/nightly_torch_test.txt
  commands:
  - bash standalone_tests/pytorch_nightly_dependency.sh

- label: Async Engine, Inputs, Utils, Worker Test # 10min
  timeout_in_minutes: 15
  mirror_hardwares: [amdexperimental, amdproduction, amdtentative]
  agent_pool: mi325_1
  grade: Blocking
  source_file_dependencies:
  - vllm/
  - tests/multimodal
  - tests/utils_
  commands:
  - pytest -v -s -m 'not cpu_test' multimodal
  - pytest -v -s utils_

- label: Async Engine, Inputs, Utils, Worker, Config Test (CPU) # 15min
  timeout_in_minutes: 20
  mirror_hardwares: [amdexperimental, amdproduction, amdtentative]
  agent_pool: mi325_1
  grade: Blocking
  source_file_dependencies:
  - vllm/
  - tests/test_inputs.py
  - tests/test_outputs.py
  - tests/multimodal
  - tests/standalone_tests/lazy_imports.py
  - tests/tokenizers_
  - tests/transformers_utils
  - tests/config
  no_gpu: true
  commands:
  - python3 standalone_tests/lazy_imports.py
  - pytest -v -s test_inputs.py
  - pytest -v -s test_outputs.py
  - pytest -v -s -m 'cpu_test' multimodal
  - pytest -v -s tokenizers_
  - pytest -v -s transformers_utils
  - pytest -v -s config

- label: Python-only Installation Test # 10min
  timeout_in_minutes: 20
  mirror_hardwares: [amdexperimental]
  agent_pool: mi325_1
  # grade: Blocking
  source_file_dependencies:
  - tests/standalone_tests/python_only_compile.sh
  - setup.py
  commands:
  - bash standalone_tests/python_only_compile.sh

- label: Basic Correctness Test # 20min
  timeout_in_minutes: 30
  mirror_hardwares: [amdexperimental, amdproduction]
  agent_pool: mi325_1
  # grade: Blocking
  fast_check: true
  torch_nightly: true
  source_file_dependencies:
  - vllm/
  - tests/basic_correctness/test_basic_correctness
  - tests/basic_correctness/test_cpu_offload
  - tests/basic_correctness/test_cumem.py
  commands:
  - export VLLM_WORKER_MULTIPROC_METHOD=spawn
  - pytest -v -s basic_correctness/test_cumem.py
  - pytest -v -s basic_correctness/test_basic_correctness.py
  - pytest -v -s basic_correctness/test_cpu_offload.py

- label: Entrypoints Unit Tests # 5min
  mirror_hardwares: [amdexperimental, amdproduction, amdtentative]
  agent_pool: mi325_1
  grade: Blocking
  timeout_in_minutes: 10
  working_dir: "/vllm-workspace/tests"
  fast_check: true
  source_file_dependencies:
  - vllm/entrypoints
  - tests/entrypoints/
  commands:
  - pytest -v -s entrypoints/openai/tool_parsers
  - pytest -v -s entrypoints/ --ignore=entrypoints/llm --ignore=entrypoints/openai --ignore=entrypoints/offline_mode --ignore=entrypoints/test_chat_utils.py  --ignore=entrypoints/pooling

- label: Entrypoints Integration Test (LLM) # 30min
  timeout_in_minutes: 40
  mirror_hardwares: [amdexperimental, amdproduction]
  agent_pool: mi325_1
  # grade: Blocking
  working_dir: "/vllm-workspace/tests"
  fast_check: true
  torch_nightly: true
  source_file_dependencies:
  - vllm/
  - tests/entrypoints/llm
  - tests/entrypoints/offline_mode
  commands:
  - export VLLM_WORKER_MULTIPROC_METHOD=spawn
  - pytest -v -s entrypoints/llm --ignore=entrypoints/llm/test_generate.py --ignore=entrypoints/llm/test_collective_rpc.py
  - pytest -v -s entrypoints/llm/test_generate.py # it needs a clean process
  - pytest -v -s entrypoints/offline_mode # Needs to avoid interference with other tests

- label: Entrypoints Integration Test (API Server) # 100min
  timeout_in_minutes: 130
  mirror_hardwares: [amdexperimental]
  agent_pool: mi325_1
  # grade: Blocking
  working_dir: "/vllm-workspace/tests"
  fast_check: true
  torch_nightly: true
  source_file_dependencies:
  - vllm/
  - tests/entrypoints/openai
  - tests/entrypoints/test_chat_utils
  commands:
  - export VLLM_WORKER_MULTIPROC_METHOD=spawn
  - PYTHONPATH=/vllm-workspace pytest -v -s entrypoints/openai/test_collective_rpc.py # PYTHONPATH is needed to import custom Worker extension
  - pytest -v -s entrypoints/openai --ignore=entrypoints/openai/test_chat_with_tool_reasoning.py --ignore=entrypoints/openai/test_oot_registration.py --ignore=entrypoints/openai/test_tensorizer_entrypoint.py --ignore=entrypoints/openai/correctness/ --ignore=entrypoints/openai/test_collective_rpc.py --ignore=entrypoints/openai/tool_parsers/
  - pytest -v -s entrypoints/test_chat_utils.py

- label: Entrypoints Integration Test (Pooling)
  timeout_in_minutes: 50
  mirror_hardwares: [amdexperimental]
  agent_pool: mi325_1
  # grade: Blocking
  working_dir: "/vllm-workspace/tests"
  fast_check: true
  torch_nightly: true
  source_file_dependencies:
  - vllm/
  - tests/entrypoints/pooling
  commands:
  - export VLLM_WORKER_MULTIPROC_METHOD=spawn
  - pytest -v -s entrypoints/pooling

- label: Distributed Tests (4 GPUs) # 35min
  timeout_in_minutes: 50
  mirror_hardwares: [amdexperimental]
  agent_pool: mi325_4
  # grade: Blocking
  working_dir: "/vllm-workspace/tests"
  num_gpus: 4
  source_file_dependencies:
  - vllm/distributed/
  - tests/distributed/test_utils
  - tests/distributed/test_pynccl
  - tests/distributed/test_events
  - tests/compile/fullgraph/test_basic_correctness.py
  - examples/offline_inference/rlhf.py
  - examples/offline_inference/rlhf_colocate.py
  - tests/examples/offline_inference/data_parallel.py
  - tests/v1/distributed
  - tests/v1/engine/test_engine_core_client.py
  - tests/distributed/test_symm_mem_allreduce.py
  commands:
  # test with torchrun tp=2 and external_dp=2
  - torchrun --nproc-per-node=4 distributed/test_torchrun_example.py
  # test with torchrun tp=2 and pp=2
  - PP_SIZE=2 torchrun --nproc-per-node=4 distributed/test_torchrun_example.py
  # test with torchrun tp=4 and dp=1
  - TP_SIZE=4 torchrun --nproc-per-node=4 distributed/test_torchrun_example_moe.py
  # test with torchrun tp=2, pp=2 and dp=1
  - PP_SIZE=2 TP_SIZE=2 torchrun --nproc-per-node=4 distributed/test_torchrun_example_moe.py
  # test with torchrun tp=1 and dp=4 with ep
  - DP_SIZE=4 ENABLE_EP=1 torchrun --nproc-per-node=4 distributed/test_torchrun_example_moe.py
  # test with torchrun tp=2 and dp=2 with ep
  - TP_SIZE=2 DP_SIZE=2 ENABLE_EP=1 torchrun --nproc-per-node=4 distributed/test_torchrun_example_moe.py
  # test with internal dp
  - python3 ../examples/offline_inference/data_parallel.py --enforce-eager
  - TP_SIZE=2 DP_SIZE=2 pytest -v -s v1/distributed/test_async_llm_dp.py
  - TP_SIZE=2 DP_SIZE=2 pytest -v -s v1/distributed/test_eagle_dp.py
  - TP_SIZE=2 DP_SIZE=2 pytest -v -s v1/distributed/test_external_lb_dp.py
  - TP_SIZE=1 DP_SIZE=4 pytest -v -s v1/distributed/test_internal_lb_dp.py
  - TP_SIZE=1 DP_SIZE=4 pytest -v -s v1/distributed/test_hybrid_lb_dp.py
  - pytest -v -s v1/engine/test_engine_core_client.py::test_kv_cache_events_dp
  - pytest -v -s distributed/test_utils.py
  - pytest -v -s compile/fullgraph/test_basic_correctness.py
  - pytest -v -s distributed/test_pynccl.py
  - pytest -v -s distributed/test_events.py
  - pytest -v -s distributed/test_symm_mem_allreduce.py
  # TODO: create a dedicated test section for multi-GPU example tests
  # when we have multiple distributed example tests
  - pushd ../examples/offline_inference
  - VLLM_ALLOW_INSECURE_SERIALIZATION=1 python3 rlhf.py
  - VLLM_ALLOW_INSECURE_SERIALIZATION=1 RAY_DEDUP_LOGS=0 python3 rlhf_colocate.py
  - popd

- label: Distributed Tests (8 GPUs) # 4min
  timeout_in_minutes: 10
  mirror_hardwares: [amdexperimental]
  agent_pool: mi325_8
  # grade: Blocking
  gpu: h100
  num_gpus: 8
  working_dir: "/vllm-workspace/tests"
  source_file_dependencies:
  - examples/offline_inference/torchrun_dp_example.py
  - vllm/config/parallel.py
  - vllm/distributed/
  - vllm/v1/engine/llm_engine.py
  - vllm/v1/executor/uniproc_executor.py
  - vllm/v1/worker/gpu_worker.py
  commands:
  # https://github.com/NVIDIA/nccl/issues/1838
  #- export NCCL_CUMEM_HOST_ENABLE=0
  # test with torchrun tp=2 and dp=4 with ep
  - torchrun --nproc-per-node=8 ../examples/offline_inference/torchrun_dp_example.py --tp-size=2 --pp-size=1 --dp-size=4 --enable-ep

- label: EPLB Algorithm Test # 5min
  mirror_hardwares: [amdexperimental, amdproduction, amdtentative]
  agent_pool: mi325_1
  grade: Blocking
  timeout_in_minutes: 15
  working_dir: "/vllm-workspace/tests"
  source_file_dependencies:
  - vllm/distributed/eplb
  - tests/distributed/test_eplb_algo.py
  commands:
  - pytest -v -s distributed/test_eplb_algo.py

- label: EPLB Execution Test # 10min
  mirror_hardwares: [amdexperimental, amdproduction]
  agent_pool: mi325_4
  # grade: Blocking
  timeout_in_minutes: 20
  working_dir: "/vllm-workspace/tests"
  num_gpus: 4
  source_file_dependencies:
  - vllm/distributed/eplb
  - tests/distributed/test_eplb_execute.py
  commands:
  - pytest -v -s distributed/test_eplb_execute.py
  - pytest -v -s distributed/test_eplb_spec_decode.py

- label: Metrics, Tracing Test # 12min
  timeout_in_minutes: 20
  mirror_hardwares: [amdexperimental, amdproduction]
  agent_pool: mi325_2
  # grade: Blocking
  num_gpus: 2
  source_file_dependencies:
  - vllm/
  - tests/v1/tracing
  commands:
  - "pip install \
      'opentelemetry-sdk>=1.26.0' \
      'opentelemetry-api>=1.26.0' \
      'opentelemetry-exporter-otlp>=1.26.0' \
      'opentelemetry-semantic-conventions-ai>=0.4.1'"
  - pytest -v -s v1/tracing

##### fast check tests  #####
#####  1 GPU test  #####

- label: Regression Test # 7min
  timeout_in_minutes: 20
  mirror_hardwares: [amdexperimental, amdproduction, amdtentative]
  agent_pool: mi325_1
  grade: Blocking
  source_file_dependencies:
  - vllm/
  - tests/test_regression
  commands:
  - pip install modelscope
  - pytest -v -s test_regression.py
  working_dir: "/vllm-workspace/tests" # optional

- label: Engine Test # 9min
  timeout_in_minutes: 15
  mirror_hardwares: [amdexperimental, amdproduction]
  agent_pool: mi325_1
  # grade: Blocking
  source_file_dependencies:
  - vllm/
  - tests/engine
  - tests/test_sequence
  - tests/test_config
  - tests/test_logger
  - tests/test_vllm_port
  commands:
  - pytest -v -s engine test_sequence.py test_config.py test_logger.py test_vllm_port.py

- label: V1 Test e2e + engine # 30min
  timeout_in_minutes: 45
  mirror_hardwares: [amdexperimental]
  agent_pool: mi325_1
  # grade: Blocking
  source_file_dependencies:
    - vllm/
    - tests/v1
  commands:
    # TODO: accuracy does not match, whether setting
    # VLLM_USE_FLASHINFER_SAMPLER or not on H100.
    - pytest -v -s v1/e2e
    - pytest -v -s v1/engine

- label: V1 Test entrypoints # 35min
  timeout_in_minutes: 50
  mirror_hardwares: [amdexperimental, amdproduction, amdtentative]
  agent_pool: mi325_1
  grade: Blocking
  source_file_dependencies:
    - vllm/
    - tests/v1
  commands:
    - pytest -v -s v1/entrypoints

- label: V1 Test others # 42min
  timeout_in_minutes: 60
  mirror_hardwares: [amdexperimental]
  agent_pool: mi325_1
  # grade: Blocking
  source_file_dependencies:
    - vllm/
    - tests/v1
  commands:
    # split the test to avoid interference
    - uv pip install --system -r /vllm-workspace/requirements/kv_connectors.txt
    - pytest -v -s -m 'not cpu_test' v1/core
    - pytest -v -s v1/executor
    - pytest -v -s v1/kv_offload
    - pytest -v -s v1/sample
    - pytest -v -s v1/logits_processors
    - pytest -v -s v1/worker
    - pytest -v -s v1/spec_decode
    - pytest -v -s -m 'not cpu_test' v1/kv_connector/unit
    - pytest -v -s -m 'not cpu_test' v1/metrics
    - pytest -v -s v1/test_oracle.py
    - pytest -v -s v1/test_request.py
    - pytest -v -s v1/test_outputs.py
    # Integration test for streaming correctness (requires special branch).
    - pip install -U git+https://github.com/robertgshaw2-redhat/lm-evaluation-harness.git@streaming-api
    - pytest -v -s entrypoints/openai/correctness/test_lmeval.py::test_lm_eval_accuracy_v1_engine

# TODO: Add the "V1 Test attetion (MI300)" test group

- label: V1 Test attention (H100) # 10min
  mirror_hardwares: [amdexperimental]
  agent_pool: mi325_1
  # grade: Blocking
  timeout_in_minutes: 30
  gpu: h100
  source_file_dependencies:
    - vllm/v1/attention
    - tests/v1/attention
  commands:
    - pytest -v -s v1/attention

- label: Batch Invariance Tests (H100) # 10min
  mirror_hardwares: [amdexperimental]
  agent_pool: mi325_1
  timeout_in_minutes: 25
  gpu: h100
  source_file_dependencies:
    - vllm/v1/attention
    - vllm/model_executor/layers
    - tests/v1/determinism/
  commands:
    - export VLLM_WORKER_MULTIPROC_METHOD=spawn
    - pip install pytest-timeout pytest-forked
    - pytest -v -s v1/determinism/test_batch_invariance.py
    - pytest -v -s v1/determinism/test_rms_norm_batch_invariant.py

- label: V1 Test attention (B200) # 10min
  timeout_in_minutes: 30
  gpu: b200
  source_file_dependencies:
    - vllm/v1/attention
    - tests/v1/attention
  commands:
    - VLLM_DISABLE_FLASHINFER_PREFILL=1 pytest -v -s v1/attention # TODO: FI prefill is bugged and causes incorrectness, fix this

- label: V1 Test others (CPU) # 5 mins
  mirror_hardwares: [amdexperimental, amdproduction, amdtentative]
  agent_pool: mi325_1
  grade: Blocking
  source_file_dependencies:
    - vllm/
    - tests/v1
  no_gpu: true
  commands:
    # split the test to avoid interference
    - pytest -v -s -m 'cpu_test' v1/core
    - pytest -v -s v1/structured_output
    - pytest -v -s v1/test_serial_utils.py
    - pytest -v -s -m 'cpu_test' v1/kv_connector/unit
    - pytest -v -s -m 'cpu_test' v1/metrics


- label: Examples Test # 30min
  timeout_in_minutes: 45
  mirror_hardwares: [amdexperimental]
  agent_pool: mi325_1
  # grade: Blocking
  working_dir: "/vllm-workspace/examples"
  source_file_dependencies:
  - vllm/entrypoints
  - vllm/multimodal
  - examples/
  commands:
    - pip install tensorizer # for tensorizer test
    # for basic
    - python3 offline_inference/basic/chat.py
    - python3 offline_inference/basic/generate.py --model facebook/opt-125m
    - python3 offline_inference/basic/generate.py --model meta-llama/Llama-2-13b-chat-hf --cpu-offload-gb 10
    - python3 offline_inference/basic/classify.py
    - python3 offline_inference/basic/embed.py
    - python3 offline_inference/basic/score.py
    # for multi-modal models
    - python3 offline_inference/audio_language.py --seed 0
    - python3 offline_inference/vision_language.py --seed 0
    - python3 offline_inference/vision_language_pooling.py --seed 0
    - python3 offline_inference/vision_language_multi_image.py --seed 0
    - python3 offline_inference/encoder_decoder_multimodal.py --model-type whisper --seed 0
    # for pooling models
    - python3 pooling/pooling/vision_language_pooling.py --seed 0
    # for features demo
    - python3 offline_inference/prefix_caching.py
    - python3 offline_inference/llm_engine_example.py
    - python3 others/tensorize_vllm_model.py --model facebook/opt-125m serialize --serialized-directory /tmp/ --suffix v1 && python3 others/tensorize_vllm_model.py --model facebook/opt-125m deserialize --path-to-tensors /tmp/vllm/facebook/opt-125m/v1/model.tensors
    - python3 offline_inference/spec_decode.py --test --method eagle --num_spec_tokens 3 --dataset-name hf --dataset-path philschmid/mt-bench --num-prompts 80 --temp 0 --top-p 1.0 --top-k -1 --tp 1 --enable-chunked-prefill --max-model-len 2048
    # https://github.com/vllm-project/vllm/pull/26682 uses slightly more memory in PyTorch 2.9+ causing this test to OOM in 1xL4 GPU
    - python3 offline_inference/spec_decode.py --test --method eagle3 --num_spec_tokens 3 --dataset-name hf --dataset-path philschmid/mt-bench --num-prompts 80 --temp 0 --top-p 1.0 --top-k -1 --tp 1 --enable-chunked-prefill --max-model-len 1536
    #- python3 offline_inference/spec_decode.py --test --method eagle3 --num_spec_tokens 3 --dataset-name hf --dataset-path philschmid/mt-bench --num-prompts 80 --temp 0 --top-p 1.0 --top-k -1 --tp 1 --enable-chunked-prefill --max-model-len 2048

- label: Platform Tests (CUDA) # 4min
  timeout_in_minutes: 15
  mirror_hardwares: [amdexperimental, amdproduction]
  agent_pool: mi325_1
  # grade: Blocking
  source_file_dependencies:
  - vllm/
  - tests/cuda
  commands:
    - pytest -v -s cuda/test_cuda_context.py

- label: Samplers Test # 56min
  timeout_in_minutes: 75
  mirror_hardwares: [amdexperimental]
  agent_pool: mi325_1
  # grade: Blocking
  source_file_dependencies:
  - vllm/model_executor/layers
  - vllm/sampling_metadata.py
  - tests/samplers
  - tests/conftest.py
  commands:
    - pytest -v -s samplers
    - VLLM_USE_FLASHINFER_SAMPLER=1 pytest -v -s samplers

- label: LoRA Test %N # 20min each
  timeout_in_minutes: 30
  mirror_hardwares: [amdexperimental]
  agent_pool: mi325_8
  # grade: Blocking
  source_file_dependencies:
  - vllm/lora
  - tests/lora
  commands:
    - pytest -v -s lora \
      --shard-id=$$BUILDKITE_PARALLEL_JOB \
      --num-shards=$$BUILDKITE_PARALLEL_JOB_COUNT \
      --ignore=lora/test_chatglm3_tp.py \
      --ignore=lora/test_llama_tp.py \
      --ignore=lora/test_llm_with_multi_loras.py \
      --ignore=lora/test_olmoe_tp.py \
      --ignore=lora/test_deepseekv2_tp.py \
      --ignore=lora/test_gptoss_tp.py \
      --ignore=lora/test_qwen3moe_tp.py
  parallelism: 4

- label: PyTorch Compilation Unit Tests # 15min
  timeout_in_minutes: 30
  mirror_hardwares: [amdexperimental, amdproduction]
  agent_pool: mi325_1
  # grade: Blocking
  torch_nightly: true
  source_file_dependencies:
    - vllm/
    - tests/compile
  commands:
  # Run unit tests defined directly under compile/,
  # not including subdirectories, which are usually heavier
  # tests covered elsewhere.
  # Use `find` to launch multiple instances of pytest so that
  # they do not suffer from https://github.com/vllm-project/vllm/issues/28965
  - "find compile/ -maxdepth 1 -name 'test_*.py' -exec pytest -s -v {} \\\\;"

- label: PyTorch Fullgraph Smoke Test # 15min
  timeout_in_minutes: 30
  mirror_hardwares: [amdexperimental, amdproduction]
  agent_pool: mi325_1
  # grade: Blocking
  torch_nightly: true
  source_file_dependencies:
  - vllm/
  - tests/compile
  commands:
  # Run smoke tests under fullgraph directory, except test_full_graph.py
  # as it is a heavy test that is covered in other steps.
  # Use `find` to launch multiple instances of pytest so that
  # they do not suffer from https://github.com/vllm-project/vllm/issues/28965
  - "find compile/fullgraph/ -name 'test_*.py' -not -name 'test_full_graph.py' -exec pytest -s -v {} \\\\;"

- label: PyTorch Fullgraph Test # 27min
  timeout_in_minutes: 40
  mirror_hardwares: [amdexperimental, amdproduction]
  agent_pool: mi325_1
  # grade: Blocking
  torch_nightly: true
  source_file_dependencies:
  - vllm/
  - tests/compile
  commands:
  - pytest -v -s compile/fullgraph/test_full_graph.py -k 'not test_fp8_kv_scale_compile'
    # Limit to no custom ops to reduce running time
    # Wrap with quotes to escape yaml and avoid starting -k string with a -
  - "pytest -v -s compile/distributed/test_fusions_e2e.py -k 'TRITON and not +quant_fp8 and not Llama-4'"

- label: Cudagraph test
  timeout_in_minutes: 20
  mirror_hardwares: [amdexperimental, amdproduction]
  agent_pool: mi325_1
  source_file_dependencies:
  - tests/v1/cudagraph
  - vllm/v1/cudagraph_dispatcher.py
  - vllm/config/compilation.py
  - vllm/compilation
  commands:
    - pytest -v -s v1/cudagraph/test_cudagraph_dispatch.py
    - pytest -v -s v1/cudagraph/test_cudagraph_mode.py

- label: Kernels Core Operation Test # 48min
  timeout_in_minutes: 75
  mirror_hardwares: [amdexperimental, amdproduction]
  agent_pool: mi325_1
  # grade: Blocking
  source_file_dependencies:
  - csrc/
  - tests/kernels/core
  - tests/kernels/test_top_k_per_row.py
  commands:
    - pytest -v -s kernels/core kernels/test_top_k_per_row.py

- label: Kernels Attention Test %N # 23min
  timeout_in_minutes: 35
  mirror_hardwares: [amdexperimental, amdproduction]
  agent_pool: mi325_8
  # grade: Blocking
  source_file_dependencies:
  - csrc/attention/
  - vllm/attention
  - vllm/v1/attention
  - tests/kernels/attention
  commands:
    - pytest -v -s kernels/attention --shard-id=$$BUILDKITE_PARALLEL_JOB --num-shards=$$BUILDKITE_PARALLEL_JOB_COUNT
  parallelism: 2

- label: Kernels Quantization Test %N # 64min
  timeout_in_minutes: 90
  mirror_hardwares: [amdexperimental]
  agent_pool: mi325_8
  # grade: Blocking
  source_file_dependencies:
  - csrc/quantization/
  - vllm/model_executor/layers/quantization
  - tests/kernels/quantization
  commands:
    - pytest -v -s kernels/quantization --shard-id=$$BUILDKITE_PARALLEL_JOB --num-shards=$$BUILDKITE_PARALLEL_JOB_COUNT
  parallelism: 2

- label: Kernels MoE Test %N # 40min
  timeout_in_minutes: 60
  mirror_hardwares: [amdexperimental, amdproduction]
  agent_pool: mi325_8
  # grade: Blocking
  source_file_dependencies:
  - csrc/quantization/cutlass_w8a8/moe/
  - csrc/moe/
  - tests/kernels/moe
  - vllm/model_executor/layers/fused_moe/
  - vllm/distributed/device_communicators/
  - vllm/envs.py
  - vllm/config
  commands:
    - pytest -v -s kernels/moe --shard-id=$$BUILDKITE_PARALLEL_JOB --num-shards=$$BUILDKITE_PARALLEL_JOB_COUNT
  parallelism: 2

- label: Kernels Mamba Test # 31min
  timeout_in_minutes: 45
  mirror_hardwares: [amdexperimental, amdproduction]
  agent_pool: mi325_1
  # grade: Blocking
  source_file_dependencies:
  - csrc/mamba/
  - tests/kernels/mamba
  - vllm/model_executor/layers/mamba/ops
  commands:
    - pytest -v -s kernels/mamba

- label: Kernels DeepGEMM Test (H100) # Nvidia-centric
# Not replicating for CUTLAS & CuTe
  timeout_in_minutes: 45
  gpu: h100
  num_gpus: 1
  source_file_dependencies:
  - tools/install_deepgemm.sh
  - vllm/utils/deep_gemm.py
  - vllm/model_executor/layers/fused_moe
  - vllm/model_executor/layers/quantization
  - tests/kernels/quantization/test_block_fp8.py
  - tests/kernels/moe/test_deepgemm.py
  - tests/kernels/moe/test_batched_deepgemm.py
  - tests/kernels/attention/test_deepgemm_attention.py
  commands:
    - pytest -v -s kernels/quantization/test_block_fp8.py -k deep_gemm
    - pytest -v -s kernels/moe/test_deepgemm.py
    - pytest -v -s kernels/moe/test_batched_deepgemm.py
    - pytest -v -s kernels/attention/test_deepgemm_attention.py

- label: Model Executor Test # 23min
  timeout_in_minutes: 35
  torch_nightly: true
  mirror_hardwares: [amdexperimental, amdproduction]
  agent_pool: mi325_1
  # grade: Blocking
  source_file_dependencies:
  - vllm/engine/arg_utils.py
  - vllm/config/model.py
  - vllm/model_executor
  - tests/model_executor
  - tests/entrypoints/openai/test_tensorizer_entrypoint.py
  commands:
    - apt-get update && apt-get install -y curl libsodium23
    - export VLLM_WORKER_MULTIPROC_METHOD=spawn
    - pytest -v -s model_executor
    - pytest -v -s entrypoints/openai/test_tensorizer_entrypoint.py

- label: Benchmarks # 11min
  timeout_in_minutes: 20
  mirror_hardwares: [amdexperimental, amdproduction]
  agent_pool: mi325_8
  # grade: Blocking
  working_dir: "/vllm-workspace/.buildkite"
  source_file_dependencies:
  - benchmarks/
  commands:
  - bash scripts/run-benchmarks.sh

- label: Benchmarks CLI Test # 7min
  timeout_in_minutes: 20
  mirror_hardwares: [amdexperimental, amdproduction]
  agent_pool: mi325_8
  # grade: Blocking
  source_file_dependencies:
  - vllm/
  - tests/benchmarks/
  commands:
  - pytest -v -s benchmarks/

- label: Quantization Test # 70min
  timeout_in_minutes: 90
  mirror_hardwares: [amdexperimental]
  agent_pool: mi325_1
  # grade: Blocking
  source_file_dependencies:
  - csrc/
  - vllm/model_executor/layers/quantization
  - tests/quantization
  commands:
  # temporary install here since we need nightly, will move to requirements/test.in
  # after torchao 0.12 release, and pin a working version of torchao nightly here

  # since torchao nightly is only compatible with torch nightly currently
  # https://github.com/pytorch/ao/issues/2919, we'll have to skip new torchao tests for now
  # we can only upgrade after this is resolved
  # TODO(jerryzh168): resolve the above comment
  - uv pip install --system torchao==0.13.0
  - uv pip install --system conch-triton-kernels
  - VLLM_TEST_FORCE_LOAD_FORMAT=auto pytest -v -s quantization/ --ignore quantization/test_blackwell_moe.py

- label: LM Eval Small Models # 53min
  timeout_in_minutes: 75
  mirror_hardwares: [amdexperimental]
  agent_pool: mi325_1
  # grade: Blocking
  source_file_dependencies:
  - csrc/
  - vllm/model_executor/layers/quantization
  autorun_on_main: true
  commands:
  - pytest -s -v evals/gsm8k/test_gsm8k_correctness.py --config-list-file=configs/models-small.txt --tp-size=1

- label: OpenAI API correctness # 10min
  timeout_in_minutes: 15
  mirror_hardwares: [amdexperimental, amdproduction]
  agent_pool: mi325_1
  # grade: Blocking
  source_file_dependencies:
  - csrc/
  - vllm/entrypoints/openai/
  - vllm/model_executor/models/whisper.py
  commands: # LMEval+Transcription WER check
  # Transcription WER check is skipped because encoder-decoder models are not supported on ROCm, see https://github.com/vllm-project/vllm/issues/27442
  - pytest -s entrypoints/openai/correctness/

- label: OpenAI-Compatible Tool Use # 23 min
  timeout_in_minutes: 35
  mirror_hardwares: [amdexperimental, amdproduction]
  agent_pool: mi325_1
  # grade: Blocking
  fast_check: false
  source_file_dependencies:
    - vllm/
    - tests/tool_use
  commands:
    - pytest -v -s -m 'not cpu_test' tool_use

- label: OpenAI-Compatible Tool Use (CPU) # 5 mins
  mirror_hardwares: [amdexperimental, amdproduction]
  agent_pool: mi325_1
  # grade: Blocking
  timeout_in_minutes: 10
  source_file_dependencies:
    - vllm/
    - tests/tool_use
  no_gpu: true
  commands:
    - pytest -v -s -m 'cpu_test' tool_use

#####  models test  #####

- label: Basic Models Tests (Initialization)
  timeout_in_minutes: 45
  mirror_hardwares: [amdexperimental, amdproduction]
  agent_pool: mi325_1
  # grade: Blocking
  torch_nightly: true
  source_file_dependencies:
  - vllm/
  - tests/models/test_initialization.py
  commands:
    # Run a subset of model initialization tests
    - pytest -v -s models/test_initialization.py::test_can_initialize_small_subset

- label: Basic Models Tests (Extra Initialization) %N
  timeout_in_minutes: 45
  mirror_hardwares: [amdexperimental, amdproduction]
  agent_pool: mi325_8
  # grade: Blocking
  torch_nightly: true
  source_file_dependencies:
  - vllm/model_executor/models/
  - vllm/transformers_utils/
  - tests/models/test_initialization.py
  commands:
    # Only when vLLM model source is modified - test initialization of a large
    # subset of supported models (the complement of the small subset in the above
    # test.) Also run if model initialization test file is modified
    - pytest -v -s models/test_initialization.py \
             -k 'not test_can_initialize_small_subset' \
             --num-shards=$$BUILDKITE_PARALLEL_JOB_COUNT \
             --shard-id=$$BUILDKITE_PARALLEL_JOB
  parallelism: 2

- label: Basic Models Tests (Other)
  timeout_in_minutes: 45
  mirror_hardwares: [amdexperimental]
  agent_pool: mi325_1
  # grade: Blocking
  torch_nightly: true
  source_file_dependencies:
  - vllm/
  - tests/models/test_transformers.py
  - tests/models/test_registry.py
  commands:
    - pytest -v -s models/test_transformers.py models/test_registry.py

- label: Basic Models Test (Other CPU) # 5min
  mirror_hardwares: [amdexperimental, amdproduction]
  agent_pool: mi325_1
  # grade: Blocking
  timeout_in_minutes: 10
  torch_nightly: true
  source_file_dependencies:
  - vllm/
  - tests/models/test_utils.py
  - tests/models/test_vision.py
  no_gpu: true
  commands:
    - pytest -v -s models/test_utils.py models/test_vision.py

- label: Language Models Tests (Standard)
  timeout_in_minutes: 25
  mirror_hardwares: [amdexperimental]
  agent_pool: mi325_1
  # grade: Blocking
  torch_nightly: true
  source_file_dependencies:
  - vllm/
  - tests/models/language
  commands:
    # Test standard language models, excluding a subset of slow tests
    - pip freeze | grep -E 'torch'
    - pytest -v -s models/language -m 'core_model and (not slow_test)'

- label: Language Models Tests (Extra Standard) %N
  timeout_in_minutes: 45
  mirror_hardwares: [amdexperimental]
  agent_pool: mi325_8
  # grade: Blocking
  torch_nightly: true
  source_file_dependencies:
  - vllm/model_executor/models/
  - tests/models/language/pooling/test_embedding.py
  - tests/models/language/generation/test_common.py
  - tests/models/language/pooling/test_classification.py
  commands:
    # Shard slow subset of standard language models tests. Only run when model
    # source is modified, or when specified test files are modified
    - pip freeze | grep -E 'torch'
    - pytest -v -s models/language -m 'core_model and slow_test' \
             --num-shards=$$BUILDKITE_PARALLEL_JOB_COUNT \
             --shard-id=$$BUILDKITE_PARALLEL_JOB
  parallelism: 2

- label: Language Models Tests (Hybrid) %N
  timeout_in_minutes: 75
  mirror_hardwares: [amdexperimental]
  agent_pool: mi325_8
  # grade: Blocking
  torch_nightly: true
  source_file_dependencies:
  - vllm/
  - tests/models/language/generation
  commands:
    # Install fast path packages for testing against transformers
    # Note: also needed to run plamo2 model in vLLM
    - uv pip install --system --no-build-isolation 'git+https://github.com/state-spaces/mamba@v2.2.5'
    - uv pip install --system --no-build-isolation 'git+https://github.com/Dao-AILab/causal-conv1d@v1.5.2'
    # Shard hybrid language model tests
    - pytest -v -s models/language/generation \
                   -m hybrid_model \
                   --num-shards=$$BUILDKITE_PARALLEL_JOB_COUNT \
                   --shard-id=$$BUILDKITE_PARALLEL_JOB
  parallelism: 2

- label: Language Models Test (Extended Generation) # 80min
  timeout_in_minutes: 110
  mirror_hardwares: [amdexperimental]
  agent_pool: mi325_1
  # grade: Blocking
  optional: true
  source_file_dependencies:
  - vllm/
  - tests/models/language/generation
  commands:
    # Install fast path packages for testing against transformers
    # Note: also needed to run plamo2 model in vLLM
    - uv pip install --system --no-build-isolation 'git+https://github.com/state-spaces/mamba@v2.2.5'
    - uv pip install --system --no-build-isolation 'git+https://github.com/Dao-AILab/causal-conv1d@v1.5.2'
    - pytest -v -s models/language/generation -m '(not core_model) and (not hybrid_model)'

- label: Language Models Test (PPL)
  timeout_in_minutes: 110
  mirror_hardwares: [amdexperimental]
  agent_pool: mi325_1
  # grade: Blocking
  optional: true
  source_file_dependencies:
  - vllm/
  - tests/models/language/generation_ppl_test
  commands:
    - pytest -v -s models/language/generation_ppl_test

- label: Language Models Test (Extended Pooling)  # 36min
  timeout_in_minutes: 50
  mirror_hardwares: [amdexperimental]
  agent_pool: mi325_1
  # grade: Blocking
  optional: true
  source_file_dependencies:
  - vllm/
  - tests/models/language/pooling
  commands:
    - pytest -v -s models/language/pooling -m 'not core_model'

- label: Language Models Test (MTEB)
  timeout_in_minutes: 110
  mirror_hardwares: [amdexperimental]
  agent_pool: mi325_1
  # grade: Blocking
  optional: true
  source_file_dependencies:
  - vllm/
  - tests/models/language/pooling_mteb_test
  commands:
    - pytest -v -s models/language/pooling_mteb_test

- label: Multi-Modal Processor Test (CPU)
  timeout_in_minutes: 60
  mirror_hardwares: [amdexperimental]
  agent_pool: mi325_1
  source_file_dependencies:
  - vllm/
  - tests/models/multimodal
  no_gpu: true
  commands:
    - pip install git+https://github.com/TIGER-AI-Lab/Mantis.git
    - pytest -v -s models/multimodal/processing --ignore models/multimodal/processing/test_tensor_schema.py

- label: Multi-Modal Processor Test # 44min
  timeout_in_minutes: 60
  mirror_hardwares: [amdexperimental]
  agent_pool: mi325_1
  # grade: Blocking
  source_file_dependencies:
  - vllm/
  - tests/models/multimodal
  commands:
    - pip install git+https://github.com/TIGER-AI-Lab/Mantis.git
    - pytest -v -s models/multimodal/processing

- label: Multi-Modal Models Test (Standard) # 60min
  timeout_in_minutes: 100
  mirror_hardwares: [amdexperimental]
  agent_pool: mi325_1
  # grade: Blocking
  torch_nightly: true
  source_file_dependencies:
  - vllm/
  - tests/models/multimodal
  commands:
    - pip install git+https://github.com/TIGER-AI-Lab/Mantis.git
    - pip freeze | grep -E 'torch'
    - pytest -v -s models/multimodal -m core_model --ignore models/multimodal/generation/test_whisper.py --ignore models/multimodal/processing
    - cd .. && VLLM_WORKER_MULTIPROC_METHOD=spawn pytest -v -s tests/models/multimodal/generation/test_whisper.py -m core_model  # Otherwise, mp_method="spawn" doesn't work

- label: Multi-Modal Accuracy Eval (Small Models) # 150min - 180min
  timeout_in_minutes: 180
  mirror_hardwares: [amdexperimental, amdproduction]
  agent_pool: mi325_1
  # grade: Blocking
  working_dir: "/vllm-workspace/.buildkite/lm-eval-harness"
  source_file_dependencies:
  - vllm/multimodal/
  - vllm/inputs/
  - vllm/v1/core/
  commands:
  - pytest -s -v test_lm_eval_correctness.py --config-list-file=configs/models-mm-small.txt --tp-size=1

- label: Multi-Modal Models Test (Extended) 1 # 60min
  timeout_in_minutes: 120
  mirror_hardwares: [amdexperimental]
  agent_pool: mi325_1
  # grade: Blocking
  optional: true
  source_file_dependencies:
  - vllm/
  - tests/models/multimodal
  commands:
    - pip install git+https://github.com/TIGER-AI-Lab/Mantis.git
    - pytest -v -s models/multimodal -m 'not core_model' --ignore models/multimodal/generation/test_common.py --ignore models/multimodal/processing

- label: Multi-Modal Models Test (Extended) 2 #60min
  timeout_in_minutes: 120
  mirror_hardwares: [amdexperimental]
  agent_pool: mi325_1
  # grade: Blocking
  optional: true
  source_file_dependencies:
  - vllm/
  - tests/models/multimodal
  commands:
    - pip install git+https://github.com/TIGER-AI-Lab/Mantis.git
    - pytest -v -s models/multimodal/generation/test_common.py -m 'split(group=0) and not core_model'

- label: Multi-Modal Models Test (Extended) 3 # 75min
  timeout_in_minutes: 150
  mirror_hardwares: [amdexperimental]
  agent_pool: mi325_1
  # grade: Blocking
  optional: true
  source_file_dependencies:
  - vllm/
  - tests/models/multimodal
  commands:
    - pip install git+https://github.com/TIGER-AI-Lab/Mantis.git
    - pytest -v -s models/multimodal/generation/test_common.py -m 'split(group=1) and not core_model'

- label: Quantized Models Test # 45 min
  timeout_in_minutes: 60
  mirror_hardwares: [amdexperimental, amdproduction]
  agent_pool: mi325_1
  # grade: Blocking
  source_file_dependencies:
  - vllm/model_executor/layers/quantization
  - tests/models/quantization
  commands:
    - pytest -v -s models/quantization

# This test is used only in PR development phase to test individual models and should never run on main
- label: Custom Models Test
  mirror_hardwares: [amdexperimental, amdproduction]
  agent_pool: mi325_1
  # grade: Blocking
  optional: true
  commands:
    - echo 'Testing custom models...'
    # PR authors can temporarily add commands below to test individual models
    # e.g. pytest -v -s models/encoder_decoder/vision_language/test_mllama.py
    # *To avoid merge conflicts, remember to REMOVE (not just comment out) them before merging the PR*

- label: Transformers Nightly Models Test
  mirror_hardwares: [amdexperimental]
  agent_pool: mi325_1
  # grade: Blocking
  working_dir: "/vllm-workspace/"
  optional: true
  commands:
    - pip install --upgrade git+https://github.com/huggingface/transformers
    - pytest -v -s tests/models/test_initialization.py -k 'not (Gemma3 or ModernBert or Qwen2_5_VL or Qwen2_5vl or Qwen2VL or TransformersMultiModalEmbeddingModel or TransformersMultiModalForSequenceClassification or Ultravox or Phi4Multimodal or LlavaNextVideo or MiniCPMO or Lfm2Moe or PaliGemma or RobertaForSequenceClassification or Ovis2_5 or Fuyu or DeepseekOCR or KimiVL)'
    - pytest -v -s tests/models/test_transformers.py
    # - pytest -v -s tests/models/multimodal/processing/
    - pytest -v -s tests/models/multimodal/test_mapping.py -k 'not (Gemma3 or Qwen2VL or Qwen2_5_VL)'
    - python3 examples/offline_inference/basic/chat.py
    # - python3 examples/offline_inference/vision_language.py --model-type qwen2_5_vl
    # Whisper needs spawn method to avoid deadlock
    - VLLM_WORKER_MULTIPROC_METHOD=spawn python3 examples/offline_inference/audio_language.py --model-type whisper

- label: Blackwell Test # 21 min
  timeout_in_minutes: 30
  working_dir: "/vllm-workspace/"
  gpu: b200
  # optional: true
  source_file_dependencies:
  - csrc/quantization/fp4/
  - csrc/attention/mla/
  - csrc/quantization/cutlass_w8a8/moe/
  - vllm/model_executor/layers/fused_moe/cutlass_moe.py
  - vllm/model_executor/layers/fused_moe/flashinfer_cutlass_moe.py
  - vllm/model_executor/layers/fused_moe/flashinfer_cutlass_prepare_finalize.py
  - vllm/model_executor/layers/quantization/utils/flashinfer_utils.py
  - vllm/v1/attention/backends/flashinfer.py
  - vllm/v1/attention/backends/mla/cutlass_mla.py
  - vllm/v1/attention/backends/mla/flashinfer_mla.py
  - vllm/platforms/cuda.py
  - vllm/attention/selector.py
  commands:
    - nvidia-smi
    - python3 examples/offline_inference/basic/chat.py
    # Attention
    # num_heads2 broken by https://github.com/flashinfer-ai/flashinfer/issues/1353
    - pytest -v -s tests/kernels/attention/test_attention_selector.py
    - pytest -v -s tests/kernels/attention/test_flashinfer.py -k 'not num_heads2'
    - pytest -v -s tests/kernels/attention/test_flashinfer_trtllm_attention.py
    - pytest -v -s tests/kernels/attention/test_cutlass_mla_decode.py
    - pytest -v -s tests/kernels/attention/test_flashinfer_mla_decode.py
    # Quantization
    - pytest -v -s tests/kernels/quantization/test_cutlass_scaled_mm.py -k 'fp8'
    - pytest -v -s tests/kernels/quantization/test_nvfp4_quant.py
    - pytest -v -s tests/kernels/quantization/test_silu_mul_nvfp4_quant.py
    - pytest -v -s tests/kernels/quantization/test_nvfp4_scaled_mm.py
    - pytest -v -s tests/kernels/quantization/test_flashinfer_scaled_mm.py
    - pytest -v -s tests/kernels/quantization/test_flashinfer_nvfp4_scaled_mm.py
    - pytest -v -s tests/kernels/quantization/test_nvfp4_qutlass.py
    - pytest -v -s tests/kernels/quantization/test_mxfp4_qutlass.py
    - pytest -v -s tests/kernels/moe/test_nvfp4_moe.py
    - pytest -v -s tests/kernels/moe/test_ocp_mx_moe.py
    - pytest -v -s tests/kernels/moe/test_flashinfer.py
    - pytest -v -s tests/kernels/moe/test_cutedsl_moe.py

- label: Blackwell Fusion and Compile Tests # 30 min
  timeout_in_minutes: 40
  working_dir: "/vllm-workspace/"
  gpu: b200
  source_file_dependencies:
  - csrc/quantization/fp4/
  - vllm/model_executor/layers/quantization/utils/flashinfer_utils.py
  - vllm/v1/attention/backends/flashinfer.py
  - vllm/v1/worker/
  - vllm/v1/cudagraph_dispatcher.py
  - vllm/compilation/
  # can affect pattern matching
  - vllm/model_executor/layers/layernorm.py
  - vllm/model_executor/layers/activation.py
  - vllm/model_executor/layers/quantization/input_quant_fp8.py
  - tests/compile/test_fusion_attn.py
  - tests/compile/test_silu_mul_quant_fusion.py
  - tests/compile/distributed/test_fusion_all_reduce.py
  - tests/compile/distributed/test_fusions_e2e.py
  - tests/compile/fullgraph/test_full_graph.py
  commands:
    - nvidia-smi
    - pytest -v -s tests/compile/test_fusion_attn.py
    - pytest -v -s tests/compile/test_silu_mul_quant_fusion.py
    # this runner has 2 GPUs available even though num_gpus=2 is not set
    - pytest -v -s tests/compile/distributed/test_fusion_all_reduce.py
    # Limit to Inductor partition, no custom ops, and allreduce & attn fusion to reduce running time
    # Wrap with quotes to escape yaml
    - "pytest -v -s tests/compile/distributed/test_fusions_e2e.py::test_tp2_attn_quant_allreduce_rmsnorm -k 'True and not +quant_fp8 and not +rms_norm'"
    # test_fp8_kv_scale_compile requires FlashAttention (not supported on default L4/L40)
    - pytest -v -s tests/compile/fullgraph/test_full_graph.py::test_fp8_kv_scale_compile

- label: Blackwell Fusion E2E Tests # 30 min
  timeout_in_minutes: 40
  working_dir: "/vllm-workspace/"
  gpu: b200
  optional: true
  num_gpus: 2
  source_file_dependencies:
  - csrc/quantization/fp4/
  - vllm/model_executor/layers/quantization/utils/flashinfer_utils.py
  - vllm/v1/attention/backends/flashinfer.py
  - vllm/compilation/
  # can affect pattern matching
  - vllm/model_executor/layers/layernorm.py
  - vllm/model_executor/layers/activation.py
  - vllm/model_executor/layers/quantization/input_quant_fp8.py
  - tests/compile/distributed/test_fusions_e2e.py
  commands:
    - nvidia-smi
    # Run all e2e fusion tests
    - pytest -v -s tests/compile/distributed/test_fusions_e2e.py

- label: Blackwell GPT-OSS Eval
  timeout_in_minutes: 60
  working_dir: "/vllm-workspace/"
  gpu: b200
  optional: true # run on nightlies
  source_file_dependencies:
  - tests/evals/gpt_oss
  - vllm/model_executor/models/gpt_oss.py
  - vllm/model_executor/layers/quantization/mxfp4.py
  - vllm/v1/attention/backends/flashinfer.py
  commands:
    - uv pip install --system 'gpt-oss[eval]==0.0.5'
    - pytest -s -v tests/evals/gpt_oss/test_gpqa_correctness.py --model openai/gpt-oss-20b --metric 0.58

- label: Blackwell Quantized MoE Test
  timeout_in_minutes: 60
  working_dir: "/vllm-workspace/"
  gpu: b200
  source_file_dependencies:
  - tests/quantization/test_blackwell_moe.py
  - vllm/model_executor/models/deepseek_v2.py
  - vllm/model_executor/models/gpt_oss.py
  - vllm/model_executor/models/llama4.py
  - vllm/model_executor/layers/fused_moe
  - vllm/model_executor/layers/quantization/compressed_tensors
  - vllm/model_executor/layers/quantization/modelopt.py
  - vllm/model_executor/layers/quantization/mxfp4.py
  - vllm/v1/attention/backends/flashinfer.py
  commands:
    - pytest -s -v tests/quantization/test_blackwell_moe.py

- label: Blackwell LM Eval Small Models
  timeout_in_minutes: 120
  gpu: b200
  optional: true # run on nightlies
  source_file_dependencies:
  - csrc/
  - vllm/model_executor/layers/quantization
  commands:
  - pytest -s -v evals/gsm8k/test_gsm8k_correctness.py --config-list-file=configs/models-blackwell.txt --tp-size=1

#####  1 GPU test  #####
#####  multi gpus test  #####

- label: Distributed Comm Ops Test # 7min
  timeout_in_minutes: 20
  mirror_hardwares: [amdexperimental, amdproduction]
  agent_pool: mi325_2
  # grade: Blocking
  working_dir: "/vllm-workspace/tests"
  num_gpus: 2
  source_file_dependencies:
  - vllm/distributed
  - tests/distributed
  commands:
  - pytest -v -s distributed/test_comm_ops.py
  - pytest -v -s distributed/test_shm_broadcast.py
  - pytest -v -s distributed/test_shm_buffer.py
  - pytest -v -s distributed/test_shm_storage.py

- label: 2 Node Tests (4 GPUs in total) # 16min
  timeout_in_minutes: 30
  mirror_hardwares: [amdexperimental]
  agent_pool: mi325_4
  # grade: Blocking
  working_dir: "/vllm-workspace/tests"
  num_gpus: 2
  num_nodes: 2
  source_file_dependencies:
  - vllm/distributed/
  - vllm/engine/
  - vllm/executor/
  - vllm/model_executor/models/
  - tests/distributed/
  - tests/examples/offline_inference/data_parallel.py
  commands:
  - # the following commands are for the first node, with ip 192.168.10.10 (ray environment already set up)
    - VLLM_TEST_SAME_HOST=0 torchrun --nnodes 2 --nproc-per-node=2 --rdzv_backend=c10d --rdzv_endpoint=192.168.10.10 distributed/test_same_node.py | grep 'Same node test passed'
    - NUM_NODES=2 torchrun --nnodes 2 --nproc-per-node=2 --rdzv_backend=c10d --rdzv_endpoint=192.168.10.10 distributed/test_node_count.py | grep 'Node count test passed'
    - python3 ../examples/offline_inference/data_parallel.py --dp-size=2 --tp-size=1 --node-size=2 --node-rank=0 --master-addr=192.168.10.10 --master-port=12345 --enforce-eager --trust-remote-code
    - VLLM_MULTI_NODE=1 pytest -v -s distributed/test_multi_node_assignment.py
    - VLLM_MULTI_NODE=1 pytest -v -s distributed/test_pipeline_parallel.py
  - # the following commands are for the second node, with ip 192.168.10.11 (ray environment already set up)
    - VLLM_TEST_SAME_HOST=0 torchrun --nnodes 2 --nproc-per-node=2 --rdzv_backend=c10d --rdzv_endpoint=192.168.10.10 distributed/test_same_node.py | grep 'Same node test passed'
    - NUM_NODES=2 torchrun --nnodes 2 --nproc-per-node=2 --rdzv_backend=c10d --rdzv_endpoint=192.168.10.10 distributed/test_node_count.py | grep 'Node count test passed'
    - python3 ../examples/offline_inference/data_parallel.py --dp-size=2 --tp-size=1 --node-size=2 --node-rank=1 --master-addr=192.168.10.10 --master-port=12345 --enforce-eager --trust-remote-code

- label: Distributed Tests (2 GPUs) # 68min
  timeout_in_minutes: 90
  mirror_hardwares: [amdexperimental]
  agent_pool: mi325_2
  # grade: Blocking
  working_dir: "/vllm-workspace/tests"
  num_gpus: 2
  source_file_dependencies:
  - vllm/compilation/
  - vllm/distributed/
  - vllm/engine/
  - vllm/executor/
  - vllm/worker/worker_base.py
  - vllm/v1/engine/
  - vllm/v1/worker/
  - tests/compile/fullgraph/test_basic_correctness.py
  - tests/compile/test_wrapper.py
  - tests/distributed/
  - tests/entrypoints/llm/test_collective_rpc.py
  - tests/v1/distributed
  - tests/v1/entrypoints/openai/test_multi_api_servers.py
  - tests/v1/shutdown
  - tests/v1/worker/test_worker_memory_snapshot.py
  commands:
  - TP_SIZE=1 DP_SIZE=2 pytest -v -s v1/distributed/test_async_llm_dp.py
  - TP_SIZE=1 DP_SIZE=2 pytest -v -s v1/distributed/test_eagle_dp.py
  - TP_SIZE=1 DP_SIZE=2 pytest -v -s v1/distributed/test_external_lb_dp.py
  - DP_SIZE=2 pytest -v -s v1/entrypoints/openai/test_multi_api_servers.py
  - pytest -v -s entrypoints/llm/test_collective_rpc.py
  - pytest -v -s ./compile/fullgraph/test_basic_correctness.py
  - pytest -v -s ./compile/test_wrapper.py
  - VLLM_TEST_SAME_HOST=1 torchrun --nproc-per-node=4 distributed/test_same_node.py | grep 'Same node test passed'
  - VLLM_TEST_SAME_HOST=1 VLLM_TEST_WITH_DEFAULT_DEVICE_SET=1 torchrun --nproc-per-node=4 distributed/test_same_node.py | grep 'Same node test passed'
  - pytest -v -s distributed/test_sequence_parallel.py
  - CUDA_VISIBLE_DEVICES=0,1 pytest -v -s v1/shutdown
  - pytest -v -s v1/worker/test_worker_memory_snapshot.py

- label: Distributed Model Tests (2 GPUs) # 37min
  timeout_in_minutes: 50
  mirror_hardwares: [amdexperimental]
  agent_pool: mi325_2
  # grade: Blocking
  working_dir: "/vllm-workspace/tests"
  num_gpus: 2
  source_file_dependencies:
  - vllm/model_executor/model_loader/sharded_state_loader.py
  - vllm/model_executor/models/
  - tests/basic_correctness/
  - tests/model_executor/model_loader/test_sharded_state_loader.py
  - tests/models/
  commands:
  - TARGET_TEST_SUITE=L4 pytest basic_correctness/ -v -s -m 'distributed(num_gpus=2)'
  - CUDA_VISIBLE_DEVICES=0,1 pytest -v -s model_executor/model_loader/test_sharded_state_loader.py
  # Avoid importing model tests that cause CUDA reinitialization error
  - pytest models/test_transformers.py -v -s -m 'distributed(num_gpus=2)'
  - pytest models/language -v -s -m 'distributed(num_gpus=2)'
  - pytest models/multimodal -v -s -m 'distributed(num_gpus=2)' --ignore models/multimodal/generation/test_whisper.py
  - VLLM_WORKER_MULTIPROC_METHOD=spawn pytest models/multimodal/generation/test_whisper.py -v -s -m 'distributed(num_gpus=2)'

- label: Plugin Tests (2 GPUs) # 40min
  timeout_in_minutes: 60
  mirror_hardwares: [amdexperimental, amdproduction]
  agent_pool: mi325_2
  # grade: Blocking
  working_dir: "/vllm-workspace/tests"
  num_gpus: 2
  source_file_dependencies:
  - vllm/plugins/
  - tests/plugins/
  commands:
  # begin platform plugin and general plugin tests, all the code in-between runs on dummy platform
  - pip install -e ./plugins/vllm_add_dummy_platform
  - pytest -v -s plugins_tests/test_platform_plugins.py
  - pip uninstall vllm_add_dummy_platform -y
  # end platform plugin tests
  # begin io_processor plugins test, all the code in between uses the prithvi_io_processor plugin
  - pip install -e ./plugins/prithvi_io_processor_plugin
  - pytest -v -s plugins_tests/test_io_processor_plugins.py
  - pip uninstall prithvi_io_processor_plugin -y
  # end io_processor plugins test
  # begin stat_logger plugins test
  - pip install -e ./plugins/vllm_add_dummy_stat_logger
  - pytest -v -s plugins_tests/test_stats_logger_plugins.py
  - pip uninstall dummy_stat_logger -y
  # end stat_logger plugins test
  # other tests continue here:
  - pytest -v -s plugins_tests/test_scheduler_plugins.py
  - pip install -e ./plugins/vllm_add_dummy_model
  - pytest -v -s distributed/test_distributed_oot.py
  - pytest -v -s entrypoints/openai/test_oot_registration.py # it needs a clean process
  - pytest -v -s models/test_oot_registration.py # it needs a clean process
  - pytest -v -s plugins/lora_resolvers # unit tests for in-tree lora resolver plugins

- label: Pipeline + Context Parallelism Test # 45min
  timeout_in_minutes: 60
  mirror_hardwares: [amdexperimental, amdproduction]
  agent_pool: mi325_4
  # grade: Blocking
  working_dir: "/vllm-workspace/tests"
  num_gpus: 4
  source_file_dependencies:
  - vllm/distributed/
  - vllm/engine/
  - vllm/executor/
  - vllm/model_executor/models/
  - tests/distributed/
  commands:
  - pytest -v -s distributed/test_pp_cudagraph.py
  - pytest -v -s distributed/test_pipeline_parallel.py

- label: LoRA TP Test (Distributed) # 17 min
  timeout_in_minutes: 30
  mirror_hardwares: [amdexperimental, amdproduction]
  agent_pool: mi325_4
  # grade: Blocking
  num_gpus: 4
  source_file_dependencies:
  - vllm/lora
  - tests/lora
  commands:
    # FIXIT: find out which code initialize cuda before running the test
    # before the fix, we need to use spawn to test it
    - export VLLM_WORKER_MULTIPROC_METHOD=spawn
    # There is some Tensor Parallelism related processing logic in LoRA that
    # requires multi-GPU testing for validation.
    - pytest -v -s -x lora/test_chatglm3_tp.py
    - pytest -v -s -x lora/test_llama_tp.py
    - pytest -v -s -x lora/test_llm_with_multi_loras.py
    - pytest -v -s -x lora/test_olmoe_tp.py

    # Disabled for now because MXFP4 backend on non-cuda platform
    # doesn't support LoRA yet
    #- pytest -v -s -x lora/test_gptoss_tp.py


- label: Weight Loading Multiple GPU Test  # 33min
  timeout_in_minutes: 45
  mirror_hardwares: [amdexperimental, amdproduction]
  agent_pool: mi325_2
  # grade: Blocking
  working_dir: "/vllm-workspace/tests"
  num_gpus: 2
  optional: true
  source_file_dependencies:
  - vllm/
  - tests/weight_loading
  commands:
    - bash weight_loading/run_model_weight_loading_test.sh -c weight_loading/models-amd.txt

- label: Weight Loading Multiple GPU Test - Large Models # optional
  mirror_hardwares: [amdexperimental]
  agent_pool: mi325_2
  # grade: Blocking
  working_dir: "/vllm-workspace/tests"
  num_gpus: 2
  optional: true
  source_file_dependencies:
  - vllm/
  - tests/weight_loading
  commands:
    - bash weight_loading/run_model_weight_loading_test.sh -c weight_loading/models-large-amd.txt

- label: NixlConnector PD accuracy tests (Distributed) # 30min
  mirror_hardwares: [amdexperimental]
  agent_pool: mi325_4
  # grade: Blocking
  timeout_in_minutes: 30
  working_dir: "/vllm-workspace/tests"
  num_gpus: 4
  source_file_dependencies:
    - vllm/distributed/kv_transfer/kv_connector/v1/nixl_connector.py
    - tests/v1/kv_connector/nixl_integration/
  commands:
    - uv pip install --system -r /vllm-workspace/requirements/kv_connectors.txt
    - bash v1/kv_connector/nixl_integration/tp_config_sweep_accuracy_test.sh

##### multi gpus test #####
##### A100 test #####

- label: Distributed Tests (A100) # optional
  mirror_hardwares: [amdexperimental]
  agent_pool: mi325_4
  # grade: Blocking
  gpu: a100
  optional: true
  num_gpus: 4
  source_file_dependencies:
  - vllm/
  commands:
  # NOTE: don't test llama model here, it seems hf implementation is buggy
  # see https://github.com/vllm-project/vllm/pull/5689 for details
  - pytest -v -s distributed/test_custom_all_reduce.py
  - torchrun --nproc_per_node=2 distributed/test_ca_buffer_sharing.py
  - TARGET_TEST_SUITE=A100 pytest basic_correctness/ -v -s -m 'distributed(num_gpus=2)'
  - pytest -v -s -x lora/test_mixtral.py


- label: LM Eval Large Models # optional
  gpu: a100
  optional: true
  mirror_hardwares: [amdexperimental]
  agent_pool: mi325_4
  # grade: Blocking
  num_gpus: 4
  working_dir: "/vllm-workspace/.buildkite/lm-eval-harness"
  source_file_dependencies:
  - csrc/
  - vllm/model_executor/layers/quantization
  commands:
  - export VLLM_WORKER_MULTIPROC_METHOD=spawn
  - pytest -s -v test_lm_eval_correctness.py --config-list-file=configs/models-large.txt --tp-size=4

##### H100 test #####
- label: LM Eval Large Models (H100) # optional
  gpu: h100
  optional: true
  mirror_hardwares: [amdexperimental]
  agent_pool: mi325_4
  # grade: Blocking
  num_gpus: 4
  working_dir: "/vllm-workspace/.buildkite/lm-eval-harness"
  source_file_dependencies:
  - csrc/
  - vllm/model_executor/layers/quantization
  commands:
    - export VLLM_USE_DEEP_GEMM=0  # We found Triton is faster than DeepGEMM for H100
    - pytest -s -v test_lm_eval_correctness.py --config-list-file=configs/models-large-hopper.txt --tp-size=4


##### H200 test #####
- label: Distributed Tests (H200) # optional
  mirror_hardwares: [amdexperimental]
  agent_pool: mi325_2
  # grade: Blocking
  gpu: h200
  optional: true
  working_dir: "/vllm-workspace/"
  num_gpus: 2
  commands:
    - VLLM_TEST_CLEAN_GPU_MEMORY=1 pytest -v -s tests/compile/distributed/test_async_tp.py
    - pytest -v -s tests/compile/distributed/test_sequence_parallelism.py
    - pytest -v -s tests/compile/distributed/test_fusion_all_reduce.py
    #- pytest -v -s tests/compile/distributed/test_fusions_e2e.py::test_tp2_attn_quant_allreduce_rmsnorm
    - "VLLM_TEST_CLEAN_GPU_MEMORY=1 pytest -v -s tests/compile/distributed/test_fusions_e2e.py -k 'not Llama-4'"
    - VLLM_TEST_CLEAN_GPU_MEMORY=1 pytest -v -s tests/distributed/test_sequence_parallel.py
    - pytest -v -s tests/distributed/test_context_parallel.py
    - HIP_VISIBLE_DEVICES=0,1 VLLM_ALL2ALL_BACKEND=deepep_high_throughput VLLM_USE_DEEP_GEMM=1 VLLM_LOGGING_LEVEL=DEBUG python3 examples/offline_inference/data_parallel.py --model Qwen/Qwen1.5-MoE-A2.7B --tp-size=1  --dp-size=2 --max-model-len 2048
    - pytest -v -s tests/v1/distributed/test_dbo.py

##### B200 test #####
- label: Distributed Tests (B200) # optional
  gpu: b200
  optional: true
  working_dir: "/vllm-workspace/"
  num_gpus: 2
  commands:
    - pytest -v -s tests/distributed/test_context_parallel.py
    - pytest -v -s tests/distributed/test_nccl_symm_mem_allreduce.py
    - pytest -v -s tests/v1/distributed/test_dbo.py

##### E2E Eval Tests #####
- label: LM Eval Small Models (1 Card) # 15min
  timeout_in_minutes: 20
  mirror_hardwares: [amdexperimental, amdproduction]
  agent_pool: mi325_1
  # grade: Blocking
  source_file_dependencies:
  - csrc/
  - vllm/model_executor/layers/quantization
  commands:
  - pytest -s -v evals/gsm8k/test_gsm8k_correctness.py --config-list-file=configs/models-small.txt --tp-size=1

<<<<<<< HEAD
- label: Blackwell LM Eval Small Models
  timeout_in_minutes: 120
  gpu: b200
  optional: true # run on nightlies
  source_file_dependencies:
  - csrc/
  - vllm/model_executor/layers/quantization
  commands:
  - pytest -s -v evals/gsm8k/test_gsm8k_correctness.py --config-list-file=configs/models-blackwell.txt --tp-size=1

- label: Multi-Modal Accuracy Eval (Small Models) # 160min
  timeout_in_minutes: 240
  mirror_hardwares: [amdexperimental, amdproduction]
  agent_pool: mi325_1
  # grade: Blocking
  working_dir: "/vllm-workspace/.buildkite/lm-eval-harness"
  source_file_dependencies:
  - vllm/multimodal/
  - vllm/inputs/
  - vllm/v1/core/
  commands:
  - pytest -s -v test_lm_eval_correctness.py --config-list-file=configs/models-mm-small.txt --tp-size=1

=======
>>>>>>> 1a516557
- label: LM Eval Large Models (4 Card)
  mirror_hardwares: [amdexperimental, amdproduction]
  agent_pool: mi325_4
  # grade: Blocking
  gpu: a100
  optional: true
  num_gpus: 4
  working_dir: "/vllm-workspace/.buildkite/lm-eval-harness"
  source_file_dependencies:
  - csrc/
  - vllm/model_executor/layers/quantization
  commands:
  - export VLLM_WORKER_MULTIPROC_METHOD=spawn
  - pytest -s -v test_lm_eval_correctness.py --config-list-file=configs/models-large.txt --tp-size=4

- label: ROCm LM Eval Large Models (8 Card)
  mirror_hardwares: [amdproduction]
  agent_pool: mi325_8
  num_gpus: 8
  working_dir: "/vllm-workspace/.buildkite/lm-eval-harness"
  commands:
  - export VLLM_WORKER_MULTIPROC_METHOD=spawn
  - pytest -s -v test_lm_eval_correctness.py --config-list-file=configs/models-large-rocm.txt --tp-size=8

- label: ROCm GPT-OSS Eval
  timeout_in_minutes: 60
  working_dir: "/vllm-workspace/"
  agent_pool: mi325_1
  mirror_hardwares: [amdexperimental, amdproduction]
  optional: true # run on nightlies
  source_file_dependencies:
  - tests/evals/gpt_oss
  - vllm/model_executor/models/gpt_oss.py
  - vllm/model_executor/layers/quantization/mxfp4.py
  - vllm/v1/attention/backends/flashinfer.py
  commands:
    - uv pip install --system 'gpt-oss[eval]==0.0.5'
    - VLLM_ROCM_USE_AITER_MHA=0 VLLM_ROCM_USE_AITER=1 VLLM_USE_AITER_UNIFIED_ATTENTION=1 pytest -s -v tests/evals/gpt_oss/test_gpqa_correctness.py --model openai/gpt-oss-20b --metric 0.58

##### RL Integration Tests #####
- label: Prime-RL Integration Test # 15min
  mirror_hardwares: [amdexperimental]
  agent_pool: mi325_2
  # grade: Blocking
  timeout_in_minutes: 30
  optional: true
  num_gpus: 2
  working_dir: "/vllm-workspace"
  source_file_dependencies:
  - vllm/
  - .buildkite/scripts/run-prime-rl-test.sh
  commands:
    - bash .buildkite/scripts/run-prime-rl-test.sh
- label: DeepSeek V2-Lite Accuracy
  mirror_hardwares: [amdexperimental, amdproduction]
  agent_pool: mi325_4
  # grade: Blocking
  timeout_in_minutes: 60
  gpu: h100
  optional: true
  num_gpus: 4
  working_dir: "/vllm-workspace"
  commands:
  - bash .buildkite/scripts/scheduled_integration_test/deepseek_v2_lite_ep_eplb.sh 0.25 200 8010

- label: Qwen3-30B-A3B-FP8-block Accuracy (H100)
  mirror_hardwares: [amdexperimental, amdproduction]
  agent_pool: mi325_4
  # grade: Blocking
  timeout_in_minutes: 60
  gpu: h100
  optional: true
  num_gpus: 4
  working_dir: "/vllm-workspace"
  commands:
  - bash .buildkite/scripts/scheduled_integration_test/qwen30b_a3b_fp8_block_ep_eplb.sh 0.8 200 8020

- label: Qwen3-30B-A3B-FP8-block Accuracy (B200)
  timeout_in_minutes: 60
  gpu: b200
  optional: true
  num_gpus: 2
  working_dir: "/vllm-workspace"
  commands:
  - bash .buildkite/scripts/scheduled_integration_test/qwen30b_a3b_fp8_block_ep_eplb.sh 0.8 200 8020 2 1

- label: DeepSeek V2-Lite Async EPLB Accuracy
  timeout_in_minutes: 60
  mirror_hardwares: [amdexperimental]
  agent_pool: mi325_4
  # grade: Blocking
  gpu: h100
  optional: true
  num_gpus: 4
  working_dir: "/vllm-workspace"
  commands:
  - bash .buildkite/scripts/scheduled_integration_test/deepseek_v2_lite_ep_async_eplb.sh 0.25 1319 8030

- label: Qwen3-Next-80B-A3B-Instruct MTP Async EPLB Accuracy
  timeout_in_minutes: 60
  mirror_hardwares: [amdexperimental]
  agent_pool: mi325_4
  # grade: Blocking
  gpu: h100
  optional: true
  num_gpus: 4
  working_dir: "/vllm-workspace"
  commands:
  - bash .buildkite/scripts/scheduled_integration_test/qwen3_next_mtp_async_eplb.sh 0.8 1319 8040<|MERGE_RESOLUTION|>--- conflicted
+++ resolved
@@ -1528,7 +1528,6 @@
   commands:
   - pytest -s -v evals/gsm8k/test_gsm8k_correctness.py --config-list-file=configs/models-small.txt --tp-size=1
 
-<<<<<<< HEAD
 - label: Blackwell LM Eval Small Models
   timeout_in_minutes: 120
   gpu: b200
@@ -1552,8 +1551,6 @@
   commands:
   - pytest -s -v test_lm_eval_correctness.py --config-list-file=configs/models-mm-small.txt --tp-size=1
 
-=======
->>>>>>> 1a516557
 - label: LM Eval Large Models (4 Card)
   mirror_hardwares: [amdexperimental, amdproduction]
   agent_pool: mi325_4
