--- conflicted
+++ resolved
@@ -148,7 +148,6 @@
       - "docker push public.ecr.aws/q9t5s3a7/vllm-cpu-release-repo:latest"
       - "docker push public.ecr.aws/q9t5s3a7/vllm-cpu-release-repo:$(buildkite-agent meta-data get release-version)"
     env:
-<<<<<<< HEAD
       DOCKER_BUILDKIT: "1"
 
   - block: "Build Neuron release image"
@@ -187,6 +186,4 @@
           username: vllmbot
           password-env: DOCKERHUB_TOKEN
     env:
-=======
->>>>>>> e680723e
       DOCKER_BUILDKIT: "1"