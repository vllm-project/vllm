--- conflicted
+++ resolved
@@ -31,11 +31,7 @@
     agents:
       queue: cpu_queue_postmerge
     commands:
-<<<<<<< HEAD
-      - "DOCKER_BUILDKIT=1 docker build --build-arg max_jobs=16 --build-arg USE_SCCACHE=1 --build-arg GIT_REPO_CHECK=1 --build-arg CUDA_VERSION=11.8.0 --build-arg FLASHINFER_ENABLE_AOT=0 --tag vllm-ci:build-image --target build --progress plain -f docker/Dockerfile ."
-=======
-      - "DOCKER_BUILDKIT=1 docker build --build-arg max_jobs=16 --build-arg USE_SCCACHE=1 --build-arg GIT_REPO_CHECK=1 --build-arg CUDA_VERSION=11.8.0 --build-arg torch_cuda_arch_list='7.0 7.5 8.0 8.9 9.0+PTX' --tag vllm-ci:build-image --target build --progress plain -f docker/Dockerfile ."
->>>>>>> be48360c
+      - "DOCKER_BUILDKIT=1 docker build --build-arg max_jobs=16 --build-arg USE_SCCACHE=1 --build-arg GIT_REPO_CHECK=1 --build-arg CUDA_VERSION=11.8.0 --build-arg FLASHINFER_ENABLE_AOT-0 --build-arg torch_cuda_arch_list='7.0 7.5 8.0 8.9 9.0+PTX' --tag vllm-ci:build-image --target build --progress plain -f docker/Dockerfile ."
       - "mkdir artifacts"
       - "docker run --rm -v $(pwd)/artifacts:/artifacts_host vllm-ci:build-image bash -c 'cp -r dist /artifacts_host && chmod -R a+rw /artifacts_host'"
       - "bash .buildkite/scripts/upload-wheels.sh"
