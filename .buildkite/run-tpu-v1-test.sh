#!/bin/bash

set -e

# Build the docker image.
docker build -f Dockerfile.tpu -t vllm-tpu .

# Set up cleanup.
remove_docker_container() { docker rm -f tpu-test || true; }
trap remove_docker_container EXIT
# Remove the container that might not be cleaned up in the previous run.
remove_docker_container

# For HF_TOKEN.
source /etc/environment
# Run a simple end-to-end example.
docker run --privileged --net host --shm-size=16G -it \
    -e "HF_TOKEN=$HF_TOKEN" --name tpu-test \
    vllm-tpu /bin/bash -c "python3 -m pip install git+https://github.com/thuml/depyf.git \
    && python3 -m pip install pytest \
    && python3 -m pip install lm_eval[api]==0.4.4 \
    && export VLLM_USE_V1=1 \
    && export VLLM_XLA_CHECK_RECOMPILATION=1 \
    && echo TEST_1 \
<<<<<<< HEAD
    && pytest /workspace/vllm/tests/tpu/test_compilation.py \
=======
    && pytest -v -s /workspace/vllm/tests/tpu/test_compilation.py \
>>>>>>> 7f301dd8
    && echo TEST_2 \
    && pytest -v -s /workspace/vllm/tests/v1/tpu/test_basic.py \
    && echo TEST_3 \
    && pytest -v -s /workspace/vllm/tests/entrypoints/llm/test_accuracy.py::test_lm_eval_accuracy_v1_engine \
    && echo TEST_4 \
    && pytest -s -v /workspace/vllm/tests/tpu/test_quantization_accuracy.py \
    && echo TEST_5 \
    && python3 /workspace/vllm/examples/offline_inference/tpu.py \
    && echo TEST_6 \
    && pytest -s -v /workspace/vllm/tests/tpu/worker/test_tpu_model_runner.py" \


# TODO: This test fails because it uses RANDOM_SEED sampling
# && VLLM_USE_V1=1 pytest -v -s /workspace/vllm/tests/tpu/test_custom_dispatcher.py \
<|MERGE_RESOLUTION|>--- conflicted
+++ resolved
@@ -22,11 +22,7 @@
     && export VLLM_USE_V1=1 \
     && export VLLM_XLA_CHECK_RECOMPILATION=1 \
     && echo TEST_1 \
-<<<<<<< HEAD
-    && pytest /workspace/vllm/tests/tpu/test_compilation.py \
-=======
     && pytest -v -s /workspace/vllm/tests/tpu/test_compilation.py \
->>>>>>> 7f301dd8
     && echo TEST_2 \
     && pytest -v -s /workspace/vllm/tests/v1/tpu/test_basic.py \
     && echo TEST_3 \
