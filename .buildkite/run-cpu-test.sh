#!/bin/bash

# This script build the CPU docker image and run the offline inference inside the container.
# It serves a sanity check for compilation and basic model usage.
set -ex

# allow to bind to different cores
CORE_RANGE=${CORE_RANGE:-48-95}
NUMA_NODE=${NUMA_NODE:-1}

<<<<<<< HEAD
# Try building the docker image
numactl -C "$CORE_RANGE" -N "$NUMA_NODE" docker build -t cpu-test-"$BUILDKITE_BUILD_NUMBER" -f docker/Dockerfile.cpu .
numactl -C "$CORE_RANGE" -N "$NUMA_NODE" docker build --build-arg VLLM_CPU_DISABLE_AVX512="true" -t cpu-test-"$BUILDKITE_BUILD_NUMBER"-avx2 -f docker/Dockerfile.cpu .

=======
>>>>>>> 555aa219
# Setup cleanup
remove_docker_container() { 
    set -e; 
    docker rm -f cpu-test-"$BUILDKITE_BUILD_NUMBER"-"$NUMA_NODE" cpu-test-"$BUILDKITE_BUILD_NUMBER"-avx2-"$NUMA_NODE" || true; 
    docker image rm cpu-test-"$BUILDKITE_BUILD_NUMBER" cpu-test-"$BUILDKITE_BUILD_NUMBER"-avx2 || true; 
}
trap remove_docker_container EXIT
remove_docker_container

# Try building the docker image
numactl -C "$CORE_RANGE" -N "$NUMA_NODE" docker build --tag cpu-test-"$BUILDKITE_BUILD_NUMBER" --target vllm-test -f Dockerfile.cpu .
numactl -C "$CORE_RANGE" -N "$NUMA_NODE" docker build --build-arg VLLM_CPU_DISABLE_AVX512="true" --tag cpu-test-"$BUILDKITE_BUILD_NUMBER"-avx2 --target vllm-test -f Dockerfile.cpu .

# Run the image, setting --shm-size=4g for tensor parallel.
docker run -itd --entrypoint /bin/bash -v ~/.cache/huggingface:/root/.cache/huggingface --cpuset-cpus="$CORE_RANGE"  \
 --cpuset-mems="$NUMA_NODE" --privileged=true -e HF_TOKEN --env VLLM_CPU_KVCACHE_SPACE=4 --shm-size=4g --name cpu-test-"$BUILDKITE_BUILD_NUMBER"-"$NUMA_NODE" cpu-test-"$BUILDKITE_BUILD_NUMBER"
docker run -itd --entrypoint /bin/bash -v ~/.cache/huggingface:/root/.cache/huggingface --cpuset-cpus="$CORE_RANGE" \
 --cpuset-mems="$NUMA_NODE" --privileged=true -e HF_TOKEN --env VLLM_CPU_KVCACHE_SPACE=4 --shm-size=4g --name cpu-test-"$BUILDKITE_BUILD_NUMBER"-avx2-"$NUMA_NODE" cpu-test-"$BUILDKITE_BUILD_NUMBER"-avx2

function cpu_tests() {
  set -e
  export NUMA_NODE=$2
  export BUILDKITE_BUILD_NUMBER=$3

  # offline inference
  docker exec cpu-test-"$BUILDKITE_BUILD_NUMBER"-avx2-"$NUMA_NODE" bash -c "
    set -e
    python3 examples/offline_inference/basic/generate.py --model facebook/opt-125m"

  # Run basic model test
  docker exec cpu-test-"$BUILDKITE_BUILD_NUMBER"-"$NUMA_NODE" bash -c "
    set -e
    pytest -v -s tests/kernels/test_cache.py -m cpu_model
    pytest -v -s tests/kernels/test_mla_decode_cpu.py -m cpu_model
    pytest -v -s tests/models/decoder_only/language -m cpu_model
    pytest -v -s tests/models/embedding/language -m cpu_model
    pytest -v -s tests/models/encoder_decoder/language -m cpu_model
    pytest -v -s tests/models/decoder_only/audio_language -m cpu_model
    pytest -v -s tests/models/decoder_only/vision_language -m cpu_model"

  # Run compressed-tensor test
  docker exec cpu-test-"$BUILDKITE_BUILD_NUMBER"-"$NUMA_NODE" bash -c "
    set -e
    pytest -s -v \
    tests/quantization/test_compressed_tensors.py::test_compressed_tensors_w8a8_static_setup \
    tests/quantization/test_compressed_tensors.py::test_compressed_tensors_w8a8_dynamic_per_token"

  # Run AWQ test
  docker exec cpu-test-"$BUILDKITE_BUILD_NUMBER"-"$NUMA_NODE" bash -c "
    set -e
    pytest -s -v \
    tests/quantization/test_ipex_quant.py"

  # Run chunked-prefill and prefix-cache test
  docker exec cpu-test-"$BUILDKITE_BUILD_NUMBER"-"$NUMA_NODE" bash -c "
    set -e
    pytest -s -v -k cpu_model \
    tests/basic_correctness/test_chunked_prefill.py"  

  # online serving
  docker exec cpu-test-"$BUILDKITE_BUILD_NUMBER"-"$NUMA_NODE" bash -c "
    set -e
    export VLLM_CPU_KVCACHE_SPACE=10 
    export VLLM_CPU_OMP_THREADS_BIND=$1
    python3 -m vllm.entrypoints.openai.api_server --model facebook/opt-125m --dtype half & 
    timeout 600 bash -c 'until curl localhost:8000/v1/models; do sleep 1; done' || exit 1
    python3 benchmarks/benchmark_serving.py \
      --backend vllm \
      --dataset-name random \
      --model facebook/opt-125m \
      --num-prompts 20 \
      --endpoint /v1/completions \
      --tokenizer facebook/opt-125m"

  # Run multi-lora tests
  docker exec cpu-test-"$BUILDKITE_BUILD_NUMBER"-"$NUMA_NODE" bash -c "
    set -e
    pytest -s -v \
    tests/lora/test_qwen2vl.py"
}

# All of CPU tests are expected to be finished less than 40 mins.
export -f cpu_tests
timeout 40m bash -c "cpu_tests $CORE_RANGE $NUMA_NODE $BUILDKITE_BUILD_NUMBER"<|MERGE_RESOLUTION|>--- conflicted
+++ resolved
@@ -8,13 +8,6 @@
 CORE_RANGE=${CORE_RANGE:-48-95}
 NUMA_NODE=${NUMA_NODE:-1}
 
-<<<<<<< HEAD
-# Try building the docker image
-numactl -C "$CORE_RANGE" -N "$NUMA_NODE" docker build -t cpu-test-"$BUILDKITE_BUILD_NUMBER" -f docker/Dockerfile.cpu .
-numactl -C "$CORE_RANGE" -N "$NUMA_NODE" docker build --build-arg VLLM_CPU_DISABLE_AVX512="true" -t cpu-test-"$BUILDKITE_BUILD_NUMBER"-avx2 -f docker/Dockerfile.cpu .
-
-=======
->>>>>>> 555aa219
 # Setup cleanup
 remove_docker_container() { 
     set -e; 
