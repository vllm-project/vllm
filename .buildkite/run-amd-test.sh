--- conflicted
+++ resolved
@@ -71,8 +71,6 @@
 HF_MOUNT="/root/.cache/huggingface"
 
 commands=$@
-<<<<<<< HEAD
-=======
 echo "Commands:$commands"
 #ignore certain kernels tests
 if [[ $commands == *" kernels "* ]]; then
@@ -95,20 +93,14 @@
   --ignore=kernels/test_sampler.py"
 fi
 
->>>>>>> 9ba0817f
 PARALLEL_JOB_COUNT=8
 # check if the command contains shard flag, we will run all shards in parallel because the host have 8 GPUs. 
 if [[ $commands == *"--shard-id="* ]]; then
   for GPU in $(seq 0 $(($PARALLEL_JOB_COUNT-1))); do
     #replace shard arguments
-<<<<<<< HEAD
-    commands=${@//"--shard-id= "/"--shard-id=${GPU} "}
-    commands=${commands//"--num-shards= "/"--num-shards=${PARALLEL_JOB_COUNT} "}
-=======
     commands=${commands//"--shard-id= "/"--shard-id=${GPU} "}
     commands=${commands//"--num-shards= "/"--num-shards=${PARALLEL_JOB_COUNT} "}
     echo "Shard ${GPU} commands:$commands"
->>>>>>> 9ba0817f
     docker run \
         --device /dev/kfd --device /dev/dri \
         --network host \
