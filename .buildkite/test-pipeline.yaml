--- conflicted
+++ resolved
@@ -157,11 +157,7 @@
   - vllm/
   - tests/models
   commands:
-<<<<<<< HEAD
     - pip install -e ./plugins/vllm_add_dummy_model
-    - pip install https://github.com/flashinfer-ai/flashinfer/releases/download/v0.1.2/flashinfer-0.1.2+cu121torch2.4-cp310-cp310-linux_x86_64.whl
-=======
->>>>>>> cfba4def
     - pytest -v -s models -m \"not vlm\"
 
 - label: Vision Language Models Test # 42min
