--- conflicted
+++ resolved
@@ -46,11 +46,6 @@
   mirror_hardwares: [amdexperimental]
   source_file_dependencies:
   - vllm/
-<<<<<<< HEAD
-  - tests/mq_llm_engine
-=======
-  - tests/async_engine
->>>>>>> 5801e497
   - tests/test_inputs.py
   - tests/test_outputs.py
   - tests/multimodal
@@ -60,11 +55,6 @@
   - tests/transformers_utils
   commands:
   - python3 standalone_tests/lazy_imports.py
-<<<<<<< HEAD
-  - pytest -v -s mq_llm_engine # MQLLMEngine
-=======
-  - pytest -v -s async_engine # AsyncLLMEngine
->>>>>>> 5801e497
   - pytest -v -s test_inputs.py
   - pytest -v -s test_outputs.py
   - pytest -v -s multimodal
