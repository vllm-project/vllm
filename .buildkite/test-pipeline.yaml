--- conflicted
+++ resolved
@@ -529,14 +529,8 @@
   # since torchao nightly is only compatible with torch nightly currently
   # https://github.com/pytorch/ao/issues/2919, we'll have to skip new torchao tests for now
   # we can only upgrade after this is resolved
-<<<<<<< HEAD
-  - pip install --pre torchao==0.14.0.dev20250917 --index-url https://download.pytorch.org/whl/nightly/cu128
-  - VLLM_TEST_FORCE_LOAD_FORMAT=auto pytest -v -s quantization
-=======
-  # TODO(jerryzh168): resolve the above comment
-  - uv pip install --system torchao==0.13.0
+  - pip install --pre torchao==0.15.0.dev20251014 --index-url https://download.pytorch.org/whl/nightly/cu128
   - VLLM_TEST_FORCE_LOAD_FORMAT=auto pytest -v -s quantization/
->>>>>>> 2dcd12d3
 
 - label: LM Eval Small Models # 53min
   timeout_in_minutes: 75
