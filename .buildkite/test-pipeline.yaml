--- conflicted
+++ resolved
@@ -106,12 +106,8 @@
 - label: Entrypoints Test # 40min
   working_dir: "/vllm-workspace/tests"
   fast_check: true
-<<<<<<< HEAD
-  mirror_hardwares: [amd]
+  #mirror_hardwares: [amd]
   amd_gpus: 2   # Just for the sake of queue testing
-=======
-  #mirror_hardwares: [amd]
->>>>>>> 8017c8db
   source_file_dependencies:
   - vllm/
   - tests/entrypoints/llm
@@ -295,13 +291,9 @@
     - pytest -v -s spec_decode/e2e/test_eagle_correctness.py
 
 - label: LoRA Test %N # 15min each
-<<<<<<< HEAD
-  working_dir: "/vllm-workspace/tests"
-  mirror_hardwares: [amd]
+  working_dir: "/vllm-workspace/tests"
+  #mirror_hardwares: [amd]
   amd_gpus: 8
-=======
-  #mirror_hardwares: [amd]
->>>>>>> 8017c8db
   source_file_dependencies:
   - vllm/lora
   - tests/lora
@@ -327,13 +319,9 @@
   - pytest -v -s compile/test_full_graph.py
 
 - label: Kernels Test %N # 1h each
-<<<<<<< HEAD
-  working_dir: "/vllm-workspace/tests"
-  mirror_hardwares: [amd]
+  working_dir: "/vllm-workspace/tests"
+  # mirror_hardwares: [amd]
   amd_gpus: 8
-=======
-  # mirror_hardwares: [amd]
->>>>>>> 8017c8db
   source_file_dependencies:
   - csrc/
   - vllm/attention
@@ -343,12 +331,8 @@
   parallelism: 4
 
 - label: Tensorizer Test # 11min
-<<<<<<< HEAD
-  working_dir: "/vllm-workspace/tests"
-  mirror_hardwares: [amd]
-=======
+  working_dir: "/vllm-workspace/tests"
   # mirror_hardwares: [amd]
->>>>>>> 8017c8db
   soft_fail: true
   source_file_dependencies:
   - vllm/model_executor/model_loader
