--- conflicted
+++ resolved
@@ -200,23 +200,14 @@
     - tests/v1
   commands:
     # split the test to avoid interference
-<<<<<<< HEAD
     - pytest -v -s v1/core
     - pytest -v -s v1/engine
     - pytest -v -s v1/sample
     - pytest -v -s v1/worker
+    - pytest -v -s v1/structured_output
     - pytest -v -s v1/test_stats.py
     - pytest -v -s v1/test_utils.py
     - pytest -v -s v1/test_oracle.py
-=======
-    - VLLM_USE_V1=1 pytest -v -s v1/core
-    - VLLM_USE_V1=1 pytest -v -s v1/engine
-    - VLLM_USE_V1=1 pytest -v -s v1/sample
-    - VLLM_USE_V1=1 pytest -v -s v1/worker
-    - VLLM_USE_V1=1 pytest -v -s v1/structured_output
-    - VLLM_USE_V1=1 pytest -v -s v1/test_stats.py
-    - VLLM_USE_V1=1 pytest -v -s v1/test_utils.py
->>>>>>> 95132900
     # TODO: accuracy does not match, whether setting
     # VLLM_USE_FLASHINFER_SAMPLER or not on H100.
     - pytest -v -s v1/e2e
