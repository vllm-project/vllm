--- conflicted
+++ resolved
@@ -31,16 +31,9 @@
   num_gpus: 2
 
 - label: Distributed Tests
-<<<<<<< HEAD
   mirror_hardwares: [amd]
-  working_dir: "/vllm-workspace/tests/distributed"
-
-  num_gpus: 2 # only support 1 or 2 for now.
-=======
   working_dir: "/vllm-workspace/tests"
   num_gpus: 2
->>>>>>> ac1fbf7f
-  mirror_hardwares: [amd]
   commands:
   - pytest -v -s distributed/test_pynccl_library.py
   - TEST_DIST_MODEL=facebook/opt-125m pytest -v -s distributed/test_basic_distributed_correctness.py
