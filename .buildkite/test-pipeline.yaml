--- conflicted
+++ resolved
@@ -837,12 +837,8 @@
   - pytest -v -s models/test_oot_registration.py # it needs a clean process
   - pytest -v -s plugins/lora_resolvers # unit tests for in-tree lora resolver plugins
 
-<<<<<<< HEAD
 - label: Pipeline + Context Parallelism Test # 45min
-=======
-- label: Pipeline Parallelism Test # 45min
   timeout_in_minutes: 60
->>>>>>> 35efa702
   mirror_hardwares: [amdexperimental]
   working_dir: "/vllm-workspace/tests"
   num_gpus: 4
