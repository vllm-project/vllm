# In this file, you can add more tests to run either by adding a new step or
# adding a new command to an existing step. See different options here for examples.

# This script will be feed into Jinja template in `test-template-aws.j2` at
# https://github.com/vllm-project/buildkite-ci/blob/main/scripts/test-template-aws.j2
# to generate the final pipeline yaml file.

# Documentation
# label(str): the name of the test. emojis allowed.
# fast_check(bool): whether to run this on each commit on the fastcheck pipeline.
# torch_nightly(bool): whether to run this on vllm against the torch nightly pipeline.
# fast_check_only(bool): run this test on the fastcheck pipeline only
# optional(bool): never run this test by default (i.e. need to unblock manually) unless it's a scheduled nightly run.
# soft_fail(bool): allow this step to fail without failing the entire pipeline (useful for flaky or experimental tests).
# command(str): the single command to run for tests. incompatible with commands.
# commands(list): the list of commands to run for the test. incompatible with command.
# mirror_hardwares(list): the list of hardware to run the test on as well. currently only supports [amdexperimental]
# gpu(str): override the GPU selection for the test. default is L4 GPUs. supports a100, b200, h200
# num_gpus(int): override the number of GPUs for the test. defaults to 1 GPU. currently supports 2,4.
# num_nodes(int): whether to simulate multi-node setup by launching multiple containers on one host,
#     in this case, commands must be specified. the first command runs on the first host, the second
#     command runs on the second host.
# timeout_in_minutes(int): sets a timeout for the step in minutes. if not specified, uses the default timeout.
# parallelism(int): number of parallel jobs to run for this step. enables test sharding using $$BUILDKITE_PARALLEL_JOB
#     and $$BUILDKITE_PARALLEL_JOB_COUNT environment variables.
# working_dir(str): specify the place where the command should execute, default to /vllm-workspace/tests
# source_file_dependencies(list): the list of prefixes to opt-in the test for, if empty, the test will always run.
# autorun_on_main (bool): default to false, if true, the test will run automatically when commit is pushed to main branch.

# When adding a test
# - If the test belongs to an existing group, add it there
# - If the test is short, add to any existing step
# - If the test takes more than 10min, then it is okay to create a new step.
#   Note that all steps execute in parallel.

steps:
##### fast check tests  #####

- label: Pytorch Nightly Dependency Override Check # 2min
  # if this test fails, it means the nightly torch version is not compatible with some
  # of the dependencies. Please check the error message and add the package to whitelist
  # in /vllm/tools/pre_commit/generate_nightly_torch_test.py
  soft_fail: true
  source_file_dependencies:
  - requirements/nightly_torch_test.txt
  commands:
  - bash standalone_tests/pytorch_nightly_dependency.sh

- label: Async Engine, Inputs, Utils, Worker Test # 36min
  timeout_in_minutes: 50
  mirror_hardwares: [amdexperimental]
  source_file_dependencies:
  - vllm/
  - tests/multimodal
  - tests/utils_
  commands:
  - pytest -v -s -m 'not cpu_test' multimodal
  - pytest -v -s utils_

- label: Async Engine, Inputs, Utils, Worker, Config Test (CPU) # 4 mins
  timeout_in_minutes: 10
  source_file_dependencies:
  - vllm/
  - tests/test_inputs.py
  - tests/test_outputs.py
  - tests/multimodal
  - tests/standalone_tests/lazy_imports.py
  - tests/transformers_utils
  - tests/config
  no_gpu: true
  commands:
  - python3 standalone_tests/lazy_imports.py
  - pytest -v -s test_inputs.py
  - pytest -v -s test_outputs.py
  - pytest -v -s -m 'cpu_test' multimodal
  - pytest -v -s transformers_utils
  - pytest -v -s config

- label: Python-only Installation Test # 10min
  timeout_in_minutes: 20
  mirror_hardwares: [amdexperimental]
  source_file_dependencies:
  - tests/standalone_tests/python_only_compile.sh
  - setup.py
  commands:
  - bash standalone_tests/python_only_compile.sh

- label: Basic Correctness Test # 20min
  timeout_in_minutes: 30
  mirror_hardwares: [amdexperimental]
  fast_check: true
  torch_nightly: true
  source_file_dependencies:
  - vllm/
  - tests/basic_correctness/test_basic_correctness
  - tests/basic_correctness/test_cpu_offload
  - tests/basic_correctness/test_cumem.py
  commands:
  - export VLLM_WORKER_MULTIPROC_METHOD=spawn
  - pytest -v -s basic_correctness/test_cumem.py
  - pytest -v -s basic_correctness/test_basic_correctness.py
  - pytest -v -s basic_correctness/test_cpu_offload.py

- label: Entrypoints Unit Tests # 5min
  timeout_in_minutes: 10
  working_dir: "/vllm-workspace/tests"
  fast_check: true
  source_file_dependencies:
  - vllm/entrypoints
  - tests/entrypoints/
  commands:
  - pytest -v -s entrypoints/openai/tool_parsers
  - pytest -v -s entrypoints/ --ignore=entrypoints/llm --ignore=entrypoints/openai --ignore=entrypoints/offline_mode --ignore=entrypoints/test_chat_utils.py  --ignore=entrypoints/pooling

- label: Entrypoints Integration Test (LLM) # 30min
  timeout_in_minutes: 40
  mirror_hardwares: [amdexperimental]
  working_dir: "/vllm-workspace/tests"
  fast_check: true
  torch_nightly: true
  source_file_dependencies:
  - vllm/
  - tests/entrypoints/llm
  - tests/entrypoints/offline_mode
  commands:
  - export VLLM_WORKER_MULTIPROC_METHOD=spawn
  - pytest -v -s entrypoints/llm --ignore=entrypoints/llm/test_generate.py --ignore=entrypoints/llm/test_collective_rpc.py
  - pytest -v -s entrypoints/llm/test_generate.py # it needs a clean process
  - pytest -v -s entrypoints/offline_mode # Needs to avoid interference with other tests

- label: Entrypoints Integration Test (API Server) # 100min
  timeout_in_minutes: 130
  mirror_hardwares: [amdexperimental]
  working_dir: "/vllm-workspace/tests"
  fast_check: true
  torch_nightly: true
  source_file_dependencies:
  - vllm/
  - tests/entrypoints/openai
  - tests/entrypoints/test_chat_utils
  commands:
  - export VLLM_WORKER_MULTIPROC_METHOD=spawn
  - PYTHONPATH=/vllm-workspace pytest -v -s entrypoints/openai/test_collective_rpc.py # PYTHONPATH is needed to import custom Worker extension
  - pytest -v -s entrypoints/openai --ignore=entrypoints/openai/test_chat_with_tool_reasoning.py --ignore=entrypoints/openai/test_oot_registration.py --ignore=entrypoints/openai/test_tensorizer_entrypoint.py --ignore=entrypoints/openai/correctness/ --ignore=entrypoints/openai/test_collective_rpc.py --ignore=entrypoints/openai/tool_parsers/
  - pytest -v -s entrypoints/test_chat_utils.py

- label: Entrypoints Integration Test (Pooling)
  timeout_in_minutes: 50
  mirror_hardwares: [amdexperimental]
  working_dir: "/vllm-workspace/tests"
  fast_check: true
  torch_nightly: true
  source_file_dependencies:
  - vllm/
  - tests/entrypoints/pooling
  commands:
  - export VLLM_WORKER_MULTIPROC_METHOD=spawn
  - pytest -v -s entrypoints/pooling

- label: Distributed Tests (4 GPUs) # 35min
  timeout_in_minutes: 50
  mirror_hardwares: [amdexperimental]
  working_dir: "/vllm-workspace/tests"
  num_gpus: 4
  source_file_dependencies:
  - vllm/distributed/
  - tests/distributed/test_utils
  - tests/distributed/test_pynccl
  - tests/distributed/test_events
  - tests/compile/test_basic_correctness
  - examples/offline_inference/rlhf.py
  - examples/offline_inference/rlhf_colocate.py
  - tests/examples/offline_inference/data_parallel.py
  - tests/v1/distributed
  - tests/v1/engine/test_engine_core_client.py
  - tests/distributed/test_symm_mem_allreduce.py
  commands:
  # https://github.com/NVIDIA/nccl/issues/1838
  - export NCCL_CUMEM_HOST_ENABLE=0
  # test with torchrun tp=2 and external_dp=2
  - torchrun --nproc-per-node=4 distributed/test_torchrun_example.py
  # test with torchrun tp=2 and pp=2
  - PP_SIZE=2 torchrun --nproc-per-node=4 distributed/test_torchrun_example.py
  # test with torchrun tp=4 and dp=1
  - TP_SIZE=4 torchrun --nproc-per-node=4 distributed/test_torchrun_example_moe.py
  # test with torchrun tp=2, pp=2 and dp=1
  - PP_SIZE=2 TP_SIZE=2 torchrun --nproc-per-node=4 distributed/test_torchrun_example_moe.py
  # test with torchrun tp=1 and dp=4 with ep
  - DP_SIZE=4 ENABLE_EP=1 torchrun --nproc-per-node=4 distributed/test_torchrun_example_moe.py
  # test with torchrun tp=2 and dp=2 with ep
  - TP_SIZE=2 DP_SIZE=2 ENABLE_EP=1 torchrun --nproc-per-node=4 distributed/test_torchrun_example_moe.py
  # test with internal dp
  - python3 ../examples/offline_inference/data_parallel.py --enforce-eager
  - TP_SIZE=2 DP_SIZE=2 pytest -v -s v1/distributed/test_async_llm_dp.py
  - TP_SIZE=2 DP_SIZE=2 pytest -v -s v1/distributed/test_external_lb_dp.py
  - TP_SIZE=1 DP_SIZE=4 pytest -v -s v1/distributed/test_internal_lb_dp.py
  - TP_SIZE=1 DP_SIZE=4 pytest -v -s v1/distributed/test_hybrid_lb_dp.py
  - pytest -v -s v1/engine/test_engine_core_client.py::test_kv_cache_events_dp
  - pytest -v -s distributed/test_utils.py
  - pytest -v -s compile/test_basic_correctness.py
  - pytest -v -s distributed/test_pynccl.py
  - pytest -v -s distributed/test_events.py
  - pytest -v -s distributed/test_symm_mem_allreduce.py
  # TODO: create a dedicated test section for multi-GPU example tests
  # when we have multiple distributed example tests
  - pushd ../examples/offline_inference
  - VLLM_ALLOW_INSECURE_SERIALIZATION=1 python3 rlhf.py
  - VLLM_ALLOW_INSECURE_SERIALIZATION=1 RAY_DEDUP_LOGS=0 python3 rlhf_colocate.py
  - popd

- label: Distributed Tests (8 GPUs) # 4min
  timeout_in_minutes: 10
  gpu: h100
  num_gpus: 8
  working_dir: "/vllm-workspace/tests"
  source_file_dependencies:
  - examples/offline_inference/torchrun_dp_example.py
  - vllm/config/parallel.py
  - vllm/distributed/
  - vllm/v1/engine/llm_engine.py
  - vllm/v1/executor/uniproc_executor.py
  - vllm/v1/worker/gpu_worker.py
  commands:
  # https://github.com/NVIDIA/nccl/issues/1838
  - export NCCL_CUMEM_HOST_ENABLE=0
  # test with torchrun tp=2 and dp=4 with ep
  - torchrun --nproc-per-node=8 ../examples/offline_inference/torchrun_dp_example.py --tp-size=2 --pp-size=1 --dp-size=4 --enable-ep

- label: EPLB Algorithm Test # 5min
  timeout_in_minutes: 15
  working_dir: "/vllm-workspace/tests"
  source_file_dependencies:
  - vllm/distributed/eplb
  - tests/distributed/test_eplb_algo.py
  commands:
  - pytest -v -s distributed/test_eplb_algo.py

- label: EPLB Execution Test # 10min
  timeout_in_minutes: 20
  working_dir: "/vllm-workspace/tests"
  num_gpus: 4
  source_file_dependencies:
  - vllm/distributed/eplb
  - tests/distributed/test_eplb_execute.py
  commands:
  - pytest -v -s distributed/test_eplb_execute.py
  - pytest -v -s distributed/test_eplb_spec_decode.py

- label: Metrics, Tracing Test # 12min
  timeout_in_minutes: 20
  mirror_hardwares: [amdexperimental]
  num_gpus: 2
  source_file_dependencies:
  - vllm/
  - tests/v1/tracing
  commands:
  - "pip install \
      'opentelemetry-sdk>=1.26.0' \
      'opentelemetry-api>=1.26.0' \
      'opentelemetry-exporter-otlp>=1.26.0' \
      'opentelemetry-semantic-conventions-ai>=0.4.1'"
  - pytest -v -s v1/tracing

##### fast check tests  #####
#####  1 GPU test  #####

- label: Regression Test # 7min
  timeout_in_minutes: 20
  mirror_hardwares: [amdexperimental]
  source_file_dependencies:
  - vllm/
  - tests/test_regression
  commands:
  - pip install modelscope
  - pytest -v -s test_regression.py
  working_dir: "/vllm-workspace/tests" # optional

- label: Engine Test # 25min
  timeout_in_minutes: 40
  mirror_hardwares: [amdexperimental]
  source_file_dependencies:
  - vllm/
  - tests/engine
  - tests/tokenization
  - tests/test_sequence
  - tests/test_config
  - tests/test_logger
  - tests/test_vllm_port
  commands:
  - pytest -v -s engine test_sequence.py test_config.py test_logger.py test_vllm_port.py
  # OOM in the CI unless we run this separately
  - pytest -v -s tokenization

- label: V1 Test e2e + engine # 30min
  timeout_in_minutes: 45
  mirror_hardwares: [amdexperimental]
  source_file_dependencies:
    - vllm/
    - tests/v1
  commands:
    # TODO: accuracy does not match, whether setting
    # VLLM_USE_FLASHINFER_SAMPLER or not on H100.
    - pytest -v -s v1/e2e
    - pytest -v -s v1/engine

- label: V1 Test entrypoints # 35min
  timeout_in_minutes: 50
  mirror_hardwares: [amdexperimental]
  source_file_dependencies:
    - vllm/
    - tests/v1
  commands:
    - pytest -v -s v1/entrypoints

- label: V1 Test others # 42min
  timeout_in_minutes: 60
  mirror_hardwares: [amdexperimental]
  source_file_dependencies:
    - vllm/
    - tests/v1
  commands:
    - uv pip install --system -r /vllm-workspace/requirements/kv_connectors.txt
    # split the test to avoid interference
    - pytest -v -s -m 'not cpu_test' v1/core
    - pytest -v -s v1/executor
    - pytest -v -s v1/kv_offload
    - pytest -v -s v1/sample
    - pytest -v -s v1/logits_processors
    - pytest -v -s v1/worker
    - pytest -v -s v1/spec_decode
    - pytest -v -s -m 'not cpu_test' v1/kv_connector/unit
    - pytest -v -s -m 'not cpu_test' v1/metrics
    - pytest -v -s v1/test_oracle.py
    - pytest -v -s v1/test_request.py
    - pytest -v -s v1/test_outputs.py
    # Integration test for streaming correctness (requires special branch).
    - pip install -U git+https://github.com/robertgshaw2-redhat/lm-evaluation-harness.git@streaming-api
    - pytest -v -s entrypoints/openai/correctness/test_lmeval.py::test_lm_eval_accuracy_v1_engine

- label: V1 Test attention (H100) # 10min
  timeout_in_minutes: 30
  gpu: h100
  source_file_dependencies:
    - vllm/v1/attention
    - tests/v1/attention
  commands:
    - pytest -v -s v1/attention

- label: V1 Test attention (B200) # 10min
  timeout_in_minutes: 30
  gpu: b200
  source_file_dependencies:
    - vllm/v1/attention
    - tests/v1/attention
  commands:
    - VLLM_DISABLE_FLASHINFER_PREFILL=1 pytest -v -s v1/attention # TODO: FI prefill is bugged and causes incorrectness, fix this

- label: V1 Test others (CPU) # 5 mins
  source_file_dependencies:
    - vllm/
    - tests/v1
  no_gpu: true
  commands:
    # split the test to avoid interference
    - pytest -v -s -m 'cpu_test' v1/core
    - pytest -v -s v1/structured_output
    - pytest -v -s v1/test_serial_utils.py
    - pytest -v -s -m 'cpu_test' v1/kv_connector/unit
    - pytest -v -s -m 'cpu_test' v1/metrics


- label: Examples Test # 30min
  timeout_in_minutes: 45
  mirror_hardwares: [amdexperimental]
  working_dir: "/vllm-workspace/examples"
  source_file_dependencies:
  - vllm/entrypoints
  - examples/
  commands:
    - pip install tensorizer # for tensorizer test
    - python3 offline_inference/basic/generate.py --model facebook/opt-125m
    - python3 offline_inference/basic/generate.py --model meta-llama/Llama-2-13b-chat-hf --cpu-offload-gb 10
    - python3 offline_inference/basic/chat.py
    - python3 offline_inference/prefix_caching.py
    - python3 offline_inference/llm_engine_example.py
    - python3 offline_inference/audio_language.py --seed 0
    - python3 offline_inference/vision_language.py --seed 0
    - python3 offline_inference/vision_language_pooling.py --seed 0
    - python3 offline_inference/vision_language_multi_image.py --seed 0
    - python3 others/tensorize_vllm_model.py --model facebook/opt-125m serialize --serialized-directory /tmp/ --suffix v1 && python3 others/tensorize_vllm_model.py --model facebook/opt-125m deserialize --path-to-tensors /tmp/vllm/facebook/opt-125m/v1/model.tensors
    - python3 offline_inference/encoder_decoder_multimodal.py --model-type whisper --seed 0
    - python3 offline_inference/basic/classify.py
    - python3 offline_inference/basic/embed.py
    - python3 offline_inference/basic/score.py
    - python3 offline_inference/spec_decode.py --test --method eagle --num_spec_tokens 3 --dataset-name hf --dataset-path philschmid/mt-bench --num-prompts 80 --temp 0 --top-p 1.0 --top-k -1 --tp 1 --enable-chunked-prefill --max-model-len 2048
    # https://github.com/vllm-project/vllm/pull/26682 uses slightly more memory in PyTorch 2.9+ causing this test to OOM in 1xL4 GPU
    - python3 offline_inference/spec_decode.py --test --method eagle3 --num_spec_tokens 3 --dataset-name hf --dataset-path philschmid/mt-bench --num-prompts 80 --temp 0 --top-p 1.0 --top-k -1 --tp 1 --enable-chunked-prefill --max-model-len 1536

- label: Platform Tests (CUDA) # 4min
  timeout_in_minutes: 15
  mirror_hardwares: [amdexperimental]
  source_file_dependencies:
  - vllm/
  - tests/cuda
  commands:
    - pytest -v -s cuda/test_cuda_context.py

- label: Samplers Test # 56min
  timeout_in_minutes: 75
  mirror_hardwares: [amdexperimental]
  source_file_dependencies:
  - vllm/model_executor/layers
  - vllm/sampling_metadata.py
  - tests/samplers
  - tests/conftest.py
  commands:
    - pytest -v -s samplers
    - VLLM_USE_FLASHINFER_SAMPLER=1 pytest -v -s samplers

- label: LoRA Test %N # 20min each
  timeout_in_minutes: 30
  mirror_hardwares: [amdexperimental]
  source_file_dependencies:
  - vllm/lora
  - tests/lora
  commands:
    - pytest -v -s lora \
      --shard-id=$$BUILDKITE_PARALLEL_JOB \
      --num-shards=$$BUILDKITE_PARALLEL_JOB_COUNT \
      --ignore=lora/test_chatglm3_tp.py \
      --ignore=lora/test_llama_tp.py \
      --ignore=lora/test_llm_with_multi_loras.py \
      --ignore=lora/test_olmoe_tp.py \
      --ignore=lora/test_deepseekv2_tp.py \
      --ignore=lora/test_gptoss_tp.py \
      --ignore=lora/test_qwen3moe_tp.py

  parallelism: 4

- label: PyTorch Compilation Unit Tests # 15min
  timeout_in_minutes: 30
  mirror_hardwares: [amdexperimental]
  torch_nightly: true
  source_file_dependencies:
    - vllm/
    - tests/compile
  commands:
    - pytest -v -s compile/test_graph_partition.py
    - pytest -v -s compile/test_config.py
    - pytest -v -s compile/test_pass_manager.py
    - pytest -v -s compile/test_fusion.py
    - pytest -v -s compile/test_fusion_attn.py
    - pytest -v -s compile/test_functionalization.py
    - pytest -v -s compile/test_silu_mul_quant_fusion.py
    - pytest -v -s compile/test_fusion_all_reduce.py
    - pytest -v -s compile/test_decorator.py
    - pytest -v -s compile/test_noop_elimination.py
    - pytest -v -s compile/test_aot_compile.py
<<<<<<< HEAD
    - pytest -v -s compile/test_compile_ranges.py
=======
    - pytest -v -s compile/test_qk_norm_rope_fusion.py
>>>>>>> 529cea34

- label: PyTorch Fullgraph Smoke Test # 15min
  timeout_in_minutes: 30
  mirror_hardwares: [amdexperimental]
  torch_nightly: true
  source_file_dependencies:
  - vllm/
  - tests/compile
  commands:
  - pytest -v -s compile/test_basic_correctness.py
  - pytest -v -s compile/test_multimodal_compile.py
  - pytest -v -s compile/piecewise/

- label: PyTorch Fullgraph Test # 27min
  timeout_in_minutes: 40
  mirror_hardwares: [amdexperimental]
  torch_nightly: true
  source_file_dependencies:
  - vllm/
  - tests/compile
  commands:
  - pytest -v -s compile/test_full_graph.py -k 'not test_fp8_kv_scale_compile'
    # Limit to no custom ops to reduce running time
    # Wrap with quotes to escape yaml and avoid starting -k string with a -
  - "pytest -v -s compile/test_fusions_e2e.py -k 'TRITON and -quant_fp8'"

- label: Cudagraph test
  timeout_in_minutes: 20
  mirror_hardwares: [amdexperimental]
  source_file_dependencies:
  - tests/v1/cudagraph
  - vllm/v1/cudagraph_dispatcher.py
  - vllm/config/compilation.py
  - vllm/compilation
  commands:
    - pytest -v -s v1/cudagraph/test_cudagraph_dispatch.py
    - pytest -v -s v1/cudagraph/test_cudagraph_mode.py

- label: Kernels Core Operation Test # 48min
  timeout_in_minutes: 75
  mirror_hardwares: [amdexperimental]
  source_file_dependencies:
  - csrc/
  - tests/kernels/core
  - tests/kernels/test_top_k_per_row.py
  commands:
    - pytest -v -s kernels/core kernels/test_top_k_per_row.py

- label: Kernels Attention Test %N # 23min
  timeout_in_minutes: 35
  mirror_hardwares: [amdexperimental]
  source_file_dependencies:
  - csrc/attention/
  - vllm/attention
  - vllm/v1/attention
  - tests/kernels/attention
  commands:
    - pytest -v -s kernels/attention --shard-id=$$BUILDKITE_PARALLEL_JOB --num-shards=$$BUILDKITE_PARALLEL_JOB_COUNT
  parallelism: 2

- label: Kernels Quantization Test %N # 64min
  timeout_in_minutes: 90
  mirror_hardwares: [amdexperimental]
  source_file_dependencies:
  - csrc/quantization/
  - vllm/model_executor/layers/quantization
  - tests/kernels/quantization
  commands:
    - pytest -v -s kernels/quantization --shard-id=$$BUILDKITE_PARALLEL_JOB --num-shards=$$BUILDKITE_PARALLEL_JOB_COUNT
  parallelism: 2

- label: Kernels MoE Test %N # 40min
  timeout_in_minutes: 60
  mirror_hardwares: [amdexperimental]
  source_file_dependencies:
  - csrc/quantization/cutlass_w8a8/moe/
  - csrc/moe/
  - tests/kernels/moe
  - vllm/model_executor/layers/fused_moe/
  - vllm/distributed/device_communicators/
  - vllm/envs.py
  - vllm/config
  commands:
    - pytest -v -s kernels/moe --shard-id=$$BUILDKITE_PARALLEL_JOB --num-shards=$$BUILDKITE_PARALLEL_JOB_COUNT
  parallelism: 2

- label: Kernels Mamba Test # 31min
  timeout_in_minutes: 45
  mirror_hardwares: [amdexperimental]
  source_file_dependencies:
  - csrc/mamba/
  - tests/kernels/mamba
  - vllm/model_executor/layers/mamba/ops
  commands:
    - pytest -v -s kernels/mamba

- label: Model Executor Test # 23min
  timeout_in_minutes: 35
  torch_nightly: true
  mirror_hardwares: [amdexperimental]
  source_file_dependencies:
  - vllm/engine/arg_utils.py
  - vllm/config/model.py
  - vllm/model_executor
  - tests/model_executor
  - tests/entrypoints/openai/test_tensorizer_entrypoint.py
  commands:
    - apt-get update && apt-get install -y curl libsodium23
    - export VLLM_WORKER_MULTIPROC_METHOD=spawn
    - pytest -v -s model_executor
    - pytest -v -s entrypoints/openai/test_tensorizer_entrypoint.py

- label: Benchmarks # 11min
  timeout_in_minutes: 20
  mirror_hardwares: [amdexperimental]
  working_dir: "/vllm-workspace/.buildkite"
  source_file_dependencies:
  - benchmarks/
  commands:
  - bash scripts/run-benchmarks.sh

- label: Benchmarks CLI Test # 7min
  timeout_in_minutes: 20
  mirror_hardwares: [amdexperimental]
  source_file_dependencies:
  - vllm/
  - tests/benchmarks/
  commands:
  - pytest -v -s benchmarks/

- label: Quantization Test # 70min
  timeout_in_minutes: 90
  mirror_hardwares: [amdexperimental]
  source_file_dependencies:
  - csrc/
  - vllm/model_executor/layers/quantization
  - tests/quantization
  commands:
  # temporary install here since we need nightly, will move to requirements/test.in
  # after torchao 0.12 release, and pin a working version of torchao nightly here

  # since torchao nightly is only compatible with torch nightly currently
  # https://github.com/pytorch/ao/issues/2919, we'll have to skip new torchao tests for now
  # we can only upgrade after this is resolved
  # TODO(jerryzh168): resolve the above comment
  - uv pip install --system torchao==0.13.0 --index-url https://download.pytorch.org/whl/cu129
  - VLLM_TEST_FORCE_LOAD_FORMAT=auto pytest -v -s quantization/ --ignore quantization/test_blackwell_moe.py

- label: LM Eval Small Models # 53min
  timeout_in_minutes: 75
  mirror_hardwares: [amdexperimental]
  source_file_dependencies:
  - csrc/
  - vllm/model_executor/layers/quantization
  autorun_on_main: true
  commands:
  - pytest -s -v evals/gsm8k/test_gsm8k_correctness.py --config-list-file=configs/models-small.txt --tp-size=1

- label: OpenAI API correctness # 22min
  timeout_in_minutes: 30
  mirror_hardwares: [amdexperimental]
  source_file_dependencies:
  - csrc/
  - vllm/entrypoints/openai/
  - vllm/model_executor/models/whisper.py
  commands: # LMEval+Transcription WER check
  - pytest -s entrypoints/openai/correctness/

- label: OpenAI-Compatible Tool Use # 23 min
  timeout_in_minutes: 35
  mirror_hardwares: [amdexperimental]
  fast_check: false
  source_file_dependencies:
    - vllm/
    - tests/tool_use
  commands:
    - pytest -v -s -m 'not cpu_test' tool_use

- label: OpenAI-Compatible Tool Use (CPU) # 5 mins
  timeout_in_minutes: 10
  source_file_dependencies:
    - vllm/
    - tests/tool_use
  no_gpu: true
  commands:
    - pytest -v -s -m 'cpu_test' tool_use

#####  models test  #####

- label: Basic Models Tests (Initialization)
  timeout_in_minutes: 45
  mirror_hardwares: [amdexperimental]
  torch_nightly: true
  source_file_dependencies:
  - vllm/
  - tests/models/test_initialization.py
  commands:
    # Run a subset of model initialization tests
    - pytest -v -s models/test_initialization.py::test_can_initialize_small_subset

- label: Basic Models Tests (Extra Initialization) %N
  timeout_in_minutes: 45
  mirror_hardwares: [amdexperimental]
  torch_nightly: true
  source_file_dependencies:
  - vllm/model_executor/models/
  - tests/models/test_initialization.py
  commands:
    # Only when vLLM model source is modified - test initialization of a large
    # subset of supported models (the complement of the small subset in the above
    # test.) Also run if model initialization test file is modified
    - pytest -v -s models/test_initialization.py \
             -k 'not test_can_initialize_small_subset' \
             --num-shards=$$BUILDKITE_PARALLEL_JOB_COUNT \
             --shard-id=$$BUILDKITE_PARALLEL_JOB
  parallelism: 2

- label: Basic Models Tests (Other)
  timeout_in_minutes: 45
  mirror_hardwares: [amdexperimental]
  torch_nightly: true
  source_file_dependencies:
  - vllm/
  - tests/models/test_transformers.py
  - tests/models/test_registry.py
  commands:
    - pytest -v -s models/test_transformers.py models/test_registry.py

- label: Basic Models Test (Other CPU) # 5min
  timeout_in_minutes: 10
  torch_nightly: true
  source_file_dependencies:
  - vllm/
  - tests/models/test_utils.py
  - tests/models/test_vision.py
  no_gpu: true
  commands:
    - pytest -v -s models/test_utils.py models/test_vision.py

- label: Language Models Tests (Standard)
  timeout_in_minutes: 25
  mirror_hardwares: [amdexperimental]
  torch_nightly: true
  source_file_dependencies:
  - vllm/
  - tests/models/language
  commands:
    # Test standard language models, excluding a subset of slow tests
    - pip freeze | grep -E 'torch'
    - pytest -v -s models/language -m 'core_model and (not slow_test)'

- label: Language Models Tests (Extra Standard) %N
  timeout_in_minutes: 45
  mirror_hardwares: [amdexperimental]
  torch_nightly: true
  source_file_dependencies:
  - vllm/model_executor/models/
  - tests/models/language/pooling/test_embedding.py
  - tests/models/language/generation/test_common.py
  - tests/models/language/pooling/test_classification.py
  commands:
    # Shard slow subset of standard language models tests. Only run when model
    # source is modified, or when specified test files are modified
    - pip freeze | grep -E 'torch'
    - pytest -v -s models/language -m 'core_model and slow_test' \
             --num-shards=$$BUILDKITE_PARALLEL_JOB_COUNT \
             --shard-id=$$BUILDKITE_PARALLEL_JOB
  parallelism: 2

- label: Language Models Tests (Hybrid) %N
  timeout_in_minutes: 75
  mirror_hardwares: [amdexperimental]
  torch_nightly: true
  source_file_dependencies:
  - vllm/
  - tests/models/language/generation
  commands:
    # Install fast path packages for testing against transformers
    # Note: also needed to run plamo2 model in vLLM
    - uv pip install --system --no-build-isolation 'git+https://github.com/state-spaces/mamba@v2.2.5'
    - uv pip install --system --no-build-isolation 'git+https://github.com/Dao-AILab/causal-conv1d@v1.5.2'
    # Shard hybrid language model tests
    - pytest -v -s models/language/generation \
                   -m hybrid_model \
                   --num-shards=$$BUILDKITE_PARALLEL_JOB_COUNT \
                   --shard-id=$$BUILDKITE_PARALLEL_JOB
  parallelism: 2

- label: Language Models Test (Extended Generation) # 80min
  timeout_in_minutes: 110
  mirror_hardwares: [amdexperimental]
  optional: true
  source_file_dependencies:
  - vllm/
  - tests/models/language/generation
  commands:
    # Install fast path packages for testing against transformers
    # Note: also needed to run plamo2 model in vLLM
    - uv pip install --system --no-build-isolation 'git+https://github.com/state-spaces/mamba@v2.2.5'
    - uv pip install --system --no-build-isolation 'git+https://github.com/Dao-AILab/causal-conv1d@v1.5.2'
    - pytest -v -s models/language/generation -m '(not core_model) and (not hybrid_model)'

- label: Language Models Test (PPL)
  timeout_in_minutes: 110
  mirror_hardwares: [amdexperimental]
  optional: true
  source_file_dependencies:
  - vllm/
  - tests/models/language/generation_ppl_test
  commands:
    - pytest -v -s models/language/generation_ppl_test

- label: Language Models Test (Extended Pooling)  # 36min
  timeout_in_minutes: 50
  mirror_hardwares: [amdexperimental]
  optional: true
  source_file_dependencies:
  - vllm/
  - tests/models/language/pooling
  commands:
    - pytest -v -s models/language/pooling -m 'not core_model'

- label: Language Models Test (MTEB)
  timeout_in_minutes: 110
  mirror_hardwares: [amdexperimental]
  optional: true
  source_file_dependencies:
  - vllm/
  - tests/models/language/pooling_mteb_test
  commands:
    - pytest -v -s models/language/pooling_mteb_test

- label: Multi-Modal Processor Test # 44min
  timeout_in_minutes: 60
  source_file_dependencies:
  - vllm/
  - tests/models/multimodal
  commands:
    - pip install git+https://github.com/TIGER-AI-Lab/Mantis.git
    - pytest -v -s models/multimodal/processing

- label: Multi-Modal Models Test (Standard) # 60min
  timeout_in_minutes: 80
  mirror_hardwares: [amdexperimental]
  torch_nightly: true
  source_file_dependencies:
  - vllm/
  - tests/models/multimodal
  commands:
    - pip install git+https://github.com/TIGER-AI-Lab/Mantis.git
    - pip freeze | grep -E 'torch'
    - pytest -v -s models/multimodal -m core_model --ignore models/multimodal/generation/test_whisper.py --ignore models/multimodal/processing
    - cd .. && VLLM_WORKER_MULTIPROC_METHOD=spawn pytest -v -s tests/models/multimodal/generation/test_whisper.py -m core_model  # Otherwise, mp_method="spawn" doesn't work

- label: Multi-Modal Accuracy Eval (Small Models) # 50min
  timeout_in_minutes: 70
  working_dir: "/vllm-workspace/.buildkite/lm-eval-harness"
  source_file_dependencies:
  - vllm/multimodal/
  - vllm/inputs/
  - vllm/v1/core/
  commands:
  - pytest -s -v test_lm_eval_correctness.py --config-list-file=configs/models-mm-small.txt --tp-size=1

- label: Multi-Modal Models Test (Extended) 1
  mirror_hardwares: [amdexperimental]
  optional: true
  source_file_dependencies:
  - vllm/
  - tests/models/multimodal
  commands:
    - pip install git+https://github.com/TIGER-AI-Lab/Mantis.git
    - pytest -v -s models/multimodal -m 'not core_model' --ignore models/multimodal/generation/test_common.py --ignore models/multimodal/processing

- label: Multi-Modal Models Test (Extended) 2
  mirror_hardwares: [amdexperimental]
  optional: true
  source_file_dependencies:
  - vllm/
  - tests/models/multimodal
  commands:
    - pip install git+https://github.com/TIGER-AI-Lab/Mantis.git
    - pytest -v -s models/multimodal/generation/test_common.py -m 'split(group=0) and not core_model'

- label: Multi-Modal Models Test (Extended) 3
  mirror_hardwares: [amdexperimental]
  optional: true
  source_file_dependencies:
  - vllm/
  - tests/models/multimodal
  commands:
    - pip install git+https://github.com/TIGER-AI-Lab/Mantis.git
    - pytest -v -s models/multimodal/generation/test_common.py -m 'split(group=1) and not core_model'

- label: Quantized Models Test # 45 min
  timeout_in_minutes: 60
  mirror_hardwares: [amdexperimental]
  source_file_dependencies:
  - vllm/model_executor/layers/quantization
  - tests/models/quantization
  commands:
    - pytest -v -s models/quantization

# This test is used only in PR development phase to test individual models and should never run on main
- label: Custom Models Test
  mirror_hardwares: [amdexperimental]
  optional: true
  commands:
    - echo 'Testing custom models...'
    # PR authors can temporarily add commands below to test individual models
    # e.g. pytest -v -s models/encoder_decoder/vision_language/test_mllama.py
    # *To avoid merge conflicts, remember to REMOVE (not just comment out) them before merging the PR*

- label: Transformers Nightly Models Test
  working_dir: "/vllm-workspace/"
  optional: true
  commands:
    - pip install --upgrade git+https://github.com/huggingface/transformers
    - pytest -v -s tests/models/test_initialization.py -k 'not (Gemma3 or ModernBert or Qwen2_5_VL or Qwen2_5vl or Qwen2VL or TransformersMultiModalEmbeddingModel or TransformersMultiModalForSequenceClassification or Ultravox or Phi4Multimodal or LlavaNextVideo or MiniCPMO or Lfm2Moe or PaliGemma or RobertaForSequenceClassification or Ovis2_5 or Fuyu or DeepseekOCR or KimiVL)'
    - pytest -v -s tests/models/test_transformers.py
    # - pytest -v -s tests/models/multimodal/processing/
    - pytest -v -s tests/models/multimodal/test_mapping.py -k 'not (Gemma3 or Qwen2VL or Qwen2_5_VL)'
    - python3 examples/offline_inference/basic/chat.py
    # - python3 examples/offline_inference/vision_language.py --model-type qwen2_5_vl
    # Whisper needs spawn method to avoid deadlock
    - VLLM_WORKER_MULTIPROC_METHOD=spawn python3 examples/offline_inference/audio_language.py --model-type whisper

- label: Blackwell Test # 21 min
  timeout_in_minutes: 30
  working_dir: "/vllm-workspace/"
  gpu: b200
  # optional: true
  source_file_dependencies:
  - csrc/quantization/fp4/
  - csrc/attention/mla/
  - csrc/quantization/cutlass_w8a8/moe/
  - vllm/model_executor/layers/fused_moe/cutlass_moe.py
  - vllm/model_executor/layers/fused_moe/flashinfer_cutlass_moe.py
  - vllm/model_executor/layers/fused_moe/flashinfer_cutlass_prepare_finalize.py
  - vllm/model_executor/layers/quantization/utils/flashinfer_utils.py
  - vllm/v1/attention/backends/flashinfer.py
  - vllm/v1/attention/backends/mla/cutlass_mla.py
  - vllm/v1/attention/backends/mla/flashinfer_mla.py
  - vllm/platforms/cuda.py
  - vllm/attention/selector.py
  commands:
    - nvidia-smi
    - python3 examples/offline_inference/basic/chat.py
    # Attention
    # num_heads2 broken by https://github.com/flashinfer-ai/flashinfer/issues/1353
    - pytest -v -s tests/kernels/attention/test_attention_selector.py
    - pytest -v -s tests/kernels/attention/test_flashinfer.py -k 'not num_heads2'
    - pytest -v -s tests/kernels/attention/test_flashinfer_trtllm_attention.py
    - pytest -v -s tests/kernels/attention/test_cutlass_mla_decode.py
    - pytest -v -s tests/kernels/attention/test_flashinfer_mla_decode.py
    # Quantization
    - pytest -v -s tests/kernels/quantization/test_cutlass_scaled_mm.py -k 'fp8'
    - pytest -v -s tests/kernels/quantization/test_nvfp4_quant.py
    - pytest -v -s tests/kernels/quantization/test_silu_mul_nvfp4_quant.py
    - pytest -v -s tests/kernels/quantization/test_nvfp4_scaled_mm.py
    - pytest -v -s tests/kernels/quantization/test_flashinfer_scaled_mm.py
    - pytest -v -s tests/kernels/quantization/test_flashinfer_nvfp4_scaled_mm.py
    - pytest -v -s tests/kernels/quantization/test_nvfp4_qutlass.py
    - pytest -v -s tests/kernels/quantization/test_mxfp4_qutlass.py
    - pytest -v -s tests/kernels/moe/test_nvfp4_moe.py
    - pytest -v -s tests/kernels/moe/test_ocp_mx_moe.py
    - pytest -v -s tests/kernels/moe/test_flashinfer.py

- label: Blackwell Fusion Tests # 30 min
  timeout_in_minutes: 40
  working_dir: "/vllm-workspace/"
  gpu: b200
  source_file_dependencies:
  - csrc/quantization/fp4/
  - vllm/model_executor/layers/quantization/utils/flashinfer_utils.py
  - vllm/v1/attention/backends/flashinfer.py
  - vllm/compilation/
  # can affect pattern matching
  - vllm/model_executor/layers/layernorm.py
  - vllm/model_executor/layers/activation.py
  - vllm/model_executor/layers/quantization/input_quant_fp8.py
  commands:
    - nvidia-smi
    - pytest -v -s tests/compile/test_fusion_attn.py
    - pytest -v -s tests/compile/test_silu_mul_quant_fusion.py
    # this runner has 2 GPUs available even though num_gpus=2 is not set
    - pytest -v -s tests/compile/test_fusion_all_reduce.py
    # Limit to Inductor partition, no custom ops, and allreduce & attn fusion to reduce running time
    # Wrap with quotes to escape yaml
    - "pytest -v -s tests/compile/test_fusions_e2e.py::test_tp2_attn_quant_allreduce_rmsnorm -k 'True and Llama-3.1 and -quant_fp8 and -rms_norm'"

- label: Blackwell Fusion E2E Tests # 30 min
  timeout_in_minutes: 40
  working_dir: "/vllm-workspace/"
  gpu: b200
  optional: true
  num_gpus: 2
  source_file_dependencies:
  - csrc/quantization/fp4/
  - vllm/model_executor/layers/quantization/utils/flashinfer_utils.py
  - vllm/v1/attention/backends/flashinfer.py
  - vllm/compilation/
  # can affect pattern matching
  - vllm/model_executor/layers/layernorm.py
  - vllm/model_executor/layers/activation.py
  - vllm/model_executor/layers/quantization/input_quant_fp8.py
  - tests/compile/test_fusions_e2e.py
  - tests/compile/test_full_graph.py
  commands:
    - nvidia-smi
    # Run all e2e fusion tests
    - pytest -v -s tests/compile/test_fusions_e2e.py
    # test_fp8_kv_scale_compile requires FlashAttention (not supported on default L4/L40)
    - pytest -v -s tests/compile/test_full_graph.py::test_fp8_kv_scale_compile

- label: Blackwell GPT-OSS Eval
  timeout_in_minutes: 60
  working_dir: "/vllm-workspace/"
  gpu: b200
  optional: true # run on nightlies
  source_file_dependencies:
  - tests/evals/gpt_oss
  - vllm/model_executor/models/gpt_oss.py
  - vllm/model_executor/layers/quantization/mxfp4.py
  - vllm/v1/attention/backends/flashinfer.py
  commands:
    - uv pip install --system 'gpt-oss[eval]==0.0.5'
    - pytest -s -v tests/evals/gpt_oss/test_gpqa_correctness.py --model openai/gpt-oss-20b --metric 0.58

- label: Blackwell Quantized MoE Test
  timeout_in_minutes: 60
  working_dir: "/vllm-workspace/"
  gpu: b200
  source_file_dependencies:
  - tests/quantization/test_blackwell_moe.py
  - vllm/model_executor/models/deepseek_v2.py
  - vllm/model_executor/models/gpt_oss.py
  - vllm/model_executor/models/llama4.py
  - vllm/model_executor/layers/fused_moe
  - vllm/model_executor/layers/quantization/compressed_tensors
  - vllm/model_executor/layers/quantization/modelopt.py
  - vllm/model_executor/layers/quantization/mxfp4.py
  - vllm/v1/attention/backends/flashinfer.py
  commands:
    - pytest -s -v tests/quantization/test_blackwell_moe.py

- label: Blackwell LM Eval Small Models
  timeout_in_minutes: 120
  gpu: b200
  optional: true # run on nightlies
  source_file_dependencies:
  - csrc/
  - vllm/model_executor/layers/quantization
  commands:
  - pytest -s -v evals/gsm8k/test_gsm8k_correctness.py --config-list-file=configs/models-blackwell.txt --tp-size=1

#####  1 GPU test  #####
#####  multi gpus test  #####

- label: Distributed Comm Ops Test # 7min
  timeout_in_minutes: 20
  mirror_hardwares: [amdexperimental]
  working_dir: "/vllm-workspace/tests"
  num_gpus: 2
  source_file_dependencies:
  - vllm/distributed
  - tests/distributed
  commands:
  - pytest -v -s distributed/test_comm_ops.py
  - pytest -v -s distributed/test_shm_broadcast.py
  - pytest -v -s distributed/test_shm_buffer.py
  - pytest -v -s distributed/test_shm_storage.py

- label: 2 Node Tests (4 GPUs in total) # 16min
  timeout_in_minutes: 30
  mirror_hardwares: [amdexperimental]
  working_dir: "/vllm-workspace/tests"
  num_gpus: 2
  num_nodes: 2
  source_file_dependencies:
  - vllm/distributed/
  - vllm/engine/
  - vllm/executor/
  - vllm/model_executor/models/
  - tests/distributed/
  - tests/examples/offline_inference/data_parallel.py
  commands:
  - # the following commands are for the first node, with ip 192.168.10.10 (ray environment already set up)
    - VLLM_TEST_SAME_HOST=0 torchrun --nnodes 2 --nproc-per-node=2 --rdzv_backend=c10d --rdzv_endpoint=192.168.10.10 distributed/test_same_node.py | grep 'Same node test passed'
    - NUM_NODES=2 torchrun --nnodes 2 --nproc-per-node=2 --rdzv_backend=c10d --rdzv_endpoint=192.168.10.10 distributed/test_node_count.py | grep 'Node count test passed'
    - python3 ../examples/offline_inference/data_parallel.py --dp-size=2 --tp-size=1 --node-size=2 --node-rank=0 --master-addr=192.168.10.10 --master-port=12345 --enforce-eager --trust-remote-code
    - VLLM_MULTI_NODE=1 pytest -v -s distributed/test_multi_node_assignment.py
    - VLLM_MULTI_NODE=1 pytest -v -s distributed/test_pipeline_parallel.py
  - # the following commands are for the second node, with ip 192.168.10.11 (ray environment already set up)
    - VLLM_TEST_SAME_HOST=0 torchrun --nnodes 2 --nproc-per-node=2 --rdzv_backend=c10d --rdzv_endpoint=192.168.10.10 distributed/test_same_node.py | grep 'Same node test passed'
    - NUM_NODES=2 torchrun --nnodes 2 --nproc-per-node=2 --rdzv_backend=c10d --rdzv_endpoint=192.168.10.10 distributed/test_node_count.py | grep 'Node count test passed'
    - python3 ../examples/offline_inference/data_parallel.py --dp-size=2 --tp-size=1 --node-size=2 --node-rank=1 --master-addr=192.168.10.10 --master-port=12345 --enforce-eager --trust-remote-code

- label: Distributed Tests (2 GPUs) # 68min
  timeout_in_minutes: 90
  mirror_hardwares: [amdexperimental]
  working_dir: "/vllm-workspace/tests"
  num_gpus: 2
  source_file_dependencies:
  - vllm/compilation/
  - vllm/distributed/
  - vllm/engine/
  - vllm/executor/
  - vllm/worker/worker_base.py
  - vllm/v1/engine/
  - vllm/v1/worker/
  - tests/compile/test_basic_correctness.py
  - tests/compile/test_wrapper.py
  - tests/distributed/
  - tests/entrypoints/llm/test_collective_rpc.py
  - tests/v1/distributed
  - tests/v1/entrypoints/openai/test_multi_api_servers.py
  - tests/v1/shutdown
  - tests/v1/worker/test_worker_memory_snapshot.py
  commands:
  # https://github.com/NVIDIA/nccl/issues/1838
  - export NCCL_CUMEM_HOST_ENABLE=0
  - TP_SIZE=1 DP_SIZE=2 pytest -v -s v1/distributed/test_async_llm_dp.py
  - TP_SIZE=1 DP_SIZE=2 pytest -v -s v1/distributed/test_external_lb_dp.py
  - DP_SIZE=2 pytest -v -s v1/entrypoints/openai/test_multi_api_servers.py
  - pytest -v -s entrypoints/llm/test_collective_rpc.py
  - pytest -v -s ./compile/test_basic_correctness.py
  - pytest -v -s ./compile/test_wrapper.py
  - VLLM_TEST_SAME_HOST=1 torchrun --nproc-per-node=4 distributed/test_same_node.py | grep 'Same node test passed'
  - VLLM_TEST_SAME_HOST=1 VLLM_TEST_WITH_DEFAULT_DEVICE_SET=1 torchrun --nproc-per-node=4 distributed/test_same_node.py | grep 'Same node test passed'
  - pytest -v -s distributed/test_sequence_parallel.py
  - CUDA_VISIBLE_DEVICES=0,1 pytest -v -s v1/shutdown
  - pytest -v -s v1/worker/test_worker_memory_snapshot.py

- label: Distributed Model Tests (2 GPUs) # 37min
  timeout_in_minutes: 50
  mirror_hardwares: [amdexperimental]
  working_dir: "/vllm-workspace/tests"
  num_gpus: 2
  source_file_dependencies:
  - vllm/model_executor/model_loader/sharded_state_loader.py
  - vllm/model_executor/models/
  - tests/basic_correctness/
  - tests/model_executor/model_loader/test_sharded_state_loader.py
  - tests/models/
  commands:
  - TARGET_TEST_SUITE=L4 pytest basic_correctness/ -v -s -m 'distributed(num_gpus=2)'
  - CUDA_VISIBLE_DEVICES=0,1 pytest -v -s model_executor/model_loader/test_sharded_state_loader.py
  # Avoid importing model tests that cause CUDA reinitialization error
  - pytest models/test_transformers.py -v -s -m 'distributed(num_gpus=2)'
  - pytest models/language -v -s -m 'distributed(num_gpus=2)'
  - pytest models/multimodal -v -s -m 'distributed(num_gpus=2)' --ignore models/multimodal/generation/test_whisper.py
  - VLLM_WORKER_MULTIPROC_METHOD=spawn pytest models/multimodal/generation/test_whisper.py -v -s -m 'distributed(num_gpus=2)'

- label: Plugin Tests (2 GPUs) # 40min
  timeout_in_minutes: 60
  mirror_hardwares: [amdexperimental]
  working_dir: "/vllm-workspace/tests"
  num_gpus: 2
  source_file_dependencies:
  - vllm/plugins/
  - tests/plugins/
  commands:
  # begin platform plugin and general plugin tests, all the code in-between runs on dummy platform
  - pip install -e ./plugins/vllm_add_dummy_platform
  - pytest -v -s plugins_tests/test_platform_plugins.py
  - pip uninstall vllm_add_dummy_platform -y
  # end platform plugin tests
  # begin io_processor plugins test, all the code in between uses the prithvi_io_processor plugin
  - pip install -e ./plugins/prithvi_io_processor_plugin
  - pytest -v -s plugins_tests/test_io_processor_plugins.py
  - pip uninstall prithvi_io_processor_plugin -y
  # end io_processor plugins test
  # begin stat_logger plugins test
  - pip install -e ./plugins/vllm_add_dummy_stat_logger
  - pytest -v -s plugins_tests/test_stats_logger_plugins.py
  - pip uninstall dummy_stat_logger -y
  # end stat_logger plugins test
  # other tests continue here:
  - pytest -v -s plugins_tests/test_scheduler_plugins.py
  - pip install -e ./plugins/vllm_add_dummy_model
  - pytest -v -s distributed/test_distributed_oot.py
  - pytest -v -s entrypoints/openai/test_oot_registration.py # it needs a clean process
  - pytest -v -s models/test_oot_registration.py # it needs a clean process
  - pytest -v -s plugins/lora_resolvers # unit tests for in-tree lora resolver plugins

- label: Pipeline + Context Parallelism Test # 45min
  timeout_in_minutes: 60
  mirror_hardwares: [amdexperimental]
  working_dir: "/vllm-workspace/tests"
  num_gpus: 4
  source_file_dependencies:
  - vllm/distributed/
  - vllm/engine/
  - vllm/executor/
  - vllm/model_executor/models/
  - tests/distributed/
  commands:
  - pytest -v -s distributed/test_pp_cudagraph.py
  - pytest -v -s distributed/test_pipeline_parallel.py

- label: LoRA TP Test (Distributed) # 17 min
  timeout_in_minutes: 30
  mirror_hardwares: [amdexperimental]
  num_gpus: 4
  source_file_dependencies:
  - vllm/lora
  - tests/lora
  commands:
    # FIXIT: find out which code initialize cuda before running the test
    # before the fix, we need to use spawn to test it
    - export VLLM_WORKER_MULTIPROC_METHOD=spawn
    # There is some Tensor Parallelism related processing logic in LoRA that
    # requires multi-GPU testing for validation.
    - pytest -v -s -x lora/test_chatglm3_tp.py
    - pytest -v -s -x lora/test_llama_tp.py
    - pytest -v -s -x lora/test_llm_with_multi_loras.py
    - pytest -v -s -x lora/test_olmoe_tp.py
    - pytest -v -s -x lora/test_gptoss_tp.py


- label: Weight Loading Multiple GPU Test  # 33min
  timeout_in_minutes: 45
  mirror_hardwares: [amdexperimental]
  working_dir: "/vllm-workspace/tests"
  num_gpus: 2
  optional: true
  source_file_dependencies:
  - vllm/
  - tests/weight_loading
  commands:
    - bash weight_loading/run_model_weight_loading_test.sh -c weight_loading/models.txt

- label: Weight Loading Multiple GPU Test - Large Models # optional
  mirror_hardwares: [amdexperimental]
  working_dir: "/vllm-workspace/tests"
  num_gpus: 2
  gpu: a100
  optional: true
  source_file_dependencies:
  - vllm/
  - tests/weight_loading
  commands:
    - bash weight_loading/run_model_weight_loading_test.sh -c weight_loading/models-large.txt

- label: NixlConnector PD accuracy tests (Distributed) # 30min
  timeout_in_minutes: 30
  working_dir: "/vllm-workspace/tests"
  num_gpus: 4
  source_file_dependencies:
    - vllm/distributed/kv_transfer/kv_connector/v1/nixl_connector.py
    - tests/v1/kv_connector/nixl_integration/
  commands:
    - uv pip install --system -r /vllm-workspace/requirements/kv_connectors.txt
    - bash v1/kv_connector/nixl_integration/tp_config_sweep_accuracy_test.sh


##### multi gpus test #####
##### A100 test #####

- label: Distributed Tests (A100) # optional
  gpu: a100
  optional: true
  num_gpus: 4
  source_file_dependencies:
  - vllm/
  commands:
  # NOTE: don't test llama model here, it seems hf implementation is buggy
  # see https://github.com/vllm-project/vllm/pull/5689 for details
  - pytest -v -s distributed/test_custom_all_reduce.py
  - torchrun --nproc_per_node=2 distributed/test_ca_buffer_sharing.py
  - TARGET_TEST_SUITE=A100 pytest basic_correctness/ -v -s -m 'distributed(num_gpus=2)'
  - pytest -v -s -x lora/test_mixtral.py

- label: LM Eval Large Models # optional
  gpu: a100
  optional: true
  num_gpus: 4
  working_dir: "/vllm-workspace/.buildkite/lm-eval-harness"
  source_file_dependencies:
  - csrc/
  - vllm/model_executor/layers/quantization
  commands:
  - export VLLM_WORKER_MULTIPROC_METHOD=spawn
  - pytest -s -v test_lm_eval_correctness.py --config-list-file=configs/models-large.txt --tp-size=4

##### H100 test #####
- label: LM Eval Large Models (H100) # optional
  gpu: h100
  optional: true
  num_gpus: 4
  working_dir: "/vllm-workspace/.buildkite/lm-eval-harness"
  source_file_dependencies:
  - csrc/
  - vllm/model_executor/layers/quantization
  commands:
    - export VLLM_USE_DEEP_GEMM=0  # We found Triton is faster than DeepGEMM for H100
    - pytest -s -v test_lm_eval_correctness.py --config-list-file=configs/models-large-hopper.txt --tp-size=4

##### H200 test #####
- label: Distributed Tests (H200) # optional
  gpu: h200
  optional: true
  working_dir: "/vllm-workspace/"
  num_gpus: 2
  commands:
    - pytest -v -s tests/compile/test_async_tp.py
    - pytest -v -s tests/compile/test_sequence_parallelism.py
    - pytest -v -s tests/compile/test_fusion_all_reduce.py
    - pytest -v -s tests/compile/test_fusions_e2e.py::test_tp2_attn_quant_allreduce_rmsnorm
    - pytest -v -s tests/distributed/test_context_parallel.py
    - CUDA_VISIBLE_DEVICES=1,2 VLLM_ALL2ALL_BACKEND=deepep_high_throughput VLLM_USE_DEEP_GEMM=1 VLLM_LOGGING_LEVEL=DEBUG python3 examples/offline_inference/data_parallel.py --model Qwen/Qwen1.5-MoE-A2.7B --tp-size=1  --dp-size=2 --max-model-len 2048
    - pytest -v -s tests/v1/distributed/test_dbo.py

##### B200 test #####
- label: Distributed Tests (B200) # optional
  gpu: b200
  optional: true
  working_dir: "/vllm-workspace/"
  num_gpus: 2
  commands:
    - pytest -v -s tests/distributed/test_context_parallel.py
    - pytest -v -s tests/distributed/test_nccl_symm_mem_allreduce.py
    - pytest -v -s tests/v1/distributed/test_dbo.py

##### RL Integration Tests #####
- label: Prime-RL Integration Test # 15min
  timeout_in_minutes: 30
  optional: true
  num_gpus: 2
  working_dir: "/vllm-workspace"
  source_file_dependencies:
  - vllm/
  - .buildkite/scripts/run-prime-rl-test.sh
  commands:
    - bash .buildkite/scripts/run-prime-rl-test.sh

- label: DeepSeek V2-Lite Accuracy
  timeout_in_minutes: 60
  gpu: h100
  optional: true
  num_gpus: 4
  working_dir: "/vllm-workspace"
  commands:
  - bash .buildkite/scripts/scheduled_integration_test/deepseek_v2_lite_ep_eplb.sh 0.25 200 8010

- label: Qwen3-30B-A3B-FP8-block Accuracy
  timeout_in_minutes: 60
  gpu: h100
  optional: true
  num_gpus: 4
  working_dir: "/vllm-workspace"
  commands:
  - bash .buildkite/scripts/scheduled_integration_test/qwen30b_a3b_fp8_block_ep.sh 0.8 200 8020<|MERGE_RESOLUTION|>--- conflicted
+++ resolved
@@ -456,11 +456,8 @@
     - pytest -v -s compile/test_decorator.py
     - pytest -v -s compile/test_noop_elimination.py
     - pytest -v -s compile/test_aot_compile.py
-<<<<<<< HEAD
+    - pytest -v -s compile/test_qk_norm_rope_fusion.py
     - pytest -v -s compile/test_compile_ranges.py
-=======
-    - pytest -v -s compile/test_qk_norm_rope_fusion.py
->>>>>>> 529cea34
 
 - label: PyTorch Fullgraph Smoke Test # 15min
   timeout_in_minutes: 30
