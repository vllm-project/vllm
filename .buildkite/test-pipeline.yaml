# In this file, you can add more tests to run either by adding a new step or
# adding a new command to an existing step. See different options here for examples.

# This script will be feed into Jinja template in `test-template-aws.j2` at
# https://github.com/vllm-project/buildkite-ci/blob/main/scripts/test-template-aws.j2
# to generate the final pipeline yaml file.

# Documentation
# label(str): the name of the test. emoji allowed.
# fast_check(bool): whether to run this on each commit on fastcheck pipeline.
# torch_nightly(bool): whether to run this on vllm against torch nightly pipeline.
# fast_check_only(bool): run this test on fastcheck pipeline only
# optional(bool): never run this test by default (i.e. need to unblock manually) unless it's scheduled nightly run.
# command(str): the single command to run for tests. incompatible with commands.
# commands(list): the list of commands to run for test. incompatbile with command.
# mirror_hardwares(list): the list of hardwares to run the test on as well. currently only supports [amd]
# gpu(str): override the GPU selection for the test. default is on L4 GPUs. currently only supports a100
# num_gpus(int): override the number of GPUs for the test. default to 1 GPU. currently support 2,4.
# num_nodes(int): whether to simulate multi-node setup by launch multiple containers on one host,
#     in this case, commands must be specified. the first command runs on first host, the second
#     command runs on the second host.
# working_dir(str): specify the place where command should execute, default to /vllm-workspace/tests
# source_file_dependencies(list): the list of prefix to opt-in the test for, if empty, the test will always run.

# When adding a test
# - If the test belong to an existing group, add it there
# - If the test is short, add to any existing step
# - If the test takes more than 10min, then it is okay to create a new step.
#   Note that all steps execute in parallel.

steps:
##### fast check tests  #####

- label: Pytorch Nightly Dependency Override Check # 2min
  # if this test fails, it means the nightly torch version is not compatible with some
  # of the dependencies. Please check the error message and add the package to whitelist
  # in /vllm/tools/generate_nightly_torch_test.py
  soft_fail: true
  source_file_dependencies:
  - requirements/nightly_torch_test.txt
  commands:
  - bash standalone_tests/pytorch_nightly_dependency.sh

- label: Async Engine, Inputs, Utils, Worker Test # 36min
  timeout_in_minutes: 50
  mirror_hardwares: [amdexperimental]
  source_file_dependencies:
  - vllm/
  - tests/async_engine
  - tests/test_inputs.py
  - tests/test_outputs.py
  - tests/multimodal
  - tests/utils_
  - tests/worker
  - tests/standalone_tests/lazy_imports.py
  - tests/transformers_utils
  commands:
  - python3 standalone_tests/lazy_imports.py
  - pytest -v -s async_engine # AsyncLLMEngine
  - pytest -v -s test_inputs.py
  - pytest -v -s test_outputs.py
  - pytest -v -s multimodal
  - pytest -v -s utils_ # Utils
  - pytest -v -s worker # Worker
  - pytest -v -s transformers_utils # transformers_utils

- label: Python-only Installation Test # 10min
  timeout_in_minutes: 20
  mirror_hardwares: [amdexperimental]
  source_file_dependencies:
  - tests/standalone_tests/python_only_compile.sh
  - setup.py
  commands:
  - bash standalone_tests/python_only_compile.sh

- label: Basic Correctness Test # 20min
  timeout_in_minutes: 30
  mirror_hardwares: [amdexperimental]
  fast_check: true
  torch_nightly: true
  source_file_dependencies:
  - vllm/
  - tests/basic_correctness/test_basic_correctness
  - tests/basic_correctness/test_cpu_offload
  - tests/basic_correctness/test_preemption
  - tests/basic_correctness/test_cumem.py
  commands:
  - export VLLM_WORKER_MULTIPROC_METHOD=spawn
  - pytest -v -s basic_correctness/test_cumem.py
  - pytest -v -s basic_correctness/test_basic_correctness.py
  - pytest -v -s basic_correctness/test_cpu_offload.py
  - VLLM_TEST_ENABLE_ARTIFICIAL_PREEMPT=1 pytest -v -s basic_correctness/test_preemption.py

- label: Core Test # 22min
  timeout_in_minutes: 35
  mirror_hardwares: [amdexperimental]
  fast_check: true
  source_file_dependencies:
  - vllm/core
  - vllm/distributed
  - tests/core
  commands:
  - pytest -v -s core

- label: Entrypoints Unit Tests # 5min
  timeout_in_minutes: 10
  working_dir: "/vllm-workspace/tests"
  fast_check: true
  source_file_dependencies:
  - vllm/entrypoints
  - tests/entrypoints/
  commands:
  - pytest -v -s entrypoints/openai/tool_parsers
  - pytest -v -s entrypoints/ --ignore=entrypoints/llm --ignore=entrypoints/openai --ignore=entrypoints/offline_mode --ignore=entrypoints/test_chat_utils.py  --ignore=entrypoints/pooling

- label: Entrypoints Integration Test (LLM) # 30min
  timeout_in_minutes: 40
  mirror_hardwares: [amdexperimental]
  working_dir: "/vllm-workspace/tests"
  fast_check: true
  torch_nightly: true
  source_file_dependencies:
  - vllm/
  - tests/entrypoints/llm
  - tests/entrypoints/offline_mode
  commands:
  - export VLLM_WORKER_MULTIPROC_METHOD=spawn
  - pytest -v -s entrypoints/llm --ignore=entrypoints/llm/test_lazy_outlines.py --ignore=entrypoints/llm/test_generate.py --ignore=entrypoints/llm/test_collective_rpc.py
  - pytest -v -s entrypoints/llm/test_lazy_outlines.py # it needs a clean process
  - pytest -v -s entrypoints/llm/test_generate.py # it needs a clean process
  - VLLM_USE_V1=0 pytest -v -s entrypoints/offline_mode # Needs to avoid interference with other tests

- label: Entrypoints Integration Test (API Server) # 100min
  timeout_in_minutes: 130
  mirror_hardwares: [amdexperimental]
  working_dir: "/vllm-workspace/tests"
  fast_check: true
  torch_nightly: true
  source_file_dependencies:
  - vllm/
  - tests/entrypoints/openai
  - tests/entrypoints/test_chat_utils
  commands:
  - export VLLM_WORKER_MULTIPROC_METHOD=spawn
  - PYTHONPATH=/vllm-workspace pytest -v -s entrypoints/openai/test_collective_rpc.py # PYTHONPATH is needed to import custom Worker extension
  - pytest -v -s entrypoints/openai --ignore=entrypoints/openai/test_chat_with_tool_reasoning.py --ignore=entrypoints/openai/test_oot_registration.py --ignore=entrypoints/openai/test_tensorizer_entrypoint.py --ignore=entrypoints/openai/correctness/ --ignore=entrypoints/openai/test_collective_rpc.py --ignore=entrypoints/openai/tool_parsers/
  - pytest -v -s entrypoints/test_chat_utils.py

- label: Entrypoints Integration Test (Pooling)
  timeout_in_minutes: 50
  mirror_hardwares: [amdexperimental]
  working_dir: "/vllm-workspace/tests"
  fast_check: true
  torch_nightly: true
  source_file_dependencies:
  - vllm/
  - tests/entrypoints/pooling
  commands:
  - export VLLM_WORKER_MULTIPROC_METHOD=spawn
  - pytest -v -s entrypoints/pooling

- label: Distributed Tests (4 GPUs) # 35min
  timeout_in_minutes: 50
  mirror_hardwares: [amdexperimental]
  working_dir: "/vllm-workspace/tests"
  num_gpus: 4
  source_file_dependencies:
  - vllm/distributed/
  - vllm/core/
  - tests/distributed/test_utils
  - tests/distributed/test_pynccl
  - tests/distributed/test_events
  - tests/compile/test_basic_correctness
  - examples/offline_inference/rlhf.py
  - examples/offline_inference/rlhf_colocate.py
  - tests/examples/offline_inference/data_parallel.py
  - tests/v1/test_async_llm_dp.py
  - tests/v1/test_external_lb_dp.py
  - tests/v1/test_internal_lb_dp.py
  - tests/v1/test_hybrid_lb_dp.py
  - tests/v1/engine/test_engine_core_client.py
  commands:
  # test with tp=2 and external_dp=2
  - VLLM_USE_V1=0 torchrun --nproc-per-node=4 distributed/test_torchrun_example.py
  - torchrun --nproc-per-node=4 distributed/test_torchrun_example.py
  # test with tp=2 and pp=2
  - PP_SIZE=2 torchrun --nproc-per-node=4 distributed/test_torchrun_example.py
  # test with internal dp
  - python3 ../examples/offline_inference/data_parallel.py --enforce-eager
  - TP_SIZE=2 DP_SIZE=2 pytest -v -s v1/test_async_llm_dp.py
  - TP_SIZE=2 DP_SIZE=2 pytest -v -s v1/test_external_lb_dp.py
  - TP_SIZE=1 DP_SIZE=4 pytest -v -s v1/test_internal_lb_dp.py
  - TP_SIZE=1 DP_SIZE=4 pytest -v -s v1/test_hybrid_lb_dp.py
  - pytest -v -s v1/engine/test_engine_core_client.py::test_kv_cache_events_dp
  - pytest -v -s distributed/test_utils.py
  - pytest -v -s compile/test_basic_correctness.py
  - pytest -v -s distributed/test_pynccl.py
  - pytest -v -s distributed/test_events.py
  # TODO: create a dedicated test section for multi-GPU example tests
  # when we have multiple distributed example tests
  - pushd ../examples/offline_inference
  - VLLM_ALLOW_INSECURE_SERIALIZATION=1 python3 rlhf.py
  - VLLM_ALLOW_INSECURE_SERIALIZATION=1 RAY_DEDUP_LOGS=0 python3 rlhf_colocate.py
  - popd

- label: EPLB Algorithm Test # 5min
  timeout_in_minutes: 15
  working_dir: "/vllm-workspace/tests"
  source_file_dependencies:
  - vllm/distributed/eplb
  - tests/distributed/test_eplb_algo.py
  commands:
  - pytest -v -s distributed/test_eplb_algo.py

- label: EPLB Execution Test # 5min
  timeout_in_minutes: 15
  working_dir: "/vllm-workspace/tests"
  num_gpus: 4
  source_file_dependencies:
  - vllm/distributed/eplb
  - tests/distributed/test_eplb_execute.py
  commands:
  - pytest -v -s distributed/test_eplb_execute.py

- label: Metrics, Tracing Test # 12min
  timeout_in_minutes: 20
  mirror_hardwares: [amdexperimental]
  num_gpus: 2
  source_file_dependencies:
  - vllm/
  - tests/metrics
  - tests/v1/tracing
  commands:
  - pytest -v -s metrics
  - "pip install \
      'opentelemetry-sdk>=1.26.0' \
      'opentelemetry-api>=1.26.0' \
      'opentelemetry-exporter-otlp>=1.26.0' \
      'opentelemetry-semantic-conventions-ai>=0.4.1'"
  - pytest -v -s tracing

##### fast check tests  #####
#####  1 GPU test  #####

- label: Regression Test # 7min
  timeout_in_minutes: 20
  mirror_hardwares: [amdexperimental]
  source_file_dependencies:
  - vllm/
  - tests/test_regression
  commands:
  - pip install modelscope
  - pytest -v -s test_regression.py
  working_dir: "/vllm-workspace/tests" # optional

- label: Engine Test # 25min
  timeout_in_minutes: 40
  mirror_hardwares: [amdexperimental]
  source_file_dependencies:
  - vllm/
  - tests/engine
  - tests/tokenization
  - tests/test_sequence
  - tests/test_config
  - tests/test_logger
  - tests/test_vllm_port
  commands:
  - pytest -v -s engine test_sequence.py test_config.py test_logger.py test_vllm_port.py
  # OOM in the CI unless we run this separately
  - pytest -v -s tokenization

- label: V1 Test e2e + engine # 30min
  timeout_in_minutes: 45
  mirror_hardwares: [amdexperimental]
  source_file_dependencies:
    - vllm/
    - tests/v1
  commands:
    # TODO: accuracy does not match, whether setting
    # VLLM_USE_FLASHINFER_SAMPLER or not on H100.
    - pytest -v -s v1/e2e
    - pytest -v -s v1/engine

- label: V1 Test entrypoints # 35min
  timeout_in_minutes: 50
  mirror_hardwares: [amdexperimental]
  source_file_dependencies:
    - vllm/
    - tests/v1
  commands:
    - pytest -v -s v1/entrypoints

- label: V1 Test others # 42min
  timeout_in_minutes: 60
  mirror_hardwares: [amdexperimental]
  source_file_dependencies:
    - vllm/
    - tests/v1
  commands:
    # split the test to avoid interference
    - pytest -v -s v1/core
    - pytest -v -s v1/executor
    - pytest -v -s v1/sample
    - pytest -v -s v1/logits_processors
    - pytest -v -s v1/worker
    - pytest -v -s v1/structured_output
    - pytest -v -s v1/spec_decode
    - pytest -v -s v1/kv_connector/unit
    - pytest -v -s v1/metrics
    - pytest -v -s v1/test_serial_utils.py
    - pytest -v -s v1/test_utils.py
    - pytest -v -s v1/test_oracle.py
    - pytest -v -s v1/test_metrics_reader.py
    # Integration test for streaming correctness (requires special branch).
    - pip install -U git+https://github.com/robertgshaw2-redhat/lm-evaluation-harness.git@streaming-api
    - pytest -v -s entrypoints/openai/correctness/test_lmeval.py::test_lm_eval_accuracy_v1_engine

- label: Examples Test # 30min
  timeout_in_minutes: 45
  mirror_hardwares: [amdexperimental]
  working_dir: "/vllm-workspace/examples"
  source_file_dependencies:
  - vllm/entrypoints
  - examples/
  commands:
    - pip install tensorizer # for tensorizer test
    - python3 offline_inference/basic/generate.py --model facebook/opt-125m
    - python3 offline_inference/basic/generate.py --model meta-llama/Llama-2-13b-chat-hf --cpu-offload-gb 10
    - python3 offline_inference/basic/chat.py
    - python3 offline_inference/prefix_caching.py
    - python3 offline_inference/llm_engine_example.py
    - python3 offline_inference/audio_language.py --seed 0
    - python3 offline_inference/vision_language.py --seed 0
    - python3 offline_inference/vision_language_pooling.py --seed 0
    - python3 offline_inference/vision_language_multi_image.py --seed 0
    - VLLM_USE_V1=0 python3 others/tensorize_vllm_model.py --model facebook/opt-125m serialize --serialized-directory /tmp/ --suffix v1 && python3 others/tensorize_vllm_model.py --model facebook/opt-125m deserialize --path-to-tensors /tmp/vllm/facebook/opt-125m/v1/model.tensors
    - python3 offline_inference/encoder_decoder_multimodal.py --model-type whisper --seed 0
    - python3 offline_inference/basic/classify.py
    - python3 offline_inference/basic/embed.py
    - python3 offline_inference/basic/score.py
    - VLLM_USE_V1=0 python3 offline_inference/profiling.py --model facebook/opt-125m run_num_steps --num-steps 2

- label: Platform Tests (CUDA) # 4min
  timeout_in_minutes: 15
  mirror_hardwares: [amdexperimental]
  source_file_dependencies:
  - vllm/
  - tests/cuda
  commands:
    - pytest -v -s cuda/test_cuda_context.py

- label: Samplers Test # 56min
  timeout_in_minutes: 75
  mirror_hardwares: [amdexperimental]
  source_file_dependencies:
  - vllm/model_executor/layers
  - vllm/sampling_metadata.py
  - tests/samplers
  - tests/conftest.py
  commands:
    - pytest -v -s samplers
    - VLLM_USE_FLASHINFER_SAMPLER=1 pytest -v -s samplers

- label: LoRA Test %N # 20min each
  timeout_in_minutes: 30
  mirror_hardwares: [amdexperimental]
  source_file_dependencies:
  - vllm/lora
  - tests/lora
  commands:
    - pytest -v -s lora \
      --shard-id=$$BUILDKITE_PARALLEL_JOB \
      --num-shards=$$BUILDKITE_PARALLEL_JOB_COUNT \
      --ignore=lora/test_chatglm3_tp.py \
      --ignore=lora/test_llama_tp.py \
      --ignore=lora/test_llm_with_multi_loras.py
  parallelism: 4

- label: PyTorch Compilation Unit Tests # 15min
  timeout_in_minutes: 30
  mirror_hardwares: [amdexperimental]
  torch_nightly: true
  source_file_dependencies:
    - vllm/
    - tests/compile
  commands:
    - pytest -v -s compile/test_pass_manager.py
    - pytest -v -s compile/test_fusion.py
    - pytest -v -s compile/test_fusion_attn.py
    - pytest -v -s compile/test_silu_mul_quant_fusion.py
    - pytest -v -s compile/test_sequence_parallelism.py
    - pytest -v -s compile/test_async_tp.py
    - pytest -v -s compile/test_fusion_all_reduce.py
    - pytest -v -s compile/test_decorator.py
    - pytest -v -s compile/test_noop_elimination.py

- label: PyTorch Fullgraph Smoke Test # 15min
  timeout_in_minutes: 30
  mirror_hardwares: [amdexperimental]
  torch_nightly: true
  source_file_dependencies:
  - vllm/
  - tests/compile
  commands:
  - pytest -v -s compile/test_basic_correctness.py
  - pytest -v -s compile/piecewise/

- label: PyTorch Fullgraph Test # 20min
  timeout_in_minutes: 30
  mirror_hardwares: [amdexperimental]
  torch_nightly: true
  source_file_dependencies:
  - vllm/
  - tests/compile
  commands:
  - pytest -v -s compile/test_full_graph.py

- label: Kernels Core Operation Test # 48min
  timeout_in_minutes: 75
  mirror_hardwares: [amdexperimental]
  source_file_dependencies:
  - csrc/
  - tests/kernels/core
  commands:
    - pytest -v -s kernels/core

- label: Kernels Attention Test %N # 23min
  timeout_in_minutes: 35
  mirror_hardwares: [amdexperimental]
  source_file_dependencies:
  - csrc/attention/
  - vllm/attention
  - vllm/v1/attention
  - tests/kernels/attention
  commands:
    - pytest -v -s kernels/attention --shard-id=$$BUILDKITE_PARALLEL_JOB --num-shards=$$BUILDKITE_PARALLEL_JOB_COUNT
  parallelism: 2

- label: Kernels Quantization Test %N # 64min
  timeout_in_minutes: 90
  mirror_hardwares: [amdexperimental]
  source_file_dependencies:
  - csrc/quantization/
  - vllm/model_executor/layers/quantization
  - tests/kernels/quantization
  commands:
    - pytest -v -s kernels/quantization --shard-id=$$BUILDKITE_PARALLEL_JOB --num-shards=$$BUILDKITE_PARALLEL_JOB_COUNT
  parallelism: 2

- label: Kernels MoE Test %N # 40min
  timeout_in_minutes: 60
  mirror_hardwares: [amdexperimental]
  source_file_dependencies:
  - csrc/quantization/cutlass_w8a8/moe/
  - csrc/moe/
  - tests/kernels/moe
  - vllm/model_executor/layers/fused_moe/
  - vllm/distributed/device_communicators/
  commands:
    - pytest -v -s kernels/moe --shard-id=$$BUILDKITE_PARALLEL_JOB --num-shards=$$BUILDKITE_PARALLEL_JOB_COUNT
  parallelism: 2

- label: Kernels Mamba Test # 31min
  timeout_in_minutes: 45
  mirror_hardwares: [amdexperimental]
  source_file_dependencies:
  - csrc/mamba/
  - tests/kernels/mamba
  commands:
    - pytest -v -s kernels/mamba

- label: Tensorizer Test # 14min
  timeout_in_minutes: 25
  mirror_hardwares: [amdexperimental]
  source_file_dependencies:
  - vllm/model_executor/model_loader
  - tests/tensorizer_loader
  - tests/entrypoints/openai/test_tensorizer_entrypoint.py
  commands:
    - apt-get update && apt-get install -y curl libsodium23
    - export VLLM_WORKER_MULTIPROC_METHOD=spawn
    - pytest -v -s tensorizer_loader
    - pytest -v -s entrypoints/openai/test_tensorizer_entrypoint.py

- label: Model Executor Test # 7min
  timeout_in_minutes: 20
  mirror_hardwares: [amdexperimental]
  source_file_dependencies:
  - vllm/model_executor
  - tests/model_executor
  commands:
    - apt-get update && apt-get install -y curl libsodium23
    - export VLLM_WORKER_MULTIPROC_METHOD=spawn
    - pytest -v -s model_executor

- label: Benchmarks # 11min
  timeout_in_minutes: 20
  mirror_hardwares: [amdexperimental]
  working_dir: "/vllm-workspace/.buildkite"
  source_file_dependencies:
  - benchmarks/
  commands:
  - bash scripts/run-benchmarks.sh

- label: Benchmarks CLI Test # 7min
  timeout_in_minutes: 20
  mirror_hardwares: [amdexperimental]
  source_file_dependencies:
  - vllm/
  - tests/benchmarks/
  commands:
  - pytest -v -s benchmarks/

- label: Quantization Test # 70min
  timeout_in_minutes: 90
  mirror_hardwares: [amdexperimental]
  source_file_dependencies:
  - csrc/
  - vllm/model_executor/layers/quantization
  - tests/quantization
  commands:
  # temporary install here since we need nightly, will move to requirements/test.in
  # after torchao 0.12 release, and pin a working version of torchao nightly here

  # since torchao nightly is only compatible with torch nightly currently
  # https://github.com/pytorch/ao/issues/2919, we'll have to skip new torchao tests for now
  # we can only upgrade after this is resolved
  - pip install --pre torchao==0.13.0.dev20250814 --index-url https://download.pytorch.org/whl/nightly/cu128
  - VLLM_TEST_FORCE_LOAD_FORMAT=auto pytest -v -s quantization

- label: LM Eval Small Models # 53min
  timeout_in_minutes: 75
  mirror_hardwares: [amdexperimental]
  source_file_dependencies:
  - csrc/
  - vllm/model_executor/layers/quantization
  commands:
  - pytest -s -v evals/gsm8k/test_gsm8k_correctness.py --config-list-file=configs/models-small.txt --tp-size=1

- label: OpenAI API correctness # 22min
  timeout_in_minutes: 30
  mirror_hardwares: [amdexperimental]
  source_file_dependencies:
  - csrc/
  - vllm/entrypoints/openai/
  - vllm/model_executor/models/whisper.py
  commands: # LMEval+Transcription WER check
  - pytest -s entrypoints/openai/correctness/

- label: OpenAI-Compatible Tool Use # 23 min
  timeout_in_minutes: 35
  mirror_hardwares: [amdexperimental]
  fast_check: false
  source_file_dependencies:
    - vllm/
    - tests/tool_use
    - tests/mistral_tool_use
  commands:
    - pytest -v -s tool_use
    - pytest -v -s mistral_tool_use

#####  models test  #####

- label: Basic Models Tests (Initialization)
  timeout_in_minutes: 45
  mirror_hardwares: [amdexperimental]
  torch_nightly: true
  source_file_dependencies:
  - vllm/
  - tests/models/test_initialization.py
  commands:
    # Run a subset of model initialization tests
    - pytest -v -s models/test_initialization.py::test_can_initialize_small_subset

- label: Basic Models Tests (Extra Initialization) %N
  timeout_in_minutes: 45
  mirror_hardwares: [amdexperimental]
  torch_nightly: true
  source_file_dependencies:
  - vllm/model_executor/models/
  - tests/models/test_initialization.py
  commands:
    # Only when vLLM model source is modified - test initialization of a large
    # subset of supported models (the complement of the small subset in the above
    # test.) Also run if model initialization test file is modified
    - pytest -v -s models/test_initialization.py \
             -k 'not test_can_initialize_small_subset' \
             --num-shards=$$BUILDKITE_PARALLEL_JOB_COUNT \
             --shard-id=$$BUILDKITE_PARALLEL_JOB
  parallelism: 2

- label: Basic Models Tests (Other)
  timeout_in_minutes: 45
  mirror_hardwares: [amdexperimental]
  torch_nightly: true
  source_file_dependencies:
  - vllm/
  - tests/models/test_transformers.py
  - tests/models/test_registry.py
  - tests/models/test_utils.py
  - tests/models/test_vision.py
  commands:
    - pytest -v -s models/test_transformers.py \
                   models/test_registry.py \
                   models/test_utils.py \
                   models/test_vision.py

- label: Language Models Tests (Standard)
  timeout_in_minutes: 25
  mirror_hardwares: [amdexperimental]
  torch_nightly: true
  source_file_dependencies:
  - vllm/
  - tests/models/language
  commands:
    # Test standard language models, excluding a subset of slow tests
    - pip freeze | grep -E 'torch'
    - pytest -v -s models/language -m 'core_model and (not slow_test)'

- label: Language Models Tests (Extra Standard) %N
  timeout_in_minutes: 45
  mirror_hardwares: [amdexperimental]
  torch_nightly: true
  source_file_dependencies:
  - vllm/model_executor/models/
  - tests/models/language/pooling/test_embedding.py
  - tests/models/language/generation/test_common.py
  - tests/models/language/pooling/test_classification.py
  commands:
    # Shard slow subset of standard language models tests. Only run when model
    # source is modified, or when specified test files are modified
    - pip freeze | grep -E 'torch'
    - pytest -v -s models/language -m 'core_model and slow_test' \
             --num-shards=$$BUILDKITE_PARALLEL_JOB_COUNT \
             --shard-id=$$BUILDKITE_PARALLEL_JOB
  parallelism: 2

- label: Language Models Tests (Hybrid) %N
  timeout_in_minutes: 75
  mirror_hardwares: [amdexperimental]
  torch_nightly: true
  source_file_dependencies:
  - vllm/
  - tests/models/language/generation
  commands:
    # Install fast path packages for testing against transformers
    # Note: also needed to run plamo2 model in vLLM
    - uv pip install --system --no-build-isolation 'git+https://github.com/state-spaces/mamba@v2.2.5'
    - uv pip install --system --no-build-isolation 'git+https://github.com/Dao-AILab/causal-conv1d@v1.5.2'
    # Shard hybrid language model tests
    - pytest -v -s models/language/generation \
                   -m hybrid_model \
                   --num-shards=$$BUILDKITE_PARALLEL_JOB_COUNT \
                   --shard-id=$$BUILDKITE_PARALLEL_JOB
  parallelism: 2

- label: Language Models Test (Extended Generation) # 80min
  timeout_in_minutes: 110
  mirror_hardwares: [amdexperimental]
  optional: true
  source_file_dependencies:
  - vllm/
  - tests/models/language/generation
  commands:
    # Install causal-conv1d for plamo2 models here, as it is not compatible with pip-compile.
    - pip install 'git+https://github.com/Dao-AILab/causal-conv1d@v1.5.0.post8'
    - pytest -v -s models/language/generation -m '(not core_model) and (not hybrid_model)'

- label: Language Models Test (PPL)
  timeout_in_minutes: 110
  mirror_hardwares: [amdexperimental]
  optional: true
  source_file_dependencies:
  - vllm/
  - tests/models/language/generation_ppl_test
  commands:
    - pytest -v -s models/language/generation_ppl_test

- label: Language Models Test (Extended Pooling)  # 36min
  timeout_in_minutes: 50
  mirror_hardwares: [amdexperimental]
  optional: true
  source_file_dependencies:
  - vllm/
  - tests/models/language/pooling
  commands:
    - pytest -v -s models/language/pooling -m 'not core_model'

- label: Language Models Test (MTEB)
  timeout_in_minutes: 110
  mirror_hardwares: [amdexperimental]
  optional: true
  source_file_dependencies:
  - vllm/
  - tests/models/language/pooling_mteb_test
  commands:
    - pytest -v -s models/language/pooling_mteb_test

- label: Multi-Modal Processor Test # 44min
  timeout_in_minutes: 60
  source_file_dependencies:
  - vllm/
  - tests/models/multimodal
  commands:
    - pip install git+https://github.com/TIGER-AI-Lab/Mantis.git
    - pytest -v -s models/multimodal/processing

- label: Multi-Modal Models Test (Standard) # 60min
  timeout_in_minutes: 80
  mirror_hardwares: [amdexperimental]
  torch_nightly: true
  source_file_dependencies:
  - vllm/
  - tests/models/multimodal
  commands:
    - pip install git+https://github.com/TIGER-AI-Lab/Mantis.git
    - pip freeze | grep -E 'torch'
    - pytest -v -s models/multimodal -m core_model --ignore models/multimodal/generation/test_whisper.py --ignore models/multimodal/processing
    - cd .. && VLLM_WORKER_MULTIPROC_METHOD=spawn pytest -v -s tests/models/multimodal/generation/test_whisper.py -m core_model  # Otherwise, mp_method="spawn" doesn't work

- label: Multi-Modal Models Test (Extended) 1
  mirror_hardwares: [amdexperimental]
  optional: true
  source_file_dependencies:
  - vllm/
  - tests/models/multimodal
  commands:
    - pip install git+https://github.com/TIGER-AI-Lab/Mantis.git
    - pytest -v -s models/multimodal -m 'not core_model' --ignore models/multimodal/generation/test_common.py --ignore models/multimodal/processing

- label: Multi-Modal Models Test (Extended) 2
  mirror_hardwares: [amdexperimental]
  optional: true
  source_file_dependencies:
  - vllm/
  - tests/models/multimodal
  commands:
    - pip install git+https://github.com/TIGER-AI-Lab/Mantis.git
    - pytest -v -s models/multimodal/generation/test_common.py -m 'split(group=0) and not core_model'

- label: Multi-Modal Models Test (Extended) 3
  mirror_hardwares: [amdexperimental]
  optional: true
  source_file_dependencies:
  - vllm/
  - tests/models/multimodal
  commands:
    - pip install git+https://github.com/TIGER-AI-Lab/Mantis.git
    - pytest -v -s models/multimodal/generation/test_common.py -m 'split(group=1) and not core_model'

- label: Quantized Models Test # 45 min
  timeout_in_minutes: 60
  mirror_hardwares: [amdexperimental]
  source_file_dependencies:
  - vllm/model_executor/layers/quantization
  - tests/models/quantization
  commands:
    - pytest -v -s models/quantization

# This test is used only in PR development phase to test individual models and should never run on main
- label: Custom Models Test
  mirror_hardwares: [amdexperimental]
  optional: true
  commands:
    - echo 'Testing custom models...'
    # PR authors can temporarily add commands below to test individual models
    # e.g. pytest -v -s models/encoder_decoder/vision_language/test_mllama.py
    # *To avoid merge conflicts, remember to REMOVE (not just comment out) them before merging the PR*

- label: Transformers Nightly Models Test
  working_dir: "/vllm-workspace/"
  optional: true
  commands:
    - pip install --upgrade git+https://github.com/huggingface/transformers
    - pytest -v -s tests/models/test_initialization.py
    - pytest -v -s tests/models/multimodal/processing/
    - pytest -v -s tests/models/multimodal/test_mapping.py
    - python3 examples/offline_inference/basic/chat.py
    - python3 examples/offline_inference/audio_language.py --model-type whisper
    - python3 examples/offline_inference/vision_language.py --model-type qwen2_5_vl

- label: Blackwell Test # 38 min
  timeout_in_minutes: 60
  working_dir: "/vllm-workspace/"
  gpu: b200
  # optional: true
  source_file_dependencies:
  - csrc/quantization/fp4/
  - csrc/attention/mla/
  - csrc/quantization/cutlass_w8a8/moe/
  - vllm/model_executor/layers/fused_moe/cutlass_moe.py
  - vllm/model_executor/layers/fused_moe/flashinfer_cutlass_moe.py
  - vllm/model_executor/layers/fused_moe/flashinfer_cutlass_prepare_finalize.py
  - vllm/model_executor/layers/quantization/utils/flashinfer_utils.py
  - vllm/v1/attention/backends/flashinfer.py
  - vllm/compilation/fusion.py
  - vllm/compilation/fusion_attn.py
  commands:
    - nvidia-smi
    - python3 examples/offline_inference/basic/chat.py
    # Attention
    # num_heads2 broken by https://github.com/flashinfer-ai/flashinfer/issues/1353
    - pytest -v -s tests/kernels/attention/test_flashinfer.py -k 'not num_heads2'
    - pytest -v -s tests/kernels/attention/test_flashinfer_trtllm_attention.py
    - pytest -v -s tests/kernels/attention/test_cutlass_mla_decode.py
    - pytest -v -s tests/kernels/attention/test_flashinfer_mla_decode.py
    # Quantization
    - pytest -v -s tests/kernels/quantization/test_cutlass_scaled_mm.py -k 'fp8'
    - pytest -v -s tests/kernels/quantization/test_nvfp4_quant.py
    - pytest -v -s tests/kernels/quantization/test_silu_nvfp4_quant_fusion.py
    - pytest -v -s tests/kernels/quantization/test_nvfp4_scaled_mm.py
    - pytest -v -s tests/kernels/quantization/test_flashinfer_scaled_mm.py
    - pytest -v -s tests/kernels/quantization/test_flashinfer_nvfp4_scaled_mm.py
    - pytest -v -s tests/kernels/moe/test_nvfp4_moe.py
    - pytest -v -s tests/kernels/moe/test_mxfp4_moe.py
    # Fusion
    - pytest -v -s tests/compile/test_fusion_all_reduce.py
    - pytest -v -s tests/compile/test_fusion_attn.py::test_attention_quant_pattern
    - pytest -v -s tests/kernels/moe/test_flashinfer.py
    - pytest -v -s tests/compile/test_silu_mul_quant_fusion.py

- label: GPT-OSS Eval (Blackwell)
  timeout_in_minutes: 60
  working_dir: "/vllm-workspace/"
  gpu: b200
  # optional: true
  source_file_dependencies:
  - tests/evals/gpt_oss
  - vllm/model_executor/models/gpt_oss.py
  - vllm/model_executor/layers/quantization/mxfp4.py
  - vllm/v1/attention/backends/flashinfer.py
  commands:
    - uv pip install --system 'gpt-oss[eval]==0.0.5'
    - pytest -s -v tests/evals/gpt_oss/test_gpqa_correctness.py --model openai/gpt-oss-20b --metric 0.58 --server-args '--tensor-parallel-size 2'

#####  1 GPU test  #####
#####  multi gpus test  #####

- label: Distributed Comm Ops Test # 7min
  timeout_in_minutes: 20
  mirror_hardwares: [amdexperimental]
  working_dir: "/vllm-workspace/tests"
  num_gpus: 2
  source_file_dependencies:
  - vllm/distributed
  - tests/distributed
  commands:
  - pytest -v -s distributed/test_comm_ops.py
  - pytest -v -s distributed/test_shm_broadcast.py
  - pytest -v -s distributed/test_shm_buffer.py
  - pytest -v -s distributed/test_shm_storage.py

- label: 2 Node Tests (4 GPUs in total) # 16min
  timeout_in_minutes: 30
  mirror_hardwares: [amdexperimental]
  working_dir: "/vllm-workspace/tests"
  num_gpus: 2
  num_nodes: 2
  source_file_dependencies:
  - vllm/distributed/
  - vllm/engine/
  - vllm/executor/
  - vllm/model_executor/models/
  - tests/distributed/
  - tests/examples/offline_inference/data_parallel.py
  commands:
  - # the following commands are for the first node, with ip 192.168.10.10 (ray environment already set up)
    - VLLM_TEST_SAME_HOST=0 torchrun --nnodes 2 --nproc-per-node=2 --rdzv_backend=c10d --rdzv_endpoint=192.168.10.10 distributed/test_same_node.py | grep 'Same node test passed'
    - NUM_NODES=2 torchrun --nnodes 2 --nproc-per-node=2 --rdzv_backend=c10d --rdzv_endpoint=192.168.10.10 distributed/test_node_count.py | grep 'Node count test passed'
    - python3 ../examples/offline_inference/data_parallel.py --dp-size=2 --tp-size=1 --node-size=2 --node-rank=0 --master-addr=192.168.10.10 --master-port=12345 --enforce-eager --trust-remote-code
    - VLLM_MULTI_NODE=1 pytest -v -s distributed/test_multi_node_assignment.py
    - VLLM_MULTI_NODE=1 pytest -v -s distributed/test_pipeline_parallel.py
  - # the following commands are for the second node, with ip 192.168.10.11 (ray environment already set up)
    - VLLM_TEST_SAME_HOST=0 torchrun --nnodes 2 --nproc-per-node=2 --rdzv_backend=c10d --rdzv_endpoint=192.168.10.10 distributed/test_same_node.py | grep 'Same node test passed'
    - NUM_NODES=2 torchrun --nnodes 2 --nproc-per-node=2 --rdzv_backend=c10d --rdzv_endpoint=192.168.10.10 distributed/test_node_count.py | grep 'Node count test passed'
    - python3 ../examples/offline_inference/data_parallel.py --dp-size=2 --tp-size=1 --node-size=2 --node-rank=1 --master-addr=192.168.10.10 --master-port=12345 --enforce-eager --trust-remote-code

- label: Distributed Tests (2 GPUs) # 110min
  timeout_in_minutes: 150
  mirror_hardwares: [amdexperimental]
  working_dir: "/vllm-workspace/tests"
  num_gpus: 2
  source_file_dependencies:
  - vllm/distributed/
  - vllm/engine/
  - vllm/executor/
  - vllm/model_executor/models/
  - tests/distributed/
  - vllm/compilation
  - vllm/worker/worker_base.py
  - vllm/worker/worker.py
  - vllm/worker/model_runner.py
  - entrypoints/llm/test_collective_rpc.py
  - tests/v1/test_async_llm_dp.py
  - tests/v1/test_external_lb_dp.py
  - tests/v1/entrypoints/openai/test_multi_api_servers.py
  - vllm/v1/engine/
  commands:
  - TP_SIZE=1 DP_SIZE=2 pytest -v -s v1/test_async_llm_dp.py
  - TP_SIZE=1 DP_SIZE=2 pytest -v -s v1/test_external_lb_dp.py
  - DP_SIZE=2 pytest -v -s v1/entrypoints/openai/test_multi_api_servers.py
  - pytest -v -s entrypoints/llm/test_collective_rpc.py
  - pytest -v -s ./compile/test_basic_correctness.py
  - pytest -v -s ./compile/test_wrapper.py
  - VLLM_TEST_SAME_HOST=1 torchrun --nproc-per-node=4 distributed/test_same_node.py | grep 'Same node test passed'
  - TARGET_TEST_SUITE=L4 pytest basic_correctness/ -v -s -m 'distributed(num_gpus=2)'
  # Avoid importing model tests that cause CUDA reinitialization error
  - pytest models/test_transformers.py -v -s -m 'distributed(num_gpus=2)'
  - pytest models/language -v -s -m 'distributed(num_gpus=2)'
  - pytest models/multimodal -v -s -m 'distributed(num_gpus=2)' --ignore models/multimodal/generation/test_whisper.py
  - VLLM_WORKER_MULTIPROC_METHOD=spawn pytest models/multimodal/generation/test_whisper.py -v -s -m 'distributed(num_gpus=2)'
  # test sequence parallel
  - pytest -v -s distributed/test_sequence_parallel.py
  # this test fails consistently.
  # TODO: investigate and fix
  - VLLM_USE_V1=0 CUDA_VISIBLE_DEVICES=0,1 pytest -v -s test_sharded_state_loader.py
  - CUDA_VISIBLE_DEVICES=0,1 pytest -v -s v1/shutdown
  - pytest -v -s models/multimodal/generation/test_maverick.py

- label: Plugin Tests (2 GPUs) # 40min
  timeout_in_minutes: 60
  mirror_hardwares: [amdexperimental]
  working_dir: "/vllm-workspace/tests"
  num_gpus: 2
  source_file_dependencies:
  - vllm/plugins/
  - tests/plugins/
  commands:
  # begin platform plugin and general plugin tests, all the code in-between runs on dummy platform
  - pip install -e ./plugins/vllm_add_dummy_platform
  - pytest -v -s plugins_tests/test_platform_plugins.py
  - pip uninstall vllm_add_dummy_platform -y
  # end platform plugin tests
  # begin io_processor plugins test, all the code in between uses the prithvi_io_processor plugin
  - pip install -e ./plugins/prithvi_io_processor_plugin
  - pytest -v -s plugins_tests/test_io_processor_plugins.py
  - pip uninstall prithvi_io_processor_plugin -y
  # end io_processor plugins test
  # other tests continue here:
  - pytest -v -s plugins_tests/test_scheduler_plugins.py
  - pip install -e ./plugins/vllm_add_dummy_model
  - pytest -v -s distributed/test_distributed_oot.py
  - pytest -v -s entrypoints/openai/test_oot_registration.py # it needs a clean process
  - pytest -v -s models/test_oot_registration.py # it needs a clean process
  - pytest -v -s plugins/lora_resolvers # unit tests for in-tree lora resolver plugins

- label: Pipeline + Context Parallelism Test # 45min
  timeout_in_minutes: 60
  mirror_hardwares: [amdexperimental]
  working_dir: "/vllm-workspace/tests"
  num_gpus: 4
  source_file_dependencies:
  - vllm/distributed/
  - vllm/engine/
  - vllm/executor/
  - vllm/model_executor/models/
  - tests/distributed/
  commands:
  - pytest -v -s distributed/test_pp_cudagraph.py
  - pytest -v -s distributed/test_pipeline_parallel.py

- label: LoRA TP Test (Distributed) # 17 min
  timeout_in_minutes: 30
  mirror_hardwares: [amdexperimental]
  num_gpus: 4
  source_file_dependencies:
  - vllm/lora
  - tests/lora
  commands:
    # FIXIT: find out which code initialize cuda before running the test
    # before the fix, we need to use spawn to test it
    - export VLLM_WORKER_MULTIPROC_METHOD=spawn
    # There is some Tensor Parallelism related processing logic in LoRA that
    # requires multi-GPU testing for validation.
    - pytest -v -s -x lora/test_chatglm3_tp.py
    - pytest -v -s -x lora/test_llama_tp.py
    - pytest -v -s -x lora/test_llm_with_multi_loras.py


- label: Weight Loading Multiple GPU Test  # 33min
  timeout_in_minutes: 45
  mirror_hardwares: [amdexperimental]
  working_dir: "/vllm-workspace/tests"
  num_gpus: 2
  optional: true
  source_file_dependencies:
  - vllm/
  - tests/weight_loading
  commands:
    - bash weight_loading/run_model_weight_loading_test.sh -c weight_loading/models.txt

- label: Weight Loading Multiple GPU Test - Large Models # optional
  mirror_hardwares: [amdexperimental]
  working_dir: "/vllm-workspace/tests"
  num_gpus: 2
  gpu: a100
  optional: true
  source_file_dependencies:
  - vllm/
  - tests/weight_loading
  commands:
    - bash weight_loading/run_model_weight_loading_test.sh -c weight_loading/models-large.txt


##### multi gpus test #####
##### A100 test #####

- label: Distributed Tests (A100) # optional
  gpu: a100
  optional: true
  num_gpus: 4
  source_file_dependencies:
  - vllm/
  commands:
  # NOTE: don't test llama model here, it seems hf implementation is buggy
  # see https://github.com/vllm-project/vllm/pull/5689 for details
  - pytest -v -s distributed/test_custom_all_reduce.py
  - torchrun --nproc_per_node=2 distributed/test_ca_buffer_sharing.py
  - TARGET_TEST_SUITE=A100 pytest basic_correctness/ -v -s -m 'distributed(num_gpus=2)'
  - pytest -v -s -x lora/test_mixtral.py

- label: LM Eval Large Models # optional
  gpu: a100
  optional: true
  num_gpus: 4
  working_dir: "/vllm-workspace/.buildkite/lm-eval-harness"
  source_file_dependencies:
  - csrc/
  - vllm/model_executor/layers/quantization
  commands:
  - export VLLM_WORKER_MULTIPROC_METHOD=spawn
  - pytest -s -v test_lm_eval_correctness.py --config-list-file=configs/models-large.txt --tp-size=4

<<<<<<< HEAD
- label: Qwen MoE EP Test # optional
  gpu: h200
  optional: true
  num_gpus: 2
  commands:
    - CUDA_VISIBLE_DEVICES=1,2 VLLM_ALL2ALL_BACKEND=deepep_high_throughput VLLM_USE_DEEP_GEMM=1 VLLM_LOGGING_LEVEL=DEBUG python3 /vllm-workspace/examples/offline_inference/data_parallel.py --model Qwen/Qwen1.5-MoE-A2.7B --tp-size=1  --dp-size=2 --max-model-len 2048
=======
##### H200 test #####
- label: Distrubted Tests (H200) # optional
  gpu: h200
  optional: true
  working_dir: "/vllm-workspace/"
  num_gpus: 2
  commands:
    - pytest -v -s tests/distributed/test_context_parallel.py
    - CUDA_VISIBLE_DEVICES=1,2 VLLM_ALL2ALL_BACKEND=deepep_high_throughput VLLM_USE_DEEP_GEMM=1 VLLM_LOGGING_LEVEL=DEBUG python3 examples/offline_inference/data_parallel.py --model Qwen/Qwen1.5-MoE-A2.7B --tp-size=1  --dp-size=2 --max-model-len 2048

##### B200 test #####
- label: Distributed Tests (B200) # optional
  gpu: b200
  optional: true
  working_dir: "/vllm-workspace/"
  num_gpus: 2
  commands:
    - pytest -v -s tests/distributed/test_context_parallel.py
>>>>>>> 8f3616f4
<|MERGE_RESOLUTION|>--- conflicted
+++ resolved
@@ -1031,14 +1031,6 @@
   - export VLLM_WORKER_MULTIPROC_METHOD=spawn
   - pytest -s -v test_lm_eval_correctness.py --config-list-file=configs/models-large.txt --tp-size=4
 
-<<<<<<< HEAD
-- label: Qwen MoE EP Test # optional
-  gpu: h200
-  optional: true
-  num_gpus: 2
-  commands:
-    - CUDA_VISIBLE_DEVICES=1,2 VLLM_ALL2ALL_BACKEND=deepep_high_throughput VLLM_USE_DEEP_GEMM=1 VLLM_LOGGING_LEVEL=DEBUG python3 /vllm-workspace/examples/offline_inference/data_parallel.py --model Qwen/Qwen1.5-MoE-A2.7B --tp-size=1  --dp-size=2 --max-model-len 2048
-=======
 ##### H200 test #####
 - label: Distrubted Tests (H200) # optional
   gpu: h200
@@ -1056,5 +1048,4 @@
   working_dir: "/vllm-workspace/"
   num_gpus: 2
   commands:
-    - pytest -v -s tests/distributed/test_context_parallel.py
->>>>>>> 8f3616f4
+    - pytest -v -s tests/distributed/test_context_parallel.py