--- conflicted
+++ resolved
@@ -28,11 +28,7 @@
   num_gpus: 2 # only support 1 or 2 for now.
 
 - label: Engine Test
-<<<<<<< HEAD
-  command: pytest -v -s --forked engine tokenization test_sequence.py
-=======
-  command: pytest -v -s engine tokenization test_sequence.py test_config.py
->>>>>>> b37cdce2
+  command: pytest -v -s engine tokenization test_sequence.py test_config.py --forked
 
 - label: Entrypoints Test
   command: pytest -v -s --forked entrypoints
