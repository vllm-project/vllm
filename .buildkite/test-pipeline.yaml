# In this file, you can add more tests to run either by adding a new step or
# adding a new command to an existing step. See different options here for examples.

# This script will be feed into Jinja template in `test-template-aws.j2` at
# https://github.com/vllm-project/buildkite-ci/blob/main/scripts/test-template-aws.j2
# to generate the final pipeline yaml file.

# Documentation
# label(str): the name of the test. emoji allowed.
# fast_check(bool): whether to run this on each commit on fastcheck pipeline.
# torch_nightly(bool): whether to run this on vllm against torch nightly pipeline.
# fast_check_only(bool): run this test on fastcheck pipeline only
# optional(bool): never run this test by default (i.e. need to unblock manually) unless it's scheduled nightly run.
# command(str): the single command to run for tests. incompatible with commands.
# commands(list): the list of commands to run for test. incompatbile with command.
# mirror_hardwares(list): the list of hardwares to run the test on as well. currently only supports [amd]
# gpu(str): override the GPU selection for the test. default is on L4 GPUs. currently only supports a100
# num_gpus(int): override the number of GPUs for the test. default to 1 GPU. currently support 2,4.
# num_nodes(int): whether to simulate multi-node setup by launch multiple containers on one host,
#     in this case, commands must be specified. the first command runs on first host, the second
#     command runs on the second host.
# working_dir(str): specify the place where command should execute, default to /vllm-workspace/tests
# source_file_dependencies(list): the list of prefix to opt-in the test for, if empty, the test will always run.

# When adding a test
# - If the test belong to an existing group, add it there
# - If the test is short, add to any existing step
# - If the test takes more than 10min, then it is okay to create a new step.
#   Note that all steps execute in parallel.

steps:
<<<<<<< HEAD
=======
##### fast check tests  #####

- label: Pytorch Nightly Dependency Override Check # 2min
  # if this test fails, it means the nightly torch version is not compatible with some
  # of the dependencies. Please check the error message and add the package to whitelist
  # in /vllm/tools/generate_nightly_torch_test.py
  soft_fail: true
  source_file_dependencies:
  - requirements/nightly_torch_test.txt
  commands:
  - bash standalone_tests/pytorch_nightly_dependency.sh

- label: Async Engine, Inputs, Utils, Worker Test # 36min
  timeout_in_minutes: 50
  mirror_hardwares: [amdexperimental]
  source_file_dependencies:
  - vllm/
  - tests/mq_llm_engine
  - tests/async_engine
  - tests/test_inputs.py
  - tests/test_outputs.py
  - tests/multimodal
  - tests/utils_
  - tests/worker
  - tests/standalone_tests/lazy_imports.py
  - tests/transformers_utils
  commands:
  - python3 standalone_tests/lazy_imports.py
  - pytest -v -s mq_llm_engine # MQLLMEngine
  - pytest -v -s async_engine # AsyncLLMEngine
  - pytest -v -s test_inputs.py
  - pytest -v -s test_outputs.py
  - pytest -v -s multimodal
  - pytest -v -s utils_ # Utils
  - pytest -v -s worker # Worker
  - pytest -v -s transformers_utils # transformers_utils

- label: Python-only Installation Test # 10min
  timeout_in_minutes: 20
  mirror_hardwares: [amdexperimental]
  source_file_dependencies:
  - tests/standalone_tests/python_only_compile.sh
  - setup.py
  commands:
  - bash standalone_tests/python_only_compile.sh

- label: Basic Correctness Test # 20min
  timeout_in_minutes: 30
  mirror_hardwares: [amdexperimental]
  fast_check: true
  torch_nightly: true
  source_file_dependencies:
  - vllm/
  - tests/basic_correctness/test_basic_correctness
  - tests/basic_correctness/test_cpu_offload
  - tests/basic_correctness/test_preemption
  - tests/basic_correctness/test_cumem.py
  commands:
  - export VLLM_WORKER_MULTIPROC_METHOD=spawn
  - pytest -v -s basic_correctness/test_cumem.py
  - pytest -v -s basic_correctness/test_basic_correctness.py
  - pytest -v -s basic_correctness/test_cpu_offload.py
  - VLLM_TEST_ENABLE_ARTIFICIAL_PREEMPT=1 pytest -v -s basic_correctness/test_preemption.py

- label: Core Test # 22min
  timeout_in_minutes: 35
  mirror_hardwares: [amdexperimental]
  fast_check: true
  source_file_dependencies:
  - vllm/core
  - vllm/distributed
  - tests/core
  commands:
  - pytest -v -s core

- label: Entrypoints Unit Tests # 5min
  timeout_in_minutes: 10
  working_dir: "/vllm-workspace/tests"
  fast_check: true
  source_file_dependencies:
  - vllm/entrypoints
  - tests/entrypoints/
  commands:
  - pytest -v -s entrypoints/openai/tool_parsers
  - pytest -v -s entrypoints/ --ignore=entrypoints/llm --ignore=entrypoints/openai --ignore=entrypoints/offline_mode --ignore=entrypoints/test_chat_utils.py  --ignore=entrypoints/pooling

- label: Entrypoints Integration Test (LLM) # 30min
  timeout_in_minutes: 40
  mirror_hardwares: [amdexperimental]
  working_dir: "/vllm-workspace/tests"
  fast_check: true
  torch_nightly: true
  source_file_dependencies:
  - vllm/
  - tests/entrypoints/llm
  - tests/entrypoints/offline_mode
  commands:
  - export VLLM_WORKER_MULTIPROC_METHOD=spawn
  - pytest -v -s entrypoints/llm --ignore=entrypoints/llm/test_lazy_outlines.py --ignore=entrypoints/llm/test_generate.py --ignore=entrypoints/llm/test_collective_rpc.py
  - pytest -v -s entrypoints/llm/test_lazy_outlines.py # it needs a clean process
  - pytest -v -s entrypoints/llm/test_generate.py # it needs a clean process
  - VLLM_USE_V1=0 pytest -v -s entrypoints/offline_mode # Needs to avoid interference with other tests

- label: Entrypoints Integration Test (API Server) # 100min
  timeout_in_minutes: 130
  mirror_hardwares: [amdexperimental]
  working_dir: "/vllm-workspace/tests"
  fast_check: true
  torch_nightly: true
  source_file_dependencies:
  - vllm/
  - tests/entrypoints/openai
  - tests/entrypoints/test_chat_utils
  commands:
  - export VLLM_WORKER_MULTIPROC_METHOD=spawn
  - PYTHONPATH=/vllm-workspace pytest -v -s entrypoints/openai/test_collective_rpc.py # PYTHONPATH is needed to import custom Worker extension
  - pytest -v -s entrypoints/openai --ignore=entrypoints/openai/test_chat_with_tool_reasoning.py --ignore=entrypoints/openai/test_oot_registration.py --ignore=entrypoints/openai/test_tensorizer_entrypoint.py --ignore=entrypoints/openai/correctness/ --ignore=entrypoints/openai/test_collective_rpc.py --ignore=entrypoints/openai/tool_parsers/
  - pytest -v -s entrypoints/test_chat_utils.py

- label: Entrypoints Integration Test (Pooling)
  timeout_in_minutes: 50
  mirror_hardwares: [amdexperimental]
  working_dir: "/vllm-workspace/tests"
  fast_check: true
  torch_nightly: true
  source_file_dependencies:
  - vllm/
  - tests/entrypoints/pooling
  commands:
  - export VLLM_WORKER_MULTIPROC_METHOD=spawn
  - pytest -v -s entrypoints/pooling

- label: Distributed Tests (4 GPUs) # 35min
  timeout_in_minutes: 50
  mirror_hardwares: [amdexperimental]
  working_dir: "/vllm-workspace/tests"
  num_gpus: 4
  source_file_dependencies:
  - vllm/distributed/
  - vllm/core/
  - tests/distributed/test_utils
  - tests/distributed/test_pynccl
  - tests/distributed/test_events
  - tests/compile/test_basic_correctness
  - examples/offline_inference/rlhf.py
  - examples/offline_inference/rlhf_colocate.py
  - tests/examples/offline_inference/data_parallel.py
  - tests/v1/test_async_llm_dp.py
  - tests/v1/test_external_lb_dp.py
  - tests/v1/test_internal_lb_dp.py
  - tests/v1/test_hybrid_lb_dp.py
  - tests/v1/engine/test_engine_core_client.py
  commands:
  # test with tp=2 and external_dp=2
  - VLLM_USE_V1=0 torchrun --nproc-per-node=4 distributed/test_torchrun_example.py
  - torchrun --nproc-per-node=4 distributed/test_torchrun_example.py
  # test with tp=2 and pp=2
  - PP_SIZE=2 torchrun --nproc-per-node=4 distributed/test_torchrun_example.py
  # test with internal dp
  - python3 ../examples/offline_inference/data_parallel.py --enforce-eager
  - TP_SIZE=2 DP_SIZE=2 pytest -v -s v1/test_async_llm_dp.py
  - TP_SIZE=2 DP_SIZE=2 pytest -v -s v1/test_external_lb_dp.py
  - TP_SIZE=1 DP_SIZE=4 pytest -v -s v1/test_internal_lb_dp.py
  - TP_SIZE=1 DP_SIZE=4 pytest -v -s v1/test_hybrid_lb_dp.py
  - pytest -v -s v1/engine/test_engine_core_client.py::test_kv_cache_events_dp
  - pytest -v -s distributed/test_utils.py
  - pytest -v -s compile/test_basic_correctness.py
  - pytest -v -s distributed/test_pynccl.py
  - pytest -v -s distributed/test_events.py
  # TODO: create a dedicated test section for multi-GPU example tests
  # when we have multiple distributed example tests
  - pushd ../examples/offline_inference
  - VLLM_ALLOW_INSECURE_SERIALIZATION=1 python3 rlhf.py
  - VLLM_ALLOW_INSECURE_SERIALIZATION=1 RAY_DEDUP_LOGS=0 python3 rlhf_colocate.py
  - popd

- label: EPLB Algorithm Test # 5min
  timeout_in_minutes: 15
  working_dir: "/vllm-workspace/tests"
  source_file_dependencies:
  - vllm/distributed/eplb
  - tests/distributed/test_eplb_algo.py
  commands:
  - pytest -v -s distributed/test_eplb_algo.py

- label: EPLB Execution Test # 5min
  timeout_in_minutes: 15
  working_dir: "/vllm-workspace/tests"
  num_gpus: 4
  source_file_dependencies:
  - vllm/distributed/eplb
  - tests/distributed/test_eplb_execute.py
  commands:
  - pytest -v -s distributed/test_eplb_execute.py

- label: Metrics, Tracing Test # 12min
  timeout_in_minutes: 20
  mirror_hardwares: [amdexperimental]
  num_gpus: 2
  source_file_dependencies:
  - vllm/
  - tests/metrics
  - tests/tracing
  commands:
  - pytest -v -s metrics
  - "pip install \
      'opentelemetry-sdk>=1.26.0' \
      'opentelemetry-api>=1.26.0' \
      'opentelemetry-exporter-otlp>=1.26.0' \
      'opentelemetry-semantic-conventions-ai>=0.4.1'"
  - pytest -v -s tracing

##### fast check tests  #####
#####  1 GPU test  #####

- label: Regression Test # 7min
  timeout_in_minutes: 20
  mirror_hardwares: [amdexperimental]
  source_file_dependencies:
  - vllm/
  - tests/test_regression
  commands:
  - pip install modelscope
  - pytest -v -s test_regression.py
  working_dir: "/vllm-workspace/tests" # optional

- label: Engine Test # 25min
  timeout_in_minutes: 40
  mirror_hardwares: [amdexperimental]
  source_file_dependencies:
  - vllm/
  - tests/engine
  - tests/tokenization
  - tests/test_sequence
  - tests/test_config
  - tests/test_logger
  - tests/test_vllm_port
  commands:
  - pytest -v -s engine test_sequence.py test_config.py test_logger.py test_vllm_port.py
  # OOM in the CI unless we run this separately
  - pytest -v -s tokenization

- label: V1 Test e2e + engine # 30min
  timeout_in_minutes: 45
  mirror_hardwares: [amdexperimental]
  source_file_dependencies:
    - vllm/
    - tests/v1
  commands:
    # TODO: accuracy does not match, whether setting
    # VLLM_USE_FLASHINFER_SAMPLER or not on H100.
    - pytest -v -s v1/e2e
    - pytest -v -s v1/engine

- label: V1 Test entrypoints # 35min
  timeout_in_minutes: 50
  mirror_hardwares: [amdexperimental]
  source_file_dependencies:
    - vllm/
    - tests/v1
  commands:
    - pytest -v -s v1/entrypoints

- label: V1 Test others # 42min
  timeout_in_minutes: 60
  mirror_hardwares: [amdexperimental]
  source_file_dependencies:
    - vllm/
    - tests/v1
  commands:
    # split the test to avoid interference
    - pytest -v -s v1/core
    - pytest -v -s v1/executor
    - pytest -v -s v1/sample
    - pytest -v -s v1/logits_processors
    - pytest -v -s v1/worker
    - pytest -v -s v1/structured_output
    - pytest -v -s v1/spec_decode
    - pytest -v -s v1/kv_connector/unit
    - pytest -v -s v1/metrics
    - pytest -v -s v1/test_serial_utils.py
    - pytest -v -s v1/test_utils.py
    - pytest -v -s v1/test_oracle.py
    - pytest -v -s v1/test_metrics_reader.py
    # Integration test for streaming correctness (requires special branch).
    - pip install -U git+https://github.com/robertgshaw2-redhat/lm-evaluation-harness.git@streaming-api
    - pytest -v -s entrypoints/openai/correctness/test_lmeval.py::test_lm_eval_accuracy_v1_engine

- label: Examples Test # 30min
  timeout_in_minutes: 45
  mirror_hardwares: [amdexperimental]
  working_dir: "/vllm-workspace/examples"
  source_file_dependencies:
  - vllm/entrypoints
  - examples/
  commands:
    - pip install tensorizer # for tensorizer test
    - python3 offline_inference/basic/generate.py --model facebook/opt-125m
    - python3 offline_inference/basic/generate.py --model meta-llama/Llama-2-13b-chat-hf --cpu-offload-gb 10
    - python3 offline_inference/basic/chat.py
    - python3 offline_inference/prefix_caching.py
    - python3 offline_inference/llm_engine_example.py
    - python3 offline_inference/audio_language.py --seed 0
    - python3 offline_inference/vision_language.py --seed 0
    - python3 offline_inference/vision_language_pooling.py --seed 0
    - python3 offline_inference/vision_language_multi_image.py --seed 0
    - VLLM_USE_V1=0 python3 others/tensorize_vllm_model.py --model facebook/opt-125m serialize --serialized-directory /tmp/ --suffix v1 && python3 others/tensorize_vllm_model.py --model facebook/opt-125m deserialize --path-to-tensors /tmp/vllm/facebook/opt-125m/v1/model.tensors
    - python3 offline_inference/encoder_decoder_multimodal.py --model-type whisper --seed 0
    - python3 offline_inference/basic/classify.py
    - python3 offline_inference/basic/embed.py
    - python3 offline_inference/basic/score.py
    - VLLM_USE_V1=0 python3 offline_inference/profiling.py --model facebook/opt-125m run_num_steps --num-steps 2

- label: Platform Tests (CUDA) # 4min
  timeout_in_minutes: 15
  mirror_hardwares: [amdexperimental]
  source_file_dependencies:
  - vllm/
  - tests/cuda
  commands:
    - pytest -v -s cuda/test_cuda_context.py

- label: Samplers Test # 56min
  timeout_in_minutes: 75
  mirror_hardwares: [amdexperimental]
  source_file_dependencies:
  - vllm/model_executor/layers
  - vllm/sampling_metadata.py
  - tests/samplers
  - tests/conftest.py
  commands:
    - pytest -v -s samplers
    - VLLM_USE_FLASHINFER_SAMPLER=1 pytest -v -s samplers

- label: LoRA Test %N # 20min each
  timeout_in_minutes: 30
  mirror_hardwares: [amdexperimental]
  source_file_dependencies:
  - vllm/lora
  - tests/lora
  commands:
    - pytest -v -s lora \
      --shard-id=$$BUILDKITE_PARALLEL_JOB \
      --num-shards=$$BUILDKITE_PARALLEL_JOB_COUNT \
      --ignore=lora/test_chatglm3_tp.py \
      --ignore=lora/test_llama_tp.py \
      --ignore=lora/test_llm_with_multi_loras.py
  parallelism: 4

- label: PyTorch Compilation Unit Tests # 15min
  timeout_in_minutes: 30
  mirror_hardwares: [amdexperimental]
  torch_nightly: true
  source_file_dependencies:
    - vllm/
    - tests/compile
  commands:
    - pytest -v -s compile/test_pass_manager.py
    - pytest -v -s compile/test_fusion.py
    - pytest -v -s compile/test_fusion_attn.py
    - pytest -v -s compile/test_silu_mul_quant_fusion.py
    - pytest -v -s compile/test_sequence_parallelism.py
    - pytest -v -s compile/test_async_tp.py
    - pytest -v -s compile/test_fusion_all_reduce.py
    - pytest -v -s compile/test_decorator.py

- label: PyTorch Fullgraph Smoke Test # 15min
  timeout_in_minutes: 30
  mirror_hardwares: [amdexperimental]
  torch_nightly: true
  source_file_dependencies:
  - vllm/
  - tests/compile
  commands:
  - pytest -v -s compile/test_basic_correctness.py
  - pytest -v -s compile/piecewise/

- label: PyTorch Fullgraph Test # 20min
  timeout_in_minutes: 30
  mirror_hardwares: [amdexperimental]
  torch_nightly: true
  source_file_dependencies:
  - vllm/
  - tests/compile
  commands:
  - pytest -v -s compile/test_full_graph.py

- label: Kernels Core Operation Test # 48min
  timeout_in_minutes: 75
  mirror_hardwares: [amdexperimental]
  source_file_dependencies:
  - csrc/
  - tests/kernels/core
  commands:
    - pytest -v -s kernels/core

- label: Kernels Attention Test %N # 23min
  timeout_in_minutes: 35
  mirror_hardwares: [amdexperimental]
  source_file_dependencies:
  - csrc/attention/
  - vllm/attention
  - vllm/v1/attention
  - tests/kernels/attention
  commands:
    - pytest -v -s kernels/attention --shard-id=$$BUILDKITE_PARALLEL_JOB --num-shards=$$BUILDKITE_PARALLEL_JOB_COUNT
  parallelism: 2

- label: Kernels Quantization Test %N # 64min
  timeout_in_minutes: 90
  mirror_hardwares: [amdexperimental]
  source_file_dependencies:
  - csrc/quantization/
  - vllm/model_executor/layers/quantization
  - tests/kernels/quantization
  commands:
    - pytest -v -s kernels/quantization --shard-id=$$BUILDKITE_PARALLEL_JOB --num-shards=$$BUILDKITE_PARALLEL_JOB_COUNT
  parallelism: 2

- label: Kernels MoE Test %N # 40min
  timeout_in_minutes: 60
  mirror_hardwares: [amdexperimental]
  source_file_dependencies:
  - csrc/quantization/cutlass_w8a8/moe/
  - csrc/moe/
  - tests/kernels/moe
  - vllm/model_executor/layers/fused_moe/
  - vllm/distributed/device_communicators/
  commands:
    - pytest -v -s kernels/moe --shard-id=$$BUILDKITE_PARALLEL_JOB --num-shards=$$BUILDKITE_PARALLEL_JOB_COUNT
  parallelism: 2

- label: Kernels Mamba Test # 31min
  timeout_in_minutes: 45
  mirror_hardwares: [amdexperimental]
  source_file_dependencies:
  - csrc/mamba/
  - tests/kernels/mamba
  commands:
    - pytest -v -s kernels/mamba

- label: Tensorizer Test # 14min
  timeout_in_minutes: 25
  mirror_hardwares: [amdexperimental]
  source_file_dependencies:
  - vllm/model_executor/model_loader
  - tests/tensorizer_loader
  - tests/entrypoints/openai/test_tensorizer_entrypoint.py
  commands:
    - apt-get update && apt-get install -y curl libsodium23
    - export VLLM_WORKER_MULTIPROC_METHOD=spawn
    - pytest -v -s tensorizer_loader
    - pytest -v -s entrypoints/openai/test_tensorizer_entrypoint.py

- label: Model Executor Test # 7min
  timeout_in_minutes: 20
  mirror_hardwares: [amdexperimental]
  source_file_dependencies:
  - vllm/model_executor
  - tests/model_executor
  commands:
    - apt-get update && apt-get install -y curl libsodium23
    - export VLLM_WORKER_MULTIPROC_METHOD=spawn
    - pytest -v -s model_executor

- label: Benchmarks # 11min
  timeout_in_minutes: 20
  mirror_hardwares: [amdexperimental]
  working_dir: "/vllm-workspace/.buildkite"
  source_file_dependencies:
  - benchmarks/
  commands:
  - bash scripts/run-benchmarks.sh

- label: Benchmarks CLI Test # 7min
  timeout_in_minutes: 20
  mirror_hardwares: [amdexperimental]
  source_file_dependencies:
  - vllm/
  - tests/benchmarks/
  commands:
  - pytest -v -s benchmarks/

- label: Quantization Test # 70min
  timeout_in_minutes: 90
  mirror_hardwares: [amdexperimental]
  source_file_dependencies:
  - csrc/
  - vllm/model_executor/layers/quantization
  - tests/quantization
  commands:
  # temporary install here since we need nightly, will move to requirements/test.in
  # after torchao 0.12 release, and pin a working version of torchao nightly here

  # since torchao nightly is only compatible with torch nightly currently
  # https://github.com/pytorch/ao/issues/2919, we'll have to skip new torchao tests for now
  # we can only upgrade after this is resolved
  - pip install --pre torchao==0.13.0.dev20250814 --index-url https://download.pytorch.org/whl/nightly/cu128
  - VLLM_TEST_FORCE_LOAD_FORMAT=auto pytest -v -s quantization

- label: LM Eval Small Models # 53min
  timeout_in_minutes: 75
  mirror_hardwares: [amdexperimental]
  source_file_dependencies:
  - csrc/
  - vllm/model_executor/layers/quantization
  commands:
  - pytest -s -v evals/gsm8k/test_gsm8k_correctness.py --config-list-file=configs/models-small.txt --tp-size=1

- label: OpenAI API correctness # 22min
  timeout_in_minutes: 30
  mirror_hardwares: [amdexperimental]
  source_file_dependencies:
  - csrc/
  - vllm/entrypoints/openai/
  - vllm/model_executor/models/whisper.py
  commands: # LMEval+Transcription WER check
  - pytest -s entrypoints/openai/correctness/

- label: Encoder Decoder tests # 12min
  timeout_in_minutes: 20
  mirror_hardwares: [amdexperimental]
  source_file_dependencies:
  - vllm/
  - tests/encoder_decoder
  commands:
    - pytest -v -s encoder_decoder

- label: OpenAI-Compatible Tool Use # 23 min
  timeout_in_minutes: 35
  mirror_hardwares: [amdexperimental]
  fast_check: false
  source_file_dependencies:
    - vllm/
    - tests/tool_use
    - tests/mistral_tool_use
  commands:
    - pytest -v -s tool_use
    - pytest -v -s mistral_tool_use

>>>>>>> 63015ab9
#####  models test  #####

- label: Basic Models Tests [Initialization]
  timeout_in_minutes: 45
  mirror_hardwares: [amdexperimental]
  torch_nightly: true
  source_file_dependencies:
  - vllm/
  - tests/models/test_initialization.py
  commands:
<<<<<<< HEAD
    # Run basic models tests, excluding a large subset of initialization tests
    - pytest -v -s models/test_transformers.py \
                   models/test_registry.py \
                   models/test_utils.py \
                   models/test_vision.py \
                   --num-shards=$$BUILDKITE_PARALLEL_JOB_COUNT \
                   --shard-id=$$BUILDKITE_PARALLEL_JOB \
                   --durations=100
    - pytest -v -s models/test_initialization.py::test_can_initialize_subset \
                   --durations=100 \
                   --num-shards=$$BUILDKITE_PARALLEL_JOB_COUNT \
                   --shard-id=$$BUILDKITE_PARALLEL_JOB
  parallelism: 4
=======
    # Run a subset of model initialization tests
    - pytest -v -s models/test_initialization.py::test_can_initialize_small_subset
>>>>>>> 63015ab9

- label: Basic Models Tests [Extra Initialization] %N
  timeout_in_minutes: 45
  mirror_hardwares: [amdexperimental]
  torch_nightly: true
  source_file_dependencies:
  - vllm/model_executor/models/
  - tests/models/test_initialization.py
  commands:
    # Only when vLLM model source is modified - test initialization of a large
    # subset of supported models (the complement of the small subset in the above
    # test.) Also run if model initialization test file is modified
    - pytest -v -s models/test_initialization.py \
<<<<<<< HEAD
             -k 'not test_can_initialize_subset' \
             --durations=100 \
=======
             -k 'not test_can_initialize_small_subset' \
>>>>>>> 63015ab9
             --num-shards=$$BUILDKITE_PARALLEL_JOB_COUNT \
             --shard-id=$$BUILDKITE_PARALLEL_JOB
  parallelism: 2

- label: Basic Models Tests [Other]
  timeout_in_minutes: 45
  mirror_hardwares: [amdexperimental]
  torch_nightly: true
  source_file_dependencies:
  - vllm/
  - tests/models/test_transformers.py
  - tests/models/test_registry.py
  - tests/models/test_utils.py
  - tests/models/test_vision.py
  commands:
    - pytest -v -s models/test_transformers.py \
                   models/test_registry.py \
                   models/test_utils.py \
                   models/test_vision.py

- label: Language Models Tests [Standard]
  timeout_in_minutes: 25
  mirror_hardwares: [amdexperimental]
  torch_nightly: true
  source_file_dependencies:
  - vllm/
  - tests/models/language
  commands:
    # Test standard language models, excluding a subset of slow tests
    - pip freeze | grep -E 'torch'
    - pytest -v -s models/language -m 'core_model and (not slow_test)' \
             --durations=100

- label: Language Models Tests [Extra Standard] %N
  timeout_in_minutes: 45
  mirror_hardwares: [amdexperimental]
  torch_nightly: true
  source_file_dependencies:
  - vllm/model_executor/models/
  - tests/models/language/pooling/test_embedding.py
  - tests/models/language/generation/test_common.py
  - tests/models/language/pooling/test_classification.py
  commands:
    # Shard slow subset of standard language models tests. Only run when model
    # source is modified, or when specified test files are modified
    - pip freeze | grep -E 'torch'
    - pytest -v -s models/language -m 'core_model and slow_test' \
             --num-shards=$$BUILDKITE_PARALLEL_JOB_COUNT \
<<<<<<< HEAD
             --shard-id=$$BUILDKITE_PARALLEL_JOB \
             --durations=100
  parallelism: 4
=======
             --shard-id=$$BUILDKITE_PARALLEL_JOB
  parallelism: 2
>>>>>>> 63015ab9

- label: Language Models Tests [Hybrid] %N
  timeout_in_minutes: 75
  mirror_hardwares: [amdexperimental]
  torch_nightly: true
  source_file_dependencies:
  - vllm/
  - tests/models/language/generation
  commands:
    # Install fast path packages for testing against transformers
    # Note: also needed to run plamo2 model in vLLM
    - uv pip install --system --no-build-isolation 'git+https://github.com/state-spaces/mamba@v2.2.5'
    - uv pip install --system --no-build-isolation 'git+https://github.com/Dao-AILab/causal-conv1d@v1.5.2'
    # Shard hybrid language model tests
    - pytest -v -s models/language/generation \
                   -m hybrid_model \
                   --num-shards=$$BUILDKITE_PARALLEL_JOB_COUNT \
<<<<<<< HEAD
                   --shard-id=$$BUILDKITE_PARALLEL_JOB \
                   --durations=100
  parallelism: 4
=======
                   --shard-id=$$BUILDKITE_PARALLEL_JOB
  parallelism: 2

- label: Language Models Test (Extended Generation) # 80min
  timeout_in_minutes: 110
  mirror_hardwares: [amdexperimental]
  optional: true
  source_file_dependencies:
  - vllm/
  - tests/models/language/generation
  commands:
    # Install causal-conv1d for plamo2 models here, as it is not compatible with pip-compile.
    - pip install 'git+https://github.com/Dao-AILab/causal-conv1d@v1.5.0.post8'
    - pytest -v -s models/language/generation -m '(not core_model) and (not hybrid_model)'

- label: Language Models Test (PPL)
  timeout_in_minutes: 110
  mirror_hardwares: [amdexperimental]
  optional: true
  source_file_dependencies:
  - vllm/
  - tests/models/language/generation_ppl_test
  commands:
    - pytest -v -s models/language/generation_ppl_test

- label: Language Models Test (Extended Pooling)  # 36min
  timeout_in_minutes: 50
  mirror_hardwares: [amdexperimental]
  optional: true
  source_file_dependencies:
  - vllm/
  - tests/models/language/pooling
  commands:
    - pytest -v -s models/language/pooling -m 'not core_model'

- label: Language Models Test (MTEB)
  timeout_in_minutes: 110
  mirror_hardwares: [amdexperimental]
  optional: true
  source_file_dependencies:
  - vllm/
  - tests/models/language/pooling_mteb_test
  commands:
    - pytest -v -s models/language/pooling_mteb_test

- label: Multi-Modal Processor Test # 44min
  timeout_in_minutes: 60
  source_file_dependencies:
  - vllm/
  - tests/models/multimodal
  commands:
    - pip install git+https://github.com/TIGER-AI-Lab/Mantis.git
    - pytest -v -s models/multimodal/processing

- label: Multi-Modal Models Test (Standard) # 60min
  timeout_in_minutes: 80
  mirror_hardwares: [amdexperimental]
  torch_nightly: true
  source_file_dependencies:
  - vllm/
  - tests/models/multimodal
  commands:
    - pip install git+https://github.com/TIGER-AI-Lab/Mantis.git
    - pip freeze | grep -E 'torch'
    - pytest -v -s models/multimodal -m core_model --ignore models/multimodal/generation/test_whisper.py --ignore models/multimodal/processing
    - cd .. && VLLM_WORKER_MULTIPROC_METHOD=spawn pytest -v -s tests/models/multimodal/generation/test_whisper.py -m core_model  # Otherwise, mp_method="spawn" doesn't work

- label: Multi-Modal Models Test (Extended) 1
  mirror_hardwares: [amdexperimental]
  optional: true
  source_file_dependencies:
  - vllm/
  - tests/models/multimodal
  commands:
    - pip install git+https://github.com/TIGER-AI-Lab/Mantis.git
    - pytest -v -s models/multimodal -m 'not core_model' --ignore models/multimodal/generation/test_common.py --ignore models/multimodal/processing

- label: Multi-Modal Models Test (Extended) 2
  mirror_hardwares: [amdexperimental]
  optional: true
  source_file_dependencies:
  - vllm/
  - tests/models/multimodal
  commands:
    - pip install git+https://github.com/TIGER-AI-Lab/Mantis.git
    - pytest -v -s models/multimodal/generation/test_common.py -m 'split(group=0) and not core_model'

- label: Multi-Modal Models Test (Extended) 3
  mirror_hardwares: [amdexperimental]
  optional: true
  source_file_dependencies:
  - vllm/
  - tests/models/multimodal
  commands:
    - pip install git+https://github.com/TIGER-AI-Lab/Mantis.git
    - pytest -v -s models/multimodal/generation/test_common.py -m 'split(group=1) and not core_model'

- label: Quantized Models Test # 45 min
  timeout_in_minutes: 60
  mirror_hardwares: [amdexperimental]
  source_file_dependencies:
  - vllm/model_executor/layers/quantization
  - tests/models/quantization
  commands:
    - pytest -v -s models/quantization

# This test is used only in PR development phase to test individual models and should never run on main
- label: Custom Models Test
  mirror_hardwares: [amdexperimental]
  optional: true
  commands:
    - echo 'Testing custom models...'
    # PR authors can temporarily add commands below to test individual models
    # e.g. pytest -v -s models/encoder_decoder/vision_language/test_mllama.py
    # *To avoid merge conflicts, remember to REMOVE (not just comment out) them before merging the PR*

- label: Transformers Nightly Models Test
  working_dir: "/vllm-workspace/"
  optional: true
  commands:
    - pip install --upgrade git+https://github.com/huggingface/transformers
    - pytest -v -s tests/models/test_initialization.py
    - pytest -v -s tests/models/multimodal/processing/
    - pytest -v -s tests/models/multimodal/test_mapping.py
    - python3 examples/offline_inference/basic/chat.py
    - python3 examples/offline_inference/audio_language.py --model-type whisper
    - python3 examples/offline_inference/vision_language.py --model-type qwen2_5_vl

- label: Blackwell Test # 38 min
  timeout_in_minutes: 60
  working_dir: "/vllm-workspace/"
  gpu: b200
  # optional: true
  source_file_dependencies:
  - csrc/quantization/fp4/
  - csrc/attention/mla/
  - csrc/quantization/cutlass_w8a8/moe/
  - vllm/model_executor/layers/fused_moe/cutlass_moe.py
  - vllm/model_executor/layers/fused_moe/flashinfer_cutlass_moe.py
  - vllm/model_executor/layers/fused_moe/flashinfer_cutlass_prepare_finalize.py
  - vllm/model_executor/layers/quantization/utils/flashinfer_utils.py
  - vllm/v1/attention/backends/flashinfer.py
  - vllm/compilation/fusion.py
  - vllm/compilation/fusion_attn.py
  commands:
    - nvidia-smi
    - python3 examples/offline_inference/basic/chat.py
    # Attention
    # num_heads2 broken by https://github.com/flashinfer-ai/flashinfer/issues/1353
    - pytest -v -s tests/kernels/attention/test_flashinfer.py -k 'not num_heads2'
    - pytest -v -s tests/kernels/attention/test_flashinfer_trtllm_attention.py
    - pytest -v -s tests/kernels/attention/test_cutlass_mla_decode.py
    - pytest -v -s tests/kernels/attention/test_flashinfer_mla_decode.py
    # Quantization
    - pytest -v -s tests/kernels/quantization/test_cutlass_scaled_mm.py -k 'fp8'
    - pytest -v -s tests/kernels/quantization/test_nvfp4_quant.py
    - pytest -v -s tests/kernels/quantization/test_silu_nvfp4_quant_fusion.py
    - pytest -v -s tests/kernels/quantization/test_nvfp4_scaled_mm.py
    - pytest -v -s tests/kernels/quantization/test_flashinfer_scaled_mm.py
    - pytest -v -s tests/kernels/quantization/test_flashinfer_nvfp4_scaled_mm.py
    - pytest -v -s tests/kernels/moe/test_nvfp4_moe.py
    - pytest -v -s tests/kernels/moe/test_mxfp4_moe.py
    # Fusion
    - pytest -v -s tests/compile/test_fusion_all_reduce.py
    - pytest -v -s tests/compile/test_fusion_attn.py::test_attention_quant_pattern
    - pytest -v -s tests/kernels/moe/test_flashinfer.py
    - pytest -v -s tests/compile/test_silu_mul_quant_fusion.py

#####  1 GPU test  #####
#####  multi gpus test  #####

- label: Distributed Comm Ops Test # 7min
  timeout_in_minutes: 20
  mirror_hardwares: [amdexperimental]
  working_dir: "/vllm-workspace/tests"
  num_gpus: 2
  source_file_dependencies:
  - vllm/distributed
  - tests/distributed
  commands:
  - pytest -v -s distributed/test_comm_ops.py
  - pytest -v -s distributed/test_shm_broadcast.py

- label: 2 Node Tests (4 GPUs in total) # 16min
  timeout_in_minutes: 30
  mirror_hardwares: [amdexperimental]
  working_dir: "/vllm-workspace/tests"
  num_gpus: 2
  num_nodes: 2
  source_file_dependencies:
  - vllm/distributed/
  - vllm/engine/
  - vllm/executor/
  - vllm/model_executor/models/
  - tests/distributed/
  - tests/examples/offline_inference/data_parallel.py
  commands:
  - # the following commands are for the first node, with ip 192.168.10.10 (ray environment already set up)
    - VLLM_TEST_SAME_HOST=0 torchrun --nnodes 2 --nproc-per-node=2 --rdzv_backend=c10d --rdzv_endpoint=192.168.10.10 distributed/test_same_node.py | grep 'Same node test passed'
    - NUM_NODES=2 torchrun --nnodes 2 --nproc-per-node=2 --rdzv_backend=c10d --rdzv_endpoint=192.168.10.10 distributed/test_node_count.py | grep 'Node count test passed'
    - python3 ../examples/offline_inference/data_parallel.py --dp-size=2 --tp-size=1 --node-size=2 --node-rank=0 --master-addr=192.168.10.10 --master-port=12345 --enforce-eager --trust-remote-code
    - VLLM_MULTI_NODE=1 pytest -v -s distributed/test_multi_node_assignment.py
    - VLLM_MULTI_NODE=1 pytest -v -s distributed/test_pipeline_parallel.py
  - # the following commands are for the second node, with ip 192.168.10.11 (ray environment already set up)
    - VLLM_TEST_SAME_HOST=0 torchrun --nnodes 2 --nproc-per-node=2 --rdzv_backend=c10d --rdzv_endpoint=192.168.10.10 distributed/test_same_node.py | grep 'Same node test passed'
    - NUM_NODES=2 torchrun --nnodes 2 --nproc-per-node=2 --rdzv_backend=c10d --rdzv_endpoint=192.168.10.10 distributed/test_node_count.py | grep 'Node count test passed'
    - python3 ../examples/offline_inference/data_parallel.py --dp-size=2 --tp-size=1 --node-size=2 --node-rank=1 --master-addr=192.168.10.10 --master-port=12345 --enforce-eager --trust-remote-code

- label: Distributed Tests (2 GPUs) # 110min
  timeout_in_minutes: 150
  mirror_hardwares: [amdexperimental]
  working_dir: "/vllm-workspace/tests"
  num_gpus: 2
  source_file_dependencies:
  - vllm/distributed/
  - vllm/engine/
  - vllm/executor/
  - vllm/model_executor/models/
  - tests/distributed/
  - vllm/compilation
  - vllm/worker/worker_base.py
  - vllm/worker/worker.py
  - vllm/worker/model_runner.py
  - entrypoints/llm/test_collective_rpc.py
  - tests/v1/test_async_llm_dp.py
  - tests/v1/test_external_lb_dp.py
  - tests/v1/entrypoints/openai/test_multi_api_servers.py
  - vllm/v1/engine/
  commands:
  - TP_SIZE=1 DP_SIZE=2 pytest -v -s v1/test_async_llm_dp.py
  - TP_SIZE=1 DP_SIZE=2 pytest -v -s v1/test_external_lb_dp.py
  - DP_SIZE=2 pytest -v -s v1/entrypoints/openai/test_multi_api_servers.py
  - pytest -v -s entrypoints/llm/test_collective_rpc.py
  - pytest -v -s ./compile/test_basic_correctness.py
  - pytest -v -s ./compile/test_wrapper.py
  - VLLM_TEST_SAME_HOST=1 torchrun --nproc-per-node=4 distributed/test_same_node.py | grep 'Same node test passed'
  - TARGET_TEST_SUITE=L4 pytest basic_correctness/ -v -s -m 'distributed(num_gpus=2)'
  # Avoid importing model tests that cause CUDA reinitialization error
  - pytest models/test_transformers.py -v -s -m 'distributed(num_gpus=2)'
  - pytest models/language -v -s -m 'distributed(num_gpus=2)'
  - pytest models/multimodal -v -s -m 'distributed(num_gpus=2)' --ignore models/multimodal/generation/test_whisper.py
  - VLLM_WORKER_MULTIPROC_METHOD=spawn pytest models/multimodal/generation/test_whisper.py -v -s -m 'distributed(num_gpus=2)'
  # test sequence parallel
  - pytest -v -s distributed/test_sequence_parallel.py
  # this test fails consistently.
  # TODO: investigate and fix
  - VLLM_USE_V1=0 CUDA_VISIBLE_DEVICES=0,1 pytest -v -s test_sharded_state_loader.py
  - CUDA_VISIBLE_DEVICES=0,1 pytest -v -s v1/shutdown
  - pytest -v -s models/multimodal/generation/test_maverick.py

- label: Plugin Tests (2 GPUs) # 40min
  timeout_in_minutes: 60
  mirror_hardwares: [amdexperimental]
  working_dir: "/vllm-workspace/tests"
  num_gpus: 2
  source_file_dependencies:
  - vllm/plugins/
  - tests/plugins/
  commands:
  # begin platform plugin and general plugin tests, all the code in-between runs on dummy platform
  - pip install -e ./plugins/vllm_add_dummy_platform
  - pytest -v -s plugins_tests/test_platform_plugins.py
  - pip uninstall vllm_add_dummy_platform -y
  # end platform plugin tests
  # begin io_processor plugins test, all the code in between uses the prithvi_io_processor plugin
  - pip install -e ./plugins/prithvi_io_processor_plugin
  - pytest -v -s plugins_tests/test_io_processor_plugins.py
  - pip uninstall prithvi_io_processor_plugin -y
  # end io_processor plugins test
  # other tests continue here:
  - pytest -v -s plugins_tests/test_scheduler_plugins.py
  - pip install -e ./plugins/vllm_add_dummy_model
  - pytest -v -s distributed/test_distributed_oot.py
  - pytest -v -s entrypoints/openai/test_oot_registration.py # it needs a clean process
  - pytest -v -s models/test_oot_registration.py # it needs a clean process
  - pytest -v -s plugins/lora_resolvers # unit tests for in-tree lora resolver plugins

- label: Pipeline + Context Parallelism Test # 45min
  timeout_in_minutes: 60
  mirror_hardwares: [amdexperimental]
  working_dir: "/vllm-workspace/tests"
  num_gpus: 4
  source_file_dependencies:
  - vllm/distributed/
  - vllm/engine/
  - vllm/executor/
  - vllm/model_executor/models/
  - tests/distributed/
  commands:
  - pytest -v -s distributed/test_pp_cudagraph.py
  - pytest -v -s distributed/test_pipeline_parallel.py
  # - pytest -v -s distributed/test_context_parallel.py # TODO: enable it on Hopper runners or add triton MLA support

- label: LoRA TP Test (Distributed) # 17 min
  timeout_in_minutes: 30
  mirror_hardwares: [amdexperimental]
  num_gpus: 4
  source_file_dependencies:
  - vllm/lora
  - tests/lora
  commands:
    # FIXIT: find out which code initialize cuda before running the test
    # before the fix, we need to use spawn to test it
    - export VLLM_WORKER_MULTIPROC_METHOD=spawn
    # There is some Tensor Parallelism related processing logic in LoRA that
    # requires multi-GPU testing for validation.
    - pytest -v -s -x lora/test_chatglm3_tp.py
    - pytest -v -s -x lora/test_llama_tp.py
    - pytest -v -s -x lora/test_llm_with_multi_loras.py


- label: Weight Loading Multiple GPU Test  # 33min
  timeout_in_minutes: 45
  mirror_hardwares: [amdexperimental]
  working_dir: "/vllm-workspace/tests"
  num_gpus: 2
  optional: true
  source_file_dependencies:
  - vllm/
  - tests/weight_loading
  commands:
    - bash weight_loading/run_model_weight_loading_test.sh -c weight_loading/models.txt

- label: Weight Loading Multiple GPU Test - Large Models # optional
  mirror_hardwares: [amdexperimental]
  working_dir: "/vllm-workspace/tests"
  num_gpus: 2
  gpu: a100
  optional: true
  source_file_dependencies:
  - vllm/
  - tests/weight_loading
  commands:
    - bash weight_loading/run_model_weight_loading_test.sh -c weight_loading/models-large.txt


##### multi gpus test #####
##### A100 test #####

- label: Distributed Tests (A100) # optional
  gpu: a100
  optional: true
  num_gpus: 4
  source_file_dependencies:
  - vllm/
  commands:
  # NOTE: don't test llama model here, it seems hf implementation is buggy
  # see https://github.com/vllm-project/vllm/pull/5689 for details
  - pytest -v -s distributed/test_custom_all_reduce.py
  - torchrun --nproc_per_node=2 distributed/test_ca_buffer_sharing.py
  - TARGET_TEST_SUITE=A100 pytest basic_correctness/ -v -s -m 'distributed(num_gpus=2)'
  - pytest -v -s -x lora/test_mixtral.py

- label: LM Eval Large Models # optional
  gpu: a100
  optional: true
  num_gpus: 4
  working_dir: "/vllm-workspace/.buildkite/lm-eval-harness"
  source_file_dependencies:
  - csrc/
  - vllm/model_executor/layers/quantization
  commands:
  - export VLLM_WORKER_MULTIPROC_METHOD=spawn
  - pytest -s -v test_lm_eval_correctness.py --config-list-file=configs/models-large.txt --tp-size=4

- label: Qwen MoE EP Test # optional
  gpu: h200
  optional: true
  num_gpus: 2
  commands:
    - CUDA_VISIBLE_DEVICES=1,2 VLLM_ALL2ALL_BACKEND=deepep_high_throughput VLLM_USE_DEEP_GEMM=1 VLLM_LOGGING_LEVEL=DEBUG python3 /vllm-workspace/examples/offline_inference/data_parallel.py --model Qwen/Qwen1.5-MoE-A2.7B --tp-size=1  --dp-size=2 --max-model-len 2048
>>>>>>> 63015ab9
<|MERGE_RESOLUTION|>--- conflicted
+++ resolved
@@ -29,549 +29,6 @@
 #   Note that all steps execute in parallel.
 
 steps:
-<<<<<<< HEAD
-=======
-##### fast check tests  #####
-
-- label: Pytorch Nightly Dependency Override Check # 2min
-  # if this test fails, it means the nightly torch version is not compatible with some
-  # of the dependencies. Please check the error message and add the package to whitelist
-  # in /vllm/tools/generate_nightly_torch_test.py
-  soft_fail: true
-  source_file_dependencies:
-  - requirements/nightly_torch_test.txt
-  commands:
-  - bash standalone_tests/pytorch_nightly_dependency.sh
-
-- label: Async Engine, Inputs, Utils, Worker Test # 36min
-  timeout_in_minutes: 50
-  mirror_hardwares: [amdexperimental]
-  source_file_dependencies:
-  - vllm/
-  - tests/mq_llm_engine
-  - tests/async_engine
-  - tests/test_inputs.py
-  - tests/test_outputs.py
-  - tests/multimodal
-  - tests/utils_
-  - tests/worker
-  - tests/standalone_tests/lazy_imports.py
-  - tests/transformers_utils
-  commands:
-  - python3 standalone_tests/lazy_imports.py
-  - pytest -v -s mq_llm_engine # MQLLMEngine
-  - pytest -v -s async_engine # AsyncLLMEngine
-  - pytest -v -s test_inputs.py
-  - pytest -v -s test_outputs.py
-  - pytest -v -s multimodal
-  - pytest -v -s utils_ # Utils
-  - pytest -v -s worker # Worker
-  - pytest -v -s transformers_utils # transformers_utils
-
-- label: Python-only Installation Test # 10min
-  timeout_in_minutes: 20
-  mirror_hardwares: [amdexperimental]
-  source_file_dependencies:
-  - tests/standalone_tests/python_only_compile.sh
-  - setup.py
-  commands:
-  - bash standalone_tests/python_only_compile.sh
-
-- label: Basic Correctness Test # 20min
-  timeout_in_minutes: 30
-  mirror_hardwares: [amdexperimental]
-  fast_check: true
-  torch_nightly: true
-  source_file_dependencies:
-  - vllm/
-  - tests/basic_correctness/test_basic_correctness
-  - tests/basic_correctness/test_cpu_offload
-  - tests/basic_correctness/test_preemption
-  - tests/basic_correctness/test_cumem.py
-  commands:
-  - export VLLM_WORKER_MULTIPROC_METHOD=spawn
-  - pytest -v -s basic_correctness/test_cumem.py
-  - pytest -v -s basic_correctness/test_basic_correctness.py
-  - pytest -v -s basic_correctness/test_cpu_offload.py
-  - VLLM_TEST_ENABLE_ARTIFICIAL_PREEMPT=1 pytest -v -s basic_correctness/test_preemption.py
-
-- label: Core Test # 22min
-  timeout_in_minutes: 35
-  mirror_hardwares: [amdexperimental]
-  fast_check: true
-  source_file_dependencies:
-  - vllm/core
-  - vllm/distributed
-  - tests/core
-  commands:
-  - pytest -v -s core
-
-- label: Entrypoints Unit Tests # 5min
-  timeout_in_minutes: 10
-  working_dir: "/vllm-workspace/tests"
-  fast_check: true
-  source_file_dependencies:
-  - vllm/entrypoints
-  - tests/entrypoints/
-  commands:
-  - pytest -v -s entrypoints/openai/tool_parsers
-  - pytest -v -s entrypoints/ --ignore=entrypoints/llm --ignore=entrypoints/openai --ignore=entrypoints/offline_mode --ignore=entrypoints/test_chat_utils.py  --ignore=entrypoints/pooling
-
-- label: Entrypoints Integration Test (LLM) # 30min
-  timeout_in_minutes: 40
-  mirror_hardwares: [amdexperimental]
-  working_dir: "/vllm-workspace/tests"
-  fast_check: true
-  torch_nightly: true
-  source_file_dependencies:
-  - vllm/
-  - tests/entrypoints/llm
-  - tests/entrypoints/offline_mode
-  commands:
-  - export VLLM_WORKER_MULTIPROC_METHOD=spawn
-  - pytest -v -s entrypoints/llm --ignore=entrypoints/llm/test_lazy_outlines.py --ignore=entrypoints/llm/test_generate.py --ignore=entrypoints/llm/test_collective_rpc.py
-  - pytest -v -s entrypoints/llm/test_lazy_outlines.py # it needs a clean process
-  - pytest -v -s entrypoints/llm/test_generate.py # it needs a clean process
-  - VLLM_USE_V1=0 pytest -v -s entrypoints/offline_mode # Needs to avoid interference with other tests
-
-- label: Entrypoints Integration Test (API Server) # 100min
-  timeout_in_minutes: 130
-  mirror_hardwares: [amdexperimental]
-  working_dir: "/vllm-workspace/tests"
-  fast_check: true
-  torch_nightly: true
-  source_file_dependencies:
-  - vllm/
-  - tests/entrypoints/openai
-  - tests/entrypoints/test_chat_utils
-  commands:
-  - export VLLM_WORKER_MULTIPROC_METHOD=spawn
-  - PYTHONPATH=/vllm-workspace pytest -v -s entrypoints/openai/test_collective_rpc.py # PYTHONPATH is needed to import custom Worker extension
-  - pytest -v -s entrypoints/openai --ignore=entrypoints/openai/test_chat_with_tool_reasoning.py --ignore=entrypoints/openai/test_oot_registration.py --ignore=entrypoints/openai/test_tensorizer_entrypoint.py --ignore=entrypoints/openai/correctness/ --ignore=entrypoints/openai/test_collective_rpc.py --ignore=entrypoints/openai/tool_parsers/
-  - pytest -v -s entrypoints/test_chat_utils.py
-
-- label: Entrypoints Integration Test (Pooling)
-  timeout_in_minutes: 50
-  mirror_hardwares: [amdexperimental]
-  working_dir: "/vllm-workspace/tests"
-  fast_check: true
-  torch_nightly: true
-  source_file_dependencies:
-  - vllm/
-  - tests/entrypoints/pooling
-  commands:
-  - export VLLM_WORKER_MULTIPROC_METHOD=spawn
-  - pytest -v -s entrypoints/pooling
-
-- label: Distributed Tests (4 GPUs) # 35min
-  timeout_in_minutes: 50
-  mirror_hardwares: [amdexperimental]
-  working_dir: "/vllm-workspace/tests"
-  num_gpus: 4
-  source_file_dependencies:
-  - vllm/distributed/
-  - vllm/core/
-  - tests/distributed/test_utils
-  - tests/distributed/test_pynccl
-  - tests/distributed/test_events
-  - tests/compile/test_basic_correctness
-  - examples/offline_inference/rlhf.py
-  - examples/offline_inference/rlhf_colocate.py
-  - tests/examples/offline_inference/data_parallel.py
-  - tests/v1/test_async_llm_dp.py
-  - tests/v1/test_external_lb_dp.py
-  - tests/v1/test_internal_lb_dp.py
-  - tests/v1/test_hybrid_lb_dp.py
-  - tests/v1/engine/test_engine_core_client.py
-  commands:
-  # test with tp=2 and external_dp=2
-  - VLLM_USE_V1=0 torchrun --nproc-per-node=4 distributed/test_torchrun_example.py
-  - torchrun --nproc-per-node=4 distributed/test_torchrun_example.py
-  # test with tp=2 and pp=2
-  - PP_SIZE=2 torchrun --nproc-per-node=4 distributed/test_torchrun_example.py
-  # test with internal dp
-  - python3 ../examples/offline_inference/data_parallel.py --enforce-eager
-  - TP_SIZE=2 DP_SIZE=2 pytest -v -s v1/test_async_llm_dp.py
-  - TP_SIZE=2 DP_SIZE=2 pytest -v -s v1/test_external_lb_dp.py
-  - TP_SIZE=1 DP_SIZE=4 pytest -v -s v1/test_internal_lb_dp.py
-  - TP_SIZE=1 DP_SIZE=4 pytest -v -s v1/test_hybrid_lb_dp.py
-  - pytest -v -s v1/engine/test_engine_core_client.py::test_kv_cache_events_dp
-  - pytest -v -s distributed/test_utils.py
-  - pytest -v -s compile/test_basic_correctness.py
-  - pytest -v -s distributed/test_pynccl.py
-  - pytest -v -s distributed/test_events.py
-  # TODO: create a dedicated test section for multi-GPU example tests
-  # when we have multiple distributed example tests
-  - pushd ../examples/offline_inference
-  - VLLM_ALLOW_INSECURE_SERIALIZATION=1 python3 rlhf.py
-  - VLLM_ALLOW_INSECURE_SERIALIZATION=1 RAY_DEDUP_LOGS=0 python3 rlhf_colocate.py
-  - popd
-
-- label: EPLB Algorithm Test # 5min
-  timeout_in_minutes: 15
-  working_dir: "/vllm-workspace/tests"
-  source_file_dependencies:
-  - vllm/distributed/eplb
-  - tests/distributed/test_eplb_algo.py
-  commands:
-  - pytest -v -s distributed/test_eplb_algo.py
-
-- label: EPLB Execution Test # 5min
-  timeout_in_minutes: 15
-  working_dir: "/vllm-workspace/tests"
-  num_gpus: 4
-  source_file_dependencies:
-  - vllm/distributed/eplb
-  - tests/distributed/test_eplb_execute.py
-  commands:
-  - pytest -v -s distributed/test_eplb_execute.py
-
-- label: Metrics, Tracing Test # 12min
-  timeout_in_minutes: 20
-  mirror_hardwares: [amdexperimental]
-  num_gpus: 2
-  source_file_dependencies:
-  - vllm/
-  - tests/metrics
-  - tests/tracing
-  commands:
-  - pytest -v -s metrics
-  - "pip install \
-      'opentelemetry-sdk>=1.26.0' \
-      'opentelemetry-api>=1.26.0' \
-      'opentelemetry-exporter-otlp>=1.26.0' \
-      'opentelemetry-semantic-conventions-ai>=0.4.1'"
-  - pytest -v -s tracing
-
-##### fast check tests  #####
-#####  1 GPU test  #####
-
-- label: Regression Test # 7min
-  timeout_in_minutes: 20
-  mirror_hardwares: [amdexperimental]
-  source_file_dependencies:
-  - vllm/
-  - tests/test_regression
-  commands:
-  - pip install modelscope
-  - pytest -v -s test_regression.py
-  working_dir: "/vllm-workspace/tests" # optional
-
-- label: Engine Test # 25min
-  timeout_in_minutes: 40
-  mirror_hardwares: [amdexperimental]
-  source_file_dependencies:
-  - vllm/
-  - tests/engine
-  - tests/tokenization
-  - tests/test_sequence
-  - tests/test_config
-  - tests/test_logger
-  - tests/test_vllm_port
-  commands:
-  - pytest -v -s engine test_sequence.py test_config.py test_logger.py test_vllm_port.py
-  # OOM in the CI unless we run this separately
-  - pytest -v -s tokenization
-
-- label: V1 Test e2e + engine # 30min
-  timeout_in_minutes: 45
-  mirror_hardwares: [amdexperimental]
-  source_file_dependencies:
-    - vllm/
-    - tests/v1
-  commands:
-    # TODO: accuracy does not match, whether setting
-    # VLLM_USE_FLASHINFER_SAMPLER or not on H100.
-    - pytest -v -s v1/e2e
-    - pytest -v -s v1/engine
-
-- label: V1 Test entrypoints # 35min
-  timeout_in_minutes: 50
-  mirror_hardwares: [amdexperimental]
-  source_file_dependencies:
-    - vllm/
-    - tests/v1
-  commands:
-    - pytest -v -s v1/entrypoints
-
-- label: V1 Test others # 42min
-  timeout_in_minutes: 60
-  mirror_hardwares: [amdexperimental]
-  source_file_dependencies:
-    - vllm/
-    - tests/v1
-  commands:
-    # split the test to avoid interference
-    - pytest -v -s v1/core
-    - pytest -v -s v1/executor
-    - pytest -v -s v1/sample
-    - pytest -v -s v1/logits_processors
-    - pytest -v -s v1/worker
-    - pytest -v -s v1/structured_output
-    - pytest -v -s v1/spec_decode
-    - pytest -v -s v1/kv_connector/unit
-    - pytest -v -s v1/metrics
-    - pytest -v -s v1/test_serial_utils.py
-    - pytest -v -s v1/test_utils.py
-    - pytest -v -s v1/test_oracle.py
-    - pytest -v -s v1/test_metrics_reader.py
-    # Integration test for streaming correctness (requires special branch).
-    - pip install -U git+https://github.com/robertgshaw2-redhat/lm-evaluation-harness.git@streaming-api
-    - pytest -v -s entrypoints/openai/correctness/test_lmeval.py::test_lm_eval_accuracy_v1_engine
-
-- label: Examples Test # 30min
-  timeout_in_minutes: 45
-  mirror_hardwares: [amdexperimental]
-  working_dir: "/vllm-workspace/examples"
-  source_file_dependencies:
-  - vllm/entrypoints
-  - examples/
-  commands:
-    - pip install tensorizer # for tensorizer test
-    - python3 offline_inference/basic/generate.py --model facebook/opt-125m
-    - python3 offline_inference/basic/generate.py --model meta-llama/Llama-2-13b-chat-hf --cpu-offload-gb 10
-    - python3 offline_inference/basic/chat.py
-    - python3 offline_inference/prefix_caching.py
-    - python3 offline_inference/llm_engine_example.py
-    - python3 offline_inference/audio_language.py --seed 0
-    - python3 offline_inference/vision_language.py --seed 0
-    - python3 offline_inference/vision_language_pooling.py --seed 0
-    - python3 offline_inference/vision_language_multi_image.py --seed 0
-    - VLLM_USE_V1=0 python3 others/tensorize_vllm_model.py --model facebook/opt-125m serialize --serialized-directory /tmp/ --suffix v1 && python3 others/tensorize_vllm_model.py --model facebook/opt-125m deserialize --path-to-tensors /tmp/vllm/facebook/opt-125m/v1/model.tensors
-    - python3 offline_inference/encoder_decoder_multimodal.py --model-type whisper --seed 0
-    - python3 offline_inference/basic/classify.py
-    - python3 offline_inference/basic/embed.py
-    - python3 offline_inference/basic/score.py
-    - VLLM_USE_V1=0 python3 offline_inference/profiling.py --model facebook/opt-125m run_num_steps --num-steps 2
-
-- label: Platform Tests (CUDA) # 4min
-  timeout_in_minutes: 15
-  mirror_hardwares: [amdexperimental]
-  source_file_dependencies:
-  - vllm/
-  - tests/cuda
-  commands:
-    - pytest -v -s cuda/test_cuda_context.py
-
-- label: Samplers Test # 56min
-  timeout_in_minutes: 75
-  mirror_hardwares: [amdexperimental]
-  source_file_dependencies:
-  - vllm/model_executor/layers
-  - vllm/sampling_metadata.py
-  - tests/samplers
-  - tests/conftest.py
-  commands:
-    - pytest -v -s samplers
-    - VLLM_USE_FLASHINFER_SAMPLER=1 pytest -v -s samplers
-
-- label: LoRA Test %N # 20min each
-  timeout_in_minutes: 30
-  mirror_hardwares: [amdexperimental]
-  source_file_dependencies:
-  - vllm/lora
-  - tests/lora
-  commands:
-    - pytest -v -s lora \
-      --shard-id=$$BUILDKITE_PARALLEL_JOB \
-      --num-shards=$$BUILDKITE_PARALLEL_JOB_COUNT \
-      --ignore=lora/test_chatglm3_tp.py \
-      --ignore=lora/test_llama_tp.py \
-      --ignore=lora/test_llm_with_multi_loras.py
-  parallelism: 4
-
-- label: PyTorch Compilation Unit Tests # 15min
-  timeout_in_minutes: 30
-  mirror_hardwares: [amdexperimental]
-  torch_nightly: true
-  source_file_dependencies:
-    - vllm/
-    - tests/compile
-  commands:
-    - pytest -v -s compile/test_pass_manager.py
-    - pytest -v -s compile/test_fusion.py
-    - pytest -v -s compile/test_fusion_attn.py
-    - pytest -v -s compile/test_silu_mul_quant_fusion.py
-    - pytest -v -s compile/test_sequence_parallelism.py
-    - pytest -v -s compile/test_async_tp.py
-    - pytest -v -s compile/test_fusion_all_reduce.py
-    - pytest -v -s compile/test_decorator.py
-
-- label: PyTorch Fullgraph Smoke Test # 15min
-  timeout_in_minutes: 30
-  mirror_hardwares: [amdexperimental]
-  torch_nightly: true
-  source_file_dependencies:
-  - vllm/
-  - tests/compile
-  commands:
-  - pytest -v -s compile/test_basic_correctness.py
-  - pytest -v -s compile/piecewise/
-
-- label: PyTorch Fullgraph Test # 20min
-  timeout_in_minutes: 30
-  mirror_hardwares: [amdexperimental]
-  torch_nightly: true
-  source_file_dependencies:
-  - vllm/
-  - tests/compile
-  commands:
-  - pytest -v -s compile/test_full_graph.py
-
-- label: Kernels Core Operation Test # 48min
-  timeout_in_minutes: 75
-  mirror_hardwares: [amdexperimental]
-  source_file_dependencies:
-  - csrc/
-  - tests/kernels/core
-  commands:
-    - pytest -v -s kernels/core
-
-- label: Kernels Attention Test %N # 23min
-  timeout_in_minutes: 35
-  mirror_hardwares: [amdexperimental]
-  source_file_dependencies:
-  - csrc/attention/
-  - vllm/attention
-  - vllm/v1/attention
-  - tests/kernels/attention
-  commands:
-    - pytest -v -s kernels/attention --shard-id=$$BUILDKITE_PARALLEL_JOB --num-shards=$$BUILDKITE_PARALLEL_JOB_COUNT
-  parallelism: 2
-
-- label: Kernels Quantization Test %N # 64min
-  timeout_in_minutes: 90
-  mirror_hardwares: [amdexperimental]
-  source_file_dependencies:
-  - csrc/quantization/
-  - vllm/model_executor/layers/quantization
-  - tests/kernels/quantization
-  commands:
-    - pytest -v -s kernels/quantization --shard-id=$$BUILDKITE_PARALLEL_JOB --num-shards=$$BUILDKITE_PARALLEL_JOB_COUNT
-  parallelism: 2
-
-- label: Kernels MoE Test %N # 40min
-  timeout_in_minutes: 60
-  mirror_hardwares: [amdexperimental]
-  source_file_dependencies:
-  - csrc/quantization/cutlass_w8a8/moe/
-  - csrc/moe/
-  - tests/kernels/moe
-  - vllm/model_executor/layers/fused_moe/
-  - vllm/distributed/device_communicators/
-  commands:
-    - pytest -v -s kernels/moe --shard-id=$$BUILDKITE_PARALLEL_JOB --num-shards=$$BUILDKITE_PARALLEL_JOB_COUNT
-  parallelism: 2
-
-- label: Kernels Mamba Test # 31min
-  timeout_in_minutes: 45
-  mirror_hardwares: [amdexperimental]
-  source_file_dependencies:
-  - csrc/mamba/
-  - tests/kernels/mamba
-  commands:
-    - pytest -v -s kernels/mamba
-
-- label: Tensorizer Test # 14min
-  timeout_in_minutes: 25
-  mirror_hardwares: [amdexperimental]
-  source_file_dependencies:
-  - vllm/model_executor/model_loader
-  - tests/tensorizer_loader
-  - tests/entrypoints/openai/test_tensorizer_entrypoint.py
-  commands:
-    - apt-get update && apt-get install -y curl libsodium23
-    - export VLLM_WORKER_MULTIPROC_METHOD=spawn
-    - pytest -v -s tensorizer_loader
-    - pytest -v -s entrypoints/openai/test_tensorizer_entrypoint.py
-
-- label: Model Executor Test # 7min
-  timeout_in_minutes: 20
-  mirror_hardwares: [amdexperimental]
-  source_file_dependencies:
-  - vllm/model_executor
-  - tests/model_executor
-  commands:
-    - apt-get update && apt-get install -y curl libsodium23
-    - export VLLM_WORKER_MULTIPROC_METHOD=spawn
-    - pytest -v -s model_executor
-
-- label: Benchmarks # 11min
-  timeout_in_minutes: 20
-  mirror_hardwares: [amdexperimental]
-  working_dir: "/vllm-workspace/.buildkite"
-  source_file_dependencies:
-  - benchmarks/
-  commands:
-  - bash scripts/run-benchmarks.sh
-
-- label: Benchmarks CLI Test # 7min
-  timeout_in_minutes: 20
-  mirror_hardwares: [amdexperimental]
-  source_file_dependencies:
-  - vllm/
-  - tests/benchmarks/
-  commands:
-  - pytest -v -s benchmarks/
-
-- label: Quantization Test # 70min
-  timeout_in_minutes: 90
-  mirror_hardwares: [amdexperimental]
-  source_file_dependencies:
-  - csrc/
-  - vllm/model_executor/layers/quantization
-  - tests/quantization
-  commands:
-  # temporary install here since we need nightly, will move to requirements/test.in
-  # after torchao 0.12 release, and pin a working version of torchao nightly here
-
-  # since torchao nightly is only compatible with torch nightly currently
-  # https://github.com/pytorch/ao/issues/2919, we'll have to skip new torchao tests for now
-  # we can only upgrade after this is resolved
-  - pip install --pre torchao==0.13.0.dev20250814 --index-url https://download.pytorch.org/whl/nightly/cu128
-  - VLLM_TEST_FORCE_LOAD_FORMAT=auto pytest -v -s quantization
-
-- label: LM Eval Small Models # 53min
-  timeout_in_minutes: 75
-  mirror_hardwares: [amdexperimental]
-  source_file_dependencies:
-  - csrc/
-  - vllm/model_executor/layers/quantization
-  commands:
-  - pytest -s -v evals/gsm8k/test_gsm8k_correctness.py --config-list-file=configs/models-small.txt --tp-size=1
-
-- label: OpenAI API correctness # 22min
-  timeout_in_minutes: 30
-  mirror_hardwares: [amdexperimental]
-  source_file_dependencies:
-  - csrc/
-  - vllm/entrypoints/openai/
-  - vllm/model_executor/models/whisper.py
-  commands: # LMEval+Transcription WER check
-  - pytest -s entrypoints/openai/correctness/
-
-- label: Encoder Decoder tests # 12min
-  timeout_in_minutes: 20
-  mirror_hardwares: [amdexperimental]
-  source_file_dependencies:
-  - vllm/
-  - tests/encoder_decoder
-  commands:
-    - pytest -v -s encoder_decoder
-
-- label: OpenAI-Compatible Tool Use # 23 min
-  timeout_in_minutes: 35
-  mirror_hardwares: [amdexperimental]
-  fast_check: false
-  source_file_dependencies:
-    - vllm/
-    - tests/tool_use
-    - tests/mistral_tool_use
-  commands:
-    - pytest -v -s tool_use
-    - pytest -v -s mistral_tool_use
-
->>>>>>> 63015ab9
 #####  models test  #####
 
 - label: Basic Models Tests [Initialization]
@@ -582,24 +39,9 @@
   - vllm/
   - tests/models/test_initialization.py
   commands:
-<<<<<<< HEAD
-    # Run basic models tests, excluding a large subset of initialization tests
-    - pytest -v -s models/test_transformers.py \
-                   models/test_registry.py \
-                   models/test_utils.py \
-                   models/test_vision.py \
-                   --num-shards=$$BUILDKITE_PARALLEL_JOB_COUNT \
-                   --shard-id=$$BUILDKITE_PARALLEL_JOB \
-                   --durations=100
-    - pytest -v -s models/test_initialization.py::test_can_initialize_subset \
-                   --durations=100 \
-                   --num-shards=$$BUILDKITE_PARALLEL_JOB_COUNT \
-                   --shard-id=$$BUILDKITE_PARALLEL_JOB
-  parallelism: 4
-=======
     # Run a subset of model initialization tests
-    - pytest -v -s models/test_initialization.py::test_can_initialize_small_subset
->>>>>>> 63015ab9
+    - pytest -v -s models/test_initialization.py::test_can_initialize_small_subset \
+             --durations=100
 
 - label: Basic Models Tests [Extra Initialization] %N
   timeout_in_minutes: 45
@@ -613,14 +55,10 @@
     # subset of supported models (the complement of the small subset in the above
     # test.) Also run if model initialization test file is modified
     - pytest -v -s models/test_initialization.py \
-<<<<<<< HEAD
-             -k 'not test_can_initialize_subset' \
-             --durations=100 \
-=======
              -k 'not test_can_initialize_small_subset' \
->>>>>>> 63015ab9
              --num-shards=$$BUILDKITE_PARALLEL_JOB_COUNT \
-             --shard-id=$$BUILDKITE_PARALLEL_JOB
+             --shard-id=$$BUILDKITE_PARALLEL_JOB \
+             --durations=100
   parallelism: 2
 
 - label: Basic Models Tests [Other]
@@ -667,14 +105,9 @@
     - pip freeze | grep -E 'torch'
     - pytest -v -s models/language -m 'core_model and slow_test' \
              --num-shards=$$BUILDKITE_PARALLEL_JOB_COUNT \
-<<<<<<< HEAD
              --shard-id=$$BUILDKITE_PARALLEL_JOB \
              --durations=100
-  parallelism: 4
-=======
-             --shard-id=$$BUILDKITE_PARALLEL_JOB
   parallelism: 2
->>>>>>> 63015ab9
 
 - label: Language Models Tests [Hybrid] %N
   timeout_in_minutes: 75
@@ -692,380 +125,6 @@
     - pytest -v -s models/language/generation \
                    -m hybrid_model \
                    --num-shards=$$BUILDKITE_PARALLEL_JOB_COUNT \
-<<<<<<< HEAD
                    --shard-id=$$BUILDKITE_PARALLEL_JOB \
                    --durations=100
-  parallelism: 4
-=======
-                   --shard-id=$$BUILDKITE_PARALLEL_JOB
-  parallelism: 2
-
-- label: Language Models Test (Extended Generation) # 80min
-  timeout_in_minutes: 110
-  mirror_hardwares: [amdexperimental]
-  optional: true
-  source_file_dependencies:
-  - vllm/
-  - tests/models/language/generation
-  commands:
-    # Install causal-conv1d for plamo2 models here, as it is not compatible with pip-compile.
-    - pip install 'git+https://github.com/Dao-AILab/causal-conv1d@v1.5.0.post8'
-    - pytest -v -s models/language/generation -m '(not core_model) and (not hybrid_model)'
-
-- label: Language Models Test (PPL)
-  timeout_in_minutes: 110
-  mirror_hardwares: [amdexperimental]
-  optional: true
-  source_file_dependencies:
-  - vllm/
-  - tests/models/language/generation_ppl_test
-  commands:
-    - pytest -v -s models/language/generation_ppl_test
-
-- label: Language Models Test (Extended Pooling)  # 36min
-  timeout_in_minutes: 50
-  mirror_hardwares: [amdexperimental]
-  optional: true
-  source_file_dependencies:
-  - vllm/
-  - tests/models/language/pooling
-  commands:
-    - pytest -v -s models/language/pooling -m 'not core_model'
-
-- label: Language Models Test (MTEB)
-  timeout_in_minutes: 110
-  mirror_hardwares: [amdexperimental]
-  optional: true
-  source_file_dependencies:
-  - vllm/
-  - tests/models/language/pooling_mteb_test
-  commands:
-    - pytest -v -s models/language/pooling_mteb_test
-
-- label: Multi-Modal Processor Test # 44min
-  timeout_in_minutes: 60
-  source_file_dependencies:
-  - vllm/
-  - tests/models/multimodal
-  commands:
-    - pip install git+https://github.com/TIGER-AI-Lab/Mantis.git
-    - pytest -v -s models/multimodal/processing
-
-- label: Multi-Modal Models Test (Standard) # 60min
-  timeout_in_minutes: 80
-  mirror_hardwares: [amdexperimental]
-  torch_nightly: true
-  source_file_dependencies:
-  - vllm/
-  - tests/models/multimodal
-  commands:
-    - pip install git+https://github.com/TIGER-AI-Lab/Mantis.git
-    - pip freeze | grep -E 'torch'
-    - pytest -v -s models/multimodal -m core_model --ignore models/multimodal/generation/test_whisper.py --ignore models/multimodal/processing
-    - cd .. && VLLM_WORKER_MULTIPROC_METHOD=spawn pytest -v -s tests/models/multimodal/generation/test_whisper.py -m core_model  # Otherwise, mp_method="spawn" doesn't work
-
-- label: Multi-Modal Models Test (Extended) 1
-  mirror_hardwares: [amdexperimental]
-  optional: true
-  source_file_dependencies:
-  - vllm/
-  - tests/models/multimodal
-  commands:
-    - pip install git+https://github.com/TIGER-AI-Lab/Mantis.git
-    - pytest -v -s models/multimodal -m 'not core_model' --ignore models/multimodal/generation/test_common.py --ignore models/multimodal/processing
-
-- label: Multi-Modal Models Test (Extended) 2
-  mirror_hardwares: [amdexperimental]
-  optional: true
-  source_file_dependencies:
-  - vllm/
-  - tests/models/multimodal
-  commands:
-    - pip install git+https://github.com/TIGER-AI-Lab/Mantis.git
-    - pytest -v -s models/multimodal/generation/test_common.py -m 'split(group=0) and not core_model'
-
-- label: Multi-Modal Models Test (Extended) 3
-  mirror_hardwares: [amdexperimental]
-  optional: true
-  source_file_dependencies:
-  - vllm/
-  - tests/models/multimodal
-  commands:
-    - pip install git+https://github.com/TIGER-AI-Lab/Mantis.git
-    - pytest -v -s models/multimodal/generation/test_common.py -m 'split(group=1) and not core_model'
-
-- label: Quantized Models Test # 45 min
-  timeout_in_minutes: 60
-  mirror_hardwares: [amdexperimental]
-  source_file_dependencies:
-  - vllm/model_executor/layers/quantization
-  - tests/models/quantization
-  commands:
-    - pytest -v -s models/quantization
-
-# This test is used only in PR development phase to test individual models and should never run on main
-- label: Custom Models Test
-  mirror_hardwares: [amdexperimental]
-  optional: true
-  commands:
-    - echo 'Testing custom models...'
-    # PR authors can temporarily add commands below to test individual models
-    # e.g. pytest -v -s models/encoder_decoder/vision_language/test_mllama.py
-    # *To avoid merge conflicts, remember to REMOVE (not just comment out) them before merging the PR*
-
-- label: Transformers Nightly Models Test
-  working_dir: "/vllm-workspace/"
-  optional: true
-  commands:
-    - pip install --upgrade git+https://github.com/huggingface/transformers
-    - pytest -v -s tests/models/test_initialization.py
-    - pytest -v -s tests/models/multimodal/processing/
-    - pytest -v -s tests/models/multimodal/test_mapping.py
-    - python3 examples/offline_inference/basic/chat.py
-    - python3 examples/offline_inference/audio_language.py --model-type whisper
-    - python3 examples/offline_inference/vision_language.py --model-type qwen2_5_vl
-
-- label: Blackwell Test # 38 min
-  timeout_in_minutes: 60
-  working_dir: "/vllm-workspace/"
-  gpu: b200
-  # optional: true
-  source_file_dependencies:
-  - csrc/quantization/fp4/
-  - csrc/attention/mla/
-  - csrc/quantization/cutlass_w8a8/moe/
-  - vllm/model_executor/layers/fused_moe/cutlass_moe.py
-  - vllm/model_executor/layers/fused_moe/flashinfer_cutlass_moe.py
-  - vllm/model_executor/layers/fused_moe/flashinfer_cutlass_prepare_finalize.py
-  - vllm/model_executor/layers/quantization/utils/flashinfer_utils.py
-  - vllm/v1/attention/backends/flashinfer.py
-  - vllm/compilation/fusion.py
-  - vllm/compilation/fusion_attn.py
-  commands:
-    - nvidia-smi
-    - python3 examples/offline_inference/basic/chat.py
-    # Attention
-    # num_heads2 broken by https://github.com/flashinfer-ai/flashinfer/issues/1353
-    - pytest -v -s tests/kernels/attention/test_flashinfer.py -k 'not num_heads2'
-    - pytest -v -s tests/kernels/attention/test_flashinfer_trtllm_attention.py
-    - pytest -v -s tests/kernels/attention/test_cutlass_mla_decode.py
-    - pytest -v -s tests/kernels/attention/test_flashinfer_mla_decode.py
-    # Quantization
-    - pytest -v -s tests/kernels/quantization/test_cutlass_scaled_mm.py -k 'fp8'
-    - pytest -v -s tests/kernels/quantization/test_nvfp4_quant.py
-    - pytest -v -s tests/kernels/quantization/test_silu_nvfp4_quant_fusion.py
-    - pytest -v -s tests/kernels/quantization/test_nvfp4_scaled_mm.py
-    - pytest -v -s tests/kernels/quantization/test_flashinfer_scaled_mm.py
-    - pytest -v -s tests/kernels/quantization/test_flashinfer_nvfp4_scaled_mm.py
-    - pytest -v -s tests/kernels/moe/test_nvfp4_moe.py
-    - pytest -v -s tests/kernels/moe/test_mxfp4_moe.py
-    # Fusion
-    - pytest -v -s tests/compile/test_fusion_all_reduce.py
-    - pytest -v -s tests/compile/test_fusion_attn.py::test_attention_quant_pattern
-    - pytest -v -s tests/kernels/moe/test_flashinfer.py
-    - pytest -v -s tests/compile/test_silu_mul_quant_fusion.py
-
-#####  1 GPU test  #####
-#####  multi gpus test  #####
-
-- label: Distributed Comm Ops Test # 7min
-  timeout_in_minutes: 20
-  mirror_hardwares: [amdexperimental]
-  working_dir: "/vllm-workspace/tests"
-  num_gpus: 2
-  source_file_dependencies:
-  - vllm/distributed
-  - tests/distributed
-  commands:
-  - pytest -v -s distributed/test_comm_ops.py
-  - pytest -v -s distributed/test_shm_broadcast.py
-
-- label: 2 Node Tests (4 GPUs in total) # 16min
-  timeout_in_minutes: 30
-  mirror_hardwares: [amdexperimental]
-  working_dir: "/vllm-workspace/tests"
-  num_gpus: 2
-  num_nodes: 2
-  source_file_dependencies:
-  - vllm/distributed/
-  - vllm/engine/
-  - vllm/executor/
-  - vllm/model_executor/models/
-  - tests/distributed/
-  - tests/examples/offline_inference/data_parallel.py
-  commands:
-  - # the following commands are for the first node, with ip 192.168.10.10 (ray environment already set up)
-    - VLLM_TEST_SAME_HOST=0 torchrun --nnodes 2 --nproc-per-node=2 --rdzv_backend=c10d --rdzv_endpoint=192.168.10.10 distributed/test_same_node.py | grep 'Same node test passed'
-    - NUM_NODES=2 torchrun --nnodes 2 --nproc-per-node=2 --rdzv_backend=c10d --rdzv_endpoint=192.168.10.10 distributed/test_node_count.py | grep 'Node count test passed'
-    - python3 ../examples/offline_inference/data_parallel.py --dp-size=2 --tp-size=1 --node-size=2 --node-rank=0 --master-addr=192.168.10.10 --master-port=12345 --enforce-eager --trust-remote-code
-    - VLLM_MULTI_NODE=1 pytest -v -s distributed/test_multi_node_assignment.py
-    - VLLM_MULTI_NODE=1 pytest -v -s distributed/test_pipeline_parallel.py
-  - # the following commands are for the second node, with ip 192.168.10.11 (ray environment already set up)
-    - VLLM_TEST_SAME_HOST=0 torchrun --nnodes 2 --nproc-per-node=2 --rdzv_backend=c10d --rdzv_endpoint=192.168.10.10 distributed/test_same_node.py | grep 'Same node test passed'
-    - NUM_NODES=2 torchrun --nnodes 2 --nproc-per-node=2 --rdzv_backend=c10d --rdzv_endpoint=192.168.10.10 distributed/test_node_count.py | grep 'Node count test passed'
-    - python3 ../examples/offline_inference/data_parallel.py --dp-size=2 --tp-size=1 --node-size=2 --node-rank=1 --master-addr=192.168.10.10 --master-port=12345 --enforce-eager --trust-remote-code
-
-- label: Distributed Tests (2 GPUs) # 110min
-  timeout_in_minutes: 150
-  mirror_hardwares: [amdexperimental]
-  working_dir: "/vllm-workspace/tests"
-  num_gpus: 2
-  source_file_dependencies:
-  - vllm/distributed/
-  - vllm/engine/
-  - vllm/executor/
-  - vllm/model_executor/models/
-  - tests/distributed/
-  - vllm/compilation
-  - vllm/worker/worker_base.py
-  - vllm/worker/worker.py
-  - vllm/worker/model_runner.py
-  - entrypoints/llm/test_collective_rpc.py
-  - tests/v1/test_async_llm_dp.py
-  - tests/v1/test_external_lb_dp.py
-  - tests/v1/entrypoints/openai/test_multi_api_servers.py
-  - vllm/v1/engine/
-  commands:
-  - TP_SIZE=1 DP_SIZE=2 pytest -v -s v1/test_async_llm_dp.py
-  - TP_SIZE=1 DP_SIZE=2 pytest -v -s v1/test_external_lb_dp.py
-  - DP_SIZE=2 pytest -v -s v1/entrypoints/openai/test_multi_api_servers.py
-  - pytest -v -s entrypoints/llm/test_collective_rpc.py
-  - pytest -v -s ./compile/test_basic_correctness.py
-  - pytest -v -s ./compile/test_wrapper.py
-  - VLLM_TEST_SAME_HOST=1 torchrun --nproc-per-node=4 distributed/test_same_node.py | grep 'Same node test passed'
-  - TARGET_TEST_SUITE=L4 pytest basic_correctness/ -v -s -m 'distributed(num_gpus=2)'
-  # Avoid importing model tests that cause CUDA reinitialization error
-  - pytest models/test_transformers.py -v -s -m 'distributed(num_gpus=2)'
-  - pytest models/language -v -s -m 'distributed(num_gpus=2)'
-  - pytest models/multimodal -v -s -m 'distributed(num_gpus=2)' --ignore models/multimodal/generation/test_whisper.py
-  - VLLM_WORKER_MULTIPROC_METHOD=spawn pytest models/multimodal/generation/test_whisper.py -v -s -m 'distributed(num_gpus=2)'
-  # test sequence parallel
-  - pytest -v -s distributed/test_sequence_parallel.py
-  # this test fails consistently.
-  # TODO: investigate and fix
-  - VLLM_USE_V1=0 CUDA_VISIBLE_DEVICES=0,1 pytest -v -s test_sharded_state_loader.py
-  - CUDA_VISIBLE_DEVICES=0,1 pytest -v -s v1/shutdown
-  - pytest -v -s models/multimodal/generation/test_maverick.py
-
-- label: Plugin Tests (2 GPUs) # 40min
-  timeout_in_minutes: 60
-  mirror_hardwares: [amdexperimental]
-  working_dir: "/vllm-workspace/tests"
-  num_gpus: 2
-  source_file_dependencies:
-  - vllm/plugins/
-  - tests/plugins/
-  commands:
-  # begin platform plugin and general plugin tests, all the code in-between runs on dummy platform
-  - pip install -e ./plugins/vllm_add_dummy_platform
-  - pytest -v -s plugins_tests/test_platform_plugins.py
-  - pip uninstall vllm_add_dummy_platform -y
-  # end platform plugin tests
-  # begin io_processor plugins test, all the code in between uses the prithvi_io_processor plugin
-  - pip install -e ./plugins/prithvi_io_processor_plugin
-  - pytest -v -s plugins_tests/test_io_processor_plugins.py
-  - pip uninstall prithvi_io_processor_plugin -y
-  # end io_processor plugins test
-  # other tests continue here:
-  - pytest -v -s plugins_tests/test_scheduler_plugins.py
-  - pip install -e ./plugins/vllm_add_dummy_model
-  - pytest -v -s distributed/test_distributed_oot.py
-  - pytest -v -s entrypoints/openai/test_oot_registration.py # it needs a clean process
-  - pytest -v -s models/test_oot_registration.py # it needs a clean process
-  - pytest -v -s plugins/lora_resolvers # unit tests for in-tree lora resolver plugins
-
-- label: Pipeline + Context Parallelism Test # 45min
-  timeout_in_minutes: 60
-  mirror_hardwares: [amdexperimental]
-  working_dir: "/vllm-workspace/tests"
-  num_gpus: 4
-  source_file_dependencies:
-  - vllm/distributed/
-  - vllm/engine/
-  - vllm/executor/
-  - vllm/model_executor/models/
-  - tests/distributed/
-  commands:
-  - pytest -v -s distributed/test_pp_cudagraph.py
-  - pytest -v -s distributed/test_pipeline_parallel.py
-  # - pytest -v -s distributed/test_context_parallel.py # TODO: enable it on Hopper runners or add triton MLA support
-
-- label: LoRA TP Test (Distributed) # 17 min
-  timeout_in_minutes: 30
-  mirror_hardwares: [amdexperimental]
-  num_gpus: 4
-  source_file_dependencies:
-  - vllm/lora
-  - tests/lora
-  commands:
-    # FIXIT: find out which code initialize cuda before running the test
-    # before the fix, we need to use spawn to test it
-    - export VLLM_WORKER_MULTIPROC_METHOD=spawn
-    # There is some Tensor Parallelism related processing logic in LoRA that
-    # requires multi-GPU testing for validation.
-    - pytest -v -s -x lora/test_chatglm3_tp.py
-    - pytest -v -s -x lora/test_llama_tp.py
-    - pytest -v -s -x lora/test_llm_with_multi_loras.py
-
-
-- label: Weight Loading Multiple GPU Test  # 33min
-  timeout_in_minutes: 45
-  mirror_hardwares: [amdexperimental]
-  working_dir: "/vllm-workspace/tests"
-  num_gpus: 2
-  optional: true
-  source_file_dependencies:
-  - vllm/
-  - tests/weight_loading
-  commands:
-    - bash weight_loading/run_model_weight_loading_test.sh -c weight_loading/models.txt
-
-- label: Weight Loading Multiple GPU Test - Large Models # optional
-  mirror_hardwares: [amdexperimental]
-  working_dir: "/vllm-workspace/tests"
-  num_gpus: 2
-  gpu: a100
-  optional: true
-  source_file_dependencies:
-  - vllm/
-  - tests/weight_loading
-  commands:
-    - bash weight_loading/run_model_weight_loading_test.sh -c weight_loading/models-large.txt
-
-
-##### multi gpus test #####
-##### A100 test #####
-
-- label: Distributed Tests (A100) # optional
-  gpu: a100
-  optional: true
-  num_gpus: 4
-  source_file_dependencies:
-  - vllm/
-  commands:
-  # NOTE: don't test llama model here, it seems hf implementation is buggy
-  # see https://github.com/vllm-project/vllm/pull/5689 for details
-  - pytest -v -s distributed/test_custom_all_reduce.py
-  - torchrun --nproc_per_node=2 distributed/test_ca_buffer_sharing.py
-  - TARGET_TEST_SUITE=A100 pytest basic_correctness/ -v -s -m 'distributed(num_gpus=2)'
-  - pytest -v -s -x lora/test_mixtral.py
-
-- label: LM Eval Large Models # optional
-  gpu: a100
-  optional: true
-  num_gpus: 4
-  working_dir: "/vllm-workspace/.buildkite/lm-eval-harness"
-  source_file_dependencies:
-  - csrc/
-  - vllm/model_executor/layers/quantization
-  commands:
-  - export VLLM_WORKER_MULTIPROC_METHOD=spawn
-  - pytest -s -v test_lm_eval_correctness.py --config-list-file=configs/models-large.txt --tp-size=4
-
-- label: Qwen MoE EP Test # optional
-  gpu: h200
-  optional: true
-  num_gpus: 2
-  commands:
-    - CUDA_VISIBLE_DEVICES=1,2 VLLM_ALL2ALL_BACKEND=deepep_high_throughput VLLM_USE_DEEP_GEMM=1 VLLM_LOGGING_LEVEL=DEBUG python3 /vllm-workspace/examples/offline_inference/data_parallel.py --model Qwen/Qwen1.5-MoE-A2.7B --tp-size=1  --dp-size=2 --max-model-len 2048
->>>>>>> 63015ab9
+  parallelism: 2