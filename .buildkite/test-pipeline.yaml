# In this file, you can add more tests to run either by adding a new step or
# adding a new command to an existing step. See different options here for examples.

# This script will be feed into Jinja template in `test-template-aws.j2` at
# https://github.com/vllm-project/buildkite-ci/blob/main/scripts/test-template-aws.j2
# to generate the final pipeline yaml file.

# Documentation
# label(str): the name of the test. emoji allowed.
# fast_check(bool): whether to run this on each commit on fastcheck pipeline.
# torch_nightly(bool): whether to run this on vllm against torch nightly pipeline.
# fast_check_only(bool): run this test on fastcheck pipeline only
# optional(bool): never run this test by default (i.e. need to unblock manually) unless it's scheduled nightly run.
# command(str): the single command to run for tests. incompatible with commands.
# commands(list): the list of commands to run for test. incompatbile with command.
# mirror_hardwares(list): the list of hardwares to run the test on as well. currently only supports [amd]
# gpu(str): override the GPU selection for the test. default is on L4 GPUs. currently only supports a100
# num_gpus(int): override the number of GPUs for the test. default to 1 GPU. currently support 2,4.
# num_nodes(int): whether to simulate multi-node setup by launch multiple containers on one host,
#     in this case, commands must be specified. the first command runs on first host, the second
#     command runs on the second host.
# working_dir(str): specify the place where command should execute, default to /vllm-workspace/tests
# source_file_dependencies(list): the list of prefix to opt-in the test for, if empty, the test will always run.

# When adding a test
# - If the test belong to an existing group, add it there
# - If the test is short, add to any existing step
# - If the test takes more than 10min, then it is okay to create a new step.
#   Note that all steps execute in parallel.

steps:
##### fast check tests  #####

- label: Documentation Build # 2min
  mirror_hardwares: [amdexperimental]
  working_dir: "/vllm-workspace/test_docs/docs"
  fast_check: true
  no_gpu: True
  commands:
  - pip install -r ../../requirements/docs.txt
  - SPHINXOPTS=\"-W\" make html
  # Check API reference (if it fails, you may have missing mock imports)
  - grep \"sig sig-object py\" build/html/api/vllm/vllm.sampling_params.html

- label: Async Engine, Inputs, Utils, Worker Test # 24min
  mirror_hardwares: [amdexperimental]
  source_file_dependencies:
  - vllm/
  - tests/mq_llm_engine
  - tests/async_engine
  - tests/test_inputs
  - tests/multimodal
  - tests/test_utils
  - tests/worker
  - tests/standalone_tests/lazy_imports.py
  commands:
  - python3 standalone_tests/lazy_imports.py
  - pytest -v -s mq_llm_engine # MQLLMEngine
  - pytest -v -s async_engine # AsyncLLMEngine
  - NUM_SCHEDULER_STEPS=4 pytest -v -s async_engine/test_async_llm_engine.py
  - pytest -v -s test_inputs.py
  - pytest -v -s multimodal
  - pytest -v -s test_utils.py # Utils
  - pytest -v -s worker # Worker

- label: Python-only Installation Test
  mirror_hardwares: [amdexperimental]
  source_file_dependencies:
  - tests/standalone_tests/python_only_compile.sh
  - setup.py
  commands:
  - bash standalone_tests/python_only_compile.sh

- label: Basic Correctness Test # 30min
  mirror_hardwares: [amdexperimental, amdproduction]
  fast_check: true
  torch_nightly: true
  source_file_dependencies:
  - vllm/
  - tests/basic_correctness/test_basic_correctness
  - tests/basic_correctness/test_cpu_offload
  - tests/basic_correctness/test_preemption
  - tests/basic_correctness/test_cumem.py
  commands:
  - export VLLM_WORKER_MULTIPROC_METHOD=spawn
  - pytest -v -s basic_correctness/test_cumem.py
  - pytest -v -s basic_correctness/test_basic_correctness.py
  - pytest -v -s basic_correctness/test_cpu_offload.py
  - VLLM_TEST_ENABLE_ARTIFICIAL_PREEMPT=1 pytest -v -s basic_correctness/test_preemption.py

- label: Chunked Prefill Test
  mirror_hardwares: [amdexperimental]
  source_file_dependencies:
  - vllm/
  - tests/basic_correctness/test_chunked_prefill
  commands:
  - VLLM_ATTENTION_BACKEND=XFORMERS pytest -v -s basic_correctness/test_chunked_prefill.py
  - VLLM_ATTENTION_BACKEND=FLASH_ATTN pytest -v -s basic_correctness/test_chunked_prefill.py

- label: Core Test # 10min
  mirror_hardwares: [amdexperimental, amdproduction]
  fast_check: true
  source_file_dependencies:
  - vllm/core
  - vllm/distributed
  - tests/core
  commands:
  - pytest -v -s core

- label: Entrypoints Test # 40min
  mirror_hardwares: [amdexperimental]
  working_dir: "/vllm-workspace/tests"
  fast_check: true
  torch_nightly: true
  source_file_dependencies:
  - vllm/
  - tests/entrypoints/llm
  - tests/entrypoints/openai
  - tests/entrypoints/test_chat_utils
  - tests/entrypoints/offline_mode
  commands:
  - export VLLM_WORKER_MULTIPROC_METHOD=spawn
  - pytest -v -s entrypoints/llm --ignore=entrypoints/llm/test_lazy_outlines.py --ignore=entrypoints/llm/test_generate.py --ignore=entrypoints/llm/test_generate_multiple_loras.py --ignore=entrypoints/llm/test_guided_generate.py --ignore=entrypoints/llm/test_collective_rpc.py
  - pytest -v -s entrypoints/llm/test_lazy_outlines.py # it needs a clean process
  - pytest -v -s entrypoints/llm/test_generate.py # it needs a clean process
  - pytest -v -s entrypoints/llm/test_generate_multiple_loras.py # it needs a clean process
  - VLLM_USE_V1=0 pytest -v -s entrypoints/llm/test_guided_generate.py # it needs a clean process
  - pytest -v -s entrypoints/openai --ignore=entrypoints/openai/test_oot_registration.py  --ignore=entrypoints/openai/test_chat_with_tool_reasoning.py --ignore=entrypoints/openai/correctness/ --ignore=entrypoints/openai/test_openai_schema.py
  - pytest -v -s entrypoints/test_chat_utils.py
  - VLLM_USE_V1=0 pytest -v -s entrypoints/offline_mode # Needs to avoid interference with other tests

- label: Distributed Tests (4 GPUs) # 10min
  mirror_hardwares: [amdexperimental]
  working_dir: "/vllm-workspace/tests"
  num_gpus: 4
  source_file_dependencies:
  - vllm/distributed/
  - vllm/core/
  - tests/distributed/test_utils
  - tests/distributed/test_pynccl
  - tests/spec_decode/e2e/test_integration_dist_tp4
  - tests/compile/test_basic_correctness
  - examples/offline_inference/rlhf.py
  - examples/offline_inference/rlhf_colocate.py
  - tests/examples/offline_inference/data_parallel.py
  - tests/v1/test_async_llm_dp.py
  commands:
  # test with tp=2 and external_dp=2
  - VLLM_USE_V1=0 torchrun --nproc-per-node=4 distributed/test_torchrun_example.py
  - torchrun --nproc-per-node=4 distributed/test_torchrun_example.py
  # test with internal dp
  - python3 ../examples/offline_inference/data_parallel.py
  - TP_SIZE=2 DP_SIZE=2 pytest -v -s v1/test_async_llm_dp.py
  - pytest -v -s distributed/test_utils.py
  - pytest -v -s compile/test_basic_correctness.py
  - pytest -v -s distributed/test_pynccl.py
  - pytest -v -s spec_decode/e2e/test_integration_dist_tp4.py
  # TODO: create a dedicated test section for multi-GPU example tests
  # when we have multiple distributed example tests
  - pushd ../examples/offline_inference
  - VLLM_ALLOW_INSECURE_SERIALIZATION=1 python3 rlhf.py
<<<<<<< HEAD
  - RAY_DEDUP_LOGS=0 python3 rlhf_colocate.py
=======
  - VLLM_ALLOW_INSECURE_SERIALIZATION=1 RAY_DEDUP_LOGS=0 python3 rlhf_colocate.py
>>>>>>> 55aa7af9
  - popd

- label: Metrics, Tracing Test # 10min
  mirror_hardwares: [amdexperimental, amdproduction]
  num_gpus: 2
  source_file_dependencies:
  - vllm/
  - tests/metrics
  - tests/tracing
  commands:
  - pytest -v -s metrics
  - pytest -v -s tracing

##### fast check tests  #####
#####  1 GPU test  #####

- label: Regression Test # 5min
  mirror_hardwares: [amdexperimental, amdproduction]
  source_file_dependencies:
  - vllm/
  - tests/test_regression
  commands:
  - pip install modelscope
  - pytest -v -s test_regression.py
  working_dir: "/vllm-workspace/tests" # optional

- label: Engine Test # 10min
  mirror_hardwares: [amdexperimental, amdproduction]
  source_file_dependencies:
  - vllm/
  - tests/engine
  - tests/tokenization
  - tests/test_sequence
  - tests/test_config
  - tests/test_logger
  commands:
  - pytest -v -s engine test_sequence.py test_config.py test_logger.py
  # OOM in the CI unless we run this separately
  - pytest -v -s tokenization

- label: V1 Test
  mirror_hardwares: [amdexperimental]
  source_file_dependencies:
    - vllm/
    - tests/v1
  commands:
    # split the test to avoid interference
    - pytest -v -s v1/core
    - pytest -v -s v1/engine
    - pytest -v -s v1/entrypoints
    - pytest -v -s v1/sample
    - pytest -v -s v1/worker
    - pytest -v -s v1/structured_output
    - pytest -v -s v1/spec_decode
    - pytest -v -s v1/kv_connector/unit
    - pytest -v -s v1/test_serial_utils.py
    - pytest -v -s v1/test_stats.py
    - pytest -v -s v1/test_utils.py
    - pytest -v -s v1/test_oracle.py
    # TODO: accuracy does not match, whether setting
    # VLLM_USE_FLASHINFER_SAMPLER or not on H100.
    - pytest -v -s v1/e2e
    # Integration test for streaming correctness (requires special branch).
    - pip install -U git+https://github.com/robertgshaw2-neuralmagic/lm-evaluation-harness.git@streaming-api
    - pytest -v -s entrypoints/openai/correctness/test_lmeval.py::test_lm_eval_accuracy_v1_engine

- label: Examples Test # 25min
  mirror_hardwares: [amdexperimental]
  working_dir: "/vllm-workspace/examples"
  source_file_dependencies:
  - vllm/entrypoints
  - examples/
  commands:
    - pip install tensorizer # for tensorizer test
    - python3 offline_inference/basic/generate.py --model facebook/opt-125m
    - python3 offline_inference/basic/generate.py --model meta-llama/Llama-2-13b-chat-hf --cpu-offload-gb 10
    - python3 offline_inference/basic/chat.py
    - python3 offline_inference/prefix_caching.py
    - python3 offline_inference/llm_engine_example.py
    - python3 offline_inference/audio_language.py --seed 0
    - python3 offline_inference/vision_language.py --seed 0
    - python3 offline_inference/vision_language_embedding.py --seed 0
    - python3 offline_inference/vision_language_multi_image.py --seed 0
    - VLLM_USE_V1=0 python3 other/tensorize_vllm_model.py --model facebook/opt-125m serialize --serialized-directory /tmp/ --suffix v1 && python3 other/tensorize_vllm_model.py --model facebook/opt-125m deserialize --path-to-tensors /tmp/vllm/facebook/opt-125m/v1/model.tensors
    - python3 offline_inference/encoder_decoder.py
    - python3 offline_inference/encoder_decoder_multimodal.py --model-type whisper --seed 0
    - python3 offline_inference/basic/classify.py
    - python3 offline_inference/basic/embed.py
    - python3 offline_inference/basic/score.py
    - VLLM_USE_V1=0 python3 offline_inference/profiling.py --model facebook/opt-125m run_num_steps --num-steps 2

- label: Prefix Caching Test # 9min
  mirror_hardwares: [amdexperimental, amdproduction]
  source_file_dependencies:
  - vllm/
  - tests/prefix_caching
  commands:
    - pytest -v -s prefix_caching

- label: Samplers Test # 36min
  mirror_hardwares: [amdexperimental]
  source_file_dependencies:
  - vllm/model_executor/layers
  - vllm/sampling_metadata.py
  - tests/samplers
  - tests/conftest.py
  commands:
    - pytest -v -s samplers
    - VLLM_USE_FLASHINFER_SAMPLER=1 pytest -v -s samplers

- label: LogitsProcessor Test # 5min
  mirror_hardwares: [amdexperimental, amdproduction]
  source_file_dependencies:
  - vllm/model_executor/layers
  - vllm/model_executor/guided_decoding
  - tests/test_logits_processor
  - tests/model_executor/test_guided_processors
  commands:
    - pytest -v -s test_logits_processor.py
    - pytest -v -s model_executor/test_guided_processors.py

- label: Speculative decoding tests # 40min
  mirror_hardwares: [amdexperimental]
  source_file_dependencies:
  - vllm/spec_decode
  - tests/spec_decode
  - vllm/model_executor/models/eagle.py
  commands:
    - pytest -v -s spec_decode/e2e/test_multistep_correctness.py
    - VLLM_ATTENTION_BACKEND=FLASH_ATTN pytest -v -s spec_decode --ignore=spec_decode/e2e/test_multistep_correctness.py --ignore=spec_decode/e2e/test_mtp_correctness.py
    - pytest -v -s spec_decode/e2e/test_eagle_correctness.py

- label: LoRA Test %N # 15min each
  mirror_hardwares: [amdexperimental]
  source_file_dependencies:
  - vllm/lora
  - tests/lora
  command: pytest -v -s lora --shard-id=$$BUILDKITE_PARALLEL_JOB --num-shards=$$BUILDKITE_PARALLEL_JOB_COUNT --ignore=lora/test_chatglm3_tp.py --ignore=lora/test_llama_tp.py
  parallelism: 4

- label: PyTorch Compilation Unit Tests
  mirror_hardwares: [amdexperimental, amdproduction]
  torch_nightly: true
  source_file_dependencies:
    - vllm/
    - tests/compile
  commands:
    - pytest -v -s compile/test_pass_manager.py
    - pytest -v -s compile/test_fusion.py
    - pytest -v -s compile/test_sequence_parallelism.py

- label: PyTorch Fullgraph Smoke Test # 9min
  mirror_hardwares: [amdexperimental, amdproduction]
  torch_nightly: true
  source_file_dependencies:
  - vllm/
  - tests/compile
  commands:
  - pytest -v -s compile/test_basic_correctness.py
  # these tests need to be separated, cannot combine
  - pytest -v -s compile/piecewise/test_simple.py
  - pytest -v -s compile/piecewise/test_toy_llama.py

- label: PyTorch Fullgraph Test # 18min
  mirror_hardwares: [amdexperimental, amdproduction]
  torch_nightly: true
  source_file_dependencies:
  - vllm/
  - tests/compile
  commands:
  - pytest -v -s compile/test_full_graph.py

- label: Kernels Core Operation Test
  mirror_hardwares: [amdexperimental, amdproduction]
  source_file_dependencies:
  - csrc/
  - tests/kernels/core
  commands:
    - pytest -v -s kernels/core

- label: Kernels Attention Test %N
  mirror_hardwares: [amdexperimental, amdproduction]
  source_file_dependencies:
  - csrc/attention/
  - vllm/attention
  - vllm/v1/attention
  - tests/kernels/attention
  commands:
    - pytest -v -s kernels/attention --shard-id=$$BUILDKITE_PARALLEL_JOB --num-shards=$$BUILDKITE_PARALLEL_JOB_COUNT
  parallelism: 2

- label: Kernels Quantization Test %N
  mirror_hardwares: [amdexperimental, amdproduction]
  source_file_dependencies:
  - csrc/quantization/
  - vllm/model_executor/layers/quantization
  - tests/kernels/quantization
  commands:
    - pytest -v -s kernels/quantization  --shard-id=$$BUILDKITE_PARALLEL_JOB --num-shards=$$BUILDKITE_PARALLEL_JOB_COUNT
  parallelism: 2

- label: Kernels MoE Test
  mirror_hardwares: [amdexperimental]
  source_file_dependencies:
  - csrc/moe/
  - tests/kernels/moe
  - vllm/model_executor/layers/fused_moe/
  commands:
    - pytest -v -s kernels/moe

- label: Kernels Mamba Test
  mirror_hardwares: [amdexperimental]
  source_file_dependencies:
  - csrc/mamba/
  - tests/kernels/mamba
  commands:
    - pytest -v -s kernels/mamba

- label: Tensorizer Test # 11min
  mirror_hardwares: [amdexperimental]
  soft_fail: true
  source_file_dependencies:
  - vllm/model_executor/model_loader
  - tests/tensorizer_loader
  commands:
    - apt-get update && apt-get install -y curl libsodium23
    - export VLLM_WORKER_MULTIPROC_METHOD=spawn
    - pytest -v -s tensorizer_loader

- label: Benchmarks # 9min
  mirror_hardwares: [amdexperimental, amdproduction]
  working_dir: "/vllm-workspace/.buildkite"
  source_file_dependencies:
  - benchmarks/
  commands:
  - bash scripts/run-benchmarks.sh

- label: Benchmarks CLI Test # 10min
  mirror_hardwares: [amdexperimental, amdproduction]
  source_file_dependencies:
  - vllm/
  - tests/benchmarks/
  commands:
  - pytest -v -s benchmarks/

- label: Quantization Test
  mirror_hardwares: [amdexperimental]
  source_file_dependencies:
  - csrc/
  - vllm/model_executor/layers/quantization
  - tests/quantization
  commands:
  - VLLM_TEST_FORCE_LOAD_FORMAT=auto pytest -v -s quantization

- label: LM Eval Small Models # 53min
  mirror_hardwares: [amdexperimental]
  working_dir: "/vllm-workspace/.buildkite/lm-eval-harness"
  source_file_dependencies:
  - csrc/
  - vllm/model_executor/layers/quantization
  commands:
  - export VLLM_WORKER_MULTIPROC_METHOD=spawn
  - pytest -s -v test_lm_eval_correctness.py --config-list-file=configs/models-small.txt --tp-size=1

- label: OpenAI API correctness
  mirror_hardwares: [amdexperimental]
  source_file_dependencies:
  - csrc/
  - vllm/entrypoints/openai/
  - vllm/model_executor/models/whisper.py
  commands: # LMEval+Transcription WER check
  - pytest -s entrypoints/openai/correctness/

- label: Encoder Decoder tests # 5min
  mirror_hardwares: [amdexperimental]
  source_file_dependencies:
  - vllm/
  - tests/encoder_decoder
  commands:
    - pytest -v -s encoder_decoder

- label: OpenAI-Compatible Tool Use # 20 min
  mirror_hardwares: [amdexperimental]
  fast_check: false
  source_file_dependencies:
    - vllm/
    - tests/tool_use
    - tests/mistral_tool_use
  commands:
    - pytest -v -s tool_use
    - pytest -v -s mistral_tool_use

#####  models test  #####

- label: Basic Models Test # 24min
  mirror_hardwares: [amdexperimental]
  torch_nightly: true
  source_file_dependencies:
  - vllm/
  - tests/models
  commands:
    - pytest -v -s models/test_transformers.py
    - pytest -v -s models/test_registry.py
    - pytest -v -s models/test_utils.py
    - pytest -v -s models/test_vision.py
    # V1 Test: https://github.com/vllm-project/vllm/issues/14531
    - VLLM_USE_V1=0 pytest -v -s models/test_initialization.py -k 'not llama4 and not plamo2'
    - VLLM_USE_V1=0 pytest -v -s models/test_initialization.py -k 'llama4'
    - VLLM_USE_V1=0 pytest -v -s models/test_initialization.py -k 'plamo2'

- label: Language Models Test (Standard)
  mirror_hardwares: [amdexperimental]
  torch_nightly: true
  source_file_dependencies:
  - vllm/
  - tests/models/language
  commands:
    # Install causal-conv1d for plamo2 models here, as it is not compatible with pip-compile.
    - pip install 'git+https://github.com/Dao-AILab/causal-conv1d@v1.5.0.post8'
    - pip freeze | grep -E 'torch'
    - pytest -v -s models/language -m core_model

- label: Language Models Test (Extended)
  mirror_hardwares: [amdexperimental]
  optional: true
  source_file_dependencies:
  - vllm/
  - tests/models/language
  commands:
    # Install causal-conv1d for plamo2 models here, as it is not compatible with pip-compile.
    - pip install 'git+https://github.com/Dao-AILab/causal-conv1d@v1.5.0.post8'
    - pytest -v -s models/language -m 'not core_model'

- label: Multi-Modal Models Test (Standard)
  mirror_hardwares: [amdexperimental]
  torch_nightly: true
  source_file_dependencies:
  - vllm/
  - tests/models/multimodal
  commands:
    - pip install git+https://github.com/TIGER-AI-Lab/Mantis.git
    - pip freeze | grep -E 'torch'
    - pytest -v -s models/multimodal/processing
    - pytest -v -s --ignore models/multimodal/generation/test_whisper.py models/multimodal -m core_model
    - cd .. && pytest -v -s tests/models/multimodal/generation/test_whisper.py -m core_model  # Otherwise, mp_method="spawn" doesn't work

- label: Multi-Modal Models Test (Extended) 1
  mirror_hardwares: [amdexperimental]
  optional: true
  source_file_dependencies:
  - vllm/
  - tests/models/multimodal
  commands:
    - pip install git+https://github.com/TIGER-AI-Lab/Mantis.git
    - pytest -v -s --ignore models/multimodal/generation/test_common.py --ignore models/multimodal/processing models/multimodal -m 'not core_model'

- label: Multi-Modal Models Test (Extended) 2
  mirror_hardwares: [amdexperimental]
  optional: true
  source_file_dependencies:
  - vllm/
  - tests/models/multimodal
  commands:
    - pip install git+https://github.com/TIGER-AI-Lab/Mantis.git
    - pytest -v -s models/multimodal/generation/test_common.py -m 'split(group=0) and not core_model'

- label: Multi-Modal Models Test (Extended) 3
  mirror_hardwares: [amdexperimental]
  optional: true
  source_file_dependencies:
  - vllm/
  - tests/models/multimodal
  commands:
    - pip install git+https://github.com/TIGER-AI-Lab/Mantis.git
    - pytest -v -s models/multimodal/generation/test_common.py -m 'split(group=1) and not core_model'

- label: Quantized Models Test
  mirror_hardwares: [amdexperimental]
  source_file_dependencies:
  - vllm/model_executor/layers/quantization
  - tests/models/quantization
  commands:
    - pytest -v -s models/quantization

# This test is used only in PR development phase to test individual models and should never run on main
- label: Custom Models Test
  mirror_hardwares: [amdexperimental, amdproduction]
  optional: true
  commands:
    - echo 'Testing custom models...'
    # PR authors can temporarily add commands below to test individual models
    # e.g. pytest -v -s models/encoder_decoder/vision_language/test_mllama.py
    # *To avoid merge conflicts, remember to REMOVE (not just comment out) them before merging the PR*

#####  1 GPU test  #####
#####  multi gpus test  #####

- label: Distributed Comm Ops Test # 7min
  mirror_hardwares: [amdexperimental, amdproduction]
  working_dir: "/vllm-workspace/tests"
  num_gpus: 2
  source_file_dependencies:
  - vllm/distributed
  - tests/distributed
  commands:
  - pytest -v -s distributed/test_comm_ops.py
  - pytest -v -s distributed/test_shm_broadcast.py

- label: 2 Node Tests (4 GPUs in total) # 16min
  mirror_hardwares: [amdexperimental]
  working_dir: "/vllm-workspace/tests"
  num_gpus: 2
  num_nodes: 2
  source_file_dependencies:
  - vllm/distributed/
  - vllm/engine/
  - vllm/executor/
  - vllm/model_executor/models/
  - tests/distributed/
  commands:
  - # the following commands are for the first node, with ip 192.168.10.10 (ray environment already set up)
    - VLLM_TEST_SAME_HOST=0 torchrun --nnodes 2 --nproc-per-node=2 --rdzv_backend=c10d --rdzv_endpoint=192.168.10.10 distributed/test_same_node.py | grep 'Same node test passed'
    - VLLM_MULTI_NODE=1 pytest -v -s distributed/test_multi_node_assignment.py
    - VLLM_MULTI_NODE=1 pytest -v -s distributed/test_pipeline_parallel.py
  - # the following commands are for the second node, with ip 192.168.10.11 (ray environment already set up)
    - VLLM_TEST_SAME_HOST=0 torchrun --nnodes 2 --nproc-per-node=2 --rdzv_backend=c10d --rdzv_endpoint=192.168.10.10 distributed/test_same_node.py | grep 'Same node test passed'

- label: Distributed Tests (2 GPUs) # 40min
  mirror_hardwares: [amdexperimental]
  working_dir: "/vllm-workspace/tests"
  num_gpus: 2
  source_file_dependencies:
  - vllm/distributed/
  - vllm/engine/
  - vllm/executor/
  - vllm/model_executor/models/
  - tests/distributed/
  - vllm/compilation
  - vllm/worker/worker_base.py
  - vllm/worker/worker.py
  - vllm/worker/model_runner.py
  - entrypoints/llm/test_collective_rpc.py
  - tests/v1/test_async_llm_dp.py
  - vllm/v1/engine/
  commands:
  - TP_SIZE=1 DP_SIZE=2 pytest -v -s v1/test_async_llm_dp.py
  - pytest -v -s entrypoints/llm/test_collective_rpc.py
  - pytest -v -s ./compile/test_basic_correctness.py
  - pytest -v -s ./compile/test_wrapper.py
  - VLLM_TEST_SAME_HOST=1 torchrun --nproc-per-node=4 distributed/test_same_node.py | grep 'Same node test passed'
  - TARGET_TEST_SUITE=L4 pytest basic_correctness/ -v -s -m 'distributed(num_gpus=2)'
  # Avoid importing model tests that cause CUDA reinitialization error
  - pytest models/test_transformers.py -v -s -m 'distributed(num_gpus=2)'
  - pytest models/language -v -s -m 'distributed(num_gpus=2)'
  - pytest models/multimodal -v -s -m 'distributed(num_gpus=2)'
  # test sequence parallel
  - pytest -v -s distributed/test_sequence_parallel.py
  # this test fails consistently.
  # TODO: investigate and fix
  # - pytest -v -s spec_decode/e2e/test_integration_dist_tp2.py
  - VLLM_USE_V1=0 CUDA_VISIBLE_DEVICES=0,1 pytest -v -s test_sharded_state_loader.py
  - VLLM_USE_V1=0 CUDA_VISIBLE_DEVICES=0,1 pytest -v -s kv_transfer/test_disagg.py
  - CUDA_VISIBLE_DEVICES=0,1 pytest -v -s v1/shutdown

- label: Plugin Tests (2 GPUs) # 40min
  mirror_hardwares: [amdexperimental]
  working_dir: "/vllm-workspace/tests"
  num_gpus: 2
  source_file_dependencies:
  - vllm/plugins/
  - tests/plugins/
  commands:
  # begin platform plugin and general plugin tests, all the code in-between runs on dummy platform
  - pip install -e ./plugins/vllm_add_dummy_platform
  - pytest -v -s plugins_tests/test_platform_plugins.py
  - pip uninstall vllm_add_dummy_platform -y
  # end platform plugin tests
  # other tests continue here:
  - pytest -v -s plugins_tests/test_scheduler_plugins.py
  - pip install -e ./plugins/vllm_add_dummy_model
  - pytest -v -s distributed/test_distributed_oot.py
  - pytest -v -s entrypoints/openai/test_oot_registration.py # it needs a clean process
  - pytest -v -s models/test_oot_registration.py # it needs a clean process
  - pytest -v -s plugins/lora_resolvers # unit tests for in-tree lora resolver plugins

- label: Multi-step Tests (4 GPUs) # 36min
  mirror_hardwares: [amdexperimental]
  working_dir: "/vllm-workspace/tests"
  num_gpus: 4
  source_file_dependencies:
  - vllm/model_executor/layers/sampler.py
  - vllm/sequence.py
  - vllm/worker/worker_base.py
  - vllm/worker/worker.py
  - vllm/worker/multi_step_worker.py
  - vllm/worker/model_runner_base.py
  - vllm/worker/model_runner.py
  - vllm/worker/multi_step_model_runner.py
  - vllm/engine
  - tests/multi_step
  commands:
  # this test is quite flaky
  # TODO: investigate and fix.
  # - pytest -v -s multi_step/test_correctness_async_llm.py
  - pytest -v -s multi_step/test_correctness_llm.py

- label: Pipeline Parallelism Test # 45min
  mirror_hardwares: [amdexperimental, amdproduction]
  working_dir: "/vllm-workspace/tests"
  num_gpus: 4
  source_file_dependencies:
  - vllm/distributed/
  - vllm/engine/
  - vllm/executor/
  - vllm/model_executor/models/
  - tests/distributed/
  commands:
  - pytest -v -s distributed/test_pp_cudagraph.py
  - pytest -v -s distributed/test_pipeline_parallel.py

- label: LoRA TP Test (Distributed)
  mirror_hardwares: [amdexperimental, amdproduction]
  num_gpus: 4
  source_file_dependencies:
  - vllm/lora
  - tests/lora
  commands:
    # FIXIT: find out which code initialize cuda before running the test
    # before the fix, we need to use spawn to test it
    - export VLLM_WORKER_MULTIPROC_METHOD=spawn
    # There is some Tensor Parallelism related processing logic in LoRA that
    # requires multi-GPU testing for validation.
    - pytest -v -s -x lora/test_chatglm3_tp.py
    - pytest -v -s -x lora/test_llama_tp.py


- label: Weight Loading Multiple GPU Test  # 33min
  mirror_hardwares: [amdexperimental]
  working_dir: "/vllm-workspace/tests"
  num_gpus: 2
  source_file_dependencies:
  - vllm/
  - tests/weight_loading
  commands:
    - bash weight_loading/run_model_weight_loading_test.sh -c weight_loading/models.txt

- label: Weight Loading Multiple GPU Test - Large Models # optional
  mirror_hardwares: [amdexperimental] 
  working_dir: "/vllm-workspace/tests"
  num_gpus: 2
  gpu: a100
  optional: true
  source_file_dependencies:
  - vllm/
  - tests/weight_loading
  commands:
    - bash weight_loading/run_model_weight_loading_test.sh -c weight_loading/models-large.txt


##### multi gpus test #####
##### A100 test #####

- label: Distributed Tests (A100) # optional
  gpu: a100
  optional: true
  num_gpus: 4
  source_file_dependencies:
  - vllm/
  commands:
  # NOTE: don't test llama model here, it seems hf implementation is buggy
  # see https://github.com/vllm-project/vllm/pull/5689 for details
  - pytest -v -s distributed/test_custom_all_reduce.py
  - torchrun --nproc_per_node=2 distributed/test_ca_buffer_sharing.py
  - TARGET_TEST_SUITE=A100 pytest basic_correctness/ -v -s -m 'distributed(num_gpus=2)'
  - pytest -v -s -x lora/test_mixtral.py

- label: LM Eval Large Models # optional
  gpu: a100
  optional: true
  num_gpus: 4
  working_dir: "/vllm-workspace/.buildkite/lm-eval-harness"
  source_file_dependencies:
  - csrc/
  - vllm/model_executor/layers/quantization
  commands:
  - export VLLM_WORKER_MULTIPROC_METHOD=spawn
  - pytest -s -v test_lm_eval_correctness.py --config-list-file=configs/models-large.txt --tp-size=4<|MERGE_RESOLUTION|>--- conflicted
+++ resolved
@@ -159,11 +159,7 @@
   # when we have multiple distributed example tests
   - pushd ../examples/offline_inference
   - VLLM_ALLOW_INSECURE_SERIALIZATION=1 python3 rlhf.py
-<<<<<<< HEAD
-  - RAY_DEDUP_LOGS=0 python3 rlhf_colocate.py
-=======
   - VLLM_ALLOW_INSECURE_SERIALIZATION=1 RAY_DEDUP_LOGS=0 python3 rlhf_colocate.py
->>>>>>> 55aa7af9
   - popd
 
 - label: Metrics, Tracing Test # 10min
