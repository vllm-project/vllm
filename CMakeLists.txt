cmake_minimum_required(VERSION 3.26)

# When building directly using CMake, make sure you run the install step
# (it places the .so files in the correct location).
#
# Example:
# mkdir build && cd build
# cmake -G Ninja -DVLLM_PYTHON_EXECUTABLE=`which python3` -DCMAKE_INSTALL_PREFIX=.. ..
# cmake --build . --target install
#
# If you want to only build one target, make sure to install it manually:
# cmake --build . --target _C
# cmake --install . --component _C
project(vllm_extensions LANGUAGES CXX)

# CUDA by default, can be overridden by using -DVLLM_TARGET_DEVICE=... (used by setup.py)
set(VLLM_TARGET_DEVICE "cuda" CACHE STRING "Target device backend for vLLM")
message(STATUS "Build type: ${CMAKE_BUILD_TYPE}")
message(STATUS "Target device: ${VLLM_TARGET_DEVICE}")

include(${CMAKE_CURRENT_LIST_DIR}/cmake/utils.cmake)

# Suppress potential warnings about unused manually-specified variables
set(ignoreMe "${VLLM_PYTHON_PATH}")

# Prevent installation of dependencies (cutlass) by default.
install(CODE "set(CMAKE_INSTALL_LOCAL_ONLY TRUE)" ALL_COMPONENTS)

#
# Supported python versions.  These versions will be searched in order, the
# first match will be selected.  These should be kept in sync with setup.py.
#
set(PYTHON_SUPPORTED_VERSIONS "3.9" "3.10" "3.11" "3.12")

# Supported AMD GPU architectures.
set(HIP_SUPPORTED_ARCHS "gfx906;gfx908;gfx90a;gfx942;gfx950;gfx1030;gfx1100;gfx1101;gfx1200;gfx1201")

#
# Supported/expected torch versions for CUDA/ROCm.
#
# Currently, having an incorrect pytorch version results in a warning
# rather than an error.
#
# Note: the CUDA torch version is derived from pyproject.toml and various
# requirements.txt files and should be kept consistent.  The ROCm torch
# versions are derived from docker/Dockerfile.rocm
#
set(TORCH_SUPPORTED_VERSION_CUDA "2.7.0")
set(TORCH_SUPPORTED_VERSION_ROCM "2.7.0")

#
# Try to find python package with an executable that exactly matches
# `VLLM_PYTHON_EXECUTABLE` and is one of the supported versions.
#
if (VLLM_PYTHON_EXECUTABLE)
  find_python_from_executable(${VLLM_PYTHON_EXECUTABLE} "${PYTHON_SUPPORTED_VERSIONS}")
else()
  message(FATAL_ERROR
    "Please set VLLM_PYTHON_EXECUTABLE to the path of the desired python version"
    " before running cmake configure.")
endif()

#
# Update cmake's `CMAKE_PREFIX_PATH` with torch location.
#
append_cmake_prefix_path("torch" "torch.utils.cmake_prefix_path")

# Ensure the 'nvcc' command is in the PATH
find_program(NVCC_EXECUTABLE nvcc)
if (CUDA_FOUND AND NOT NVCC_EXECUTABLE)
    message(FATAL_ERROR "nvcc not found")
endif()

#
# Import torch cmake configuration.
# Torch also imports CUDA (and partially HIP) languages with some customizations,
# so there is no need to do this explicitly with check_language/enable_language,
# etc.
#
find_package(Torch REQUIRED)

# Supported NVIDIA architectures.
# This check must happen after find_package(Torch) because that's when CMAKE_CUDA_COMPILER_VERSION gets defined
if(DEFINED CMAKE_CUDA_COMPILER_VERSION AND
   CMAKE_CUDA_COMPILER_VERSION VERSION_GREATER_EQUAL 12.8)
  set(CUDA_SUPPORTED_ARCHS "7.0;7.2;7.5;8.0;8.6;8.7;8.9;9.0;10.0;10.1;12.0")
else()
  set(CUDA_SUPPORTED_ARCHS "7.0;7.2;7.5;8.0;8.6;8.7;8.9;9.0")
endif()

#
# Forward the non-CUDA device extensions to external CMake scripts.
#
if (NOT VLLM_TARGET_DEVICE STREQUAL "cuda" AND
    NOT VLLM_TARGET_DEVICE STREQUAL "rocm")
    if (VLLM_TARGET_DEVICE STREQUAL "cpu")
        include(${CMAKE_CURRENT_LIST_DIR}/cmake/cpu_extension.cmake)
    else()
        return()
    endif()
    return()
endif()

#
# Set up GPU language and check the torch version and warn if it isn't
# what is expected.
#
if (NOT HIP_FOUND AND CUDA_FOUND)
  set(VLLM_GPU_LANG "CUDA")

  if (NOT Torch_VERSION VERSION_EQUAL ${TORCH_SUPPORTED_VERSION_CUDA})
    message(WARNING "Pytorch version ${TORCH_SUPPORTED_VERSION_CUDA} "
      "expected for CUDA build, saw ${Torch_VERSION} instead.")
  endif()
elseif(HIP_FOUND)
  set(VLLM_GPU_LANG "HIP")

  # Importing torch recognizes and sets up some HIP/ROCm configuration but does
  # not let cmake recognize .hip files. In order to get cmake to understand the
  # .hip extension automatically, HIP must be enabled explicitly.
  enable_language(HIP)

  # ROCm 5.X and 6.X
  if (ROCM_VERSION_DEV_MAJOR GREATER_EQUAL 5 AND
      NOT Torch_VERSION VERSION_EQUAL ${TORCH_SUPPORTED_VERSION_ROCM})
    message(WARNING "Pytorch version >= ${TORCH_SUPPORTED_VERSION_ROCM} "
      "expected for ROCm build, saw ${Torch_VERSION} instead.")
  endif()
else()
  message(FATAL_ERROR "Can't find CUDA or HIP installation.")
endif()


if(VLLM_GPU_LANG STREQUAL "CUDA")
  #
  # For cuda we want to be able to control which architectures we compile for on
  # a per-file basis in order to cut down on compile time. So here we extract
  # the set of architectures we want to compile for and remove the from the
  # CMAKE_CUDA_FLAGS so that they are not applied globally.
  #
  clear_cuda_arches(CUDA_ARCH_FLAGS)
  extract_unique_cuda_archs_ascending(CUDA_ARCHS "${CUDA_ARCH_FLAGS}")
  message(STATUS "CUDA target architectures: ${CUDA_ARCHS}")
  # Filter the target architectures by the supported supported archs
  # since for some files we will build for all CUDA_ARCHS.
  cuda_archs_loose_intersection(CUDA_ARCHS
    "${CUDA_SUPPORTED_ARCHS}" "${CUDA_ARCHS}")
  message(STATUS "CUDA supported target architectures: ${CUDA_ARCHS}")
else()
  #
  # For other GPU targets override the GPU architectures detected by cmake/torch
  # and filter them by the supported versions for the current language.
  # The final set of arches is stored in `VLLM_GPU_ARCHES`.
  #
  override_gpu_arches(VLLM_GPU_ARCHES
    ${VLLM_GPU_LANG}
    "${${VLLM_GPU_LANG}_SUPPORTED_ARCHS}")
endif()

#
# Query torch for additional GPU compilation flags for the given
# `VLLM_GPU_LANG`.
# The final set of arches is stored in `VLLM_GPU_FLAGS`.
#
get_torch_gpu_compiler_flags(VLLM_GPU_FLAGS ${VLLM_GPU_LANG})

#
# Set nvcc parallelism.
#
if(NVCC_THREADS AND VLLM_GPU_LANG STREQUAL "CUDA")
  list(APPEND VLLM_GPU_FLAGS "--threads=${NVCC_THREADS}")
endif()


#
# Use FetchContent for C++ dependencies that are compiled as part of vLLM's build process.
# setup.py will override FETCHCONTENT_BASE_DIR to play nicely with sccache.
# Each dependency that produces build artifacts should override its BINARY_DIR to avoid
# conflicts between build types. It should instead be set to ${CMAKE_BINARY_DIR}/<dependency>.
#
include(FetchContent)
file(MAKE_DIRECTORY ${FETCHCONTENT_BASE_DIR}) # Ensure the directory exists
message(STATUS "FetchContent base directory: ${FETCHCONTENT_BASE_DIR}")

if(VLLM_GPU_LANG STREQUAL "HIP")
  #
  # Overriding the default -O set up by cmake, adding ggdb3 for the most verbose devug info
  #
  set(CMAKE_${VLLM_GPU_LANG}_FLAGS_DEBUG "${CMAKE_${VLLM_GPU_LANG}_FLAGS_DEBUG} -O0 -ggdb3")
  set(CMAKE_CXX_FLAGS_DEBUG "${CMAKE_CXX_FLAGS_DEBUG} -O0 -ggdb3")

  #
  # Certain HIP functions are marked as [[nodiscard]], yet vllm ignores the result which generates
  # a lot of warnings that always mask real issues. Suppressing until this is properly addressed.
  #
  set(CMAKE_${VLLM_GPU_LANG}_FLAGS "${CMAKE_${VLLM_GPU_LANG}_FLAGS} -Wno-unused-result")
  set(CMAKE_CXX_FLAGS "${CMAKE_CXX_FLAGS} -Wno-unused-result")
endif()

#
# Define other extension targets
#

#
# cumem_allocator extension
#

set(VLLM_CUMEM_EXT_SRC
  "csrc/cumem_allocator.cpp")

set_gencode_flags_for_srcs(
  SRCS "${VLLM_CUMEM_EXT_SRC}"
  CUDA_ARCHS "${CUDA_ARCHS}")

if(VLLM_GPU_LANG STREQUAL "CUDA")
  message(STATUS "Enabling cumem allocator extension.")
  # link against cuda driver library
  list(APPEND CUMEM_LIBS CUDA::cuda_driver)
  define_gpu_extension_target(
    cumem_allocator
    DESTINATION vllm
    LANGUAGE CXX
    SOURCES ${VLLM_CUMEM_EXT_SRC}
    LIBRARIES ${CUMEM_LIBS}
    USE_SABI 3.8
    WITH_SOABI)
endif()

#
# _C extension
#

set(VLLM_EXT_SRC
  "csrc/mamba/mamba_ssm/selective_scan_fwd.cu"
  "csrc/mamba/causal_conv1d/causal_conv1d.cu"
  "csrc/cache_kernels.cu"
  "csrc/attention/paged_attention_v1.cu"
  "csrc/attention/paged_attention_v2.cu"
  "csrc/attention/merge_attn_states.cu"
  "csrc/attention/vertical_slash_index.cu"
  "csrc/pos_encoding_kernels.cu"
  "csrc/activation_kernels.cu"
  "csrc/layernorm_kernels.cu"
  "csrc/layernorm_quant_kernels.cu"
  "csrc/sampler.cu"
  "csrc/cuda_view.cu"
  "csrc/quantization/gptq/q_gemm.cu"
  "csrc/quantization/compressed_tensors/int8_quant_kernels.cu"
  "csrc/quantization/fp8/common.cu"
  "csrc/quantization/fused_kernels/fused_layernorm_dynamic_per_token_quant.cu"
  "csrc/quantization/gguf/gguf_kernel.cu"
  "csrc/quantization/activation_kernels.cu"
  "csrc/cuda_utils_kernels.cu"
  "csrc/prepare_inputs/advance_step.cu"
  "csrc/custom_all_reduce.cu"
  "csrc/torch_bindings.cpp")

if(VLLM_GPU_LANG STREQUAL "CUDA")
  SET(CUTLASS_ENABLE_HEADERS_ONLY ON CACHE BOOL "Enable only the header library")

  # Set CUTLASS_REVISION. Used for FetchContent. Also fixes some bogus messages when building.
  set(CUTLASS_REVISION "v3.9.2" CACHE STRING "CUTLASS revision to use")

  # Use the specified CUTLASS source directory for compilation if VLLM_CUTLASS_SRC_DIR is provided
  if (DEFINED ENV{VLLM_CUTLASS_SRC_DIR})
    set(VLLM_CUTLASS_SRC_DIR $ENV{VLLM_CUTLASS_SRC_DIR})
  endif()

  if(VLLM_CUTLASS_SRC_DIR)
    if(NOT IS_ABSOLUTE VLLM_CUTLASS_SRC_DIR)
      get_filename_component(VLLM_CUTLASS_SRC_DIR "${VLLM_CUTLASS_SRC_DIR}" ABSOLUTE)
    endif()
    message(STATUS "The VLLM_CUTLASS_SRC_DIR is set, using ${VLLM_CUTLASS_SRC_DIR} for compilation")
    FetchContent_Declare(cutlass SOURCE_DIR ${VLLM_CUTLASS_SRC_DIR})
  else()
    FetchContent_Declare(
        cutlass
        GIT_REPOSITORY https://github.com/nvidia/cutlass.git
        # Please keep this in sync with CUTLASS_REVISION line above.
        GIT_TAG ${CUTLASS_REVISION}
        GIT_PROGRESS TRUE

        # Speed up CUTLASS download by retrieving only the specified GIT_TAG instead of the history.
        # Important: If GIT_SHALLOW is enabled then GIT_TAG works only with branch names and tags.
        # So if the GIT_TAG above is updated to a commit hash, GIT_SHALLOW must be set to FALSE
        GIT_SHALLOW TRUE
    )
  endif()
  FetchContent_MakeAvailable(cutlass)

  list(APPEND VLLM_EXT_SRC
    "csrc/quantization/aqlm/gemm_kernels.cu"
    "csrc/quantization/awq/gemm_kernels.cu"
    "csrc/permute_cols.cu"
    "csrc/quantization/cutlass_w8a8/scaled_mm_entry.cu"
    "csrc/quantization/fp4/nvfp4_quant_entry.cu"
    "csrc/quantization/fp4/nvfp4_scaled_mm_entry.cu"
    "csrc/quantization/fp4/nvfp4_blockwise_moe_kernel.cu"
    "csrc/sparse/cutlass/sparse_scaled_mm_entry.cu"
    "csrc/cutlass_extensions/common.cpp"
    "csrc/attention/mla/cutlass_mla_entry.cu")

  set_gencode_flags_for_srcs(
    SRCS "${VLLM_EXT_SRC}"
    CUDA_ARCHS "${CUDA_ARCHS}")

  # Only build Marlin kernels if we are building for at least some compatible archs.
  # Keep building Marlin for 9.0 as there are some group sizes and shapes that
  # are not supported by Machete yet.
  # 9.0 for latest bf16 atomicAdd PTX
  cuda_archs_loose_intersection(MARLIN_ARCHS "8.0;8.7;9.0+PTX" "${CUDA_ARCHS}")
  if (MARLIN_ARCHS)

    #
    # For the Marlin kernels we automatically generate sources for various
    # preselected input type pairs and schedules.
    # Generate sources:
    set(MARLIN_GEN_SCRIPT
      ${CMAKE_CURRENT_SOURCE_DIR}/csrc/quantization/gptq_marlin/generate_kernels.py)
    file(MD5 ${MARLIN_GEN_SCRIPT} MARLIN_GEN_SCRIPT_HASH)

    message(STATUS "Marlin generation script hash: ${MARLIN_GEN_SCRIPT_HASH}")
    message(STATUS "Last run Marlin generate script hash: $CACHE{MARLIN_GEN_SCRIPT_HASH}")

    if (NOT DEFINED CACHE{MARLIN_GEN_SCRIPT_HASH}
        OR NOT $CACHE{MARLIN_GEN_SCRIPT_HASH} STREQUAL ${MARLIN_GEN_SCRIPT_HASH})
      execute_process(
        COMMAND ${CMAKE_COMMAND} -E env
        PYTHONPATH=$PYTHONPATH
          ${Python_EXECUTABLE} ${MARLIN_GEN_SCRIPT}
        RESULT_VARIABLE marlin_generation_result
        OUTPUT_VARIABLE marlin_generation_result
        OUTPUT_FILE ${CMAKE_CURRENT_BINARY_DIR}/marlin_generation.log
        ERROR_FILE ${CMAKE_CURRENT_BINARY_DIR}/marlin_generation.log
      )

      if (NOT marlin_generation_result EQUAL 0)
        message(FATAL_ERROR "Marlin generation failed."
                            " Result: \"${marlin_generation_result}\""
                            "\nCheck the log for details: "
                            "${CMAKE_CURRENT_BINARY_DIR}/marlin_generation.log")
      else()
        set(MARLIN_GEN_SCRIPT_HASH ${MARLIN_GEN_SCRIPT_HASH}
            CACHE STRING "Last run Marlin generate script hash" FORCE)
        message(STATUS "Marlin generation completed successfully.")
      endif()
    else()
      message(STATUS "Marlin generation script has not changed, skipping generation.")
    endif()

    file(GLOB MARLIN_TEMPLATE_KERNEL_SRC "csrc/quantization/gptq_marlin/kernel_*.cu")
    set_gencode_flags_for_srcs(
      SRCS "${MARLIN_TEMPLATE_KERNEL_SRC}"
      CUDA_ARCHS "${MARLIN_ARCHS}")

    list(APPEND VLLM_EXT_SRC ${MARLIN_TEMPLATE_KERNEL_SRC})

    set(MARLIN_SRCS
       "csrc/quantization/marlin/dense/marlin_cuda_kernel.cu"
       "csrc/quantization/marlin/sparse/marlin_24_cuda_kernel.cu"
       "csrc/quantization/marlin/qqq/marlin_qqq_gemm_kernel.cu"
       "csrc/quantization/gptq_marlin/gptq_marlin.cu"
       "csrc/quantization/gptq_marlin/gptq_marlin_repack.cu"
       "csrc/quantization/gptq_marlin/awq_marlin_repack.cu")
    set_gencode_flags_for_srcs(
      SRCS "${MARLIN_SRCS}"
      CUDA_ARCHS "${MARLIN_ARCHS}")
    list(APPEND VLLM_EXT_SRC "${MARLIN_SRCS}")
    message(STATUS "Building Marlin kernels for archs: ${MARLIN_ARCHS}")
  else()
    message(STATUS "Not building Marlin kernels as no compatible archs found"
                   " in CUDA target architectures")
  endif()

  # Only build AllSpark kernels if we are building for at least some compatible archs.
  cuda_archs_loose_intersection(ALLSPARK_ARCHS "8.0;8.6;8.7;8.9" "${CUDA_ARCHS}")
  if (ALLSPARK_ARCHS)
    set(ALLSPARK_SRCS
       "csrc/quantization/gptq_allspark/allspark_repack.cu"
       "csrc/quantization/gptq_allspark/allspark_qgemm_w8a16.cu")
    set_gencode_flags_for_srcs(
      SRCS "${ALLSPARK_SRCS}"
      CUDA_ARCHS "${ALLSPARK_ARCHS}")
    list(APPEND VLLM_EXT_SRC "${ALLSPARK_SRCS}")
    message(STATUS "Building AllSpark kernels for archs: ${ALLSPARK_ARCHS}")
  else()
    message(STATUS "Not building AllSpark kernels as no compatible archs found"
                   " in CUDA target architectures")
  endif()


  set(SCALED_MM_3X_ARCHS)
  # The cutlass_scaled_mm kernels for Hopper (c3x, i.e. CUTLASS 3.x) require
  # CUDA 12.0 or later
  cuda_archs_loose_intersection(SCALED_MM_ARCHS "9.0a;" "${CUDA_ARCHS}")
  if(${CMAKE_CUDA_COMPILER_VERSION} VERSION_GREATER 12.0 AND SCALED_MM_ARCHS)
    set(SRCS
       "csrc/quantization/cutlass_w8a8/scaled_mm_c3x_sm90.cu"
       "csrc/quantization/cutlass_w8a8/c3x/scaled_mm_sm90_fp8.cu"
       "csrc/quantization/cutlass_w8a8/c3x/scaled_mm_sm90_int8.cu"
       "csrc/quantization/cutlass_w8a8/c3x/scaled_mm_azp_sm90_int8.cu"
       "csrc/quantization/cutlass_w8a8/c3x/scaled_mm_blockwise_sm90_fp8.cu")
    set_gencode_flags_for_srcs(
      SRCS "${SRCS}"
      CUDA_ARCHS "${SCALED_MM_ARCHS}")
    list(APPEND VLLM_EXT_SRC "${SRCS}")
    list(APPEND VLLM_GPU_FLAGS "-DENABLE_SCALED_MM_SM90=1")
    # Let scaled_mm_c2x know it doesn't need to build these arches
    list(APPEND SCALED_MM_3X_ARCHS "${SCALED_MM_ARCHS}")
    message(STATUS "Building scaled_mm_c3x_sm90 for archs: ${SCALED_MM_ARCHS}")
  else()
    if (NOT ${CMAKE_CUDA_COMPILER_VERSION} VERSION_GREATER 12.0 AND SCALED_MM_ARCHS)
      message(STATUS "Not building scaled_mm_c3x_sm90 as CUDA Compiler version is "
                     "not >= 12.0, we recommend upgrading to CUDA 12.0 or "
                     "later if you intend on running FP8 quantized models on "
                     "Hopper.")
    else()
      message(STATUS "Not building scaled_mm_c3x_sm90 as no compatible archs found "
                     "in CUDA target architectures")
    endif()
  endif()

  # The cutlass_scaled_mm kernels for Blackwell SM100 (c3x, i.e. CUTLASS 3.x)
  # require CUDA 12.8 or later
  cuda_archs_loose_intersection(SCALED_MM_ARCHS "10.0a;10.1a" "${CUDA_ARCHS}")
  if(${CMAKE_CUDA_COMPILER_VERSION} VERSION_GREATER 12.8 AND SCALED_MM_ARCHS)
    set(SRCS
      "csrc/quantization/cutlass_w8a8/scaled_mm_c3x_sm100.cu"
      "csrc/quantization/cutlass_w8a8/c3x/scaled_mm_sm100_fp8.cu"
      "csrc/quantization/cutlass_w8a8/c3x/scaled_mm_blockwise_sm100_fp8.cu"
    )
    set_gencode_flags_for_srcs(
      SRCS "${SRCS}"
      CUDA_ARCHS "${SCALED_MM_ARCHS}")
    list(APPEND VLLM_EXT_SRC "${SRCS}")
    list(APPEND VLLM_GPU_FLAGS "-DENABLE_SCALED_MM_SM100=1")
    # Let scaled_mm_c2x know it doesn't need to build these arches
    list(APPEND SCALED_MM_3X_ARCHS "${SCALED_MM_ARCHS}")
    message(STATUS "Building scaled_mm_c3x_sm100 for archs: ${SCALED_MM_ARCHS}")
  else()
    if (NOT ${CMAKE_CUDA_COMPILER_VERSION} VERSION_GREATER 12.8 AND SCALED_MM_ARCHS)
      message(STATUS "Not building scaled_mm_c3x_sm100 as CUDA Compiler version is "
                     "not >= 12.8, we recommend upgrading to CUDA 12.8 or "
                     "later if you intend on running FP8 quantized models on "
                     "Blackwell.")
    else()
      message(STATUS "Not building scaled_mm_c3x_100 as no compatible archs found "
                     "in CUDA target architectures")
    endif()
  endif()

  #
  # For the cutlass_scaled_mm kernels we want to build the c2x (CUTLASS 2.x)
  # kernels for the remaining archs that are not already built for 3x.
  # (Build 8.9 for FP8)
  cuda_archs_loose_intersection(SCALED_MM_2X_ARCHS
    "7.5;8.0;8.7;8.9+PTX" "${CUDA_ARCHS}")
  # subtract out the archs that are already built for 3x
  list(REMOVE_ITEM SCALED_MM_2X_ARCHS ${SCALED_MM_3X_ARCHS})
  if (SCALED_MM_2X_ARCHS)
    set(SRCS "csrc/quantization/cutlass_w8a8/scaled_mm_c2x.cu")
    set_gencode_flags_for_srcs(
      SRCS "${SRCS}"
      CUDA_ARCHS "${SCALED_MM_2X_ARCHS}")
    list(APPEND VLLM_EXT_SRC "${SRCS}")
    list(APPEND VLLM_GPU_FLAGS "-DENABLE_SCALED_MM_C2X=1")
    message(STATUS "Building scaled_mm_c2x for archs: ${SCALED_MM_2X_ARCHS}")
  else()
    if (SCALED_MM_3X_ARCHS)
      message(STATUS "Not building scaled_mm_c2x as all archs are already built"
                     " for and covered by scaled_mm_c3x")
    else()
      message(STATUS "Not building scaled_mm_c2x as no compatible archs found "
                    "in CUDA target architectures")
    endif()
  endif()

  #
  # 2:4 Sparse Kernels

  # The 2:4 sparse kernels cutlass_scaled_sparse_mm and cutlass_compressor
  # require CUDA 12.2 or later (and only work on Hopper).
  cuda_archs_loose_intersection(SCALED_MM_ARCHS "9.0a;" "${CUDA_ARCHS}")
  if(${CMAKE_CUDA_COMPILER_VERSION} VERSION_GREATER 12.2 AND SCALED_MM_ARCHS)
    set(SRCS "csrc/sparse/cutlass/sparse_scaled_mm_c3x.cu")
    set_gencode_flags_for_srcs(
      SRCS "${SRCS}"
      CUDA_ARCHS "${SCALED_MM_ARCHS}")
    list(APPEND VLLM_EXT_SRC "${SRCS}")
    list(APPEND VLLM_GPU_FLAGS "-DENABLE_SPARSE_SCALED_MM_C3X=1")
    message(STATUS "Building sparse_scaled_mm_c3x for archs: ${SCALED_MM_ARCHS}")
  else()
    if (NOT ${CMAKE_CUDA_COMPILER_VERSION} VERSION_GREATER 12.2 AND SCALED_MM_ARCHS)
      message(STATUS "Not building sparse_scaled_mm_c3x kernels as CUDA Compiler version is "
                     "not >= 12.2, we recommend upgrading to CUDA 12.2 or later "
                     "if you intend on running FP8 sparse quantized models on Hopper.")
    else()
      message(STATUS "Not building sparse_scaled_mm_c3x as no compatible archs found "
                     "in CUDA target architectures")
    endif()
  endif()

  # FP4 Archs and flags
  cuda_archs_loose_intersection(FP4_ARCHS "10.0a" "${CUDA_ARCHS}")
  if(${CMAKE_CUDA_COMPILER_VERSION} VERSION_GREATER 12.8 AND FP4_ARCHS)
    set(SRCS
      "csrc/quantization/fp4/nvfp4_quant_kernels.cu"
      "csrc/quantization/fp4/nvfp4_experts_quant.cu"
      "csrc/quantization/fp4/nvfp4_scaled_mm_kernels.cu"
      "csrc/quantization/fp4/nvfp4_blockwise_moe_kernel.cu")
    set_gencode_flags_for_srcs(
      SRCS "${SRCS}"
      CUDA_ARCHS "${FP4_ARCHS}")
    list(APPEND VLLM_EXT_SRC "${SRCS}")
    list(APPEND VLLM_GPU_FLAGS "-DENABLE_NVFP4=1")
    list(APPEND VLLM_GPU_FLAGS "-DENABLE_CUTLASS_MOE_SM100=1")
    message(STATUS "Building NVFP4 for archs: ${FP4_ARCHS}")
  else()
    message(STATUS "Not building NVFP4 as no compatible archs were found.")
    # clear FP4_ARCHS
    set(FP4_ARCHS)
  endif()

  # CUTLASS MLA Archs and flags
  cuda_archs_loose_intersection(MLA_ARCHS "10.0a" "${CUDA_ARCHS}")
  if(${CMAKE_CUDA_COMPILER_VERSION} VERSION_GREATER 12.8 AND MLA_ARCHS)
    set(SRCS
      "csrc/attention/mla/cutlass_mla_kernels.cu")
    set_gencode_flags_for_srcs(
      SRCS "${SRCS}"
      CUDA_ARCHS "${MLA_ARCHS}")
    list(APPEND VLLM_EXT_SRC "${SRCS}")
    list(APPEND VLLM_GPU_FLAGS "-DENABLE_CUTLASS_MLA=1")
    # Add MLA-specific include directories only to MLA source files
    set_source_files_properties(${SRCS}
      PROPERTIES INCLUDE_DIRECTORIES "${CUTLASS_DIR}/examples/77_blackwell_fmha;${CUTLASS_DIR}/examples/common")
    message(STATUS "Building CUTLASS MLA for archs: ${MLA_ARCHS}")
  else()
    message(STATUS "Not building CUTLASS MLA as no compatible archs were found.")
    # clear MLA_ARCHS
    set(MLA_ARCHS)
  endif()

  # CUTLASS MoE kernels

  # The MoE kernel cutlass_moe_mm requires CUDA 12.3 or later (and ONLY works
  # on Hopper). get_cutlass_(pplx_)moe_mm_data should only be compiled
  # if it's possible to compile MoE kernels that use its output.
  cuda_archs_loose_intersection(SCALED_MM_ARCHS "9.0a" "${CUDA_ARCHS}")
  if(${CMAKE_CUDA_COMPILER_VERSION} VERSION_GREATER_EQUAL 12.3 AND SCALED_MM_ARCHS)
<<<<<<< HEAD
    set(SRCS "csrc/quantization/cutlass_w8a8/moe/grouped_mm_c3x.cu"
             "csrc/quantization/cutlass_w8a8/moe/grouped_mm_c3x_with_blockwise_scaling.cu"
             "csrc/quantization/cutlass_w8a8/moe/moe_data.cu")
=======
    set(SRCS "csrc/quantization/cutlass_w8a8/moe/grouped_mm_c3x.cu")
>>>>>>> 9025a9a7
    set_gencode_flags_for_srcs(
      SRCS "${SRCS}"
      CUDA_ARCHS "${SCALED_MM_ARCHS}")
    list(APPEND VLLM_EXT_SRC "${SRCS}")
    list(APPEND VLLM_GPU_FLAGS "-DENABLE_CUTLASS_MOE_SM90=1")
    message(STATUS "Building grouped_mm_c3x for archs: ${SCALED_MM_ARCHS}")
  else()
    if (NOT ${CMAKE_CUDA_COMPILER_VERSION} VERSION_GREATER_EQUAL 12.3 AND SCALED_MM_ARCHS)
      message(STATUS "Not building grouped_mm_c3x kernels as CUDA Compiler version is "
                     "not >= 12.3, we recommend upgrading to CUDA 12.3 or later "
                     "if you intend on running FP8 quantized MoE models on Hopper.")
    else()
      message(STATUS "Not building grouped_mm_c3x as no compatible archs found "
                     "in CUDA target architectures.")
    endif()
  endif()

  # moe_data.cu is used by all CUTLASS MoE kernels.
  cuda_archs_loose_intersection(CUTLASS_MOE_DATA_ARCHS "9.0a;10.0a" "${CUDA_ARCHS}")
  if(${CMAKE_CUDA_COMPILER_VERSION} VERSION_GREATER_EQUAL 12.3 AND CUTLASS_MOE_DATA_ARCHS)
    set(SRCS "csrc/quantization/cutlass_w8a8/moe/moe_data.cu")
    set_gencode_flags_for_srcs(
      SRCS "${SRCS}"
      CUDA_ARCHS "${CUTLASS_MOE_DATA_ARCHS}")
    list(APPEND VLLM_EXT_SRC "${SRCS}")
    message(STATUS "Building moe_data for archs: ${CUTLASS_MOE_DATA_ARCHS}")
  else()
    if (NOT ${CMAKE_CUDA_COMPILER_VERSION} VERSION_GREATER_EQUAL 12.3 AND CUTLASS_MOE_DATA_ARCHS)
      message(STATUS "Not building moe_data as CUDA Compiler version is "
                     "not >= 12.3, we recommend upgrading to CUDA 12.3 or later "
                     "if you intend on running FP8 quantized MoE models on Hopper or Blackwell.")
    else()
      message(STATUS "Not building moe_data as no compatible archs found "
                     "in CUDA target architectures.")
    endif()
  endif()

  #
  # Machete kernels

  # The machete kernels only work on hopper and require CUDA 12.0 or later.
  # Only build Machete kernels if we are building for something compatible with sm90a
  cuda_archs_loose_intersection(MACHETE_ARCHS "9.0a" "${CUDA_ARCHS}")
  if(${CMAKE_CUDA_COMPILER_VERSION} VERSION_GREATER 12.0 AND MACHETE_ARCHS)
    #
    # For the Machete kernels we automatically generate sources for various
    # preselected input type pairs and schedules.
    # Generate sources:
    set(MACHETE_GEN_SCRIPT
      ${CMAKE_CURRENT_SOURCE_DIR}/csrc/quantization/machete/generate.py)
    file(MD5 ${MACHETE_GEN_SCRIPT} MACHETE_GEN_SCRIPT_HASH)

    message(STATUS "Machete generation script hash: ${MACHETE_GEN_SCRIPT_HASH}")
    message(STATUS "Last run machete generate script hash: $CACHE{MACHETE_GEN_SCRIPT_HASH}")

    if (NOT DEFINED CACHE{MACHETE_GEN_SCRIPT_HASH}
        OR NOT $CACHE{MACHETE_GEN_SCRIPT_HASH} STREQUAL ${MACHETE_GEN_SCRIPT_HASH})
      execute_process(
        COMMAND ${CMAKE_COMMAND} -E env
        PYTHONPATH=${CMAKE_CURRENT_SOURCE_DIR}/csrc/cutlass_extensions/:${CUTLASS_DIR}/python/:${VLLM_PYTHON_PATH}:$PYTHONPATH
          ${Python_EXECUTABLE} ${MACHETE_GEN_SCRIPT}
        RESULT_VARIABLE machete_generation_result
        OUTPUT_VARIABLE machete_generation_output
        OUTPUT_FILE ${CMAKE_CURRENT_BINARY_DIR}/machete_generation.log
        ERROR_FILE ${CMAKE_CURRENT_BINARY_DIR}/machete_generation.log
      )

      if (NOT machete_generation_result EQUAL 0)
        message(FATAL_ERROR "Machete generation failed."
                            " Result: \"${machete_generation_result}\""
                            "\nCheck the log for details: "
                            "${CMAKE_CURRENT_BINARY_DIR}/machete_generation.log")
      else()
        set(MACHETE_GEN_SCRIPT_HASH ${MACHETE_GEN_SCRIPT_HASH}
            CACHE STRING "Last run machete generate script hash" FORCE)
        message(STATUS "Machete generation completed successfully.")
      endif()
    else()
      message(STATUS "Machete generation script has not changed, skipping generation.")
    endif()

    # Add machete generated sources
    file(GLOB MACHETE_GEN_SOURCES "csrc/quantization/machete/generated/*.cu")
    list(APPEND VLLM_EXT_SRC ${MACHETE_GEN_SOURCES})

    # forward compatible
    set_gencode_flags_for_srcs(
      SRCS "${MACHETE_GEN_SOURCES}"
      CUDA_ARCHS "${MACHETE_ARCHS}")

    list(APPEND VLLM_EXT_SRC
      csrc/quantization/machete/machete_pytorch.cu)

    message(STATUS "Building Machete kernels for archs: ${MACHETE_ARCHS}")
  else()
    if (NOT ${CMAKE_CUDA_COMPILER_VERSION} VERSION_GREATER 12.0
        AND MACHETE_ARCHS)
      message(STATUS "Not building Machete kernels as CUDA Compiler version is "
                     "not >= 12.0, we recommend upgrading to CUDA 12.0 or "
                     "later if you intend on running w4a16 quantized models on "
                     "Hopper.")
    else()
      message(STATUS "Not building Machete kernels as no compatible archs "
                     "found in CUDA target architectures")
    endif()
  endif()
# if CUDA endif
endif()

if (VLLM_GPU_LANG STREQUAL "HIP")
  # Add QuickReduce kernels
  list(APPEND VLLM_EXT_SRC
    "csrc/custom_quickreduce.cu"
  )
# if ROCM endif
endif()

message(STATUS "Enabling C extension.")
define_gpu_extension_target(
  _C
  DESTINATION vllm
  LANGUAGE ${VLLM_GPU_LANG}
  SOURCES ${VLLM_EXT_SRC}
  COMPILE_FLAGS ${VLLM_GPU_FLAGS}
  ARCHITECTURES ${VLLM_GPU_ARCHES}
  INCLUDE_DIRECTORIES ${CUTLASS_INCLUDE_DIR}
  INCLUDE_DIRECTORIES ${CUTLASS_TOOLS_UTIL_INCLUDE_DIR}
  USE_SABI 3
  WITH_SOABI)

# If CUTLASS is compiled on NVCC >= 12.5, it by default uses
# cudaGetDriverEntryPointByVersion as a wrapper to avoid directly calling the
# driver API. This causes problems when linking with earlier versions of CUDA.
# Setting this variable sidesteps the issue by calling the driver directly.
target_compile_definitions(_C PRIVATE CUTLASS_ENABLE_DIRECT_CUDA_DRIVER_CALL=1)

#
# _moe_C extension
#

set(VLLM_MOE_EXT_SRC
  "csrc/moe/torch_bindings.cpp"
  "csrc/moe/moe_align_sum_kernels.cu"
  "csrc/moe/topk_softmax_kernels.cu")

if(VLLM_GPU_LANG STREQUAL "CUDA")
  list(APPEND VLLM_MOE_EXT_SRC "csrc/moe/moe_wna16.cu")
endif()

set_gencode_flags_for_srcs(
  SRCS "${VLLM_MOE_EXT_SRC}"
  CUDA_ARCHS "${CUDA_ARCHS}")

if(VLLM_GPU_LANG STREQUAL "CUDA")
  set(VLLM_MOE_WNA16_SRC
    "csrc/moe/moe_wna16.cu")

  set_gencode_flags_for_srcs(
    SRCS "${VLLM_MOE_WNA16_SRC}"
    CUDA_ARCHS "${CUDA_ARCHS}")

  list(APPEND VLLM_MOE_EXT_SRC "${VLLM_MOE_WNA16_SRC}")
  # 9.0 for latest bf16 atomicAdd PTX
  cuda_archs_loose_intersection(MARLIN_MOE_ARCHS "8.0;8.7;9.0+PTX" "${CUDA_ARCHS}")
  if (MARLIN_MOE_ARCHS)

    #
    # For the Marlin MOE kernels we automatically generate sources for various
    # preselected input type pairs and schedules.
    # Generate sources:
    set(MOE_MARLIN_GEN_SCRIPT
      ${CMAKE_CURRENT_SOURCE_DIR}/csrc/moe/marlin_moe_wna16/generate_kernels.py)
    file(MD5 ${MOE_MARLIN_GEN_SCRIPT} MOE_MARLIN_GEN_SCRIPT_HASH)

    message(STATUS "Marlin MOE generation script hash: ${MOE_MARLIN_GEN_SCRIPT_HASH}")
    message(STATUS "Last run Marlin MOE generate script hash: $CACHE{MOE_MARLIN_GEN_SCRIPT_HASH}")

    if (NOT DEFINED CACHE{MOE_MARLIN_GEN_SCRIPT_HASH}
        OR NOT $CACHE{MOE_MARLIN_GEN_SCRIPT_HASH} STREQUAL ${MOE_MARLIN_GEN_SCRIPT_HASH})
      execute_process(
        COMMAND ${CMAKE_COMMAND} -E env
        PYTHONPATH=$PYTHONPATH
          ${Python_EXECUTABLE} ${MOE_MARLIN_GEN_SCRIPT}
        RESULT_VARIABLE moe_marlin_generation_result
        OUTPUT_VARIABLE moe_marlin_generation_output
        OUTPUT_FILE ${CMAKE_CURRENT_BINARY_DIR}/moe_marlin_generation.log
        ERROR_FILE ${CMAKE_CURRENT_BINARY_DIR}/moe_marlin_generation.log
      )

      if (NOT moe_marlin_generation_result EQUAL 0)
        message(FATAL_ERROR "Marlin MOE generation failed."
                            " Result: \"${moe_marlin_generation_result}\""
                            "\nCheck the log for details: "
                            "${CMAKE_CURRENT_BINARY_DIR}/moe_marlin_generation.log")
      else()
        set(MOE_MARLIN_GEN_SCRIPT_HASH ${MOE_MARLIN_GEN_SCRIPT_HASH}
            CACHE STRING "Last run Marlin MOE generate script hash" FORCE)
        message(STATUS "Marlin MOE generation completed successfully.")
      endif()
    else()
      message(STATUS "Marlin MOE generation script has not changed, skipping generation.")
    endif()

    file(GLOB MOE_WNAA16_MARLIN_SRC "csrc/moe/marlin_moe_wna16/*.cu")
    set_gencode_flags_for_srcs(
      SRCS "${MOE_WNAA16_MARLIN_SRC}"
      CUDA_ARCHS "${MARLIN_MOE_ARCHS}")

    list(APPEND VLLM_MOE_EXT_SRC ${MOE_WNAA16_MARLIN_SRC})

    message(STATUS "Building Marlin MOE kernels for archs: ${MARLIN_MOE_ARCHS}")
  else()
    message(STATUS "Not building Marlin MOE kernels as no compatible archs found"
                   " in CUDA target architectures")
  endif()
endif()

if(VLLM_GPU_LANG STREQUAL "CUDA")
  set(MOE_PERMUTE_SRC
      "csrc/moe/permute_unpermute_kernels/moe_permute_unpermute_kernel.cu"
      "csrc/moe/moe_permute_unpermute_op.cu")

  set_gencode_flags_for_srcs(
    SRCS "${MARLIN_PERMUTE_SRC}"
    CUDA_ARCHS "${MOE_PERMUTE_ARCHS}")

  list(APPEND VLLM_MOE_EXT_SRC "${MOE_PERMUTE_SRC}")
endif()
message(STATUS "Enabling moe extension.")
define_gpu_extension_target(
  _moe_C
  DESTINATION vllm
  LANGUAGE ${VLLM_GPU_LANG}
  SOURCES ${VLLM_MOE_EXT_SRC}
  COMPILE_FLAGS ${VLLM_GPU_FLAGS}
  ARCHITECTURES ${VLLM_GPU_ARCHES}
  INCLUDE_DIRECTORIES ${CUTLASS_INCLUDE_DIR}
  INCLUDE_DIRECTORIES ${CUTLASS_TOOLS_UTIL_INCLUDE_DIR}
  USE_SABI 3
  WITH_SOABI)

if(VLLM_GPU_LANG STREQUAL "HIP")
  #
  # _rocm_C extension
  #
  set(VLLM_ROCM_EXT_SRC
    "csrc/rocm/torch_bindings.cpp"
    "csrc/rocm/skinny_gemms.cu"
    "csrc/rocm/attention.cu")

  define_gpu_extension_target(
    _rocm_C
    DESTINATION vllm
    LANGUAGE ${VLLM_GPU_LANG}
    SOURCES ${VLLM_ROCM_EXT_SRC}
    COMPILE_FLAGS ${VLLM_GPU_FLAGS}
    ARCHITECTURES ${VLLM_GPU_ARCHES}
    USE_SABI 3
    WITH_SOABI)
endif()

# For CUDA we also build and ship some external projects.
if (VLLM_GPU_LANG STREQUAL "CUDA")
    include(cmake/external_projects/flashmla.cmake)

    # vllm-flash-attn should be last as it overwrites some CMake functions
    include(cmake/external_projects/vllm_flash_attn.cmake)
endif ()<|MERGE_RESOLUTION|>--- conflicted
+++ resolved
@@ -548,13 +548,8 @@
   # if it's possible to compile MoE kernels that use its output.
   cuda_archs_loose_intersection(SCALED_MM_ARCHS "9.0a" "${CUDA_ARCHS}")
   if(${CMAKE_CUDA_COMPILER_VERSION} VERSION_GREATER_EQUAL 12.3 AND SCALED_MM_ARCHS)
-<<<<<<< HEAD
     set(SRCS "csrc/quantization/cutlass_w8a8/moe/grouped_mm_c3x.cu"
-             "csrc/quantization/cutlass_w8a8/moe/grouped_mm_c3x_with_blockwise_scaling.cu"
-             "csrc/quantization/cutlass_w8a8/moe/moe_data.cu")
-=======
-    set(SRCS "csrc/quantization/cutlass_w8a8/moe/grouped_mm_c3x.cu")
->>>>>>> 9025a9a7
+             "csrc/quantization/cutlass_w8a8/moe/grouped_mm_c3x_with_blockwise_scaling.cu")
     set_gencode_flags_for_srcs(
       SRCS "${SRCS}"
       CUDA_ARCHS "${SCALED_MM_ARCHS}")
