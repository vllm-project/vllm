--- conflicted
+++ resolved
@@ -335,72 +335,7 @@
   USE_SABI 3
   WITH_SOABI)
 
-if(VLLM_GPU_LANG STREQUAL "HIP")
-  #
-  # _rocm_C extension
-  #
-  set(VLLM_ROCM_EXT_SRC
-    "csrc/rocm/torch_bindings.cpp"
-    "csrc/rocm/attention.cu")
-
-  define_gpu_extension_target(
-    _rocm_C
-    DESTINATION vllm
-    LANGUAGE ${VLLM_GPU_LANG}
-    SOURCES ${VLLM_ROCM_EXT_SRC}
-    COMPILE_FLAGS ${VLLM_GPU_FLAGS}
-    ARCHITECTURES ${VLLM_GPU_ARCHES}
-    USE_SABI 3
-    WITH_SOABI)
-endif()
-
-# vllm-flash-attn currently only supported on CUDA
-if (NOT VLLM_TARGET_DEVICE STREQUAL "cuda")
-  return()
-endif ()
-
-#
-# Build vLLM flash attention from source
-#
-# IMPORTANT: This has to be the last thing we do, because vllm-flash-attn uses the same macros/functions as vLLM.
-# Because functions all belong to the global scope, vllm-flash-attn's functions overwrite vLLMs.
-# They should be identical but if they aren't, this is a massive footgun.
-#
-# The vllm-flash-attn install rules are nested under vllm to make sure the library gets installed in the correct place.
-# To only install vllm-flash-attn, use --component vllm_flash_attn_c.
-# If no component is specified, vllm-flash-attn is still installed.
-
-# If VLLM_FLASH_ATTN_SRC_DIR is set, vllm-flash-attn is installed from that directory instead of downloading.
-# This is to enable local development of vllm-flash-attn within vLLM.
-# It can be set as an environment variable or passed as a cmake argument.
-# The environment variable takes precedence.
-if (DEFINED ENV{VLLM_FLASH_ATTN_SRC_DIR})
-  set(VLLM_FLASH_ATTN_SRC_DIR $ENV{VLLM_FLASH_ATTN_SRC_DIR})
-endif()
-
-if(VLLM_FLASH_ATTN_SRC_DIR)
-  FetchContent_Declare(vllm-flash-attn SOURCE_DIR ${VLLM_FLASH_ATTN_SRC_DIR})
-else()
-  FetchContent_Declare(
-          vllm-flash-attn
-          GIT_REPOSITORY https://github.com/vllm-project/flash-attention.git
-          GIT_TAG 013f0c4fc47e6574060879d9734c1df8c5c273bd
-          GIT_PROGRESS TRUE
-  )
-endif()
-
-# Set the parent build flag so that the vllm-flash-attn library does not redo compile flag and arch initialization.
-set(VLLM_PARENT_BUILD ON)
-
-# Ensure the vllm/vllm_flash_attn directory exists before installation
-install(CODE "file(MAKE_DIRECTORY \"\${CMAKE_INSTALL_PREFIX}/vllm/vllm_flash_attn\")" COMPONENT vllm_flash_attn_c)
-
-# Make sure vllm-flash-attn install rules are nested under vllm/
-install(CODE "set(CMAKE_INSTALL_LOCAL_ONLY FALSE)" COMPONENT vllm_flash_attn_c)
-install(CODE "set(OLD_CMAKE_INSTALL_PREFIX \"\${CMAKE_INSTALL_PREFIX}\")" COMPONENT vllm_flash_attn_c)
-install(CODE "set(CMAKE_INSTALL_PREFIX \"\${CMAKE_INSTALL_PREFIX}/vllm/\")" COMPONENT vllm_flash_attn_c)
-
-<<<<<<< HEAD
+
 #
 # _phi_C extension
 #
@@ -466,11 +401,84 @@
   message(STATUS "Enabling phi extension.")
   add_dependencies(default _phi_C)
 endif()
-=======
+
+if(VLLM_GPU_LANG STREQUAL "CUDA" OR VLLM_GPU_LANG STREQUAL "HIP")
+  message(STATUS "Enabling C extension.")
+  add_dependencies(default _C)
+
+  message(STATUS "Enabling moe extension.")
+  add_dependencies(default _moe_C)
+endif()
+
+
+if(VLLM_GPU_LANG STREQUAL "HIP")
+  #
+  # _rocm_C extension
+  #
+  set(VLLM_ROCM_EXT_SRC
+    "csrc/rocm/torch_bindings.cpp"
+    "csrc/rocm/attention.cu")
+
+  define_gpu_extension_target(
+    _rocm_C
+    DESTINATION vllm
+    LANGUAGE ${VLLM_GPU_LANG}
+    SOURCES ${VLLM_ROCM_EXT_SRC}
+    COMPILE_FLAGS ${VLLM_GPU_FLAGS}
+    ARCHITECTURES ${VLLM_GPU_ARCHES}
+    USE_SABI 3
+    WITH_SOABI)
+endif()
+
+# vllm-flash-attn currently only supported on CUDA
+if (NOT VLLM_TARGET_DEVICE STREQUAL "cuda")
+  return()
+endif ()
+
+#
+# Build vLLM flash attention from source
+#
+# IMPORTANT: This has to be the last thing we do, because vllm-flash-attn uses the same macros/functions as vLLM.
+# Because functions all belong to the global scope, vllm-flash-attn's functions overwrite vLLMs.
+# They should be identical but if they aren't, this is a massive footgun.
+#
+# The vllm-flash-attn install rules are nested under vllm to make sure the library gets installed in the correct place.
+# To only install vllm-flash-attn, use --component vllm_flash_attn_c.
+# If no component is specified, vllm-flash-attn is still installed.
+
+# If VLLM_FLASH_ATTN_SRC_DIR is set, vllm-flash-attn is installed from that directory instead of downloading.
+# This is to enable local development of vllm-flash-attn within vLLM.
+# It can be set as an environment variable or passed as a cmake argument.
+# The environment variable takes precedence.
+if (DEFINED ENV{VLLM_FLASH_ATTN_SRC_DIR})
+  set(VLLM_FLASH_ATTN_SRC_DIR $ENV{VLLM_FLASH_ATTN_SRC_DIR})
+endif()
+
+if(VLLM_FLASH_ATTN_SRC_DIR)
+  FetchContent_Declare(vllm-flash-attn SOURCE_DIR ${VLLM_FLASH_ATTN_SRC_DIR})
+else()
+  FetchContent_Declare(
+          vllm-flash-attn
+          GIT_REPOSITORY https://github.com/vllm-project/flash-attention.git
+          GIT_TAG 013f0c4fc47e6574060879d9734c1df8c5c273bd
+          GIT_PROGRESS TRUE
+  )
+endif()
+
+# Set the parent build flag so that the vllm-flash-attn library does not redo compile flag and arch initialization.
+set(VLLM_PARENT_BUILD ON)
+
+# Ensure the vllm/vllm_flash_attn directory exists before installation
+install(CODE "file(MAKE_DIRECTORY \"\${CMAKE_INSTALL_PREFIX}/vllm/vllm_flash_attn\")" COMPONENT vllm_flash_attn_c)
+
+# Make sure vllm-flash-attn install rules are nested under vllm/
+install(CODE "set(CMAKE_INSTALL_LOCAL_ONLY FALSE)" COMPONENT vllm_flash_attn_c)
+install(CODE "set(OLD_CMAKE_INSTALL_PREFIX \"\${CMAKE_INSTALL_PREFIX}\")" COMPONENT vllm_flash_attn_c)
+install(CODE "set(CMAKE_INSTALL_PREFIX \"\${CMAKE_INSTALL_PREFIX}/vllm/\")" COMPONENT vllm_flash_attn_c)
+
 # Fetch the vllm-flash-attn library
 FetchContent_MakeAvailable(vllm-flash-attn)
 message(STATUS "vllm-flash-attn is available at ${vllm-flash-attn_SOURCE_DIR}")
->>>>>>> 7193774b
 
 # Restore the install prefix
 install(CODE "set(CMAKE_INSTALL_PREFIX \"\${OLD_CMAKE_INSTALL_PREFIX}\")" COMPONENT vllm_flash_attn_c)
