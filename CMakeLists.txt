cmake_minimum_required(VERSION 3.26)

# When building directly using CMake, make sure you run the install step
# (it places the .so files in the correct location).
#
# Example:
# mkdir build && cd build
# cmake -G Ninja -DVLLM_PYTHON_EXECUTABLE=`which python3` -DCMAKE_INSTALL_PREFIX=.. ..
# cmake --build . --target install
#
# If you want to only build one target, make sure to install it manually:
# cmake --build . --target _C
# cmake --install . --component _C
project(vllm_extensions LANGUAGES CXX)

# CUDA by default, can be overridden by using -DVLLM_TARGET_DEVICE=... (used by setup.py)
set(VLLM_TARGET_DEVICE "cuda" CACHE STRING "Target device backend for vLLM")
message(STATUS "Build type: ${CMAKE_BUILD_TYPE}")
message(STATUS "Target device: ${VLLM_TARGET_DEVICE}")

include(${CMAKE_CURRENT_LIST_DIR}/cmake/utils.cmake)

# Suppress potential warnings about unused manually-specified variables
set(ignoreMe "${VLLM_PYTHON_PATH}")

# Prevent installation of dependencies (cutlass) by default.
install(CODE "set(CMAKE_INSTALL_LOCAL_ONLY TRUE)" ALL_COMPONENTS)

#
# Supported python versions.  These versions will be searched in order, the
# first match will be selected.  These should be kept in sync with setup.py.
#
set(PYTHON_SUPPORTED_VERSIONS "3.9" "3.10" "3.11" "3.12")

# Supported AMD GPU architectures.
set(HIP_SUPPORTED_ARCHS "gfx906;gfx908;gfx90a;gfx942;gfx950;gfx1030;gfx1100;gfx1101;gfx1200;gfx1201")

#
# Supported/expected torch versions for CUDA/ROCm.
#
# Currently, having an incorrect pytorch version results in a warning
# rather than an error.
#
# Note: the CUDA torch version is derived from pyproject.toml and various
# requirements.txt files and should be kept consistent.  The ROCm torch
# versions are derived from docker/Dockerfile.rocm
#
set(TORCH_SUPPORTED_VERSION_CUDA "2.7.0")
set(TORCH_SUPPORTED_VERSION_ROCM "2.7.0")

#
# Try to find python package with an executable that exactly matches
# `VLLM_PYTHON_EXECUTABLE` and is one of the supported versions.
#
if (VLLM_PYTHON_EXECUTABLE)
  find_python_from_executable(${VLLM_PYTHON_EXECUTABLE} "${PYTHON_SUPPORTED_VERSIONS}")
else()
  message(FATAL_ERROR
    "Please set VLLM_PYTHON_EXECUTABLE to the path of the desired python version"
    " before running cmake configure.")
endif()

#
# Update cmake's `CMAKE_PREFIX_PATH` with torch location.
#
append_cmake_prefix_path("torch" "torch.utils.cmake_prefix_path")

# Ensure the 'nvcc' command is in the PATH
find_program(NVCC_EXECUTABLE nvcc)
if (CUDA_FOUND AND NOT NVCC_EXECUTABLE)
    message(FATAL_ERROR "nvcc not found")
endif()

#
# Import torch cmake configuration.
# Torch also imports CUDA (and partially HIP) languages with some customizations,
# so there is no need to do this explicitly with check_language/enable_language,
# etc.
#
find_package(Torch REQUIRED)

# Supported NVIDIA architectures.
# This check must happen after find_package(Torch) because that's when CMAKE_CUDA_COMPILER_VERSION gets defined
if(DEFINED CMAKE_CUDA_COMPILER_VERSION AND
   CMAKE_CUDA_COMPILER_VERSION VERSION_GREATER_EQUAL 12.8)
  set(CUDA_SUPPORTED_ARCHS "7.0;7.2;7.5;8.0;8.6;8.7;8.9;9.0;10.0;10.1;12.0")
else()
  set(CUDA_SUPPORTED_ARCHS "7.0;7.2;7.5;8.0;8.6;8.7;8.9;9.0")
endif()

#
# Forward the non-CUDA device extensions to external CMake scripts.
#
if (NOT VLLM_TARGET_DEVICE STREQUAL "cuda" AND
    NOT VLLM_TARGET_DEVICE STREQUAL "rocm")
    if (VLLM_TARGET_DEVICE STREQUAL "cpu")
        include(${CMAKE_CURRENT_LIST_DIR}/cmake/cpu_extension.cmake)
    else()
        return()
    endif()
    return()
endif()

#
# Set up GPU language and check the torch version and warn if it isn't
# what is expected.
#
if (NOT HIP_FOUND AND CUDA_FOUND)
  set(VLLM_GPU_LANG "CUDA")

  if (NOT Torch_VERSION VERSION_EQUAL ${TORCH_SUPPORTED_VERSION_CUDA})
    message(WARNING "Pytorch version ${TORCH_SUPPORTED_VERSION_CUDA} "
      "expected for CUDA build, saw ${Torch_VERSION} instead.")
  endif()
elseif(HIP_FOUND)
  set(VLLM_GPU_LANG "HIP")

  # Importing torch recognizes and sets up some HIP/ROCm configuration but does
  # not let cmake recognize .hip files. In order to get cmake to understand the
  # .hip extension automatically, HIP must be enabled explicitly.
  enable_language(HIP)

  # ROCm 5.X and 6.X
  if (ROCM_VERSION_DEV_MAJOR GREATER_EQUAL 5 AND
      NOT Torch_VERSION VERSION_EQUAL ${TORCH_SUPPORTED_VERSION_ROCM})
    message(WARNING "Pytorch version >= ${TORCH_SUPPORTED_VERSION_ROCM} "
      "expected for ROCm build, saw ${Torch_VERSION} instead.")
  endif()
else()
  message(FATAL_ERROR "Can't find CUDA or HIP installation.")
endif()


if(VLLM_GPU_LANG STREQUAL "CUDA")
  #
  # For cuda we want to be able to control which architectures we compile for on
  # a per-file basis in order to cut down on compile time. So here we extract
  # the set of architectures we want to compile for and remove the from the
  # CMAKE_CUDA_FLAGS so that they are not applied globally.
  #
  clear_cuda_arches(CUDA_ARCH_FLAGS)
  extract_unique_cuda_archs_ascending(CUDA_ARCHS "${CUDA_ARCH_FLAGS}")
  message(STATUS "CUDA target architectures: ${CUDA_ARCHS}")
  # Filter the target architectures by the supported supported archs
  # since for some files we will build for all CUDA_ARCHS.
  cuda_archs_loose_intersection(CUDA_ARCHS
    "${CUDA_SUPPORTED_ARCHS}" "${CUDA_ARCHS}")
  message(STATUS "CUDA supported target architectures: ${CUDA_ARCHS}")
else()
  #
  # For other GPU targets override the GPU architectures detected by cmake/torch
  # and filter them by the supported versions for the current language.
  # The final set of arches is stored in `VLLM_GPU_ARCHES`.
  #
  override_gpu_arches(VLLM_GPU_ARCHES
    ${VLLM_GPU_LANG}
    "${${VLLM_GPU_LANG}_SUPPORTED_ARCHS}")
endif()

#
# Query torch for additional GPU compilation flags for the given
# `VLLM_GPU_LANG`.
# The final set of arches is stored in `VLLM_GPU_FLAGS`.
#
get_torch_gpu_compiler_flags(VLLM_GPU_FLAGS ${VLLM_GPU_LANG})

#
# Set nvcc parallelism.
#
if(NVCC_THREADS AND VLLM_GPU_LANG STREQUAL "CUDA")
  list(APPEND VLLM_GPU_FLAGS "--threads=${NVCC_THREADS}")
endif()

#
# Set nvcc fatbin compression.
#
<<<<<<< HEAD
if(${CMAKE_CUDA_COMPILER_VERSION} VERSION_GREATER_EQUAL 12.8 AND VLLM_GPU_LANG STREQUAL "CUDA")
  list(APPEND VLLM_GPU_FLAGS "-Xfatbin" "-compress-all" "-compress-mode=size")
=======
if(VLLM_GPU_LANG STREQUAL "CUDA")
  if(${CMAKE_CUDA_COMPILER_VERSION} VERSION_GREATER_EQUAL 12.8)
    list(APPEND VLLM_GPU_FLAGS "-Xfatbin" "-compress-all" "-compress-mode=size")
  endif()
>>>>>>> 77f77a95
endif()


#
# Use FetchContent for C++ dependencies that are compiled as part of vLLM's build process.
# setup.py will override FETCHCONTENT_BASE_DIR to play nicely with sccache.
# Each dependency that produces build artifacts should override its BINARY_DIR to avoid
# conflicts between build types. It should instead be set to ${CMAKE_BINARY_DIR}/<dependency>.
#
include(FetchContent)
file(MAKE_DIRECTORY ${FETCHCONTENT_BASE_DIR}) # Ensure the directory exists
message(STATUS "FetchContent base directory: ${FETCHCONTENT_BASE_DIR}")

if(VLLM_GPU_LANG STREQUAL "HIP")
  #
  # Overriding the default -O set up by cmake, adding ggdb3 for the most verbose devug info
  #
  set(CMAKE_${VLLM_GPU_LANG}_FLAGS_DEBUG "${CMAKE_${VLLM_GPU_LANG}_FLAGS_DEBUG} -O0 -ggdb3")
  set(CMAKE_CXX_FLAGS_DEBUG "${CMAKE_CXX_FLAGS_DEBUG} -O0 -ggdb3")

  #
  # Certain HIP functions are marked as [[nodiscard]], yet vllm ignores the result which generates
  # a lot of warnings that always mask real issues. Suppressing until this is properly addressed.
  #
  set(CMAKE_${VLLM_GPU_LANG}_FLAGS "${CMAKE_${VLLM_GPU_LANG}_FLAGS} -Wno-unused-result")
  set(CMAKE_CXX_FLAGS "${CMAKE_CXX_FLAGS} -Wno-unused-result")
endif()

#
# Define other extension targets
#

#
# cumem_allocator extension
#

set(VLLM_CUMEM_EXT_SRC
  "csrc/cumem_allocator.cpp")

set_gencode_flags_for_srcs(
  SRCS "${VLLM_CUMEM_EXT_SRC}"
  CUDA_ARCHS "${CUDA_ARCHS}")

if(VLLM_GPU_LANG STREQUAL "CUDA")
  message(STATUS "Enabling cumem allocator extension.")
  # link against cuda driver library
  list(APPEND CUMEM_LIBS CUDA::cuda_driver)
  define_gpu_extension_target(
    cumem_allocator
    DESTINATION vllm
    LANGUAGE CXX
    SOURCES ${VLLM_CUMEM_EXT_SRC}
    LIBRARIES ${CUMEM_LIBS}
    USE_SABI 3.8
    WITH_SOABI)
endif()

#
# _C extension
#

set(VLLM_EXT_SRC
  "csrc/mamba/mamba_ssm/selective_scan_fwd.cu"
  "csrc/cache_kernels.cu"
  "csrc/attention/paged_attention_v1.cu"
  "csrc/attention/paged_attention_v2.cu"
  "csrc/attention/merge_attn_states.cu"
  "csrc/attention/vertical_slash_index.cu"
  "csrc/pos_encoding_kernels.cu"
  "csrc/activation_kernels.cu"
  "csrc/layernorm_kernels.cu"
  "csrc/layernorm_quant_kernels.cu"
  "csrc/sampler.cu"
  "csrc/cuda_view.cu"
  "csrc/quantization/gptq/q_gemm.cu"
  "csrc/quantization/compressed_tensors/int8_quant_kernels.cu"
  "csrc/quantization/fp8/common.cu"
  "csrc/quantization/fused_kernels/fused_layernorm_dynamic_per_token_quant.cu"
  "csrc/quantization/gguf/gguf_kernel.cu"
  "csrc/quantization/activation_kernels.cu"
  "csrc/cuda_utils_kernels.cu"
  "csrc/prepare_inputs/advance_step.cu"
  "csrc/custom_all_reduce.cu"
  "csrc/torch_bindings.cpp")

if(VLLM_GPU_LANG STREQUAL "CUDA")
  SET(CUTLASS_ENABLE_HEADERS_ONLY ON CACHE BOOL "Enable only the header library")

  # Set CUTLASS_REVISION. Used for FetchContent. Also fixes some bogus messages when building.
  set(CUTLASS_REVISION "v4.0.0" CACHE STRING "CUTLASS revision to use")

  # Use the specified CUTLASS source directory for compilation if VLLM_CUTLASS_SRC_DIR is provided
  if (DEFINED ENV{VLLM_CUTLASS_SRC_DIR})
    set(VLLM_CUTLASS_SRC_DIR $ENV{VLLM_CUTLASS_SRC_DIR})
  endif()

  if(VLLM_CUTLASS_SRC_DIR)
    if(NOT IS_ABSOLUTE VLLM_CUTLASS_SRC_DIR)
      get_filename_component(VLLM_CUTLASS_SRC_DIR "${VLLM_CUTLASS_SRC_DIR}" ABSOLUTE)
    endif()
    message(STATUS "The VLLM_CUTLASS_SRC_DIR is set, using ${VLLM_CUTLASS_SRC_DIR} for compilation")
    FetchContent_Declare(cutlass SOURCE_DIR ${VLLM_CUTLASS_SRC_DIR})
  else()
    FetchContent_Declare(
        cutlass
        GIT_REPOSITORY https://github.com/nvidia/cutlass.git
        # Please keep this in sync with CUTLASS_REVISION line above.
        GIT_TAG ${CUTLASS_REVISION}
        GIT_PROGRESS TRUE

        # Speed up CUTLASS download by retrieving only the specified GIT_TAG instead of the history.
        # Important: If GIT_SHALLOW is enabled then GIT_TAG works only with branch names and tags.
        # So if the GIT_TAG above is updated to a commit hash, GIT_SHALLOW must be set to FALSE
        GIT_SHALLOW TRUE
    )
  endif()
  FetchContent_MakeAvailable(cutlass)

  list(APPEND VLLM_EXT_SRC
    "csrc/quantization/aqlm/gemm_kernels.cu"
    "csrc/quantization/awq/gemm_kernels.cu"
    "csrc/permute_cols.cu"
    "csrc/quantization/cutlass_w8a8/scaled_mm_entry.cu"
    "csrc/quantization/fp4/nvfp4_quant_entry.cu"
    "csrc/quantization/fp4/nvfp4_scaled_mm_entry.cu"
    "csrc/quantization/fp4/nvfp4_blockwise_moe_kernel.cu"
    "csrc/sparse/cutlass/sparse_scaled_mm_entry.cu"
    "csrc/cutlass_extensions/common.cpp"
    "csrc/attention/mla/cutlass_mla_entry.cu")

  set_gencode_flags_for_srcs(
    SRCS "${VLLM_EXT_SRC}"
    CUDA_ARCHS "${CUDA_ARCHS}")

  # Only build Marlin kernels if we are building for at least some compatible archs.
  # Keep building Marlin for 9.0 as there are some group sizes and shapes that
  # are not supported by Machete yet.
  # 9.0 for latest bf16 atomicAdd PTX
  cuda_archs_loose_intersection(MARLIN_ARCHS "8.0;8.7;9.0+PTX" "${CUDA_ARCHS}")
  if (MARLIN_ARCHS)

    #
    # For the Marlin kernels we automatically generate sources for various
    # preselected input type pairs and schedules.
    # Generate sources:
    set(MARLIN_GEN_SCRIPT
      ${CMAKE_CURRENT_SOURCE_DIR}/csrc/quantization/gptq_marlin/generate_kernels.py)
    file(MD5 ${MARLIN_GEN_SCRIPT} MARLIN_GEN_SCRIPT_HASH)

    message(STATUS "Marlin generation script hash: ${MARLIN_GEN_SCRIPT_HASH}")
    message(STATUS "Last run Marlin generate script hash: $CACHE{MARLIN_GEN_SCRIPT_HASH}")

    if (NOT DEFINED CACHE{MARLIN_GEN_SCRIPT_HASH}
        OR NOT $CACHE{MARLIN_GEN_SCRIPT_HASH} STREQUAL ${MARLIN_GEN_SCRIPT_HASH})
      execute_process(
        COMMAND ${CMAKE_COMMAND} -E env
        PYTHONPATH=$PYTHONPATH
          ${Python_EXECUTABLE} ${MARLIN_GEN_SCRIPT}
        RESULT_VARIABLE marlin_generation_result
        OUTPUT_VARIABLE marlin_generation_result
        OUTPUT_FILE ${CMAKE_CURRENT_BINARY_DIR}/marlin_generation.log
        ERROR_FILE ${CMAKE_CURRENT_BINARY_DIR}/marlin_generation.log
      )

      if (NOT marlin_generation_result EQUAL 0)
        message(FATAL_ERROR "Marlin generation failed."
                            " Result: \"${marlin_generation_result}\""
                            "\nCheck the log for details: "
                            "${CMAKE_CURRENT_BINARY_DIR}/marlin_generation.log")
      else()
        set(MARLIN_GEN_SCRIPT_HASH ${MARLIN_GEN_SCRIPT_HASH}
            CACHE STRING "Last run Marlin generate script hash" FORCE)
        message(STATUS "Marlin generation completed successfully.")
      endif()
    else()
      message(STATUS "Marlin generation script has not changed, skipping generation.")
    endif()

    file(GLOB MARLIN_TEMPLATE_KERNEL_SRC "csrc/quantization/gptq_marlin/kernel_*.cu")
    set_gencode_flags_for_srcs(
      SRCS "${MARLIN_TEMPLATE_KERNEL_SRC}"
      CUDA_ARCHS "${MARLIN_ARCHS}")

    list(APPEND VLLM_EXT_SRC ${MARLIN_TEMPLATE_KERNEL_SRC})

    set(MARLIN_SRCS
       "csrc/quantization/marlin/dense/marlin_cuda_kernel.cu"
       "csrc/quantization/marlin/sparse/marlin_24_cuda_kernel.cu"
       "csrc/quantization/marlin/qqq/marlin_qqq_gemm_kernel.cu"
       "csrc/quantization/gptq_marlin/gptq_marlin.cu"
       "csrc/quantization/gptq_marlin/gptq_marlin_repack.cu"
       "csrc/quantization/gptq_marlin/awq_marlin_repack.cu")
    set_gencode_flags_for_srcs(
      SRCS "${MARLIN_SRCS}"
      CUDA_ARCHS "${MARLIN_ARCHS}")
    list(APPEND VLLM_EXT_SRC "${MARLIN_SRCS}")
    message(STATUS "Building Marlin kernels for archs: ${MARLIN_ARCHS}")
  else()
    message(STATUS "Not building Marlin kernels as no compatible archs found"
                   " in CUDA target architectures")
  endif()

  # Only build AllSpark kernels if we are building for at least some compatible archs.
  cuda_archs_loose_intersection(ALLSPARK_ARCHS "8.0;8.6;8.7;8.9" "${CUDA_ARCHS}")
  if (ALLSPARK_ARCHS)
    set(ALLSPARK_SRCS
       "csrc/quantization/gptq_allspark/allspark_repack.cu"
       "csrc/quantization/gptq_allspark/allspark_qgemm_w8a16.cu")
    set_gencode_flags_for_srcs(
      SRCS "${ALLSPARK_SRCS}"
      CUDA_ARCHS "${ALLSPARK_ARCHS}")
    list(APPEND VLLM_EXT_SRC "${ALLSPARK_SRCS}")
    message(STATUS "Building AllSpark kernels for archs: ${ALLSPARK_ARCHS}")
  else()
    message(STATUS "Not building AllSpark kernels as no compatible archs found"
                   " in CUDA target architectures")
  endif()


  set(SCALED_MM_3X_ARCHS)
  # The cutlass_scaled_mm kernels for Hopper (c3x, i.e. CUTLASS 3.x) require
  # CUDA 12.0 or later
  cuda_archs_loose_intersection(SCALED_MM_ARCHS "9.0a;" "${CUDA_ARCHS}")
  if(${CMAKE_CUDA_COMPILER_VERSION} VERSION_GREATER_EQUAL 12.0 AND SCALED_MM_ARCHS)
    set(SRCS
       "csrc/quantization/cutlass_w8a8/scaled_mm_c3x_sm90.cu"
       "csrc/quantization/cutlass_w8a8/c3x/scaled_mm_sm90_fp8.cu"
       "csrc/quantization/cutlass_w8a8/c3x/scaled_mm_sm90_int8.cu"
       "csrc/quantization/cutlass_w8a8/c3x/scaled_mm_azp_sm90_int8.cu"
       "csrc/quantization/cutlass_w8a8/c3x/scaled_mm_blockwise_sm90_fp8.cu")
    set_gencode_flags_for_srcs(
      SRCS "${SRCS}"
      CUDA_ARCHS "${SCALED_MM_ARCHS}")
    list(APPEND VLLM_EXT_SRC "${SRCS}")
    list(APPEND VLLM_GPU_FLAGS "-DENABLE_SCALED_MM_SM90=1")
    # Let scaled_mm_c2x know it doesn't need to build these arches
    list(APPEND SCALED_MM_3X_ARCHS "${SCALED_MM_ARCHS}")
    message(STATUS "Building scaled_mm_c3x_sm90 for archs: ${SCALED_MM_ARCHS}")
  else()
    if (NOT ${CMAKE_CUDA_COMPILER_VERSION} VERSION_GREATER_EQUAL 12.0 AND SCALED_MM_ARCHS)
      message(STATUS "Not building scaled_mm_c3x_sm90 as CUDA Compiler version is "
                     "not >= 12.0, we recommend upgrading to CUDA 12.0 or "
                     "later if you intend on running FP8 quantized models on "
                     "Hopper.")
    else()
      message(STATUS "Not building scaled_mm_c3x_sm90 as no compatible archs found "
                     "in CUDA target architectures")
    endif()
  endif()


  # The cutlass_scaled_mm kernels for Geforce Blackwell SM120 (c3x, i.e. CUTLASS 3.x) require
  # CUDA 12.8 or later
  cuda_archs_loose_intersection(SCALED_MM_ARCHS "12.0;12.0a" "${CUDA_ARCHS}")
  if(${CMAKE_CUDA_COMPILER_VERSION} VERSION_GREATER_EQUAL 12.8 AND SCALED_MM_ARCHS)
    set(SRCS
      "csrc/quantization/cutlass_w8a8/scaled_mm_c3x_sm120.cu"
      "csrc/quantization/cutlass_w8a8/c3x/scaled_mm_sm120_fp8.cu"
    )
    set_gencode_flags_for_srcs(
      SRCS "${SRCS}"
      CUDA_ARCHS "${SCALED_MM_ARCHS}")
    list(APPEND VLLM_EXT_SRC "${SRCS}")
    list(APPEND VLLM_GPU_FLAGS "-DENABLE_SCALED_MM_SM120=1")
    # Let scaled_mm_c2x know it doesn't need to build these arches
    list(APPEND SCALED_MM_3X_ARCHS "${SCALED_MM_ARCHS}")
    message(STATUS "Building scaled_mm_c3x_sm120 for archs: ${SCALED_MM_ARCHS}")
  else()
    if (NOT ${CMAKE_CUDA_COMPILER_VERSION} VERSION_GREATER_EQUAL 12.8 AND SCALED_MM_ARCHS)
      message(STATUS "Not building scaled_mm_c3x_sm120 as CUDA Compiler version is "
                     "not >= 12.8, we recommend upgrading to CUDA 12.8 or "
                     "later if you intend on running FP8 quantized models on "
                     "Blackwell.")
    else()
      message(STATUS "Not building scaled_mm_c3x_120 as no compatible archs found "
                     "in CUDA target architectures")
    endif()
  endif()


  # The cutlass_scaled_mm kernels for Blackwell SM100 (c3x, i.e. CUTLASS 3.x)
  # require CUDA 12.8 or later
  cuda_archs_loose_intersection(SCALED_MM_ARCHS "10.0a;10.1a" "${CUDA_ARCHS}")
  if(${CMAKE_CUDA_COMPILER_VERSION} VERSION_GREATER_EQUAL 12.8 AND SCALED_MM_ARCHS)
    set(SRCS
      "csrc/quantization/cutlass_w8a8/scaled_mm_c3x_sm100.cu"
      "csrc/quantization/cutlass_w8a8/c3x/scaled_mm_sm100_fp8.cu"
      "csrc/quantization/cutlass_w8a8/c3x/scaled_mm_blockwise_sm100_fp8.cu"
    )
    set_gencode_flags_for_srcs(
      SRCS "${SRCS}"
      CUDA_ARCHS "${SCALED_MM_ARCHS}")
    list(APPEND VLLM_EXT_SRC "${SRCS}")
    list(APPEND VLLM_GPU_FLAGS "-DENABLE_SCALED_MM_SM100=1")
    # Let scaled_mm_c2x know it doesn't need to build these arches
    list(APPEND SCALED_MM_3X_ARCHS "${SCALED_MM_ARCHS}")
    message(STATUS "Building scaled_mm_c3x_sm100 for archs: ${SCALED_MM_ARCHS}")
  else()
    if (NOT ${CMAKE_CUDA_COMPILER_VERSION} VERSION_GREATER_EQUAL 12.8 AND SCALED_MM_ARCHS)
      message(STATUS "Not building scaled_mm_c3x_sm100 as CUDA Compiler version is "
                     "not >= 12.8, we recommend upgrading to CUDA 12.8 or "
                     "later if you intend on running FP8 quantized models on "
                     "Blackwell.")
    else()
      message(STATUS "Not building scaled_mm_c3x_100 as no compatible archs found "
                     "in CUDA target architectures")
    endif()
  endif()

  #
  # For the cutlass_scaled_mm kernels we want to build the c2x (CUTLASS 2.x)
  # kernels for the remaining archs that are not already built for 3x.
  # (Build 8.9 for FP8)
  cuda_archs_loose_intersection(SCALED_MM_2X_ARCHS
    "7.5;8.0;8.7;8.9+PTX" "${CUDA_ARCHS}")
  # subtract out the archs that are already built for 3x
  list(REMOVE_ITEM SCALED_MM_2X_ARCHS ${SCALED_MM_3X_ARCHS})
  if (SCALED_MM_2X_ARCHS)
    set(SRCS "csrc/quantization/cutlass_w8a8/scaled_mm_c2x.cu")
    set_gencode_flags_for_srcs(
      SRCS "${SRCS}"
      CUDA_ARCHS "${SCALED_MM_2X_ARCHS}")
    list(APPEND VLLM_EXT_SRC "${SRCS}")
    list(APPEND VLLM_GPU_FLAGS "-DENABLE_SCALED_MM_C2X=1")
    message(STATUS "Building scaled_mm_c2x for archs: ${SCALED_MM_2X_ARCHS}")
  else()
    if (SCALED_MM_3X_ARCHS)
      message(STATUS "Not building scaled_mm_c2x as all archs are already built"
                     " for and covered by scaled_mm_c3x")
    else()
      message(STATUS "Not building scaled_mm_c2x as no compatible archs found "
                    "in CUDA target architectures")
    endif()
  endif()

  #
  # 2:4 Sparse Kernels

  # The 2:4 sparse kernels cutlass_scaled_sparse_mm and cutlass_compressor
  # require CUDA 12.2 or later (and only work on Hopper).
  cuda_archs_loose_intersection(SCALED_MM_ARCHS "9.0a;" "${CUDA_ARCHS}")
  if(${CMAKE_CUDA_COMPILER_VERSION} VERSION_GREATER_EQUAL 12.2 AND SCALED_MM_ARCHS)
    set(SRCS "csrc/sparse/cutlass/sparse_scaled_mm_c3x.cu")
    set_gencode_flags_for_srcs(
      SRCS "${SRCS}"
      CUDA_ARCHS "${SCALED_MM_ARCHS}")
    list(APPEND VLLM_EXT_SRC "${SRCS}")
    list(APPEND VLLM_GPU_FLAGS "-DENABLE_SPARSE_SCALED_MM_C3X=1")
    message(STATUS "Building sparse_scaled_mm_c3x for archs: ${SCALED_MM_ARCHS}")
  else()
    if (NOT ${CMAKE_CUDA_COMPILER_VERSION} VERSION_GREATER_EQUAL 12.2 AND SCALED_MM_ARCHS)
      message(STATUS "Not building sparse_scaled_mm_c3x kernels as CUDA Compiler version is "
                     "not >= 12.2, we recommend upgrading to CUDA 12.2 or later "
                     "if you intend on running FP8 sparse quantized models on Hopper.")
    else()
      message(STATUS "Not building sparse_scaled_mm_c3x as no compatible archs found "
                     "in CUDA target architectures")
    endif()
  endif()

  # FP4 Archs and flags
  cuda_archs_loose_intersection(FP4_ARCHS "10.0a" "${CUDA_ARCHS}")
  if(${CMAKE_CUDA_COMPILER_VERSION} VERSION_GREATER_EQUAL 12.8 AND FP4_ARCHS)
    set(SRCS
      "csrc/quantization/fp4/nvfp4_quant_kernels.cu"
      "csrc/quantization/fp4/nvfp4_experts_quant.cu"
      "csrc/quantization/fp4/nvfp4_scaled_mm_kernels.cu"
      "csrc/quantization/fp4/nvfp4_blockwise_moe_kernel.cu")
    set_gencode_flags_for_srcs(
      SRCS "${SRCS}"
      CUDA_ARCHS "${FP4_ARCHS}")
    list(APPEND VLLM_EXT_SRC "${SRCS}")
    list(APPEND VLLM_GPU_FLAGS "-DENABLE_NVFP4=1")
    list(APPEND VLLM_GPU_FLAGS "-DENABLE_CUTLASS_MOE_SM100=1")
    message(STATUS "Building NVFP4 for archs: ${FP4_ARCHS}")
  else()
    message(STATUS "Not building NVFP4 as no compatible archs were found.")
    # clear FP4_ARCHS
    set(FP4_ARCHS)
  endif()

  # CUTLASS MLA Archs and flags
  cuda_archs_loose_intersection(MLA_ARCHS "10.0a" "${CUDA_ARCHS}")
  if(${CMAKE_CUDA_COMPILER_VERSION} VERSION_GREATER_EQUAL 12.8 AND MLA_ARCHS)
    set(SRCS
      "csrc/attention/mla/cutlass_mla_kernels.cu")
    set_gencode_flags_for_srcs(
      SRCS "${SRCS}"
      CUDA_ARCHS "${MLA_ARCHS}")
    list(APPEND VLLM_EXT_SRC "${SRCS}")
    list(APPEND VLLM_GPU_FLAGS "-DENABLE_CUTLASS_MLA=1")
    # Add MLA-specific include directories only to MLA source files
    set_source_files_properties(${SRCS}
      PROPERTIES INCLUDE_DIRECTORIES "${CUTLASS_DIR}/examples/77_blackwell_fmha;${CUTLASS_DIR}/examples/common")
    message(STATUS "Building CUTLASS MLA for archs: ${MLA_ARCHS}")
  else()
    message(STATUS "Not building CUTLASS MLA as no compatible archs were found.")
    # clear MLA_ARCHS
    set(MLA_ARCHS)
  endif()

  # CUTLASS MoE kernels

  # The MoE kernel cutlass_moe_mm requires CUDA 12.3 or later (and ONLY works
  # on Hopper). get_cutlass_(pplx_)moe_mm_data should only be compiled
  # if it's possible to compile MoE kernels that use its output.
  cuda_archs_loose_intersection(SCALED_MM_ARCHS "9.0a" "${CUDA_ARCHS}")
  if(${CMAKE_CUDA_COMPILER_VERSION} VERSION_GREATER_EQUAL 12.3 AND SCALED_MM_ARCHS)
    set(SRCS "csrc/quantization/cutlass_w8a8/moe/grouped_mm_c3x.cu")
    set_gencode_flags_for_srcs(
      SRCS "${SRCS}"
      CUDA_ARCHS "${SCALED_MM_ARCHS}")
    list(APPEND VLLM_EXT_SRC "${SRCS}")
    list(APPEND VLLM_GPU_FLAGS "-DENABLE_CUTLASS_MOE_SM90=1")
    message(STATUS "Building grouped_mm_c3x for archs: ${SCALED_MM_ARCHS}")
  else()
    if (NOT ${CMAKE_CUDA_COMPILER_VERSION} VERSION_GREATER_EQUAL 12.3 AND SCALED_MM_ARCHS)
      message(STATUS "Not building grouped_mm_c3x kernels as CUDA Compiler version is "
                     "not >= 12.3, we recommend upgrading to CUDA 12.3 or later "
                     "if you intend on running FP8 quantized MoE models on Hopper.")
    else()
      message(STATUS "Not building grouped_mm_c3x as no compatible archs found "
                     "in CUDA target architectures.")
    endif()
  endif()

  # moe_data.cu is used by all CUTLASS MoE kernels.
  cuda_archs_loose_intersection(CUTLASS_MOE_DATA_ARCHS "9.0a;10.0a" "${CUDA_ARCHS}")
  if(${CMAKE_CUDA_COMPILER_VERSION} VERSION_GREATER_EQUAL 12.3 AND CUTLASS_MOE_DATA_ARCHS)
    set(SRCS "csrc/quantization/cutlass_w8a8/moe/moe_data.cu")
    set_gencode_flags_for_srcs(
      SRCS "${SRCS}"
      CUDA_ARCHS "${CUTLASS_MOE_DATA_ARCHS}")
    list(APPEND VLLM_EXT_SRC "${SRCS}")
    message(STATUS "Building moe_data for archs: ${CUTLASS_MOE_DATA_ARCHS}")
  else()
    if (NOT ${CMAKE_CUDA_COMPILER_VERSION} VERSION_GREATER_EQUAL 12.3 AND CUTLASS_MOE_DATA_ARCHS)
      message(STATUS "Not building moe_data as CUDA Compiler version is "
                     "not >= 12.3, we recommend upgrading to CUDA 12.3 or later "
                     "if you intend on running FP8 quantized MoE models on Hopper or Blackwell.")
    else()
      message(STATUS "Not building moe_data as no compatible archs found "
                     "in CUDA target architectures.")
    endif()
  endif()
  
  cuda_archs_loose_intersection(SCALED_MM_ARCHS "10.0a" "${CUDA_ARCHS}")
  if(${CMAKE_CUDA_COMPILER_VERSION} VERSION_GREATER_EQUAL 12.8 AND SCALED_MM_ARCHS)
    set(SRCS "csrc/quantization/cutlass_w8a8/moe/blockwise_scaled_group_mm_sm100.cu")
    set_gencode_flags_for_srcs(
      SRCS "${SRCS}"
      CUDA_ARCHS "${SCALED_MM_ARCHS}")
    list(APPEND VLLM_EXT_SRC "${SRCS}")
    list(APPEND VLLM_GPU_FLAGS "-DENABLE_CUTLASS_MOE_SM100=1")
    message(STATUS "Building blockwise_scaled_group_mm_sm100 for archs: ${SCALED_MM_ARCHS}")
  else()
    if (NOT ${CMAKE_CUDA_COMPILER_VERSION} VERSION_GREATER_EQUAL 12.8 AND SCALED_MM_ARCHS)
      message(STATUS "Not building blockwise_scaled_group_mm_sm100 kernels as CUDA Compiler version is "
                     "not >= 12.8, we recommend upgrading to CUDA 12.8 or later "
                     "if you intend on running FP8 quantized MoE models on Blackwell.")
    else()
      message(STATUS "Not building blockwise_scaled_group_mm_sm100 as no compatible archs found "
                     "in CUDA target architectures")
    endif()
  endif()

  #
  # Machete kernels

  # The machete kernels only work on hopper and require CUDA 12.0 or later.
  # Only build Machete kernels if we are building for something compatible with sm90a
  cuda_archs_loose_intersection(MACHETE_ARCHS "9.0a" "${CUDA_ARCHS}")
  if(${CMAKE_CUDA_COMPILER_VERSION} VERSION_GREATER_EQUAL 12.0 AND MACHETE_ARCHS)
    #
    # For the Machete kernels we automatically generate sources for various
    # preselected input type pairs and schedules.
    # Generate sources:
    set(MACHETE_GEN_SCRIPT
      ${CMAKE_CURRENT_SOURCE_DIR}/csrc/quantization/machete/generate.py)
    file(MD5 ${MACHETE_GEN_SCRIPT} MACHETE_GEN_SCRIPT_HASH)

    message(STATUS "Machete generation script hash: ${MACHETE_GEN_SCRIPT_HASH}")
    message(STATUS "Last run machete generate script hash: $CACHE{MACHETE_GEN_SCRIPT_HASH}")

    if (NOT DEFINED CACHE{MACHETE_GEN_SCRIPT_HASH}
        OR NOT $CACHE{MACHETE_GEN_SCRIPT_HASH} STREQUAL ${MACHETE_GEN_SCRIPT_HASH})
      execute_process(
        COMMAND ${CMAKE_COMMAND} -E env
        PYTHONPATH=${CMAKE_CURRENT_SOURCE_DIR}/csrc/cutlass_extensions/:${CUTLASS_DIR}/python/:${VLLM_PYTHON_PATH}:$PYTHONPATH
          ${Python_EXECUTABLE} ${MACHETE_GEN_SCRIPT}
        RESULT_VARIABLE machete_generation_result
        OUTPUT_VARIABLE machete_generation_output
        OUTPUT_FILE ${CMAKE_CURRENT_BINARY_DIR}/machete_generation.log
        ERROR_FILE ${CMAKE_CURRENT_BINARY_DIR}/machete_generation.log
      )

      if (NOT machete_generation_result EQUAL 0)
        message(FATAL_ERROR "Machete generation failed."
                            " Result: \"${machete_generation_result}\""
                            "\nCheck the log for details: "
                            "${CMAKE_CURRENT_BINARY_DIR}/machete_generation.log")
      else()
        set(MACHETE_GEN_SCRIPT_HASH ${MACHETE_GEN_SCRIPT_HASH}
            CACHE STRING "Last run machete generate script hash" FORCE)
        message(STATUS "Machete generation completed successfully.")
      endif()
    else()
      message(STATUS "Machete generation script has not changed, skipping generation.")
    endif()

    # Add machete generated sources
    file(GLOB MACHETE_GEN_SOURCES "csrc/quantization/machete/generated/*.cu")
    list(APPEND VLLM_EXT_SRC ${MACHETE_GEN_SOURCES})

    # forward compatible
    set_gencode_flags_for_srcs(
      SRCS "${MACHETE_GEN_SOURCES}"
      CUDA_ARCHS "${MACHETE_ARCHS}")

    list(APPEND VLLM_EXT_SRC
      csrc/quantization/machete/machete_pytorch.cu)

    message(STATUS "Building Machete kernels for archs: ${MACHETE_ARCHS}")
  else()
    if (NOT ${CMAKE_CUDA_COMPILER_VERSION} VERSION_GREATER_EQUAL 12.0
        AND MACHETE_ARCHS)
      message(STATUS "Not building Machete kernels as CUDA Compiler version is "
                     "not >= 12.0, we recommend upgrading to CUDA 12.0 or "
                     "later if you intend on running w4a16 quantized models on "
                     "Hopper.")
    else()
      message(STATUS "Not building Machete kernels as no compatible archs "
                     "found in CUDA target architectures")
    endif()
  endif()
# if CUDA endif
endif()

if (VLLM_GPU_LANG STREQUAL "HIP")
  # Add QuickReduce kernels
  list(APPEND VLLM_EXT_SRC
    "csrc/custom_quickreduce.cu"
  )
# if ROCM endif
endif()

message(STATUS "Enabling C extension.")
define_gpu_extension_target(
  _C
  DESTINATION vllm
  LANGUAGE ${VLLM_GPU_LANG}
  SOURCES ${VLLM_EXT_SRC}
  COMPILE_FLAGS ${VLLM_GPU_FLAGS}
  ARCHITECTURES ${VLLM_GPU_ARCHES}
  INCLUDE_DIRECTORIES ${CUTLASS_INCLUDE_DIR}
  INCLUDE_DIRECTORIES ${CUTLASS_TOOLS_UTIL_INCLUDE_DIR}
  USE_SABI 3
  WITH_SOABI)

# If CUTLASS is compiled on NVCC >= 12.5, it by default uses
# cudaGetDriverEntryPointByVersion as a wrapper to avoid directly calling the
# driver API. This causes problems when linking with earlier versions of CUDA.
# Setting this variable sidesteps the issue by calling the driver directly.
target_compile_definitions(_C PRIVATE CUTLASS_ENABLE_DIRECT_CUDA_DRIVER_CALL=1)

#
# _moe_C extension
#

set(VLLM_MOE_EXT_SRC
  "csrc/moe/torch_bindings.cpp"
  "csrc/moe/moe_align_sum_kernels.cu"
  "csrc/moe/topk_softmax_kernels.cu")

if(VLLM_GPU_LANG STREQUAL "CUDA")
  list(APPEND VLLM_MOE_EXT_SRC "csrc/moe/moe_wna16.cu")
endif()

set_gencode_flags_for_srcs(
  SRCS "${VLLM_MOE_EXT_SRC}"
  CUDA_ARCHS "${CUDA_ARCHS}")

if(VLLM_GPU_LANG STREQUAL "CUDA")
  set(VLLM_MOE_WNA16_SRC
    "csrc/moe/moe_wna16.cu")

  set_gencode_flags_for_srcs(
    SRCS "${VLLM_MOE_WNA16_SRC}"
    CUDA_ARCHS "${CUDA_ARCHS}")

  list(APPEND VLLM_MOE_EXT_SRC "${VLLM_MOE_WNA16_SRC}")
  # 9.0 for latest bf16 atomicAdd PTX
  cuda_archs_loose_intersection(MARLIN_MOE_ARCHS "8.0;8.7;9.0+PTX" "${CUDA_ARCHS}")
  if (MARLIN_MOE_ARCHS)

    #
    # For the Marlin MOE kernels we automatically generate sources for various
    # preselected input type pairs and schedules.
    # Generate sources:
    set(MOE_MARLIN_GEN_SCRIPT
      ${CMAKE_CURRENT_SOURCE_DIR}/csrc/moe/marlin_moe_wna16/generate_kernels.py)
    file(MD5 ${MOE_MARLIN_GEN_SCRIPT} MOE_MARLIN_GEN_SCRIPT_HASH)

    message(STATUS "Marlin MOE generation script hash: ${MOE_MARLIN_GEN_SCRIPT_HASH}")
    message(STATUS "Last run Marlin MOE generate script hash: $CACHE{MOE_MARLIN_GEN_SCRIPT_HASH}")

    if (NOT DEFINED CACHE{MOE_MARLIN_GEN_SCRIPT_HASH}
        OR NOT $CACHE{MOE_MARLIN_GEN_SCRIPT_HASH} STREQUAL ${MOE_MARLIN_GEN_SCRIPT_HASH})
      execute_process(
        COMMAND ${CMAKE_COMMAND} -E env
        PYTHONPATH=$PYTHONPATH
          ${Python_EXECUTABLE} ${MOE_MARLIN_GEN_SCRIPT}
        RESULT_VARIABLE moe_marlin_generation_result
        OUTPUT_VARIABLE moe_marlin_generation_output
        OUTPUT_FILE ${CMAKE_CURRENT_BINARY_DIR}/moe_marlin_generation.log
        ERROR_FILE ${CMAKE_CURRENT_BINARY_DIR}/moe_marlin_generation.log
      )

      if (NOT moe_marlin_generation_result EQUAL 0)
        message(FATAL_ERROR "Marlin MOE generation failed."
                            " Result: \"${moe_marlin_generation_result}\""
                            "\nCheck the log for details: "
                            "${CMAKE_CURRENT_BINARY_DIR}/moe_marlin_generation.log")
      else()
        set(MOE_MARLIN_GEN_SCRIPT_HASH ${MOE_MARLIN_GEN_SCRIPT_HASH}
            CACHE STRING "Last run Marlin MOE generate script hash" FORCE)
        message(STATUS "Marlin MOE generation completed successfully.")
      endif()
    else()
      message(STATUS "Marlin MOE generation script has not changed, skipping generation.")
    endif()

    file(GLOB MOE_WNAA16_MARLIN_SRC "csrc/moe/marlin_moe_wna16/*.cu")
    set_gencode_flags_for_srcs(
      SRCS "${MOE_WNAA16_MARLIN_SRC}"
      CUDA_ARCHS "${MARLIN_MOE_ARCHS}")

    list(APPEND VLLM_MOE_EXT_SRC ${MOE_WNAA16_MARLIN_SRC})

    message(STATUS "Building Marlin MOE kernels for archs: ${MARLIN_MOE_ARCHS}")
  else()
    message(STATUS "Not building Marlin MOE kernels as no compatible archs found"
                   " in CUDA target architectures")
  endif()
endif()

if(VLLM_GPU_LANG STREQUAL "CUDA")
  set(MOE_PERMUTE_SRC
      "csrc/moe/permute_unpermute_kernels/moe_permute_unpermute_kernel.cu"
      "csrc/moe/moe_permute_unpermute_op.cu")

  set_gencode_flags_for_srcs(
    SRCS "${MARLIN_PERMUTE_SRC}"
    CUDA_ARCHS "${MOE_PERMUTE_ARCHS}")

  list(APPEND VLLM_MOE_EXT_SRC "${MOE_PERMUTE_SRC}")
endif()
message(STATUS "Enabling moe extension.")
define_gpu_extension_target(
  _moe_C
  DESTINATION vllm
  LANGUAGE ${VLLM_GPU_LANG}
  SOURCES ${VLLM_MOE_EXT_SRC}
  COMPILE_FLAGS ${VLLM_GPU_FLAGS}
  ARCHITECTURES ${VLLM_GPU_ARCHES}
  INCLUDE_DIRECTORIES ${CUTLASS_INCLUDE_DIR}
  INCLUDE_DIRECTORIES ${CUTLASS_TOOLS_UTIL_INCLUDE_DIR}
  USE_SABI 3
  WITH_SOABI)

if(VLLM_GPU_LANG STREQUAL "HIP")
  #
  # _rocm_C extension
  #
  set(VLLM_ROCM_EXT_SRC
    "csrc/rocm/torch_bindings.cpp"
    "csrc/rocm/skinny_gemms.cu"
    "csrc/rocm/attention.cu")

  define_gpu_extension_target(
    _rocm_C
    DESTINATION vllm
    LANGUAGE ${VLLM_GPU_LANG}
    SOURCES ${VLLM_ROCM_EXT_SRC}
    COMPILE_FLAGS ${VLLM_GPU_FLAGS}
    ARCHITECTURES ${VLLM_GPU_ARCHES}
    USE_SABI 3
    WITH_SOABI)
endif()

# For CUDA we also build and ship some external projects.
if (VLLM_GPU_LANG STREQUAL "CUDA")
    include(cmake/external_projects/flashmla.cmake)

    # vllm-flash-attn should be last as it overwrites some CMake functions
    include(cmake/external_projects/vllm_flash_attn.cmake)
endif ()<|MERGE_RESOLUTION|>--- conflicted
+++ resolved
@@ -174,15 +174,10 @@
 #
 # Set nvcc fatbin compression.
 #
-<<<<<<< HEAD
-if(${CMAKE_CUDA_COMPILER_VERSION} VERSION_GREATER_EQUAL 12.8 AND VLLM_GPU_LANG STREQUAL "CUDA")
-  list(APPEND VLLM_GPU_FLAGS "-Xfatbin" "-compress-all" "-compress-mode=size")
-=======
 if(VLLM_GPU_LANG STREQUAL "CUDA")
   if(${CMAKE_CUDA_COMPILER_VERSION} VERSION_GREATER_EQUAL 12.8)
     list(APPEND VLLM_GPU_FLAGS "-Xfatbin" "-compress-all" "-compress-mode=size")
   endif()
->>>>>>> 77f77a95
 endif()
 
 
