--- conflicted
+++ resolved
@@ -554,7 +554,6 @@
   CUDA_ARCHS "${CUDA_ARCHS}")
 
 if(VLLM_GPU_LANG STREQUAL "CUDA")
-<<<<<<< HEAD
   set(VLLM_MOE_WNA16_SRC
     "csrc/moe/moe_wna16.cu")
 
@@ -562,10 +561,7 @@
     SRCS "${VLLM_MOE_WNA16_SRC}"
     CUDA_ARCHS "${CUDA_ARCHS}")
 
-  cuda_archs_loose_intersection(MARLIN_MOE_ARCHS "8.0;8.6;8.7;8.9;9.0" "${CUDA_ARCHS}")
-=======
   cuda_archs_loose_intersection(MARLIN_MOE_ARCHS "8.0;8.6;8.7;8.9;9.0;10.0;10.1;12.0" "${CUDA_ARCHS}")
->>>>>>> 7f89a594
   if (MARLIN_MOE_ARCHS)
     set(MARLIN_MOE_SRC
         "csrc/moe/marlin_kernels/marlin_moe_kernel.h"
