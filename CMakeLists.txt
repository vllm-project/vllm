--- conflicted
+++ resolved
@@ -384,13 +384,8 @@
         OR NOT $CACHE{MARLIN_GEN_SCRIPT_HASH_AND_ARCH} STREQUAL ${MARLIN_GEN_SCRIPT_HASH_AND_ARCH})
       execute_process(
         COMMAND ${CMAKE_COMMAND} -E env
-<<<<<<< HEAD
-        PYTHONPATH=${VLLM_PYTHON_PATH}:$ENV{PYTHONPATH}
-          ${Python_EXECUTABLE} ${MARLIN_GEN_SCRIPT}
-=======
         PYTHONPATH=$PYTHONPATH
           ${Python_EXECUTABLE} ${MARLIN_GEN_SCRIPT} ${CUDA_ARCHS_STR}
->>>>>>> d017bceb
         RESULT_VARIABLE marlin_generation_result
         OUTPUT_VARIABLE marlin_generation_result
         OUTPUT_FILE ${CMAKE_CURRENT_BINARY_DIR}/marlin_generation.log
@@ -1009,13 +1004,8 @@
         OR NOT $CACHE{MOE_MARLIN_GEN_SCRIPT_HASH_AND_ARCH} STREQUAL ${MOE_MARLIN_GEN_SCRIPT_HASH_AND_ARCH})
       execute_process(
         COMMAND ${CMAKE_COMMAND} -E env
-<<<<<<< HEAD
-        PYTHONPATH=${VLLM_PYTHON_PATH}:$ENV{PYTHONPATH}
-          ${Python_EXECUTABLE} ${MOE_MARLIN_GEN_SCRIPT}
-=======
         PYTHONPATH=$PYTHONPATH
           ${Python_EXECUTABLE} ${MOE_MARLIN_GEN_SCRIPT} ${CUDA_ARCHS_STR}
->>>>>>> d017bceb
         RESULT_VARIABLE moe_marlin_generation_result
         OUTPUT_VARIABLE moe_marlin_generation_output
         OUTPUT_FILE ${CMAKE_CURRENT_BINARY_DIR}/moe_marlin_generation.log
