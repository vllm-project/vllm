--- conflicted
+++ resolved
@@ -560,11 +560,7 @@
       SRCS "${SRCS}"
       CUDA_ARCHS "${FP4_ARCHS}")
     list(APPEND VLLM_EXT_SRC "${SRCS}")
-<<<<<<< HEAD
-    list(APPEND VLLM_GPU_FLAGS "-DENABLE_NVFP4=1")
-=======
     list(APPEND VLLM_GPU_FLAGS "-DENABLE_NVFP4_SM100=1")
->>>>>>> 016c25b5
     list(APPEND VLLM_GPU_FLAGS "-DENABLE_CUTLASS_MOE_SM100=1")
     message(STATUS "Building NVFP4 for archs: ${FP4_ARCHS}")
   else()
@@ -601,11 +597,7 @@
   # if it's possible to compile MoE kernels that use its output.
   cuda_archs_loose_intersection(SCALED_MM_ARCHS "9.0a" "${CUDA_ARCHS}")
   if(${CMAKE_CUDA_COMPILER_VERSION} VERSION_GREATER_EQUAL 12.3 AND SCALED_MM_ARCHS)
-<<<<<<< HEAD
-    set(SRCS "csrc/quantization/cutlass_w8a8/moe/grouped_mm_c3x.cu")
-=======
     set(SRCS "csrc/quantization/cutlass_w8a8/moe/grouped_mm_c3x_sm90.cu")
->>>>>>> 016c25b5
     set_gencode_flags_for_srcs(
       SRCS "${SRCS}"
       CUDA_ARCHS "${SCALED_MM_ARCHS}")
@@ -623,8 +615,6 @@
     endif()
   endif()
 
-<<<<<<< HEAD
-=======
   cuda_archs_loose_intersection(SCALED_MM_ARCHS "10.0a" "${CUDA_ARCHS}")
   if(${CMAKE_CUDA_COMPILER_VERSION} VERSION_GREATER_EQUAL 12.8 AND SCALED_MM_ARCHS)
     set(SRCS "csrc/quantization/cutlass_w8a8/moe/grouped_mm_c3x_sm100.cu")
@@ -645,7 +635,6 @@
     endif()
   endif()
 
->>>>>>> 016c25b5
   # moe_data.cu is used by all CUTLASS MoE kernels.
   cuda_archs_loose_intersection(CUTLASS_MOE_DATA_ARCHS "9.0a;10.0a" "${CUDA_ARCHS}")
   if(${CMAKE_CUDA_COMPILER_VERSION} VERSION_GREATER_EQUAL 12.3 AND CUTLASS_MOE_DATA_ARCHS)
@@ -663,8 +652,6 @@
     else()
       message(STATUS "Not building moe_data as no compatible archs found "
                      "in CUDA target architectures.")
-<<<<<<< HEAD
-=======
     endif()
   endif()
 
@@ -685,7 +672,6 @@
     else()
       message(STATUS "Not building blockwise_scaled_group_mm_sm100 as no compatible archs found "
                      "in CUDA target architectures")
->>>>>>> 016c25b5
     endif()
   endif()
 
