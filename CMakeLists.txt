cmake_minimum_required(VERSION 3.26)

# When building directly using CMake, make sure you run the install step
# (it places the .so files in the correct location).
#
# Example:
# mkdir build && cd build
# cmake -G Ninja -DVLLM_PYTHON_EXECUTABLE=`which python3` -DCMAKE_INSTALL_PREFIX=.. ..
# cmake --build . --target install
#
# If you want to only build one target, make sure to install it manually:
# cmake --build . --target _C
# cmake --install . --component _C
project(vllm_extensions LANGUAGES CXX)

# CUDA by default, can be overridden by using -DVLLM_TARGET_DEVICE=... (used by setup.py)
set(VLLM_TARGET_DEVICE "cuda" CACHE STRING "Target device backend for vLLM")

message(STATUS "Build type: ${CMAKE_BUILD_TYPE}")
message(STATUS "Target device: ${VLLM_TARGET_DEVICE}")

include(${CMAKE_CURRENT_LIST_DIR}/cmake/utils.cmake)

# Suppress potential warnings about unused manually-specified variables
set(ignoreMe "${VLLM_PYTHON_PATH}")

# Prevent installation of dependencies (cutlass) by default.
install(CODE "set(CMAKE_INSTALL_LOCAL_ONLY TRUE)" ALL_COMPONENTS)

#
# Supported python versions.  These versions will be searched in order, the
# first match will be selected.  These should be kept in sync with setup.py.
#
set(PYTHON_SUPPORTED_VERSIONS "3.8" "3.9" "3.10" "3.11" "3.12")

# Supported NVIDIA architectures.
set(CUDA_SUPPORTED_ARCHS "7.0;7.5;8.0;8.6;8.9;9.0")

# Supported AMD GPU architectures.
set(HIP_SUPPORTED_ARCHS "gfx906;gfx908;gfx90a;gfx940;gfx941;gfx942;gfx1030;gfx1100")

#
# Supported/expected torch versions for CUDA/ROCm.
#
# Currently, having an incorrect pytorch version results in a warning
# rather than an error.
#
# Note: the CUDA torch version is derived from pyproject.toml and various
# requirements.txt files and should be kept consistent.  The ROCm torch
# versions are derived from Dockerfile.rocm
#
set(TORCH_SUPPORTED_VERSION_CUDA "2.4.0")
set(TORCH_SUPPORTED_VERSION_ROCM "2.5.0")

#
# Try to find python package with an executable that exactly matches
# `VLLM_PYTHON_EXECUTABLE` and is one of the supported versions.
#
if (VLLM_PYTHON_EXECUTABLE)
  find_python_from_executable(${VLLM_PYTHON_EXECUTABLE} "${PYTHON_SUPPORTED_VERSIONS}")
else()
  message(FATAL_ERROR
    "Please set VLLM_PYTHON_EXECUTABLE to the path of the desired python version"
    " before running cmake configure.")
endif()

#
# Update cmake's `CMAKE_PREFIX_PATH` with torch location.
#
append_cmake_prefix_path("torch" "torch.utils.cmake_prefix_path")

# Ensure the 'nvcc' command is in the PATH
find_program(NVCC_EXECUTABLE nvcc)
if (CUDA_FOUND AND NOT NVCC_EXECUTABLE)
    message(FATAL_ERROR "nvcc not found")
endif()

#
# Import torch cmake configuration.
# Torch also imports CUDA (and partially HIP) languages with some customizations,
# so there is no need to do this explicitly with check_language/enable_language,
# etc.
#
find_package(Torch REQUIRED)

#
message(STATUS "Enabling core extension.")

# Define _core_C extension
#  built for (almost) every target platform, (excludes TPU and Neuron)

set(VLLM_EXT_SRC
  "csrc/core/torch_bindings.cpp")

define_gpu_extension_target(
  _core_C
  DESTINATION vllm
  LANGUAGE CXX
  SOURCES ${VLLM_EXT_SRC}
  COMPILE_FLAGS ${CXX_COMPILE_FLAGS}
  USE_SABI 3
  WITH_SOABI)

#
# Forward the non-CUDA device extensions to external CMake scripts.
#
if (NOT VLLM_TARGET_DEVICE STREQUAL "cuda" AND
    NOT VLLM_TARGET_DEVICE STREQUAL "rocm")
    if (VLLM_TARGET_DEVICE STREQUAL "cpu")
        include(${CMAKE_CURRENT_LIST_DIR}/cmake/cpu_extension.cmake)
    else()
        return()
    endif()
    return()
endif()

#
# Set up GPU language and check the torch version and warn if it isn't
# what is expected.
#
if (NOT HIP_FOUND AND CUDA_FOUND)
  set(VLLM_GPU_LANG "CUDA")

  if (NOT Torch_VERSION VERSION_EQUAL ${TORCH_SUPPORTED_VERSION_CUDA})
    message(WARNING "Pytorch version ${TORCH_SUPPORTED_VERSION_CUDA} "
      "expected for CUDA build, saw ${Torch_VERSION} instead.")
  endif()
elseif(HIP_FOUND)
  set(VLLM_GPU_LANG "HIP")

  # Importing torch recognizes and sets up some HIP/ROCm configuration but does
  # not let cmake recognize .hip files. In order to get cmake to understand the
  # .hip extension automatically, HIP must be enabled explicitly.
  enable_language(HIP)

  # ROCm 5.X and 6.X
  if (ROCM_VERSION_DEV_MAJOR GREATER_EQUAL 5 AND
      NOT Torch_VERSION VERSION_EQUAL ${TORCH_SUPPORTED_VERSION_ROCM})
    message(WARNING "Pytorch version >= ${TORCH_SUPPORTED_VERSION_ROCM} "
      "expected for ROCm build, saw ${Torch_VERSION} instead.")
  endif()
else()
  message(FATAL_ERROR "Can't find CUDA or HIP installation.")
endif()

#
# Override the GPU architectures detected by cmake/torch and filter them by
# the supported versions for the current language.
# The final set of arches is stored in `VLLM_GPU_ARCHES`.
#
override_gpu_arches(VLLM_GPU_ARCHES
  ${VLLM_GPU_LANG}
  "${${VLLM_GPU_LANG}_SUPPORTED_ARCHS}")

#
# Query torch for additional GPU compilation flags for the given
# `VLLM_GPU_LANG`.
# The final set of arches is stored in `VLLM_GPU_FLAGS`.
#
get_torch_gpu_compiler_flags(VLLM_GPU_FLAGS ${VLLM_GPU_LANG})

#
# Set nvcc parallelism.
#
if(NVCC_THREADS AND VLLM_GPU_LANG STREQUAL "CUDA")
  list(APPEND VLLM_GPU_FLAGS "--threads=${NVCC_THREADS}")
endif()

include(FetchContent)

#
# Define other extension targets
#

#
# _C extension
#

set(VLLM_EXT_SRC
  "csrc/cache_kernels.cu"
  "csrc/attention/attention_kernels.cu"
  "csrc/pos_encoding_kernels.cu"
  "csrc/activation_kernels.cu"
  "csrc/layernorm_kernels.cu"
  "csrc/quantization/gptq/q_gemm.cu"
  "csrc/quantization/compressed_tensors/int8_quant_kernels.cu"
  "csrc/quantization/fp8/common.cu"
  "csrc/cuda_utils_kernels.cu"
  "csrc/moe_align_block_size_kernels.cu"
  "csrc/prepare_inputs/advance_step.cu"
  "csrc/torch_bindings.cpp")

if(VLLM_GPU_LANG STREQUAL "CUDA")
  SET(CUTLASS_ENABLE_HEADERS_ONLY ON CACHE BOOL "Enable only the header library")

  # Set CUTLASS_REVISION manually -- its revision detection doesn't work in this case.
  set(CUTLASS_REVISION "v3.5.1" CACHE STRING "CUTLASS revision to use")

  FetchContent_Declare(
        cutlass
        GIT_REPOSITORY https://github.com/nvidia/cutlass.git
        GIT_TAG v3.5.1
        GIT_PROGRESS TRUE

        # Speed up CUTLASS download by retrieving only the specified GIT_TAG instead of the history.
        # Important: If GIT_SHALLOW is enabled then GIT_TAG works only with branch names and tags.
        # So if the GIT_TAG above is updated to a commit hash, GIT_SHALLOW must be set to FALSE
        GIT_SHALLOW TRUE
  )
  FetchContent_MakeAvailable(cutlass)

  list(APPEND VLLM_EXT_SRC
    "csrc/mamba/mamba_ssm/selective_scan_fwd.cu"
    "csrc/mamba/causal_conv1d/causal_conv1d.cu"
    "csrc/quantization/aqlm/gemm_kernels.cu"
    "csrc/quantization/awq/gemm_kernels.cu"
    "csrc/quantization/marlin/dense/marlin_cuda_kernel.cu"
    "csrc/quantization/marlin/sparse/marlin_24_cuda_kernel.cu"
    "csrc/quantization/marlin/qqq/marlin_qqq_gemm_kernel.cu"
    "csrc/quantization/gptq_marlin/gptq_marlin.cu"
    "csrc/quantization/gptq_marlin/gptq_marlin_repack.cu"
    "csrc/quantization/gptq_marlin/awq_marlin_repack.cu"
    "csrc/quantization/gguf/gguf_kernel.cu"
    "csrc/quantization/fp8/fp8_marlin.cu"
    "csrc/custom_all_reduce.cu"
    "csrc/permute_cols.cu"
    "csrc/quantization/cutlass_w8a8/scaled_mm_entry.cu"
    "csrc/quantization/cutlass_w8a8/scaled_mm_c2x.cu"
    "csrc/quantization/cutlass_w8a8/scaled_mm_c3x.cu")

  #
  # The CUTLASS kernels for Hopper require sm90a to be enabled.
  # This is done via the below gencode option, BUT that creates kernels for both sm90 and sm90a.
  # That adds an extra 17MB to compiled binary, so instead we selectively enable it.
  if(${CMAKE_CUDA_COMPILER_VERSION} VERSION_GREATER 12.0)
    set_source_files_properties(
          "csrc/quantization/cutlass_w8a8/scaled_mm_c3x.cu"
          PROPERTIES
          COMPILE_FLAGS
          "-gencode arch=compute_90a,code=sm_90a")
  endif()


  #
  # Machete kernels

  # The machete kernels only work on hopper and require CUDA 12.0 or later.
  if(${CMAKE_CUDA_COMPILER_VERSION} VERSION_GREATER 12.0)
    #
    # For the Machete kernels we automatically generate sources for various 
    # preselected input type pairs and schedules.
    # Generate sources:
    execute_process(
      COMMAND ${CMAKE_COMMAND} -E env 
      PYTHONPATH=${CMAKE_CURRENT_SOURCE_DIR}/csrc/cutlass_extensions/:${CUTLASS_DIR}/python/:${VLLM_PYTHON_PATH}:$PYTHONPATH 
        ${Python_EXECUTABLE} ${CMAKE_CURRENT_SOURCE_DIR}/csrc/quantization/machete/generate.py
      RESULT_VARIABLE machete_generation_result
      OUTPUT_VARIABLE machete_generation_output
      OUTPUT_FILE ${CMAKE_CURRENT_BINARY_DIR}/machete_generation.log
      ERROR_FILE ${CMAKE_CURRENT_BINARY_DIR}/machete_generation.log
    )

    if (NOT machete_generation_result EQUAL 0)
      message(FATAL_ERROR "Machete generation failed."
                          " Result: \"${machete_generation_result}\"" 
                          "\nCheck the log for details: "
                          "${CMAKE_CURRENT_BINARY_DIR}/machete_generation.log")
    else()
      message(STATUS "Machete generation completed successfully.")
    endif()

    # Add machete generated sources
    file(GLOB MACHETE_GEN_SOURCES "csrc/quantization/machete/generated/*.cu")
    list(APPEND VLLM_EXT_SRC ${MACHETE_GEN_SOURCES})
    message(STATUS "Machete generated sources: ${MACHETE_GEN_SOURCES}")

    set_source_files_properties(
          ${MACHETE_GEN_SOURCES}
          PROPERTIES
          COMPILE_FLAGS
          "-gencode arch=compute_90a,code=sm_90a")
  endif()

  # Add pytorch binding for machete (add on even CUDA < 12.0 so that we can
  #  raise an error if the user that this was built with an incompatible 
  #  CUDA version)
  list(APPEND VLLM_EXT_SRC
    csrc/quantization/machete/machete_pytorch.cu)
endif()

message(STATUS "Enabling C extension.")
define_gpu_extension_target(
  _C
  DESTINATION vllm
  LANGUAGE ${VLLM_GPU_LANG}
  SOURCES ${VLLM_EXT_SRC}
  COMPILE_FLAGS ${VLLM_GPU_FLAGS}
  ARCHITECTURES ${VLLM_GPU_ARCHES}
  INCLUDE_DIRECTORIES ${CUTLASS_INCLUDE_DIR}
  USE_SABI 3
  WITH_SOABI)

# If CUTLASS is compiled on NVCC >= 12.5, it by default uses 
# cudaGetDriverEntryPointByVersion as a wrapper to avoid directly calling the 
# driver API. This causes problems when linking with earlier versions of CUDA.
# Setting this variable sidesteps the issue by calling the driver directly.
target_compile_definitions(_C PRIVATE CUTLASS_ENABLE_DIRECT_CUDA_DRIVER_CALL=1)

#
# _moe_C extension
#

set(VLLM_MOE_EXT_SRC
  "csrc/moe/torch_bindings.cpp"
  "csrc/moe/topk_softmax_kernels.cu")

if(VLLM_GPU_LANG STREQUAL "CUDA")
  list(APPEND VLLM_MOE_EXT_SRC
      "csrc/moe/marlin_kernels/marlin_moe_kernel.h"
      "csrc/moe/marlin_kernels/marlin_moe_kernel_ku4b8.h"
      "csrc/moe/marlin_kernels/marlin_moe_kernel_ku4b8.cu"
      "csrc/moe/marlin_kernels/marlin_moe_kernel_ku8b128.h"
      "csrc/moe/marlin_kernels/marlin_moe_kernel_ku8b128.cu"
<<<<<<< HEAD
      "csrc/moe/marlin_kernels/marlin_moe_kernel_ku4.h"
      "csrc/moe/marlin_kernels/marlin_moe_kernel_ku4.cu"
      "csrc/moe/marlin_kernels/marlin_moe_kernel_ku8.h"
      "csrc/moe/marlin_kernels/marlin_moe_kernel_ku8.cu"
=======
>>>>>>> 2529d09b
      "csrc/moe/marlin_moe_ops.cu")
endif()

message(STATUS "Enabling moe extension.")
define_gpu_extension_target(
  _moe_C
  DESTINATION vllm
  LANGUAGE ${VLLM_GPU_LANG}
  SOURCES ${VLLM_MOE_EXT_SRC}
  COMPILE_FLAGS ${VLLM_GPU_FLAGS}
  ARCHITECTURES ${VLLM_GPU_ARCHES}
  USE_SABI 3
  WITH_SOABI)

if(VLLM_GPU_LANG STREQUAL "HIP")
  #
  # _rocm_C extension
  #
  set(VLLM_ROCM_EXT_SRC
    "csrc/rocm/torch_bindings.cpp"
    "csrc/rocm/attention.cu")

  define_gpu_extension_target(
    _rocm_C
    DESTINATION vllm
    LANGUAGE ${VLLM_GPU_LANG}
    SOURCES ${VLLM_ROCM_EXT_SRC}
    COMPILE_FLAGS ${VLLM_GPU_FLAGS}
    ARCHITECTURES ${VLLM_GPU_ARCHES}
    USE_SABI 3
    WITH_SOABI)
endif()

# vllm-flash-attn currently only supported on CUDA
if (NOT VLLM_TARGET_DEVICE STREQUAL "cuda")
  return()
endif ()

#
# Build vLLM flash attention from source
#
# IMPORTANT: This has to be the last thing we do, because vllm-flash-attn uses the same macros/functions as vLLM.
# Because functions all belong to the global scope, vllm-flash-attn's functions overwrite vLLMs.
# They should be identical but if they aren't, this is a massive footgun.
#
# The vllm-flash-attn install rules are nested under vllm to make sure the library gets installed in the correct place.
# To only install vllm-flash-attn, use --component vllm_flash_attn_c.
# If no component is specified, vllm-flash-attn is still installed.

# If VLLM_FLASH_ATTN_SRC_DIR is set, vllm-flash-attn is installed from that directory instead of downloading.
# This is to enable local development of vllm-flash-attn within vLLM.
# It can be set as an environment variable or passed as a cmake argument.
# The environment variable takes precedence.
if (DEFINED ENV{VLLM_FLASH_ATTN_SRC_DIR})
  set(VLLM_FLASH_ATTN_SRC_DIR $ENV{VLLM_FLASH_ATTN_SRC_DIR})
endif()

if(VLLM_FLASH_ATTN_SRC_DIR)
  FetchContent_Declare(vllm-flash-attn SOURCE_DIR ${VLLM_FLASH_ATTN_SRC_DIR})
else()
  FetchContent_Declare(
          vllm-flash-attn
          GIT_REPOSITORY https://github.com/vllm-project/flash-attention.git
          GIT_TAG 013f0c4fc47e6574060879d9734c1df8c5c273bd
          GIT_PROGRESS TRUE
  )
endif()

# Set the parent build flag so that the vllm-flash-attn library does not redo compile flag and arch initialization.
set(VLLM_PARENT_BUILD ON)

# Ensure the vllm/vllm_flash_attn directory exists before installation
install(CODE "file(MAKE_DIRECTORY \"\${CMAKE_INSTALL_PREFIX}/vllm/vllm_flash_attn\")" COMPONENT vllm_flash_attn_c)

# Make sure vllm-flash-attn install rules are nested under vllm/
install(CODE "set(CMAKE_INSTALL_LOCAL_ONLY FALSE)" COMPONENT vllm_flash_attn_c)
install(CODE "set(OLD_CMAKE_INSTALL_PREFIX \"\${CMAKE_INSTALL_PREFIX}\")" COMPONENT vllm_flash_attn_c)
install(CODE "set(CMAKE_INSTALL_PREFIX \"\${CMAKE_INSTALL_PREFIX}/vllm/\")" COMPONENT vllm_flash_attn_c)

# Fetch the vllm-flash-attn library
FetchContent_MakeAvailable(vllm-flash-attn)
message(STATUS "vllm-flash-attn is available at ${vllm-flash-attn_SOURCE_DIR}")

# Restore the install prefix
install(CODE "set(CMAKE_INSTALL_PREFIX \"\${OLD_CMAKE_INSTALL_PREFIX}\")" COMPONENT vllm_flash_attn_c)
install(CODE "set(CMAKE_INSTALL_LOCAL_ONLY TRUE)" COMPONENT vllm_flash_attn_c)

# Copy over the vllm-flash-attn python files
install(
        DIRECTORY ${vllm-flash-attn_SOURCE_DIR}/vllm_flash_attn/
        DESTINATION vllm/vllm_flash_attn
        COMPONENT vllm_flash_attn_c
        FILES_MATCHING PATTERN "*.py"
)

# Nothing after vllm-flash-attn, see comment about macros above<|MERGE_RESOLUTION|>--- conflicted
+++ resolved
@@ -321,13 +321,10 @@
       "csrc/moe/marlin_kernels/marlin_moe_kernel_ku4b8.cu"
       "csrc/moe/marlin_kernels/marlin_moe_kernel_ku8b128.h"
       "csrc/moe/marlin_kernels/marlin_moe_kernel_ku8b128.cu"
-<<<<<<< HEAD
       "csrc/moe/marlin_kernels/marlin_moe_kernel_ku4.h"
       "csrc/moe/marlin_kernels/marlin_moe_kernel_ku4.cu"
       "csrc/moe/marlin_kernels/marlin_moe_kernel_ku8.h"
       "csrc/moe/marlin_kernels/marlin_moe_kernel_ku8.cu"
-=======
->>>>>>> 2529d09b
       "csrc/moe/marlin_moe_ops.cu")
 endif()
 
