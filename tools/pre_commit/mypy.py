# SPDX-License-Identifier: Apache-2.0
# SPDX-FileCopyrightText: Copyright contributors to the vLLM project
"""
Run mypy on changed files.

This script is designed to be used as a pre-commit hook. It runs mypy
on files that have been changed. It groups files into different mypy calls
based on their directory to avoid import following issues.

Usage:
    python tools/pre_commit/mypy.py <ci> <python_version> <changed_files...>

Args:
    ci: "1" if running in CI, "0" otherwise. In CI, follow_imports is set to
        "silent" for the main group of files.
    python_version: Python version to use (e.g., "3.10") or "local" to use
        the local Python version.
    changed_files: List of changed files to check.
"""

import subprocess
import sys

import regex as re

FILES = [
    "vllm/*.py",
    "vllm/assets",
<<<<<<< HEAD
    "vllm/attention",
    "vllm/compilation",
=======
    "vllm/distributed",
>>>>>>> fb5e10d3
    "vllm/entrypoints",
    "vllm/executor",
    "vllm/inputs",
    "vllm/logging_utils",
    "vllm/multimodal",
    "vllm/platforms",
    "vllm/transformers_utils",
    "vllm/triton_utils",
    "vllm/usage",
]

# After fixing errors resulting from changing follow_imports
# from "skip" to "silent", move the following directories to FILES
SEPARATE_GROUPS = [
    "tests",
<<<<<<< HEAD
    "vllm/distributed",
=======
    "vllm/attention",
    "vllm/compilation",
>>>>>>> fb5e10d3
    "vllm/engine",
    "vllm/inputs",
    "vllm/lora",
    "vllm/model_executor",
    "vllm/plugins",
    "vllm/worker",
    "vllm/v1",
]

# TODO(woosuk): Include the code from Megatron and HuggingFace.
EXCLUDE = [
    "vllm/model_executor/parallel_utils",
    "vllm/model_executor/models",
    "vllm/model_executor/layers/fla/ops",
    # Ignore triton kernels in ops.
    "vllm/attention/ops",
]


def group_files(changed_files: list[str]) -> dict[str, list[str]]:
    """
    Group changed files into different mypy calls.

    Args:
        changed_files: List of changed files.

    Returns:
        A dictionary mapping file group names to lists of changed files.
    """
    exclude_pattern = re.compile(f"^{'|'.join(EXCLUDE)}.*")
    files_pattern = re.compile(f"^({'|'.join(FILES)}).*")
    file_groups = {"": []}
    file_groups.update({k: [] for k in SEPARATE_GROUPS})
    for changed_file in changed_files:
        # Skip files which should be ignored completely
        if exclude_pattern.match(changed_file):
            continue
        # Group files by mypy call
        if files_pattern.match(changed_file):
            file_groups[""].append(changed_file)
            continue
        else:
            for directory in SEPARATE_GROUPS:
                if re.match(f"^{directory}.*", changed_file):
                    file_groups[directory].append(changed_file)
                    break
    return file_groups


def mypy(
    targets: list[str],
    python_version: str | None,
    follow_imports: str | None,
    file_group: str,
) -> int:
    """
    Run mypy on the given targets.

    Args:
        targets: List of files or directories to check.
        python_version: Python version to use (e.g., "3.10") or None to use
            the default mypy version.
        follow_imports: Value for the --follow-imports option or None to use
            the default mypy behavior.
        file_group: The file group name for logging purposes.

    Returns:
        The return code from mypy.
    """
    args = ["mypy"]
    if python_version is not None:
        args += ["--python-version", python_version]
    if follow_imports is not None:
        args += ["--follow-imports", follow_imports]
    print(f"$ {' '.join(args)} {file_group}")
    return subprocess.run(args + targets, check=False).returncode


def main():
    ci = sys.argv[1] == "1"
    python_version = sys.argv[2]
    file_groups = group_files(sys.argv[3:])

    if python_version == "local":
        python_version = f"{sys.version_info.major}.{sys.version_info.minor}"

    returncode = 0
    for file_group, changed_files in file_groups.items():
        follow_imports = None if ci and file_group == "" else "skip"
        if changed_files:
            returncode |= mypy(
                changed_files, python_version, follow_imports, file_group
            )
    return returncode


if __name__ == "__main__":
    sys.exit(main())<|MERGE_RESOLUTION|>--- conflicted
+++ resolved
@@ -26,12 +26,9 @@
 FILES = [
     "vllm/*.py",
     "vllm/assets",
-<<<<<<< HEAD
     "vllm/attention",
     "vllm/compilation",
-=======
     "vllm/distributed",
->>>>>>> fb5e10d3
     "vllm/entrypoints",
     "vllm/executor",
     "vllm/inputs",
@@ -47,12 +44,6 @@
 # from "skip" to "silent", move the following directories to FILES
 SEPARATE_GROUPS = [
     "tests",
-<<<<<<< HEAD
-    "vllm/distributed",
-=======
-    "vllm/attention",
-    "vllm/compilation",
->>>>>>> fb5e10d3
     "vllm/engine",
     "vllm/inputs",
     "vllm/lora",
