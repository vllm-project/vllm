--- conflicted
+++ resolved
@@ -6,11 +6,7 @@
     "packaging>=24.2",
     "setuptools>=77.0.3,<80.0.0",
     "setuptools-scm>=8.0",
-<<<<<<< HEAD
     "torch == 2.8.0",
-=======
-    "torch == 2.7.1",
->>>>>>> ac9fb732
     "wheel",
     "jinja2",
 ]
