--- conflicted
+++ resolved
@@ -110,30 +110,6 @@
 check_untyped_defs = true
 follow_imports = "silent"
 
-<<<<<<< HEAD
-=======
-# After fixing type errors resulting from follow_imports: "skip" -> "silent",
-# move the directory here and remove it from tools/mypy.sh
-files = [
-    "vllm/*.py",
-    "vllm/assets",
-    "vllm/entrypoints",
-    "vllm/inputs",
-    "vllm/logging_utils",
-    "vllm/multimodal",
-    "vllm/platforms",
-    "vllm/transformers_utils",
-    "vllm/triton_utils",
-    "vllm/usage",
-]
-# TODO(woosuk): Include the code from Megatron and HuggingFace.
-exclude = [
-    "vllm/model_executor/parallel_utils/|vllm/model_executor/models/",
-    # Ignore triton kernels in ops.
-    'vllm/attention/ops/.*\.py$'
-]
-
->>>>>>> a66d1313
 [tool.isort]
 skip_glob = [
     ".buildkite/*",
