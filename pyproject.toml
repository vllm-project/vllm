[build-system]
# Should be mirrored in requirements/build.txt
requires = [
    "cmake>=3.26",
    "ninja",
    "packaging",
    "setuptools>=61",
    "setuptools-scm>=8.0",
    "torch == 2.6.0",
    "wheel",
    "jinja2",
]
build-backend = "setuptools.build_meta"

[project]
name = "vllm"
authors = [{name = "vLLM Team"}]
license = { "file"= "LICENSE" }
readme = "README.md"
description = "A high-throughput and memory-efficient inference and serving engine for LLMs"
classifiers = [
    "Programming Language :: Python :: 3.9",
    "Programming Language :: Python :: 3.10",
    "Programming Language :: Python :: 3.11",
    "Programming Language :: Python :: 3.12",
    "License :: OSI Approved :: Apache Software License",
    "Intended Audience :: Developers",
    "Intended Audience :: Information Technology",
    "Intended Audience :: Science/Research",
    "Topic :: Scientific/Engineering :: Artificial Intelligence",
    "Topic :: Scientific/Engineering :: Information Analysis",
]
requires-python = ">=3.9,<3.13"
dynamic = [ "version", "dependencies", "optional-dependencies"]

[project.urls]
Homepage="https://github.com/vllm-project/vllm"
Documentation="https://vllm.readthedocs.io/en/latest/"
Slack="http://slack.vllm.ai/"

[project.scripts]
vllm = "vllm.entrypoints.cli.main:main"

[tool.setuptools_scm]
# no extra settings needed, presence enables setuptools-scm

[tool.setuptools.packages.find]
where = ["."]
exclude = ["benchmarks", "csrc", "docs", "examples", "tests*"]
namespaces = false

[tool.yapfignore]
ignore_patterns = [
    "build/**",
]

[tool.ruff]
# Allow lines to be as long as 80.
line-length = 80
exclude = [
    # External file, leaving license intact
    "examples/other/fp8/quantizer/quantize.py"
]

[tool.ruff.lint.per-file-ignores]
"vllm/third_party/**" = ["ALL"]
"vllm/version.py" = ["F401"]
"vllm/_version.py" = ["ALL"]
# Python 3.8 typing. TODO: Remove these excludes after v1.0.0
"vllm/adapter_commons/**/*.py" = ["UP006", "UP035"]
"vllm/attention/**/*.py" = ["UP006", "UP035"]
"vllm/compilation/**/*.py" = ["UP006", "UP035"]
"vllm/core/**/*.py" = ["UP006", "UP035"]
"vllm/device_allocator/**/*.py" = ["UP006", "UP035"]
"vllm/distributed/**/*.py" = ["UP006", "UP035"]
"vllm/engine/**/*.py" = ["UP006", "UP035"]
"vllm/executor/**/*.py" = ["UP006", "UP035"]
"vllm/lora/**/*.py" = ["UP006", "UP035"]
"vllm/model_executor/**/*.py" = ["UP006", "UP035"]
"vllm/platforms/**/*.py" = ["UP006", "UP035"]
"vllm/plugins/**/*.py" = ["UP006", "UP035"]
"vllm/profiler/**/*.py" = ["UP006", "UP035"]
"vllm/prompt_adapter/**/*.py" = ["UP006", "UP035"]
"vllm/spec_decode/**/*.py" = ["UP006", "UP035"]
"vllm/transformers_utils/**/*.py" = ["UP006", "UP035"]
"vllm/triton_utils/**/*.py" = ["UP006", "UP035"]
"vllm/vllm_flash_attn/**/*.py" = ["UP006", "UP035"]
"vllm/worker/**/*.py" = ["UP006", "UP035"]
"vllm/utils.py" = ["UP006", "UP035"]

[tool.ruff.lint]
select = [
    # pycodestyle
    "E",
    # Pyflakes
    "F",
    # pyupgrade
    "UP",
    # flake8-bugbear
    "B",
    # flake8-simplify
    "SIM",
    # isort
    # "I",
    "G",
]
ignore = [
    # star imports
    "F405", "F403",
    # lambda expression assignment
    "E731",
    # Loop control variable not used within loop body
    "B007",
    # f-string format
    "UP032",
<<<<<<< HEAD
    # Python 3.8 typing
    "UP006", "UP035",
    # This doesn't get flagged in vllm-project/vllm
    "E721"
=======
    # Can remove once 3.10+ is the minimum Python version
    "UP007",
>>>>>>> 098900d7
]

[tool.mypy]
ignore_missing_imports = true
check_untyped_defs = true
follow_imports = "silent"

# After fixing type errors resulting from follow_imports: "skip" -> "silent",
# move the directory here and remove it from tools/mypy.sh
files = [
    "vllm/*.py",
    "vllm/adapter_commons",
    "vllm/assets",
    "vllm/entrypoints",
    "vllm/core",
    "vllm/inputs",
    "vllm/logging_utils",
    "vllm/multimodal",
    "vllm/platforms",
    "vllm/transformers_utils",
    "vllm/triton_utils",
    "vllm/usage",
]
# TODO(woosuk): Include the code from Megatron and HuggingFace.
exclude = [
    "vllm/model_executor/parallel_utils/|vllm/model_executor/models/",
    # Ignore triton kernels in ops.
    'vllm/attention/ops/.*\.py$'
]

[tool.codespell]
ignore-words-list = "dout, te, indicies, subtile, ElementE"
skip = "tests/models/fixtures/*,tests/prompts/*,benchmarks/sonnet.txt,tests/lora/data/*,build/*,vllm/third_party/*"

[tool.isort]
use_parentheses = true
skip_gitignore = true

[tool.pytest.ini_options]
markers = [
    "skip_global_cleanup",
    "core_model: enable this model test in each PR instead of only nightly",
    "cpu_model: enable this model test in CPU tests",
    "quant_model: run this model test under Quantized category",
    "split: run this test as part of a split",
    "distributed: run this test only in distributed GPU tests",
    "skip_v1: do not run this test with v1",
    "optional: optional tests that are automatically skipped, include --optional to run them",
]

[tool.pymarkdown]
plugins.md004.style = "sublist" # ul-style
plugins.md013.enabled = false # line-length
plugins.md041.enabled = false # first-line-h1
plugins.md033.enabled = false # inline-html
plugins.md024.allow_different_nesting = true # no-duplicate-headers<|MERGE_RESOLUTION|>--- conflicted
+++ resolved
@@ -113,15 +113,8 @@
     "B007",
     # f-string format
     "UP032",
-<<<<<<< HEAD
-    # Python 3.8 typing
-    "UP006", "UP035",
-    # This doesn't get flagged in vllm-project/vllm
-    "E721"
-=======
     # Can remove once 3.10+ is the minimum Python version
     "UP007",
->>>>>>> 098900d7
 ]
 
 [tool.mypy]
