cmake >= 3.21
ninja  # For faster builds.
psutil
sentencepiece  # Required for LLaMA tokenizer.
numpy
requests
py-cpuinfo
transformers >= 4.39.1  # Required for StarCoder2 & Llava.
fastapi
uvicorn[standard]
prometheus_client >= 0.18.0
tiktoken == 0.6.0  # Required for DBRX tokenizer
outlines == 0.0.34 # Requires torch >= 2.1.0
<<<<<<< HEAD

# OpenAI server
openai
pydantic >= 2.0
pillow
=======
typing_extensions
>>>>>>> f9c1135e
<|MERGE_RESOLUTION|>--- conflicted
+++ resolved
@@ -11,12 +11,9 @@
 prometheus_client >= 0.18.0
 tiktoken == 0.6.0  # Required for DBRX tokenizer
 outlines == 0.0.34 # Requires torch >= 2.1.0
-<<<<<<< HEAD
+typing_extensions
 
 # OpenAI server
 openai
 pydantic >= 2.0
-pillow
-=======
-typing_extensions
->>>>>>> f9c1135e
+pillow