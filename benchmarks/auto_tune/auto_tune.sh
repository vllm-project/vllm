--- conflicted
+++ resolved
@@ -57,11 +57,6 @@
     local max_num_batched_tokens=$3
     local vllm_log=$4
     local profile_dir=$5
-<<<<<<< HEAD
-=======
-
-    pkill -f vllm
->>>>>>> 34a20c49
 
     pkill -if vllm
 
@@ -107,24 +102,6 @@
     fi
 }
 
-<<<<<<< HEAD
-=======
-update_best_profile() {
-    local profile_dir=$1
-    local profile_index=$2
-    sorted_paths=($(find "$profile_dir" -maxdepth 1 -not -path "$profile_dir" | sort))
-    selected_profile_file=
-    if [[ "$SYSTEM" == "TPU" ]]; then
-        selected_profile_file="${sorted_paths[$profile_index]}/*.xplane.pb"
-    fi
-    if [[ "$SYSTEM" == "GPU" ]]; then
-        selected_profile_file="${sorted_paths[$profile_index]}"
-    fi
-    rm -f $PROFILE_PATH/*
-    cp $selected_profile_file $PROFILE_PATH
-}
-
->>>>>>> 34a20c49
 run_benchmark() {
     local max_num_seqs=$1
     local max_num_batched_tokens=$2
@@ -152,14 +129,9 @@
     # get a basic qps by using request-rate inf
     bm_log="$LOG_FOLDER/bm_log_${max_num_seqs}_${max_num_batched_tokens}_requestrate_inf.txt"
     prefix_len=$(( INPUT_LEN * MIN_CACHE_HIT_PCT / 100 ))
-<<<<<<< HEAD
     adjusted_input_len=$(( INPUT_LEN - prefix_len ))
     # --profile flag is removed from this call
     python3 benchmarks/benchmark_serving.py \
-=======
-adjusted_input_len=$(( INPUT_LEN - prefix_len ))
-    vllm bench serve \
->>>>>>> 34a20c49
         --backend vllm \
         --model $MODEL  \
         --dataset-name random \
