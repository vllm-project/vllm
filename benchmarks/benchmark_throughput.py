--- conflicted
+++ resolved
@@ -68,60 +68,10 @@
 def run_vllm(
     requests: List[Tuple[str, int, int]],
     n: int,
-<<<<<<< HEAD
-    use_beam_search: bool,
-    trust_remote_code: bool,
-    dtype: str,
-    max_model_len: Optional[int],
-    enforce_eager: bool,
-    kv_cache_dtype: str,
-    quantization_param_path: Optional[str],
-    device: str,
-    enable_prefix_caching: bool,
-    enable_chunked_prefill: bool,
-    max_num_batched_tokens: int,
-    max_num_seqs: int,
-    distributed_executor_backend: Optional[str],
-    gpu_memory_utilization: float = 0.9,
-    num_scheduler_steps: int = 1,
-    use_v2_block_manager: bool = False,
-    download_dir: Optional[str] = None,
-    load_format: str = EngineArgs.load_format,
-    disable_async_output_proc: bool = False,
-    use_new_beam_search_impl: bool = False,
-) -> float:
-    from vllm import LLM, SamplingParams
-    llm = LLM(
-        model=model,
-        tokenizer=tokenizer,
-        quantization=quantization,
-        tensor_parallel_size=tensor_parallel_size,
-        seed=seed,
-        trust_remote_code=trust_remote_code,
-        dtype=dtype,
-        max_model_len=max_model_len,
-        gpu_memory_utilization=gpu_memory_utilization,
-        enforce_eager=enforce_eager,
-        kv_cache_dtype=kv_cache_dtype,
-        quantization_param_path=quantization_param_path,
-        device=device,
-        enable_prefix_caching=enable_prefix_caching,
-        download_dir=download_dir,
-        enable_chunked_prefill=enable_chunked_prefill,
-        max_num_batched_tokens=max_num_batched_tokens,
-        max_num_seqs=max_num_seqs,
-        distributed_executor_backend=distributed_executor_backend,
-        load_format=load_format,
-        num_scheduler_steps=num_scheduler_steps,
-        use_v2_block_manager=use_v2_block_manager,
-        disable_async_output_proc=disable_async_output_proc,
-    )
-=======
     engine_args: EngineArgs,
 ) -> float:
     from vllm import LLM, SamplingParams
     llm = LLM(**dataclasses.asdict(engine_args))
->>>>>>> e7116c01
 
     # Add the requests to the engine.
     prompts: List[str] = []
@@ -164,62 +114,10 @@
 async def run_vllm_async(
     requests: List[Tuple[str, int, int]],
     n: int,
-<<<<<<< HEAD
-    use_beam_search: bool,
-    trust_remote_code: bool,
-    dtype: str,
-    max_model_len: Optional[int],
-    enforce_eager: bool,
-    kv_cache_dtype: str,
-    quantization_param_path: Optional[str],
-    device: str,
-    enable_prefix_caching: bool,
-    enable_chunked_prefill: bool,
-    max_num_batched_tokens: int,
-    max_num_seqs: int,
-    distributed_executor_backend: Optional[str],
-    gpu_memory_utilization: float = 0.9,
-    num_scheduler_steps: int = 1,
-    use_v2_block_manager: bool = False,
-    download_dir: Optional[str] = None,
-    load_format: str = EngineArgs.load_format,
-    disable_async_output_proc: bool = False,
-    disable_frontend_multiprocessing: bool = False,
-) -> float:
-    from vllm import SamplingParams
-    engine_args = AsyncEngineArgs(
-        model=model,
-        tokenizer=tokenizer,
-        quantization=quantization,
-        tensor_parallel_size=tensor_parallel_size,
-        seed=seed,
-        trust_remote_code=trust_remote_code,
-        dtype=dtype,
-        max_model_len=max_model_len,
-        gpu_memory_utilization=gpu_memory_utilization,
-        enforce_eager=enforce_eager,
-        kv_cache_dtype=kv_cache_dtype,
-        quantization_param_path=quantization_param_path,
-        device=device,
-        enable_prefix_caching=enable_prefix_caching,
-        download_dir=download_dir,
-        enable_chunked_prefill=enable_chunked_prefill,
-        max_num_batched_tokens=max_num_batched_tokens,
-        max_num_seqs=max_num_seqs,
-        distributed_executor_backend=distributed_executor_backend,
-        load_format=load_format,
-        num_scheduler_steps=num_scheduler_steps,
-        use_v2_block_manager=use_v2_block_manager,
-        disable_async_output_proc=disable_async_output_proc,
-        worker_use_ray=False,
-        disable_log_requests=True,
-    )
-=======
     engine_args: AsyncEngineArgs,
     disable_frontend_multiprocessing: bool = False,
 ) -> float:
     from vllm import SamplingParams
->>>>>>> e7116c01
 
     async with build_async_engine_client_from_engine_args(
             engine_args, disable_frontend_multiprocessing) as llm:
@@ -352,22 +250,6 @@
                                    args.output_len)
 
     if args.backend == "vllm":
-<<<<<<< HEAD
-        run_args = [
-            requests, args.model, args.tokenizer, args.quantization,
-            args.tensor_parallel_size, args.seed, args.n, args.use_beam_search,
-            args.trust_remote_code, args.dtype, args.max_model_len,
-            args.enforce_eager, args.kv_cache_dtype,
-            args.quantization_param_path, args.device,
-            args.enable_prefix_caching, args.enable_chunked_prefill,
-            args.max_num_batched_tokens, args.max_num_seqs,
-            args.distributed_executor_backend, args.gpu_memory_utilization,
-            args.num_scheduler_steps, args.use_v2_block_manager,
-            args.download_dir, args.load_format, args.disable_async_output_proc
-        ]
-
-=======
->>>>>>> e7116c01
         if args.async_engine:
             elapsed_time = uvloop.run(
                 run_vllm_async(
@@ -439,89 +321,6 @@
                         type=int,
                         default=None,
                         help="Maximum batch size for HF backend.")
-<<<<<<< HEAD
-    parser.add_argument('--trust-remote-code',
-                        action='store_true',
-                        help='trust remote code from huggingface')
-    parser.add_argument(
-        '--max-model-len',
-        type=int,
-        default=None,
-        help='Maximum length of a sequence (including prompt and output). '
-        'If None, will be derived from the model.')
-    parser.add_argument(
-        '--dtype',
-        type=str,
-        default='auto',
-        choices=['auto', 'half', 'float16', 'bfloat16', 'float', 'float32'],
-        help='data type for model weights and activations. '
-        'The "auto" option will use FP16 precision '
-        'for FP32 and FP16 models, and BF16 precision '
-        'for BF16 models.')
-    parser.add_argument('--gpu-memory-utilization',
-                        type=float,
-                        default=0.9,
-                        help='the fraction of GPU memory to be used for '
-                        'the model executor, which can range from 0 to 1.'
-                        'If unspecified, will use the default value of 0.9.')
-    parser.add_argument("--enforce-eager",
-                        action="store_true",
-                        help="enforce eager execution")
-    parser.add_argument(
-        '--kv-cache-dtype',
-        type=str,
-        choices=['auto', 'fp8', 'fp8_e5m2', 'fp8_e4m3'],
-        default="auto",
-        help='Data type for kv cache storage. If "auto", will use model '
-        'data type. CUDA 11.8+ supports fp8 (=fp8_e4m3) and fp8_e5m2. '
-        'ROCm (AMD GPU) supports fp8 (=fp8_e4m3)')
-    parser.add_argument(
-        '--quantization-param-path',
-        type=str,
-        default=None,
-        help='Path to the JSON file containing the KV cache scaling factors. '
-        'This should generally be supplied, when KV cache dtype is FP8. '
-        'Otherwise, KV cache scaling factors default to 1.0, which may cause '
-        'accuracy issues. FP8_E5M2 (without scaling) is only supported on '
-        'cuda version greater than 11.8. On ROCm (AMD GPU), FP8_E4M3 is '
-        'instead supported for common inference criteria.')
-    parser.add_argument("--device",
-                        type=str,
-                        default="auto",
-                        choices=DEVICE_OPTIONS,
-                        help='device type for vLLM execution')
-    parser.add_argument(
-        "--num-scheduler-steps",
-        type=int,
-        default=1,
-        help="Maximum number of forward steps per scheduler call.")
-    parser.add_argument("--use-v2-block-manager",
-                        action='store_true',
-                        help="Enable block manager v2.")
-    parser.add_argument(
-        "--enable-prefix-caching",
-        action='store_true',
-        help="Enable automatic prefix caching for vLLM backend.")
-    parser.add_argument("--enable-chunked-prefill",
-                        action='store_true',
-                        help="enable chunked prefill for vLLM backend.")
-    parser.add_argument('--max-num-batched-tokens',
-                        type=int,
-                        default=None,
-                        help='maximum number of batched tokens per '
-                        'iteration')
-    parser.add_argument('--max-num-seqs',
-                        type=int,
-                        default=None,
-                        help='maximum number of sequences per '
-                        'iteration')
-    parser.add_argument('--download-dir',
-                        type=str,
-                        default=None,
-                        help='directory to download and load the weights, '
-                        'default to the default cache dir of huggingface')
-=======
->>>>>>> e7116c01
     parser.add_argument(
         '--output-json',
         type=str,
