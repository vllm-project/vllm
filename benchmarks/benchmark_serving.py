# SPDX-License-Identifier: Apache-2.0
r"""Benchmark online serving throughput.

On the server side, run one of the following commands:
    vLLM OpenAI API server
    vllm serve <your_model> \
        --swap-space 16 \
        --disable-log-requests

On the client side, run:
    python benchmarks/benchmark_serving.py \
        --backend <backend> \
        --model <your_model> \
        --dataset-name sharegpt \
        --dataset-path <path to dataset> \
        --request-rate <request_rate> \ # By default <request_rate> is inf
        --num-prompts <num_prompts> # By default <num_prompts> is 1000

    when using tgi backend, add
        --endpoint /generate_stream
    to the end of the command above.
"""
import argparse
import asyncio
import gc
import json
import os
import random
import time
import warnings
from collections.abc import AsyncGenerator, Iterable
from dataclasses import dataclass
from datetime import datetime
from typing import Any, Optional

import numpy as np
from backend_request_func import (ASYNC_REQUEST_FUNCS,
                                  OPENAI_COMPATIBLE_BACKENDS, RequestFuncInput,
                                  RequestFuncOutput)
from tqdm.asyncio import tqdm
from transformers import PreTrainedTokenizerBase

try:
    from vllm.transformers_utils.tokenizer import get_tokenizer
except ImportError:
    from backend_request_func import get_tokenizer

try:
    from vllm.utils import FlexibleArgumentParser
except ImportError:
    from argparse import ArgumentParser as FlexibleArgumentParser

from benchmark_dataset import (AIMODataset, ASRDataset, BurstGPTDataset,
                               ConversationDataset, HuggingFaceDataset,
<<<<<<< HEAD
                               InstructCoderDataset, NextEditPredictionDataset,
=======
                               InstructCoderDataset, MTBenchDataset,
>>>>>>> f62cad64
                               RandomDataset, SampleRequest, ShareGPTDataset,
                               SonnetDataset, VisionArenaDataset)
from benchmark_utils import convert_to_pytorch_benchmark_format, write_to_json

MILLISECONDS_TO_SECONDS_CONVERSION = 1000


@dataclass
class BenchmarkMetrics:
    completed: int
    total_input: int
    total_output: int
    request_throughput: float
    request_goodput: float
    output_throughput: float
    total_token_throughput: float
    mean_ttft_ms: float
    median_ttft_ms: float
    std_ttft_ms: float
    percentiles_ttft_ms: list[tuple[float, float]]
    mean_tpot_ms: float
    median_tpot_ms: float
    std_tpot_ms: float
    percentiles_tpot_ms: list[tuple[float, float]]
    mean_itl_ms: float
    median_itl_ms: float
    std_itl_ms: float
    percentiles_itl_ms: list[tuple[float, float]]
    # E2EL stands for end-to-end latency per request.
    # It is the time taken on the client side from sending
    # a request to receiving a complete response.
    mean_e2el_ms: float
    median_e2el_ms: float
    std_e2el_ms: float
    percentiles_e2el_ms: list[tuple[float, float]]


async def get_request(
    input_requests: list[SampleRequest],
    request_rate: float,
    burstiness: float = 1.0,
) -> AsyncGenerator[SampleRequest, None]:
    """
    Asynchronously generates requests at a specified rate
    with OPTIONAL burstiness.

    Args:
        input_requests:
            A list of input requests, each represented as a SampleRequest.
        request_rate:
            The rate at which requests are generated (requests/s).
        burstiness (optional):
            The burstiness factor of the request generation.
            Only takes effect when request_rate is not inf.
            Default value is 1, which follows a Poisson process.
            Otherwise, the request intervals follow a gamma distribution.
            A lower burstiness value (0 < burstiness < 1) results
            in more bursty requests, while a higher burstiness value
            (burstiness > 1) results in a more uniform arrival of requests.
    """
    input_requests: Iterable[SampleRequest] = iter(input_requests)

    # Calculate scale parameter theta to maintain the desired request_rate.
    assert burstiness > 0, (
        f"A positive burstiness factor is expected, but given {burstiness}.")
    theta = 1.0 / (request_rate * burstiness)

    for request in input_requests:
        yield request

        if request_rate == float("inf"):
            # If the request rate is infinity, then we don't need to wait.
            continue

        # Sample the request interval from the gamma distribution.
        # If burstiness is 1, it follows exponential distribution.
        interval = np.random.gamma(shape=burstiness, scale=theta)
        # The next request will be sent after the interval.
        await asyncio.sleep(interval)


def calculate_metrics(
    input_requests: list[SampleRequest],
    outputs: list[RequestFuncOutput],
    dur_s: float,
    tokenizer: PreTrainedTokenizerBase,
    selected_percentile_metrics: list[str],
    selected_percentiles: list[float],
    goodput_config_dict: dict[str, float],
) -> tuple[BenchmarkMetrics, list[int]]:
    actual_output_lens: list[int] = []
    total_input = 0
    completed = 0
    good_completed = 0
    itls: list[float] = []
    tpots: list[float] = []
    all_tpots: list[float] = []
    ttfts: list[float] = []
    e2els: list[float] = []
    for i in range(len(outputs)):
        if outputs[i].success:
            output_len = outputs[i].output_tokens

            if not output_len:
                # We use the tokenizer to count the number of output tokens
                # for some serving backends instead of looking at
                # len(outputs[i].itl) since multiple output tokens may be
                # bundled together
                # Note : this may inflate the output token count slightly
                output_len = len(
                    tokenizer(outputs[i].generated_text,
                              add_special_tokens=False).input_ids)
            actual_output_lens.append(output_len)
            total_input += input_requests[i].prompt_len
            tpot = 0
            if output_len > 1:
                latency_minus_ttft = outputs[i].latency - outputs[i].ttft
                tpot = latency_minus_ttft / (output_len - 1)
                tpots.append(tpot)
            # Note: if output_len <= 1, we regard tpot as 0 for goodput
            all_tpots.append(tpot)
            itls += outputs[i].itl
            ttfts.append(outputs[i].ttft)
            e2els.append(outputs[i].latency)
            completed += 1
        else:
            actual_output_lens.append(0)

    if goodput_config_dict:
        valid_metrics = []
        slo_values = []

        if "ttft" in goodput_config_dict:
            valid_metrics.append(ttfts)
            slo_values.append(goodput_config_dict["ttft"] /
                              MILLISECONDS_TO_SECONDS_CONVERSION)
        if "tpot" in goodput_config_dict:
            valid_metrics.append(all_tpots)
            slo_values.append(goodput_config_dict["tpot"] /
                              MILLISECONDS_TO_SECONDS_CONVERSION)
        if "e2el" in goodput_config_dict:
            valid_metrics.append(e2els)
            slo_values.append(goodput_config_dict["e2el"] /
                              MILLISECONDS_TO_SECONDS_CONVERSION)

        for req_metric in zip(*valid_metrics):
            is_good_req = all([s >= r for s, r in zip(slo_values, req_metric)])
            if is_good_req:
                good_completed += 1

    if completed == 0:
        warnings.warn(
            "All requests failed. This is likely due to a misconfiguration "
            "on the benchmark arguments.",
            stacklevel=2)
    metrics = BenchmarkMetrics(
        completed=completed,
        total_input=total_input,
        total_output=sum(actual_output_lens),
        request_throughput=completed / dur_s,
        request_goodput=good_completed / dur_s,
        output_throughput=sum(actual_output_lens) / dur_s,
        total_token_throughput=(total_input + sum(actual_output_lens)) / dur_s,
        mean_ttft_ms=np.mean(ttfts or 0) *
        1000,  # ttfts is empty if streaming is not supported by backend
        std_ttft_ms=np.std(ttfts or 0) * 1000,
        median_ttft_ms=np.median(ttfts or 0) * 1000,
        percentiles_ttft_ms=[(p, np.percentile(ttfts or 0, p) * 1000)
                             for p in selected_percentiles],
        mean_tpot_ms=np.mean(tpots or 0) * 1000,
        std_tpot_ms=np.std(tpots or 0) * 1000,
        median_tpot_ms=np.median(tpots or 0) * 1000,
        percentiles_tpot_ms=[(p, np.percentile(tpots or 0, p) * 1000)
                             for p in selected_percentiles],
        mean_itl_ms=np.mean(itls or 0) * 1000,
        std_itl_ms=np.std(itls or 0) * 1000,
        median_itl_ms=np.median(itls or 0) * 1000,
        percentiles_itl_ms=[(p, np.percentile(itls or 0, p) * 1000)
                            for p in selected_percentiles],
        mean_e2el_ms=np.mean(e2els or 0) * 1000,
        std_e2el_ms=np.std(e2els or 0) * 1000,
        median_e2el_ms=np.median(e2els or 0) * 1000,
        percentiles_e2el_ms=[(p, np.percentile(e2els or 0, p) * 1000)
                             for p in selected_percentiles],
    )

    return metrics, actual_output_lens


async def benchmark(
    backend: str,
    api_url: str,
    base_url: str,
    model_id: str,
    model_name: str,
    tokenizer: PreTrainedTokenizerBase,
    input_requests: list[SampleRequest],
    logprobs: Optional[int],
    request_rate: float,
    burstiness: float,
    disable_tqdm: bool,
    profile: bool,
    selected_percentile_metrics: list[str],
    selected_percentiles: list[float],
    ignore_eos: bool,
    goodput_config_dict: dict[str, float],
    max_concurrency: Optional[int],
    lora_modules: Optional[Iterable[str]],
    extra_body: Optional[dict],
):
    if backend in ASYNC_REQUEST_FUNCS:
        request_func = ASYNC_REQUEST_FUNCS[backend]
    else:
        raise ValueError(f"Unknown backend: {backend}")

    print("Starting initial single prompt test run...")
    test_prompt, test_prompt_len, test_output_len, test_mm_content = \
        input_requests[0].prompt, input_requests[0].prompt_len, \
        input_requests[0].expected_output_len, \
            input_requests[0].multi_modal_data

    assert test_mm_content is None or isinstance(test_mm_content, dict)
    test_input = RequestFuncInput(
        model=model_id,
        model_name=model_name,
        prompt=test_prompt,
        api_url=api_url,
        prompt_len=test_prompt_len,
        output_len=test_output_len,
        logprobs=logprobs,
        multi_modal_content=test_mm_content,
        ignore_eos=ignore_eos,
        extra_body=extra_body,
    )

    test_output = await request_func(request_func_input=test_input)
    if not test_output.success:
        raise ValueError(
            "Initial test run failed - Please make sure benchmark arguments "
            f"are correctly specified. Error: {test_output.error}")
    else:
        print("Initial test run completed. Starting main benchmark run...")

    if lora_modules:
        # For each input request, choose a LoRA module at random.
        lora_modules = iter(
            [random.choice(lora_modules) \
                for _ in range(len(input_requests))])

    if profile:
        print("Starting profiler...")
        profile_input = RequestFuncInput(model=model_id,
                                         model_name=model_name,
                                         prompt=test_prompt,
                                         api_url=base_url + "/start_profile",
                                         prompt_len=test_prompt_len,
                                         output_len=test_output_len,
                                         logprobs=logprobs,
                                         multi_modal_content=test_mm_content,
                                         ignore_eos=ignore_eos,
                                         extra_body=extra_body)
        profile_output = await request_func(request_func_input=profile_input)
        if profile_output.success:
            print("Profiler started")

    if burstiness == 1.0:
        distribution = "Poisson process"
    else:
        distribution = "Gamma distribution"

    print(f"Traffic request rate: {request_rate}")
    print(f"Burstiness factor: {burstiness} ({distribution})")
    print(f"Maximum request concurrency: {max_concurrency}")

    pbar = None if disable_tqdm else tqdm(total=len(input_requests))

    # This can be used once the minimum Python version is 3.10 or higher,
    # and it will simplify the code in limited_request_func.
    #    semaphore = (asyncio.Semaphore(max_concurrency)
    #                 if max_concurrency else contextlib.nullcontext())
    semaphore = (asyncio.Semaphore(max_concurrency)
                 if max_concurrency else None)

    async def limited_request_func(request_func_input, pbar):
        if semaphore is None:
            return await request_func(request_func_input=request_func_input,
                                      pbar=pbar)
        async with semaphore:
            return await request_func(request_func_input=request_func_input,
                                      pbar=pbar)

    benchmark_start_time = time.perf_counter()
    tasks: list[asyncio.Task] = []
    async for request in get_request(input_requests, request_rate, burstiness):
        prompt, prompt_len, output_len, mm_content = request.prompt, \
            request.prompt_len, request.expected_output_len, \
                request.multi_modal_data
        req_model_id, req_model_name = model_id, model_name
        if lora_modules:
            req_lora_module = next(lora_modules)
            req_model_id, req_model_name = req_lora_module, req_lora_module

        request_func_input = RequestFuncInput(model=req_model_id,
                                              model_name=req_model_name,
                                              prompt=prompt,
                                              api_url=api_url,
                                              prompt_len=prompt_len,
                                              output_len=output_len,
                                              logprobs=logprobs,
                                              multi_modal_content=mm_content,
                                              ignore_eos=ignore_eos,
                                              extra_body=extra_body)
        tasks.append(
            asyncio.create_task(
                limited_request_func(request_func_input=request_func_input,
                                     pbar=pbar)))
    outputs: list[RequestFuncOutput] = await asyncio.gather(*tasks)

    if profile:
        print("Stopping profiler...")
        profile_input = RequestFuncInput(
            model=model_id,
            prompt=test_prompt,
            api_url=base_url + "/stop_profile",
            prompt_len=test_prompt_len,
            output_len=test_output_len,
            logprobs=logprobs,
        )
        profile_output = await request_func(request_func_input=profile_input)
        if profile_output.success:
            print("Profiler stopped")

    if pbar is not None:
        pbar.close()

    benchmark_duration = time.perf_counter() - benchmark_start_time

    metrics, actual_output_lens = calculate_metrics(
        input_requests=input_requests,
        outputs=outputs,
        dur_s=benchmark_duration,
        tokenizer=tokenizer,
        selected_percentile_metrics=selected_percentile_metrics,
        selected_percentiles=selected_percentiles,
        goodput_config_dict=goodput_config_dict,
    )

    print("{s:{c}^{n}}".format(s=' Serving Benchmark Result ', n=50, c='='))
    print("{:<40} {:<10}".format("Successful requests:", metrics.completed))
    print("{:<40} {:<10.2f}".format("Benchmark duration (s):",
                                    benchmark_duration))
    print("{:<40} {:<10}".format("Total input tokens:", metrics.total_input))
    print("{:<40} {:<10}".format("Total generated tokens:",
                                 metrics.total_output))
    print("{:<40} {:<10.2f}".format("Request throughput (req/s):",
                                    metrics.request_throughput))
    if goodput_config_dict:
        print("{:<40} {:<10.2f}".format("Request goodput (req/s):",
                                        metrics.request_goodput))
    print("{:<40} {:<10.2f}".format("Output token throughput (tok/s):",
                                    metrics.output_throughput))
    print("{:<40} {:<10.2f}".format("Total Token throughput (tok/s):",
                                    metrics.total_token_throughput))

    result = {
        "duration": benchmark_duration,
        "completed": metrics.completed,
        "total_input_tokens": metrics.total_input,
        "total_output_tokens": metrics.total_output,
        "request_throughput": metrics.request_throughput,
        "request_goodput:":
        metrics.request_goodput if goodput_config_dict else None,
        "output_throughput": metrics.output_throughput,
        "total_token_throughput": metrics.total_token_throughput,
        "input_lens": [output.prompt_len for output in outputs],
        "output_lens": actual_output_lens,
        "ttfts": [output.ttft for output in outputs],
        "itls": [output.itl for output in outputs],
        "generated_texts": [output.generated_text for output in outputs],
        "errors": [output.error for output in outputs],
    }

    def process_one_metric(
        # E.g., "ttft"
        metric_attribute_name: str,
        # E.g., "TTFT"
        metric_name: str,
        # E.g., "Time to First Token"
        metric_header: str,
    ):
        # This function prints and adds statistics of the specified
        # metric.
        if metric_attribute_name not in selected_percentile_metrics:
            return
        print("{s:{c}^{n}}".format(s=metric_header, n=50, c='-'))
        print("{:<40} {:<10.2f}".format(
            f"Mean {metric_name} (ms):",
            getattr(metrics, f"mean_{metric_attribute_name}_ms")))
        print("{:<40} {:<10.2f}".format(
            f"Median {metric_name} (ms):",
            getattr(metrics, f"median_{metric_attribute_name}_ms")))
        result[f"mean_{metric_attribute_name}_ms"] = getattr(
            metrics, f"mean_{metric_attribute_name}_ms")
        result[f"median_{metric_attribute_name}_ms"] = getattr(
            metrics, f"median_{metric_attribute_name}_ms")
        result[f"std_{metric_attribute_name}_ms"] = getattr(
            metrics, f"std_{metric_attribute_name}_ms")
        for p, value in getattr(metrics,
                                f"percentiles_{metric_attribute_name}_ms"):
            p_word = str(int(p)) if int(p) == p else str(p)
            print("{:<40} {:<10.2f}".format(f"P{p_word} {metric_name} (ms):",
                                            value))
            result[f"p{p_word}_{metric_attribute_name}_ms"] = value

    process_one_metric("ttft", "TTFT", "Time to First Token")
    process_one_metric("tpot", "TPOT",
                       "Time per Output Token (excl. 1st token)")
    process_one_metric("itl", "ITL", "Inter-token Latency")
    process_one_metric("e2el", "E2EL", "End-to-end Latency")

    print("=" * 50)

    return result


def check_goodput_args(args):
    # Check and parse goodput arguments
    goodput_config_dict = {}
    VALID_NAMES = ["ttft", "tpot", "e2el"]
    if args.goodput:
        goodput_config_dict = parse_goodput(args.goodput)
        for slo_name, slo_val in goodput_config_dict.items():
            if slo_name not in VALID_NAMES:
                raise ValueError(
                    f"Invalid metric name found, {slo_name}: {slo_val}. "
                    "The service level objective name should be one of "
                    f"{str(VALID_NAMES)}. ")
            if slo_val < 0:
                raise ValueError(
                    f"Invalid value found, {slo_name}: {slo_val}. "
                    "The service level objective value should be "
                    "non-negative.")
    return goodput_config_dict


def parse_goodput(slo_pairs):
    goodput_config_dict = {}
    try:
        for slo_pair in slo_pairs:
            slo_name, slo_val = slo_pair.split(":")
            goodput_config_dict[slo_name] = float(slo_val)
    except ValueError as err:
        raise argparse.ArgumentTypeError(
            "Invalid format found for service level objectives. "
            "Specify service level objectives for goodput as \"KEY:VALUE\" "
            "pairs, where the key is a metric name, and the value is a "
            "number in milliseconds.") from err
    return goodput_config_dict


def save_to_pytorch_benchmark_format(args: argparse.Namespace,
                                     results: dict[str, Any],
                                     file_name: str) -> None:
    metrics = [
        "median_ttft_ms", "mean_ttft_ms", "std_ttft_ms", "p99_ttft_ms",
        "mean_tpot_ms", "median_tpot_ms", "std_tpot_ms", "p99_tpot_ms",
        "median_itl_ms", "mean_itl_ms", "std_itl_ms", "p99_itl_ms"
    ]
    # These raw data might be useful, but they are rather big. They can be added
    # later if needed
    ignored_metrics = ["ttfts", "itls", "generated_texts", "errors"]
    pt_records = convert_to_pytorch_benchmark_format(
        args=args,
        metrics={k: [results[k]]
                 for k in metrics},
        extra_info={
            k: results[k]
            for k in results if k not in metrics and k not in ignored_metrics
        })
    if pt_records:
        # Don't use json suffix here as we don't want CI to pick it up
        pt_file = f"{os.path.splitext(file_name)[0]}.pytorch.json"
        write_to_json(pt_file, pt_records)


def main(args: argparse.Namespace):
    print(args)
    random.seed(args.seed)
    np.random.seed(args.seed)

    backend = args.backend
    model_id = args.model
    model_name = args.served_model_name
    tokenizer_id = args.tokenizer if args.tokenizer is not None else args.model
    tokenizer_mode = args.tokenizer_mode

    if args.base_url is not None:
        api_url = f"{args.base_url}{args.endpoint}"
        base_url = f"{args.base_url}"
    else:
        api_url = f"http://{args.host}:{args.port}{args.endpoint}"
        base_url = f"http://{args.host}:{args.port}"

    tokenizer = get_tokenizer(tokenizer_id,
                              tokenizer_mode=tokenizer_mode,
                              trust_remote_code=args.trust_remote_code)

    if args.dataset_name is None:
        raise ValueError(
            "Please specify '--dataset-name' and the corresponding "
            "'--dataset-path' if required.")

    if args.dataset_name == "sonnet":
        dataset = SonnetDataset(dataset_path=args.dataset_path)
        # For the "sonnet" dataset, formatting depends on the backend.
        if args.backend == "openai-chat":
            input_requests = dataset.sample(num_requests=args.num_prompts,
                                            input_len=args.sonnet_input_len,
                                            output_len=args.sonnet_output_len,
                                            prefix_len=args.sonnet_prefix_len,
                                            tokenizer=tokenizer,
                                            return_prompt_formatted=False)
        else:
            assert tokenizer.chat_template or tokenizer.default_chat_template, (
                "Tokenizer/model must have chat template for sonnet dataset.")
            input_requests = dataset.sample(num_requests=args.num_prompts,
                                            input_len=args.sonnet_input_len,
                                            output_len=args.sonnet_output_len,
                                            prefix_len=args.sonnet_prefix_len,
                                            tokenizer=tokenizer,
                                            return_prompt_formatted=True)

    elif args.dataset_name == "hf":
        # all following datasets are implemented from the
        # HuggingFaceDataset base class
        if args.dataset_path in VisionArenaDataset.SUPPORTED_DATASET_PATHS:
            dataset_class = VisionArenaDataset
            args.hf_split = "train"
            args.hf_subset = None
        elif args.dataset_path in InstructCoderDataset.SUPPORTED_DATASET_PATHS:
            dataset_class = InstructCoderDataset
            args.hf_split = "train"
        elif args.dataset_path in MTBenchDataset.SUPPORTED_DATASET_PATHS:
            dataset_class = MTBenchDataset
            args.hf_split = "train"
        elif args.dataset_path in ConversationDataset.SUPPORTED_DATASET_PATHS:
            dataset_class = ConversationDataset
        elif args.dataset_path in AIMODataset.SUPPORTED_DATASET_PATHS:
            dataset_class = AIMODataset
            args.hf_split = "train"
        elif args.dataset_path in NextEditPredictionDataset.SUPPORTED_DATASET_PATHS:  # noqa: E501
            dataset_class = NextEditPredictionDataset
            args.hf_split = "train"
        elif args.dataset_path in ASRDataset.SUPPORTED_DATASET_PATHS:
            dataset_class = ASRDataset
            args.hf_split = "train"
        else:
            supported_datasets = set([
                dataset_name for cls in HuggingFaceDataset.__subclasses__()
                for dataset_name in cls.SUPPORTED_DATASET_PATHS
            ])
            raise ValueError(
                f"Unsupported dataset path: {args.dataset_path}. "
                "Huggingface dataset only supports dataset_path"
                f" from one of following: {supported_datasets}. "
                "Please consider contributing if you would "
                "like to add support for additional dataset formats.")

        if (dataset_class.IS_MULTIMODAL and backend not in \
            ["openai-chat", "openai-audio"]):
            # multi-modal benchmark is only available on OpenAI Chat backend.
            raise ValueError(
                "Multi-modal content is only supported on 'openai-chat' and " \
                "'openai-audio' backend.")
        input_requests = dataset_class(
            dataset_path=args.dataset_path,
            dataset_subset=args.hf_subset,
            dataset_split=args.hf_split,
            random_seed=args.seed,
        ).sample(
            num_requests=args.num_prompts,
            tokenizer=tokenizer,
            output_len=args.hf_output_len,
        )

    else:
        # For datasets that follow a similar structure, use a mapping.
        dataset_mapping = {
            "sharegpt":
            lambda: ShareGPTDataset(random_seed=args.seed,
                                    dataset_path=args.dataset_path).sample(
                                        tokenizer=tokenizer,
                                        num_requests=args.num_prompts,
                                        output_len=args.sharegpt_output_len,
                                    ),
            "burstgpt":
            lambda: BurstGPTDataset(random_seed=args.seed,
                                    dataset_path=args.dataset_path).
            sample(tokenizer=tokenizer, num_requests=args.num_prompts),
            "random":
            lambda: RandomDataset(dataset_path=args.dataset_path).sample(
                tokenizer=tokenizer,
                num_requests=args.num_prompts,
                prefix_len=args.random_prefix_len,
                input_len=args.random_input_len,
                output_len=args.random_output_len,
                range_ratio=args.random_range_ratio,
            )
        }

        try:
            input_requests = dataset_mapping[args.dataset_name]()
        except KeyError as err:
            raise ValueError(f"Unknown dataset: {args.dataset_name}") from err
    goodput_config_dict = check_goodput_args(args)

    # Collect the sampling parameters.
    sampling_params = {
        k: v
        for k, v in {
            "top_p": args.top_p,
            "top_k": args.top_k,
            "min_p": args.min_p,
            "temperature": args.temperature
        }.items() if v is not None
    }

    # Sampling parameters are only supported by openai-compatible backend.
    if sampling_params and args.backend not in OPENAI_COMPATIBLE_BACKENDS:
        raise ValueError(
            "Sampling parameters are only supported by openai-compatible "
            "backends.")

    if "temperature" not in sampling_params:
        sampling_params["temperature"] = 0.0  # Default to greedy decoding.

    # Avoid GC processing "static" data - reduce pause times.
    gc.collect()
    gc.freeze()

    benchmark_result = asyncio.run(
        benchmark(
            backend=backend,
            api_url=api_url,
            base_url=base_url,
            model_id=model_id,
            model_name=model_name,
            tokenizer=tokenizer,
            input_requests=input_requests,
            logprobs=args.logprobs,
            request_rate=args.request_rate,
            burstiness=args.burstiness,
            disable_tqdm=args.disable_tqdm,
            profile=args.profile,
            selected_percentile_metrics=args.percentile_metrics.split(","),
            selected_percentiles=[
                float(p) for p in args.metric_percentiles.split(",")
            ],
            ignore_eos=args.ignore_eos,
            goodput_config_dict=goodput_config_dict,
            max_concurrency=args.max_concurrency,
            lora_modules=args.lora_modules,
            extra_body=sampling_params,
        ))

    # Save config and results to json
    if args.save_result or args.append_result:
        result_json: dict[str, Any] = {}

        # Setup
        current_dt = datetime.now().strftime("%Y%m%d-%H%M%S")
        result_json["date"] = current_dt
        result_json["backend"] = backend
        result_json["model_id"] = model_id
        result_json["tokenizer_id"] = tokenizer_id
        result_json["num_prompts"] = args.num_prompts

        # Metadata
        if args.metadata:
            for item in args.metadata:
                if "=" in item:
                    kvstring = item.split("=")
                    result_json[kvstring[0].strip()] = kvstring[1].strip()
                else:
                    raise ValueError(
                        "Invalid metadata format. Please use KEY=VALUE format."
                    )
        # Traffic
        result_json["request_rate"] = (args.request_rate if args.request_rate
                                       < float("inf") else "inf")
        result_json["burstiness"] = args.burstiness
        result_json["max_concurrency"] = args.max_concurrency

        # Merge with benchmark result
        result_json = {**result_json, **benchmark_result}

        if not args.save_detailed:
            # Remove fields with too many data points
            for field in [
                    "input_lens", "output_lens", "ttfts", "itls",
                    "generated_texts", "errors"
            ]:
                if field in result_json:
                    del result_json[field]

        # Save to file
        base_model_id = model_id.split("/")[-1]
        max_concurrency_str = (f"-concurrency{args.max_concurrency}"
                               if args.max_concurrency is not None else "")
        file_name = f"{backend}-{args.request_rate}qps{max_concurrency_str}-{base_model_id}-{current_dt}.json"  #noqa
        if args.result_filename:
            file_name = args.result_filename
        if args.result_dir:
            file_name = os.path.join(args.result_dir, file_name)
        with open(file_name,
                  mode="a+" if args.append_result else "w",
                  encoding='utf-8') as outfile:
            # Append a newline.
            if args.append_result and outfile.tell() != 0:
                outfile.write("\n")
            json.dump(result_json, outfile)
        save_to_pytorch_benchmark_format(args, result_json, file_name)


if __name__ == "__main__":
    parser = FlexibleArgumentParser(
        description="Benchmark the online serving throughput.")
    parser.add_argument(
        "--backend",
        type=str,
        default="vllm",
        choices=list(ASYNC_REQUEST_FUNCS.keys()),
    )
    parser.add_argument(
        "--base-url",
        type=str,
        default=None,
        help="Server or API base url if not using http host and port.",
    )
    # Use 127.0.0.1 here instead of localhost to force the use of ipv4
    parser.add_argument("--host", type=str, default="127.0.0.1")
    parser.add_argument("--port", type=int, default=8000)
    parser.add_argument(
        "--endpoint",
        type=str,
        default="/v1/completions",
        help="API endpoint.",
    )
    parser.add_argument(
        "--dataset-name",
        type=str,
        default="sharegpt",
        choices=["sharegpt", "burstgpt", "sonnet", "random", "hf"],
        help="Name of the dataset to benchmark on.",
    )
    parser.add_argument("--dataset-path",
                        type=str,
                        default=None,
                        help="Path to the sharegpt/sonnet dataset. "
                        "Or the huggingface dataset ID if using HF dataset.")
    parser.add_argument(
        "--max-concurrency",
        type=int,
        default=None,
        help="Maximum number of concurrent requests. This can be used "
        "to help simulate an environment where a higher level component "
        "is enforcing a maximum number of concurrent requests. While the "
        "--request-rate argument controls the rate at which requests are "
        "initiated, this argument will control how many are actually allowed "
        "to execute at a time. This means that when used in combination, the "
        "actual request rate may be lower than specified with --request-rate, "
        "if the server is not processing requests fast enough to keep up.")

    parser.add_argument(
        "--model",
        type=str,
        required=True,
        help="Name of the model.",
    )
    parser.add_argument(
        "--tokenizer",
        type=str,
        help=
        "Name or path of the tokenizer, if not using the default tokenizer.",  # noqa: E501
    )
    parser.add_argument("--use-beam-search", action="store_true")
    parser.add_argument(
        "--num-prompts",
        type=int,
        default=1000,
        help="Number of prompts to process.",
    )
    parser.add_argument(
        "--logprobs",
        type=int,
        default=None,
        help=("Number of logprobs-per-token to compute & return as part of "
              "the request. If unspecified, then either (1) if beam search "
              "is disabled, no logprobs are computed & a single dummy "
              "logprob is returned for each token; or (2) if beam search "
              "is enabled 1 logprob per token is computed"),
    )
    parser.add_argument(
        "--request-rate",
        type=float,
        default=float("inf"),
        help="Number of requests per second. If this is inf, "
        "then all the requests are sent at time 0. "
        "Otherwise, we use Poisson process or gamma distribution "
        "to synthesize the request arrival times.",
    )
    parser.add_argument(
        "--burstiness",
        type=float,
        default=1.0,
        help="Burstiness factor of the request generation. "
        "Only take effect when request_rate is not inf. "
        "Default value is 1, which follows Poisson process. "
        "Otherwise, the request intervals follow a gamma distribution. "
        "A lower burstiness value (0 < burstiness < 1) results in more "
        "bursty requests. A higher burstiness value (burstiness > 1) "
        "results in a more uniform arrival of requests.",
    )
    parser.add_argument("--seed", type=int, default=0)
    parser.add_argument(
        "--trust-remote-code",
        action="store_true",
        help="Trust remote code from huggingface",
    )
    parser.add_argument(
        "--disable-tqdm",
        action="store_true",
        help="Specify to disable tqdm progress bar.",
    )
    parser.add_argument(
        "--profile",
        action="store_true",
        help="Use Torch Profiler. The endpoint must be launched with "
        "VLLM_TORCH_PROFILER_DIR to enable profiler.",
    )
    parser.add_argument(
        "--save-result",
        action="store_true",
        help="Specify to save benchmark results to a json file",
    )
    parser.add_argument(
        "--save-detailed",
        action="store_true",
        help="When saving the results, whether to include per request "
        "information such as response, error, ttfs, tpots, etc.",
    )
    parser.add_argument(
        "--append-result",
        action="store_true",
        help="Append the benchmark result to the existing json file.",
    )
    parser.add_argument(
        "--metadata",
        metavar="KEY=VALUE",
        nargs="*",
        help="Key-value pairs (e.g, --metadata version=0.3.3 tp=1) "
        "for metadata of this run to be saved in the result JSON file "
        "for record keeping purposes.",
    )
    parser.add_argument(
        "--result-dir",
        type=str,
        default=None,
        help="Specify directory to save benchmark json results."
        "If not specified, results are saved in the current directory.",
    )
    parser.add_argument(
        "--result-filename",
        type=str,
        default=None,
        help="Specify the filename to save benchmark json results."
        "If not specified, results will be saved in "
        "{backend}-{args.request_rate}qps-{base_model_id}-{current_dt}.json"
        " format.",
    )
    parser.add_argument(
        "--ignore-eos",
        action="store_true",
        help="Set ignore_eos flag when sending the benchmark request."
        "Warning: ignore_eos is not supported in deepspeed_mii and tgi.")
    parser.add_argument(
        "--percentile-metrics",
        type=str,
        default="ttft,tpot,itl",
        help="Comma-separated list of selected metrics to report percentils. "
        "This argument specifies the metrics to report percentiles. "
        "Allowed metric names are \"ttft\", \"tpot\", \"itl\", \"e2el\". "
        "Default value is \"ttft,tpot,itl\".")
    parser.add_argument(
        "--metric-percentiles",
        type=str,
        default="99",
        help="Comma-separated list of percentiles for selected metrics. "
        "To report 25-th, 50-th, and 75-th percentiles, use \"25,50,75\". "
        "Default value is \"99\". "
        "Use \"--percentile-metrics\" to select metrics.",
    )
    parser.add_argument(
        "--goodput",
        nargs="+",
        required=False,
        help="Specify service level objectives for goodput as \"KEY:VALUE\" "
        "pairs, where the key is a metric name, and the value is in "
        "milliseconds. Multiple \"KEY:VALUE\" pairs can be provided, "
        "separated by spaces. Allowed request level metric names are "
        "\"ttft\", \"tpot\", \"e2el\". For more context on the definition of "
        "goodput, refer to DistServe paper: https://arxiv.org/pdf/2401.09670 "
        "and the blog: https://hao-ai-lab.github.io/blogs/distserve")

    # group for dataset specific arguments
    sonnet_group = parser.add_argument_group("sonnet dataset options")
    sonnet_group.add_argument(
        "--sonnet-input-len",
        type=int,
        default=550,
        help=
        "Number of input tokens per request, used only for sonnet dataset.",
    )
    sonnet_group.add_argument(
        "--sonnet-output-len",
        type=int,
        default=150,
        help=
        "Number of output tokens per request, used only for sonnet dataset.",
    )
    sonnet_group.add_argument(
        "--sonnet-prefix-len",
        type=int,
        default=200,
        help=
        "Number of prefix tokens per request, used only for sonnet dataset.",
    )

    sharegpt_group = parser.add_argument_group("sharegpt dataset options")
    sharegpt_group.add_argument(
        "--sharegpt-output-len",
        type=int,
        default=None,
        help="Output length for each request. Overrides the output length "
        "from the ShareGPT dataset.")

    random_group = parser.add_argument_group("random dataset options")
    random_group.add_argument(
        "--random-input-len",
        type=int,
        default=1024,
        help=
        "Number of input tokens per request, used only for random sampling.",
    )
    random_group.add_argument(
        "--random-output-len",
        type=int,
        default=128,
        help=
        "Number of output tokens per request, used only for random sampling.",
    )
    random_group.add_argument(
        "--random-range-ratio",
        type=float,
        default=0.0,
        help="Range ratio for sampling input/output length, "
        "used only for random sampling. Must be in the range [0, 1) to define "
        "a symmetric sampling range"
        "[length * (1 - range_ratio), length * (1 + range_ratio)].",
    )
    random_group.add_argument(
        "--random-prefix-len",
        type=int,
        default=0,
        help=("Number of fixed prefix tokens before the random context "
              "in a request. "
              "The total input length is the sum of `random-prefix-len` and "
              "a random "
              "context length sampled from [input_len * (1 - range_ratio), "
              "input_len * (1 + range_ratio)]."),
    )

    hf_group = parser.add_argument_group("hf dataset options")
    hf_group.add_argument("--hf-subset",
                          type=str,
                          default=None,
                          help="Subset of the HF dataset.")
    hf_group.add_argument("--hf-split",
                          type=str,
                          default=None,
                          help="Split of the HF dataset.")
    hf_group.add_argument(
        "--hf-output-len",
        type=int,
        default=None,
        help="Output length for each request. Overrides the output lengths "
        "from the sampled HF dataset.",
    )

    sampling_group = parser.add_argument_group("sampling parameters")
    sampling_group.add_argument(
        "--top-p",
        type=float,
        default=None,
        help="Top-p sampling parameter. Only has effect on openai-compatible "
        "backends.")
    sampling_group.add_argument(
        "--top-k",
        type=int,
        default=None,
        help="Top-k sampling parameter. Only has effect on openai-compatible "
        "backends.")
    sampling_group.add_argument(
        "--min-p",
        type=float,
        default=None,
        help="Min-p sampling parameter. Only has effect on openai-compatible "
        "backends.")
    sampling_group.add_argument(
        "--temperature",
        type=float,
        default=None,
        help="Temperature sampling parameter. Only has effect on "
        "openai-compatible backends. If not specified, default to greedy "
        "decoding (i.e. temperature==0.0).")

    parser.add_argument(
        '--tokenizer-mode',
        type=str,
        default="auto",
        choices=['auto', 'slow', 'mistral', 'custom'],
        help='The tokenizer mode.\n\n* "auto" will use the '
        'fast tokenizer if available.\n* "slow" will '
        'always use the slow tokenizer. \n* '
        '"mistral" will always use the `mistral_common` tokenizer. \n*'
        '"custom" will use --tokenizer to select the preregistered tokenizer.')

    parser.add_argument("--served-model-name",
                        type=str,
                        default=None,
                        help="The model name used in the API. "
                        "If not specified, the model name will be the "
                        "same as the ``--model`` argument. ")

    parser.add_argument("--lora-modules",
                        nargs='+',
                        default=None,
                        help="A subset of LoRA module names passed in when "
                        "launching the server. For each request, the "
                        "script chooses a LoRA module at random.")

    args = parser.parse_args()

    main(args)<|MERGE_RESOLUTION|>--- conflicted
+++ resolved
@@ -52,13 +52,10 @@
 
 from benchmark_dataset import (AIMODataset, ASRDataset, BurstGPTDataset,
                                ConversationDataset, HuggingFaceDataset,
-<<<<<<< HEAD
-                               InstructCoderDataset, NextEditPredictionDataset,
-=======
                                InstructCoderDataset, MTBenchDataset,
->>>>>>> f62cad64
-                               RandomDataset, SampleRequest, ShareGPTDataset,
-                               SonnetDataset, VisionArenaDataset)
+                               NextEditPredictionDataset, RandomDataset,
+                               SampleRequest, ShareGPTDataset, SonnetDataset,
+                               VisionArenaDataset)
 from benchmark_utils import convert_to_pytorch_benchmark_format, write_to_json
 
 MILLISECONDS_TO_SECONDS_CONVERSION = 1000
