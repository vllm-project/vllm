--- conflicted
+++ resolved
@@ -168,16 +168,12 @@
     assert burstiness > 0, (
         f"A positive burstiness factor is expected, but given {burstiness}."
     )
-<<<<<<< HEAD
-    theta = 1.0 / (request_rate * burstiness)
-=======
     # Convert to list to get length for ramp-up calculations
     if isinstance(input_requests, Iterable) and not isinstance(input_requests, list):
         input_requests = list(input_requests)
 
     total_requests = len(input_requests)
     request_index = 0
->>>>>>> 110df743
 
     for request in input_requests:
         current_request_rate = _get_current_request_rate(
@@ -409,8 +405,6 @@
             print("Profiler started")
 
     distribution = "Poisson process" if burstiness == 1.0 else "Gamma distribution"
-<<<<<<< HEAD
-=======
 
     if ramp_up_strategy is not None:
         print(
@@ -420,7 +414,6 @@
         )
     else:
         print(f"Traffic request rate: {request_rate} RPS.")
->>>>>>> 110df743
 
     print(f"Burstiness factor: {burstiness} ({distribution})")
     print(f"Maximum request concurrency: {max_concurrency}")
@@ -441,9 +434,6 @@
 
     benchmark_start_time = time.perf_counter()
     tasks: list[asyncio.Task] = []
-<<<<<<< HEAD
-    async for request in get_request(input_requests, request_rate, burstiness):
-=======
 
     rps_change_events = []
     last_int_rps = -1
@@ -472,7 +462,6 @@
                     rps_change_events.append({"rps": rps_val, "timestamp": timestamp})
                 last_int_rps = current_int_rps
 
->>>>>>> 110df743
         prompt, prompt_len, output_len, mm_content = (
             request.prompt,
             request.prompt_len,
@@ -496,16 +485,8 @@
             ignore_eos=ignore_eos,
             extra_body=extra_body,
         )
-<<<<<<< HEAD
-        tasks.append(
-            asyncio.create_task(
-                limited_request_func(request_func_input=request_func_input, pbar=pbar)
-            )
-        )
-=======
         task = limited_request_func(request_func_input=request_func_input, pbar=pbar)
         tasks.append(asyncio.create_task(task))
->>>>>>> 110df743
     outputs: list[RequestFuncOutput] = await asyncio.gather(*tasks)
 
     if profile:
@@ -570,11 +551,7 @@
         "total_input_tokens": metrics.total_input,
         "total_output_tokens": metrics.total_output,
         "request_throughput": metrics.request_throughput,
-<<<<<<< HEAD
-        "request_goodput:": metrics.request_goodput if goodput_config_dict else None,
-=======
         "request_goodput": metrics.request_goodput if goodput_config_dict else None,
->>>>>>> 110df743
         "output_throughput": metrics.output_throughput,
         "total_token_throughput": metrics.total_token_throughput,
         "input_lens": [output.prompt_len for output in outputs],
@@ -759,7 +736,6 @@
             "Please specify '--dataset-name' and the corresponding "
             "'--dataset-path' if required."
         )
-<<<<<<< HEAD
 
     if args.dataset_name == "custom":
         dataset = CustomDataset(dataset_path=args.dataset_path)
@@ -770,18 +746,6 @@
             skip_chat_template=args.custom_skip_chat_template,
         )
 
-=======
-
-    if args.dataset_name == "custom":
-        dataset = CustomDataset(dataset_path=args.dataset_path)
-        input_requests = dataset.sample(
-            num_requests=args.num_prompts,
-            tokenizer=tokenizer,
-            output_len=args.custom_output_len,
-            skip_chat_template=args.custom_skip_chat_template,
-        )
-
->>>>>>> 110df743
     elif args.dataset_name == "sonnet":
         dataset = SonnetDataset(dataset_path=args.dataset_path)
         # For the "sonnet" dataset, formatting depends on the backend.
@@ -946,12 +910,9 @@
             max_concurrency=args.max_concurrency,
             lora_modules=args.lora_modules,
             extra_body=sampling_params,
-<<<<<<< HEAD
-=======
             ramp_up_strategy=args.ramp_up_strategy,
             ramp_up_start_rps=args.ramp_up_start_rps,
             ramp_up_end_rps=args.ramp_up_end_rps,
->>>>>>> 110df743
         )
     )
 
@@ -1014,14 +975,10 @@
             if args.max_concurrency is not None
             else ""
         )
-<<<<<<< HEAD
-        file_name = f"{backend}-{args.request_rate}qps{max_concurrency_str}-{base_model_id}-{current_dt}.json"  # noqa
-=======
         if args.ramp_up_strategy is not None:
             file_name = f"{backend}-ramp-up-{args.ramp_up_strategy}-{args.ramp_up_start_rps}qps-{args.ramp_up_end_rps}qps{max_concurrency_str}-{base_model_id}-{current_dt}.json"  # noqa
         else:
             file_name = f"{backend}-{args.request_rate}qps{max_concurrency_str}-{base_model_id}-{current_dt}.json"  # noqa
->>>>>>> 110df743
         if args.result_filename:
             file_name = args.result_filename
         if args.result_dir:
@@ -1368,27 +1325,6 @@
         '"mistral" will always use the `mistral_common` tokenizer. \n*'
         '"custom" will use --tokenizer to select the preregistered tokenizer.',
     )
-<<<<<<< HEAD
-
-    parser.add_argument(
-        "--served-model-name",
-        type=str,
-        default=None,
-        help="The model name used in the API. "
-        "If not specified, the model name will be the "
-        "same as the ``--model`` argument. ",
-    )
-
-    parser.add_argument(
-        "--lora-modules",
-        nargs="+",
-        default=None,
-        help="A subset of LoRA module names passed in when "
-        "launching the server. For each request, the "
-        "script chooses a LoRA module at random.",
-    )
-=======
->>>>>>> 110df743
 
     parser.add_argument(
         "--served-model-name",
