"""Benchmark online serving throughput.

On the server side, run one of the following commands:
    vLLM OpenAI API server
    python -m vllm.entrypoints.openai.api_server \
        --model <your_model> --swap-space 16 \
        --disable-log-requests

    (TGI backend)
    ./launch_tgi_server.sh <your_model> <max_batch_total_tokens>

On the client side, run:
    python benchmarks/benchmark_serving.py \
        --backend <backend> \ # For vllm openai api server, use "openai"
        --model <your_model> \
        --dataset-name sharegpt \
        --dataset-path <path to dataset> \
        --request-rate <request_rate>
"""
import argparse
import asyncio
import json
import os
import random
import time
from dataclasses import dataclass
from datetime import datetime
from typing import AsyncGenerator, List, Tuple

import numpy as np
from tqdm.asyncio import tqdm
from transformers import PreTrainedTokenizerBase
from vllm.transformers_utils.tokenizer import get_tokenizer

from backend_request_func import (
    ASYNC_REQUEST_FUNCS,
    RequestFuncInput,
    RequestFuncOutput,
)


@dataclass
class BenchmarkMetrics:
    completed: int
    total_input: int
    total_output: int
    request_throughput: float
    input_throughput: float
    output_throughput: float
    mean_ttft_ms: float
    median_ttft_ms: float
    p99_ttft_ms: float
    mean_tpot_ms: float
    median_tpot_ms: float
    p99_tpot_ms: float


def sample_sharegpt_requests(
    dataset_path: str,
    num_requests: int,
    tokenizer: PreTrainedTokenizerBase,
) -> List[Tuple[str, int, int]]:
    # Load the dataset.
    with open(dataset_path) as f:
        dataset = json.load(f)
    # Filter out the conversations with less than 2 turns.
    dataset = [data for data in dataset if len(data["conversations"]) >= 2]
    # Only keep the first two turns of each conversation.
    dataset = [(data["conversations"][0]["value"],
                data["conversations"][1]["value"]) for data in dataset]

    # some of these will be filtered out, so sample more than we need
    sampled_indices = random.sample(range(len(dataset)),
                                    int(num_requests * 1.2))
    dataset = [dataset[i] for i in sampled_indices]

    # Tokenize the prompts and completions.
    prompts = [prompt for prompt, _ in dataset]
    prompt_token_ids = tokenizer(prompts).input_ids
    completions = [completion for _, completion in dataset]
    completion_token_ids = tokenizer(completions).input_ids
    tokenized_dataset = []
    for i in range(len(dataset)):
        output_len = len(completion_token_ids[i])
        tokenized_dataset.append((prompts[i], prompt_token_ids[i], output_len))

    # Filter out too long sequences.
    filtered_dataset: List[Tuple[str, int, int]] = []
    for prompt, prompt_token_ids, output_len in tokenized_dataset:
        prompt_len = len(prompt_token_ids)
        if prompt_len < 4 or output_len < 4:
            # Prune too short sequences.
            # This is because TGI causes errors when the input or output length
            # is too short.
            continue
        if prompt_len > 1024 or prompt_len + output_len > 2048:
            # Prune too long sequences.
            continue
        filtered_dataset.append((prompt, prompt_len, output_len))

    # Sample the requests.
    sampled_requests = random.sample(filtered_dataset, num_requests)
    return sampled_requests


def sample_sonnet_requests(
    dataset_path: str,
    num_requests: int,
    input_len: int,
    output_len: int,
    prefix_len: int,
    tokenizer: PreTrainedTokenizerBase,
) -> List[Tuple[str, str, int, int]]:

    assert input_len > prefix_len, "input_len must be greater than prefix_len."

    # Load the dataset.
    with open(dataset_path) as f:
        poem_lines = f.readlines()

    # Tokenize the poem lines.
    poem_token_ids = tokenizer(poem_lines).input_ids
    average_poem_len = sum(
        len(token_ids) for token_ids in poem_token_ids) / len(poem_token_ids)

    # Base prefix for all requests.
    base_prompt = "Pick as many lines as you can from these poem lines:\n"
    base_message = [{
        "role": "user",
        "content": base_prompt,
    }]
    base_prompt_formatted = tokenizer.apply_chat_template(
        base_message, add_generation_prompt=True, tokenize=False)
    base_prompt_offset = len(tokenizer(base_prompt_formatted).input_ids)

    assert input_len > base_prompt_offset, f"input_len is too short, please specify a number higher than {base_prompt_offset}."
    num_input_lines = round(
        (input_len - base_prompt_offset) / average_poem_len)

    # First approximately `prefix_len` number of tokens in the prompt are fixed poem lines.
    assert prefix_len > base_prompt_offset, f"prefix_len is too short, please specify a number higher than {base_prompt_offset}."

    num_prefix_lines = round(
        (prefix_len - base_prompt_offset) / average_poem_len)
    prefix_lines = poem_lines[:num_prefix_lines]

    # Sample the rest of lines per request.
    sampled_requests: List[Tuple[str, int, int]] = []
    for _ in range(num_requests):
        sampled_lines = "".join(
            prefix_lines +
            random.sample(poem_lines, num_input_lines - num_prefix_lines))

        prompt = f"{base_prompt}{sampled_lines}"
        message = [
            {
                "role": "user",
                "content": prompt,
            },
        ]
        prompt_formatted = tokenizer.apply_chat_template(
            message, add_generation_prompt=True, tokenize=False)
        prompt_len = len(tokenizer(prompt_formatted).input_ids)
        sampled_requests.append(
            (prompt, prompt_formatted, prompt_len, output_len))

    return sampled_requests


async def get_request(
    input_requests: List[Tuple[str, int, int]],
    request_rate: float,
) -> AsyncGenerator[Tuple[str, int, int], None]:
    input_requests = iter(input_requests)
    for request in input_requests:
        yield request

        if request_rate == float("inf"):
            # If the request rate is infinity, then we don't need to wait.
            continue
        # Sample the request interval from the exponential distribution.
        interval = np.random.exponential(1.0 / request_rate)
        # The next request will be sent after the interval.
        await asyncio.sleep(interval)


def calculate_metrics(
    input_requests: List[Tuple[str, int, int]],
    outputs: List[RequestFuncOutput],
    dur_s: float,
    tokenizer: PreTrainedTokenizerBase,
) -> Tuple[BenchmarkMetrics, List[int]]:
    actual_output_lens = []
    total_input = 0
    completed = 0
    tpots = []
    ttfts = []
    for i in range(len(outputs)):
        if outputs[i].success:

            # NOTE: we use the number of stream responses as output length if
            # the backend supports streaming, else count output tokens by tokenizing
            # the generated text.
            if len(outputs[i].itl):
                output_len = len(outputs[i].itl)
            else:
                output_len = len(
                    tokenizer(outputs[i].generated_text).input_ids)
            actual_output_lens.append(output_len)
            total_input += input_requests[i][1]
            if output_len > 1:
                tpots.append(
                    (outputs[i].latency - outputs[i].ttft) / (output_len - 1))
            ttfts.append(outputs[i].ttft)
            completed += 1
        else:
            actual_output_lens.append(0)

    metrics = BenchmarkMetrics(
        completed=completed,
        total_input=total_input,
        total_output=sum(actual_output_lens),
        request_throughput=completed / dur_s,
        input_throughput=total_input / dur_s,
        output_throughput=sum(actual_output_lens) / dur_s,
        mean_ttft_ms=np.mean(ttfts or 0) *
        1000,  # ttfts is empty if streaming is not supported by backend
        median_ttft_ms=np.median(ttfts or 0) * 1000,
        p99_ttft_ms=np.percentile(ttfts or 0, 99) * 1000,
        mean_tpot_ms=np.mean(tpots) * 1000,
        median_tpot_ms=np.median(tpots) * 1000,
        p99_tpot_ms=np.percentile(tpots, 99) * 1000,
    )

    return metrics, actual_output_lens


async def benchmark(
    backend: str,
    api_url: str,
    model_id: str,
    tokenizer: PreTrainedTokenizerBase,
    input_requests: List[Tuple[str, int, int]],
    best_of: int,
    use_beam_search: bool,
    request_rate: float,
    disable_tqdm: bool,
):
    if backend in ASYNC_REQUEST_FUNCS:
        request_func = ASYNC_REQUEST_FUNCS.get(backend)
    else:
        raise ValueError(f"Unknown backend: {backend}")

    print(f"Traffic request rate: {request_rate}")

    pbar = None if disable_tqdm else tqdm(total=len(input_requests))

    benchmark_start_time = time.perf_counter()
    tasks = []
    async for request in get_request(input_requests, request_rate):
        prompt, prompt_len, output_len = request
        request_func_input = RequestFuncInput(
            model=model_id,
            prompt=prompt,
            api_url=api_url,
            prompt_len=prompt_len,
            output_len=output_len,
            best_of=best_of,
            use_beam_search=use_beam_search,
        )
        tasks.append(
            asyncio.create_task(
                request_func(request_func_input=request_func_input,
                             pbar=pbar)))
    outputs: List[RequestFuncOutput] = await asyncio.gather(*tasks)

    if not disable_tqdm:
        pbar.close()

    benchmark_duration = time.perf_counter() - benchmark_start_time

    metrics, actual_output_lens = calculate_metrics(
        input_requests=input_requests,
        outputs=outputs,
        dur_s=benchmark_duration,
        tokenizer=tokenizer,
    )

    print(f"Successful requests: {metrics.completed}")
    print(f"Benchmark duration: {benchmark_duration:2f} s")
    print(f"Total input tokens: {metrics.total_input}")
    print(f"Total generated tokens: {metrics.total_output}")
    print(f"Request throughput: {metrics.request_throughput:.2f} requests/s")
    print(f"Input token throughput: {metrics.input_throughput:.2f} tokens/s")
    print(f"Output token throughput: {metrics.output_throughput:.2f} tokens/s")
    print(f"Mean TTFT: {metrics.mean_ttft_ms:.2f} ms")
    print(f"Median TTFT: {metrics.median_ttft_ms:.2f} ms")
    print(f"P99 TTFT: {metrics.p99_ttft_ms:.2f} ms")
    print(f"Mean TPOT: {metrics.mean_tpot_ms:.2f} ms")
    print(f"Median TPOT: {metrics.median_tpot_ms:.2f} ms")
    print(f"P99 TPOT: {metrics.p99_tpot_ms:.2f} ms")

    result = {
        "duration": benchmark_duration,
        "completed": metrics.completed,
        "total_input_tokens": metrics.total_input,
        "total_output_tokens": metrics.total_output,
        "request_throughput": metrics.request_throughput,
        "input_throughput": metrics.input_throughput,
        "output_throughput": metrics.output_throughput,
        "mean_ttft_ms": metrics.mean_ttft_ms,
        "median_ttft_ms": metrics.median_ttft_ms,
        "p99_ttft_ms": metrics.p99_ttft_ms,
        "mean_tpot_ms": metrics.mean_tpot_ms,
        "median_tpot_ms": metrics.median_tpot_ms,
        "p99_tpot_ms": metrics.p99_tpot_ms,
        "input_lens": [output.prompt_len for output in outputs],
        "output_lens": actual_output_lens,
        "ttfts": [output.ttft for output in outputs],
        "itls": [output.itl for output in outputs],
        "generated_texts": [output.generated_text for output in outputs],
        "errors": [output.error for output in outputs],
    }
    return result


def main(args: argparse.Namespace):
    print(args)
    random.seed(args.seed)
    np.random.seed(args.seed)

    backend = args.backend
    model_id = args.model
    tokenizer_id = args.tokenizer if args.tokenizer is not None else args.model

    if args.base_url is not None:
        api_url = f"{args.base_url}{args.endpoint}"
    else:
        api_url = f"http://{args.host}:{args.port}{args.endpoint}"

    tokenizer = get_tokenizer(tokenizer_id,
                              trust_remote_code=args.trust_remote_code)

    if args.dataset_name == "sharegpt":
        input_requests = sample_sharegpt_requests(
            dataset_path=args.dataset_path,
            num_requests=args.num_prompts,
            tokenizer=tokenizer)

    elif args.dataset_name == "sonnet":

        # Do not format the prompt, pass to message directly
        if args.backend == "openai-chat":
            input_requests = sample_sonnet_requests(
                dataset_path=args.dataset_path,
                num_requests=args.num_prompts,
                input_len=args.input_len,
                output_len=args.output_len,
                prefix_len=args.prefix_len,
                tokenizer=tokenizer,
            )
            input_requests = [(prompt, prompt_len, output_len)
                              for prompt, prompt_formatted, prompt_len,
                              output_len in input_requests]
        else:
            assert tokenizer.chat_template or tokenizer.default_chat_template, "Tokenizer/model must have chat template for sonnet dataset."
            input_requests = sample_sonnet_requests(
                dataset_path=args.dataset_path,
                num_requests=args.num_prompts,
                input_len=args.input_len,
                output_len=args.output_len,
                prefix_len=args.prefix_len,
                tokenizer=tokenizer,
            )
            input_requests = [(prompt_formatted, prompt_len, output_len)
                              for prompt, prompt_formatted, prompt_len,
                              output_len in input_requests]

    else:
        raise ValueError(f"Unknown dataset: {args.dataset_name}")

    benchmark_result = asyncio.run(
        benchmark(
            backend=backend,
            api_url=api_url,
            model_id=model_id,
            tokenizer=tokenizer,
            input_requests=input_requests,
            best_of=args.best_of,
            use_beam_search=args.use_beam_search,
            request_rate=args.request_rate,
            disable_tqdm=args.disable_tqdm,
        ))

    # Save config and results to json
    if args.save_result:
        result_json = {}

        # Setup
        current_dt = datetime.now().strftime("%Y%m%d-%H%M%S")
        result_json["date"] = current_dt
        result_json["backend"] = backend
        result_json["version"] = args.version
        result_json['tp_size'] = args.tp_size
        result_json['pp_size'] = args.pp_size
        result_json['device_name'] = args.device_name
        result_json["model_id"] = model_id
        result_json["tokenizer_id"] = tokenizer_id
        result_json["best_of"] = args.best_of
        result_json["use_beam_search"] = args.use_beam_search
        result_json["num_prompts"] = args.num_prompts

        # Traffic
        result_json["request_rate"] = (
            args.request_rate if args.request_rate < float("inf") else "inf")

        # Merge with benchmark result
        result_json = {**result_json, **benchmark_result}

        # Save to file
        base_model_id = model_id.split("/")[-1]
<<<<<<< HEAD
        file_name = f"{backend}-{args.request_rate}qps-{base_model_id}-{current_dt}.json"

        if args.result_dir:
            file_name = os.path.join(args.result_dir, file_name)
=======
        file_name = (
            f"{backend}-{args.request_rate}qps-{base_model_id}-{current_dt}.json"
        )
>>>>>>> 93348d94
        with open(file_name, "w") as outfile:
            json.dump(result_json, outfile)


if __name__ == "__main__":
    parser = argparse.ArgumentParser(
        description="Benchmark the online serving throughput.")
    parser.add_argument(
        "--backend",
        type=str,
        default="vllm",
        choices=list(ASYNC_REQUEST_FUNCS.keys()),
    )
    parser.add_argument(
        "--version",
        type=str,
        default="N/A",
        help=
        "Version of the serving backend/engine, if known. Only used in result json for record keeping purposes.",
    )
    parser.add_argument(
        "--tp-size",
        type=str,
        default="N/A",
        help=
        "Size of tensor parallelism of the model server, if known. Only used in result json for record keeping purposes.",
    )
    parser.add_argument(
        "--pp-size",
        type=str,
        default="N/A",
        help=
        "Size of pipeline parallelism of the model server, if known. Only used in result json for record keeping purposes.",
    )
    parser.add_argument(
        "--device-name",
        type=str,
        default="N/A",
        help=
        "Device name, if known. Only used in result json for record keeping purposes.",
    )
    parser.add_argument(
        "--base-url",
        type=str,
        default=None,
        help="Server or API base url if not using http host and port.",
    )
    parser.add_argument("--host", type=str, default="localhost")
    parser.add_argument("--port", type=int, default=8000)
    parser.add_argument(
        "--endpoint",
        type=str,
        default="/generate",
        help="API endpoint.",
    )
    parser.add_argument("--dataset-name",
                        type=str,
                        default="sharegpt",
                        choices=["sharegpt", "sonnet"],
                        help="Name of the dataset to benchmark on.")
    parser.add_argument("--dataset-path",
                        type=str,
                        required=True,
                        help="Path to the dataset.")
    parser.add_argument(
        "--model",
        type=str,
        required=True,
        help="Name of the model.",
    )
    parser.add_argument(
        "--tokenizer",
        type=str,
        help=
        "Name or path of the tokenizer, if not using the default tokenizer.",
    )
    parser.add_argument(
        "--best-of",
        type=int,
        default=1,
        help="Generates `best_of` sequences per prompt and "
        "returns the best one.",
    )
    parser.add_argument("--use-beam-search", action="store_true")
    parser.add_argument(
        "--num-prompts",
        type=int,
        default=1000,
        help="Number of prompts to process.",
    )
    parser.add_argument(
        "--input-len",
        type=int,
        default=550,
        help=
        "Number of input tokens per request, used only for sonnet dataset.",
    )
    parser.add_argument(
        "--output-len",
        type=int,
        default=150,
        help=
        "Number of output tokens per request, used only for sonnet dataset.",
    )
    parser.add_argument(
        "--prefix-len",
        type=int,
        default=200,
        help=
        "Number of prefix tokens per request, used only for sonnet dataset.",
    )
    parser.add_argument(
        "--request-rate",
        type=float,
        default=float("inf"),
        help="Number of requests per second. If this is inf, "
        "then all the requests are sent at time 0. "
        "Otherwise, we use Poisson process to synthesize "
        "the request arrival times.",
    )
    parser.add_argument("--seed", type=int, default=0)
    parser.add_argument(
        "--trust-remote-code",
        action="store_true",
        help="Trust remote code from huggingface",
    )
    parser.add_argument(
        "--disable-tqdm",
        action="store_true",
        help="Specify to disable tqdm progress bar.",
    )
    parser.add_argument(
        "--save-result",
        action="store_true",
        help="Specify to save benchmark results to a json file",
    )
    parser.add_argument(
        "--result-dir",
        type=str,
        default=None,
        help="Specify directory to save benchmark json results."
        "If not specified, results are saved in the current directory.",
    )

    args = parser.parse_args()
    main(args)<|MERGE_RESOLUTION|>--- conflicted
+++ resolved
@@ -419,16 +419,9 @@
 
         # Save to file
         base_model_id = model_id.split("/")[-1]
-<<<<<<< HEAD
         file_name = f"{backend}-{args.request_rate}qps-{base_model_id}-{current_dt}.json"
-
         if args.result_dir:
             file_name = os.path.join(args.result_dir, file_name)
-=======
-        file_name = (
-            f"{backend}-{args.request_rate}qps-{base_model_id}-{current_dt}.json"
-        )
->>>>>>> 93348d94
         with open(file_name, "w") as outfile:
             json.dump(result_json, outfile)
 
