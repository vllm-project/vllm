--- conflicted
+++ resolved
@@ -436,11 +436,8 @@
     selected_percentile_metrics: List[str],
     selected_percentiles: List[str],
     ignore_eos: bool,
-<<<<<<< HEAD
     gootput_config_dict: Dict[str, float],
-=======
     max_concurrency: Optional[int],
->>>>>>> 8e3e7f27
 ):
     if backend in ASYNC_REQUEST_FUNCS:
         request_func = ASYNC_REQUEST_FUNCS[backend]
@@ -784,11 +781,8 @@
                 float(p) for p in args.metric_percentiles.split(",")
             ],
             ignore_eos=args.ignore_eos,
-<<<<<<< HEAD
             gootput_config_dict=gootput_config_dict,
-=======
             max_concurrency=args.max_concurrency,
->>>>>>> 8e3e7f27
         ))
 
     # Save config and results to json
