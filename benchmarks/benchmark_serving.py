--- conflicted
+++ resolved
@@ -1,13 +1,8 @@
 """Benchmark online serving throughput.
 
 On the server side, run one of the following commands:
-<<<<<<< HEAD
     (vLLM backend)
-    python -m vllm.entrypoints.simple_fastapi_frontend \
-=======
-    (CacheFlow backend)
-    python -m cacheflow.entrypoints.api_server \
->>>>>>> e5464ee4
+    python -m vllm.entrypoints.api_server \
         --disable-log-requests --model <your_model>
 
     (TGI backend)
