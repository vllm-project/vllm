#!/bin/bash

# This script aims to tune the best server parameter combinations to maximize throughput for given requirement. 
# The current server parameter combination is  max_num_seqs and max_num_batched_tokens
# It also supports additional requirement: e2e latency and prefix cache. 

# Pre-requisite:
# 1. Checkout to your branch, install/ update the correct running env. For TPU, activate conda env and install the corresponding torch, xla version. 
# 2. If the model is customized, replace the MODEL's config with the customized config.
# 3. Set variables (ALL REQUIRED)
#   BASE: your directory for vllm repo
#   MODEL: the model served by vllm
<<<<<<< HEAD
=======
#   SYSTEM: the hardware, choice TPU or GPU, for other systems, "get best profile" might not support.
>>>>>>> 110df743
#   TP: ways of tensor parallelism
#   DOWNLOAD_DIR: directory to download and load model weights.
#   INPUT_LEN: request input len
#   OUTPUT_LEN: request output len
#   MIN_CACHE_HIT_PCT: prefix cache rate
#   MAX_LATENCY_ALLOWED_MS: (e2e) latency requirement. If there's no latency requirement, set it to a large number like 1000000000
#   NUM_SEQS_LIST: a list of `max-num-seqs` you want to loop with.
#   NUM_BATCHED_TOKENS_LIST: a list of `max-num-batched-tokens` you want to loop with.
#   Note that the default NUM_SEQS_LIST and NUM_BATCHED_TOKENS_LIST are set for medium size input/output len, for extra short context (such as 20:20), you might need to include larger numbers in NUM_SEQS_LIST.
# 4. Run the script, it might take a long time, you can use tmux to avoid the script stop if disconnection happens.
# 5. The final result will be saved in RESULT file. 


# Example use cases 
# 1. Given input_len=1800, output_len=20, what's the best max_num_seqs and max_num_batched_tokens to get highest throughput?
# Use INPUT_LEN=1800,  OUTPUT_LEN=20, MIN_CACHE_HIT_PCT=0, MAX_LATENCY_ALLOWED_MS=100000000000
# 2. If we have latency requirement to be lower than 500ms, what's the best server parameter?
# Use INPUT_LEN=1800,  OUTPUT_LEN=20, MIN_CACHE_HIT_PCT=0, MAX_LATENCY_ALLOWED_MS=500
# 3. If we want to reach 60% prefix cache, what's the best server parameter? 
# Use INPUT_LEN=1800,  OUTPUT_LEN=20, MIN_CACHE_HIT_PCT=60, MAX_LATENCY_ALLOWED_MS=500

TAG=$(date +"%Y_%m_%d_%H_%M")
BASE=""
MODEL="meta-llama/Llama-3.1-8B-Instruct"
<<<<<<< HEAD
=======
SYSTEM="TPU"
>>>>>>> 110df743
TP=1
DOWNLOAD_DIR=""
INPUT_LEN=4000
OUTPUT_LEN=16
MIN_CACHE_HIT_PCT=0
MAX_LATENCY_ALLOWED_MS=100000000000
NUM_SEQS_LIST="128 256"
NUM_BATCHED_TOKENS_LIST="512 1024 2048 4096"

LOG_FOLDER="$BASE/auto-benchmark/$TAG"
RESULT="$LOG_FOLDER/result.txt"
PROFILE_PATH="$LOG_FOLDER/profile"

echo "result file: $RESULT"
echo "model: $MODEL"

rm -rf $LOG_FOLDER
rm -rf $PROFILE_PATH
mkdir -p $LOG_FOLDER
mkdir -p $PROFILE_PATH

cd "$BASE/vllm"

pip install -q datasets

current_hash=$(git rev-parse HEAD)
echo "hash:$current_hash" >> "$RESULT"
echo "current_hash: $current_hash"

best_throughput=0
best_max_num_seqs=0
best_num_batched_tokens=0
best_goodput=0

start_server() {
    local gpu_memory_utilization=$1
    local max_num_seqs=$2
    local max_num_batched_tokens=$3
    local vllm_log=$4
<<<<<<< HEAD
    
    pkill -f vllm

    VLLM_USE_V1=1 VLLM_SERVER_DEV_MODE=1 vllm serve $MODEL \
=======
    local profile_dir=$5
    
    pkill -f vllm

    VLLM_USE_V1=1 VLLM_SERVER_DEV_MODE=1 VLLM_TORCH_PROFILER_DIR=$profile_dir vllm serve $MODEL \
>>>>>>> 110df743
        --disable-log-requests \
        --port 8004 \
        --gpu-memory-utilization $gpu_memory_utilization \
        --max-num-seqs $max_num_seqs \
        --max-num-batched-tokens $max_num_batched_tokens \
        --tensor-parallel-size $TP \
        --enable-prefix-caching \
        --load-format dummy \
        --download-dir "$DOWNLOAD_DIR" \
        --max-model-len $(( INPUT_LEN+OUTPUT_LEN )) > "$vllm_log" 2>&1 &

    # wait for 10 minutes...
    server_started=0
    for i in {1..60}; do  
        RESPONSE=$(curl -s -X GET "http://0.0.0.0:8004/health" -w "%{http_code}" -o /dev/stdout)
        STATUS_CODE=$(echo "$RESPONSE" | tail -n 1) 
        if [[ "$STATUS_CODE" -eq 200 ]]; then
            server_started=1
            break
        else
            sleep 10
        fi
    done
    if (( ! server_started )); then
        echo "server did not start within 10 minutes. Please check server log at $vllm_log".
        return 1
    else
        return 0
    fi
}

<<<<<<< HEAD
=======
update_best_profile() {
    local profile_dir=$1
    local profile_index=$2
    sorted_paths=($(find "$profile_dir" -maxdepth 1 -not -path "$profile_dir" | sort))
    selected_profile_file=
    if [[ "$SYSTEM" == "TPU" ]]; then
        selected_profile_file="${sorted_paths[$profile_index]}/*.xplane.pb"
    fi 
    if [[ "$SYSTEM" == "GPU" ]]; then
        selected_profile_file="${sorted_paths[$profile_index]}"
    fi 
    rm -f $PROFILE_PATH/*
    cp $selected_profile_file $PROFILE_PATH
}

>>>>>>> 110df743
run_benchmark() {
    local max_num_seqs=$1
    local max_num_batched_tokens=$2
    local gpu_memory_utilization=$3
    echo "max_num_seq: $max_num_seqs, max_num_batched_tokens: $max_num_batched_tokens"
    local vllm_log="$LOG_FOLDER/vllm_log_${max_num_seqs}_${max_num_batched_tokens}.txt"
<<<<<<< HEAD
    echo "vllm_log: $vllm_log"
    echo
    rm -f $vllm_log
    pkill -f vllm

    echo "starting server..."
    start_server $gpu_memory_utilization $max_num_seqs $max_num_batched_tokens $vllm_log
=======
    local profile_dir="$LOG_FOLDER/profile_${max_num_seqs}_${max_num_batched_tokens}"
    echo "vllm_log: $vllm_log"
    echo
    rm -f $vllm_log
    mkdir -p $profile_dir
    pkill -f vllm
    local profile_index=0

    echo "starting server..."
    start_server $gpu_memory_utilization $max_num_seqs $max_num_batched_tokens $vllm_log $profile_dir
>>>>>>> 110df743
    result=$?
    if [[ "$result" -eq 1 ]]; then
        echo "server failed to start. gpu_memory_utilization:$gpu_memory_utilization, max_num_seqs:$max_num_seqs, max_num_batched_tokens: $max_num_batched_tokens"
    else
        echo "server started."
    fi
    echo
    
    echo "run benchmark test..."
    meet_latency_requirement=0
    # get a basic qps by using request-rate inf
    bm_log="$LOG_FOLDER/bm_log_${max_num_seqs}_${max_num_batched_tokens}_requestrate_inf.txt"
    prefix_len=$(( INPUT_LEN * MIN_CACHE_HIT_PCT / 100 ))
    python benchmarks/benchmark_serving.py \
        --backend vllm \
        --model $MODEL  \
        --dataset-name random \
        --random-input-len $INPUT_LEN \
        --random-output-len $OUTPUT_LEN \
        --ignore-eos \
        --disable-tqdm \
        --request-rate inf \
        --percentile-metrics ttft,tpot,itl,e2el \
        --goodput e2el:$MAX_LATENCY_ALLOWED_MS \
        --num-prompts 1000 \
        --random-prefix-len $prefix_len \
<<<<<<< HEAD
        --port 8004 &> "$bm_log"
=======
        --port 8004 \
        --profile &> "$bm_log"
>>>>>>> 110df743
    throughput=$(grep "Request throughput (req/s):" "$bm_log" | sed 's/[^0-9.]//g')
    e2el=$(grep "P99 E2EL (ms):" "$bm_log" | awk '{print $NF}')
    goodput=$(grep "Request goodput (req/s):" "$bm_log" | sed 's/[^0-9.]//g')

    if (( $(echo "$e2el <= $MAX_LATENCY_ALLOWED_MS" | bc -l) )); then
        meet_latency_requirement=1
        request_rate=inf
    fi

    if (( ! meet_latency_requirement )); then
    # start from request-rate as int(throughput) + 1
        request_rate=$((${throughput%.*} + 1))
        while ((request_rate > 0)); do
            profile_index=$((profile_index+1))
            # clear prefix cache
            curl -X POST http://0.0.0.0:8004/reset_prefix_cache
            sleep 5
            bm_log="$LOG_FOLDER/bm_log_${max_num_seqs}_${max_num_batched_tokens}_requestrate_${request_rate}.txt"
            python benchmarks/benchmark_serving.py \
                --backend vllm \
                --model $MODEL  \
                --dataset-name random \
                --random-input-len $INPUT_LEN \
                --random-output-len $OUTPUT_LEN \
                --ignore-eos \
                --disable-tqdm \
                --request-rate $request_rate \
                --percentile-metrics ttft,tpot,itl,e2el \
                --goodput e2el:$MAX_LATENCY_ALLOWED_MS \
                --num-prompts 100 \
                --random-prefix-len $prefix_len \
                --port 8004 &> "$bm_log"
            throughput=$(grep "Request throughput (req/s):" "$bm_log" | sed 's/[^0-9.]//g')
            e2el=$(grep "P99 E2EL (ms):" "$bm_log" | awk '{print $NF}')
            goodput=$(grep "Request goodput (req/s):" "$bm_log" | sed 's/[^0-9.]//g')
            if (( $(echo "$e2el <= $MAX_LATENCY_ALLOWED_MS" | bc -l) )); then
                meet_latency_requirement=1
                break
            fi
            request_rate=$((request_rate-1))
        done
    fi
    # write the results and update the best result.
    if ((meet_latency_requirement)); then
        echo "max_num_seqs: $max_num_seqs, max_num_batched_tokens: $max_num_batched_tokens, request_rate: $request_rate, e2el: $e2el, throughput: $throughput, goodput: $goodput"
        echo "max_num_seqs: $max_num_seqs, max_num_batched_tokens: $max_num_batched_tokens, request_rate: $request_rate, e2el: $e2el, throughput: $throughput, goodput: $goodput" >> "$RESULT"
        if (( $(echo "$throughput > $best_throughput" | bc -l) )); then
            best_throughput=$throughput
            best_max_num_seqs=$max_num_seqs
            best_num_batched_tokens=$max_num_batched_tokens
            best_goodput=$goodput
            if [[ "$SYSTEM" == "TPU" ]]; then
                update_best_profile "$profile_dir/plugins/profile" $profile_index
            fi
            if [[ "$SYSTEM" == "GPU" ]]; then
                update_best_profile "$profile_dir" $profile_index
            fi
        fi
    else
        echo "max_num_seqs: $max_num_seqs, max_num_batched_tokens: $max_num_batched_tokens does not meet latency requirement ${MAX_LATENCY_ALLOWED_MS}"
        echo "max_num_seqs: $max_num_seqs, max_num_batched_tokens: $max_num_batched_tokens does not meet latency requirement ${MAX_LATENCY_ALLOWED_MS}" >> "$RESULT"
    fi

    echo "best_max_num_seqs: $best_max_num_seqs, best_num_batched_tokens: $best_num_batched_tokens, best_throughput: $best_throughput"

    pkill vllm
    sleep 10
    printf '=%.0s' $(seq 1 20)
    return 0
}

read -r -a num_seqs_list <<< "$NUM_SEQS_LIST"
read -r -a num_batched_tokens_list <<< "$NUM_BATCHED_TOKENS_LIST"

# first find out the max gpu-memory-utilization without HBM OOM.
gpu_memory_utilization=0.98
find_gpu_memory_utilization=0
while (( $(echo "$gpu_memory_utilization >= 0.9" | bc -l) )); do
    start_server $gpu_memory_utilization "${num_seqs_list[-1]}" "${num_batched_tokens_list[-1]}" "$LOG_FOLDER/vllm_log_gpu_memory_utilization_$gpu_memory_utilization.log"
    result=$?
    if [[ "$result" -eq 0 ]]; then
        find_gpu_memory_utilization=1
        break
    else
        gpu_memory_utilization=$(echo "$gpu_memory_utilization - 0.01" | bc)
    fi
done

if [[ "$find_gpu_memory_utilization" -eq 1 ]]; then
    echo "Using gpu_memory_utilization=$gpu_memory_utilization to serve model."
else
    echo "Cannot find a proper gpu_memory_utilization over 0.9 to serve the model, please check logs in $LOG_FOLDER."
    exit 1
fi

for num_seqs in "${num_seqs_list[@]}"; do
    for num_batched_tokens in "${num_batched_tokens_list[@]}"; do
        run_benchmark $num_seqs $num_batched_tokens $gpu_memory_utilization
    done
done
echo "finish permutations"
echo "best_max_num_seqs: $best_max_num_seqs, best_num_batched_tokens: $best_num_batched_tokens, best_throughput: $best_throughput, profile saved in: $PROFILE_PATH"
echo "best_max_num_seqs: $best_max_num_seqs, best_num_batched_tokens: $best_num_batched_tokens, best_throughput: $best_throughput, profile saved in: $PROFILE_PATH" >> "$RESULT"
<|MERGE_RESOLUTION|>--- conflicted
+++ resolved
@@ -10,10 +10,7 @@
 # 3. Set variables (ALL REQUIRED)
 #   BASE: your directory for vllm repo
 #   MODEL: the model served by vllm
-<<<<<<< HEAD
-=======
 #   SYSTEM: the hardware, choice TPU or GPU, for other systems, "get best profile" might not support.
->>>>>>> 110df743
 #   TP: ways of tensor parallelism
 #   DOWNLOAD_DIR: directory to download and load model weights.
 #   INPUT_LEN: request input len
@@ -38,10 +35,7 @@
 TAG=$(date +"%Y_%m_%d_%H_%M")
 BASE=""
 MODEL="meta-llama/Llama-3.1-8B-Instruct"
-<<<<<<< HEAD
-=======
 SYSTEM="TPU"
->>>>>>> 110df743
 TP=1
 DOWNLOAD_DIR=""
 INPUT_LEN=4000
@@ -81,18 +75,11 @@
     local max_num_seqs=$2
     local max_num_batched_tokens=$3
     local vllm_log=$4
-<<<<<<< HEAD
-    
-    pkill -f vllm
-
-    VLLM_USE_V1=1 VLLM_SERVER_DEV_MODE=1 vllm serve $MODEL \
-=======
     local profile_dir=$5
     
     pkill -f vllm
 
     VLLM_USE_V1=1 VLLM_SERVER_DEV_MODE=1 VLLM_TORCH_PROFILER_DIR=$profile_dir vllm serve $MODEL \
->>>>>>> 110df743
         --disable-log-requests \
         --port 8004 \
         --gpu-memory-utilization $gpu_memory_utilization \
@@ -124,8 +111,6 @@
     fi
 }
 
-<<<<<<< HEAD
-=======
 update_best_profile() {
     local profile_dir=$1
     local profile_index=$2
@@ -141,22 +126,12 @@
     cp $selected_profile_file $PROFILE_PATH
 }
 
->>>>>>> 110df743
 run_benchmark() {
     local max_num_seqs=$1
     local max_num_batched_tokens=$2
     local gpu_memory_utilization=$3
     echo "max_num_seq: $max_num_seqs, max_num_batched_tokens: $max_num_batched_tokens"
     local vllm_log="$LOG_FOLDER/vllm_log_${max_num_seqs}_${max_num_batched_tokens}.txt"
-<<<<<<< HEAD
-    echo "vllm_log: $vllm_log"
-    echo
-    rm -f $vllm_log
-    pkill -f vllm
-
-    echo "starting server..."
-    start_server $gpu_memory_utilization $max_num_seqs $max_num_batched_tokens $vllm_log
-=======
     local profile_dir="$LOG_FOLDER/profile_${max_num_seqs}_${max_num_batched_tokens}"
     echo "vllm_log: $vllm_log"
     echo
@@ -167,7 +142,6 @@
 
     echo "starting server..."
     start_server $gpu_memory_utilization $max_num_seqs $max_num_batched_tokens $vllm_log $profile_dir
->>>>>>> 110df743
     result=$?
     if [[ "$result" -eq 1 ]]; then
         echo "server failed to start. gpu_memory_utilization:$gpu_memory_utilization, max_num_seqs:$max_num_seqs, max_num_batched_tokens: $max_num_batched_tokens"
@@ -194,12 +168,8 @@
         --goodput e2el:$MAX_LATENCY_ALLOWED_MS \
         --num-prompts 1000 \
         --random-prefix-len $prefix_len \
-<<<<<<< HEAD
-        --port 8004 &> "$bm_log"
-=======
         --port 8004 \
         --profile &> "$bm_log"
->>>>>>> 110df743
     throughput=$(grep "Request throughput (req/s):" "$bm_log" | sed 's/[^0-9.]//g')
     e2el=$(grep "P99 E2EL (ms):" "$bm_log" | awk '{print $NF}')
     goodput=$(grep "Request goodput (req/s):" "$bm_log" | sed 's/[^0-9.]//g')
