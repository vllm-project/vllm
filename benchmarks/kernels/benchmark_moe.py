# SPDX-License-Identifier: Apache-2.0
# SPDX-FileCopyrightText: Copyright contributors to the vLLM project

import argparse
import json
import os
import time
from contextlib import nullcontext
from datetime import datetime
from itertools import product
from typing import Any, TypedDict

import ray
import torch
import torch.distributed as dist
from ray.experimental.tqdm_ray import tqdm

from vllm.model_executor.layers.fused_moe.fused_moe import *
from vllm.platforms import current_platform
from vllm.transformers_utils.config import get_config
from vllm.triton_utils import triton
from vllm.utils import FlexibleArgumentParser, get_open_port

FP8_DTYPE = current_platform.fp8_dtype()


def build_expert_map(
    global_num_experts: int, ep_size: int, ep_rank: int
) -> tuple[int, torch.Tensor]:
    """Build expert map for expert parallel. Returns (local_num_experts, expert_map)."""
    # Calculate base number of experts per rank
    base_experts = global_num_experts // ep_size

    # Create expert map
    expert_map = torch.full((global_num_experts,), -1, dtype=torch.int32)

    if ep_rank < (ep_size - 1):
        # Non-last ranks get base number of experts
        local_num_experts = base_experts
        start = ep_rank * base_experts
        end = start + local_num_experts
        expert_map[start:end] = torch.arange(local_num_experts, dtype=torch.int32)
    else:
        # Last rank gets all remaining experts
        start = ep_rank * base_experts
        local_num_experts = global_num_experts - start
        expert_map[start:] = torch.arange(local_num_experts, dtype=torch.int32)

    return local_num_experts, expert_map.cuda()


class BenchmarkConfig(TypedDict):
    BLOCK_SIZE_M: int
    BLOCK_SIZE_N: int
    BLOCK_SIZE_K: int
    GROUP_SIZE_M: int
    num_warps: int
    num_stages: int


def benchmark_config(
    config: BenchmarkConfig,
    num_tokens: int,
    num_experts: int,
    shard_intermediate_size: int,
    hidden_size: int,
    topk: int,
    dtype: torch.dtype,
    use_fp8_w8a8: bool,
    use_int8_w8a16: bool,
    num_iters: int = 100,
    block_quant_shape: list[int] = None,
    use_deep_gemm: bool = False,
    enable_expert_parallel: bool = False,
    ep_size: int = 1,
    ep_rank: int = 0,
) -> float:
    init_dtype = torch.float16 if use_fp8_w8a8 else dtype
    x = torch.randn(num_tokens, hidden_size, dtype=dtype)

    # For expert parallel, calculate local and global expert counts
    global_num_experts = num_experts
    if enable_expert_parallel:
        local_num_experts, expert_map = build_expert_map(
            global_num_experts, ep_size, ep_rank
        )
    else:
        local_num_experts = num_experts
        expert_map = None

    if use_int8_w8a16:
        w1 = torch.randint(
            -127,
            127,
            (
                local_num_experts,
                shard_intermediate_size,
                hidden_size,
            ),
            dtype=torch.int8,
        )
        w2 = torch.randint(
            -127,
            127,
            (
                local_num_experts,
                hidden_size,
                shard_intermediate_size // 2,
            ),
            dtype=torch.int8,
        )
    else:
        w1 = torch.randn(
            local_num_experts, shard_intermediate_size, hidden_size, dtype=init_dtype
        )
        w2 = torch.randn(
            local_num_experts,
            hidden_size,
            shard_intermediate_size // 2,
            dtype=init_dtype,
        )
    # Gating output uses global number of experts
    gating_output = torch.randn(
        num_iters, num_tokens, global_num_experts, dtype=torch.float32
    )

    w1_scale = None
    w2_scale = None
    a1_scale = None
    a2_scale = None
    if use_int8_w8a16:
        w1_scale = torch.randn(
            (local_num_experts, 2 * shard_intermediate_size), dtype=torch.float32
        )
        w2_scale = torch.randn((hidden_size, local_num_experts), dtype=torch.float32)
    if use_deep_gemm:
        # we use the default block shape for deepgemm
        block_quant_shape = [128, 128]
    if use_fp8_w8a8:
        if block_quant_shape:
            block_n, block_k = block_quant_shape[0], block_quant_shape[1]
            E = local_num_experts
            N = shard_intermediate_size // 2
            K = hidden_size
            factor_for_scale = 1e-2
            n_tiles_w1 = (2 * N + block_n - 1) // block_n
            n_tiles_w2 = (K + block_n - 1) // block_n
            k_tiles_w1 = (K + block_k - 1) // block_k
            k_tiles_w2 = (N + block_k - 1) // block_k
            w1_scale = (
                torch.rand((E, n_tiles_w1, k_tiles_w1), dtype=torch.float32)
                * factor_for_scale
            )
            w2_scale = (
                torch.rand((E, n_tiles_w2, k_tiles_w2), dtype=torch.float32)
                * factor_for_scale
            )
        else:
            w1_scale = torch.randn(local_num_experts, dtype=torch.float32)
            w2_scale = torch.randn(local_num_experts, dtype=torch.float32)

        a1_scale = torch.randn(1, dtype=torch.float32)
        a2_scale = torch.randn(1, dtype=torch.float32)

        w1 = w1.to(FP8_DTYPE)
        w2 = w2.to(FP8_DTYPE)

    input_gating = torch.empty(num_tokens, global_num_experts, dtype=torch.float32)

    def prepare(i: int):
        input_gating.copy_(gating_output[i])

    def run():
        from vllm.model_executor.layers.fused_moe import override_config

        with override_config(config):
            if use_deep_gemm:
                topk_weights, topk_ids, token_expert_indices = fused_topk(
                    x, input_gating, topk, False
                )
                return fused_experts(
                    x,
                    w1,
                    w2,
                    topk_weights,
                    topk_ids,
                    inplace=True,
                    use_fp8_w8a8=use_fp8_w8a8,
                    w1_scale=w1_scale,
                    w2_scale=w2_scale,
                    a1_scale=a1_scale,
                    a2_scale=a2_scale,
                    block_shape=block_quant_shape,
                    allow_deep_gemm=True,
                    global_num_experts=global_num_experts,
                    expert_map=expert_map,
                )
            else:
                fused_moe(
                    x,
                    w1,
                    w2,
                    input_gating,
                    topk,
                    renormalize=True,
                    inplace=True,
                    use_fp8_w8a8=use_fp8_w8a8,
                    use_int8_w8a16=use_int8_w8a16,
                    w1_scale=w1_scale,
                    w2_scale=w2_scale,
                    a1_scale=a1_scale,
                    a2_scale=a2_scale,
                    block_shape=block_quant_shape,
                    global_num_experts=global_num_experts,
                    expert_map=expert_map,
                )

    # JIT compilation & warmup
    run()
    torch.cuda.synchronize()

    # Capture 10 invocations with CUDA graph
    graph = torch.cuda.CUDAGraph()
    with torch.cuda.graph(graph):
        for _ in range(10):
            run()
    torch.cuda.synchronize()

    # Warmup
    for _ in range(5):
        graph.replay()
    torch.cuda.synchronize()

    start_event = torch.cuda.Event(enable_timing=True)
    end_event = torch.cuda.Event(enable_timing=True)

    latencies: list[float] = []
    for i in range(num_iters):
        prepare(i)
        torch.cuda.synchronize()

        start_event.record()
        graph.replay()
        end_event.record()
        end_event.synchronize()
        latencies.append(start_event.elapsed_time(end_event))
    avg = sum(latencies) / (num_iters * 10) * 1000  # us
    graph.reset()
    return avg


def get_rocm_tuning_space(use_fp16):
    block_mn_range = [16, 32, 64, 128, 256]
    block_k_range = [16, 32, 64, 128, 256]
    if not use_fp16:
        block_k_range.remove(16)  # BLOCK_K=16 not supported for fp8
    num_warps_range = [1, 2, 4, 8]
    group_m_range = [1, 4, 8, 16, 32]
    num_stage_range = [2]
    waves_per_eu_range = [0]
    matrix_instr_nonkdim_range = [16, 32] if use_fp16 else []
    kpack_range = [1, 2] if use_fp16 else []

    param_ranges = {
        "BLOCK_SIZE_M": block_mn_range,
        "BLOCK_SIZE_N": block_mn_range,
        "BLOCK_SIZE_K": block_k_range,
        "GROUP_SIZE_M": group_m_range,
        "num_warps": num_warps_range,
        "num_stages": num_stage_range,
        "waves_per_eu": waves_per_eu_range,
    }
    if use_fp16:
        param_ranges["matrix_instr_nonkdim"] = matrix_instr_nonkdim_range
        param_ranges["kpack"] = kpack_range

    return param_ranges


def get_configs_compute_bound(use_fp16, block_quant_shape) -> list[dict[str, int]]:
    configs: list[BenchmarkConfig] = []

    if current_platform.is_rocm():
        param_ranges = get_rocm_tuning_space(use_fp16)
    else:
        # Reduced search space for faster tuning.
        # TODO(woosuk): Increase the search space and use a performance model to
        # prune the search space.
        block_m_range = [16, 32, 64, 128, 256]
        block_n_range = [32, 64, 128, 256]
        block_k_range = [64, 128, 256]
        num_warps_range = [4, 8]
        group_m_range = [1, 16, 32, 64]
        num_stage_range = [2, 3, 4, 5]

        param_ranges = {
            "BLOCK_SIZE_M": block_m_range,
            "BLOCK_SIZE_N": block_n_range,
            "BLOCK_SIZE_K": block_k_range,
            "GROUP_SIZE_M": group_m_range,
            "num_warps": num_warps_range,
            "num_stages": num_stage_range,
        }

    keys, values = zip(*param_ranges.items())
    for config_values in product(*values):
        config = dict(zip(keys, config_values))
        configs.append(config)

    # Remove configs that are not compatible with fp8 block quantization
    # BLOCK_SIZE_K must be a multiple of block_k
    # BLOCK_SIZE_N must be a multiple of block_n
    if block_quant_shape is not None and not use_fp16:
        block_n, block_k = block_quant_shape[0], block_quant_shape[1]
        for config in configs[:]:
            if (
                config["BLOCK_SIZE_K"] % block_k != 0
                or config["BLOCK_SIZE_N"] % block_n != 0
            ):
                configs.remove(config)
    return configs


def prune_rocm_search_space(
    num_tokens, shard_intermediate_size, hidden_size, search_space, is_fp16, topk
):
    N1, K1 = shard_intermediate_size, hidden_size
    N2, K2 = hidden_size, shard_intermediate_size // 2
    pruned_space_1 = prune_rocm_configs(
        num_tokens * topk, N1, K1, search_space, is_fp16
    )
    pruned_space_2 = prune_rocm_configs(
        num_tokens * topk, N2, K2, search_space, is_fp16
    )
    search_space = merge_unique_dicts(pruned_space_1, pruned_space_2)
    return search_space


# The following code is inspired by ROCm/Triton GEMM tuning script:
# https://github.com/ROCm/triton/blob/triton-mlir/scripts/amd/gemm/tune_gemm.py#L89
def prune_rocm_configs(M, N, K, configs, is_fp16=True):
    pruned_configs = []
    elemBytes_a = 2 if is_fp16 else 1
    elemBytes_b = 2 if is_fp16 else 1

    mfma = 16 if M < 32 or N < 32 else 32

    # TODO (zhanglx): figure out the boundary between large and small gemms
    large_gemm = False
    if M >= 2048 and N >= 2048:
        large_gemm = True

    for config in configs:
        BLOCK_SIZE_M = config.get("BLOCK_SIZE_M")
        BLOCK_SIZE_N = config.get("BLOCK_SIZE_N")
        BLOCK_SIZE_K = config.get("BLOCK_SIZE_K")
        num_warps = config.get("num_warps")

        if is_fp16:
            matrix_instr_nonkdim = config.get("matrix_instr_nonkdim")
            if matrix_instr_nonkdim > mfma:
                continue
        if mfma == 4 and BLOCK_SIZE_K < 64:
            continue
        # some layouts could not work properly in case
        # number elements per thread is less 1
        if BLOCK_SIZE_M * BLOCK_SIZE_N < 64:
            continue
        SPLIT_K = config.get("SPLIT_K", 1)
        GROUP_M = config.get("GROUP_SIZE_M")
        if is_fp16:
            if (
                matrix_instr_nonkdim > BLOCK_SIZE_M
                or matrix_instr_nonkdim > BLOCK_SIZE_N
            ):
                continue
            if matrix_instr_nonkdim >= M and matrix_instr_nonkdim != BLOCK_SIZE_M:
                continue
            if matrix_instr_nonkdim >= N and matrix_instr_nonkdim != BLOCK_SIZE_N:
                continue
        # Skip BLOCK_SIZE that is too large compare to M/N
        # unless BLOCK_SIZE is already small enough
        if M * 2 < BLOCK_SIZE_M and BLOCK_SIZE_M != 16:
            continue
        if N * 2 < BLOCK_SIZE_N and BLOCK_SIZE_N != 16:
            continue
        # skip large split_k when not necessary
        if SPLIT_K != 1 and not need_split_k(M, N, K):
            continue
        # skip split_k that leads to EVEN_K = false
        leap = SPLIT_K * BLOCK_SIZE_K
        modv = K % leap
        if modv != 0:
            continue
        # skip large GROUP_M
        if GROUP_M * BLOCK_SIZE_M > M and GROUP_M != 1:
            continue
        # out of shared memory resource
        # TODO (zhanglx): This does not consider the LDS usage in the epilogue
        LDS = (
            BLOCK_SIZE_K * BLOCK_SIZE_M * elemBytes_a
            + BLOCK_SIZE_K * BLOCK_SIZE_N * elemBytes_b
        )
        if LDS > 65536:
            continue
        # Skip small block sizes and num_warps for large gemm
        # For fp16 and f8, we want to only use BLOCK_SIZE >= 64
        if large_gemm:
            if BLOCK_SIZE_M < 64 or BLOCK_SIZE_N < 64:
                continue
            if BLOCK_SIZE_K < 64:
                continue
            if num_warps < 4:
                continue

        pruned_configs.append(config)

    return pruned_configs


def need_split_k(SIZE_M, SIZE_N, SIZE_K):
    return (SIZE_M < 64 or SIZE_N < 64) and SIZE_K > 1024


def merge_unique_dicts(list1, list2):
    result = []
    combined_list = list1.copy()
    combined_list.extend(list2)
    for dictionary in combined_list:
        if dictionary not in result:
            result.append(dictionary)
    return result


@ray.remote(num_gpus=1)
class BenchmarkWorker:
    def __init__(
        self,
        seed: int,
        enable_expert_parallel: bool,
        worker_id: int,
        total_workers: int,
    ) -> None:
        torch.set_default_device("cuda")
        current_platform.seed_everything(seed)
        self.seed = seed
        self.enable_expert_parallel = enable_expert_parallel
        self.worker_id = worker_id
        self.total_workers = total_workers
        self.ep_size = total_workers if enable_expert_parallel else 1
        self.ep_rank = worker_id if enable_expert_parallel else 0
        # Get the device ID to allocate tensors and kernels
        # on the respective GPU. This is required for Ray to work
        # correctly with multi-GPU tuning on the ROCm platform.
        gpu_ids = ray.get_gpu_ids()
        if gpu_ids:
            self.device_id = int(gpu_ids[0])
        else:
            self.device_id = 0
        self.distributed_initialized = False

    def init_distributed(self, master_addr: str, master_port: int) -> None:
        """Initialize torch.distributed for expert parallel."""
        if self.distributed_initialized:
            return

        os.environ["MASTER_ADDR"] = master_addr
        os.environ["MASTER_PORT"] = str(master_port)
        os.environ["RANK"] = str(self.worker_id)
        os.environ["WORLD_SIZE"] = str(self.total_workers)

        if not dist.is_initialized():
            dist.init_process_group(
                backend="nccl", world_size=self.total_workers, rank=self.worker_id
            )

        self.distributed_initialized = True

        # Set device using local device ID
        # Ray workers see their assigned GPU as device 0
        if torch.cuda.is_available() and torch.cuda.device_count() > 0:
            torch.cuda.set_device(0)

    def get_node_ip(self) -> str:
        """Get the IP address of this worker node."""
        return ray.util.get_node_ip_address()

    def benchmark(
        self,
        num_tokens: int,
        num_experts: int,
        shard_intermediate_size: int,
        hidden_size: int,
        topk: int,
        dtype: torch.dtype,
        use_fp8_w8a8: bool,
        use_int8_w8a16: bool,
        block_quant_shape: list[int] = None,
        use_deep_gemm: bool = False,
    ) -> tuple[dict[str, int], float]:
        current_platform.seed_everything(self.seed)
        dtype_str = get_config_dtype_str(
            dtype, use_int8_w8a16=use_int8_w8a16, use_fp8_w8a8=use_fp8_w8a8
        )
        # NOTE(woosuk): The current naming convention uses w2.shape[2], which
        # is the intermediate size after silu_and_mul.
        op_config = get_moe_configs(
            num_experts, shard_intermediate_size // 2, dtype_str
        )
        if op_config is None:
            config = get_default_config(
                num_tokens,
                num_experts,
                shard_intermediate_size,
                hidden_size,
                topk,
                dtype_str,
                is_marlin=False,
            )
        else:
            config = op_config[min(op_config.keys(), key=lambda x: abs(x - num_tokens))]
        kernel_time = benchmark_config(
            config,
            num_tokens,
            num_experts,
            shard_intermediate_size,
            hidden_size,
            topk,
            dtype,
            use_fp8_w8a8,
            use_int8_w8a16,
            num_iters=100,
            block_quant_shape=block_quant_shape,
            use_deep_gemm=use_deep_gemm,
            enable_expert_parallel=self.enable_expert_parallel,
            ep_size=self.ep_size,
            ep_rank=self.ep_rank,
        )
        return config, kernel_time

    def tune(
        self,
        num_tokens: int,
        num_experts: int,
        shard_intermediate_size: int,
        hidden_size: int,
        topk: int,
        dtype: torch.dtype,
        use_fp8_w8a8: bool,
        use_int8_w8a16: bool,
        search_space: list[dict[str, int]],
        block_quant_shape: list[int],
        use_deep_gemm: bool,
    ) -> dict[str, int]:
        best_config = None
        best_time = float("inf")
        if current_platform.is_rocm():
            is_fp16 = not (use_fp8_w8a8 or use_int8_w8a16)
            search_space = prune_rocm_search_space(
                num_tokens,
                shard_intermediate_size,
                hidden_size,
                search_space,
                is_fp16,
                topk,
            )

        need_device_guard = False
        if current_platform.is_rocm():
            visible_device = os.environ.get("ROCR_VISIBLE_DEVICES", None)
            if visible_device != f"{self.device_id}":
                need_device_guard = True

        with torch.cuda.device(self.device_id) if need_device_guard else nullcontext():
            for config in tqdm(search_space):
                try:
                    kernel_time = benchmark_config(
                        config,
                        num_tokens,
                        num_experts,
                        shard_intermediate_size,
                        hidden_size,
                        topk,
                        dtype,
                        use_fp8_w8a8,
                        use_int8_w8a16,
                        num_iters=20,
                        block_quant_shape=block_quant_shape,
                        use_deep_gemm=use_deep_gemm,
                        enable_expert_parallel=self.enable_expert_parallel,
                        ep_size=self.ep_size,
                        ep_rank=self.ep_rank,
                    )
                except triton.runtime.autotuner.OutOfResources:
                    # Some configurations may be invalid and fail to compile.
                    continue

                if kernel_time < best_time:
                    best_time = kernel_time
                    best_config = config
        now = datetime.now()
        print(f"{now.ctime()}] Completed tuning for batch_size={num_tokens}")
        assert best_config is not None
        return best_config


def sort_config(config: BenchmarkConfig) -> BenchmarkConfig:
    return {
        "BLOCK_SIZE_M": config["BLOCK_SIZE_M"],
        "BLOCK_SIZE_N": config["BLOCK_SIZE_N"],
        "BLOCK_SIZE_K": config["BLOCK_SIZE_K"],
        "GROUP_SIZE_M": config["GROUP_SIZE_M"],
        "num_warps": config["num_warps"],
        "num_stages": config["num_stages"],
        **(
            {"waves_per_eu": config["waves_per_eu"]} if "waves_per_eu" in config else {}
        ),
        **(
            {"matrix_instr_nonkdim": config["matrix_instr_nonkdim"]}
            if "matrix_instr_nonkdim" in config
            else {}
        ),
        **({"kpack": config["kpack"]} if "kpack" in config else {}),
    }


def save_configs(
    configs: dict[int, BenchmarkConfig],
    num_experts: int,
    shard_intermediate_size: int,
    hidden_size: int,
    topk: int,
    dtype: torch.dtype,
    use_fp8_w8a8: bool,
    use_int8_w8a16: bool,
    block_quant_shape: list[int],
    enable_expert_parallel: bool = False,
    ep_size: int = 1,
) -> None:
    dtype_str = get_config_dtype_str(
        dtype, use_int8_w8a16=use_int8_w8a16, use_fp8_w8a8=use_fp8_w8a8
    )

    # NOTE(woosuk): The current naming convention uses w2.shape[2], which
    # is the intermediate size after silu_and_mul.

    # vLLM uses local expert count in filename when EP is enabled
    if enable_expert_parallel:
        local_num_experts = num_experts // ep_size
        filename = get_config_file_name(
            local_num_experts,
            shard_intermediate_size // 2,
            dtype_str,
            block_quant_shape,
        )
    else:
        filename = get_config_file_name(
            num_experts, shard_intermediate_size // 2, dtype_str, block_quant_shape
        )

    print(f"Writing best config to {filename}...")

    with open(filename, "w") as f:
        json.dump(configs, f, indent=4)
        f.write("\n")


def get_weight_block_size_safety(config, default_value=None):
    quantization_config = getattr(config, "quantization_config", {})
    if isinstance(quantization_config, dict):
        return quantization_config.get("weight_block_size", default_value)
    return default_value


def main(args: argparse.Namespace):
    print(args)

    config = get_config(model=args.model, trust_remote_code=args.trust_remote_code)
    if args.model_prefix:
        config = getattr(config, args.model_prefix)

    if config.architectures[0] == "DbrxForCausalLM":
        E = config.ffn_config.moe_num_experts
        topk = config.ffn_config.moe_top_k
        intermediate_size = config.ffn_config.ffn_hidden_size
    elif config.architectures[0] == "JambaForCausalLM":
        E = config.num_experts
        topk = config.num_experts_per_tok
        intermediate_size = config.intermediate_size
<<<<<<< HEAD
    elif config.architectures[0] in ("DeepseekV3ForCausalLM", "DeepseekV2ForCausalLM"):
=======
        shard_intermediate_size = 2 * intermediate_size // args.tp_size
    elif config.architectures[0] in (
        "DeepseekV3ForCausalLM",
        "DeepseekV2ForCausalLM",
        "Glm4MoeForCausalLM",
    ):
>>>>>>> c6c9122d
        E = config.n_routed_experts
        topk = config.num_experts_per_tok
        intermediate_size = config.moe_intermediate_size
    elif config.architectures[0] in ("Qwen2MoeForCausalLM", "Qwen3MoeForCausalLM"):
        E = config.num_experts
        topk = config.num_experts_per_tok
        intermediate_size = config.moe_intermediate_size
<<<<<<< HEAD
=======
        shard_intermediate_size = 2 * intermediate_size // args.tp_size
    elif config.architectures[0] in ("HunYuanMoEV1ForCausalLM"):
        E = config.num_experts
        topk = config.moe_topk[0]
        intermediate_size = config.moe_intermediate_size[0]
        shard_intermediate_size = 2 * intermediate_size // args.tp_size
>>>>>>> c6c9122d
    else:
        # Support for llama4
        config = config.get_text_config()
        # Default: Mixtral.
        E = config.num_local_experts
        topk = config.num_experts_per_tok
        intermediate_size = config.intermediate_size

    # Calculate shard_intermediate_size based on EP mode
    if args.enable_expert_parallel:
        shard_intermediate_size = 2 * intermediate_size
    else:
        shard_intermediate_size = 2 * intermediate_size // args.tp_size

    hidden_size = config.hidden_size
    dtype = torch.float16 if current_platform.is_rocm() else config.torch_dtype
    use_fp8_w8a8 = args.dtype == "fp8_w8a8"
    use_int8_w8a16 = args.dtype == "int8_w8a16"
    block_quant_shape = get_weight_block_size_safety(config)

    if args.batch_size is None:
        batch_sizes = [
            1,
            2,
            4,
            8,
            16,
            24,
            32,
            48,
            64,
            96,
            128,
            256,
            512,
            1024,
            1536,
            2048,
            3072,
            4096,
        ]
    else:
        batch_sizes = args.batch_size

    use_deep_gemm = bool(args.use_deep_gemm)

    if current_platform.is_rocm() and "HIP_VISIBLE_DEVICES" in os.environ:
        # Ray will set ROCR_VISIBLE_DEVICES for device visibility
        logger.warning(
            "Ray uses ROCR_VISIBLE_DEVICES to control device accessibility."
            "Replacing HIP_VISIBLE_DEVICES with ROCR_VISIBLE_DEVICES."
        )
        val = os.environ["HIP_VISIBLE_DEVICES"]
        os.environ["ROCR_VISIBLE_DEVICES"] = val
        del os.environ["HIP_VISIBLE_DEVICES"]

    ray.init()
    num_gpus = int(ray.available_resources()["GPU"])

    if args.enable_expert_parallel:
        if args.tp_size != num_gpus:
            raise ValueError(
                "When running with --enable-expert-parallel, the specified "
                "--tp-size must be equal to the number of available GPUs. "
                f"Got --tp-size={args.tp_size} and {num_gpus} GPUs.\n"
                "To tune for a specific number of GPUs for expert parallel, "
                "please restrict the visible devices using the CUDA_VISIBLE_DEVICES"
            )
        if args.tp_size < 2:
            raise ValueError(
                f"Expert parallel benchmark requires at least 2 GPUs, "
                f"but got --tp-size={args.tp_size}."
            )

    workers = [
        BenchmarkWorker.remote(
            args.seed, args.enable_expert_parallel, worker_id=i, total_workers=num_gpus
        )
        for i in range(num_gpus)
    ]

    # Initialize distributed communication for expert parallel
    if args.enable_expert_parallel:
        # Get worker IPs to determine master
        worker_ips = ray.get([w.get_node_ip.remote() for w in workers])

        # Use first worker's IP as master
        master_addr = worker_ips[0]
        master_port = get_open_port()

        # Initialize distributed on all workers
        init_futures = [
            w.init_distributed.remote(master_addr, master_port) for w in workers
        ]
        ray.get(init_futures)
        print(
            f"Initialized distributed environment with master at "
            f"{master_addr}:{master_port}"
        )

    def _distribute(method: str, inputs: list[Any]) -> list[Any]:
        outputs = []
        worker_idx = 0
        for input_args in inputs:
            worker = workers[worker_idx]
            worker_method = getattr(worker, method)
            output = worker_method.remote(*input_args)
            outputs.append(output)
            worker_idx = (worker_idx + 1) % num_gpus
        return ray.get(outputs)

    if args.tune:
        is_fp16 = not (use_fp8_w8a8 or use_int8_w8a16)
        search_space = get_configs_compute_bound(is_fp16, block_quant_shape)
        print(f"Start tuning over {len(search_space)} configurations...")

        start = time.time()
        configs = _distribute(
            "tune",
            [
                (
                    batch_size,
                    E,
                    shard_intermediate_size,
                    hidden_size,
                    topk,
                    dtype,
                    use_fp8_w8a8,
                    use_int8_w8a16,
                    search_space,
                    block_quant_shape,
                    use_deep_gemm,
                )
                for batch_size in batch_sizes
            ],
        )
        best_configs = {
            M: sort_config(config) for M, config in zip(batch_sizes, configs)
        }
        save_configs(
            best_configs,
            E,
            shard_intermediate_size,
            hidden_size,
            topk,
            dtype,
            use_fp8_w8a8,
            use_int8_w8a16,
            block_quant_shape,
            args.enable_expert_parallel,
            args.tp_size,
        )
        end = time.time()
        print(f"Tuning took {end - start:.2f} seconds")
    else:
        outputs = _distribute(
            "benchmark",
            [
                (
                    batch_size,
                    E,
                    shard_intermediate_size,
                    hidden_size,
                    topk,
                    dtype,
                    use_fp8_w8a8,
                    use_int8_w8a16,
                    block_quant_shape,
                    use_deep_gemm,
                )
                for batch_size in batch_sizes
            ],
        )

        for batch_size, (config, kernel_time) in zip(batch_sizes, outputs):
            print(f"Batch size: {batch_size}, config: {config}")
            print(f"Kernel time: {kernel_time:.2f} us")


if __name__ == "__main__":
    parser = FlexibleArgumentParser()
    parser.add_argument(
        "--model", type=str, default="mistralai/Mixtral-8x7B-Instruct-v0.1"
    )
    parser.add_argument(
        "--tp-size", "-tp", "--tensor-parallel-size", type=int, default=2
    )
    parser.add_argument(
        "--dtype", type=str, choices=["auto", "fp8_w8a8", "int8_w8a16"], default="auto"
    )
    parser.add_argument("--use-deep-gemm", action="store_true")
    parser.add_argument("--seed", type=int, default=0)
    parser.add_argument("--batch-size", type=int, nargs="+", required=False)
    parser.add_argument("--tune", action="store_true")
    parser.add_argument("--trust-remote-code", action="store_true")
    parser.add_argument("--model-prefix", type=str, required=False)
    parser.add_argument("--enable-expert-parallel", action="store_true")
    args = parser.parse_args()

    main(args)<|MERGE_RESOLUTION|>--- conflicted
+++ resolved
@@ -687,16 +687,11 @@
         E = config.num_experts
         topk = config.num_experts_per_tok
         intermediate_size = config.intermediate_size
-<<<<<<< HEAD
-    elif config.architectures[0] in ("DeepseekV3ForCausalLM", "DeepseekV2ForCausalLM"):
-=======
-        shard_intermediate_size = 2 * intermediate_size // args.tp_size
     elif config.architectures[0] in (
         "DeepseekV3ForCausalLM",
         "DeepseekV2ForCausalLM",
         "Glm4MoeForCausalLM",
     ):
->>>>>>> c6c9122d
         E = config.n_routed_experts
         topk = config.num_experts_per_tok
         intermediate_size = config.moe_intermediate_size
@@ -704,15 +699,11 @@
         E = config.num_experts
         topk = config.num_experts_per_tok
         intermediate_size = config.moe_intermediate_size
-<<<<<<< HEAD
-=======
-        shard_intermediate_size = 2 * intermediate_size // args.tp_size
     elif config.architectures[0] in ("HunYuanMoEV1ForCausalLM"):
         E = config.num_experts
         topk = config.moe_topk[0]
         intermediate_size = config.moe_intermediate_size[0]
-        shard_intermediate_size = 2 * intermediate_size // args.tp_size
->>>>>>> c6c9122d
+
     else:
         # Support for llama4
         config = config.get_text_config()
