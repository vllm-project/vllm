--- conflicted
+++ resolved
@@ -542,10 +542,7 @@
     use_fp8_w8a8: bool,
     use_int8_w8a16: bool,
     block_quant_shape: list[int],
-<<<<<<< HEAD
-=======
     save_dir: str,
->>>>>>> be22bb6f
 ) -> None:
     dtype_str = _get_config_dtype_str(
         dtype, use_int8_w8a16=use_int8_w8a16, use_fp8_w8a8=use_fp8_w8a8
