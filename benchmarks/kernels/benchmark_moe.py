# SPDX-License-Identifier: Apache-2.0

import argparse
import json
import time
from contextlib import nullcontext
from datetime import datetime
from itertools import product
from types import SimpleNamespace
from typing import Any, TypedDict

import ray
import torch
from ray.experimental.tqdm_ray import tqdm

from vllm.model_executor.layers.fused_moe.fused_moe import *
from vllm.platforms import current_platform
from vllm.transformers_utils.config import get_config
from vllm.triton_utils import triton
from vllm.utils import FlexibleArgumentParser

FP8_DTYPE = current_platform.fp8_dtype()


class BenchmarkConfig(TypedDict):
    BLOCK_SIZE_M: int
    BLOCK_SIZE_N: int
    BLOCK_SIZE_K: int
    GROUP_SIZE_M: int
    num_warps: int
    num_stages: int


def benchmark_config(
    config: BenchmarkConfig,
    num_tokens: int,
    num_experts: int,
    shard_intermediate_size: int,
    hidden_size: int,
    topk: int,
    dtype: torch.dtype,
    use_fp8_w8a8: bool,
    use_int8_w8a16: bool,
    num_iters: int = 100,
    block_quant_shape: List[int] = None,
    use_deep_gemm: bool = False,
) -> float:
    init_dtype = torch.float16 if use_fp8_w8a8 else dtype
    x = torch.randn(num_tokens, hidden_size, dtype=dtype)
    if use_int8_w8a16:
        w1 = torch.randint(
            -127,
            127,
            (
                num_experts,
                shard_intermediate_size,
                hidden_size,
            ),
            dtype=torch.int8,
        )
        w2 = torch.randint(
            -127,
            127,
            (
                num_experts,
                hidden_size,
                shard_intermediate_size // 2,
            ),
            dtype=torch.int8,
        )
    else:
        w1 = torch.randn(
            num_experts, shard_intermediate_size, hidden_size, dtype=init_dtype
        )
        w2 = torch.randn(
            num_experts, hidden_size, shard_intermediate_size // 2, dtype=init_dtype
        )
    gating_output = torch.randn(num_iters, num_tokens, num_experts, dtype=torch.float32)

    w1_scale = None
    w2_scale = None
    a1_scale = None
    a2_scale = None
    if use_int8_w8a16:
        w1_scale = torch.randn(
            (num_experts, 2 * shard_intermediate_size), dtype=torch.float32
        )
        w2_scale = torch.randn((hidden_size, num_experts), dtype=torch.float32)
    if use_fp8_w8a8:
        if block_quant_shape:
            block_n, block_k = block_quant_shape[0], block_quant_shape[1]
            E = num_experts
            N = shard_intermediate_size // 2
            K = hidden_size
            factor_for_scale = 1e-2
            n_tiles_w1 = (2 * N + block_n - 1) // block_n
            n_tiles_w2 = (K + block_n - 1) // block_n
            k_tiles_w1 = (K + block_k - 1) // block_k
            k_tiles_w2 = (N + block_k - 1) // block_k
            w1_scale = (
                torch.rand((E, n_tiles_w1, k_tiles_w1), dtype=torch.float32)
                * factor_for_scale
            )
            w2_scale = (
                torch.rand((E, n_tiles_w2, k_tiles_w2), dtype=torch.float32)
                * factor_for_scale
            )
        else:
            w1_scale = torch.randn(num_experts, dtype=torch.float32)
            w2_scale = torch.randn(num_experts, dtype=torch.float32)

        a1_scale = torch.randn(1, dtype=torch.float32)
        a2_scale = torch.randn(1, dtype=torch.float32)

        w1 = w1.to(FP8_DTYPE)
        w2 = w2.to(FP8_DTYPE)

    input_gating = torch.empty(num_tokens, num_experts, dtype=torch.float32)

    def prepare(i: int):
        input_gating.copy_(gating_output[i])

    def run():
        from vllm.model_executor.layers.fused_moe import override_config

        with override_config(config):
            if use_deep_gemm:
                topk_weights, topk_ids, token_expert_indices = fused_topk(
                    x, input_gating, topk, False
                )
                return fused_experts(
                    x,
                    w1,
                    w2,
                    topk_weights,
                    topk_ids,
                    inplace=True,
                    use_fp8_w8a8=use_fp8_w8a8,
                    w1_scale=w1_scale,
                    w2_scale=w2_scale,
                    a1_scale=a1_scale,
                    a2_scale=a2_scale,
                    block_shape=block_quant_shape,
                    allow_deep_gemm=True,
                )
            else:
                fused_moe(
                    x,
                    w1,
                    w2,
                    input_gating,
                    topk,
                    renormalize=True,
                    inplace=True,
                    use_fp8_w8a8=use_fp8_w8a8,
                    use_int8_w8a16=use_int8_w8a16,
                    w1_scale=w1_scale,
                    w2_scale=w2_scale,
                    a1_scale=a1_scale,
                    a2_scale=a2_scale,
                    block_shape=block_quant_shape,
                )

    # JIT compilation & warmup
    run()
    torch.cuda.synchronize()

    # Capture 10 invocations with CUDA graph
    graph = torch.cuda.CUDAGraph()
    with torch.cuda.graph(graph):
        for _ in range(10):
            run()
    torch.cuda.synchronize()

    # Warmup
    for _ in range(5):
        graph.replay()
    torch.cuda.synchronize()

    start_event = torch.cuda.Event(enable_timing=True)
    end_event = torch.cuda.Event(enable_timing=True)

    latencies: list[float] = []
    for i in range(num_iters):
        prepare(i)
        torch.cuda.synchronize()

        start_event.record()
        graph.replay()
        end_event.record()
        end_event.synchronize()
        latencies.append(start_event.elapsed_time(end_event))
    avg = sum(latencies) / (num_iters * 10) * 1000  # us
    graph.reset()
    return avg


def get_rocm_tuning_space(use_fp16):
    block_mn_range = [16, 32, 64, 128, 256]
    block_k_range = [16, 32, 64, 128, 256]
    if not use_fp16:
        block_k_range.remove(16)  # BLOCK_K=16 not supported for fp8
    num_warps_range = [1, 2, 4, 8]
    group_m_range = [1, 4, 8, 16, 32]
    num_stage_range = [2]
    waves_per_eu_range = [0]
    matrix_instr_nonkdim_range = [16, 32] if use_fp16 else []
    kpack_range = [1, 2] if use_fp16 else []

    param_ranges = {
        "BLOCK_SIZE_M": block_mn_range,
        "BLOCK_SIZE_N": block_mn_range,
        "BLOCK_SIZE_K": block_k_range,
        "GROUP_SIZE_M": group_m_range,
        "num_warps": num_warps_range,
        "num_stages": num_stage_range,
        "waves_per_eu": waves_per_eu_range,
    }
    if use_fp16:
        param_ranges["matrix_instr_nonkdim"] = matrix_instr_nonkdim_range
        param_ranges["kpack"] = kpack_range

    return param_ranges


def get_configs_compute_bound(use_fp16, block_quant_shape) -> list[dict[str, int]]:
    configs: list[BenchmarkConfig] = []

    if current_platform.is_rocm():
        param_ranges = get_rocm_tuning_space(use_fp16)
    else:
        # Reduced search space for faster tuning.
        # TODO(woosuk): Increase the search space and use a performance model to
        # prune the search space.
        block_m_range = [16, 32, 64, 128, 256]
        block_n_range = [32, 64, 128, 256]
        block_k_range = [64, 128, 256]
        num_warps_range = [4, 8]
        group_m_range = [1, 16, 32, 64]
        num_stage_range = [2, 3, 4, 5]

        param_ranges = {
            "BLOCK_SIZE_M": block_m_range,
            "BLOCK_SIZE_N": block_n_range,
            "BLOCK_SIZE_K": block_k_range,
            "GROUP_SIZE_M": group_m_range,
            "num_warps": num_warps_range,
            "num_stages": num_stage_range,
        }

    keys, values = zip(*param_ranges.items())
    for config_values in product(*values):
        config = dict(zip(keys, config_values))
        configs.append(config)

    # Remove configs that are not compatible with fp8 block quantization
    # BLOCK_SIZE_K must be a multiple of block_k
    # BLOCK_SIZE_N must be a multiple of block_n
    if block_quant_shape is not None and not use_fp16:
        block_n, block_k = block_quant_shape[0], block_quant_shape[1]
        for config in configs[:]:
            if (
                config["BLOCK_SIZE_K"] % block_k != 0
                or config["BLOCK_SIZE_N"] % block_n != 0
            ):
                configs.remove(config)
    return configs


def prune_rocm_search_space(
    num_tokens, shard_intermediate_size, hidden_size, search_space, is_fp16, topk
):
    N1, K1 = shard_intermediate_size, hidden_size
    N2, K2 = hidden_size, shard_intermediate_size // 2
    pruned_space_1 = prune_rocm_configs(
        num_tokens * topk, N1, K1, search_space, is_fp16
    )
    pruned_space_2 = prune_rocm_configs(
        num_tokens * topk, N2, K2, search_space, is_fp16
    )
    search_space = merge_unique_dicts(pruned_space_1, pruned_space_2)
    return search_space


# The following code is inspired by ROCm/Triton GEMM tuning script:
# https://github.com/ROCm/triton/blob/triton-mlir/scripts/amd/gemm/tune_gemm.py#L89
def prune_rocm_configs(M, N, K, configs, is_fp16=True):
    pruned_configs = []
    elemBytes_a = 2 if is_fp16 else 1
    elemBytes_b = 2 if is_fp16 else 1

    mfma = 16 if M < 32 or N < 32 else 32

    # TODO (zhanglx): figure out the boundary between large and small gemms
    large_gemm = False
    if M >= 2048 and N >= 2048:
        large_gemm = True

    for config in configs:
        BLOCK_SIZE_M = config.get("BLOCK_SIZE_M")
        BLOCK_SIZE_N = config.get("BLOCK_SIZE_N")
        BLOCK_SIZE_K = config.get("BLOCK_SIZE_K")
        num_warps = config.get("num_warps")

        if is_fp16:
            matrix_instr_nonkdim = config.get("matrix_instr_nonkdim")
            if matrix_instr_nonkdim > mfma:
                continue
        if mfma == 4 and BLOCK_SIZE_K < 64:
            continue
        # some layouts could not work properly in case
        # number elements per thread is less 1
        if BLOCK_SIZE_M * BLOCK_SIZE_N < 64:
            continue
        SPLIT_K = config.get("SPLIT_K", 1)
        GROUP_M = config.get("GROUP_SIZE_M")
        if is_fp16:
            if (
                matrix_instr_nonkdim > BLOCK_SIZE_M
                or matrix_instr_nonkdim > BLOCK_SIZE_N
            ):
                continue
            if matrix_instr_nonkdim >= M and matrix_instr_nonkdim != BLOCK_SIZE_M:
                continue
            if matrix_instr_nonkdim >= N and matrix_instr_nonkdim != BLOCK_SIZE_N:
                continue
        # Skip BLOCK_SIZE that is too large compare to M/N
        # unless BLOCK_SIZE is already small enough
        if M * 2 < BLOCK_SIZE_M and BLOCK_SIZE_M != 16:
            continue
        if N * 2 < BLOCK_SIZE_N and BLOCK_SIZE_N != 16:
            continue
        # skip large split_k when not necessary
        if SPLIT_K != 1 and not need_split_k(M, N, K):
            continue
        # skip split_k that leads to EVEN_K = false
        leap = SPLIT_K * BLOCK_SIZE_K
        modv = K % leap
        if modv != 0:
            continue
        # skip large GROUP_M
        if GROUP_M * BLOCK_SIZE_M > M and GROUP_M != 1:
            continue
        # out of shared memory resource
        # TODO (zhanglx): This does not consider the LDS usage in the epilogue
        LDS = (
            BLOCK_SIZE_K * BLOCK_SIZE_M * elemBytes_a
            + BLOCK_SIZE_K * BLOCK_SIZE_N * elemBytes_b
        )
        if LDS > 65536:
            continue
        # Skip small block sizes and num_warps for large gemm
        # For fp16 and f8, we want to only use BLOCK_SIZE >= 64
        if large_gemm:
            if BLOCK_SIZE_M < 64 or BLOCK_SIZE_N < 64:
                continue
            if BLOCK_SIZE_K < 64:
                continue
            if num_warps < 4:
                continue

        pruned_configs.append(config)

    return pruned_configs


def need_split_k(SIZE_M, SIZE_N, SIZE_K):
    return (SIZE_M < 64 or SIZE_N < 64) and SIZE_K > 1024


def merge_unique_dicts(list1, list2):
    result = []
    combined_list = list1.copy()
    combined_list.extend(list2)
    for dictionary in combined_list:
        if dictionary not in result:
            result.append(dictionary)
    return result


@ray.remote(num_gpus=1)
class BenchmarkWorker:
    def __init__(self, seed: int) -> None:
        torch.set_default_device("cuda")
        current_platform.seed_everything(seed)
        self.seed = seed
        # Get the device ID to allocate tensors and kernels
        # on the respective GPU. This is required for Ray to work
        # correctly with multi-GPU tuning on the ROCm platform.
        self.device_id = int(ray.get_gpu_ids()[0])

    def benchmark(
        self,
        num_tokens: int,
        num_experts: int,
        shard_intermediate_size: int,
        hidden_size: int,
        topk: int,
        dtype: torch.dtype,
        use_fp8_w8a8: bool,
        use_int8_w8a16: bool,
        block_quant_shape: List[int] = None,
        use_deep_gemm: bool = False,
    ) -> tuple[dict[str, int], float]:
        current_platform.seed_everything(self.seed)
        dtype_str = get_config_dtype_str(
            dtype, use_int8_w8a16=use_int8_w8a16, use_fp8_w8a8=use_fp8_w8a8
        )
        # NOTE(woosuk): The current naming convention uses w2.shape[2], which
        # is the intermediate size after silu_and_mul.
        op_config = get_moe_configs(
            num_experts, shard_intermediate_size // 2, dtype_str
        )
        if op_config is None:
            config = get_default_config(
                num_tokens,
                num_experts,
                shard_intermediate_size,
                hidden_size,
                topk,
                dtype_str,
                is_marlin=False,
            )
        else:
            config = op_config[min(op_config.keys(), key=lambda x: abs(x - num_tokens))]
        kernel_time = benchmark_config(
            config,
            num_tokens,
            num_experts,
            shard_intermediate_size,
            hidden_size,
            topk,
            dtype,
            use_fp8_w8a8,
            use_int8_w8a16,
            num_iters=100,
            block_quant_shape=block_quant_shape,
            use_deep_gemm=use_deep_gemm,
        )
        return config, kernel_time

    def tune(
        self,
        num_tokens: int,
        num_experts: int,
        shard_intermediate_size: int,
        hidden_size: int,
        topk: int,
        dtype: torch.dtype,
        use_fp8_w8a8: bool,
        use_int8_w8a16: bool,
        search_space: list[dict[str, int]],
        block_quant_shape: list[int],
        use_deep_gemm: bool,
    ) -> dict[str, int]:
        best_config = None
        best_time = float("inf")
        if current_platform.is_rocm():
            is_fp16 = not (use_fp8_w8a8 or use_int8_w8a16)
            search_space = prune_rocm_search_space(
                num_tokens,
                shard_intermediate_size,
                hidden_size,
                search_space,
                is_fp16,
                topk,
            )

        need_device_guard = False
        if current_platform.is_rocm():
            visible_device = os.environ.get("ROCR_VISIBLE_DEVICES", None)
            if visible_device != f"{self.device_id}":
                need_device_guard = True

        with torch.cuda.device(self.device_id) if need_device_guard else nullcontext():
            for config in tqdm(search_space):
                try:
                    kernel_time = benchmark_config(
                        config,
                        num_tokens,
                        num_experts,
                        shard_intermediate_size,
                        hidden_size,
                        topk,
                        dtype,
                        use_fp8_w8a8,
                        use_int8_w8a16,
                        num_iters=20,
                        block_quant_shape=block_quant_shape,
                        use_deep_gemm=use_deep_gemm,
                    )
                except triton.runtime.autotuner.OutOfResources:
                    # Some configurations may be invalid and fail to compile.
                    continue

                if kernel_time < best_time:
                    best_time = kernel_time
                    best_config = config
        now = datetime.now()
        print(f"{now.ctime()}] Completed tuning for batch_size={num_tokens}")
        assert best_config is not None
        return best_config


def sort_config(config: BenchmarkConfig) -> BenchmarkConfig:
    return {
        "BLOCK_SIZE_M": config["BLOCK_SIZE_M"],
        "BLOCK_SIZE_N": config["BLOCK_SIZE_N"],
        "BLOCK_SIZE_K": config["BLOCK_SIZE_K"],
        "GROUP_SIZE_M": config["GROUP_SIZE_M"],
        "num_warps": config["num_warps"],
        "num_stages": config["num_stages"],
        **(
            {"waves_per_eu": config["waves_per_eu"]} if "waves_per_eu" in config else {}
        ),
        **(
            {"matrix_instr_nonkdim": config["matrix_instr_nonkdim"]}
            if "matrix_instr_nonkdim" in config
            else {}
        ),
        **({"kpack": config["kpack"]} if "kpack" in config else {}),
    }


def save_configs(
    configs: dict[int, BenchmarkConfig],
    num_experts: int,
    shard_intermediate_size: int,
    hidden_size: int,
    topk: int,
    dtype: torch.dtype,
    use_fp8_w8a8: bool,
    use_int8_w8a16: bool,
    block_quant_shape: List[int],
) -> None:
    dtype_str = get_config_dtype_str(
        dtype, use_int8_w8a16=use_int8_w8a16, use_fp8_w8a8=use_fp8_w8a8
    )

    # NOTE(woosuk): The current naming convention uses w2.shape[2], which
    # is the intermediate size after silu_and_mul.
    filename = get_config_file_name(
        num_experts, shard_intermediate_size // 2, dtype_str, block_quant_shape
    )

    print(f"Writing best config to {filename}...")
    with open(filename, "w") as f:
        json.dump(configs, f, indent=4)
        f.write("\n")


def get_weight_block_size_safety(config, default_value=None):
    quantization_config = getattr(config, "quantization_config", {})
    if isinstance(quantization_config, dict):
        return quantization_config.get("weight_block_size", default_value)
    return default_value


def main(args: argparse.Namespace):
    print(args)

<<<<<<< HEAD
    config = AutoConfig.from_pretrained(
        args.model, trust_remote_code=args.trust_remote_code)
=======
    config = get_config(model=args.model, trust_remote_code=args.trust_remote_code)
    if args.model_prefix:
        config = getattr(config, args.model_prefix)
    config = SimpleNamespace(**config)

>>>>>>> 67da5720
    if config.architectures[0] == "DbrxForCausalLM":
        E = config.ffn_config.moe_num_experts
        topk = config.ffn_config.moe_top_k
        intermediate_size = config.ffn_config.ffn_hidden_size
        shard_intermediate_size = 2 * intermediate_size // args.tp_size
    elif config.architectures[0] == "JambaForCausalLM":
        E = config.num_experts
        topk = config.num_experts_per_tok
        intermediate_size = config.intermediate_size
        shard_intermediate_size = 2 * intermediate_size // args.tp_size
    elif config.architectures[0] in ("DeepseekV3ForCausalLM", "DeepseekV2ForCausalLM"):
        E = config.n_routed_experts
        topk = config.num_experts_per_tok
        intermediate_size = config.moe_intermediate_size
        shard_intermediate_size = 2 * intermediate_size // args.tp_size
<<<<<<< HEAD
    elif config.architectures[0] in [
            "Qwen2MoeForCausalLM", "Qwen3MoeForCausalLM"
    ]:
=======
    elif config.architectures[0] in ("Qwen2MoeForCausalLM", "Qwen3MoeForCausalLM"):
>>>>>>> 67da5720
        E = config.num_experts
        topk = config.num_experts_per_tok
        intermediate_size = config.moe_intermediate_size
        shard_intermediate_size = 2 * intermediate_size // args.tp_size
    else:
        # Support for llama4
<<<<<<< HEAD
        config = config.text_config
=======
        config = config.get_text_config()
>>>>>>> 67da5720
        # Default: Mixtral.
        E = config.num_local_experts
        topk = config.num_experts_per_tok
        intermediate_size = config.intermediate_size
        shard_intermediate_size = 2 * intermediate_size // args.tp_size

    hidden_size = config.hidden_size
    dtype = (
        torch.float16
        if current_platform.is_rocm()
        else getattr(torch, config.torch_dtype)
    )
    use_fp8_w8a8 = args.dtype == "fp8_w8a8"
    use_int8_w8a16 = args.dtype == "int8_w8a16"
    block_quant_shape = get_weight_block_size_safety(config)

    if args.batch_size is None:
        batch_sizes = [
            1,
            2,
            4,
            8,
            16,
            24,
            32,
            48,
            64,
            96,
            128,
            256,
            512,
            1024,
            1536,
            2048,
            3072,
            4096,
        ]
    else:
        batch_sizes = [args.batch_size]

    use_deep_gemm = bool(args.use_deep_gemm)

    if current_platform.is_rocm() and "HIP_VISIBLE_DEVICES" in os.environ:
        # Ray will set ROCR_VISIBLE_DEVICES for device visibility
        logger.warning(
            "Ray uses ROCR_VISIBLE_DEVICES to control device accessibility."
            "Replacing HIP_VISIBLE_DEVICES with ROCR_VISIBLE_DEVICES."
        )
        val = os.environ["HIP_VISIBLE_DEVICES"]
        os.environ["ROCR_VISIBLE_DEVICES"] = val
        del os.environ["HIP_VISIBLE_DEVICES"]

    ray.init()
    num_gpus = int(ray.available_resources()["GPU"])
    workers = [BenchmarkWorker.remote(args.seed) for _ in range(num_gpus)]

    def _distribute(method: str, inputs: list[Any]) -> list[Any]:
        outputs = []
        worker_idx = 0
        for input_args in inputs:
            worker = workers[worker_idx]
            worker_method = getattr(worker, method)
            output = worker_method.remote(*input_args)
            outputs.append(output)
            worker_idx = (worker_idx + 1) % num_gpus
        return ray.get(outputs)

    if args.tune:
        is_fp16 = not (use_fp8_w8a8 or use_int8_w8a16)
        search_space = get_configs_compute_bound(is_fp16, block_quant_shape)
        print(f"Start tuning over {len(search_space)} configurations...")

        start = time.time()
        configs = _distribute(
            "tune",
            [
                (
                    batch_size,
                    E,
                    shard_intermediate_size,
                    hidden_size,
                    topk,
                    dtype,
                    use_fp8_w8a8,
                    use_int8_w8a16,
                    search_space,
                    block_quant_shape,
                    use_deep_gemm,
                )
                for batch_size in batch_sizes
            ],
        )
        best_configs = {
            M: sort_config(config) for M, config in zip(batch_sizes, configs)
        }
        save_configs(
            best_configs,
            E,
            shard_intermediate_size,
            hidden_size,
            topk,
            dtype,
            use_fp8_w8a8,
            use_int8_w8a16,
            block_quant_shape,
        )
        end = time.time()
        print(f"Tuning took {end - start:.2f} seconds")
    else:
        outputs = _distribute(
            "benchmark",
            [
                (
                    batch_size,
                    E,
                    shard_intermediate_size,
                    hidden_size,
                    topk,
                    dtype,
                    use_fp8_w8a8,
                    use_int8_w8a16,
                    block_quant_shape,
                    use_deep_gemm,
                )
                for batch_size in batch_sizes
            ],
        )

        for batch_size, (config, kernel_time) in zip(batch_sizes, outputs):
            print(f"Batch size: {batch_size}, config: {config}")
            print(f"Kernel time: {kernel_time:.2f} us")


if __name__ == "__main__":
    parser = FlexibleArgumentParser()
    parser.add_argument(
        "--model", type=str, default="mistralai/Mixtral-8x7B-Instruct-v0.1"
    )
    parser.add_argument(
        "--tp-size", "-tp", "--tensor-parallel-size", type=int, default=2
    )
    parser.add_argument(
        "--dtype", type=str, choices=["auto", "fp8_w8a8", "int8_w8a16"], default="auto"
    )
    parser.add_argument("--use-deep-gemm", action="store_true")
    parser.add_argument("--seed", type=int, default=0)
    parser.add_argument("--batch-size", type=int, required=False)
    parser.add_argument("--tune", action="store_true")
    parser.add_argument("--trust-remote-code", action="store_true")
    parser.add_argument("--model-prefix", type=str, required=False)
    args = parser.parse_args()

    main(args)<|MERGE_RESOLUTION|>--- conflicted
+++ resolved
@@ -559,16 +559,11 @@
 def main(args: argparse.Namespace):
     print(args)
 
-<<<<<<< HEAD
-    config = AutoConfig.from_pretrained(
-        args.model, trust_remote_code=args.trust_remote_code)
-=======
     config = get_config(model=args.model, trust_remote_code=args.trust_remote_code)
     if args.model_prefix:
         config = getattr(config, args.model_prefix)
     config = SimpleNamespace(**config)
 
->>>>>>> 67da5720
     if config.architectures[0] == "DbrxForCausalLM":
         E = config.ffn_config.moe_num_experts
         topk = config.ffn_config.moe_top_k
@@ -584,24 +579,14 @@
         topk = config.num_experts_per_tok
         intermediate_size = config.moe_intermediate_size
         shard_intermediate_size = 2 * intermediate_size // args.tp_size
-<<<<<<< HEAD
-    elif config.architectures[0] in [
-            "Qwen2MoeForCausalLM", "Qwen3MoeForCausalLM"
-    ]:
-=======
     elif config.architectures[0] in ("Qwen2MoeForCausalLM", "Qwen3MoeForCausalLM"):
->>>>>>> 67da5720
         E = config.num_experts
         topk = config.num_experts_per_tok
         intermediate_size = config.moe_intermediate_size
         shard_intermediate_size = 2 * intermediate_size // args.tp_size
     else:
         # Support for llama4
-<<<<<<< HEAD
-        config = config.text_config
-=======
         config = config.get_text_config()
->>>>>>> 67da5720
         # Default: Mixtral.
         E = config.num_local_experts
         topk = config.num_experts_per_tok
