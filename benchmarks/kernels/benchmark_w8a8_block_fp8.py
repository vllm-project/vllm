--- conflicted
+++ resolved
@@ -11,12 +11,7 @@
 from typing import Any
 
 import torch
-<<<<<<< HEAD
-import tqdm
-=======
-import triton
 from tqdm import tqdm
->>>>>>> 9a4600e4
 
 from vllm.model_executor.layers.quantization.utils.fp8_utils import (
     _w8a8_block_fp8_matmul,
