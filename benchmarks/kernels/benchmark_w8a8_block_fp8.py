# SPDX-License-Identifier: Apache-2.0
# SPDX-FileCopyrightText: Copyright contributors to the vLLM project
# Adapted from sglang quantization/tuning_block_wise_kernel.py

import argparse
import json
import multiprocessing as mp
import os
import time
from datetime import datetime
from typing import Any

import torch
<<<<<<< HEAD
import triton
=======
>>>>>>> 29c9cb80
from tqdm import tqdm

from vllm.model_executor.layers.quantization.utils.fp8_utils import (
    _w8a8_triton_block_scaled_mm,
)
from vllm.platforms import current_platform
from vllm.triton_utils import triton
from vllm.utils import FlexibleArgumentParser

mp.set_start_method("spawn", force=True)

assert current_platform.is_cuda(), (
    "Only support tune w8a8 block fp8 kernel on CUDA device."
)

DTYPE_MAP = {
    "float32": torch.float32,
    "float16": torch.float16,
    "half": torch.half,
    "bfloat16": torch.bfloat16,
}


def w8a8_block_matmul(
    A: torch.Tensor,
    B: torch.Tensor,
    As: torch.Tensor,
    Bs: torch.Tensor,
    block_size: list[int],
    config: dict[str, Any],
    output_dtype: torch.dtype = torch.float16,
) -> torch.Tensor:
    """This function performs matrix multiplication with
    block-wise quantization.

    It takes two input tensors `A` and `B` with scales `As` and `Bs`.
    The output is returned in the specified `output_dtype`.

    Args:
        A: The input tensor, e.g., activation.
        B: The input tensor, e.g., weight.
        As: The per-token-group quantization scale for `A`.
        Bs: The per-block quantization scale for `B`.
        block_size: The block size for per-block quantization.
                    It should be 2-dim, e.g., [128, 128].
        output_dtype: The dtype of the returned tensor.

    Returns:
        torch.Tensor: The result of matmul.
    """
    assert len(block_size) == 2
    block_n, block_k = block_size[0], block_size[1]

    assert A.shape[-1] == B.shape[-1]
    assert A.shape[:-1] == As.shape[:-1] and A.is_contiguous()
    assert triton.cdiv(A.shape[-1], block_k) == As.shape[-1]
    M = A.numel() // A.shape[-1]

    assert B.ndim == 2 and B.is_contiguous() and Bs.ndim == 2
    N, K = B.shape
    assert triton.cdiv(N, block_n) == Bs.shape[0]
    assert triton.cdiv(K, block_k) == Bs.shape[1]

    C_shape = A.shape[:-1] + (N,)
    C = A.new_empty(C_shape, dtype=output_dtype)

    def grid(META):
        return (
            triton.cdiv(M, META["BLOCK_SIZE_M"]) * triton.cdiv(N, META["BLOCK_SIZE_N"]),
        )

    if A.dtype == torch.float8_e4m3fn:
        kernel = _w8a8_triton_block_scaled_mm
    else:
        raise RuntimeError("Currently, only support tune w8a8 block fp8 kernel.")

    kernel[grid](
        A,
        B,
        C,
        As,
        Bs,
        M,
        N,
        K,
        block_n,
        block_k,
        A.stride(-2),
        A.stride(-1),
        B.stride(1),
        B.stride(0),
        C.stride(-2),
        C.stride(-1),
        As.stride(-2),
        As.stride(-1),
        Bs.stride(1),
        Bs.stride(0),
        **config,
    )

    return C


def get_configs_compute_bound():
    configs = []
    for num_stages in [2, 3, 4, 5]:
        for block_m in [16, 32, 64, 128, 256]:
            for block_k in [64, 128]:
                for block_n in [32, 64, 128, 256]:
                    for num_warps in [4, 8]:
                        for group_size in [1, 16, 32, 64]:
                            configs.append(
                                {
                                    "BLOCK_SIZE_M": block_m,
                                    "BLOCK_SIZE_N": block_n,
                                    "BLOCK_SIZE_K": block_k,
                                    "GROUP_SIZE_M": group_size,
                                    "num_warps": num_warps,
                                    "num_stages": num_stages,
                                }
                            )
    return configs


def get_weight_shapes(tp_size):
    # NOTE(HandH1998): The weight shapes only works for DeepSeek-V3.
    # Modify them, if you tune for another different model.
    # cannot TP
    total = [
        (512 + 64, 7168),
        (2112, 7168),
        ((128 + 64) * 128, 7168),
        (128 * (128 + 128), 512),
        (7168, 16384),
        (7168, 18432),
    ]
    # N can TP
    n_tp = [
        (18432 * 2, 7168),
        ((128 + 64) * 128, 7168),
        (128 * (128 + 128), 512),
        (24576, 1536),
        (12288, 7168),
        (4096, 7168),
    ]
    # K can TP
    k_tp = [(7168, 18432), (7168, 16384), (7168, 2048)]

    weight_shapes = []
    for t in total:
        weight_shapes.append(t)
    for n_t in n_tp:
        new_t = (n_t[0] // tp_size, n_t[1])
        weight_shapes.append(new_t)
    for k_t in k_tp:
        new_t = (k_t[0], k_t[1] // tp_size)
        weight_shapes.append(new_t)
    return weight_shapes


def benchmark_config(
    A, B, As, Bs, block_size, config, out_dtype=torch.float16, num_iters=10
):
    def run():
        w8a8_block_matmul(A, B, As, Bs, block_size, config, out_dtype)

    torch.cuda.synchronize()
    # JIT complication & warmup
    for _ in range(5):
        run()
    torch.cuda.synchronize()

    start_event = torch.cuda.Event(enable_timing=True)
    end_event = torch.cuda.Event(enable_timing=True)

    latencies: list[float] = []
    for i in range(num_iters):
        torch.cuda.synchronize()
        start_event.record()
        run()
        end_event.record()
        end_event.synchronize()
        latencies.append(start_event.elapsed_time(end_event))
    avg = sum(latencies) / (num_iters * 10) * 1000  # us
    return avg


def tune(M, N, K, block_size, out_dtype, search_space, input_type):
    factor_for_scale = 1e-2

    if input_type == "fp8":
        fp8_info = torch.finfo(torch.float8_e4m3fn)
        fp8_max, fp8_min = fp8_info.max, fp8_info.min

        A_fp32 = (
            (torch.rand(M, K, dtype=torch.float32, device="cuda") - 0.5) * 2 * fp8_max
        )
        A = A_fp32.clamp(min=fp8_min, max=fp8_max).to(torch.float8_e4m3fn)

        B_fp32 = (
            (torch.rand(N, K, dtype=torch.float32, device="cuda") - 0.5) * 2 * fp8_max
        )
        B = B_fp32.clamp(min=fp8_min, max=fp8_max).to(torch.float8_e4m3fn)
    else:
        raise RuntimeError("Currently, only support tune w8a8 block fp8 kernel.")

    block_n, block_k = block_size[0], block_size[1]
    n_tiles = (N + block_n - 1) // block_n
    k_tiles = (K + block_k - 1) // block_k

    As = torch.rand(M, k_tiles, dtype=torch.float32, device="cuda") * factor_for_scale
    Bs = (
        torch.rand(n_tiles, k_tiles, dtype=torch.float32, device="cuda")
        * factor_for_scale
    )

    best_config = None
    best_time = float("inf")
    for config in tqdm(search_space):
        try:
            kernel_time = benchmark_config(
                A,
                B,
                As,
                Bs,
                block_size,
                config,
                out_dtype,
                num_iters=10,
            )
        except triton.runtime.autotuner.OutOfResources:
            # Some configurations may be invalid and fail to compile.
            continue

        if kernel_time < best_time:
            best_time = kernel_time
            best_config = config
    now = datetime.now()
    print(f"{now.ctime()}] Completed tuning for batch_size={M}")
    assert best_config is not None
    return best_config


def save_configs(
    N,
    K,
    block_n,
    block_k,
    configs,
    save_path,
    input_type="fp8",
) -> None:
    os.makedirs(save_path, exist_ok=True)
    device_name = current_platform.get_device_name().replace(" ", "_")
    json_file_name = (
        f"N={N},K={K},device_name={device_name},dtype={input_type}_w8a8,"
        f"block_shape=[{block_n},{block_k}].json"
    )

    config_file_path = os.path.join(save_path, json_file_name)
    print(f"Writing best config to {config_file_path}...")

    with open(config_file_path, "w") as f:
        json.dump(configs, f, indent=4)
        f.write("\n")


def tune_on_gpu(args_dict):
    """Run tuning on a specific GPU."""
    gpu_id = args_dict["gpu_id"]
    batch_sizes = args_dict["batch_sizes"]
    weight_shapes = args_dict["weight_shapes"]
    args = args_dict["args"]

    torch.cuda.set_device(gpu_id)
    print(f"Starting tuning on GPU {gpu_id} with batch sizes {batch_sizes}")

    block_n = args.block_n
    block_k = args.block_k
    out_dtype = DTYPE_MAP[args.out_dtype]
    save_path = args.save_path
    input_type = args.input_type

    search_space = get_configs_compute_bound()
    search_space = [
        config for config in search_space if block_k % config["BLOCK_SIZE_K"] == 0
    ]

    start = time.time()
    for shape in tqdm(weight_shapes, desc=f"GPU {gpu_id} - Shapes"):
        N, K = shape[0], shape[1]
        print(f"[GPU {gpu_id}] Tune for weight shape of `N: {N}, K: {K}`")
        benchmark_results = [
            tune(
                batch_size,
                N,
                K,
                [block_n, block_k],
                out_dtype,
                search_space,
                input_type,
            )
            for batch_size in tqdm(batch_sizes, desc=f"GPU {gpu_id} - Batch sizes")
        ]
        best_configs = {M: config for M, config in zip(batch_sizes, benchmark_results)}
        save_configs(N, K, block_n, block_k, best_configs, save_path, input_type)

    end = time.time()
    print(f"Tuning on GPU {gpu_id} took {end - start:.2f} seconds")


def distribute_batch_sizes(batch_sizes, num_gpus):
    """Distribute batch sizes across available GPUs."""
    batches_per_gpu = []
    for i in range(num_gpus):
        start_idx = i * len(batch_sizes) // num_gpus
        end_idx = (i + 1) * len(batch_sizes) // num_gpus
        batches_per_gpu.append(batch_sizes[start_idx:end_idx])
    return batches_per_gpu


def main(args):
    print(args)
    num_gpus = torch.cuda.device_count()
    if num_gpus == 0:
        raise RuntimeError("No GPU available for tuning")
    print(f"Found {num_gpus} GPUs for parallel tuning")

    torch.cuda.init()

    if args.batch_size is None:
        batch_sizes = [
            1,
            2,
            4,
            8,
            16,
            24,
            32,
            48,
            64,
            96,
            128,
            256,
            512,
            1024,
            1536,
            2048,
            3072,
            4096,
        ]
    else:
        batch_sizes = [args.batch_size]
        num_gpus = 1  # If only one batch size, use only one GPU

    weight_shapes = get_weight_shapes(args.tp_size)

    batches_per_gpu = distribute_batch_sizes(batch_sizes, num_gpus)

    process_args = []
    for gpu_id in range(num_gpus):
        process_args.append(
            {
                "gpu_id": gpu_id,
                "batch_sizes": batches_per_gpu[gpu_id],
                "weight_shapes": weight_shapes,  # Each GPU processes all weight shapes
                "args": args,
            }
        )

    ctx = mp.get_context("spawn")
    with ctx.Pool(num_gpus) as pool:
        pool.map(tune_on_gpu, process_args)

    print("Multi-GPU tuning completed")


if __name__ == "__main__":
    parser = FlexibleArgumentParser(
        description="""
Tune triton w8a8 block fp8 for DeepSeek-V3/DeepSeek-R1:
    python3 benchmark_w8a8_block_fp8.py --tp-size 8 --input-type fp8
Then copy to model_executor/layers/quantization/utils/configs
        """,
        formatter_class=argparse.RawTextHelpFormatter,
    )

    parser.add_argument("--tp-size", "-tp", type=int, default=8)
    parser.add_argument("--input-type", type=str, choices=["fp8"], default="fp8")
    parser.add_argument(
        "--out-dtype",
        type=str,
        choices=["float32", "float16", "bfloat16", "half"],
        default="float16",
    )
    parser.add_argument("--block-n", type=int, default=128)
    parser.add_argument("--block-k", type=int, default=128)
    parser.add_argument("--batch-size", type=int, required=False)
    parser.add_argument("--save-path", type=str, default="./")
    args = parser.parse_args()

    main(args)<|MERGE_RESOLUTION|>--- conflicted
+++ resolved
@@ -11,11 +11,8 @@
 from typing import Any
 
 import torch
-<<<<<<< HEAD
+from tqdm import tqdm
 import triton
-=======
->>>>>>> 29c9cb80
-from tqdm import tqdm
 
 from vllm.model_executor.layers.quantization.utils.fp8_utils import (
     _w8a8_triton_block_scaled_mm,
