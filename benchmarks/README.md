# Benchmarks

This directory used to contain vLLM's benchmark scripts and utilities for performance testing and evaluation.

## Contents

<<<<<<< HEAD
<table style="width:100%; border-collapse: collapse;">
  <thead>
    <tr>
      <th style="width:15%; text-align: left;">Dataset</th>
      <th style="width:10%; text-align: center;">Online</th>
      <th style="width:10%; text-align: center;">Offline</th>
      <th style="width:65%; text-align: left;">Data Path</th>
    </tr>
  </thead>
  <tbody>
    <tr>
      <td><strong>ShareGPT</strong></td>
      <td style="text-align: center;">✅</td>
      <td style="text-align: center;">✅</td>
      <td><code>wget https://huggingface.co/datasets/anon8231489123/ShareGPT_Vicuna_unfiltered/resolve/main/ShareGPT_V3_unfiltered_cleaned_split.json</code></td>
    </tr>
    <tr>
      <td><strong>ShareGPT4V (Image)</strong></td>
      <td style="text-align: center;">✅</td>
      <td style="text-align: center;">✅</td>
      <td>
        <code>wget https://huggingface.co/datasets/Lin-Chen/ShareGPT4V/blob/main/sharegpt4v_instruct_gpt4-vision_cap100k.json</code>
        <br>
        <div>Note that the images need to be downloaded separately. For example, to download COCO's 2017 Train images:</div>
        <code>wget http://images.cocodataset.org/zips/train2017.zip</code>
      </td>
    </tr>
        <tr>
      <td><strong>ShareGPT4Video (Video)</strong></td>
      <td style="text-align: center;">✅</td>
      <td style="text-align: center;">✅</td>
      <td>
        <code>git clone https://huggingface.co/datasets/ShareGPT4Video/ShareGPT4Video</code>
      </td>
    </tr>
    <tr>
      <td><strong>BurstGPT</strong></td>
      <td style="text-align: center;">✅</td>
      <td style="text-align: center;">✅</td>
      <td><code>wget https://github.com/HPMLL/BurstGPT/releases/download/v1.1/BurstGPT_without_fails_2.csv</code></td>
    </tr>
    <tr>
      <td><strong>Sonnet (deprecated)</strong></td>
      <td style="text-align: center;">✅</td>
      <td style="text-align: center;">✅</td>
      <td>Local file: <code>benchmarks/sonnet.txt</code></td>
    </tr>
    <tr>
      <td><strong>Random</strong></td>
      <td style="text-align: center;">✅</td>
      <td style="text-align: center;">✅</td>
      <td><code>synthetic</code></td>
    </tr>
    <tr>
      <td><strong>RandomMultiModal (Image/Video)</strong></td>
      <td style="text-align: center;">🟡</td>
      <td style="text-align: center;">🚧</td>
      <td><code>synthetic</code> </td>
    </tr>
    <tr>
      <td><strong>Prefix Repetition</strong></td>
      <td style="text-align: center;">✅</td>
      <td style="text-align: center;">✅</td>
      <td><code>synthetic</code></td>
    </tr>
    <tr>
      <td><strong>HuggingFace-VisionArena</strong></td>
      <td style="text-align: center;">✅</td>
      <td style="text-align: center;">✅</td>
      <td><code>lmarena-ai/VisionArena-Chat</code></td>
    </tr>
    <tr>
      <td><strong>HuggingFace-MMVU</strong></td>
      <td style="text-align: center;">✅</td>
      <td style="text-align: center;">✅</td>
      <td><code>yale-nlp/MMVU</code></td>
    </tr>
    <tr>
      <td><strong>HuggingFace-InstructCoder</strong></td>
      <td style="text-align: center;">✅</td>
      <td style="text-align: center;">✅</td>
      <td><code>likaixin/InstructCoder</code></td>
    </tr>
      <tr>
      <td><strong>HuggingFace-AIMO</strong></td>
      <td style="text-align: center;">✅</td>
      <td style="text-align: center;">✅</td>
      <td><code>AI-MO/aimo-validation-aime</code> , <code>AI-MO/NuminaMath-1.5</code>, <code>AI-MO/NuminaMath-CoT</code></td>
    </tr>
    <tr>
      <td><strong>HuggingFace-Other</strong></td>
      <td style="text-align: center;">✅</td>
      <td style="text-align: center;">✅</td>
      <td><code>lmms-lab/LLaVA-OneVision-Data</code>, <code>Aeala/ShareGPT_Vicuna_unfiltered</code></td>
    </tr>
    <tr>
      <td><strong>HuggingFace-MTBench</strong></td>
      <td style="text-align: center;">✅</td>
      <td style="text-align: center;">✅</td>
      <td><code>philschmid/mt-bench</code></td>
    </tr>
    <tr>
      <td><strong>HuggingFace-Blazedit</strong></td>
      <td style="text-align: center;">✅</td>
      <td style="text-align: center;">✅</td>
      <td><code>vdaita/edit_5k_char</code>, <code>vdaita/edit_10k_char</code></td>
    </tr>
    <tr>
      <td><strong>Spec Bench</strong></td>
      <td style="text-align: center;">✅</td>
      <td style="text-align: center;">✅</td>
      <td><code>wget https://raw.githubusercontent.com/hemingkx/Spec-Bench/refs/heads/main/data/spec_bench/question.jsonl</code></td>
    </tr>
    <tr>
      <td><strong>Custom</strong></td>
      <td style="text-align: center;">✅</td>
      <td style="text-align: center;">✅</td>
      <td>Local file: <code>data.jsonl</code></td>
    </tr>
  </tbody>
</table>
=======
- **Serving benchmarks**: Scripts for testing online inference performance (latency, throughput)
- **Throughput benchmarks**: Scripts for testing offline batch inference performance
- **Specialized benchmarks**: Tools for testing specific features like structured output, prefix caching, long document QA, request prioritization, and multi-modal inference
- **Dataset utilities**: Framework for loading and sampling from various benchmark datasets (ShareGPT, HuggingFace datasets, synthetic data, etc.)
>>>>>>> 4e5affea

## Usage

For detailed usage instructions, examples, and dataset information, see the [Benchmark CLI documentation](https://docs.vllm.ai/en/latest/contributing/benchmarks.html#benchmark-cli).

For full CLI reference see:

- <https://docs.vllm.ai/en/latest/cli/bench/latency.html>
- <https://docs.vllm.ai/en/latest/cli/bench/serve.html>
- <https://docs.vllm.ai/en/latest/cli/bench/throughput.html><|MERGE_RESOLUTION|>--- conflicted
+++ resolved
@@ -4,134 +4,10 @@
 
 ## Contents
 
-<<<<<<< HEAD
-<table style="width:100%; border-collapse: collapse;">
-  <thead>
-    <tr>
-      <th style="width:15%; text-align: left;">Dataset</th>
-      <th style="width:10%; text-align: center;">Online</th>
-      <th style="width:10%; text-align: center;">Offline</th>
-      <th style="width:65%; text-align: left;">Data Path</th>
-    </tr>
-  </thead>
-  <tbody>
-    <tr>
-      <td><strong>ShareGPT</strong></td>
-      <td style="text-align: center;">✅</td>
-      <td style="text-align: center;">✅</td>
-      <td><code>wget https://huggingface.co/datasets/anon8231489123/ShareGPT_Vicuna_unfiltered/resolve/main/ShareGPT_V3_unfiltered_cleaned_split.json</code></td>
-    </tr>
-    <tr>
-      <td><strong>ShareGPT4V (Image)</strong></td>
-      <td style="text-align: center;">✅</td>
-      <td style="text-align: center;">✅</td>
-      <td>
-        <code>wget https://huggingface.co/datasets/Lin-Chen/ShareGPT4V/blob/main/sharegpt4v_instruct_gpt4-vision_cap100k.json</code>
-        <br>
-        <div>Note that the images need to be downloaded separately. For example, to download COCO's 2017 Train images:</div>
-        <code>wget http://images.cocodataset.org/zips/train2017.zip</code>
-      </td>
-    </tr>
-        <tr>
-      <td><strong>ShareGPT4Video (Video)</strong></td>
-      <td style="text-align: center;">✅</td>
-      <td style="text-align: center;">✅</td>
-      <td>
-        <code>git clone https://huggingface.co/datasets/ShareGPT4Video/ShareGPT4Video</code>
-      </td>
-    </tr>
-    <tr>
-      <td><strong>BurstGPT</strong></td>
-      <td style="text-align: center;">✅</td>
-      <td style="text-align: center;">✅</td>
-      <td><code>wget https://github.com/HPMLL/BurstGPT/releases/download/v1.1/BurstGPT_without_fails_2.csv</code></td>
-    </tr>
-    <tr>
-      <td><strong>Sonnet (deprecated)</strong></td>
-      <td style="text-align: center;">✅</td>
-      <td style="text-align: center;">✅</td>
-      <td>Local file: <code>benchmarks/sonnet.txt</code></td>
-    </tr>
-    <tr>
-      <td><strong>Random</strong></td>
-      <td style="text-align: center;">✅</td>
-      <td style="text-align: center;">✅</td>
-      <td><code>synthetic</code></td>
-    </tr>
-    <tr>
-      <td><strong>RandomMultiModal (Image/Video)</strong></td>
-      <td style="text-align: center;">🟡</td>
-      <td style="text-align: center;">🚧</td>
-      <td><code>synthetic</code> </td>
-    </tr>
-    <tr>
-      <td><strong>Prefix Repetition</strong></td>
-      <td style="text-align: center;">✅</td>
-      <td style="text-align: center;">✅</td>
-      <td><code>synthetic</code></td>
-    </tr>
-    <tr>
-      <td><strong>HuggingFace-VisionArena</strong></td>
-      <td style="text-align: center;">✅</td>
-      <td style="text-align: center;">✅</td>
-      <td><code>lmarena-ai/VisionArena-Chat</code></td>
-    </tr>
-    <tr>
-      <td><strong>HuggingFace-MMVU</strong></td>
-      <td style="text-align: center;">✅</td>
-      <td style="text-align: center;">✅</td>
-      <td><code>yale-nlp/MMVU</code></td>
-    </tr>
-    <tr>
-      <td><strong>HuggingFace-InstructCoder</strong></td>
-      <td style="text-align: center;">✅</td>
-      <td style="text-align: center;">✅</td>
-      <td><code>likaixin/InstructCoder</code></td>
-    </tr>
-      <tr>
-      <td><strong>HuggingFace-AIMO</strong></td>
-      <td style="text-align: center;">✅</td>
-      <td style="text-align: center;">✅</td>
-      <td><code>AI-MO/aimo-validation-aime</code> , <code>AI-MO/NuminaMath-1.5</code>, <code>AI-MO/NuminaMath-CoT</code></td>
-    </tr>
-    <tr>
-      <td><strong>HuggingFace-Other</strong></td>
-      <td style="text-align: center;">✅</td>
-      <td style="text-align: center;">✅</td>
-      <td><code>lmms-lab/LLaVA-OneVision-Data</code>, <code>Aeala/ShareGPT_Vicuna_unfiltered</code></td>
-    </tr>
-    <tr>
-      <td><strong>HuggingFace-MTBench</strong></td>
-      <td style="text-align: center;">✅</td>
-      <td style="text-align: center;">✅</td>
-      <td><code>philschmid/mt-bench</code></td>
-    </tr>
-    <tr>
-      <td><strong>HuggingFace-Blazedit</strong></td>
-      <td style="text-align: center;">✅</td>
-      <td style="text-align: center;">✅</td>
-      <td><code>vdaita/edit_5k_char</code>, <code>vdaita/edit_10k_char</code></td>
-    </tr>
-    <tr>
-      <td><strong>Spec Bench</strong></td>
-      <td style="text-align: center;">✅</td>
-      <td style="text-align: center;">✅</td>
-      <td><code>wget https://raw.githubusercontent.com/hemingkx/Spec-Bench/refs/heads/main/data/spec_bench/question.jsonl</code></td>
-    </tr>
-    <tr>
-      <td><strong>Custom</strong></td>
-      <td style="text-align: center;">✅</td>
-      <td style="text-align: center;">✅</td>
-      <td>Local file: <code>data.jsonl</code></td>
-    </tr>
-  </tbody>
-</table>
-=======
 - **Serving benchmarks**: Scripts for testing online inference performance (latency, throughput)
 - **Throughput benchmarks**: Scripts for testing offline batch inference performance
 - **Specialized benchmarks**: Tools for testing specific features like structured output, prefix caching, long document QA, request prioritization, and multi-modal inference
 - **Dataset utilities**: Framework for loading and sampling from various benchmark datasets (ShareGPT, HuggingFace datasets, synthetic data, etc.)
->>>>>>> 4e5affea
 
 ## Usage
 
