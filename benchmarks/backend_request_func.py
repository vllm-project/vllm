# SPDX-License-Identifier: Apache-2.0
# SPDX-FileCopyrightText: Copyright contributors to the vLLM project

import io
import json
import os
import sys
import time
import traceback
from dataclasses import dataclass, field
from typing import Optional, Union

import aiohttp
import huggingface_hub.constants
from tqdm.asyncio import tqdm
from transformers import AutoTokenizer, PreTrainedTokenizer, PreTrainedTokenizerFast

# NOTE(simon): do not import vLLM here so the benchmark script
# can run without vLLM installed.

AIOHTTP_TIMEOUT = aiohttp.ClientTimeout(total=6 * 60 * 60)


@dataclass
class RequestFuncInput:
    prompt: str
    api_url: str
    prompt_len: int
    output_len: int
    model: str
    model_name: Optional[str] = None
    logprobs: Optional[int] = None
    extra_body: Optional[dict] = None
    multi_modal_content: Optional[dict] = None
    ignore_eos: bool = False
    language: Optional[str] = None


@dataclass
class RequestFuncOutput:
    generated_text: str = ""
    success: bool = False
    latency: float = 0.0
    output_tokens: int = 0
    ttft: float = 0.0  # Time to first token
    itl: list[float] = field(default_factory=list)  # list of inter-token latencies
    tpot: float = 0.0  # avg next-token latencies
    prompt_len: int = 0
    error: str = ""


async def async_request_tgi(
    request_func_input: RequestFuncInput,
    pbar: Optional[tqdm] = None,
) -> RequestFuncOutput:
    api_url = request_func_input.api_url
    assert api_url.endswith("generate_stream")

    async with aiohttp.ClientSession(
        trust_env=True, timeout=AIOHTTP_TIMEOUT
    ) as session:
        params = {
            "max_new_tokens": request_func_input.output_len,
            "do_sample": True,
            "temperature": 0.01,  # TGI does not accept 0.0 temperature.
            "top_p": 0.99,  # TGI does not accept 1.0 top_p.
            "truncate": request_func_input.prompt_len,
            "ignore_eos_token": request_func_input.ignore_eos,
        }
        payload = {
            "inputs": request_func_input.prompt,
            "parameters": params,
        }
        output = RequestFuncOutput()
        output.prompt_len = request_func_input.prompt_len
        if request_func_input.ignore_eos:
            output.output_tokens = request_func_input.output_len
        else:
            output.output_tokens = None

        ttft = 0.0
        st = time.perf_counter()
        most_recent_timestamp = st
        try:
            async with session.post(url=api_url, json=payload) as response:
                if response.status == 200:
                    async for chunk_bytes in response.content:
                        chunk_bytes = chunk_bytes.strip()
                        if not chunk_bytes:
                            continue
                        chunk_bytes = chunk_bytes.decode("utf-8")

                        # NOTE: Sometimes TGI returns a ping response without
                        # any data, we should skip it.
                        if chunk_bytes.startswith(":"):
                            continue
                        chunk = chunk_bytes.removeprefix("data:")

                        data = json.loads(chunk)
                        timestamp = time.perf_counter()
                        # First token
                        if ttft == 0.0:
                            ttft = time.perf_counter() - st
                            output.ttft = ttft

                        # Decoding phase
                        else:
                            output.itl.append(timestamp - most_recent_timestamp)

                        most_recent_timestamp = timestamp

                    output.latency = most_recent_timestamp - st
                    output.success = True
                    output.generated_text = data["generated_text"]
                else:
                    output.error = response.reason or ""
                    output.success = False
        except Exception:
            output.success = False
            exc_info = sys.exc_info()
            output.error = "".join(traceback.format_exception(*exc_info))

        if pbar:
            pbar.update(1)
        return output


async def async_request_trt_llm(
    request_func_input: RequestFuncInput,
    pbar: Optional[tqdm] = None,
) -> RequestFuncOutput:
    api_url = request_func_input.api_url
    assert api_url.endswith("generate_stream")

    async with aiohttp.ClientSession(
        trust_env=True, timeout=AIOHTTP_TIMEOUT
    ) as session:
        payload = {
            "accumulate_tokens": True,
            "text_input": request_func_input.prompt,
            "temperature": 0.0,
            "top_p": 1.0,
            "max_tokens": request_func_input.output_len,
            "stream": True,
        }
        if request_func_input.ignore_eos:
            payload["min_length"] = request_func_input.output_len
        output = RequestFuncOutput()
        output.prompt_len = request_func_input.prompt_len

        ttft = 0.0
        st = time.perf_counter()
        most_recent_timestamp = st
        try:
            async with session.post(url=api_url, json=payload) as response:
                if response.status == 200:
                    async for chunk_bytes in response.content:
                        chunk_bytes = chunk_bytes.strip()
                        if not chunk_bytes:
                            continue

                        chunk = chunk_bytes.decode("utf-8").removeprefix("data:")

                        data = json.loads(chunk)
                        output.generated_text += data["text_output"]
                        timestamp = time.perf_counter()
                        # First token
                        if ttft == 0.0:
                            ttft = timestamp - st
                            output.ttft = ttft

                        # Decoding phase
                        else:
                            output.itl.append(timestamp - most_recent_timestamp)

                        most_recent_timestamp = timestamp

                    output.latency = most_recent_timestamp - st
                    output.success = True

                else:
                    output.error = response.reason or ""
                    output.success = False
        except Exception:
            output.success = False
            exc_info = sys.exc_info()
            output.error = "".join(traceback.format_exception(*exc_info))

        if pbar:
            pbar.update(1)
        return output


async def async_request_deepspeed_mii(
    request_func_input: RequestFuncInput,
    pbar: Optional[tqdm] = None,
) -> RequestFuncOutput:
    api_url = request_func_input.api_url
    assert api_url.endswith(("completions", "profile")), (
        "OpenAI Completions API URL must end with 'completions' or 'profile'."
    )

    async with aiohttp.ClientSession(
        trust_env=True, timeout=AIOHTTP_TIMEOUT
    ) as session:
        payload = {
            "model": request_func_input.model,
            "prompt": request_func_input.prompt,
            "max_tokens": request_func_input.output_len,
            "temperature": 0.01,  # deepspeed-mii does not accept 0.0 temp.
            "top_p": 1.0,
        }
        headers = {"Authorization": f"Bearer {os.environ.get('OPENAI_API_KEY')}"}

        output = RequestFuncOutput()
        output.prompt_len = request_func_input.prompt_len

        # NOTE: DeepSpeed-MII doesn't support streaming as of Jan 28 2024,
        # will use 0 as placeholder.
        # See https://github.com/microsoft/DeepSpeed-MII/pull/311
        output.ttft = 0

        st = time.perf_counter()
        try:
            async with session.post(
                url=api_url, json=payload, headers=headers
            ) as response:
                if response.status == 200:
                    parsed_resp = await response.json()
                    output.latency = time.perf_counter() - st
                    if "choices" in parsed_resp:
                        output.generated_text = parsed_resp["choices"][0]["text"]
                    elif "text" in parsed_resp:
                        output.generated_text = parsed_resp["text"][0]
                    else:
                        output.error = (
                            "Unexpected response format: "
                            "neither 'choices' nor 'text' found"
                        )
                        output.success = False
                    output.success = True
                else:
                    output.error = response.reason or ""
                    output.success = False
        except Exception:
            output.success = False
            exc_info = sys.exc_info()
            output.error = "".join(traceback.format_exception(*exc_info))

        if pbar:
            pbar.update(1)
        return output


async def async_request_openai_completions(
    request_func_input: RequestFuncInput,
    pbar: Optional[tqdm] = None,
) -> RequestFuncOutput:
    api_url = request_func_input.api_url
    assert api_url.endswith(("completions", "profile")), (
        "OpenAI Completions API URL must end with 'completions' or 'profile'."
    )

    async with aiohttp.ClientSession(
        trust_env=True, timeout=AIOHTTP_TIMEOUT
    ) as session:
        payload = {
            "model": request_func_input.model_name
            if request_func_input.model_name
            else request_func_input.model,
            "prompt": request_func_input.prompt,
            "temperature": 0.0,
            "repetition_penalty": 1.0,
            "max_tokens": request_func_input.output_len,
            "logprobs": request_func_input.logprobs,
            "stream": True,
            "stream_options": {
                "include_usage": True,
            },
        }
        if request_func_input.ignore_eos:
            payload["ignore_eos"] = request_func_input.ignore_eos
        if request_func_input.extra_body:
            payload.update(request_func_input.extra_body)
        headers = {"Authorization": f"Bearer {os.environ.get('OPENAI_API_KEY')}"}

        output = RequestFuncOutput()
        output.prompt_len = request_func_input.prompt_len

        generated_text = ""
        st = time.perf_counter()
        most_recent_timestamp = st
        try:
            async with session.post(
                url=api_url, json=payload, headers=headers
            ) as response:
                if response.status == 200:
                    first_chunk_received = False
                    async for chunk_bytes in response.content:
                        chunk_bytes = chunk_bytes.strip()
                        if not chunk_bytes:
                            continue

                        chunk = chunk_bytes.decode("utf-8").removeprefix("data: ")
                        if chunk != "[DONE]":
                            data = json.loads(chunk)

                            # NOTE: Some completion API might have a last
                            # usage summary response without a token so we
                            # want to check a token was generated
                            if choices := data.get("choices"):
                                # Note that text could be empty here
                                # e.g. for special tokens
                                text = choices[0].get("text")
                                timestamp = time.perf_counter()
                                # First token
                                if not first_chunk_received:
                                    first_chunk_received = True
                                    ttft = time.perf_counter() - st
                                    output.ttft = ttft

                                # Decoding phase
                                else:
                                    output.itl.append(timestamp - most_recent_timestamp)

                                most_recent_timestamp = timestamp
                                generated_text += text or ""
                            if usage := data.get("usage"):
                                output.output_tokens = usage.get("completion_tokens")
                    if first_chunk_received:
                        output.success = True
                    else:
                        output.success = False
                        output.error = (
                            "Never received a valid chunk to calculate TTFT."
                            "This response will be marked as failed!"
                        )
                    output.generated_text = generated_text
                    output.latency = most_recent_timestamp - st
                else:
                    output.error = response.reason or ""
                    output.success = False
        except Exception:
            output.success = False
            exc_info = sys.exc_info()
            output.error = "".join(traceback.format_exception(*exc_info))

    if pbar:
        pbar.update(1)
    return output


async def async_request_openai_chat_completions(
    request_func_input: RequestFuncInput,
    pbar: Optional[tqdm] = None,
) -> RequestFuncOutput:
    api_url = request_func_input.api_url
    assert api_url.endswith(("chat/completions", "profile")), (
        "OpenAI Chat Completions API URL must end with 'chat/completions'."
    )

    async with aiohttp.ClientSession(
        trust_env=True, timeout=AIOHTTP_TIMEOUT
    ) as session:
        content = [{"type": "text", "text": request_func_input.prompt}]
        if request_func_input.multi_modal_content:
            content.append(request_func_input.multi_modal_content)
        payload = {
            "model": request_func_input.model_name
            if request_func_input.model_name
            else request_func_input.model,
            "messages": [
                {"role": "user", "content": content},
            ],
            "temperature": 0.0,
            "max_completion_tokens": request_func_input.output_len,
            "stream": True,
            "stream_options": {
                "include_usage": True,
            },
        }
        if request_func_input.ignore_eos:
            payload["ignore_eos"] = request_func_input.ignore_eos
        if request_func_input.extra_body:
            payload.update(request_func_input.extra_body)
        headers = {
            "Content-Type": "application/json",
            "Authorization": f"Bearer {os.environ.get('OPENAI_API_KEY')}",
        }

        output = RequestFuncOutput()
        output.prompt_len = request_func_input.prompt_len

        generated_text = ""
        ttft = 0.0
        st = time.perf_counter()
        most_recent_timestamp = st
        try:
            async with session.post(
                url=api_url, json=payload, headers=headers
            ) as response:
                if response.status == 200:
                    async for chunk_bytes in response.content:
                        chunk_bytes = chunk_bytes.strip()
                        if not chunk_bytes:
                            continue
                        chunk_bytes = chunk_bytes.decode("utf-8")
                        # NOTE: SSE comments (often used as pings) start with a colon.
                        # These are not JSON data payload and should be skipped.
                        if chunk_bytes.startswith(":"):
                            continue

                        chunk = chunk_bytes.removeprefix("data: ")

<<<<<<< HEAD
                        chunk = chunk_bytes.decode("utf-8").removeprefix("data: ")
=======
>>>>>>> 110df743
                        if chunk != "[DONE]":
                            timestamp = time.perf_counter()
                            data = json.loads(chunk)

                            if choices := data.get("choices"):
                                content = choices[0]["delta"].get("content")
                                # First token
                                if ttft == 0.0:
                                    ttft = timestamp - st
                                    output.ttft = ttft

                                # Decoding phase
                                else:
                                    output.itl.append(timestamp - most_recent_timestamp)

                                generated_text += content or ""
                            elif usage := data.get("usage"):
                                output.output_tokens = usage.get("completion_tokens")

                            most_recent_timestamp = timestamp

                    output.generated_text = generated_text
                    output.success = True
                    output.latency = most_recent_timestamp - st
                else:
                    output.error = response.reason or ""
                    output.success = False
        except Exception:
            output.success = False
            exc_info = sys.exc_info()
            output.error = "".join(traceback.format_exception(*exc_info))

    if pbar:
        pbar.update(1)
    return output


async def async_request_openai_audio(
    request_func_input: RequestFuncInput,
    pbar: Optional[tqdm] = None,
) -> RequestFuncOutput:
    # Lazy import without PlaceholderModule to avoid vllm dep.
    import soundfile

    api_url = request_func_input.api_url
    assert api_url.endswith(("transcriptions", "translations")), (
        "OpenAI Chat Completions API URL must end with 'transcriptions' "
    )
    "or `translations`."

    async with aiohttp.ClientSession(
        trust_env=True, timeout=AIOHTTP_TIMEOUT
    ) as session:
        content = [{"type": "text", "text": request_func_input.prompt}]
        payload = {
            "model": request_func_input.model_name
            if request_func_input.model_name
            else request_func_input.model,
            "temperature": 0.0,
            "max_completion_tokens": request_func_input.output_len,
            "stream": True,
            "language": "en",
            # Flattened due to multipart/form-data
            "stream_include_usage": True,
            "stream_continuous_usage_stats": True,
        }
        if request_func_input.extra_body:
            payload.update(request_func_input.extra_body)
        headers = {
            "Authorization": f"Bearer {os.environ.get('OPENAI_API_KEY')}",
        }

        # Send audio file
        def to_bytes(y, sr):
            buffer = io.BytesIO()
            soundfile.write(buffer, y, sr, format="WAV")
            buffer.seek(0)
            return buffer

        with to_bytes(*request_func_input.multi_modal_content["audio"]) as f:
            form = aiohttp.FormData()
            form.add_field("file", f, content_type="audio/wav")
            for key, value in payload.items():
                form.add_field(key, str(value))

            output = RequestFuncOutput()
            output.prompt_len = request_func_input.prompt_len

            generated_text = ""
            ttft = 0.0
            st = time.perf_counter()
            most_recent_timestamp = st
            try:
                async with session.post(
                    url=api_url, data=form, headers=headers
                ) as response:
                    if response.status == 200:
                        async for chunk_bytes in response.content:
                            chunk_bytes = chunk_bytes.strip()
                            if not chunk_bytes:
                                continue

                            chunk = chunk_bytes.decode("utf-8").removeprefix("data: ")
                            if chunk != "[DONE]":
                                timestamp = time.perf_counter()
                                data = json.loads(chunk)

                                if choices := data.get("choices"):
                                    content = choices[0]["delta"].get("content")
                                    # First token
                                    if ttft == 0.0:
                                        ttft = timestamp - st
                                        output.ttft = ttft

                                    # Decoding phase
                                    else:
                                        output.itl.append(
                                            timestamp - most_recent_timestamp
                                        )

                                    generated_text += content or ""
                                elif usage := data.get("usage"):
                                    output.output_tokens = usage.get(
                                        "completion_tokens"
                                    )

                                most_recent_timestamp = timestamp

                        output.generated_text = generated_text
                        output.success = True
                        output.latency = most_recent_timestamp - st
                    else:
                        output.error = response.reason or ""
                        output.success = False
            except Exception:
                output.success = False
                exc_info = sys.exc_info()
                output.error = "".join(traceback.format_exception(*exc_info))

        if pbar:
            pbar.update(1)
        return output


def get_model(pretrained_model_name_or_path: str) -> str:
    if os.getenv("VLLM_USE_MODELSCOPE", "False").lower() == "true":
        from modelscope import snapshot_download

        from vllm.model_executor.model_loader.weight_utils import get_lock

        # Use file lock to prevent multiple processes from
        # downloading the same model weights at the same time.
        with get_lock(pretrained_model_name_or_path):
            model_path = snapshot_download(
                model_id=pretrained_model_name_or_path,
                local_files_only=huggingface_hub.constants.HF_HUB_OFFLINE,
                ignore_file_pattern=[".*.pt", ".*.safetensors", ".*.bin"],
            )

            return model_path
    return pretrained_model_name_or_path


def get_tokenizer(
    pretrained_model_name_or_path: str,
    tokenizer_mode: str = "auto",
    trust_remote_code: bool = False,
    **kwargs,
) -> Union[PreTrainedTokenizer, PreTrainedTokenizerFast]:
    if pretrained_model_name_or_path is not None and not os.path.exists(
        pretrained_model_name_or_path
    ):
        pretrained_model_name_or_path = get_model(pretrained_model_name_or_path)
    if tokenizer_mode == "slow":
        if kwargs.get("use_fast", False):
            raise ValueError("Cannot use the fast tokenizer in slow tokenizer mode.")
        kwargs["use_fast"] = False
    if tokenizer_mode == "mistral":
        try:
            from vllm.transformers_utils.tokenizer import MistralTokenizer
        except ImportError as e:
            raise ImportError(
                "MistralTokenizer requires vllm package.\n"
                "Please install it with `pip install vllm` "
                "to use mistral tokenizer mode."
            ) from e
        return MistralTokenizer.from_pretrained(str(pretrained_model_name_or_path))
    else:
        return AutoTokenizer.from_pretrained(
            pretrained_model_name_or_path,
            trust_remote_code=trust_remote_code,
            **kwargs,
        )


ASYNC_REQUEST_FUNCS = {
    "tgi": async_request_tgi,
    "vllm": async_request_openai_completions,
    "lmdeploy": async_request_openai_completions,
    "deepspeed-mii": async_request_deepspeed_mii,
    "openai": async_request_openai_completions,
    "openai-chat": async_request_openai_chat_completions,
    "openai-audio": async_request_openai_audio,
    "tensorrt-llm": async_request_trt_llm,
    "scalellm": async_request_openai_completions,
    "sglang": async_request_openai_completions,
    "llama.cpp": async_request_openai_completions,
}

OPENAI_COMPATIBLE_BACKENDS = [
    k
    for k, v in ASYNC_REQUEST_FUNCS.items()
    if v in (async_request_openai_completions, async_request_openai_chat_completions)
]<|MERGE_RESOLUTION|>--- conflicted
+++ resolved
@@ -412,10 +412,6 @@
 
                         chunk = chunk_bytes.removeprefix("data: ")
 
-<<<<<<< HEAD
-                        chunk = chunk_bytes.decode("utf-8").removeprefix("data: ")
-=======
->>>>>>> 110df743
                         if chunk != "[DONE]":
                             timestamp = time.perf_counter()
                             data = json.loads(chunk)
