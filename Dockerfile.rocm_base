--- conflicted
+++ resolved
@@ -12,11 +12,7 @@
 ARG PYTORCH_VISION_REPO="https://github.com/pytorch/vision.git"
 ARG FA_BRANCH="b7d29fb"
 ARG FA_REPO="https://github.com/ROCm/flash-attention.git"
-<<<<<<< HEAD
-ARG AITER_BRANCH="e1ec015"
-=======
 ARG AITER_BRANCH="21d47a9"
->>>>>>> cc8accfd
 ARG AITER_REPO="https://github.com/ROCm/aiter.git"
 
 FROM ${BASE_IMAGE} AS base
@@ -142,11 +138,7 @@
     && git checkout ${AITER_BRANCH} \
     && git submodule update --init --recursive \
     && pip install -r requirements.txt \
-<<<<<<< HEAD
-    && PREBUILD_KERNELS=1 GPU_ARCHS=gfx942 python3 setup.py develop && pip show aiter   
-=======
     && PREBUILD_KERNELS=1 GPU_ARCHS=gfx942 python3 setup.py develop && pip show aiter 
->>>>>>> cc8accfd
 
 ARG BASE_IMAGE
 ARG HIPBLASLT_BRANCH
@@ -175,10 +167,6 @@
     && echo "PYTORCH_REPO: ${PYTORCH_REPO}" >> /app/versions.txt \
     && echo "PYTORCH_VISION_REPO: ${PYTORCH_VISION_REPO}" >> /app/versions.txt \
     && echo "FA_BRANCH: ${FA_BRANCH}" >> /app/versions.txt \
-<<<<<<< HEAD
-    && echo "FA_REPO: ${FA_REPO}" >> /app/versions.txt
-=======
     && echo "FA_REPO: ${FA_REPO}" >> /app/versions.txt \
->>>>>>> cc8accfd
     && echo "AITER_BRANCH: ${AITER_BRANCH}" >> /app/versions.txt \
     && echo "AITER_REPO: ${AITER_REPO}" >> /app/versions.txt