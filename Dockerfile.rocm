--- conflicted
+++ resolved
@@ -3,30 +3,9 @@
 
 ARG COMMON_WORKDIR=/app
 
-<<<<<<< HEAD
 # The following ARGs should be "0" or "1". If "1", the respective component will be built and installed on top of the base image
 ARG BUILD_HIPBLASLT="1"
 ARG BUILD_RCCL="1"
-=======
-ARG BASE_IMAGE="rocm/pytorch:rocm6.0_ubuntu20.04_py3.9_pytorch_2.1.1"
-
-RUN echo "Base image is $BASE_IMAGE"
-
-# BASE_IMAGE for ROCm_5.7: "rocm/pytorch:rocm5.7_ubuntu22.04_py3.10_pytorch_2.0.1"
-# BASE_IMAGE for ROCm_6.0: "rocm/pytorch:rocm6.0_ubuntu20.04_py3.9_pytorch_2.1.1"
-
-
-ARG FA_GFX_ARCHS="gfx90a;gfx942"
-RUN echo "FA_GFX_ARCHS is $FA_GFX_ARCHS"
-
-ARG FA_BRANCH="ae7928c"
-RUN echo "FA_BRANCH is $FA_BRANCH"
-
-# whether to build flash-attention
-# if 0, will not build flash attention
-# this is useful for gfx target where flash-attention is not supported
-# In that case, we need to use the python reference attention implementation in vllm
->>>>>>> a360ff80
 ARG BUILD_FA="1"
 ARG BUILD_CUPY="0"
 ARG BUILD_TRITON="1"
@@ -49,31 +28,7 @@
 # Install some basic utilities
 RUN apt-get update && apt-get install python3 python3-pip -
 RUN apt-get update && apt-get install -y \
-<<<<<<< HEAD
     sqlite3 libsqlite3-dev libfmt-dev libmsgpack-dev libsuitesparse-dev
-=======
-    curl \
-    ca-certificates \
-    sudo \
-    git \
-    bzip2 \
-    libx11-6 \
-    build-essential \
-    wget \
-    unzip \
-    nvidia-cuda-toolkit \
-    tmux \
- && rm -rf /var/lib/apt/lists/*
-
-### Mount Point ###
-# When launching the container, mount the code directory to /app
-ARG APP_MOUNT=/vllm-workspace
-VOLUME [ ${APP_MOUNT} ]
-WORKDIR ${APP_MOUNT}
-
-RUN python3 -m pip install --upgrade pip
-RUN python3 -m pip install --no-cache-dir fastapi ninja tokenizers pandas
->>>>>>> a360ff80
 
 ENV LLVM_SYMBOLIZER_PATH=/opt/rocm/llvm/bin/llvm-symbolizer
 ENV PATH=$PATH:/opt/rocm/bin:/opt/conda/envs/py_3.9/lib/python3.9/site-packages/torch/bin:
@@ -190,7 +145,6 @@
 COPY --from=build_vllm ${COMMON_WORKDIR}/vllm/gradlib/dist/*.whl /
 COPY --from=build_vllm ${COMMON_WORKDIR}/vllm/rocm_patch /rocm_patch
 COPY --from=build_vllm ${COMMON_WORKDIR}/vllm/requirements*.txt /
-COPY --from=build_vllm ${COMMON_WORKDIR}/vllm/patch_xformers.rocm.sh /
 
 # -----------------------
 # Final vLLM image
@@ -220,7 +174,6 @@
         && sed -i 's/, rccl \(.*\), rocalution/, rocalution/g' /var/lib/dpkg/status; \
     fi
 
-<<<<<<< HEAD
 RUN --mount=type=bind,from=export_flash_attn,src=/,target=/install \
     if ls /install/*.whl; then \
         pip install /install/*.whl; \
@@ -237,14 +190,13 @@
     fi
 
 RUN python3 -m pip install --upgrade numba
-RUN python3 -m pip install xformers==0.0.23 --no-deps
 
 # Install vLLM (and gradlib)
+# Make sure punica kernels are built (for LoRA)
+ENV VLLM_INSTALL_PUNICA_KERNELS=1
 RUN --mount=type=bind,from=export_vllm,src=/,target=/install \
     cd /install \
     && pip install -U -r requirements-rocm.txt \
-    && if [ "$BUILD_FA" = "1" ]; then \
-            bash patch_xformers.rocm.sh; fi \
     && case "$(ls /opt | grep -Po 'rocm-[0-9]\.[0-9]')" in \
            *"rocm-6.0"*) \
                patch /opt/rocm/include/hip/amd_detail/amd_hip_bf16.h rocm_patch/rocm_bf16.patch;; \
@@ -253,36 +205,9 @@
            *) ;; esac \
     && pip install *.whl
 
-# Update Ray to latest version + set environment variable to ensure it works on TP > 1
-RUN python3 -m pip install --no-cache-dir 'ray[all]>=2.10.0'
 ENV RAY_EXPERIMENTAL_NOSET_ROCR_VISIBLE_DEVICES=1
 
-# HIPgraph performance environment variable.
+# Performance environment variable.
 ENV HIP_FORCE_DEV_KERNARG=1
 
 CMD ["/bin/bash"]
-=======
-WORKDIR /vllm-workspace
-COPY . .
-
-#RUN python3 -m pip install pynvml # to be removed eventually
-RUN python3 -m pip install --upgrade pip numba
-
-# make sure punica kernels are built (for LoRA)
-ENV VLLM_INSTALL_PUNICA_KERNELS=1
-# Workaround for ray >= 2.10.0
-ENV RAY_EXPERIMENTAL_NOSET_ROCR_VISIBLE_DEVICES=1
-
-ENV VLLM_NCCL_SO_PATH=/opt/rocm/lib/librccl.so
-
-RUN --mount=type=cache,target=/root/.cache/pip \
-    pip install -U -r requirements-rocm.txt \
-    && patch /opt/rocm/include/hip/amd_detail/amd_hip_bf16.h ./rocm_patch/rocm_bf16.patch \
-    && python3 setup.py install \
-    && cp build/lib.linux-x86_64-cpython-39/vllm/_C.cpython-39-x86_64-linux-gnu.so vllm/ \
-    && cp build/lib.linux-x86_64-cpython-39/vllm/_punica_C.cpython-39-x86_64-linux-gnu.so vllm/ \
-    && cd ..
-
-
-CMD ["/bin/bash"]
->>>>>>> a360ff80
