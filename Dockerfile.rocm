# default base image
ARG BASE_IMAGE="rocm/pytorch:rocm6.1_ubuntu20.04_py3.9_pytorch_2.1.2"

FROM $BASE_IMAGE

ARG BASE_IMAGE="rocm/pytorch:rocm6.1_ubuntu20.04_py3.9_pytorch_2.1.2"

RUN echo "Base image is $BASE_IMAGE"

# BASE_IMAGE for ROCm_5.7: "rocm/pytorch:rocm5.7_ubuntu22.04_py3.10_pytorch_2.0.1"
# BASE_IMAGE for ROCm_6.0: "rocm/pytorch:rocm6.0_ubuntu20.04_py3.9_pytorch_2.1.1"
# BASE_IMAGE for ROCm_6.1: "rocm/pytorch:rocm6.1_ubuntu20.04_py3.9_pytorch_2.1.2"

ARG FA_GFX_ARCHS="gfx90a;gfx942"
RUN echo "FA_GFX_ARCHS is $FA_GFX_ARCHS"

ARG FA_BRANCH="ae7928c"
RUN echo "FA_BRANCH is $FA_BRANCH"

# whether to build flash-attention
# if 0, will not build flash attention
# this is useful for gfx target where flash-attention is not supported
# In that case, we need to use the python reference attention implementation in vllm
ARG BUILD_FA="1"

# whether to build triton on rocm
ARG BUILD_TRITON="1"

# Install some basic utilities
RUN apt-get update && apt-get install python3 python3-pip -y

# Install some basic utilities
RUN apt-get update && apt-get install -y \
    curl \
    ca-certificates \
    sudo \
    git \
    bzip2 \
    libx11-6 \
    build-essential \
    wget \
    unzip \
    nvidia-cuda-toolkit \
    tmux \
 && rm -rf /var/lib/apt/lists/*

### Mount Point ###
# When launching the container, mount the code directory to /app
ARG APP_MOUNT=/vllm-workspace
VOLUME [ ${APP_MOUNT} ]
WORKDIR ${APP_MOUNT}

RUN python3 -m pip install --upgrade pip
RUN python3 -m pip install --no-cache-dir fastapi ninja tokenizers pandas

ENV LLVM_SYMBOLIZER_PATH=/opt/rocm/llvm/bin/llvm-symbolizer
ENV PATH=$PATH:/opt/rocm/bin:/libtorch/bin:
ENV LD_LIBRARY_PATH=$LD_LIBRARY_PATH:/opt/rocm/lib/:/libtorch/lib:
ENV CPLUS_INCLUDE_PATH=$CPLUS_INCLUDE_PATH:/libtorch/include:/libtorch/include/torch/csrc/api/include/:/opt/rocm/include/:

# Install ROCm flash-attention
RUN if [ "$BUILD_FA" = "1" ]; then \
    mkdir libs \
    && cd libs \
    && git clone https://github.com/ROCm/flash-attention.git \
    && cd flash-attention \
    && git checkout ${FA_BRANCH} \
    && git submodule update --init \
    && export GPU_ARCHS=${FA_GFX_ARCHS} \
    && if [ "$BASE_IMAGE" = "rocm/pytorch:rocm5.7_ubuntu22.04_py3.10_pytorch_2.0.1" ]; then \
        patch /opt/conda/envs/py_3.10/lib/python3.10/site-packages/torch/utils/hipify/hipify_python.py hipify_patch.patch; fi \
    && python3 setup.py install \
    && cd ..; \
    fi

# Error related to odd state for numpy 1.20.3 where there is no METADATA etc, but an extra LICENSES_bundled.txt.
# Manually removed it so that later steps of numpy upgrade can continue
RUN if [ "$BASE_IMAGE" = "rocm/pytorch:rocm6.0_ubuntu20.04_py3.9_pytorch_2.1.1" ]; then \
    rm -rf /opt/conda/envs/py_3.9/lib/python3.9/site-packages/numpy-1.20.3.dist-info/; fi

# build triton
RUN if [ "$BUILD_TRITON" = "1" ]; then \
    mkdir -p libs \
    && cd libs \
    && pip uninstall -y triton \
    && git clone https://github.com/ROCm/triton.git \
    && cd triton/python \
    && pip3 install . \
    && cd ../..; \
    fi

WORKDIR /vllm-workspace
COPY . .

#RUN python3 -m pip install pynvml # to be removed eventually
RUN python3 -m pip install --upgrade pip numba

# make sure punica kernels are built (for LoRA)
ENV VLLM_INSTALL_PUNICA_KERNELS=1
# Workaround for ray >= 2.10.0
ENV RAY_EXPERIMENTAL_NOSET_ROCR_VISIBLE_DEVICES=1

ENV VLLM_NCCL_SO_PATH=/opt/rocm/lib/librccl.so

RUN --mount=type=cache,target=/root/.cache/pip \
    pip install -U -r requirements-rocm.txt \
<<<<<<< HEAD
    #&& patch /opt/rocm/include/hip/amd_detail/amd_hip_bf16.h ./rocm_patch/rocm_bf16.patch \
=======
>>>>>>> 53ad76a7
    && python3 setup.py install \
    && cp build/lib.linux-x86_64-cpython-39/vllm/_C.cpython-39-x86_64-linux-gnu.so vllm/ \
    && cp build/lib.linux-x86_64-cpython-39/vllm/_punica_C.cpython-39-x86_64-linux-gnu.so vllm/ \
    && cd ..


CMD ["/bin/bash"]<|MERGE_RESOLUTION|>--- conflicted
+++ resolved
@@ -104,10 +104,6 @@
 
 RUN --mount=type=cache,target=/root/.cache/pip \
     pip install -U -r requirements-rocm.txt \
-<<<<<<< HEAD
-    #&& patch /opt/rocm/include/hip/amd_detail/amd_hip_bf16.h ./rocm_patch/rocm_bf16.patch \
-=======
->>>>>>> 53ad76a7
     && python3 setup.py install \
     && cp build/lib.linux-x86_64-cpython-39/vllm/_C.cpython-39-x86_64-linux-gnu.so vllm/ \
     && cp build/lib.linux-x86_64-cpython-39/vllm/_punica_C.cpython-39-x86_64-linux-gnu.so vllm/ \
