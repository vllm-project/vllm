# default base image
ARG REMOTE_VLLM="0"
ARG USE_CYTHON="0"
ARG BUILD_RPD="1"
ARG COMMON_WORKDIR=/app
ARG BASE_IMAGE=rocm/vllm-dev:base

FROM ${BASE_IMAGE} AS base

ARG ARG_PYTORCH_ROCM_ARCH
ENV PYTORCH_ROCM_ARCH=${ARG_PYTORCH_ROCM_ARCH:-${PYTORCH_ROCM_ARCH}}

# Install some basic utilities
RUN apt-get update -q -y && apt-get install -q -y \
    sqlite3 libsqlite3-dev libfmt-dev libmsgpack-dev libsuitesparse-dev
# Remove sccache    
<<<<<<< HEAD
RUN python3 -m pip install --upgrade pip
=======
RUN python3 -m pip install --upgrade pip && pip install setuptools_scm
>>>>>>> 2bc3fbba
RUN apt-get purge -y sccache; python3 -m pip uninstall -y sccache; rm -f "$(which sccache)"
ARG COMMON_WORKDIR
WORKDIR ${COMMON_WORKDIR}


# -----------------------
# vLLM fetch stages
FROM base AS fetch_vllm_0
ONBUILD COPY ./ vllm/
FROM base AS fetch_vllm_1
<<<<<<< HEAD
ARG VLLM_REPO="https://github.com/ROCm/vllm.git"
=======
ARG VLLM_REPO="https://github.com/vllm-project/vllm.git"
>>>>>>> 2bc3fbba
ARG VLLM_BRANCH="main"
ONBUILD RUN git clone ${VLLM_REPO} \
	    && cd vllm \
	    && git checkout ${VLLM_BRANCH}
FROM fetch_vllm_${REMOTE_VLLM} AS fetch_vllm

# -----------------------
# vLLM build stages
FROM fetch_vllm AS build_vllm
ARG USE_CYTHON
# Build vLLM
RUN cd vllm \
    && python3 -m pip install -r requirements-rocm.txt \
    && python3 setup.py clean --all  \
    && if [ ${USE_CYTHON} -eq "1" ]; then python3 setup_cython.py build_ext --inplace; fi \
    && python3 setup.py bdist_wheel --dist-dir=dist
FROM scratch AS export_vllm
ARG COMMON_WORKDIR
COPY --from=build_vllm ${COMMON_WORKDIR}/vllm/dist/*.whl /
<<<<<<< HEAD
COPY --from=build_vllm ${COMMON_WORKDIR}/vllm/rocm_patch /rocm_patch
=======
>>>>>>> 2bc3fbba
COPY --from=build_vllm ${COMMON_WORKDIR}/vllm/requirements*.txt /
COPY --from=build_vllm ${COMMON_WORKDIR}/vllm/benchmarks /benchmarks
COPY --from=build_vllm ${COMMON_WORKDIR}/vllm/tests /tests
COPY --from=build_vllm ${COMMON_WORKDIR}/vllm/examples /examples
COPY --from=build_vllm ${COMMON_WORKDIR}/vllm/.buildkite /.buildkite

<<<<<<< HEAD
=======
# -----------------------
# Test vLLM image
FROM base AS test

RUN python3 -m pip install --upgrade pip && rm -rf /var/lib/apt/lists/*

# Install vLLM
RUN --mount=type=bind,from=export_vllm,src=/,target=/install \
    cd /install \
    && pip install -U -r requirements-rocm.txt \
    && pip uninstall -y vllm \
    && pip install *.whl

WORKDIR /vllm-workspace
ARG COMMON_WORKDIR
COPY --from=build_vllm ${COMMON_WORKDIR}/vllm /vllm-workspace

# install development dependencies (for testing)
RUN cd /vllm-workspace \
    && rm -rf vllm \
    && python3 -m pip install -e tests/vllm_test_utils \
    && python3 -m pip install lm-eval[api]==0.4.4 \
    && python3 -m pip install pytest-shard
>>>>>>> 2bc3fbba

# -----------------------
# Final vLLM image
FROM base AS final
<<<<<<< HEAD

RUN python3 -m pip install --upgrade pip && rm -rf /var/lib/apt/lists/*
# Error related to odd state for numpy 1.20.3 where there is no METADATA etc, but an extra LICENSES_bundled.txt.
# Manually remove it so that later steps of numpy upgrade can continue
RUN case "$(which python3)" in \
        *"/opt/conda/envs/py_3.9"*) \
            rm -rf /opt/conda/envs/py_3.9/lib/python3.9/site-packages/numpy-1.20.3.dist-info/;; \
        *) ;; esac

RUN python3 -m pip install --upgrade huggingface-hub[cli]
ARG BUILD_RPD
RUN if [ ${BUILD_RPD} -eq "1" ]; then \
    git clone -b nvtx_enabled https://github.com/ROCm/rocmProfileData.git \
    && cd rocmProfileData/rpd_tracer \
    && pip install -r requirements.txt && cd ../ \
    && make && make install \
    && cd hipMarker && python3 setup.py install ; fi

# Install vLLM
# Make sure punica kernels are built (for LoRA)
ENV VLLM_INSTALL_PUNICA_KERNELS=1
RUN --mount=type=bind,from=export_vllm,src=/,target=/install \
    cd /install \
    && pip install -U -r requirements-rocm.txt \
    && case "$(ls /opt | grep -Po 'rocm-[0-9]\.[0-9]')" in \
           *"rocm-6.0"*) \
               patch /opt/rocm/include/hip/amd_detail/amd_hip_bf16.h rocm_patch/rocm_bf16.patch;; \
           *"rocm-6.1"*) \
               cp rocm_patch/libamdhip64.so.6 /opt/rocm/lib/libamdhip64.so.6;; \
           *) ;; esac \
    && pip uninstall -y vllm \
    && pip install *.whl

ARG COMMON_WORKDIR

# Copy over the benchmark scripts as well
COPY --from=export_vllm /benchmarks ${COMMON_WORKDIR}/vllm/benchmarks
COPY --from=export_vllm /tests ${COMMON_WORKDIR}/vllm/tests
COPY --from=export_vllm /examples ${COMMON_WORKDIR}/vllm/examples
COPY --from=export_vllm /.buildkite ${COMMON_WORKDIR}/vllm/.buildkite
=======

RUN python3 -m pip install --upgrade pip && rm -rf /var/lib/apt/lists/*
# Error related to odd state for numpy 1.20.3 where there is no METADATA etc, but an extra LICENSES_bundled.txt.
# Manually remove it so that later steps of numpy upgrade can continue
RUN case "$(which python3)" in \
        *"/opt/conda/envs/py_3.9"*) \
            rm -rf /opt/conda/envs/py_3.9/lib/python3.9/site-packages/numpy-1.20.3.dist-info/;; \
        *) ;; esac

RUN python3 -m pip install --upgrade huggingface-hub[cli]
ARG BUILD_RPD
RUN if [ ${BUILD_RPD} -eq "1" ]; then \
    git clone -b nvtx_enabled https://github.com/ROCm/rocmProfileData.git \
    && cd rocmProfileData/rpd_tracer \
    && pip install -r requirements.txt && cd ../ \
    && make && make install \
    && cd hipMarker && python3 setup.py install ; fi

# Install vLLM
RUN --mount=type=bind,from=export_vllm,src=/,target=/install \
    cd /install \
    && pip install -U -r requirements-rocm.txt \
    && pip uninstall -y vllm \
    && pip install *.whl

ARG COMMON_WORKDIR
>>>>>>> 2bc3fbba

# Copy over the benchmark scripts as well
COPY --from=export_vllm /benchmarks ${COMMON_WORKDIR}/vllm/benchmarks
COPY --from=export_vllm /examples ${COMMON_WORKDIR}/vllm/examples

ENV RAY_EXPERIMENTAL_NOSET_ROCR_VISIBLE_DEVICES=1
ENV TOKENIZERS_PARALLELISM=false

# Performance environment variable.
ENV HIP_FORCE_DEV_KERNARG=1
<<<<<<< HEAD

# install development dependencies (for testing)
RUN cd ${COMMON_WORKDIR}/vllm \
    && python3 -m pip install -e tests/vllm_test_utils
=======
>>>>>>> 2bc3fbba

CMD ["/bin/bash"]
<|MERGE_RESOLUTION|>--- conflicted
+++ resolved
@@ -14,11 +14,7 @@
 RUN apt-get update -q -y && apt-get install -q -y \
     sqlite3 libsqlite3-dev libfmt-dev libmsgpack-dev libsuitesparse-dev
 # Remove sccache    
-<<<<<<< HEAD
-RUN python3 -m pip install --upgrade pip
-=======
 RUN python3 -m pip install --upgrade pip && pip install setuptools_scm
->>>>>>> 2bc3fbba
 RUN apt-get purge -y sccache; python3 -m pip uninstall -y sccache; rm -f "$(which sccache)"
 ARG COMMON_WORKDIR
 WORKDIR ${COMMON_WORKDIR}
@@ -29,11 +25,7 @@
 FROM base AS fetch_vllm_0
 ONBUILD COPY ./ vllm/
 FROM base AS fetch_vllm_1
-<<<<<<< HEAD
-ARG VLLM_REPO="https://github.com/ROCm/vllm.git"
-=======
 ARG VLLM_REPO="https://github.com/vllm-project/vllm.git"
->>>>>>> 2bc3fbba
 ARG VLLM_BRANCH="main"
 ONBUILD RUN git clone ${VLLM_REPO} \
 	    && cd vllm \
@@ -53,18 +45,12 @@
 FROM scratch AS export_vllm
 ARG COMMON_WORKDIR
 COPY --from=build_vllm ${COMMON_WORKDIR}/vllm/dist/*.whl /
-<<<<<<< HEAD
-COPY --from=build_vllm ${COMMON_WORKDIR}/vllm/rocm_patch /rocm_patch
-=======
->>>>>>> 2bc3fbba
 COPY --from=build_vllm ${COMMON_WORKDIR}/vllm/requirements*.txt /
 COPY --from=build_vllm ${COMMON_WORKDIR}/vllm/benchmarks /benchmarks
 COPY --from=build_vllm ${COMMON_WORKDIR}/vllm/tests /tests
 COPY --from=build_vllm ${COMMON_WORKDIR}/vllm/examples /examples
 COPY --from=build_vllm ${COMMON_WORKDIR}/vllm/.buildkite /.buildkite
 
-<<<<<<< HEAD
-=======
 # -----------------------
 # Test vLLM image
 FROM base AS test
@@ -88,53 +74,10 @@
     && python3 -m pip install -e tests/vllm_test_utils \
     && python3 -m pip install lm-eval[api]==0.4.4 \
     && python3 -m pip install pytest-shard
->>>>>>> 2bc3fbba
 
 # -----------------------
 # Final vLLM image
 FROM base AS final
-<<<<<<< HEAD
-
-RUN python3 -m pip install --upgrade pip && rm -rf /var/lib/apt/lists/*
-# Error related to odd state for numpy 1.20.3 where there is no METADATA etc, but an extra LICENSES_bundled.txt.
-# Manually remove it so that later steps of numpy upgrade can continue
-RUN case "$(which python3)" in \
-        *"/opt/conda/envs/py_3.9"*) \
-            rm -rf /opt/conda/envs/py_3.9/lib/python3.9/site-packages/numpy-1.20.3.dist-info/;; \
-        *) ;; esac
-
-RUN python3 -m pip install --upgrade huggingface-hub[cli]
-ARG BUILD_RPD
-RUN if [ ${BUILD_RPD} -eq "1" ]; then \
-    git clone -b nvtx_enabled https://github.com/ROCm/rocmProfileData.git \
-    && cd rocmProfileData/rpd_tracer \
-    && pip install -r requirements.txt && cd ../ \
-    && make && make install \
-    && cd hipMarker && python3 setup.py install ; fi
-
-# Install vLLM
-# Make sure punica kernels are built (for LoRA)
-ENV VLLM_INSTALL_PUNICA_KERNELS=1
-RUN --mount=type=bind,from=export_vllm,src=/,target=/install \
-    cd /install \
-    && pip install -U -r requirements-rocm.txt \
-    && case "$(ls /opt | grep -Po 'rocm-[0-9]\.[0-9]')" in \
-           *"rocm-6.0"*) \
-               patch /opt/rocm/include/hip/amd_detail/amd_hip_bf16.h rocm_patch/rocm_bf16.patch;; \
-           *"rocm-6.1"*) \
-               cp rocm_patch/libamdhip64.so.6 /opt/rocm/lib/libamdhip64.so.6;; \
-           *) ;; esac \
-    && pip uninstall -y vllm \
-    && pip install *.whl
-
-ARG COMMON_WORKDIR
-
-# Copy over the benchmark scripts as well
-COPY --from=export_vllm /benchmarks ${COMMON_WORKDIR}/vllm/benchmarks
-COPY --from=export_vllm /tests ${COMMON_WORKDIR}/vllm/tests
-COPY --from=export_vllm /examples ${COMMON_WORKDIR}/vllm/examples
-COPY --from=export_vllm /.buildkite ${COMMON_WORKDIR}/vllm/.buildkite
-=======
 
 RUN python3 -m pip install --upgrade pip && rm -rf /var/lib/apt/lists/*
 # Error related to odd state for numpy 1.20.3 where there is no METADATA etc, but an extra LICENSES_bundled.txt.
@@ -161,7 +104,6 @@
     && pip install *.whl
 
 ARG COMMON_WORKDIR
->>>>>>> 2bc3fbba
 
 # Copy over the benchmark scripts as well
 COPY --from=export_vllm /benchmarks ${COMMON_WORKDIR}/vllm/benchmarks
@@ -172,12 +114,5 @@
 
 # Performance environment variable.
 ENV HIP_FORCE_DEV_KERNARG=1
-<<<<<<< HEAD
-
-# install development dependencies (for testing)
-RUN cd ${COMMON_WORKDIR}/vllm \
-    && python3 -m pip install -e tests/vllm_test_utils
-=======
->>>>>>> 2bc3fbba
 
 CMD ["/bin/bash"]
