--- conflicted
+++ resolved
@@ -24,16 +24,8 @@
 # whether to build triton on rocm
 ARG BUILD_TRITON="1"
 
-<<<<<<< HEAD
-# whether to build triton on rocm
-ARG BUILD_TRITON="1"
-
 # whether to build hipBLASLt
 ARG BUILD_HIPBLASLT="1"
-=======
-# Install some basic utilities
-RUN apt-get update && apt-get install python3 python3-pip -y
->>>>>>> c2e00af5
 
 # Install some basic utilities
 RUN apt-get update && apt-get install -y \
@@ -74,7 +66,6 @@
 RUN if [ "$BASE_IMAGE" = "rocm/pytorch:rocm6.0_ubuntu20.04_py3.9_pytorch_2.1.1" ]; then \
     rm -rf /opt/conda/envs/py_3.9/lib/python3.9/site-packages/numpy-1.20.3.dist-info/; fi
 
-<<<<<<< HEAD
 RUN if [ "$BUILD_HIPBLASLT" = "1" ] ; then \
     git clone -b develop https://github.com/ROCm/hipBLASLt \
     && export GTest_DIR="/usr/local/lib/cmake/GTest/" \
@@ -85,8 +76,6 @@
     && sed -i 's/, hipblaslt \(.*\), hipfft/, hipfft/g' /var/lib/dpkg/status; \
     fi
 
-=======
->>>>>>> c2e00af5
 # build triton
 RUN if [ "$BUILD_TRITON" = "1" ]; then \
     mkdir -p libs \
