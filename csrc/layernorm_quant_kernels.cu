/*
 * This file contains the CUDA kernels for the fused quantized layernorm.
 * The kernels correspond to the kernels in layernorm_kernels.cu, except they
 * also produce quantized output directly.
 * Currently, only static fp8 quantization is supported.
 */

#include "type_convert.cuh"
#include "quantization/fp8/common.cuh"
#include "dispatch_utils.h"

#include <torch/cuda.h>
#include <c10/cuda/CUDAGuard.h>

#ifndef USE_ROCM
  #include <cub/cub.cuh>
#else
  #include <hipcub/hipcub.hpp>
#endif

namespace vllm {

// TODO(woosuk): Further optimize this kernel.
template <typename scalar_t, typename fp8_type>
__global__ void rms_norm_static_fp8_quant_kernel(
    fp8_type* __restrict__ out,          // [..., hidden_size]
    const scalar_t* __restrict__ input,  // [..., hidden_size]
    const int input_stride,
    const scalar_t* __restrict__ weight,  // [hidden_size]
    const float* __restrict__ scale,      // [1]
    const float epsilon, const int num_tokens, const int hidden_size) {
  __shared__ float s_variance;
  float variance = 0.0f;

  for (int idx = threadIdx.x; idx < hidden_size; idx += blockDim.x) {
    const float x = (float)input[blockIdx.x * input_stride + idx];
    variance += x * x;
  }

  using BlockReduce = cub::BlockReduce<float, 1024>;
  __shared__ typename BlockReduce::TempStorage reduceStore;
  variance = BlockReduce(reduceStore).Reduce(variance, cub::Sum{}, blockDim.x);

  if (threadIdx.x == 0) {
    s_variance = rsqrtf(variance / hidden_size + epsilon);
  }
  __syncthreads();

  // invert scale to avoid division
  float const scale_inv = 1.0f / *scale;

  for (int idx = threadIdx.x; idx < hidden_size; idx += blockDim.x) {
    float x = (float)input[blockIdx.x * input_stride + idx];
    float const out_norm = ((scalar_t)(x * s_variance)) * weight[idx];
    out[blockIdx.x * hidden_size + idx] =
        scaled_fp8_conversion<true, fp8_type>(out_norm, scale_inv);
  }
}

/* Function specialization in the case of FP16/BF16 tensors.
   Additional optimizations we can make in this case are
   packed and vectorized operations, which help with the
   memory latency bottleneck. */
template <typename scalar_t, int width, typename fp8_type>
__global__ std::enable_if_t<(width > 0) && _typeConvert<scalar_t>::exists>
fused_add_rms_norm_static_fp8_quant_kernel(
    fp8_type* __restrict__ out,           // [..., hidden_size]
    scalar_t* __restrict__ input,         // [..., hidden_size]
    const int input_stride,
    scalar_t* __restrict__ residual_out,  // [..., hidden_size]
    scalar_t* __restrict__ residual,      // [..., hidden_size]
    const scalar_t* __restrict__ weight,  // [hidden_size]
    const float* __restrict__ scale,      // [1]
    const float epsilon, const int num_tokens, const int hidden_size) {
  // Sanity checks on our vector struct and type-punned pointer arithmetic
  static_assert(std::is_pod_v<_f16Vec<scalar_t, width>>);
  static_assert(sizeof(_f16Vec<scalar_t, width>) == sizeof(scalar_t) * width);

  const int vec_hidden_size = hidden_size / width;
  const int vec_input_stride = input_stride / width;
  __shared__ float s_variance;
  float variance = 0.0f;
  /* These and the argument pointers are all declared `restrict` as they are
     not aliased in practice. Argument pointers should not be dereferenced
     in this kernel as that would be undefined behavior */
  auto* __restrict__ input_v =
      reinterpret_cast<_f16Vec<scalar_t, width>*>(input);
  auto* __restrict__ residual_out_v =
      reinterpret_cast<_f16Vec<scalar_t, width>*>(residual_out);
  auto* __restrict__ residual_v =
      reinterpret_cast<_f16Vec<scalar_t, width>*>(residual);
  auto* __restrict__ weight_v =
      reinterpret_cast<const _f16Vec<scalar_t, width>*>(weight);

  for (int idx = threadIdx.x; idx < vec_hidden_size; idx += blockDim.x) {
    int stride_id = blockIdx.x * vec_input_stride + idx;
    int id = blockIdx.x * vec_hidden_size + idx;
    _f16Vec<scalar_t, width> temp = input_v[stride_id];
    temp += residual_v[id];
    variance += temp.sum_squares();
    residual_out_v[id] = temp;
  }

  using BlockReduce = cub::BlockReduce<float, 1024>;
  __shared__ typename BlockReduce::TempStorage reduceStore;
  variance = BlockReduce(reduceStore).Reduce(variance, cub::Sum{}, blockDim.x);

  if (threadIdx.x == 0) {
    s_variance = rsqrtf(variance / hidden_size + epsilon);
  }
  __syncthreads();

  // invert scale to avoid division
  float const scale_inv = 1.0f / *scale;

  for (int idx = threadIdx.x; idx < vec_hidden_size; idx += blockDim.x) {
    int id = blockIdx.x * vec_hidden_size + idx;
    _f16Vec<scalar_t, width> temp = residual_out_v[id];
    temp *= s_variance;
    temp *= weight_v[idx];
#pragma unroll
    for (int i = 0; i < width; ++i) {
      out[id * width + i] =
          scaled_fp8_conversion<true, fp8_type>(float(temp.data[i]), scale_inv);
    }
  }
}

/* Generic fused_add_rms_norm_kernel
   The width field is not used here but necessary for other specializations.
 */
template <typename scalar_t, int width, typename fp8_type>
__global__ std::enable_if_t<(width == 0) || !_typeConvert<scalar_t>::exists>
fused_add_rms_norm_static_fp8_quant_kernel(
    fp8_type* __restrict__ out,           // [..., hidden_size]
    scalar_t* __restrict__ input,         // [..., hidden_size]
    const int input_stride,
    scalar_t* __restrict__ residual_out,  // [..., hidden_size]
    scalar_t* __restrict__ residual,      // [..., hidden_size]
    const scalar_t* __restrict__ weight,  // [hidden_size]
    const float* __restrict__ scale,      // [1]
    const float epsilon, const int num_tokens, const int hidden_size) {
  __shared__ float s_variance;
  float variance = 0.0f;

  for (int idx = threadIdx.x; idx < hidden_size; idx += blockDim.x) {
    scalar_t z = input[blockIdx.x * input_stride + idx];
    z += residual[blockIdx.x * hidden_size + idx];
    float x = (float)z;
    variance += x * x;
    residual_out[blockIdx.x * hidden_size + idx] = z;
  }

  using BlockReduce = cub::BlockReduce<float, 1024>;
  __shared__ typename BlockReduce::TempStorage reduceStore;
  variance = BlockReduce(reduceStore).Reduce(variance, cub::Sum{}, blockDim.x);

  if (threadIdx.x == 0) {
    s_variance = rsqrtf(variance / hidden_size + epsilon);
  }
  __syncthreads();

  // invert scale to avoid division
  float const scale_inv = 1.0f / *scale;

  for (int idx = threadIdx.x; idx < hidden_size; idx += blockDim.x) {
    float x = (float)residual_out[blockIdx.x * hidden_size + idx];
    float const out_norm = ((scalar_t)(x * s_variance)) * weight[idx];
    out[blockIdx.x * hidden_size + idx] =
        scaled_fp8_conversion<true, fp8_type>(out_norm, scale_inv);
  }
}

}  // namespace vllm

void rms_norm_static_fp8_quant(torch::Tensor& out,     // [..., hidden_size]
                               torch::Tensor& input,   // [..., hidden_size]
                               torch::Tensor& weight,  // [hidden_size]
                               torch::Tensor& scale,   // [1]
                               double epsilon) {
  TORCH_CHECK(out.is_contiguous());
  int hidden_size = input.size(-1);
  int input_stride = input.stride(-2);
  int num_tokens = input.numel() / hidden_size;

  dim3 grid(num_tokens);
  dim3 block(std::min(hidden_size, 1024));
  const at::cuda::OptionalCUDAGuard device_guard(device_of(input));
  const cudaStream_t stream = at::cuda::getCurrentCUDAStream();
  VLLM_DISPATCH_FLOATING_TYPES(
      input.scalar_type(), "rms_norm_kernel_scalar_type", [&] {
        VLLM_DISPATCH_FP8_TYPES(
            out.scalar_type(), "rms_norm_kernel_fp8_type", [&] {
              vllm::rms_norm_static_fp8_quant_kernel<scalar_t, fp8_t>
                  <<<grid, block, 0, stream>>>(
                      out.data_ptr<fp8_t>(), input.data_ptr<scalar_t>(),
                      input_stride, weight.data_ptr<scalar_t>(),
                      scale.data_ptr<float>(), epsilon, num_tokens,
                      hidden_size);
            });
      });
}

#define LAUNCH_FUSED_ADD_RMS_NORM(width)                                     \
  VLLM_DISPATCH_FLOATING_TYPES(                                              \
      input.scalar_type(), "fused_add_rms_norm_kernel_scalar_type", [&] {    \
        VLLM_DISPATCH_FP8_TYPES(                                             \
            out.scalar_type(), "fused_add_rms_norm_kernel_fp8_type", [&] {   \
              vllm::fused_add_rms_norm_static_fp8_quant_kernel<scalar_t,     \
                                                               width, fp8_t> \
                  <<<grid, block, 0, stream>>>(                              \
                      out.data_ptr<fp8_t>(), input.data_ptr<scalar_t>(),     \
<<<<<<< HEAD
                      input_stride, residual_out.data_ptr<scalar_t>(),                     \
                      residual.data_ptr<scalar_t>(),           \
=======
                      input_stride, residual_out.data_ptr<scalar_t>(),       \
                      residual.data_ptr<scalar_t>(),                         \
>>>>>>> 0b6bf669
                      weight.data_ptr<scalar_t>(), scale.data_ptr<float>(),  \
                      epsilon, num_tokens, hidden_size);                     \
            });                                                              \
      });
void fused_add_rms_norm_static_fp8_quant(
    torch::Tensor& out,           // [..., hidden_size],
    torch::Tensor& input,         // [..., hidden_size]
    torch::Tensor& residual_out,  // [..., hidden_size]
    torch::Tensor& residual,      // [..., hidden_size]
    torch::Tensor& weight,        // [hidden_size]
    torch::Tensor& scale,         // [1]
    double epsilon) {
  TORCH_CHECK(out.is_contiguous());
  TORCH_CHECK(residual.is_contiguous());
  int hidden_size = input.size(-1);
  int input_stride = input.stride(-2);
  int num_tokens = input.numel() / hidden_size;

  dim3 grid(num_tokens);
  /* This kernel is memory-latency bound in many scenarios.
     When num_tokens is large, a smaller block size allows
     for increased block occupancy on CUs and better latency
     hiding on global mem ops. */
  const int max_block_size = (num_tokens < 256) ? 1024 : 256;
  dim3 block(std::min(hidden_size, max_block_size));
  const at::cuda::OptionalCUDAGuard device_guard(device_of(input));
  const cudaStream_t stream = at::cuda::getCurrentCUDAStream();
  /*If the tensor types are FP16/BF16, try to use the optimized kernel
    with packed + vectorized ops.
    Max optimization is achieved with a width-8 vector of FP16/BF16s
    since we can load at most 128 bits at once in a global memory op.
    However, this requires each tensor's data to be aligned to 16
    bytes.
   */
  auto inp_ptr = reinterpret_cast<std::uintptr_t>(input.data_ptr());
  auto res_ptr = reinterpret_cast<std::uintptr_t>(residual.data_ptr());
  auto wt_ptr = reinterpret_cast<std::uintptr_t>(weight.data_ptr());
  bool ptrs_are_aligned =
      inp_ptr % 16 == 0 && res_ptr % 16 == 0 && wt_ptr % 16 == 0;
  if (ptrs_are_aligned && hidden_size % 8 == 0 && input_stride % 8 == 0) {
    LAUNCH_FUSED_ADD_RMS_NORM(8);
  } else {
    LAUNCH_FUSED_ADD_RMS_NORM(0);
  }
}<|MERGE_RESOLUTION|>--- conflicted
+++ resolved
@@ -210,13 +210,8 @@
                                                                width, fp8_t> \
                   <<<grid, block, 0, stream>>>(                              \
                       out.data_ptr<fp8_t>(), input.data_ptr<scalar_t>(),     \
-<<<<<<< HEAD
-                      input_stride, residual_out.data_ptr<scalar_t>(),                     \
-                      residual.data_ptr<scalar_t>(),           \
-=======
                       input_stride, residual_out.data_ptr<scalar_t>(),       \
                       residual.data_ptr<scalar_t>(),                         \
->>>>>>> 0b6bf669
                       weight.data_ptr<scalar_t>(), scale.data_ptr<float>(),  \
                       epsilon, num_tokens, hidden_size);                     \
             });                                                              \
