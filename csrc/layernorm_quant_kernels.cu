/*
 * This file contains the CUDA kernels for the fused quantized layernorm.
 * The kernels correspond to the kernels in layernorm_kernels.cu, except they
 * also produce quantized output directly.
 * Currently, only static fp8 quantization is supported.
 */

#include "type_convert.cuh"
#include "quantization/fp8/common.cuh"
#include "dispatch_utils.h"

#include <torch/cuda.h>
#include <c10/cuda/CUDAGuard.h>

#ifndef USE_ROCM
  #include <cub/cub.cuh>
#else
  #include <hipcub/hipcub.hpp>
#endif

namespace vllm {

// TODO(woosuk): Further optimize this kernel.
template <typename scalar_t, typename fp8_type>
__global__ void rms_norm_static_fp8_quant_kernel(
    fp8_type* __restrict__ out,          // [..., hidden_size]
    const scalar_t* __restrict__ input,  // [..., hidden_size]
    const int input_stride,
    const scalar_t* __restrict__ weight,  // [hidden_size]
    const float* __restrict__ scale,      // [1]
    const float epsilon, const int num_tokens, const int hidden_size) {
  __shared__ float s_variance;
  float variance = 0.0f;

  for (int idx = threadIdx.x; idx < hidden_size; idx += blockDim.x) {
    const float x = (float)input[blockIdx.x * input_stride + idx];
    variance += x * x;
  }

  using BlockReduce = cub::BlockReduce<float, 1024>;
  __shared__ typename BlockReduce::TempStorage reduceStore;
  variance = BlockReduce(reduceStore).Reduce(variance, cub::Sum{}, blockDim.x);

  if (threadIdx.x == 0) {
    s_variance = rsqrtf(variance / hidden_size + epsilon);
  }
  __syncthreads();

  // invert scale to avoid division
  float const scale_inv = 1.0f / *scale;

  for (int idx = threadIdx.x; idx < hidden_size; idx += blockDim.x) {
    float x = (float)input[blockIdx.x * input_stride + idx];
    float const out_norm = ((scalar_t)(x * s_variance)) * weight[idx];
    out[blockIdx.x * hidden_size + idx] =
        scaled_fp8_conversion<true, fp8_type>(out_norm, scale_inv);
  }
}

/* Function specialization in the case of FP16/BF16 tensors.
   Additional optimizations we can make in this case are
   packed and vectorized operations, which help with the
   memory latency bottleneck. */
template <typename scalar_t, int width, typename fp8_type>
__global__ std::enable_if_t<(width > 0) && _typeConvert<scalar_t>::exists>
fused_add_rms_norm_static_fp8_quant_kernel(
<<<<<<< HEAD
    fp8_type* __restrict__ out,           // [..., hidden_size]
    scalar_t* __restrict__ input,         // [..., hidden_size]
    scalar_t* __restrict__ residual_out,  // [..., hidden_size]
=======
    fp8_type* __restrict__ out,    // [..., hidden_size]
    scalar_t* __restrict__ input,  // [..., hidden_size]
    const int input_stride,
>>>>>>> c494f96f
    scalar_t* __restrict__ residual,      // [..., hidden_size]
    const scalar_t* __restrict__ weight,  // [hidden_size]
    const float* __restrict__ scale,      // [1]
    const float epsilon, const int num_tokens, const int hidden_size) {
  // Sanity checks on our vector struct and type-punned pointer arithmetic
  static_assert(std::is_pod_v<_f16Vec<scalar_t, width>>);
  static_assert(sizeof(_f16Vec<scalar_t, width>) == sizeof(scalar_t) * width);

  const int vec_hidden_size = hidden_size / width;
  const int vec_input_stride = input_stride / width;
  __shared__ float s_variance;
  float variance = 0.0f;
  /* These and the argument pointers are all declared `restrict` as they are
     not aliased in practice. Argument pointers should not be dereferenced
     in this kernel as that would be undefined behavior */
  auto* __restrict__ input_v =
      reinterpret_cast<_f16Vec<scalar_t, width>*>(input);
  auto* __restrict__ residual_out_v =
      reinterpret_cast<_f16Vec<scalar_t, width>*>(residual_out);
  auto* __restrict__ residual_v =
      reinterpret_cast<_f16Vec<scalar_t, width>*>(residual);
  auto* __restrict__ weight_v =
      reinterpret_cast<const _f16Vec<scalar_t, width>*>(weight);

  for (int idx = threadIdx.x; idx < vec_hidden_size; idx += blockDim.x) {
    int stride_id = blockIdx.x * vec_input_stride + idx;
    int id = blockIdx.x * vec_hidden_size + idx;
    _f16Vec<scalar_t, width> temp = input_v[stride_id];
    temp += residual_v[id];
    variance += temp.sum_squares();
    residual_out_v[id] = temp;
  }

  using BlockReduce = cub::BlockReduce<float, 1024>;
  __shared__ typename BlockReduce::TempStorage reduceStore;
  variance = BlockReduce(reduceStore).Reduce(variance, cub::Sum{}, blockDim.x);

  if (threadIdx.x == 0) {
    s_variance = rsqrtf(variance / hidden_size + epsilon);
  }
  __syncthreads();

  // invert scale to avoid division
  float const scale_inv = 1.0f / *scale;

  for (int idx = threadIdx.x; idx < vec_hidden_size; idx += blockDim.x) {
    int id = blockIdx.x * vec_hidden_size + idx;
    _f16Vec<scalar_t, width> temp = residual_out_v[id];
    temp *= s_variance;
    temp *= weight_v[idx];
#pragma unroll
    for (int i = 0; i < width; ++i) {
      out[id * width + i] =
          scaled_fp8_conversion<true, fp8_type>(float(temp.data[i]), scale_inv);
    }
  }
}

/* Generic fused_add_rms_norm_kernel
   The width field is not used here but necessary for other specializations.
 */
template <typename scalar_t, int width, typename fp8_type>
__global__ std::enable_if_t<(width == 0) || !_typeConvert<scalar_t>::exists>
fused_add_rms_norm_static_fp8_quant_kernel(
<<<<<<< HEAD
    fp8_type* __restrict__ out,           // [..., hidden_size]
    scalar_t* __restrict__ input,         // [..., hidden_size]
    scalar_t* __restrict__ residual_out,  // [..., hidden_size]
=======
    fp8_type* __restrict__ out,    // [..., hidden_size]
    scalar_t* __restrict__ input,  // [..., hidden_size]
    const int input_stride,
>>>>>>> c494f96f
    scalar_t* __restrict__ residual,      // [..., hidden_size]
    const scalar_t* __restrict__ weight,  // [hidden_size]
    const float* __restrict__ scale,      // [1]
    const float epsilon, const int num_tokens, const int hidden_size) {
  __shared__ float s_variance;
  float variance = 0.0f;

  for (int idx = threadIdx.x; idx < hidden_size; idx += blockDim.x) {
    scalar_t z = input[blockIdx.x * input_stride + idx];
    z += residual[blockIdx.x * hidden_size + idx];
    float x = (float)z;
    variance += x * x;
    residual_out[blockIdx.x * hidden_size + idx] = z;
  }

  using BlockReduce = cub::BlockReduce<float, 1024>;
  __shared__ typename BlockReduce::TempStorage reduceStore;
  variance = BlockReduce(reduceStore).Reduce(variance, cub::Sum{}, blockDim.x);

  if (threadIdx.x == 0) {
    s_variance = rsqrtf(variance / hidden_size + epsilon);
  }
  __syncthreads();

  // invert scale to avoid division
  float const scale_inv = 1.0f / *scale;

  for (int idx = threadIdx.x; idx < hidden_size; idx += blockDim.x) {
    float x = (float)residual_out[blockIdx.x * hidden_size + idx];
    float const out_norm = ((scalar_t)(x * s_variance)) * weight[idx];
    out[blockIdx.x * hidden_size + idx] =
        scaled_fp8_conversion<true, fp8_type>(out_norm, scale_inv);
  }
}

}  // namespace vllm

void rms_norm_static_fp8_quant(torch::Tensor& out,     // [..., hidden_size]
                               torch::Tensor& input,   // [..., hidden_size]
                               torch::Tensor& weight,  // [hidden_size]
                               torch::Tensor& scale,   // [1]
                               double epsilon) {
  TORCH_CHECK(out.is_contiguous());
  int hidden_size = input.size(-1);
  int input_stride = input.stride(-2);
  int num_tokens = input.numel() / hidden_size;

  dim3 grid(num_tokens);
  dim3 block(std::min(hidden_size, 1024));
  const at::cuda::OptionalCUDAGuard device_guard(device_of(input));
  const cudaStream_t stream = at::cuda::getCurrentCUDAStream();
  VLLM_DISPATCH_FLOATING_TYPES(
      input.scalar_type(), "rms_norm_kernel_scalar_type", [&] {
        VLLM_DISPATCH_FP8_TYPES(
            out.scalar_type(), "rms_norm_kernel_fp8_type", [&] {
              vllm::rms_norm_static_fp8_quant_kernel<scalar_t, fp8_t>
                  <<<grid, block, 0, stream>>>(
                      out.data_ptr<fp8_t>(), input.data_ptr<scalar_t>(),
                      input_stride, weight.data_ptr<scalar_t>(),
                      scale.data_ptr<float>(), epsilon, num_tokens,
                      hidden_size);
            });
      });
}

#define LAUNCH_FUSED_ADD_RMS_NORM(width)                                     \
  VLLM_DISPATCH_FLOATING_TYPES(                                              \
      input.scalar_type(), "fused_add_rms_norm_kernel_scalar_type", [&] {    \
        VLLM_DISPATCH_FP8_TYPES(                                             \
            out.scalar_type(), "fused_add_rms_norm_kernel_fp8_type", [&] {   \
              vllm::fused_add_rms_norm_static_fp8_quant_kernel<scalar_t,     \
                                                               width, fp8_t> \
                  <<<grid, block, 0, stream>>>(                              \
                      out.data_ptr<fp8_t>(), input.data_ptr<scalar_t>(),     \
<<<<<<< HEAD
                      residual_out.data_ptr<scalar_t>(),                     \
                      residual.data_ptr<scalar_t>(),                         \
=======
                      input_stride, residual.data_ptr<scalar_t>(),           \
>>>>>>> c494f96f
                      weight.data_ptr<scalar_t>(), scale.data_ptr<float>(),  \
                      epsilon, num_tokens, hidden_size);                     \
            });                                                              \
      });
void fused_add_rms_norm_static_fp8_quant(
    torch::Tensor& out,           // [..., hidden_size],
    torch::Tensor& input,         // [..., hidden_size]
    torch::Tensor& residual_out,  // [..., hidden_size]
    torch::Tensor& residual,      // [..., hidden_size]
    torch::Tensor& weight,        // [hidden_size]
    torch::Tensor& scale,         // [1]
    double epsilon) {
  TORCH_CHECK(out.is_contiguous());
  TORCH_CHECK(residual.is_contiguous());
  int hidden_size = input.size(-1);
  int input_stride = input.stride(-2);
  int num_tokens = input.numel() / hidden_size;

  dim3 grid(num_tokens);
  /* This kernel is memory-latency bound in many scenarios.
     When num_tokens is large, a smaller block size allows
     for increased block occupancy on CUs and better latency
     hiding on global mem ops. */
  const int max_block_size = (num_tokens < 256) ? 1024 : 256;
  dim3 block(std::min(hidden_size, max_block_size));
  const at::cuda::OptionalCUDAGuard device_guard(device_of(input));
  const cudaStream_t stream = at::cuda::getCurrentCUDAStream();
  /*If the tensor types are FP16/BF16, try to use the optimized kernel
    with packed + vectorized ops.
    Max optimization is achieved with a width-8 vector of FP16/BF16s
    since we can load at most 128 bits at once in a global memory op.
    However, this requires each tensor's data to be aligned to 16
    bytes.
   */
  auto inp_ptr = reinterpret_cast<std::uintptr_t>(input.data_ptr());
  auto res_ptr = reinterpret_cast<std::uintptr_t>(residual.data_ptr());
  auto wt_ptr = reinterpret_cast<std::uintptr_t>(weight.data_ptr());
  bool ptrs_are_aligned =
      inp_ptr % 16 == 0 && res_ptr % 16 == 0 && wt_ptr % 16 == 0;
  if (ptrs_are_aligned && hidden_size % 8 == 0 && input_stride % 8 == 0) {
    LAUNCH_FUSED_ADD_RMS_NORM(8);
  } else {
    LAUNCH_FUSED_ADD_RMS_NORM(0);
  }
}<|MERGE_RESOLUTION|>--- conflicted
+++ resolved
@@ -64,15 +64,10 @@
 template <typename scalar_t, int width, typename fp8_type>
 __global__ std::enable_if_t<(width > 0) && _typeConvert<scalar_t>::exists>
 fused_add_rms_norm_static_fp8_quant_kernel(
-<<<<<<< HEAD
-    fp8_type* __restrict__ out,           // [..., hidden_size]
-    scalar_t* __restrict__ input,         // [..., hidden_size]
-    scalar_t* __restrict__ residual_out,  // [..., hidden_size]
-=======
     fp8_type* __restrict__ out,    // [..., hidden_size]
     scalar_t* __restrict__ input,  // [..., hidden_size]
     const int input_stride,
->>>>>>> c494f96f
+    scalar_t* __restrict__ residual_out,  // [..., hidden_size]
     scalar_t* __restrict__ residual,      // [..., hidden_size]
     const scalar_t* __restrict__ weight,  // [hidden_size]
     const float* __restrict__ scale,      // [1]
@@ -137,15 +132,10 @@
 template <typename scalar_t, int width, typename fp8_type>
 __global__ std::enable_if_t<(width == 0) || !_typeConvert<scalar_t>::exists>
 fused_add_rms_norm_static_fp8_quant_kernel(
-<<<<<<< HEAD
-    fp8_type* __restrict__ out,           // [..., hidden_size]
-    scalar_t* __restrict__ input,         // [..., hidden_size]
-    scalar_t* __restrict__ residual_out,  // [..., hidden_size]
-=======
     fp8_type* __restrict__ out,    // [..., hidden_size]
     scalar_t* __restrict__ input,  // [..., hidden_size]
     const int input_stride,
->>>>>>> c494f96f
+    scalar_t* __restrict__ residual_out,  // [..., hidden_size]
     scalar_t* __restrict__ residual,      // [..., hidden_size]
     const scalar_t* __restrict__ weight,  // [hidden_size]
     const float* __restrict__ scale,      // [1]
@@ -220,12 +210,8 @@
                                                                width, fp8_t> \
                   <<<grid, block, 0, stream>>>(                              \
                       out.data_ptr<fp8_t>(), input.data_ptr<scalar_t>(),     \
-<<<<<<< HEAD
-                      residual_out.data_ptr<scalar_t>(),                     \
+                      input_stride, residual_out.data_ptr<scalar_t>(),       \
                       residual.data_ptr<scalar_t>(),                         \
-=======
-                      input_stride, residual.data_ptr<scalar_t>(),           \
->>>>>>> c494f96f
                       weight.data_ptr<scalar_t>(), scale.data_ptr<float>(),  \
                       epsilon, num_tokens, hidden_size);                     \
             });                                                              \
