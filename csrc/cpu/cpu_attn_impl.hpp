--- conflicted
+++ resolved
@@ -754,16 +754,11 @@
         return l2_cache_size >> 1;  // use 50% of L2 cache
       }
       // Fallback if sysctlbyname fails
-<<<<<<< HEAD
-      constexpr int64_t default_l2_cache_size = int64_t{128} * 1024;
-      return default_l2_cache_size >> 1;  // use 50% of 128KB
-=======
       return 128LL * 1024 >> 1;  // use 50% of 128KB
->>>>>>> f8b19c0f
 #else
       long l2_cache_size = sysconf(_SC_LEVEL2_CACHE_SIZE);
       TORCH_CHECK_NE(l2_cache_size, -1);
-      return static_cast<int64_t>(l2_cache_size) >> 1;  // use 50% of L2 cache
+      return l2_cache_size >> 1;  // use 50% of L2 cache
 #endif
     }();
     return size;
