--- conflicted
+++ resolved
@@ -165,32 +165,13 @@
 
   int num_threads = min(THREADS_PER_EXPERT, topk_ids.numel());
 
-<<<<<<< HEAD
-  bool swap_ab = !force_no_swap && topk_ids.numel() <= SWAP_AB_THRESHOLD;
-  if (swap_ab) {
-    compute_problem_sizes<true><<<num_experts, num_threads, 0, stream>>>(
-        static_cast<const int32_t*>(topk_ids.data_ptr()),
-        static_cast<int32_t*>(problem_sizes1.data_ptr()),
-        static_cast<int32_t*>(problem_sizes2.data_ptr()),
-        static_cast<int32_t*>(atomic_buffer.data_ptr()), topk_ids.numel(), n,
-        k);
-  } else {
-    compute_problem_sizes<false><<<num_experts, num_threads, 0, stream>>>(
-        static_cast<const int32_t*>(topk_ids.data_ptr()),
-        static_cast<int32_t*>(problem_sizes1.data_ptr()),
-        static_cast<int32_t*>(problem_sizes2.data_ptr()),
-        static_cast<int32_t*>(atomic_buffer.data_ptr()), topk_ids.numel(), n,
-        k);
-  }
-=======
   // Swap-AB should be disabled for FP4 path
-  bool may_swap_ab = (!blockscale_offsets.has_value()) &&
+  bool may_swap_ab = !force_no_swap && (!blockscale_offsets.has_value()) &&
                      (topk_ids.numel() <= SWAP_AB_THRESHOLD);
 
   launch_compute_problem_sizes(topk_ids, problem_sizes1, problem_sizes2,
                                atomic_buffer, num_experts, n, k, stream,
                                may_swap_ab);
->>>>>>> b17109be
 
   if (blockscale_offsets.has_value()) {
     // fp4 path
@@ -198,12 +179,14 @@
         static_cast<const int32_t*>(problem_sizes1.data_ptr()),
         static_cast<int32_t*>(expert_offsets.data_ptr()),
         static_cast<int32_t*>(blockscale_offsets.value().data_ptr()),
-        static_cast<int32_t*>(atomic_buffer.data_ptr()), num_experts, swap_ab);
+        static_cast<int32_t*>(atomic_buffer.data_ptr()), num_experts,
+        may_swap_ab);
   } else {
     compute_expert_offsets<<<1, 1, 0, stream>>>(
         static_cast<const int32_t*>(problem_sizes1.data_ptr()),
         static_cast<int32_t*>(expert_offsets.data_ptr()),
-        static_cast<int32_t*>(atomic_buffer.data_ptr()), num_experts, swap_ab);
+        static_cast<int32_t*>(atomic_buffer.data_ptr()), num_experts,
+        may_swap_ab);
   }
   compute_arg_sorts<<<num_experts, num_threads, 0, stream>>>(
       static_cast<const int32_t*>(topk_ids.data_ptr()),
@@ -250,13 +233,21 @@
                                          const int64_t n, const int64_t k) {
   auto stream = at::cuda::getCurrentCUDAStream(expert_offsets.device().index());
 
-<<<<<<< HEAD
-  compute_pplx_data<<<1, num_local_experts, 0, stream>>>(
-      static_cast<int32_t*>(expert_offsets.data_ptr()),
-      static_cast<int32_t*>(problem_sizes1.data_ptr()),
-      static_cast<int32_t*>(problem_sizes2.data_ptr()),
-      static_cast<const int32_t*>(expert_num_tokens.data_ptr()), padded_m, n,
-      k);
+  if (num_local_experts * padded_m > SWAP_AB_THRESHOLD) {
+    compute_pplx_data<false><<<1, num_local_experts, 0, stream>>>(
+        static_cast<int32_t*>(expert_offsets.data_ptr()),
+        static_cast<int32_t*>(problem_sizes1.data_ptr()),
+        static_cast<int32_t*>(problem_sizes2.data_ptr()),
+        static_cast<const int32_t*>(expert_num_tokens.data_ptr()), padded_m, n,
+        k);
+  } else {
+    compute_pplx_data<true><<<1, num_local_experts, 0, stream>>>(
+        static_cast<int32_t*>(expert_offsets.data_ptr()),
+        static_cast<int32_t*>(problem_sizes1.data_ptr()),
+        static_cast<int32_t*>(problem_sizes2.data_ptr()),
+        static_cast<const int32_t*>(expert_num_tokens.data_ptr()), padded_m, n,
+        k);
+  }
 }
 
 __global__ void transpose_a_scales(float* __restrict__ a_scales_t,
@@ -299,21 +290,4 @@
       static_cast<const int32_t*>(expert_offsets.data_ptr()),
       static_cast<const int32_t*>(problem_sizes.data_ptr()), k_scaled);
   return a_scales_t;
-=======
-  if (num_local_experts * padded_m > SWAP_AB_THRESHOLD) {
-    compute_pplx_data<false><<<1, num_local_experts, 0, stream>>>(
-        static_cast<int32_t*>(expert_offsets.data_ptr()),
-        static_cast<int32_t*>(problem_sizes1.data_ptr()),
-        static_cast<int32_t*>(problem_sizes2.data_ptr()),
-        static_cast<const int32_t*>(expert_num_tokens.data_ptr()), padded_m, n,
-        k);
-  } else {
-    compute_pplx_data<true><<<1, num_local_experts, 0, stream>>>(
-        static_cast<int32_t*>(expert_offsets.data_ptr()),
-        static_cast<int32_t*>(problem_sizes1.data_ptr()),
-        static_cast<int32_t*>(problem_sizes2.data_ptr()),
-        static_cast<const int32_t*>(expert_num_tokens.data_ptr()), padded_m, n,
-        k);
-  }
->>>>>>> b17109be
 }