--- conflicted
+++ resolved
@@ -47,12 +47,7 @@
 
 __global__ void compute_expert_offsets(
     const int32_t* __restrict__ problem_sizes1, int32_t* expert_offsets,
-<<<<<<< HEAD
-    int32_t* atomic_buffer, const int num_experts, const int topk_length,
-    const bool swap_ab) {
-=======
     int32_t* atomic_buffer, const int num_experts, const bool swap_ab) {
->>>>>>> 656c24f1
   int32_t tot_offset = 0;
   expert_offsets[0] = 0;
   for (int i = 0; i < num_experts; ++i) {
@@ -65,11 +60,7 @@
 __global__ void compute_expert_blockscale_offsets(
     const int32_t* __restrict__ problem_sizes1, int32_t* expert_offsets,
     int32_t* blockscale_offsets, int32_t* atomic_buffer, const int num_experts,
-<<<<<<< HEAD
-    const int topk_length, const bool swap_ab) {
-=======
     const bool swap_ab) {
->>>>>>> 656c24f1
   int32_t tot_offset = 0;
   int32_t tot_offset_round = 0;
   expert_offsets[0] = 0;
@@ -127,16 +118,8 @@
 
   int num_threads = min(THREADS_PER_EXPERT, topk_ids.numel());
 
-<<<<<<< HEAD
   bool swap_ab = !force_no_swap && topk_ids.numel() <= SWAP_AB_THRESHOLD;
   if (swap_ab) {
-=======
-  // Swap-AB should be disabled for FP4 path
-  bool may_swap_ab = (!blockscale_offsets.has_value()) &&
-                     (topk_ids.numel() <= SWAP_AB_THRESHOLD);
-
-  if (may_swap_ab) {
->>>>>>> 656c24f1
     compute_problem_sizes<true><<<num_experts, num_threads, 0, stream>>>(
         static_cast<const int32_t*>(topk_ids.data_ptr()),
         static_cast<int32_t*>(problem_sizes1.data_ptr()),
@@ -158,22 +141,12 @@
         static_cast<const int32_t*>(problem_sizes1.data_ptr()),
         static_cast<int32_t*>(expert_offsets.data_ptr()),
         static_cast<int32_t*>(blockscale_offsets.value().data_ptr()),
-        static_cast<int32_t*>(atomic_buffer.data_ptr()), num_experts,
-<<<<<<< HEAD
-        topk_ids.numel(), swap_ab);
-=======
-        may_swap_ab);
->>>>>>> 656c24f1
+        static_cast<int32_t*>(atomic_buffer.data_ptr()), num_experts, swap_ab);
   } else {
     compute_expert_offsets<<<1, 1, 0, stream>>>(
         static_cast<const int32_t*>(problem_sizes1.data_ptr()),
         static_cast<int32_t*>(expert_offsets.data_ptr()),
-        static_cast<int32_t*>(atomic_buffer.data_ptr()), num_experts,
-<<<<<<< HEAD
-        topk_ids.numel(), swap_ab);
-=======
-        may_swap_ab);
->>>>>>> 656c24f1
+        static_cast<int32_t*>(atomic_buffer.data_ptr()), num_experts, swap_ab);
   }
   compute_arg_sorts<<<num_experts, num_threads, 0, stream>>>(
       static_cast<const int32_t*>(topk_ids.data_ptr()),
