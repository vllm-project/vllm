--- conflicted
+++ resolved
@@ -45,22 +45,15 @@
                  b_scale_group_shape == GroupShape{128, 128} &&
                  a.dtype() == torch::kFloat8_e4m3fn &&
                  b.dtype() == torch::kFloat8_e4m3fn),
-                "cutlass_scaled_mm only supports datatype float8_e4m3fn and "
-                "group shapes 1x128 for A and 128x128 for B");
+                "cutlass_scaled_mm only supports datatype float8_e4m3fn.\n"
+                "a_scale_group_shape must be [1, 128]. Got: [",
+                a_scale_group_shape[0], ", ", a_scale_group_shape[1],
+                "]\n"
+                "b_scale_group_shape must be [128, 128]. Got: [",
+                b_scale_group_shape[0], ", ", b_scale_group_shape[1], "]");
     TORCH_CHECK(!bias, "Bias not yet supported blockwise scaled_mm");
 
     vllm::cutlass_scaled_mm_blockwise_sm90_fp8(c, a, b, a_scales, b_scales);
-<<<<<<< HEAD
-=======
-  } else {
-    TORCH_CHECK(false,
-                "Unsupported scale group shapes for CUTLASS 3.x GEMM.\n "
-                "a_scale_group_shape must be [1, 128], got: [",
-                a_scale_group_shape[0], ", ", a_scale_group_shape[1],
-                "]\n"
-                "b_scale_group_shape must be [128, 128], got: [",
-                b_scale_group_shape[0], ", ", b_scale_group_shape[1], "]");
->>>>>>> a1a2aaad
   }
 }
 
