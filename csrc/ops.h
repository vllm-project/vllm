--- conflicted
+++ resolved
@@ -127,12 +127,9 @@
 void silu_and_mul_quant(torch::Tensor& out, torch::Tensor& input,
                         torch::Tensor& scale);
 
-<<<<<<< HEAD
-#if (defined(ENABLE_NVFP4_SM100) && ENABLE_NVFP4_SM100) || \
-    (defined(ENABLE_NVFP4_SM120) && ENABLE_NVFP4_SM120)
-=======
 #ifndef USE_ROCM
->>>>>>> 0e93ac0b
+// #if (defined(ENABLE_NVFP4_SM100) && ENABLE_NVFP4_SM100) || \
+//     (defined(ENABLE_NVFP4_SM120) && ENABLE_NVFP4_SM120)
 void silu_and_mul_nvfp4_quant(torch::Tensor& out,
                               torch::Tensor& output_block_scale,
                               torch::Tensor& input,
