#pragma once

#include <optional>
#include <torch/library.h>

#include "core/scalar_type.hpp"

#include <vector>

torch::Tensor weak_ref_tensor(torch::Tensor& tensor) {
  // Ensure tensor is on CUDA
  if (!tensor.is_cuda()) {
    throw std::runtime_error("Tensor must be on CUDA device");
  }

  // Get the raw data pointer
  void* data_ptr = tensor.data_ptr();

  // Get tensor sizes and strides
  std::vector<int64_t> sizes = tensor.sizes().vec();
  std::vector<int64_t> strides = tensor.strides().vec();

  // Get tensor options (dtype, device)
  auto options = tensor.options();

  // Create a new tensor from the raw data pointer
  auto new_tensor = torch::from_blob(data_ptr, sizes, strides, options);

  return new_tensor;
}

void paged_attention_v1(
    torch::Tensor& out, torch::Tensor& query, torch::Tensor& key_cache,
    torch::Tensor& value_cache, int64_t num_kv_heads, double scale,
    torch::Tensor& block_tables, torch::Tensor& seq_lens, int64_t block_size,
    int64_t max_seq_len, const std::optional<torch::Tensor>& alibi_slopes,
    const std::string& kv_cache_dtype, torch::Tensor& k_scale,
    torch::Tensor& v_scale, const int64_t tp_rank,
    const int64_t blocksparse_local_blocks,
    const int64_t blocksparse_vert_stride, const int64_t blocksparse_block_size,
    const int64_t blocksparse_head_sliding_step);

void paged_attention_v2(
    torch::Tensor& out, torch::Tensor& exp_sums, torch::Tensor& max_logits,
    torch::Tensor& tmp_out, torch::Tensor& query, torch::Tensor& key_cache,
    torch::Tensor& value_cache, int64_t num_kv_heads, double scale,
    torch::Tensor& block_tables, torch::Tensor& seq_lens, int64_t block_size,
    int64_t max_seq_len, const std::optional<torch::Tensor>& alibi_slopes,
    const std::string& kv_cache_dtype, torch::Tensor& k_scale,
    torch::Tensor& v_scale, const int64_t tp_rank,
    const int64_t blocksparse_local_blocks,
    const int64_t blocksparse_vert_stride, const int64_t blocksparse_block_size,
    const int64_t blocksparse_head_sliding_step);

void rms_norm(torch::Tensor& out, torch::Tensor& input, torch::Tensor& weight,
              double epsilon);

void fused_add_rms_norm(torch::Tensor& input, torch::Tensor& residual,
                        torch::Tensor& weight, double epsilon);

void rms_norm_static_fp8_quant(torch::Tensor& out, torch::Tensor& input,
                               torch::Tensor& weight, torch::Tensor& scale,
                               double epsilon);

void fused_add_rms_norm_static_fp8_quant(torch::Tensor& out,
                                         torch::Tensor& input,
                                         torch::Tensor& residual,
                                         torch::Tensor& weight,
                                         torch::Tensor& scale, double epsilon);

void rms_norm_dynamic_per_token_quant(torch::Tensor& out,
                                      torch::Tensor const& input,
                                      torch::Tensor const& weight,
                                      torch::Tensor& scales,
                                      double const epsilon,
                                      std::optional<torch::Tensor> scale_ub,
                                      std::optional<torch::Tensor> residual);

void rotary_embedding(torch::Tensor& positions, torch::Tensor& query,
                      torch::Tensor& key, int64_t head_size,
                      torch::Tensor& cos_sin_cache, bool is_neox);

void batched_rotary_embedding(torch::Tensor& positions, torch::Tensor& query,
                              torch::Tensor& key, int64_t head_size,
                              torch::Tensor& cos_sin_cache, bool is_neox,
                              int64_t rot_dim,
                              torch::Tensor& cos_sin_cache_offsets);

void silu_and_mul(torch::Tensor& out, torch::Tensor& input);

void mul_and_silu(torch::Tensor& out, torch::Tensor& input);

void gelu_and_mul(torch::Tensor& out, torch::Tensor& input);

void gelu_tanh_and_mul(torch::Tensor& out, torch::Tensor& input);

void fatrelu_and_mul(torch::Tensor& out, torch::Tensor& input,
                     double threshold);

void gelu_new(torch::Tensor& out, torch::Tensor& input);

void gelu_fast(torch::Tensor& out, torch::Tensor& input);

void gelu_quick(torch::Tensor& out, torch::Tensor& input);

void advance_step_flashattn(int64_t num_seqs, int64_t num_queries,
                            int64_t block_size, torch::Tensor& input_tokens,
                            torch::Tensor& sampled_token_ids,
                            torch::Tensor& input_positions,
                            torch::Tensor& seq_lens,
                            torch::Tensor& slot_mapping,
                            torch::Tensor& block_tables);

void advance_step_flashinfer(
    int64_t num_seqs, int64_t num_queries, int64_t block_size,
    torch::Tensor& input_tokens, torch::Tensor& sampled_token_ids,
    torch::Tensor& input_positions, torch::Tensor& seq_lens,
    torch::Tensor& slot_mapping, torch::Tensor& block_tables,
    torch::Tensor& paged_kv_indices, torch::Tensor& paged_kv_indptr,
    torch::Tensor& paged_kv_last_page_len, torch::Tensor& block_table_bounds);

#ifndef USE_ROCM
torch::Tensor aqlm_gemm(const torch::Tensor& input, const torch::Tensor& codes,
                        const torch::Tensor& codebooks,
                        const torch::Tensor& scales,
                        const std::vector<int64_t>& codebook_partition_sizes,
                        const std::optional<torch::Tensor>& bias);

torch::Tensor aqlm_dequant(
    const torch::Tensor& codes, const torch::Tensor& codebooks,
    const std::vector<int64_t>& codebook_partition_sizes);

torch::Tensor awq_gemm(torch::Tensor _in_feats, torch::Tensor _kernel,
                       torch::Tensor _scaling_factors, torch::Tensor _zeros,
                       int64_t split_k_iters);

torch::Tensor awq_dequantize(torch::Tensor _kernel,
                             torch::Tensor _scaling_factors,
                             torch::Tensor _zeros, int64_t split_k_iters,
                             int64_t thx, int64_t thy);

torch::Tensor permute_cols(torch::Tensor const& A, torch::Tensor const& perm);
#endif

torch::Tensor ggml_dequantize(torch::Tensor W, int64_t type, int64_t m,
                              int64_t n);

torch::Tensor ggml_mul_mat_vec_a8(torch::Tensor W, torch::Tensor X,
                                  int64_t type, int64_t row);

torch::Tensor ggml_mul_mat_a8(torch::Tensor W, torch::Tensor X, int64_t type,
                              int64_t row);

#ifndef USE_ROCM
bool cutlass_scaled_mm_supports_fp8(int64_t cuda_device_capability);
bool cutlass_scaled_mm_supports_block_fp8(int64_t cuda_device_capability);

void cutlass_scaled_mm(torch::Tensor& out, torch::Tensor const& a,
                       torch::Tensor const& b, torch::Tensor const& a_scales,
                       torch::Tensor const& b_scales,
                       std::optional<torch::Tensor> const& bias);

void cutlass_scaled_mm_azp(torch::Tensor& out, torch::Tensor const& a,
                           torch::Tensor const& b,
                           torch::Tensor const& a_scales,
                           torch::Tensor const& b_scales,
                           torch::Tensor const& azp_adj,
                           std::optional<torch::Tensor> const& azp,
                           std::optional<torch::Tensor> const& bias);

bool cutlass_sparse_scaled_mm_supported(int64_t cuda_device_capability);

void cutlass_scaled_sparse_mm(torch::Tensor& out, torch::Tensor const& a,
                              torch::Tensor const& b, torch::Tensor const& e,
                              torch::Tensor const& a_scales,
                              torch::Tensor const& b_scales,
                              std::optional<torch::Tensor> const& bias);

<<<<<<< HEAD
bool cutlass_sparse_compress_entry(torch::Tensor& a_compressed,
                                   torch::Tensor& e, torch::Tensor const& a);

void scaled_fp4_quant(torch::Tensor& output, torch::Tensor const& input,
                      torch::Tensor& output_scale,
                      torch::Tensor const& input_scale);
=======
std::vector<torch::Tensor> cutlass_sparse_compress(torch::Tensor const& a);
>>>>>>> c9e2d644
#endif

void static_scaled_int8_quant(torch::Tensor& out, torch::Tensor const& input,
                              torch::Tensor const& scale,
                              std::optional<torch::Tensor> const& azp);

void dynamic_scaled_int8_quant(torch::Tensor& out, torch::Tensor const& input,
                               torch::Tensor& scales,
                               std::optional<torch::Tensor> const& azp);

torch::Tensor gptq_gemm(torch::Tensor a, torch::Tensor b_q_weight,
                        torch::Tensor b_gptq_qzeros,
                        torch::Tensor b_gptq_scales, torch::Tensor b_g_idx,
                        bool use_exllama, int64_t bit);

void gptq_shuffle(torch::Tensor q_weight, torch::Tensor q_perm, int64_t bit);

void static_scaled_fp8_quant(torch::Tensor& out, torch::Tensor const& input,
                             torch::Tensor const& scale);

void dynamic_scaled_fp8_quant(torch::Tensor& out, torch::Tensor const& input,
                              torch::Tensor& scale);

void dynamic_per_token_scaled_fp8_quant(
    torch::Tensor& out, torch::Tensor const& input, torch::Tensor& scale,
    std::optional<torch::Tensor> const& scale_ub);

void selective_scan_fwd(const torch::Tensor& u, const torch::Tensor& delta,
                        const torch::Tensor& A, const torch::Tensor& B,
                        const torch::Tensor& C,
                        const std::optional<torch::Tensor>& D_,
                        const std::optional<torch::Tensor>& z_,
                        const std::optional<torch::Tensor>& delta_bias_,
                        bool delta_softplus,
                        const std::optional<torch::Tensor>& query_start_loc,
                        const std::optional<torch::Tensor>& cache_indices,
                        const std::optional<torch::Tensor>& has_initial_state,
                        const torch::Tensor& ssm_states, int64_t pad_slot_id);

void causal_conv1d_update(const at::Tensor& x, const at::Tensor& conv_state,
                          const at::Tensor& weight,
                          const std::optional<at::Tensor>& bias_,
                          bool silu_activation,
                          const std::optional<at::Tensor>& cache_seqlens_,
                          const std::optional<at::Tensor>& conv_state_indices_,
                          int64_t pad_slot_id);

void causal_conv1d_fwd(const at::Tensor& x, const at::Tensor& weight,
                       const std::optional<at::Tensor>& bias_,
                       const std::optional<at::Tensor>& conv_states,
                       const std::optional<at::Tensor>& query_start_loc,
                       const std::optional<at::Tensor>& cache_indices,
                       const std::optional<at::Tensor>& has_initial_state,
                       bool silu_activation, int64_t pad_slot_id);

#ifndef USE_ROCM
using fptr_t = int64_t;
fptr_t init_custom_ar(const std::vector<int64_t>& fake_ipc_ptrs,
                      torch::Tensor& rank_data, int64_t rank, bool full_nvlink);
void all_reduce(fptr_t _fa, torch::Tensor& inp, torch::Tensor& out,
                fptr_t reg_buffer, int64_t reg_buffer_sz_bytes);
void dispose(fptr_t _fa);
int64_t meta_size();
void register_buffer(fptr_t _fa, const std::vector<int64_t>& fake_ipc_ptrs);
std::tuple<std::vector<int64_t>, std::vector<int64_t>>
get_graph_buffer_ipc_meta(fptr_t _fa);
void register_graph_buffers(fptr_t _fa,
                            const std::vector<std::vector<int64_t>>& handles,
                            const std::vector<std::vector<int64_t>>& offsets);
#endif<|MERGE_RESOLUTION|>--- conflicted
+++ resolved
@@ -176,16 +176,11 @@
                               torch::Tensor const& b_scales,
                               std::optional<torch::Tensor> const& bias);
 
-<<<<<<< HEAD
-bool cutlass_sparse_compress_entry(torch::Tensor& a_compressed,
-                                   torch::Tensor& e, torch::Tensor const& a);
+std::vector<torch::Tensor> cutlass_sparse_compress(torch::Tensor const& a);
 
 void scaled_fp4_quant(torch::Tensor& output, torch::Tensor const& input,
                       torch::Tensor& output_scale,
                       torch::Tensor const& input_scale);
-=======
-std::vector<torch::Tensor> cutlass_sparse_compress(torch::Tensor const& a);
->>>>>>> c9e2d644
 #endif
 
 void static_scaled_int8_quant(torch::Tensor& out, torch::Tensor const& input,
