--- conflicted
+++ resolved
@@ -88,12 +88,10 @@
 
 void silu_and_mul(torch::Tensor& out, torch::Tensor& input);
 
-<<<<<<< HEAD
+void mul_and_silu(torch::Tensor& out, torch::Tensor& input);
+
 void scaled_silu_and_mul(torch::Tensor& out, torch::Tensor& input,
                          torch::Tensor& scale);
-=======
-void mul_and_silu(torch::Tensor& out, torch::Tensor& input);
->>>>>>> 96663699
 
 void gelu_and_mul(torch::Tensor& out, torch::Tensor& input);
 
