/*
 * Adapted from
 * https://github.com/NVIDIA/FasterTransformer/blob/release/v5.3_tag/src/fastertransformer/kernels/decoder_masked_multihead_attention/decoder_masked_multihead_attention_template.hpp
 * Copyright (c) 2023, The vLLM team.
 * Copyright (c) 2020-2023, NVIDIA CORPORATION.  All rights reserved.
 *
 * Licensed under the Apache License, Version 2.0 (the "License");
 * you may not use this file except in compliance with the License.
 * You may obtain a copy of the License at
 *
 *     http://www.apache.org/licenses/LICENSE-2.0
 *
 * Unless required by applicable law or agreed to in writing, software
 * distributed under the License is distributed on an "AS IS" BASIS,
 * WITHOUT WARRANTIES OR CONDITIONS OF ANY KIND, either express or implied.
 * See the License for the specific language governing permissions and
 * limitations under the License.
 */

#include <torch/all.h>
#include <ATen/cuda/CUDAContext.h>
#include <c10/cuda/CUDAGuard.h>
#include <algorithm>

#include "attention_dtypes.h"
#include "attention_utils.cuh"
#include "../cuda_compat.h"

#ifdef USE_ROCM
  #include <hip/hip_bf16.h>
  #include "../quantization/fp8/amd/quant_utils.cuh"
typedef __hip_bfloat16 __nv_bfloat16;
#else
  #include "../quantization/fp8/nvidia/quant_utils.cuh"
#endif

<<<<<<< HEAD
#if defined(USE_ROCM) && defined(__GFX9__)
  #define WARP_SIZE 64
#else
  #define WARP_SIZE 32
#endif

=======
>>>>>>> 016c25b5
#define MAX(a, b) ((a) > (b) ? (a) : (b))
#define MIN(a, b) ((a) < (b) ? (a) : (b))
#define DIVIDE_ROUND_UP(a, b) (((a) + (b) - 1) / (b))

namespace vllm {

// Utility function for attention softmax.
template <int NUM_WARPS>
inline __device__ float block_sum(float* red_smem, float sum) {
  // Decompose the thread index into warp / lane.
  int warp = threadIdx.x / WARP_SIZE;
  int lane = threadIdx.x % WARP_SIZE;

  // Compute the sum per warp.
#pragma unroll
  for (int mask = WARP_SIZE / 2; mask >= 1; mask /= 2) {
    sum += VLLM_SHFL_XOR_SYNC(sum, mask);
  }

  // Warp leaders store the data to shared memory.
  if (lane == 0) {
    red_smem[warp] = sum;
  }

  // Make sure the data is in shared memory.
  __syncthreads();

  // The warps compute the final sums.
  if (lane < NUM_WARPS) {
    sum = red_smem[lane];
  }

  // Parallel reduction inside the warp.
#pragma unroll
  for (int mask = NUM_WARPS / 2; mask >= 1; mask /= 2) {
    sum += VLLM_SHFL_XOR_SYNC(sum, mask);
  }

  // Broadcast to other threads.
  return VLLM_SHFL_SYNC(sum, 0);
}

// TODO(woosuk): Merge the last two dimensions of the grid.
// Grid: (num_heads, num_seqs, max_num_partitions).
template <typename scalar_t, typename cache_t, int HEAD_SIZE, int BLOCK_SIZE,
          int NUM_THREADS, vllm::Fp8KVCacheDataType KV_DTYPE,
          bool IS_BLOCK_SPARSE,
          int PARTITION_SIZE = 0>  // Zero means no partitioning.
__device__ void paged_attention_kernel(
    float* __restrict__ exp_sums,  // [num_seqs, num_heads, max_num_partitions]
    float* __restrict__ max_logits,  // [num_seqs, num_heads,
                                     // max_num_partitions]
    scalar_t* __restrict__ out,  // [num_seqs, num_heads, max_num_partitions,
                                 // head_size]
    const scalar_t* __restrict__ q,       // [num_seqs, num_heads, head_size]
    const cache_t* __restrict__ k_cache,  // [num_blocks, num_kv_heads,
                                          // head_size/x, block_size, x]
    const cache_t* __restrict__ v_cache,  // [num_blocks, num_kv_heads,
                                          // head_size, block_size]
    const int num_kv_heads,               // [num_heads]
    const float scale,
    const int* __restrict__ block_tables,  // [num_seqs, max_num_blocks_per_seq]
    const int* __restrict__ seq_lens,      // [num_seqs]
    const int max_num_blocks_per_seq,
    const float* __restrict__ alibi_slopes,  // [num_heads]
    const int q_stride, const int kv_block_stride, const int kv_head_stride,
    const float* k_scale, const float* v_scale, const int tp_rank,
    const int blocksparse_local_blocks, const int blocksparse_vert_stride,
    const int blocksparse_block_size, const int blocksparse_head_sliding_step) {
  const int seq_idx = blockIdx.y;
  const int partition_idx = blockIdx.z;
  const int max_num_partitions = gridDim.z;
  constexpr bool USE_PARTITIONING = PARTITION_SIZE > 0;
  const int seq_len = seq_lens[seq_idx];
  if (USE_PARTITIONING && partition_idx * PARTITION_SIZE >= seq_len) {
    // No work to do. Terminate the thread block.
    return;
  }

  const int num_seq_blocks = DIVIDE_ROUND_UP(seq_len, BLOCK_SIZE);
  const int num_blocks_per_partition =
      USE_PARTITIONING ? PARTITION_SIZE / BLOCK_SIZE : num_seq_blocks;

  // [start_block_idx, end_block_idx) is the range of blocks to process.
  const int start_block_idx =
      USE_PARTITIONING ? partition_idx * num_blocks_per_partition : 0;
  const int end_block_idx =
      MIN(start_block_idx + num_blocks_per_partition, num_seq_blocks);
  const int num_blocks = end_block_idx - start_block_idx;

  // [start_token_idx, end_token_idx) is the range of tokens to process.
  const int start_token_idx = start_block_idx * BLOCK_SIZE;
  const int end_token_idx =
      MIN(start_token_idx + num_blocks * BLOCK_SIZE, seq_len);
  const int num_tokens = end_token_idx - start_token_idx;

  constexpr int THREAD_GROUP_SIZE = MAX(WARP_SIZE / BLOCK_SIZE, 1);
  constexpr int NUM_THREAD_GROUPS =
      NUM_THREADS / THREAD_GROUP_SIZE;  // Note: This assumes THREAD_GROUP_SIZE
                                        // divides NUM_THREADS
  assert(NUM_THREADS % THREAD_GROUP_SIZE == 0);
  constexpr int NUM_TOKENS_PER_THREAD_GROUP =
      DIVIDE_ROUND_UP(BLOCK_SIZE, WARP_SIZE);
  constexpr int NUM_WARPS = NUM_THREADS / WARP_SIZE;
  const int thread_idx = threadIdx.x;
  const int warp_idx = thread_idx / WARP_SIZE;
  const int lane = thread_idx % WARP_SIZE;

  const int head_idx = blockIdx.x;
  const int num_heads = gridDim.x;
  const int num_queries_per_kv = num_heads / num_kv_heads;
  const int kv_head_idx = head_idx / num_queries_per_kv;
  const float alibi_slope =
      alibi_slopes == nullptr ? 0.f : alibi_slopes[head_idx];

  // A vector type to store a part of a key or a query.
  // The vector size is configured in such a way that the threads in a thread
  // group fetch or compute 16 bytes at a time. For example, if the size of a
  // thread group is 4 and the data type is half, then the vector size is 16 /
  // (4 * sizeof(half)) == 2.
  constexpr int VEC_SIZE = MAX(16 / (THREAD_GROUP_SIZE * sizeof(scalar_t)), 1);
  using K_vec = typename Vec<scalar_t, VEC_SIZE>::Type;
  using Q_vec = typename Vec<scalar_t, VEC_SIZE>::Type;
  using Quant_vec = typename Vec<cache_t, VEC_SIZE>::Type;

  constexpr int NUM_ELEMS_PER_THREAD = HEAD_SIZE / THREAD_GROUP_SIZE;
  constexpr int NUM_VECS_PER_THREAD = NUM_ELEMS_PER_THREAD / VEC_SIZE;

  const int thread_group_idx = thread_idx / THREAD_GROUP_SIZE;
  const int thread_group_offset = thread_idx % THREAD_GROUP_SIZE;

  // Load the query to registers.
  // Each thread in a thread group has a different part of the query.
  // For example, if the thread group size is 4, then the first thread in
  // the group has 0, 4, 8, ... th vectors of the query, and the second thread
  // has 1, 5, 9, ... th vectors of the query, and so on. NOTE(woosuk): Because
  // q is split from a qkv tensor, it may not be contiguous.
  const scalar_t* q_ptr = q + seq_idx * q_stride + head_idx * HEAD_SIZE;
  __shared__ Q_vec q_vecs[THREAD_GROUP_SIZE][NUM_VECS_PER_THREAD];
#pragma unroll
  for (int i = thread_group_idx; i < NUM_VECS_PER_THREAD;
       i += NUM_THREAD_GROUPS) {
    const int vec_idx = thread_group_offset + i * THREAD_GROUP_SIZE;
    q_vecs[thread_group_offset][i] =
        *reinterpret_cast<const Q_vec*>(q_ptr + vec_idx * VEC_SIZE);
  }
  __syncthreads();  // TODO(naed90): possible speedup if this is replaced with a
                    // memory wall right before we use q_vecs

  // Memory planning.
  extern __shared__ char shared_mem[];
  // NOTE(woosuk): We use FP32 for the softmax logits for better accuracy.
  float* logits = reinterpret_cast<float*>(shared_mem);
  // Workspace for reduction.
  __shared__ float red_smem[2 * NUM_WARPS];

  // x == THREAD_GROUP_SIZE * VEC_SIZE
  // Each thread group fetches x elements from the key at a time.
  constexpr int x = 16 / sizeof(cache_t);
  float qk_max = -FLT_MAX;

  // Iterate over the key blocks.
  // Each warp fetches a block of keys for each iteration.
  // Each thread group in a warp fetches a key from the block, and computes
  // dot product with the query.
  const int* block_table = block_tables + seq_idx * max_num_blocks_per_seq;

  // blocksparse specific vars
  int bs_block_offset;
  int q_bs_block_id;
  if constexpr (IS_BLOCK_SPARSE) {
    // const int num_blocksparse_blocks = DIVIDE_ROUND_UP(seq_len,
    // blocksparse_block_size);
    q_bs_block_id = (seq_len - 1) / blocksparse_block_size;
    if (blocksparse_head_sliding_step >= 0)
      // sliding on q heads
      bs_block_offset =
          (tp_rank * num_heads + head_idx) * blocksparse_head_sliding_step + 1;
    else
      // sliding on kv heads
      bs_block_offset = (tp_rank * num_kv_heads + kv_head_idx) *
                            (-blocksparse_head_sliding_step) +
                        1;
  }

  for (int block_idx = start_block_idx + warp_idx; block_idx < end_block_idx;
       block_idx += NUM_WARPS) {
    // NOTE(woosuk): The block number is stored in int32. However, we cast it to
    // int64 because int32 can lead to overflow when this variable is multiplied
    // by large numbers (e.g., kv_block_stride).
    // For blocksparse attention: skip computation on blocks that are not
    // attended
    if constexpr (IS_BLOCK_SPARSE) {
      const int k_bs_block_id = block_idx * BLOCK_SIZE / blocksparse_block_size;
      const bool is_remote =
          ((k_bs_block_id + bs_block_offset) % blocksparse_vert_stride == 0);
      const bool is_local =
          (k_bs_block_id > q_bs_block_id - blocksparse_local_blocks);
      if (!is_remote && !is_local) {
        for (int i = 0; i < NUM_TOKENS_PER_THREAD_GROUP; i++) {
          const int physical_block_offset =
              (thread_group_idx + i * WARP_SIZE) % BLOCK_SIZE;
          const int token_idx = block_idx * BLOCK_SIZE + physical_block_offset;

          if (thread_group_offset == 0) {
            // NOTE(linxihui): assign very large number to skipped tokens to
            // avoid contribution to the sumexp softmax normalizer. This will
            // not be used at computing sum(softmax*v) as the blocks will be
            // skipped.
            logits[token_idx - start_token_idx] = -FLT_MAX;
          }
        }
        continue;
      }
    }
    const int64_t physical_block_number =
        static_cast<int64_t>(block_table[block_idx]);

    // Load a key to registers.
    // Each thread in a thread group has a different part of the key.
    // For example, if the thread group size is 4, then the first thread in
    // the group has 0, 4, 8, ... th vectors of the key, and the second thread
    // has 1, 5, 9, ... th vectors of the key, and so on.
    for (int i = 0; i < NUM_TOKENS_PER_THREAD_GROUP; i++) {
      const int physical_block_offset =
          (thread_group_idx + i * WARP_SIZE) % BLOCK_SIZE;
      const int token_idx = block_idx * BLOCK_SIZE + physical_block_offset;
      K_vec k_vecs[NUM_VECS_PER_THREAD];

#pragma unroll
      for (int j = 0; j < NUM_VECS_PER_THREAD; j++) {
        const cache_t* k_ptr =
            k_cache + physical_block_number * kv_block_stride +
            kv_head_idx * kv_head_stride + physical_block_offset * x;
        const int vec_idx = thread_group_offset + j * THREAD_GROUP_SIZE;
        const int offset1 = (vec_idx * VEC_SIZE) / x;
        const int offset2 = (vec_idx * VEC_SIZE) % x;

        if constexpr (KV_DTYPE == Fp8KVCacheDataType::kAuto) {
          k_vecs[j] = *reinterpret_cast<const K_vec*>(
              k_ptr + offset1 * BLOCK_SIZE * x + offset2);
        } else {
          // Vector conversion from Quant_vec to K_vec.
          Quant_vec k_vec_quant = *reinterpret_cast<const Quant_vec*>(
              k_ptr + offset1 * BLOCK_SIZE * x + offset2);
          k_vecs[j] = fp8::scaled_convert<K_vec, Quant_vec, KV_DTYPE>(
              k_vec_quant, *k_scale);
        }
      }

      // Compute dot product.
      // This includes a reduction across the threads in the same thread group.
      float qk = scale * Qk_dot<scalar_t, THREAD_GROUP_SIZE>::dot(
                             q_vecs[thread_group_offset], k_vecs);
      // Add the ALiBi bias if slopes are given.
      qk += (alibi_slope != 0) ? alibi_slope * (token_idx - seq_len + 1) : 0;

      if (thread_group_offset == 0) {
        // Store the partial reductions to shared memory.
        // NOTE(woosuk): It is required to zero out the masked logits.
        const bool mask = token_idx >= seq_len;
        logits[token_idx - start_token_idx] = mask ? 0.f : qk;
        // Update the max value.
        qk_max = mask ? qk_max : fmaxf(qk_max, qk);
      }
    }
  }

  // Perform reduction across the threads in the same warp to get the
  // max qk value for each "warp" (not across the thread block yet).
  // The 0-th thread of each thread group already has its max qk value.
#pragma unroll
  for (int mask = WARP_SIZE / 2; mask >= THREAD_GROUP_SIZE; mask /= 2) {
    qk_max = fmaxf(qk_max, VLLM_SHFL_XOR_SYNC(qk_max, mask));
  }
  if (lane == 0) {
    red_smem[warp_idx] = qk_max;
  }
  __syncthreads();

  // TODO(woosuk): Refactor this part.
  // Get the max qk value for the sequence.
  qk_max = lane < NUM_WARPS ? red_smem[lane] : -FLT_MAX;
#pragma unroll
  for (int mask = NUM_WARPS / 2; mask >= 1; mask /= 2) {
    qk_max = fmaxf(qk_max, VLLM_SHFL_XOR_SYNC(qk_max, mask));
  }
  // Broadcast the max qk value to all threads.
  qk_max = VLLM_SHFL_SYNC(qk_max, 0);

  // Get the sum of the exp values.
  float exp_sum = 0.f;
  for (int i = thread_idx; i < num_tokens; i += NUM_THREADS) {
    float val = __expf(logits[i] - qk_max);
    logits[i] = val;
    exp_sum += val;
  }
  exp_sum = block_sum<NUM_WARPS>(&red_smem[NUM_WARPS], exp_sum);

  // Compute softmax.
  const float inv_sum = __fdividef(1.f, exp_sum + 1e-6f);
  for (int i = thread_idx; i < num_tokens; i += NUM_THREADS) {
    logits[i] *= inv_sum;
  }
  __syncthreads();

  // If partitioning is enabled, store the max logit and exp_sum.
  if (USE_PARTITIONING && thread_idx == 0) {
    float* max_logits_ptr = max_logits +
                            seq_idx * num_heads * max_num_partitions +
                            head_idx * max_num_partitions + partition_idx;
    *max_logits_ptr = qk_max;
    float* exp_sums_ptr = exp_sums + seq_idx * num_heads * max_num_partitions +
                          head_idx * max_num_partitions + partition_idx;
    *exp_sums_ptr = exp_sum;
  }

  // Each thread will fetch 16 bytes from the value cache at a time.
  constexpr int V_VEC_SIZE = MIN(16 / sizeof(scalar_t), BLOCK_SIZE);
  using V_vec = typename Vec<scalar_t, V_VEC_SIZE>::Type;
  using L_vec = typename Vec<scalar_t, V_VEC_SIZE>::Type;
  using V_quant_vec = typename Vec<cache_t, V_VEC_SIZE>::Type;
  using Float_L_vec = typename FloatVec<L_vec>::Type;

  constexpr int NUM_V_VECS_PER_ROW = BLOCK_SIZE / V_VEC_SIZE;
  constexpr int NUM_ROWS_PER_ITER = WARP_SIZE / NUM_V_VECS_PER_ROW;
  constexpr int NUM_ROWS_PER_THREAD =
      DIVIDE_ROUND_UP(HEAD_SIZE, NUM_ROWS_PER_ITER);

  // NOTE(woosuk): We use FP32 for the accumulator for better accuracy.
  float accs[NUM_ROWS_PER_THREAD];
#pragma unroll
  for (int i = 0; i < NUM_ROWS_PER_THREAD; i++) {
    accs[i] = 0.f;
  }

  scalar_t zero_value;
  zero(zero_value);
  for (int block_idx = start_block_idx + warp_idx; block_idx < end_block_idx;
       block_idx += NUM_WARPS) {
    // NOTE(woosuk): The block number is stored in int32. However, we cast it to
    // int64 because int32 can lead to overflow when this variable is multiplied
    // by large numbers (e.g., kv_block_stride).
    // For blocksparse attention: skip computation on blocks that are not
    // attended
    if constexpr (IS_BLOCK_SPARSE) {
      int v_bs_block_id = block_idx * BLOCK_SIZE / blocksparse_block_size;
      if (!((v_bs_block_id + bs_block_offset) % blocksparse_vert_stride == 0) &&
          !((v_bs_block_id > q_bs_block_id - blocksparse_local_blocks))) {
        continue;
      }
    }
    const int64_t physical_block_number =
        static_cast<int64_t>(block_table[block_idx]);
    const int physical_block_offset = (lane % NUM_V_VECS_PER_ROW) * V_VEC_SIZE;
    const int token_idx = block_idx * BLOCK_SIZE + physical_block_offset;
    L_vec logits_vec;
    from_float(logits_vec, *reinterpret_cast<Float_L_vec*>(logits + token_idx -
                                                           start_token_idx));

    const cache_t* v_ptr = v_cache + physical_block_number * kv_block_stride +
                           kv_head_idx * kv_head_stride;
#pragma unroll
    for (int i = 0; i < NUM_ROWS_PER_THREAD; i++) {
      const int row_idx = lane / NUM_V_VECS_PER_ROW + i * NUM_ROWS_PER_ITER;
      if (row_idx < HEAD_SIZE) {
        const int offset = row_idx * BLOCK_SIZE + physical_block_offset;
        V_vec v_vec;

        if constexpr (KV_DTYPE == Fp8KVCacheDataType::kAuto) {
          v_vec = *reinterpret_cast<const V_vec*>(v_ptr + offset);
        } else {
          V_quant_vec v_quant_vec =
              *reinterpret_cast<const V_quant_vec*>(v_ptr + offset);
          // Vector conversion from V_quant_vec to V_vec.
          v_vec = fp8::scaled_convert<V_vec, V_quant_vec, KV_DTYPE>(v_quant_vec,
                                                                    *v_scale);
        }
        if (block_idx == num_seq_blocks - 1) {
          // NOTE(woosuk): When v_vec contains the tokens that are out of the
          // context, we should explicitly zero out the values since they may
          // contain NaNs. See
          // https://github.com/vllm-project/vllm/issues/641#issuecomment-1682544472
          scalar_t* v_vec_ptr = reinterpret_cast<scalar_t*>(&v_vec);
#pragma unroll
          for (int j = 0; j < V_VEC_SIZE; j++) {
            v_vec_ptr[j] = token_idx + j < seq_len ? v_vec_ptr[j] : zero_value;
          }
        }
        accs[i] += dot(logits_vec, v_vec);
      }
    }
  }

  // Perform reduction within each warp.
#pragma unroll
  for (int i = 0; i < NUM_ROWS_PER_THREAD; i++) {
    float acc = accs[i];
#pragma unroll
    for (int mask = NUM_V_VECS_PER_ROW / 2; mask >= 1; mask /= 2) {
      acc += VLLM_SHFL_XOR_SYNC(acc, mask);
    }
    accs[i] = acc;
  }

  // NOTE(woosuk): A barrier is required because the shared memory space for
  // logits is reused for the output.
  __syncthreads();

  // Perform reduction across warps.
  float* out_smem = reinterpret_cast<float*>(shared_mem);
#pragma unroll
  for (int i = NUM_WARPS; i > 1; i /= 2) {
    int mid = i / 2;
    // Upper warps write to shared memory.
    if (warp_idx >= mid && warp_idx < i) {
      float* dst = &out_smem[(warp_idx - mid) * HEAD_SIZE];
#pragma unroll
      for (int i = 0; i < NUM_ROWS_PER_THREAD; i++) {
        const int row_idx = lane / NUM_V_VECS_PER_ROW + i * NUM_ROWS_PER_ITER;
        if (row_idx < HEAD_SIZE && lane % NUM_V_VECS_PER_ROW == 0) {
          dst[row_idx] = accs[i];
        }
      }
    }
    __syncthreads();

    // Lower warps update the output.
    if (warp_idx < mid) {
      const float* src = &out_smem[warp_idx * HEAD_SIZE];
#pragma unroll
      for (int i = 0; i < NUM_ROWS_PER_THREAD; i++) {
        const int row_idx = lane / NUM_V_VECS_PER_ROW + i * NUM_ROWS_PER_ITER;
        if (row_idx < HEAD_SIZE && lane % NUM_V_VECS_PER_ROW == 0) {
          accs[i] += src[row_idx];
        }
      }
    }
    __syncthreads();
  }

  // Write the final output.
  if (warp_idx == 0) {
    scalar_t* out_ptr =
        out + seq_idx * num_heads * max_num_partitions * HEAD_SIZE +
        head_idx * max_num_partitions * HEAD_SIZE + partition_idx * HEAD_SIZE;
#pragma unroll
    for (int i = 0; i < NUM_ROWS_PER_THREAD; i++) {
      const int row_idx = lane / NUM_V_VECS_PER_ROW + i * NUM_ROWS_PER_ITER;
      if (row_idx < HEAD_SIZE && lane % NUM_V_VECS_PER_ROW == 0) {
        from_float(*(out_ptr + row_idx), accs[i]);
      }
    }
  }
}

// Grid: (num_heads, num_seqs, 1).
template <typename scalar_t, typename cache_t, int HEAD_SIZE, int BLOCK_SIZE,
          int NUM_THREADS, vllm::Fp8KVCacheDataType KV_DTYPE,
          bool IS_BLOCK_SPARSE>
__global__ void paged_attention_v1_kernel(
    scalar_t* __restrict__ out,           // [num_seqs, num_heads, head_size]
    const scalar_t* __restrict__ q,       // [num_seqs, num_heads, head_size]
    const cache_t* __restrict__ k_cache,  // [num_blocks, num_kv_heads,
                                          // head_size/x, block_size, x]
    const cache_t* __restrict__ v_cache,  // [num_blocks, num_kv_heads,
                                          // head_size, block_size]
    const int num_kv_heads,               // [num_heads]
    const float scale,
    const int* __restrict__ block_tables,  // [num_seqs, max_num_blocks_per_seq]
    const int* __restrict__ seq_lens,      // [num_seqs]
    const int max_num_blocks_per_seq,
    const float* __restrict__ alibi_slopes,  // [num_heads]
    const int q_stride, const int kv_block_stride, const int kv_head_stride,
    const float* k_scale, const float* v_scale, const int tp_rank,
    const int blocksparse_local_blocks, const int blocksparse_vert_stride,
    const int blocksparse_block_size, const int blocksparse_head_sliding_step) {
  paged_attention_kernel<scalar_t, cache_t, HEAD_SIZE, BLOCK_SIZE, NUM_THREADS,
                         KV_DTYPE, IS_BLOCK_SPARSE>(
      /* exp_sums */ nullptr, /* max_logits */ nullptr, out, q, k_cache,
      v_cache, num_kv_heads, scale, block_tables, seq_lens,
      max_num_blocks_per_seq, alibi_slopes, q_stride, kv_block_stride,
      kv_head_stride, k_scale, v_scale, tp_rank, blocksparse_local_blocks,
      blocksparse_vert_stride, blocksparse_block_size,
      blocksparse_head_sliding_step);
}

// Grid: (num_heads, num_seqs, max_num_partitions).
template <typename scalar_t, typename cache_t, int HEAD_SIZE, int BLOCK_SIZE,
          int NUM_THREADS, vllm::Fp8KVCacheDataType KV_DTYPE,
          bool IS_BLOCK_SPARSE,
          int PARTITION_SIZE>
__global__ void paged_attention_v2_kernel(
    float* __restrict__ exp_sums,  // [num_seqs, num_heads, max_num_partitions]
    float* __restrict__ max_logits,       // [num_seqs, num_heads,
                                          // max_num_partitions]
    scalar_t* __restrict__ tmp_out,       // [num_seqs, num_heads,
                                          // max_num_partitions, head_size]
    const scalar_t* __restrict__ q,       // [num_seqs, num_heads, head_size]
    const cache_t* __restrict__ k_cache,  // [num_blocks, num_kv_heads,
                                          // head_size/x, block_size, x]
    const cache_t* __restrict__ v_cache,  // [num_blocks, num_kv_heads,
                                          // head_size, block_size]
    const int num_kv_heads,               // [num_heads]
    const float scale,
    const int* __restrict__ block_tables,  // [num_seqs, max_num_blocks_per_seq]
    const int* __restrict__ seq_lens,      // [num_seqs]
    const int max_num_blocks_per_seq,
    const float* __restrict__ alibi_slopes,  // [num_heads]
    const int q_stride, const int kv_block_stride, const int kv_head_stride,
    const float* k_scale, const float* v_scale, const int tp_rank,
    const int blocksparse_local_blocks, const int blocksparse_vert_stride,
    const int blocksparse_block_size, const int blocksparse_head_sliding_step) {
  paged_attention_kernel<scalar_t, cache_t, HEAD_SIZE, BLOCK_SIZE, NUM_THREADS,
                         KV_DTYPE, IS_BLOCK_SPARSE, PARTITION_SIZE>(
      exp_sums, max_logits, tmp_out, q, k_cache, v_cache, num_kv_heads, scale,
      block_tables, seq_lens, max_num_blocks_per_seq, alibi_slopes, q_stride,
      kv_block_stride, kv_head_stride, k_scale, v_scale, tp_rank,
      blocksparse_local_blocks, blocksparse_vert_stride, blocksparse_block_size,
      blocksparse_head_sliding_step);
}

// Grid: (num_heads, num_seqs).
template <typename scalar_t, int HEAD_SIZE, int NUM_THREADS,
          int PARTITION_SIZE>
__global__ void paged_attention_v2_reduce_kernel(
    scalar_t* __restrict__ out,            // [num_seqs, num_heads, head_size]
    const float* __restrict__ exp_sums,    // [num_seqs, num_heads,
                                           // max_num_partitions]
    const float* __restrict__ max_logits,  // [num_seqs, num_heads,
                                           // max_num_partitions]
    const scalar_t* __restrict__ tmp_out,  // [num_seqs, num_heads,
                                           // max_num_partitions, head_size]
    const int* __restrict__ seq_lens,      // [num_seqs]
    const int max_num_partitions) {
  const int num_heads = gridDim.x;
  const int head_idx = blockIdx.x;
  const int seq_idx = blockIdx.y;
  const int seq_len = seq_lens[seq_idx];
  const int num_partitions = DIVIDE_ROUND_UP(seq_len, PARTITION_SIZE);
  if (num_partitions == 1) {
    // No need to reduce. Only copy tmp_out to out.
    scalar_t* out_ptr =
        out + seq_idx * num_heads * HEAD_SIZE + head_idx * HEAD_SIZE;
    const scalar_t* tmp_out_ptr =
        tmp_out + seq_idx * num_heads * max_num_partitions * HEAD_SIZE +
        head_idx * max_num_partitions * HEAD_SIZE;
    for (int i = threadIdx.x; i < HEAD_SIZE; i += blockDim.x) {
      out_ptr[i] = tmp_out_ptr[i];
    }
    // Terminate the thread block.
    return;
  }

  constexpr int NUM_WARPS = NUM_THREADS / WARP_SIZE;
  const int warp_idx = threadIdx.x / WARP_SIZE;
  const int lane = threadIdx.x % WARP_SIZE;

  // Size: 2 * num_partitions.
  extern __shared__ char shared_mem[];
  // Workspace for reduction.
  __shared__ float red_smem[2 * NUM_WARPS];

  // Load max logits to shared memory.
  float* shared_max_logits = reinterpret_cast<float*>(shared_mem);
  const float* max_logits_ptr = max_logits +
                                seq_idx * num_heads * max_num_partitions +
                                head_idx * max_num_partitions;
  float max_logit = -FLT_MAX;
  for (int i = threadIdx.x; i < num_partitions; i += blockDim.x) {
    const float l = max_logits_ptr[i];
    shared_max_logits[i] = l;
    max_logit = fmaxf(max_logit, l);
  }
  __syncthreads();

  // Get the global max logit.
  // Reduce within the warp.
#pragma unroll
  for (int mask = WARP_SIZE / 2; mask >= 1; mask /= 2) {
    max_logit = fmaxf(max_logit, VLLM_SHFL_XOR_SYNC(max_logit, mask));
  }
  if (lane == 0) {
    red_smem[warp_idx] = max_logit;
  }
  __syncthreads();
  // Reduce across warps.
  max_logit = lane < NUM_WARPS ? red_smem[lane] : -FLT_MAX;
#pragma unroll
  for (int mask = NUM_WARPS / 2; mask >= 1; mask /= 2) {
    max_logit = fmaxf(max_logit, VLLM_SHFL_XOR_SYNC(max_logit, mask));
  }
  // Broadcast the max value to all threads.
  max_logit = VLLM_SHFL_SYNC(max_logit, 0);

  // Load rescaled exp sums to shared memory.
  float* shared_exp_sums =
      reinterpret_cast<float*>(shared_mem + sizeof(float) * num_partitions);
  const float* exp_sums_ptr = exp_sums +
                              seq_idx * num_heads * max_num_partitions +
                              head_idx * max_num_partitions;
  float global_exp_sum = 0.0f;
  for (int i = threadIdx.x; i < num_partitions; i += blockDim.x) {
    float l = shared_max_logits[i];
    float rescaled_exp_sum = exp_sums_ptr[i] * expf(l - max_logit);
    global_exp_sum += rescaled_exp_sum;
    shared_exp_sums[i] = rescaled_exp_sum;
  }
  __syncthreads();
  global_exp_sum = block_sum<NUM_WARPS>(&red_smem[NUM_WARPS], global_exp_sum);
  const float inv_global_exp_sum = __fdividef(1.0f, global_exp_sum + 1e-6f);

  // Aggregate tmp_out to out.
  const scalar_t* tmp_out_ptr =
      tmp_out + seq_idx * num_heads * max_num_partitions * HEAD_SIZE +
      head_idx * max_num_partitions * HEAD_SIZE;
  scalar_t* out_ptr =
      out + seq_idx * num_heads * HEAD_SIZE + head_idx * HEAD_SIZE;
#pragma unroll
  for (int i = threadIdx.x; i < HEAD_SIZE; i += NUM_THREADS) {
    float acc = 0.0f;
    for (int j = 0; j < num_partitions; ++j) {
      acc += to_float(tmp_out_ptr[j * HEAD_SIZE + i]) * shared_exp_sums[j] *
             inv_global_exp_sum;
    }
    from_float(out_ptr[i], acc);
  }
}

}  // namespace vllm

#undef MAX
#undef MIN
#undef DIVIDE_ROUND_UP<|MERGE_RESOLUTION|>--- conflicted
+++ resolved
@@ -34,15 +34,6 @@
   #include "../quantization/fp8/nvidia/quant_utils.cuh"
 #endif
 
-<<<<<<< HEAD
-#if defined(USE_ROCM) && defined(__GFX9__)
-  #define WARP_SIZE 64
-#else
-  #define WARP_SIZE 32
-#endif
-
-=======
->>>>>>> 016c25b5
 #define MAX(a, b) ((a) > (b) ? (a) : (b))
 #define MIN(a, b) ((a) < (b) ? (a) : (b))
 #define DIVIDE_ROUND_UP(a, b) (((a) + (b) - 1) / (b))
