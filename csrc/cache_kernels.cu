--- conflicted
+++ resolved
@@ -4,11 +4,8 @@
 
 #include "cuda_compat.h"
 #include "dispatch_utils.h"
-<<<<<<< HEAD
 #include "quantization/int8_kvcache/quant_utils.cuh"
-=======
 #ifdef ENABLE_FP8_E5M2
->>>>>>> 5a6c81b0
 #include "quantization/fp8_e5m2_kvcache/quant_utils.cuh"
 #endif
 
@@ -17,14 +14,12 @@
 #include <map>
 #include <vector>
 
-<<<<<<< HEAD
 enum kv_cache_dtype {AUTO, FP8_E5M2, INT8};
-=======
+
 #ifdef USE_ROCM
   #include <hip/hip_bf16.h>
   typedef __hip_bfloat16 __nv_bfloat16;
 #endif
->>>>>>> 5a6c81b0
 
 void swap_blocks(
   torch::Tensor& src,
