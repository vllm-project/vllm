#include "cache.h"
#include "cuda_utils.h"
#include "ops.h"
#include "core/registration.h"

#include <torch/library.h>
#include <torch/version.h>

// Note on op signatures:
// The X_meta signatures are for the meta functions corresponding to op X.
// They must be kept in sync with the signature for X. Generally, only
// functions that return Tensors require a meta function.
//
// See the following links for detailed docs on op registration and function
// schemas.
// https://docs.google.com/document/d/1_W62p8WJOQQUzPsJYa7s701JXt0qf2OfLub2sbkHOaU/edit#heading=h.ptttacy8y1u9
// https://github.com/pytorch/pytorch/blob/main/aten/src/ATen/native/README.md#annotations

TORCH_LIBRARY_EXPAND(TORCH_EXTENSION_NAME, ops) {
  // vLLM custom ops
  //

  ops.def(
      "persistent_masked_m_silu_mul_quant(Tensor input, Tensor counts, Tensor! "
      "y_q, Tensor! y_s,"
      "bool use_ue8m0) -> ()");
  ops.impl("persistent_masked_m_silu_mul_quant", torch::kCUDA,
           &persistent_masked_m_silu_mul_quant);

  ops.def("weak_ref_tensor(Tensor input) -> Tensor");
  ops.impl("weak_ref_tensor", torch::kCUDA, &weak_ref_tensor);

  ops.def("get_cuda_view_from_cpu_tensor(Tensor cpu_tensor) -> Tensor");
  ops.impl("get_cuda_view_from_cpu_tensor", torch::kCPU,
           &get_cuda_view_from_cpu_tensor);

  // Attention ops
  // Compute the attention between an input query and the cached
  // keys/values using PagedAttention.
  ops.def(
      "paged_attention_v1("
      "    Tensor! out, Tensor query, Tensor key_cache,"
      "    Tensor value_cache, int num_kv_heads, float scale,"
      "    Tensor block_tables, Tensor seq_lens, int block_size,"
      "    int max_seq_len, Tensor? alibi_slopes,"
      "    str kv_cache_dtype, Tensor k_scale, Tensor v_scale,"
      "    int tp_rank, int blocksparse_local_blocks,"
      "    int blocksparse_vert_stride, int blocksparse_block_size,"
      "    int blocksparse_head_sliding_step) -> ()");
  ops.impl("paged_attention_v1", torch::kCUDA, &paged_attention_v1);

  // PagedAttention V2.
  ops.def(
      "paged_attention_v2("
      "    Tensor! out, Tensor! exp_sums, Tensor! max_logits,"
      "    Tensor! tmp_out, Tensor query, Tensor key_cache,"
      "    Tensor value_cache, int num_kv_heads, float scale,"
      "    Tensor block_tables, Tensor seq_lens, int block_size,"
      "    int max_seq_len, Tensor? alibi_slopes,"
      "    str kv_cache_dtype, Tensor k_scale, Tensor v_scale,"
      "    int tp_rank, int blocksparse_local_blocks,"
      "    int blocksparse_vert_stride, int blocksparse_block_size,"
      "    int blocksparse_head_sliding_step) -> ()");
  ops.impl("paged_attention_v2", torch::kCUDA, &paged_attention_v2);

#ifndef USE_ROCM
  // Merge attn states
  // Implements section 2.2 of https://www.arxiv.org/pdf/2501.01005
  // can be used to combine partial attention results (in the split-KV case)
  ops.def(
      "merge_attn_states("
      "    Tensor! output,"
      "    Tensor!? output_lse,"
      "    Tensor prefix_output,"
      "    Tensor prefix_lse,"
      "    Tensor suffix_output,"
      "    Tensor suffix_lse) -> ()");
  ops.impl("merge_attn_states", torch::kCUDA, &merge_attn_states);

  ops.def(
      "convert_vertical_slash_indexes("
      "   Tensor! block_count, Tensor! block_offset, "
      "   Tensor! column_count, Tensor! column_index, "
      "   Tensor q_seqlens, Tensor q_seqlens, "
      "   Tensor vertical_indexes, Tensor slash_indexes, "
      "   int context_size, int block_size_M, int block_size_N, "
      "   bool causal) -> ()");
  ops.impl("convert_vertical_slash_indexes", torch::kCUDA,
           &convert_vertical_slash_indexes);

  ops.def(
      "convert_vertical_slash_indexes_mergehead("
      "   Tensor! block_count, Tensor! block_offset, "
      "   Tensor! column_count, Tensor! column_index, "
      "   Tensor q_seqlens, Tensor q_seqlens, "
      "   Tensor vertical_indexes, Tensor slash_indexes, "
      "   Tensor vertical_indices_count, Tensor slash_indices_count, "
      "   int context_size, int block_size_M, int block_size_N, "
      "   bool causal) -> ()");
  ops.impl("convert_vertical_slash_indexes_mergehead", torch::kCUDA,
           &convert_vertical_slash_indexes_mergehead);
#endif

  // Activation ops
  // Activation function used in SwiGLU.
  ops.def("silu_and_mul(Tensor! result, Tensor input) -> ()");
  ops.impl("silu_and_mul", torch::kCUDA, &silu_and_mul);

  ops.def(
      "silu_and_mul_quant(Tensor! result, Tensor input, Tensor scale) -> ()");
  ops.impl("silu_and_mul_quant", torch::kCUDA, &silu_and_mul_quant);

#ifndef USE_ROCM
  ops.def(
      "silu_and_mul_nvfp4_quant(Tensor! result, Tensor! result_block_scale, "
      "Tensor input, Tensor input_global_scale) -> ()");
  ops.impl("silu_and_mul_nvfp4_quant", torch::kCUDA, &silu_and_mul_nvfp4_quant);
#endif

  ops.def("mul_and_silu(Tensor! out, Tensor input) -> ()");
  ops.impl("mul_and_silu", torch::kCUDA, &mul_and_silu);

  // Activation function used in GeGLU with `none` approximation.
  ops.def("gelu_and_mul(Tensor! out, Tensor input) -> ()");
  ops.impl("gelu_and_mul", torch::kCUDA, &gelu_and_mul);

  // Activation function used in GeGLU with `tanh` approximation.
  ops.def("gelu_tanh_and_mul(Tensor! out, Tensor input) -> ()");
  ops.impl("gelu_tanh_and_mul", torch::kCUDA, &gelu_tanh_and_mul);

  // FATReLU implementation.
  ops.def("fatrelu_and_mul(Tensor! out, Tensor input, float threshold) -> ()");
  ops.impl("fatrelu_and_mul", torch::kCUDA, &fatrelu_and_mul);

  ops.def(
      "swigluoai_and_mul(Tensor! out, Tensor input, float alpha=1.702, float "
      "limit=7.0) "
      "-> ()");
  ops.impl("swigluoai_and_mul", torch::kCUDA, &swigluoai_and_mul);

  // GELU implementation used in GPT-2.
  ops.def("gelu_new(Tensor! out, Tensor input) -> ()");
  ops.impl("gelu_new", torch::kCUDA, &gelu_new);

  // Approximate GELU implementation.
  ops.def("gelu_fast(Tensor! out, Tensor input) -> ()");
  ops.impl("gelu_fast", torch::kCUDA, &gelu_fast);

  // Quick GELU implementation.
  ops.def("gelu_quick(Tensor! out, Tensor input) -> ()");
  ops.impl("gelu_quick", torch::kCUDA, &gelu_quick);

  // Layernorm
  // Apply Root Mean Square (RMS) Normalization to the input tensor.
  ops.def(
      "rms_norm(Tensor! result, Tensor input, Tensor weight, float epsilon) -> "
      "()");
  ops.impl("rms_norm", torch::kCUDA, &rms_norm);

  // In-place fused Add and RMS Normalization.
  ops.def(
      "fused_add_rms_norm(Tensor! input, Tensor! residual, Tensor weight, "
      "float epsilon) -> ()");
  ops.impl("fused_add_rms_norm", torch::kCUDA, &fused_add_rms_norm);

  // Function for fused QK Norm and RoPE
  ops.def(
      "fused_qk_norm_rope(Tensor! qkv, int num_heads_q, "
      "int num_heads_k, int num_heads_v, int head_dim, float eps, "
      "Tensor q_weight, Tensor k_weight, Tensor cos_sin_cache, "
      "bool is_neox, Tensor position_ids) -> ()");
  ops.impl("fused_qk_norm_rope", torch::kCUDA, &fused_qk_norm_rope);

  // Apply repetition penalties to logits in-place
  ops.def(
      "apply_repetition_penalties_(Tensor! logits, Tensor prompt_mask, "
      "Tensor output_mask, Tensor repetition_penalties) -> ()");
  ops.impl("apply_repetition_penalties_", torch::kCUDA,
           &apply_repetition_penalties_);

  // Optimized top-k per row operation
  ops.def(
      "top_k_per_row(Tensor logits, Tensor rowStarts, Tensor rowEnds, "
      "Tensor! indices, int numRows, int stride0, "
      "int stride1) -> ()");
  ops.impl("top_k_per_row", torch::kCUDA, &top_k_per_row);

  ops.def(
      "top_k_per_row_decode(Tensor logits, int next_n, "
      "Tensor seq_lens, Tensor! indices, int numRows, "
      "int stride0, int stride1) -> ()");
  ops.impl("top_k_per_row_decode", torch::kCUDA, &top_k_per_row_decode);

  // Layernorm-quant
  // Apply Root Mean Square (RMS) Normalization to the input tensor.
  ops.def(
      "rms_norm_static_fp8_quant(Tensor! result, Tensor input, Tensor weight, "
      "Tensor scale, float epsilon) -> "
      "()");
  ops.impl("rms_norm_static_fp8_quant", torch::kCUDA,
           &rms_norm_static_fp8_quant);

  // In-place fused Add and RMS Normalization.
  ops.def(
      "fused_add_rms_norm_static_fp8_quant(Tensor! result, Tensor input, "
      "Tensor! residual, Tensor weight, "
      "Tensor scale, float epsilon) -> ()");
  ops.impl("fused_add_rms_norm_static_fp8_quant", torch::kCUDA,
           &fused_add_rms_norm_static_fp8_quant);

  // Fused Layernorm + Quant kernels
  ops.def(
      "rms_norm_dynamic_per_token_quant(Tensor! result, Tensor input, "
      "Tensor weight, Tensor! scale, float epsilon, "
      "Tensor? scale_ub, Tensor!? residual) -> ()");
  ops.impl("rms_norm_dynamic_per_token_quant", torch::kCUDA,
           &rms_norm_dynamic_per_token_quant);

  // Rotary embedding
  // Apply GPT-NeoX or GPT-J style rotary embedding to query and key.
  ops.def(
      "rotary_embedding(Tensor positions, Tensor! query,"
      "                 Tensor!? key, int head_size,"
      "                 Tensor cos_sin_cache, bool is_neox) -> ()");
  ops.impl("rotary_embedding", torch::kCUDA, &rotary_embedding);

  // Quantization ops
#ifndef USE_ROCM
  // Quantized GEMM for AWQ.
  ops.def(
      "awq_gemm(Tensor _in_feats, Tensor _kernel, Tensor _scaling_factors, "
      "Tensor _zeros, SymInt split_k_iters) -> Tensor");
  ops.impl("awq_gemm", torch::kCUDA, &awq_gemm);

  // Dequantization for AWQ.
  ops.def(
      "awq_dequantize(Tensor _kernel, Tensor _scaling_factors, "
      "Tensor _zeros, SymInt split_k_iters, int thx, int thy) -> Tensor");
  ops.impl("awq_dequantize", torch::kCUDA, &awq_dequantize);

  // Note about marlin kernel 'workspace' arguments:
  // Technically these should be mutable since they are modified by the kernel.
  // But since they are set back to zero once the kernel is finished we can
  // hand wave and say that they have no net effect.
  //
  // The reason to mark 'workspace' as immutable is so that they don't interfere
  // with using ScalarType arguments in the ops. If they are marked as mutable,
  // pytorch throws an assert in
  // 'torch._higher_order_ops._register_effectful_op' that prevents these
  // kernels from being torch.compile'd.
  // See the following document for more info on custom types and ops that use
  // custom types:
  // https://docs.google.com/document/d/18fBMPuOJ0fY5ZQ6YyrHUppw9FA332CpNtgB6SOIgyuA

  // Marlin_24 (Sparse) Optimized Quantized GEMM for GPTQ.
  ops.def(
      "gptq_marlin_24_gemm(Tensor a, Tensor b_q_weight, Tensor b_meta, "
      "Tensor b_scales, Tensor workspace, "
      "int b_q_type, "
      "SymInt size_m, SymInt size_n, SymInt size_k) -> Tensor");
  //  conditionally compiled so impl in source file

  // Machete (Dense) Optimized Mixed Precision GEMM for Hopper.
  ops.def(
      "machete_supported_schedules("
      "   ScalarType a_type,"
      "   int b_type,"
      "   ScalarType? maybe_group_scales_type,"
      "   ScalarType? maybe_group_zeros_type,"
      "   ScalarType? maybe_channel_scales_type,"
      "   ScalarType? maybe_token_scales_type,"
      "   ScalarType? maybe_out_type"
      ") -> str[]");
  ops.def(
      "machete_mm("
      "   Tensor A,"
      "   Tensor B,"
      "   int b_type,"
      "   ScalarType? out_type,"
      "   Tensor? group_scales,"
      "   Tensor? group_zeros,"
      "   int?    group_size,"
      "   Tensor? channel_scales,"
      "   Tensor? token_scales,"
      "   str?    schedule"
      ") -> Tensor");
  ops.def(
      "machete_prepack_B("
      "   Tensor B,"
      "   ScalarType a_type,"
      "   int b_type,"
      "   ScalarType? group_scales_type"
      ") -> Tensor");
  // conditionally compiled so impl registration is in source file

  ops.def("permute_cols(Tensor A, Tensor perm) -> Tensor");
  ops.impl("permute_cols", torch::kCUDA, &permute_cols);

  // gptq_marlin Optimized Quantized GEMM for GPTQ.
  ops.def(
      "gptq_marlin_gemm(Tensor a, Tensor? c_or_none, Tensor b_q_weight, "
      "Tensor? b_bias_or_none,"
      "Tensor b_scales, Tensor? global_scale, Tensor? b_zeros_or_none, Tensor? "
      "g_idx_or_none, Tensor? perm_or_none, Tensor workspace, int b_q_type, "
      "SymInt size_m, SymInt size_n, SymInt size_k, bool is_k_full, "
      "bool use_atomic_add, bool use_fp32_reduce, bool is_zp_float) -> Tensor");
  // conditionally compiled so impl registration is in source file

  // gptq_marlin repack from GPTQ.
  ops.def(
      "gptq_marlin_repack(Tensor b_q_weight, Tensor perm, "
      "SymInt size_k, SymInt size_n, int num_bits) -> Tensor");
  // conditionally compiled so impl registrations are in source file

  // awq_marlin repack from AWQ.
  ops.def(
      "awq_marlin_repack(Tensor b_q_weight, SymInt size_k, "
      "SymInt size_n, int num_bits) -> Tensor");
  // conditionally compiled so impl registrations are in source file

  // CUTLASS w4a8 GEMM
  ops.def(
      "cutlass_w4a8_mm("
      "   Tensor A,"
      "   Tensor B,"
      "   Tensor group_scales,"
      "   int    group_size,"
      "   Tensor channel_scales,"
      "   Tensor token_scales,"
      "   ScalarType? out_type,"
      "   str?   maybe_schedule"
      ") -> Tensor");
  // pack scales
  ops.def("cutlass_pack_scale_fp8(Tensor scales) -> Tensor");
  // encode and reorder weight matrix
  ops.def("cutlass_encode_and_reorder_int4b(Tensor B) -> Tensor");
  // conditionally compiled so impl registration is in source file

#endif

  // Dequantization for GGML.
  ops.def(
      "ggml_dequantize(Tensor W, int type, SymInt m, SymInt n, ScalarType? "
      "dtype) -> Tensor");
  ops.impl("ggml_dequantize", torch::kCUDA, &ggml_dequantize);

  // mmvq kernel for GGML.
  ops.def(
      "ggml_mul_mat_vec_a8(Tensor W, Tensor X, int type, SymInt row) "
      "-> Tensor");
  ops.impl("ggml_mul_mat_vec_a8", torch::kCUDA, &ggml_mul_mat_vec_a8);

  // mmq kernel for GGML.
  ops.def(
      "ggml_mul_mat_a8(Tensor W, Tensor X, int type, SymInt row) -> Tensor");
  ops.impl("ggml_mul_mat_a8", torch::kCUDA, &ggml_mul_mat_a8);

  // moe kernel for GGML.
  ops.def(
      "ggml_moe_a8(Tensor X, Tensor W, "
      "Tensor sorted_token_ids, Tensor expert_ids, Tensor "
      "num_tokens_post_padded, "
      "int type, SymInt row, SymInt top_k, SymInt tokens) -> Tensor");
  ops.impl("ggml_moe_a8", torch::kCUDA, &ggml_moe_a8);

  ops.def(
      "ggml_moe_a8_vec(Tensor X, Tensor W, "
      "Tensor topk_ids, int top_k, "
      "int type, SymInt row, SymInt tokens) -> Tensor");
  ops.impl("ggml_moe_a8_vec", torch::kCUDA, &ggml_moe_a8_vec);

  ops.def("ggml_moe_get_block_size", &ggml_moe_get_block_size);

#ifndef USE_ROCM
  // CUTLASS nvfp4 block scaled GEMM
  ops.def(
      "cutlass_scaled_fp4_mm(Tensor! out, Tensor a, Tensor b,"
      "                      Tensor block_scale_a, Tensor block_scale_b,"
      "                      Tensor alpha) -> ()");
  ops.impl("cutlass_scaled_fp4_mm", torch::kCUDA, &cutlass_scaled_fp4_mm);

  // cutlass blockwise scaledgroup GEMM
  ops.def(
      "cutlass_blockwise_scaled_grouped_mm(Tensor! output, Tensor a, Tensor b, "
      "Tensor scales_a, Tensor scales_b, "
      "Tensor problem_sizes, Tensor expert_offsets) -> ()");
  // conditionally compiled so impl registration is in source file

  // cutlass nvfp4 block scaled group GEMM
  ops.def(
      "cutlass_fp4_group_mm(Tensor! out, Tensor a, Tensor b,"
      " Tensor a_blockscale, Tensor b_blockscales, Tensor alphas,"
      " Tensor problem_sizes, Tensor expert_offsets, Tensor sf_offsets) -> ()");
  // conditionally compiled so impl registration is in source file

  // CUTLASS w8a8 GEMM, supporting symmetric per-tensor or per-row/column
  // quantization, as well as bias
  ops.def(
      "cutlass_scaled_mm(Tensor! out, Tensor a,"
      "                  Tensor b, Tensor a_scales,"
      "                  Tensor b_scales, Tensor? bias) -> ()");
  ops.impl("cutlass_scaled_mm", torch::kCUDA, &cutlass_scaled_mm);

  // CUTLASS w8a8 GEMM, supporting asymmetric per-tensor or per-row/column
  // quantization.
  ops.def(
      "cutlass_scaled_mm_azp(Tensor! out, Tensor a,"
      "                  Tensor b, Tensor a_scales,"
      "                  Tensor b_scales, Tensor azp_adj,"
      "                  Tensor? azp, Tensor? bias) -> ()");
  ops.impl("cutlass_scaled_mm_azp", torch::kCUDA, &cutlass_scaled_mm_azp);

  // Check if cutlass scaled_mm is supported for CUDA devices of the given
  // capability
  ops.def("cutlass_scaled_mm_supports_fp8(int cuda_device_capability) -> bool");
  ops.impl("cutlass_scaled_mm_supports_fp8", &cutlass_scaled_mm_supports_fp8);

  // Check if cutlass grouped gemm is supported for CUDA devices of the given
  // capability
  ops.def("cutlass_group_gemm_supported(int cuda_device_capability) -> bool");
  ops.impl("cutlass_group_gemm_supported", &cutlass_group_gemm_supported);

  // CUTLASS w8a8 grouped GEMM
  ops.def(
      "cutlass_moe_mm(Tensor! out_tensors, Tensor a_tensors, Tensor b_tensors, "
      "               Tensor a_scales, Tensor b_scales, Tensor expert_offsets, "
      "               Tensor problem_sizes, Tensor a_strides, "
      "               Tensor b_strides, Tensor c_strides, bool per_act_token, "
      "               bool per_out_ch) -> ()");
  ops.impl("cutlass_moe_mm", torch::kCUDA, &cutlass_moe_mm);

  // A function that computes data required to run fused MoE with w8a8 grouped
  // GEMM. It takes topk_ids as an input, and computes expert_offsets
  // (token start indices of each expert). In addition to this, it computes
  // problem sizes for each expert's multiplication used by the two mms called
  // from fused MoE operation, and arrays with permutations required to shuffle
  // and de-shuffle the input/output of the fused operation.
  ops.def(
      "get_cutlass_moe_mm_data(Tensor topk_ids, Tensor! expert_offsets, "
      "                        Tensor! problem_sizes1, Tensor! problem_sizes2, "
      "                        Tensor! input_permutation, "
      "                        Tensor! output_permutation, int num_experts, "
      "                        int n, int k, Tensor? blockscale_offsets) -> "
      "()");
  ops.impl("get_cutlass_moe_mm_data", torch::kCUDA, &get_cutlass_moe_mm_data);

  // A function that computes problem sizes for each expert's multiplication
  // used by the two mms called from fused MoE operation. It takes topk_ids as
  // an input, and computes problem_sizes1 and problem_sizes2 only.
  ops.def(
      "get_cutlass_moe_mm_problem_sizes(Tensor topk_ids, "
      "                                 Tensor! problem_sizes1, "
      "                                 Tensor! problem_sizes2, "
      "                                 int num_experts, int n, int k, "
      "                                 Tensor? blockscale_offsets) -> ()");
  ops.impl("get_cutlass_moe_mm_problem_sizes", torch::kCUDA,
           &get_cutlass_moe_mm_problem_sizes);

  // A function that computes data required to run fused MoE with w8a8 grouped
  // GEMM and PPLX. It takes expert_num_tokens and non_zero_expert_idxs
  // as an input, and computes expert_offsets (token start indices of each
  // expert). In addition to this, it computes problem sizes for each expert's
  // multiplication used by the two mms called from fused MoE operation.
  ops.def(
      "get_cutlass_pplx_moe_mm_data(Tensor! expert_offsets, "
      "                             Tensor! problem_sizes1, "
      "                             Tensor! problem_sizes2, "
      "                             Tensor expert_num_tokens, "
      "                             int num_local_experts, int padded_m, "
      "                             int n, int k) -> ()");
  ops.impl("get_cutlass_pplx_moe_mm_data", torch::kCUDA,
           &get_cutlass_pplx_moe_mm_data);

  // Check if cutlass scaled_mm supports block quantization (used by DeepSeekV3)
  ops.def(
      "cutlass_scaled_mm_supports_block_fp8(int cuda_device_capability) -> "
      "bool");
  ops.impl("cutlass_scaled_mm_supports_block_fp8",
           &cutlass_scaled_mm_supports_block_fp8);

  // Check if cutlass sparse scaled_mm is supported for CUDA devices of the
  // given capability
  ops.def(
      "cutlass_sparse_scaled_mm_supported(int cuda_device_capability) -> bool");
  ops.impl("cutlass_sparse_scaled_mm_supported",
           &cutlass_sparse_scaled_mm_supported);

  // CUTLASS sparse GEMM, supporting symmetric per-tensor or per-row/column
  // quantization, as well as bias
  ops.def(
      "cutlass_scaled_sparse_mm(Tensor! out, Tensor a,"
      "                         Tensor bt_nzs,"
      "                         Tensor bt_meta, Tensor a_scales,"
      "                         Tensor b_scales, Tensor? bias) -> ()");
  ops.impl("cutlass_scaled_sparse_mm", torch::kCUDA, &cutlass_scaled_sparse_mm);

  // CUTLASS sparse matrix compressor
  ops.def("cutlass_sparse_compress(Tensor a) -> Tensor[]");
  ops.impl("cutlass_sparse_compress", &cutlass_sparse_compress);

  // SM100 CUTLASS MLA decode
  ops.def(
      "sm100_cutlass_mla_decode(Tensor! out, Tensor! lse, Tensor q_nope,"
      "                         Tensor q_pe, Tensor kv_c_and_k_pe_cache,"
      "                         Tensor seq_lens, Tensor page_table,"
      "                         Tensor workspace, float scale,"
      "                         int num_kv_splits) -> ()");
  // conditionally compiled so impl in source file

  // SM100 CUTLASS MLA workspace
  ops.def(
      "sm100_cutlass_mla_get_workspace_size(int max_seq_len, int num_batches,"
      "                                     int sm_count, int num_kv_splits) "
      "-> int");
  // conditionally compiled so impl in source file

  // Compute NVFP4 block quantized tensor.
  ops.def(
      "scaled_fp4_quant(Tensor! output, Tensor input,"
      "                 Tensor! output_scale, Tensor input_scale) -> ()");
  ops.impl("scaled_fp4_quant", torch::kCUDA, &scaled_fp4_quant);

  // Compute NVFP4 experts quantization.
  ops.def(
      "scaled_fp4_experts_quant(Tensor! output, Tensor! output_scale,"
      "Tensor input, Tensor input_global_scale, Tensor input_offset_by_experts,"
      "Tensor output_scale_offset_by_experts) -> ()");
  ops.impl("scaled_fp4_experts_quant", torch::kCUDA, &scaled_fp4_experts_quant);

  // Check if cutlass_scaled_mm_fp4 is supported for CUDA devices
  // of the given capability
  ops.def("cutlass_scaled_mm_supports_fp4(int cuda_device_capability) -> bool");
  ops.impl("cutlass_scaled_mm_supports_fp4", &cutlass_scaled_mm_supports_fp4);
#endif

  // Quantized GEMM for GPTQ.
  // Note: even though the C++ inferred schema is correct for this op, it seems
  // to prevent the meta function registry.
  ops.def(
      "gptq_gemm(Tensor a, Tensor b_q_weight, Tensor b_gptq_qzeros, "
      "Tensor b_gptq_scales, Tensor b_g_idx, bool use_exllama, bool "
      "use_v2_format, int bit) "
      "-> Tensor");
  ops.impl("gptq_gemm", torch::kCUDA, &gptq_gemm);

  // Post processing for GPTQ.
  ops.def("gptq_shuffle(Tensor! q_weight, Tensor q_perm, int bit) -> ()");
  ops.impl("gptq_shuffle", torch::kCUDA, &gptq_shuffle);

  // Compute FP8 quantized tensor for given scaling factor.
  ops.def(
      "static_scaled_fp8_quant(Tensor! result, Tensor input, Tensor scale) -> "
      "()");
  ops.impl("static_scaled_fp8_quant", torch::kCUDA, &static_scaled_fp8_quant);

  // Compute dynamic-per-tensor FP8 quantized tensor and scaling factor.
  ops.def(
      "dynamic_scaled_fp8_quant(Tensor! result, Tensor input, Tensor! scale) "
      "-> "
      "()");
  ops.impl("dynamic_scaled_fp8_quant", torch::kCUDA, &dynamic_scaled_fp8_quant);

  // Compute dynamic-per-token FP8 quantized tensor and scaling factor.
  ops.def(
      "dynamic_per_token_scaled_fp8_quant(Tensor! result, Tensor input, "
      "Tensor! scale, Tensor? scale_ub) -> "
      "()");
  ops.impl("dynamic_per_token_scaled_fp8_quant", torch::kCUDA,
           &dynamic_per_token_scaled_fp8_quant);

  // Compute int8 quantized tensor for given scaling factor.
  ops.def(
      "static_scaled_int8_quant(Tensor! result, Tensor input, Tensor scale,"
      "Tensor? azp) -> ()");
  ops.impl("static_scaled_int8_quant", torch::kCUDA, &static_scaled_int8_quant);

  // Compute int8 quantized tensor and scaling factor
  ops.def(
      "dynamic_scaled_int8_quant(Tensor! result, Tensor input, Tensor! scale, "
      "Tensor!? azp) -> ()");
  ops.impl("dynamic_scaled_int8_quant", torch::kCUDA,
           &dynamic_scaled_int8_quant);

  // Mamba selective scan kernel
  ops.def(
      "selective_scan_fwd(Tensor! u, Tensor! delta,"
      "Tensor! A, Tensor! B, Tensor! C,"
      "Tensor? D_, Tensor!? z_, Tensor? delta_bias_,"
      "bool delta_softplus,"
      "Tensor? query_start_loc,"
      "Tensor? cache_indices,"
      "Tensor? has_initial_state,"
      "Tensor! ssm_states,"
      "int pad_slot_id,"
      "int block_size,"
      "Tensor? block_idx_first_scheduled_token,"
      "Tensor? block_idx_last_scheduled_token,"
      "Tensor? initial_state_idx) -> ()");
  ops.impl("selective_scan_fwd", torch::kCUDA, &selective_scan_fwd);

  // Hadamard transforms
  ops.def("hadacore_transform(Tensor! x, bool inplace) -> Tensor");

#ifndef USE_ROCM
  // Compute per-token-group FP8 quantized tensor and scaling factor.
  ops.def(
      "per_token_group_fp8_quant(Tensor input, Tensor! output_q, Tensor! "
      "output_s, "
      "int group_size, float eps, float fp8_min, float fp8_max, bool "
      "scale_ue8m0) -> ()");
  ops.impl("per_token_group_fp8_quant", torch::kCUDA,
           &per_token_group_quant_fp8);

  // Compute per-token-group INT8 quantized tensor and scaling factor.
  ops.def(
      "per_token_group_quant_int8(Tensor input, Tensor! output_q, Tensor! "
      "output_s, int group_size, float eps, float int8_min, float int8_max) -> "
      "()");
  ops.impl("per_token_group_quant_int8", torch::kCUDA,
           &per_token_group_quant_int8);

  // reorder weight for AllSpark Ampere W8A16 Fused Gemm kernel
  ops.def(
      "rearrange_kn_weight_as_n32k16_order(Tensor b_qweight, Tensor b_scales, "
      "Tensor? b_zeros, "
      "bool has_zp, Tensor! b_qweight_reorder, Tensor! b_scales_reorder, "
      "Tensor!? b_zeros_reorder, "
      "int K, int N, int N_32align) -> ()");
  //  conditionally compiled so impl in source file

  // AllSpark quantization ops
  ops.def(
      "allspark_w8a16_gemm(Tensor a, Tensor b_qweight, Tensor b_scales, "
      "Tensor? b_qzeros, "
      "SymInt n, SymInt group_size, SymInt sm_count, SymInt sm_version, SymInt "
      "CUBLAS_M_THRESHOLD, bool has_zp, bool n32k16_reorder) -> Tensor");
  //  conditionally compiled so impl in source file
#endif
}

TORCH_LIBRARY_EXPAND(CONCAT(TORCH_EXTENSION_NAME, _cache_ops), cache_ops) {
  // Cache ops
  // Swap in (out) the cache blocks from src to dst.
  cache_ops.def(
      "swap_blocks(Tensor src, Tensor! dst, Tensor block_mapping) -> ()");
  cache_ops.impl("swap_blocks", torch::kCUDA, &swap_blocks);

  // Copy the cache blocks from src to dst.
  cache_ops.def(
      "copy_blocks(Tensor(a!)[] key_caches, Tensor[](b!) value_caches, "
      "Tensor block_mapping) -> ()");
  cache_ops.impl("copy_blocks", torch::kCUDA, &copy_blocks);

  cache_ops.def(
      "copy_blocks_mla(Tensor(a!)[] kv_caches, Tensor block_mapping) -> ()");
  cache_ops.impl("copy_blocks_mla", torch::kCUDA, &copy_blocks_mla);

  // Reshape the key and value tensors and cache them.
  cache_ops.def(
      "reshape_and_cache(Tensor key, Tensor value,"
      "                  Tensor! key_cache, Tensor! value_cache,"
      "                  Tensor slot_mapping,"
      "                  str kv_cache_dtype,"
      "                  Tensor k_scale, Tensor v_scale) -> ()");
  cache_ops.impl("reshape_and_cache", torch::kCUDA, &reshape_and_cache);

  // Reshape the key and value tensors and cache them.
  cache_ops.def(
      "reshape_and_cache_flash(Tensor key, Tensor value,"
      "                        Tensor! key_cache,"
      "                        Tensor! value_cache,"
      "                        Tensor slot_mapping,"
      "                        str kv_cache_dtype,"
      "                        Tensor k_scale, Tensor v_scale) -> ()");
  cache_ops.impl("reshape_and_cache_flash", torch::kCUDA,
                 &reshape_and_cache_flash);

  // Concat kv_c and k_pe and cache them.
  cache_ops.def(
      "concat_and_cache_mla(Tensor kv_c, Tensor k_pe,"
      "                     Tensor! kv_cache,"
      "                     Tensor slot_mapping,"
      "                     str kv_cache_dtype,"
      "                     Tensor scale) -> ()");
  cache_ops.impl("concat_and_cache_mla", torch::kCUDA, &concat_and_cache_mla);

  // Convert the key and value cache to fp8 data type.
  cache_ops.def(
      "convert_fp8(Tensor! dst_cache, Tensor src_cache, float scale, "
      "str kv_cache_dtype) -> ()");
  cache_ops.impl("convert_fp8", torch::kCUDA, &convert_fp8);

  // Gather cache blocks from src_cache to dst, dequantizing from
  // src_cache's dtype to dst's dtype if necessary.
  cache_ops.def(
      "gather_and_maybe_dequant_cache(Tensor src_cache, Tensor! dst, "
      "                               Tensor block_table, Tensor cu_seq_lens, "
      "                               Tensor token_to_seq, "
      "                               int num_tokens, "
      "                               str kv_cache_dtype, "
      "                               Tensor scale, Tensor? seq_starts) -> ()");
  cache_ops.impl("gather_and_maybe_dequant_cache", torch::kCUDA,
                 &gather_and_maybe_dequant_cache);

  cache_ops.def(
      "cp_gather_cache(Tensor src_cache, Tensor! dst, Tensor block_table, "
      "Tensor cu_seq_lens, int batch_size, Tensor? seq_starts) -> ()");
  cache_ops.impl("cp_gather_cache", torch::kCUDA, &cp_gather_cache);

  cache_ops.def(
      "indexer_k_quant_and_cache(Tensor k, Tensor! kv_cache, Tensor "
      "slot_mapping, "
      "int quant_block_size, str kv_cache_dtype) -> ()");
  cache_ops.impl("indexer_k_quant_and_cache", torch::kCUDA,
                 &indexer_k_quant_and_cache);
<<<<<<< HEAD

  cache_ops.def(
      "cp_gather_indexer_k_quant_cache(Tensor kv_cache, Tensor! dst_k, Tensor! "
      "dst_scale, Tensor block_table, Tensor cu_seq_lens) -> ()");
  cache_ops.impl("cp_gather_indexer_k_quant_cache", torch::kCUDA,
                 &cp_gather_indexer_k_quant_cache);
=======
>>>>>>> b8b302cd
}

TORCH_LIBRARY_EXPAND(CONCAT(TORCH_EXTENSION_NAME, _cuda_utils), cuda_utils) {
  // Cuda utils

  // Gets the specified device attribute.
  cuda_utils.def("get_device_attribute(int attribute, int device_id) -> int");
  cuda_utils.impl("get_device_attribute", &get_device_attribute);

  // Gets the maximum shared memory per block device attribute.
  cuda_utils.def(
      "get_max_shared_memory_per_block_device_attribute(int device_id) -> int");
  cuda_utils.impl("get_max_shared_memory_per_block_device_attribute",
                  &get_max_shared_memory_per_block_device_attribute);
}

TORCH_LIBRARY_EXPAND(CONCAT(TORCH_EXTENSION_NAME, _custom_ar), custom_ar) {
  // Custom all-reduce kernels
  custom_ar.def(
      "init_custom_ar(int[] ipc_tensors, Tensor rank_data, "
      "int rank, bool fully_connected) -> int");
  custom_ar.impl("init_custom_ar", torch::kCUDA, &init_custom_ar);
  custom_ar.def(
      "all_reduce(int fa, Tensor inp, Tensor! out, int reg_buffer, "
      "int reg_buffer_sz_bytes) -> ()");
  custom_ar.impl("all_reduce", torch::kCUDA, &all_reduce);

  custom_ar.def("dispose", &dispose);
  custom_ar.def("meta_size", &meta_size);

  custom_ar.def("register_buffer", &register_buffer);
  custom_ar.def("get_graph_buffer_ipc_meta", &get_graph_buffer_ipc_meta);
  custom_ar.def("register_graph_buffers", &register_graph_buffers);

  custom_ar.def("allocate_shared_buffer_and_handle",
                &allocate_shared_buffer_and_handle);
  custom_ar.def("open_mem_handle(Tensor mem_handle) -> int", &open_mem_handle);
  custom_ar.impl("open_mem_handle", torch::kCPU, &open_mem_handle);

  custom_ar.def("free_shared_buffer", &free_shared_buffer);
#ifdef USE_ROCM
  // Quick Reduce all-reduce kernels
  custom_ar.def(
      "qr_all_reduce(int fa, Tensor inp, Tensor out, int quant_level, bool "
      "cast_bf2half) -> ()");
  custom_ar.impl("qr_all_reduce", torch::kCUDA, &qr_all_reduce);

  custom_ar.def("init_custom_qr", &init_custom_qr);
  custom_ar.def("qr_destroy", &qr_destroy);

  custom_ar.def("qr_get_handle", &qr_get_handle);

  custom_ar.def("qr_open_handles(int _fa, Tensor[](b!) handles) -> ()");
  custom_ar.impl("qr_open_handles", torch::kCPU, &qr_open_handles);

  // Max input size in bytes
  custom_ar.def("qr_max_size", &qr_max_size);
#endif
}

REGISTER_EXTENSION(TORCH_EXTENSION_NAME)<|MERGE_RESOLUTION|>--- conflicted
+++ resolved
@@ -707,21 +707,19 @@
       "Tensor cu_seq_lens, int batch_size, Tensor? seq_starts) -> ()");
   cache_ops.impl("cp_gather_cache", torch::kCUDA, &cp_gather_cache);
 
+  // TODO(dev): depending on cache kernel changes, we might need to remove this op.
   cache_ops.def(
       "indexer_k_quant_and_cache(Tensor k, Tensor! kv_cache, Tensor "
       "slot_mapping, "
       "int quant_block_size, str kv_cache_dtype) -> ()");
   cache_ops.impl("indexer_k_quant_and_cache", torch::kCUDA,
                  &indexer_k_quant_and_cache);
-<<<<<<< HEAD
 
   cache_ops.def(
       "cp_gather_indexer_k_quant_cache(Tensor kv_cache, Tensor! dst_k, Tensor! "
       "dst_scale, Tensor block_table, Tensor cu_seq_lens) -> ()");
   cache_ops.impl("cp_gather_indexer_k_quant_cache", torch::kCUDA,
                  &cp_gather_indexer_k_quant_cache);
-=======
->>>>>>> b8b302cd
 }
 
 TORCH_LIBRARY_EXPAND(CONCAT(TORCH_EXTENSION_NAME, _cuda_utils), cuda_utils) {
