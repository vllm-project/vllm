--- conflicted
+++ resolved
@@ -393,8 +393,6 @@
       {stride_tag});
   ops.impl("cutlass_scaled_fp4_mm", torch::kCUDA, &cutlass_scaled_fp4_mm);
 
-<<<<<<< HEAD
-=======
   // cutlass blockwise scaledgroup GEMM
   ops.def(
       "cutlass_blockwise_scaled_grouped_mm(Tensor! output, Tensor a, Tensor b, "
@@ -403,7 +401,6 @@
       {stride_tag});
   // conditionally compiled so impl registration is in source file
 
->>>>>>> 110df743
   // cutlass nvfp4 block scaled group GEMM
   ops.def(
       "cutlass_fp4_group_mm(Tensor! out, Tensor a, Tensor b,"
