#include "cache.h"
#include "cuda_utils.h"
#include "ops.h"
#include "core/registration.h"

#include <torch/library.h>
#include <torch/version.h>

// Note on op signatures:
// The X_meta signatures are for the meta functions corresponding to op X.
// They must be kept in sync with the signature for X. Generally, only
// functions that return Tensors require a meta function.
//
// See the following links for detailed docs on op registration and function
// schemas.
// https://docs.google.com/document/d/1_W62p8WJOQQUzPsJYa7s701JXt0qf2OfLub2sbkHOaU/edit#heading=h.ptttacy8y1u9
// https://github.com/pytorch/pytorch/blob/main/aten/src/ATen/native/README.md#annotations

TORCH_LIBRARY_EXPAND(TORCH_EXTENSION_NAME, ops) {
  // vLLM custom ops
  //

  // The default behavior in PyTorch 2.6 is "requires_contiguous", so we need
  // to override this for many GEMMs with the following tag. Otherwise,
  // torch.compile will force all input tensors to be contiguous(), which
  // will break many custom ops that require column-major weight matrices.
  // TODO: remove this for PyTorch 2.8, when the default is planned to switch
  // to match exact eager-mode strides.
  at::Tag stride_tag = at::Tag::needs_fixed_stride_order;

  ops.def("weak_ref_tensor(Tensor input) -> Tensor");
  ops.impl("weak_ref_tensor", torch::kCUDA, &weak_ref_tensor);

  ops.def("get_cuda_view_from_cpu_tensor(Tensor cpu_tensor) -> Tensor");
  ops.impl("get_cuda_view_from_cpu_tensor", torch::kCPU,
           &get_cuda_view_from_cpu_tensor);

  // Attention ops
  // Compute the attention between an input query and the cached
  // keys/values using PagedAttention.
  ops.def(
      "paged_attention_v1("
      "    Tensor! out, Tensor query, Tensor key_cache,"
      "    Tensor value_cache, int num_kv_heads, float scale,"
      "    Tensor block_tables, Tensor seq_lens, int block_size,"
      "    int max_seq_len, Tensor? alibi_slopes,"
      "    str kv_cache_dtype, Tensor k_scale, Tensor v_scale,"
      "    int tp_rank, int blocksparse_local_blocks,"
      "    int blocksparse_vert_stride, int blocksparse_block_size,"
      "    int blocksparse_head_sliding_step,"
      "    int num_threads) -> ()");
  ops.impl("paged_attention_v1", torch::kCUDA, &paged_attention_v1);

  // PagedAttention V2.
  ops.def(
      "paged_attention_v2("
      "    Tensor! out, Tensor! exp_sums, Tensor! max_logits,"
      "    Tensor! tmp_out, Tensor query, Tensor key_cache,"
      "    Tensor value_cache, int num_kv_heads, float scale,"
      "    Tensor block_tables, Tensor seq_lens, int block_size,"
      "    int max_seq_len, Tensor? alibi_slopes,"
      "    str kv_cache_dtype, Tensor k_scale, Tensor v_scale,"
      "    int tp_rank, int blocksparse_local_blocks,"
      "    int blocksparse_vert_stride, int blocksparse_block_size,"
      "    int blocksparse_head_sliding_step,"
      "    int num_threads) -> ()");
  ops.impl("paged_attention_v2", torch::kCUDA, &paged_attention_v2);

  // Activation ops
  // Activation function used in SwiGLU.
  ops.def("silu_and_mul(Tensor! out, Tensor input) -> ()");
  ops.impl("silu_and_mul", torch::kCUDA, &silu_and_mul);

  // Activation function used in SwiGLU.
  ops.def("scaled_silu_and_mul(Tensor! out, Tensor input, Tensor scale) -> ()");
  ops.impl("scaled_silu_and_mul", torch::kCUDA, &scaled_silu_and_mul);

  ops.def("mul_and_silu(Tensor! out, Tensor input) -> ()");
  ops.impl("mul_and_silu", torch::kCUDA, &mul_and_silu);

  // Activation function used in GeGLU with `none` approximation.
  ops.def("gelu_and_mul(Tensor! out, Tensor input) -> ()");
  ops.impl("gelu_and_mul", torch::kCUDA, &gelu_and_mul);

  // Activation function used in GeGLU with `tanh` approximation.
  ops.def("gelu_tanh_and_mul(Tensor! out, Tensor input) -> ()");
  ops.impl("gelu_tanh_and_mul", torch::kCUDA, &gelu_tanh_and_mul);

  // FATReLU implementation.
  ops.def("fatrelu_and_mul(Tensor! out, Tensor input, float threshold) -> ()");
  ops.impl("fatrelu_and_mul", torch::kCUDA, &fatrelu_and_mul);

  // GELU implementation used in GPT-2.
  ops.def("gelu_new(Tensor! out, Tensor input) -> ()");
  ops.impl("gelu_new", torch::kCUDA, &gelu_new);

  // Approximate GELU implementation.
  ops.def("gelu_fast(Tensor! out, Tensor input) -> ()");
  ops.impl("gelu_fast", torch::kCUDA, &gelu_fast);

  // Quick GELU implementation.
  ops.def("gelu_quick(Tensor! out, Tensor input) -> ()");
  ops.impl("gelu_quick", torch::kCUDA, &gelu_quick);

  // prepare_inputs advance_step
  ops.def(
      "advance_step_flashattn(int num_seqs, int num_queries, int block_size, "
      "Tensor! input_tokens, Tensor sampled_token_ids, "
      "Tensor! input_positions, Tensor! seq_lens, Tensor! slot_mapping, "
      "Tensor block_tables) -> ()");
  ops.impl("advance_step_flashattn", torch::kCUDA, &advance_step_flashattn);

  ops.def(
      "advance_step_flashinfer("
      "    int num_seqs, int num_queries, int block_size,"
      "    Tensor! input_tokens, Tensor sampled_token_ids,"
      "    Tensor! input_positions, Tensor! seq_lens, Tensor! slot_mapping,"
      "    Tensor block_tables, Tensor! paged_kv_indices,"
      "    Tensor! paged_kv_indptr, Tensor! paged_kv_last_page_len,"
      "    Tensor! block_table_bounds"
      ") -> ()");
  ops.impl("advance_step_flashinfer", torch::kCUDA, &advance_step_flashinfer);

  // Layernorm
  // Apply Root Mean Square (RMS) Normalization to the input tensor.
  ops.def(
      "rms_norm(Tensor! result, Tensor input, Tensor weight, float epsilon) -> "
      "()");
  ops.impl("rms_norm", torch::kCUDA, &rms_norm);

  // In-place fused Add and RMS Normalization.
  ops.def(
      "fused_add_rms_norm(Tensor! input, Tensor! residual, Tensor weight, "
      "float epsilon) -> ()");
  ops.impl("fused_add_rms_norm", torch::kCUDA, &fused_add_rms_norm);

  // Layernorm-quant
  // Apply Root Mean Square (RMS) Normalization to the input tensor.
  ops.def(
      "rms_norm_static_fp8_quant(Tensor! result, Tensor input, Tensor weight, "
      "Tensor scale, float epsilon) -> "
      "()");
  ops.impl("rms_norm_static_fp8_quant", torch::kCUDA,
           &rms_norm_static_fp8_quant);

  // In-place fused Add and RMS Normalization.
  ops.def(
      "fused_add_rms_norm_static_fp8_quant(Tensor! result, Tensor input, "
      "Tensor! residual, Tensor weight, "
      "Tensor scale, float epsilon) -> ()");
  ops.impl("fused_add_rms_norm_static_fp8_quant", torch::kCUDA,
           &fused_add_rms_norm_static_fp8_quant);

  // Fused Layernorm + Quant kernels
  ops.def(
      "rms_norm_dynamic_per_token_quant(Tensor! result, Tensor input, "
      "Tensor weight, Tensor! scale, float epsilon, "
      "Tensor? scale_ub, Tensor!? residual) -> ()");
  ops.impl("rms_norm_dynamic_per_token_quant", torch::kCUDA,
           &rms_norm_dynamic_per_token_quant);

  // Rotary embedding
  // Apply GPT-NeoX or GPT-J style rotary embedding to query and key.
  ops.def(
      "rotary_embedding(Tensor positions, Tensor! query,"
      "                 Tensor! key, int head_size,"
      "                 Tensor cos_sin_cache, bool is_neox) -> ()");
  ops.impl("rotary_embedding", torch::kCUDA, &rotary_embedding);

  // Apply GPT-NeoX or GPT-J style rotary embedding to query and key
  // (supports multiple loras).
  ops.def(
      "batched_rotary_embedding(Tensor positions, Tensor! query,"
      "                         Tensor! key, int head_size,"
      "                         Tensor cos_sin_cache, bool is_neox,"
      "                         int rot_dim,"
      "                         Tensor cos_sin_cache_offsets) -> ()");
  ops.impl("batched_rotary_embedding", torch::kCUDA, &batched_rotary_embedding);

  // Quantization ops
#ifndef USE_ROCM
  // Quantized GEMM for AQLM.
  ops.def(
      "aqlm_gemm(Tensor input, Tensor codes, Tensor codebooks, "
      "Tensor scales, int[] codebook_partition_sizes, Tensor? bias) "
      "-> Tensor",
      {stride_tag});
  ops.impl("aqlm_gemm", torch::kCUDA, &aqlm_gemm);

  // Decompression method for AQLM.
  ops.def(
      "aqlm_dequant(Tensor codes, Tensor codebooks, "
      "int[] codebook_partition_sizes) -> Tensor",
      {stride_tag});
  ops.impl("aqlm_dequant", torch::kCUDA, &aqlm_dequant);

  // Quantized GEMM for AWQ.
  ops.def(
      "awq_gemm(Tensor _in_feats, Tensor _kernel, Tensor _scaling_factors, "
      "Tensor _zeros, SymInt split_k_iters) -> Tensor",
      {stride_tag});
  ops.impl("awq_gemm", torch::kCUDA, &awq_gemm);

  // Dequantization for AWQ.
  ops.def(
      "awq_dequantize(Tensor _kernel, Tensor _scaling_factors, "
      "Tensor _zeros, SymInt split_k_iters, int thx, int thy) -> Tensor",
      {stride_tag});
  ops.impl("awq_dequantize", torch::kCUDA, &awq_dequantize);

  // Note about marlin kernel 'workspace' arguments:
  // Technically these should be mutable since they are modified by the kernel.
  // But since they are set back to zero once the kernel is finished we can
  // hand wave and say that they have no net effect.
  //
  // The reason to mark 'workspace' as immutable is so that they don't interfere
  // with using ScalarType arguments in the ops. If they are marked as mutable,
  // pytorch throws an assert in
  // 'torch._higher_order_ops._register_effectful_op' that prevents these
  // kernels from being torch.compile'd.
  // See the following document for more info on custom types and ops that use
  // custom types:
  // https://docs.google.com/document/d/18fBMPuOJ0fY5ZQ6YyrHUppw9FA332CpNtgB6SOIgyuA

  // Marlin (Dense) Optimized Quantized GEMM for GPTQ.
  ops.def(
      "marlin_gemm(Tensor a, Tensor b_q_weight, Tensor b_scales, "
      "Tensor! workspace, SymInt size_m, SymInt size_n, SymInt size_k) -> "
      "Tensor",
      {stride_tag});
  // conditionally compiled so impl in source file

  // Marlin_24 (Sparse) Optimized Quantized GEMM for GPTQ.
  ops.def(
      "gptq_marlin_24_gemm(Tensor a, Tensor b_q_weight, Tensor b_meta, "
      "Tensor b_scales, Tensor workspace, "
      "int b_q_type, "
      "SymInt size_m, SymInt size_n, SymInt size_k) -> Tensor",
      {stride_tag});
  //  conditionally compiled so impl in source file

  // Machete (Dense) Optimized Mixed Precision GEMM for Hopper.
  ops.def(
      "machete_supported_schedules("
      "   ScalarType a_type,"
      "   int b_type,"
      "   ScalarType? maybe_group_scales_type,"
      "   ScalarType? maybe_group_zeros_type,"
      "   ScalarType? maybe_channel_scales_type,"
      "   ScalarType? maybe_token_scales_type,"
      "   ScalarType? maybe_out_type"
      ") -> str[]");
  ops.def(
      "machete_mm("
      "   Tensor A,"
      "   Tensor B,"
      "   int b_type,"
      "   ScalarType? out_type,"
      "   Tensor? group_scales,"
      "   Tensor? group_zeros,"
      "   int?    group_size,"
      "   Tensor? channel_scales,"
      "   Tensor? token_scales,"
      "   str?    schedule"
      ") -> Tensor",
      {stride_tag});
  ops.def(
      "machete_prepack_B("
      "   Tensor B,"
      "   ScalarType a_type,"
      "   int b_type,"
      "   ScalarType? group_scales_type"
      ") -> Tensor");
  // conditionally compiled so impl registration is in source file

  ops.def("permute_cols(Tensor A, Tensor perm) -> Tensor");
  ops.impl("permute_cols", torch::kCUDA, &permute_cols);

  // gptq_marlin Optimized Quantized GEMM for GPTQ.
  ops.def(
      "gptq_marlin_gemm(Tensor a, Tensor b_q_weight, Tensor b_scales, "
      "Tensor b_zeros, Tensor g_idx, Tensor perm, Tensor workspace, "
      "int b_q_type, "
      "SymInt size_m, SymInt size_n, SymInt size_k, bool is_k_full, "
      "bool has_zp, bool use_atomic_add, bool use_fp32_reduce, "
      "bool is_zp_float) -> Tensor",
      {stride_tag});
  // conditionally compiled so impl registration is in source file

  // gptq_marlin repack from GPTQ.
  ops.def(
      "gptq_marlin_repack(Tensor b_q_weight, Tensor perm, "
      "SymInt size_k, SymInt size_n, int num_bits) -> Tensor");
  // conditionally compiled so impl registrations are in source file

  // awq_marlin repack from AWQ.
  ops.def(
      "awq_marlin_repack(Tensor b_q_weight, SymInt size_k, "
      "SymInt size_n, int num_bits) -> Tensor");
  // conditionally compiled so impl registrations are in source file
#endif

  // Dequantization for GGML.
  ops.def(
      "ggml_dequantize(Tensor W, int type, SymInt m, SymInt n, ScalarType? "
      "dtype) -> Tensor");
  ops.impl("ggml_dequantize", torch::kCUDA, &ggml_dequantize);

  // mmvq kernel for GGML.
  ops.def(
      "ggml_mul_mat_vec_a8(Tensor W, Tensor X, int type, SymInt row) "
      "-> Tensor");
  ops.impl("ggml_mul_mat_vec_a8", torch::kCUDA, &ggml_mul_mat_vec_a8);

  // mmq kernel for GGML.
  ops.def(
      "ggml_mul_mat_a8(Tensor W, Tensor X, int type, SymInt row) -> Tensor");
  ops.impl("ggml_mul_mat_a8", torch::kCUDA, &ggml_mul_mat_a8);

  // moe kernel for GGML.
  ops.def(
      "ggml_moe_a8(Tensor X, Tensor W, "
      "Tensor sorted_token_ids, Tensor expert_ids, Tensor "
      "num_tokens_post_padded, "
      "int type, SymInt row, SymInt top_k, SymInt tokens) -> Tensor");
  ops.impl("ggml_moe_a8", torch::kCUDA, &ggml_moe_a8);

  ops.def("ggml_moe_get_block_size", &ggml_moe_get_block_size);

#ifndef USE_ROCM
  // fp8_marlin Optimized Quantized GEMM for FP8 weight-only.
  ops.def(
      "fp8_marlin_gemm(Tensor a, Tensor b_q_weight, Tensor b_scales, "
      "Tensor! workspace, int num_bits, SymInt size_m, SymInt size_n, "
      "SymInt size_k) -> Tensor",
      {stride_tag});
  // conditionally compiled so impl registration is in source file

  // marlin_qqq_gemm for QQQ.
  ops.def(
      "marlin_qqq_gemm(Tensor a, Tensor b_q_weight, "
      "Tensor s_tok, Tensor s_ch, Tensor s_group, "
      "Tensor! workspace, SymInt size_m, SymInt size_n, "
      "SymInt size_k) -> Tensor",
      {stride_tag});
  // conditionally compiled so impl registration is in source file

  // CUTLASS nvfp4 block scaled GEMM
  ops.def(
      "cutlass_scaled_fp4_mm(Tensor! out, Tensor a, Tensor b,"
      "                      Tensor block_scale_a, Tensor block_scale_b,"
      "                      Tensor alpha) -> ()",
      {stride_tag});
  ops.impl("cutlass_scaled_fp4_mm", torch::kCUDA, &cutlass_scaled_fp4_mm);

  // CUTLASS w8a8 GEMM, supporting symmetric per-tensor or per-row/column
  // quantization, as well as bias
  ops.def(
      "cutlass_scaled_mm(Tensor! out, Tensor a,"
      "                  Tensor b, Tensor a_scales,"
      "                  Tensor b_scales, Tensor? bias) -> ()",
      {stride_tag});
  ops.impl("cutlass_scaled_mm", torch::kCUDA, &cutlass_scaled_mm);

  // CUTLASS w8a8 GEMM, supporting asymmetric per-tensor or per-row/column
  // quantization.
  ops.def(
      "cutlass_scaled_mm_azp(Tensor! out, Tensor a,"
      "                  Tensor b, Tensor a_scales,"
      "                  Tensor b_scales, Tensor azp_adj,"
      "                  Tensor? azp, Tensor? bias) -> ()",
      {stride_tag});
  ops.impl("cutlass_scaled_mm_azp", torch::kCUDA, &cutlass_scaled_mm_azp);

  // Check if cutlass scaled_mm is supported for CUDA devices of the given
  // capability
  ops.def("cutlass_scaled_mm_supports_fp8(int cuda_device_capability) -> bool");
  ops.impl("cutlass_scaled_mm_supports_fp8", &cutlass_scaled_mm_supports_fp8);

  // Check if cutlass grouped gemm is supported for CUDA devices of the given
  // capability
  ops.def("cutlass_group_gemm_supported(int cuda_device_capability) -> bool");
  ops.impl("cutlass_group_gemm_supported", &cutlass_group_gemm_supported);

  // CUTLASS w8a8 grouped GEMM
  ops.def(
      "cutlass_moe_mm(Tensor! out_tensors, Tensor a_tensors, Tensor b_tensors, "
      "               Tensor a_scales, Tensor b_scales, Tensor expert_offsets, "
      "               Tensor problem_sizes, Tensor a_strides, "
      "               Tensor b_strides, Tensor c_strides) -> ()",
      {stride_tag});
  ops.impl("cutlass_moe_mm", torch::kCUDA, &cutlass_moe_mm);

  // A function that computes data required to run fused MoE with w8a8 grouped
  // GEMM. It takes topk_ids as an input, and computes expert_offsets
  // (token start indices of each expert). In addition to this, it computes
  // problem sizes for each expert's multiplication used by the two mms called
  // from fused MoE operation, and arrays with permutations required to shuffle
  // and de-shuffle the input/output of the fused operation.
  ops.def(
      "get_cutlass_moe_mm_data(Tensor topk_ids, Tensor! expert_offsets, "
      "                        Tensor! problem_sizes1, Tensor! problem_sizes2, "
      "                        Tensor! input_permutation, "
      "                        Tensor! output_permutation, int num_experts, "
      "                        int n, int k) -> ()",
      {stride_tag});
  ops.impl("get_cutlass_moe_mm_data", torch::kCUDA, &get_cutlass_moe_mm_data);

  // Check if cutlass scaled_mm supports block quantization (used by DeepSeekV3)
  ops.def(
      "cutlass_scaled_mm_supports_block_fp8(int cuda_device_capability) -> "
      "bool");
  ops.impl("cutlass_scaled_mm_supports_block_fp8",
           &cutlass_scaled_mm_supports_block_fp8);

  // Check if cutlass sparse scaled_mm is supported for CUDA devices of the
  // given capability
  ops.def(
      "cutlass_sparse_scaled_mm_supported(int cuda_device_capability) -> bool");
  ops.impl("cutlass_sparse_scaled_mm_supported",
           &cutlass_sparse_scaled_mm_supported);

  // CUTLASS sparse GEMM, supporting symmetric per-tensor or per-row/column
  // quantization, as well as bias
  ops.def(
      "cutlass_scaled_sparse_mm(Tensor! out, Tensor a,"
      "                         Tensor bt_nzs,"
      "                         Tensor bt_meta, Tensor a_scales,"
      "                         Tensor b_scales, Tensor? bias) -> ()",
      {stride_tag});
  ops.impl("cutlass_scaled_sparse_mm", torch::kCUDA, &cutlass_scaled_sparse_mm);

  // CUTLASS sparse matrix compressor
  ops.def("cutlass_sparse_compress(Tensor a) -> Tensor[]");
  ops.impl("cutlass_sparse_compress", &cutlass_sparse_compress);

  // Mamba selective scan kernel
  ops.def(
      "selective_scan_fwd(Tensor! u, Tensor! delta,"
      "Tensor! A, Tensor! B, Tensor! C,"
      "Tensor? D_, Tensor!? z_, Tensor? delta_bias_,"
      "bool delta_softplus,"
      "Tensor? query_start_loc,"
      "Tensor? cache_indices,"
      "Tensor? has_initial_state,"
      "Tensor! ssm_states,"
      "int pad_slot_id) -> ()");
  ops.impl("selective_scan_fwd", torch::kCUDA, &selective_scan_fwd);

  ops.def(
      "causal_conv1d_update(Tensor! x,"
      "Tensor! conv_state,"
      "Tensor! weight,"
      "Tensor? bias_,"
      "bool silu_activation,"
      "Tensor? cache_seqlens_,"
      "Tensor? conv_state_indices,"
      "int pad_slot_id) -> ()");
  ops.impl("causal_conv1d_update", torch::kCUDA, &causal_conv1d_update);

  ops.def(
      "causal_conv1d_fwd(Tensor! x, Tensor! weight,"
      "Tensor? bias_,"
      "Tensor!? conv_states,"
      "Tensor? query_start_loc,"
      "Tensor? cache_indices,"
      "Tensor? has_initial_state,"
      "bool silu_activation,"
      "int pad_slot_id) -> ()");
  ops.impl("causal_conv1d_fwd", torch::kCUDA, &causal_conv1d_fwd);

  // Compute NVFP4 block quantized tensor.
  ops.def(
      "scaled_fp4_quant(Tensor! output, Tensor input,"
      "                 Tensor! output_scale, Tensor input_scale) -> ()");
  ops.impl("scaled_fp4_quant", torch::kCUDA, &scaled_fp4_quant);

  // Check if cutlass_scaled_mm_fp4 is supported for CUDA devices
  // of the given capability
  ops.def("cutlass_scaled_mm_supports_fp4(int cuda_device_capability) -> bool");
  ops.impl("cutlass_scaled_mm_supports_fp4", &cutlass_scaled_mm_supports_fp4);
#endif

  // Quantized GEMM for GPTQ.
  // Note: even though the C++ inferred schema is correct for this op, it seems
  // to prevent the meta function registry.
  ops.def(
      "gptq_gemm(Tensor a, Tensor b_q_weight, Tensor b_gptq_qzeros, "
      "Tensor b_gptq_scales, Tensor b_g_idx, bool use_exllama, int bit) "
      "-> Tensor",
      {stride_tag});
  ops.impl("gptq_gemm", torch::kCUDA, &gptq_gemm);

  // Post processing for GPTQ.
  ops.def("gptq_shuffle(Tensor! q_weight, Tensor q_perm, int bit) -> ()");
  ops.impl("gptq_shuffle", torch::kCUDA, &gptq_shuffle);

  // Compute FP8 quantized tensor for given scaling factor.
  ops.def(
      "static_scaled_fp8_quant(Tensor! result, Tensor input, Tensor scale) -> "
      "()");
  ops.impl("static_scaled_fp8_quant", torch::kCUDA, &static_scaled_fp8_quant);

  // Compute dynamic-per-tensor FP8 quantized tensor and scaling factor.
  ops.def(
      "dynamic_scaled_fp8_quant(Tensor! result, Tensor input, Tensor! scale) "
      "-> "
      "()");
  ops.impl("dynamic_scaled_fp8_quant", torch::kCUDA, &dynamic_scaled_fp8_quant);

  // Compute dynamic-per-token FP8 quantized tensor and scaling factor.
  ops.def(
      "dynamic_per_token_scaled_fp8_quant(Tensor! result, Tensor input, "
      "Tensor! scale, Tensor? scale_ub) -> "
      "()");
  ops.impl("dynamic_per_token_scaled_fp8_quant", torch::kCUDA,
           &dynamic_per_token_scaled_fp8_quant);

  // Compute int8 quantized tensor for given scaling factor.
  ops.def(
      "static_scaled_int8_quant(Tensor! result, Tensor input, Tensor scale,"
      "Tensor? azp) -> ()");
  ops.impl("static_scaled_int8_quant", torch::kCUDA, &static_scaled_int8_quant);

  // Compute int8 quantized tensor and scaling factor
  ops.def(
      "dynamic_scaled_int8_quant(Tensor! result, Tensor input, Tensor! scale, "
      "Tensor!? azp) -> ()");
  ops.impl("dynamic_scaled_int8_quant", torch::kCUDA,
           &dynamic_scaled_int8_quant);

#ifndef USE_ROCM
  // reorder weight for AllSpark Ampere W8A16 Fused Gemm kernel
  ops.def(
      "rearrange_kn_weight_as_n32k16_order(Tensor b_qweight, Tensor b_scales, "
      "Tensor? b_zeros, "
      "bool has_zp, Tensor! b_qweight_reorder, Tensor! b_scales_reorder, "
      "Tensor!? b_zeros_reorder, "
      "int K, int N, int N_32align) -> ()");
  //  conditionally compiled so impl in source file

  // AllSpark quantization ops
  ops.def(
      "allspark_w8a16_gemm(Tensor a, Tensor b_qweight, Tensor b_scales, "
      "Tensor? b_qzeros, "
      "SymInt n, SymInt group_size, SymInt sm_count, SymInt sm_version, SymInt "
      "CUBLAS_M_THRESHOLD, bool has_zp, bool n32k16_reorder) -> Tensor");
  //  conditionally compiled so impl in source file
#endif
}

TORCH_LIBRARY_EXPAND(CONCAT(TORCH_EXTENSION_NAME, _cache_ops), cache_ops) {
  // Cache ops
  // Swap in (out) the cache blocks from src to dst.
  cache_ops.def(
      "swap_blocks(Tensor src, Tensor! dst, Tensor block_mapping) -> ()");
  cache_ops.impl("swap_blocks", torch::kCUDA, &swap_blocks);

  // Copy the cache blocks from src to dst.
  cache_ops.def(
      "copy_blocks(Tensor(a!)[] key_caches, Tensor[](b!) value_caches, "
      "Tensor block_mapping) -> ()");
  cache_ops.impl("copy_blocks", torch::kCUDA, &copy_blocks);

  cache_ops.def(
      "copy_blocks_mla(Tensor(a!)[] kv_caches, Tensor block_mapping) -> ()");
  cache_ops.impl("copy_blocks_mla", torch::kCUDA, &copy_blocks_mla);

  // Reshape the key and value tensors and cache them.
  cache_ops.def(
      "reshape_and_cache(Tensor key, Tensor value,"
      "                  Tensor! key_cache, Tensor! value_cache,"
      "                  Tensor slot_mapping,"
      "                  str kv_cache_dtype,"
      "                  Tensor k_scale, Tensor v_scale) -> ()");
  cache_ops.impl("reshape_and_cache", torch::kCUDA, &reshape_and_cache);

  // Reshape the key and value tensors and cache them.
  cache_ops.def(
      "reshape_and_cache_flash(Tensor key, Tensor value,"
      "                        Tensor! key_cache,"
      "                        Tensor! value_cache,"
      "                        Tensor slot_mapping,"
      "                        str kv_cache_dtype,"
      "                        Tensor k_scale, Tensor v_scale) -> ()");
  cache_ops.impl("reshape_and_cache_flash", torch::kCUDA,
                 &reshape_and_cache_flash);

  // Concat kv_c and k_pe and cache them.
  cache_ops.def(
      "concat_and_cache_mla(Tensor kv_c, Tensor k_pe,"
      "                     Tensor! kv_cache,"
      "                     Tensor slot_mapping,"
      "                     str kv_cache_dtype,"
      "                     Tensor scale) -> ()");
  cache_ops.impl("concat_and_cache_mla", torch::kCUDA, &concat_and_cache_mla);

  // Convert the key and value cache to fp8 data type.
  cache_ops.def(
      "convert_fp8(Tensor! dst_cache, Tensor src_cache, float scale, "
      "str kv_cache_dtype) -> ()");
  cache_ops.impl("convert_fp8", torch::kCUDA, &convert_fp8);

  // Gather cache blocks from src_cache to dst.
  cache_ops.def(
      "gather_cache(Tensor src_cache, Tensor! dst, Tensor block_table, "
      "Tensor cu_seq_lens, int batch_size, Tensor? seq_starts) -> ()");
  cache_ops.impl("gather_cache", torch::kCUDA, &gather_cache);
}

TORCH_LIBRARY_EXPAND(CONCAT(TORCH_EXTENSION_NAME, _cuda_utils), cuda_utils) {
  // Cuda utils

  // Gets the specified device attribute.
  cuda_utils.def("get_device_attribute(int attribute, int device_id) -> int");
  cuda_utils.impl("get_device_attribute", &get_device_attribute);

  // Gets the maximum shared memory per block device attribute.
  cuda_utils.def(
      "get_max_shared_memory_per_block_device_attribute(int device_id) -> int");
  cuda_utils.impl("get_max_shared_memory_per_block_device_attribute",
                  &get_max_shared_memory_per_block_device_attribute);
}

TORCH_LIBRARY_EXPAND(CONCAT(TORCH_EXTENSION_NAME, _custom_ar), custom_ar) {
  // Custom all-reduce kernels
  custom_ar.def(
<<<<<<< HEAD
      "init_custom_ar(Tensor meta, Tensor rank_data, "
      "str[] handles, int[] offsets, int rank, "
      "bool full_nvlink) -> int");
=======
      "init_custom_ar(int[] ipc_tensors, Tensor rank_data, "
      "int rank, bool fully_connected) -> int");
>>>>>>> 1cab43c2
  custom_ar.impl("init_custom_ar", torch::kCUDA, &init_custom_ar);

  custom_ar.def("all_reduce_reg(int fa, Tensor inp, Tensor! out) -> ()");
  custom_ar.impl("all_reduce_reg", torch::kCUDA, &all_reduce_reg);

  custom_ar.def(
      "all_reduce_unreg(int fa, Tensor inp, Tensor reg_buffer, Tensor! out) -> "
      "()");
  custom_ar.impl("all_reduce_unreg", torch::kCUDA, &all_reduce_unreg);

  custom_ar.def("dispose", &dispose);
  custom_ar.def("meta_size", &meta_size);

  custom_ar.def(
      "register_buffer(int fa, Tensor t, str[] handles, "
      "int[] offsets) -> ()");
  custom_ar.impl("register_buffer", torch::kCUDA, &register_buffer);

  custom_ar.def("get_graph_buffer_ipc_meta", &get_graph_buffer_ipc_meta);
  custom_ar.def("register_graph_buffers", &register_graph_buffers);
<<<<<<< HEAD
#ifdef USE_ROCM
  custom_ar.def("allocate_meta_buffer", &allocate_meta_buffer);
  custom_ar.impl("allocate_meta_buffer", torch::kCUDA, &allocate_meta_buffer);
  custom_ar.def("get_meta_buffer_ipc_handle", &get_meta_buffer_ipc_handle);
  custom_ar.impl("get_meta_buffer_ipc_handle", torch::kCPU,
                 &get_meta_buffer_ipc_handle);
#endif
=======

  custom_ar.def("allocate_shared_buffer_and_handle",
                &allocate_shared_buffer_and_handle);
  custom_ar.def("open_mem_handle(Tensor mem_handle) -> int", &open_mem_handle);
  custom_ar.impl("open_mem_handle", torch::kCPU, &open_mem_handle);

  custom_ar.def("free_shared_buffer", &free_shared_buffer);
>>>>>>> 1cab43c2
}

REGISTER_EXTENSION(TORCH_EXTENSION_NAME)<|MERGE_RESOLUTION|>--- conflicted
+++ resolved
@@ -625,43 +625,20 @@
 TORCH_LIBRARY_EXPAND(CONCAT(TORCH_EXTENSION_NAME, _custom_ar), custom_ar) {
   // Custom all-reduce kernels
   custom_ar.def(
-<<<<<<< HEAD
-      "init_custom_ar(Tensor meta, Tensor rank_data, "
-      "str[] handles, int[] offsets, int rank, "
-      "bool full_nvlink) -> int");
-=======
       "init_custom_ar(int[] ipc_tensors, Tensor rank_data, "
       "int rank, bool fully_connected) -> int");
->>>>>>> 1cab43c2
   custom_ar.impl("init_custom_ar", torch::kCUDA, &init_custom_ar);
-
-  custom_ar.def("all_reduce_reg(int fa, Tensor inp, Tensor! out) -> ()");
-  custom_ar.impl("all_reduce_reg", torch::kCUDA, &all_reduce_reg);
-
   custom_ar.def(
-      "all_reduce_unreg(int fa, Tensor inp, Tensor reg_buffer, Tensor! out) -> "
-      "()");
-  custom_ar.impl("all_reduce_unreg", torch::kCUDA, &all_reduce_unreg);
+      "all_reduce(int fa, Tensor inp, Tensor! out, int reg_buffer, "
+      "int reg_buffer_sz_bytes) -> ()");
+  custom_ar.impl("all_reduce", torch::kCUDA, &all_reduce);
 
   custom_ar.def("dispose", &dispose);
   custom_ar.def("meta_size", &meta_size);
 
-  custom_ar.def(
-      "register_buffer(int fa, Tensor t, str[] handles, "
-      "int[] offsets) -> ()");
-  custom_ar.impl("register_buffer", torch::kCUDA, &register_buffer);
-
+  custom_ar.def("register_buffer", &register_buffer);
   custom_ar.def("get_graph_buffer_ipc_meta", &get_graph_buffer_ipc_meta);
   custom_ar.def("register_graph_buffers", &register_graph_buffers);
-<<<<<<< HEAD
-#ifdef USE_ROCM
-  custom_ar.def("allocate_meta_buffer", &allocate_meta_buffer);
-  custom_ar.impl("allocate_meta_buffer", torch::kCUDA, &allocate_meta_buffer);
-  custom_ar.def("get_meta_buffer_ipc_handle", &get_meta_buffer_ipc_handle);
-  custom_ar.impl("get_meta_buffer_ipc_handle", torch::kCPU,
-                 &get_meta_buffer_ipc_handle);
-#endif
-=======
 
   custom_ar.def("allocate_shared_buffer_and_handle",
                 &allocate_shared_buffer_and_handle);
@@ -669,7 +646,6 @@
   custom_ar.impl("open_mem_handle", torch::kCPU, &open_mem_handle);
 
   custom_ar.def("free_shared_buffer", &free_shared_buffer);
->>>>>>> 1cab43c2
 }
 
 REGISTER_EXTENSION(TORCH_EXTENSION_NAME)