#include "cache.h"
#include "cuda_utils.h"
#include "ops.h"
#include "core/registration.h"

#include <torch/library.h>
#include <torch/version.h>

// Note on op signatures:
// The X_meta signatures are for the meta functions corresponding to op X.
// They must be kept in sync with the signature for X. Generally, only
// functions that return Tensors require a meta function.
//
// See the following links for detailed docs on op registration and function
// schemas.
// https://docs.google.com/document/d/1_W62p8WJOQQUzPsJYa7s701JXt0qf2OfLub2sbkHOaU/edit#heading=h.ptttacy8y1u9
// https://github.com/pytorch/pytorch/blob/main/aten/src/ATen/native/README.md#annotations

TORCH_LIBRARY_EXPAND(TORCH_EXTENSION_NAME, ops) {
  // vLLM custom ops
  //

  // The default behavior in PyTorch 2.6 is "requires_contiguous", so we need
  // to override this for many GEMMs with the following tag. Otherwise,
  // torch.compile will force all input tensors to be contiguous(), which
  // will break many custom ops that require column-major weight matrices.
  // TODO: remove this for PyTorch 2.8, when the default is planned to switch
  // to match exact eager-mode strides.
  at::Tag stride_tag = at::Tag::needs_fixed_stride_order;

  ops.def("weak_ref_tensor(Tensor input) -> Tensor");
  ops.impl("weak_ref_tensor", torch::kCUDA, &weak_ref_tensor);

  ops.def("get_cuda_view_from_cpu_tensor(Tensor cpu_tensor) -> Tensor");
  ops.impl("get_cuda_view_from_cpu_tensor", torch::kCPU,
           &get_cuda_view_from_cpu_tensor);

  // Attention ops
  // Compute the attention between an input query and the cached
  // keys/values using PagedAttention.
  ops.def(
      "paged_attention_v1("
      "    Tensor! out, Tensor query, Tensor key_cache,"
      "    Tensor value_cache, int num_kv_heads, float scale,"
      "    Tensor block_tables, Tensor seq_lens, int block_size,"
      "    int max_seq_len, Tensor? alibi_slopes,"
      "    str kv_cache_dtype, Tensor k_scale, Tensor v_scale,"
      "    int tp_rank, int blocksparse_local_blocks,"
      "    int blocksparse_vert_stride, int blocksparse_block_size,"
      "    int blocksparse_head_sliding_step,"
      "    int num_threads) -> ()");
  ops.impl("paged_attention_v1", torch::kCUDA, &paged_attention_v1);

  // PagedAttention V2.
  ops.def(
      "paged_attention_v2("
      "    Tensor! out, Tensor! exp_sums, Tensor! max_logits,"
      "    Tensor! tmp_out, Tensor query, Tensor key_cache,"
      "    Tensor value_cache, int num_kv_heads, float scale,"
      "    Tensor block_tables, Tensor seq_lens, int block_size,"
      "    int max_seq_len, Tensor? alibi_slopes,"
      "    str kv_cache_dtype, Tensor k_scale, Tensor v_scale,"
      "    int tp_rank, int blocksparse_local_blocks,"
      "    int blocksparse_vert_stride, int blocksparse_block_size,"
      "    int blocksparse_head_sliding_step,"
      "    int num_threads) -> ()");
  ops.impl("paged_attention_v2", torch::kCUDA, &paged_attention_v2);

#ifndef USE_ROCM
  // Merge attn states
  // Implements section 2.2 of https://www.arxiv.org/pdf/2501.01005
  // can be used to combine partial attention results (in the split-KV case)
  ops.def(
      "merge_attn_states("
      "    Tensor! output,"
      "    Tensor!? output_lse,"
      "    Tensor prefix_output,"
      "    Tensor prefix_lse,"
      "    Tensor suffix_output,"
      "    Tensor suffix_lse) -> ()");
  ops.impl("merge_attn_states", torch::kCUDA, &merge_attn_states);
#endif

  // Activation ops
  // Activation function used in SwiGLU.
  ops.def("silu_and_mul(Tensor! result, Tensor input) -> ()");
  ops.impl("silu_and_mul", torch::kCUDA, &silu_and_mul);

<<<<<<< HEAD
  // Activation function used in SwiGLU.
  ops.def("scaled_silu_and_mul(Tensor! out, Tensor input, Tensor scale) -> ()");
  ops.impl("scaled_silu_and_mul", torch::kCUDA, &scaled_silu_and_mul);
=======
  ops.def(
      "silu_and_mul_quant(Tensor! result, Tensor input, Tensor scale) -> ()");
  ops.impl("silu_and_mul_quant", torch::kCUDA, &silu_and_mul_quant);
>>>>>>> 4c33d673

  ops.def("mul_and_silu(Tensor! out, Tensor input) -> ()");
  ops.impl("mul_and_silu", torch::kCUDA, &mul_and_silu);

  // Activation function used in GeGLU with `none` approximation.
  ops.def("gelu_and_mul(Tensor! out, Tensor input) -> ()");
  ops.impl("gelu_and_mul", torch::kCUDA, &gelu_and_mul);

  // Activation function used in GeGLU with `tanh` approximation.
  ops.def("gelu_tanh_and_mul(Tensor! out, Tensor input) -> ()");
  ops.impl("gelu_tanh_and_mul", torch::kCUDA, &gelu_tanh_and_mul);

  // FATReLU implementation.
  ops.def("fatrelu_and_mul(Tensor! out, Tensor input, float threshold) -> ()");
  ops.impl("fatrelu_and_mul", torch::kCUDA, &fatrelu_and_mul);

  // GELU implementation used in GPT-2.
  ops.def("gelu_new(Tensor! out, Tensor input) -> ()");
  ops.impl("gelu_new", torch::kCUDA, &gelu_new);

  // Approximate GELU implementation.
  ops.def("gelu_fast(Tensor! out, Tensor input) -> ()");
  ops.impl("gelu_fast", torch::kCUDA, &gelu_fast);

  // Quick GELU implementation.
  ops.def("gelu_quick(Tensor! out, Tensor input) -> ()");
  ops.impl("gelu_quick", torch::kCUDA, &gelu_quick);

  // prepare_inputs advance_step
  ops.def(
      "advance_step_flashattn(int num_seqs, int num_queries, int block_size, "
      "Tensor! input_tokens, Tensor sampled_token_ids, "
      "Tensor! input_positions, Tensor! seq_lens, Tensor! slot_mapping, "
      "Tensor block_tables) -> ()");
  ops.impl("advance_step_flashattn", torch::kCUDA, &advance_step_flashattn);

  ops.def(
      "advance_step_flashinfer("
      "    int num_seqs, int num_queries, int block_size,"
      "    Tensor! input_tokens, Tensor sampled_token_ids,"
      "    Tensor! input_positions, Tensor! seq_lens, Tensor! slot_mapping,"
      "    Tensor block_tables, Tensor! paged_kv_indices,"
      "    Tensor! paged_kv_indptr, Tensor! paged_kv_last_page_len,"
      "    Tensor! block_table_bounds"
      ") -> ()");
  ops.impl("advance_step_flashinfer", torch::kCUDA, &advance_step_flashinfer);

  // Layernorm
  // Apply Root Mean Square (RMS) Normalization to the input tensor.
  ops.def(
      "rms_norm(Tensor! result, Tensor input, Tensor weight, float epsilon) -> "
      "()");
  ops.impl("rms_norm", torch::kCUDA, &rms_norm);

  // In-place fused Add and RMS Normalization.
  ops.def(
      "fused_add_rms_norm(Tensor! input, Tensor! residual, Tensor weight, "
      "float epsilon) -> ()");
  ops.impl("fused_add_rms_norm", torch::kCUDA, &fused_add_rms_norm);

  // Layernorm-quant
  // Apply Root Mean Square (RMS) Normalization to the input tensor.
  ops.def(
      "rms_norm_static_fp8_quant(Tensor! result, Tensor input, Tensor weight, "
      "Tensor scale, float epsilon) -> "
      "()");
  ops.impl("rms_norm_static_fp8_quant", torch::kCUDA,
           &rms_norm_static_fp8_quant);

  // In-place fused Add and RMS Normalization.
  ops.def(
      "fused_add_rms_norm_static_fp8_quant(Tensor! result, Tensor input, "
      "Tensor! residual, Tensor weight, "
      "Tensor scale, float epsilon) -> ()");
  ops.impl("fused_add_rms_norm_static_fp8_quant", torch::kCUDA,
           &fused_add_rms_norm_static_fp8_quant);

  // Fused Layernorm + Quant kernels
  ops.def(
      "rms_norm_dynamic_per_token_quant(Tensor! result, Tensor input, "
      "Tensor weight, Tensor! scale, float epsilon, "
      "Tensor? scale_ub, Tensor!? residual) -> ()");
  ops.impl("rms_norm_dynamic_per_token_quant", torch::kCUDA,
           &rms_norm_dynamic_per_token_quant);

  // Rotary embedding
  // Apply GPT-NeoX or GPT-J style rotary embedding to query and key.
  ops.def(
      "rotary_embedding(Tensor positions, Tensor! query,"
      "                 Tensor! key, int head_size,"
      "                 Tensor cos_sin_cache, bool is_neox) -> ()");
  ops.impl("rotary_embedding", torch::kCUDA, &rotary_embedding);

  // Apply GPT-NeoX or GPT-J style rotary embedding to query and key
  // (supports multiple loras).
  ops.def(
      "batched_rotary_embedding(Tensor positions, Tensor! query,"
      "                         Tensor! key, int head_size,"
      "                         Tensor cos_sin_cache, bool is_neox,"
      "                         int rot_dim,"
      "                         Tensor cos_sin_cache_offsets) -> ()");
  ops.impl("batched_rotary_embedding", torch::kCUDA, &batched_rotary_embedding);

  // Quantization ops
#ifndef USE_ROCM
  // Quantized GEMM for AQLM.
  ops.def(
      "aqlm_gemm(Tensor input, Tensor codes, Tensor codebooks, "
      "Tensor scales, int[] codebook_partition_sizes, Tensor? bias) "
      "-> Tensor",
      {stride_tag});
  ops.impl("aqlm_gemm", torch::kCUDA, &aqlm_gemm);

  // Decompression method for AQLM.
  ops.def(
      "aqlm_dequant(Tensor codes, Tensor codebooks, "
      "int[] codebook_partition_sizes) -> Tensor",
      {stride_tag});
  ops.impl("aqlm_dequant", torch::kCUDA, &aqlm_dequant);

  // Quantized GEMM for AWQ.
  ops.def(
      "awq_gemm(Tensor _in_feats, Tensor _kernel, Tensor _scaling_factors, "
      "Tensor _zeros, SymInt split_k_iters) -> Tensor",
      {stride_tag});
  ops.impl("awq_gemm", torch::kCUDA, &awq_gemm);

  // Dequantization for AWQ.
  ops.def(
      "awq_dequantize(Tensor _kernel, Tensor _scaling_factors, "
      "Tensor _zeros, SymInt split_k_iters, int thx, int thy) -> Tensor",
      {stride_tag});
  ops.impl("awq_dequantize", torch::kCUDA, &awq_dequantize);

  // Note about marlin kernel 'workspace' arguments:
  // Technically these should be mutable since they are modified by the kernel.
  // But since they are set back to zero once the kernel is finished we can
  // hand wave and say that they have no net effect.
  //
  // The reason to mark 'workspace' as immutable is so that they don't interfere
  // with using ScalarType arguments in the ops. If they are marked as mutable,
  // pytorch throws an assert in
  // 'torch._higher_order_ops._register_effectful_op' that prevents these
  // kernels from being torch.compile'd.
  // See the following document for more info on custom types and ops that use
  // custom types:
  // https://docs.google.com/document/d/18fBMPuOJ0fY5ZQ6YyrHUppw9FA332CpNtgB6SOIgyuA

  // Marlin (Dense) Optimized Quantized GEMM for GPTQ.
  ops.def(
      "marlin_gemm(Tensor a, Tensor b_q_weight, Tensor b_scales, "
      "Tensor! workspace, SymInt size_m, SymInt size_n, SymInt size_k) -> "
      "Tensor",
      {stride_tag});
  // conditionally compiled so impl in source file

  // Marlin_24 (Sparse) Optimized Quantized GEMM for GPTQ.
  ops.def(
      "gptq_marlin_24_gemm(Tensor a, Tensor b_q_weight, Tensor b_meta, "
      "Tensor b_scales, Tensor workspace, "
      "int b_q_type, "
      "SymInt size_m, SymInt size_n, SymInt size_k) -> Tensor",
      {stride_tag});
  //  conditionally compiled so impl in source file

  // Machete (Dense) Optimized Mixed Precision GEMM for Hopper.
  ops.def(
      "machete_supported_schedules("
      "   ScalarType a_type,"
      "   int b_type,"
      "   ScalarType? maybe_group_scales_type,"
      "   ScalarType? maybe_group_zeros_type,"
      "   ScalarType? maybe_channel_scales_type,"
      "   ScalarType? maybe_token_scales_type,"
      "   ScalarType? maybe_out_type"
      ") -> str[]");
  ops.def(
      "machete_mm("
      "   Tensor A,"
      "   Tensor B,"
      "   int b_type,"
      "   ScalarType? out_type,"
      "   Tensor? group_scales,"
      "   Tensor? group_zeros,"
      "   int?    group_size,"
      "   Tensor? channel_scales,"
      "   Tensor? token_scales,"
      "   str?    schedule"
      ") -> Tensor",
      {stride_tag});
  ops.def(
      "machete_prepack_B("
      "   Tensor B,"
      "   ScalarType a_type,"
      "   int b_type,"
      "   ScalarType? group_scales_type"
      ") -> Tensor");
  // conditionally compiled so impl registration is in source file

  ops.def("permute_cols(Tensor A, Tensor perm) -> Tensor");
  ops.impl("permute_cols", torch::kCUDA, &permute_cols);

  // gptq_marlin Optimized Quantized GEMM for GPTQ.
  ops.def(
      "gptq_marlin_gemm(Tensor a, Tensor b_q_weight, Tensor b_scales, "
      "Tensor b_zeros, Tensor g_idx, Tensor perm, Tensor workspace, "
      "int b_q_type, "
      "SymInt size_m, SymInt size_n, SymInt size_k, bool is_k_full, "
      "bool has_zp, bool use_atomic_add, bool use_fp32_reduce, "
      "bool is_zp_float) -> Tensor",
      {stride_tag});
  // conditionally compiled so impl registration is in source file

  // gptq_marlin repack from GPTQ.
  ops.def(
      "gptq_marlin_repack(Tensor b_q_weight, Tensor perm, "
      "SymInt size_k, SymInt size_n, int num_bits) -> Tensor");
  // conditionally compiled so impl registrations are in source file

  // awq_marlin repack from AWQ.
  ops.def(
      "awq_marlin_repack(Tensor b_q_weight, SymInt size_k, "
      "SymInt size_n, int num_bits) -> Tensor");
  // conditionally compiled so impl registrations are in source file
#endif

  // Dequantization for GGML.
  ops.def(
      "ggml_dequantize(Tensor W, int type, SymInt m, SymInt n, ScalarType? "
      "dtype) -> Tensor");
  ops.impl("ggml_dequantize", torch::kCUDA, &ggml_dequantize);

  // mmvq kernel for GGML.
  ops.def(
      "ggml_mul_mat_vec_a8(Tensor W, Tensor X, int type, SymInt row) "
      "-> Tensor");
  ops.impl("ggml_mul_mat_vec_a8", torch::kCUDA, &ggml_mul_mat_vec_a8);

  // mmq kernel for GGML.
  ops.def(
      "ggml_mul_mat_a8(Tensor W, Tensor X, int type, SymInt row) -> Tensor");
  ops.impl("ggml_mul_mat_a8", torch::kCUDA, &ggml_mul_mat_a8);

  // moe kernel for GGML.
  ops.def(
      "ggml_moe_a8(Tensor X, Tensor W, "
      "Tensor sorted_token_ids, Tensor expert_ids, Tensor "
      "num_tokens_post_padded, "
      "int type, SymInt row, SymInt top_k, SymInt tokens) -> Tensor");
  ops.impl("ggml_moe_a8", torch::kCUDA, &ggml_moe_a8);

  ops.def("ggml_moe_get_block_size", &ggml_moe_get_block_size);

#ifndef USE_ROCM
  // fp8_marlin Optimized Quantized GEMM for FP8 weight-only.
  ops.def(
      "fp8_marlin_gemm(Tensor a, Tensor b_q_weight, Tensor b_scales, "
      "Tensor! workspace, int num_bits, SymInt size_m, SymInt size_n, "
      "SymInt size_k) -> Tensor",
      {stride_tag});
  // conditionally compiled so impl registration is in source file

  // marlin_qqq_gemm for QQQ.
  ops.def(
      "marlin_qqq_gemm(Tensor a, Tensor b_q_weight, "
      "Tensor s_tok, Tensor s_ch, Tensor s_group, "
      "Tensor! workspace, SymInt size_m, SymInt size_n, "
      "SymInt size_k) -> Tensor",
      {stride_tag});
  // conditionally compiled so impl registration is in source file

  // CUTLASS nvfp4 block scaled GEMM
  ops.def(
      "cutlass_scaled_fp4_mm(Tensor! out, Tensor a, Tensor b,"
      "                      Tensor block_scale_a, Tensor block_scale_b,"
      "                      Tensor alpha) -> ()",
      {stride_tag});
  ops.impl("cutlass_scaled_fp4_mm", torch::kCUDA, &cutlass_scaled_fp4_mm);

  // CUTLASS w8a8 GEMM, supporting symmetric per-tensor or per-row/column
  // quantization, as well as bias
  ops.def(
      "cutlass_scaled_mm(Tensor! out, Tensor a,"
      "                  Tensor b, Tensor a_scales,"
      "                  Tensor b_scales, Tensor? bias) -> ()",
      {stride_tag});
  ops.impl("cutlass_scaled_mm", torch::kCUDA, &cutlass_scaled_mm);

  // CUTLASS w8a8 GEMM, supporting asymmetric per-tensor or per-row/column
  // quantization.
  ops.def(
      "cutlass_scaled_mm_azp(Tensor! out, Tensor a,"
      "                  Tensor b, Tensor a_scales,"
      "                  Tensor b_scales, Tensor azp_adj,"
      "                  Tensor? azp, Tensor? bias) -> ()",
      {stride_tag});
  ops.impl("cutlass_scaled_mm_azp", torch::kCUDA, &cutlass_scaled_mm_azp);

  // Check if cutlass scaled_mm is supported for CUDA devices of the given
  // capability
  ops.def("cutlass_scaled_mm_supports_fp8(int cuda_device_capability) -> bool");
  ops.impl("cutlass_scaled_mm_supports_fp8", &cutlass_scaled_mm_supports_fp8);

  // Check if cutlass grouped gemm is supported for CUDA devices of the given
  // capability
  ops.def("cutlass_group_gemm_supported(int cuda_device_capability) -> bool");
  ops.impl("cutlass_group_gemm_supported", &cutlass_group_gemm_supported);

  // CUTLASS w8a8 grouped GEMM
  ops.def(
      "cutlass_moe_mm(Tensor! out_tensors, Tensor a_tensors, Tensor b_tensors, "
      "               Tensor a_scales, Tensor b_scales, Tensor expert_offsets, "
      "               Tensor problem_sizes, Tensor a_strides, "
      "               Tensor b_strides, Tensor c_strides) -> ()",
      {stride_tag});
  ops.impl("cutlass_moe_mm", torch::kCUDA, &cutlass_moe_mm);

  // A function that computes data required to run fused MoE with w8a8 grouped
  // GEMM. It takes topk_ids as an input, and computes expert_offsets
  // (token start indices of each expert). In addition to this, it computes
  // problem sizes for each expert's multiplication used by the two mms called
  // from fused MoE operation, and arrays with permutations required to shuffle
  // and de-shuffle the input/output of the fused operation.
  ops.def(
      "get_cutlass_moe_mm_data(Tensor topk_ids, Tensor! expert_offsets, "
      "                        Tensor! problem_sizes1, Tensor! problem_sizes2, "
      "                        Tensor! input_permutation, "
      "                        Tensor! output_permutation, int num_experts, "
      "                        int n, int k) -> ()",
      {stride_tag});
  ops.impl("get_cutlass_moe_mm_data", torch::kCUDA, &get_cutlass_moe_mm_data);

  // Check if cutlass scaled_mm supports block quantization (used by DeepSeekV3)
  ops.def(
      "cutlass_scaled_mm_supports_block_fp8(int cuda_device_capability) -> "
      "bool");
  ops.impl("cutlass_scaled_mm_supports_block_fp8",
           &cutlass_scaled_mm_supports_block_fp8);

  // Check if cutlass sparse scaled_mm is supported for CUDA devices of the
  // given capability
  ops.def(
      "cutlass_sparse_scaled_mm_supported(int cuda_device_capability) -> bool");
  ops.impl("cutlass_sparse_scaled_mm_supported",
           &cutlass_sparse_scaled_mm_supported);

  // CUTLASS sparse GEMM, supporting symmetric per-tensor or per-row/column
  // quantization, as well as bias
  ops.def(
      "cutlass_scaled_sparse_mm(Tensor! out, Tensor a,"
      "                         Tensor bt_nzs,"
      "                         Tensor bt_meta, Tensor a_scales,"
      "                         Tensor b_scales, Tensor? bias) -> ()",
      {stride_tag});
  ops.impl("cutlass_scaled_sparse_mm", torch::kCUDA, &cutlass_scaled_sparse_mm);

  // CUTLASS sparse matrix compressor
  ops.def("cutlass_sparse_compress(Tensor a) -> Tensor[]");
  ops.impl("cutlass_sparse_compress", &cutlass_sparse_compress);

  // CUTLASS MLA decode
  ops.def(
      "cutlass_mla_decode(Tensor! out, Tensor q_nope, Tensor q_pe,"
      "                   Tensor kv_c_and_k_pe_cache, Tensor seq_lens,"
      "                   Tensor page_table, float scale) -> ()");
  ops.impl("cutlass_mla_decode", torch::kCUDA, &cutlass_mla_decode);

  // Mamba selective scan kernel
  ops.def(
      "selective_scan_fwd(Tensor! u, Tensor! delta,"
      "Tensor! A, Tensor! B, Tensor! C,"
      "Tensor? D_, Tensor!? z_, Tensor? delta_bias_,"
      "bool delta_softplus,"
      "Tensor? query_start_loc,"
      "Tensor? cache_indices,"
      "Tensor? has_initial_state,"
      "Tensor! ssm_states,"
      "int pad_slot_id) -> ()");
  ops.impl("selective_scan_fwd", torch::kCUDA, &selective_scan_fwd);

  ops.def(
      "causal_conv1d_update(Tensor! x,"
      "Tensor! conv_state,"
      "Tensor! weight,"
      "Tensor? bias_,"
      "bool silu_activation,"
      "Tensor? cache_seqlens_,"
      "Tensor? conv_state_indices,"
      "int pad_slot_id) -> ()");
  ops.impl("causal_conv1d_update", torch::kCUDA, &causal_conv1d_update);

  ops.def(
      "causal_conv1d_fwd(Tensor! x, Tensor! weight,"
      "Tensor? bias_,"
      "Tensor!? conv_states,"
      "Tensor? query_start_loc,"
      "Tensor? cache_indices,"
      "Tensor? has_initial_state,"
      "bool silu_activation,"
      "int pad_slot_id) -> ()");
  ops.impl("causal_conv1d_fwd", torch::kCUDA, &causal_conv1d_fwd);

  // Compute NVFP4 block quantized tensor.
  ops.def(
      "scaled_fp4_quant(Tensor! output, Tensor input,"
      "                 Tensor! output_scale, Tensor input_scale) -> ()");
  ops.impl("scaled_fp4_quant", torch::kCUDA, &scaled_fp4_quant);

  // Check if cutlass_scaled_mm_fp4 is supported for CUDA devices
  // of the given capability
  ops.def("cutlass_scaled_mm_supports_fp4(int cuda_device_capability) -> bool");
  ops.impl("cutlass_scaled_mm_supports_fp4", &cutlass_scaled_mm_supports_fp4);
#endif

  // Quantized GEMM for GPTQ.
  // Note: even though the C++ inferred schema is correct for this op, it seems
  // to prevent the meta function registry.
  ops.def(
      "gptq_gemm(Tensor a, Tensor b_q_weight, Tensor b_gptq_qzeros, "
      "Tensor b_gptq_scales, Tensor b_g_idx, bool use_exllama, int bit) "
      "-> Tensor",
      {stride_tag});
  ops.impl("gptq_gemm", torch::kCUDA, &gptq_gemm);

  // Post processing for GPTQ.
  ops.def("gptq_shuffle(Tensor! q_weight, Tensor q_perm, int bit) -> ()");
  ops.impl("gptq_shuffle", torch::kCUDA, &gptq_shuffle);

  // Compute FP8 quantized tensor for given scaling factor.
  ops.def(
      "static_scaled_fp8_quant(Tensor! result, Tensor input, Tensor scale) -> "
      "()");
  ops.impl("static_scaled_fp8_quant", torch::kCUDA, &static_scaled_fp8_quant);

  // Compute dynamic-per-tensor FP8 quantized tensor and scaling factor.
  ops.def(
      "dynamic_scaled_fp8_quant(Tensor! result, Tensor input, Tensor! scale) "
      "-> "
      "()");
  ops.impl("dynamic_scaled_fp8_quant", torch::kCUDA, &dynamic_scaled_fp8_quant);

  // Compute dynamic-per-token FP8 quantized tensor and scaling factor.
  ops.def(
      "dynamic_per_token_scaled_fp8_quant(Tensor! result, Tensor input, "
      "Tensor! scale, Tensor? scale_ub) -> "
      "()");
  ops.impl("dynamic_per_token_scaled_fp8_quant", torch::kCUDA,
           &dynamic_per_token_scaled_fp8_quant);

  // Compute int8 quantized tensor for given scaling factor.
  ops.def(
      "static_scaled_int8_quant(Tensor! result, Tensor input, Tensor scale,"
      "Tensor? azp) -> ()");
  ops.impl("static_scaled_int8_quant", torch::kCUDA, &static_scaled_int8_quant);

  // Compute int8 quantized tensor and scaling factor
  ops.def(
      "dynamic_scaled_int8_quant(Tensor! result, Tensor input, Tensor! scale, "
      "Tensor!? azp) -> ()");
  ops.impl("dynamic_scaled_int8_quant", torch::kCUDA,
           &dynamic_scaled_int8_quant);

#ifndef USE_ROCM
  // reorder weight for AllSpark Ampere W8A16 Fused Gemm kernel
  ops.def(
      "rearrange_kn_weight_as_n32k16_order(Tensor b_qweight, Tensor b_scales, "
      "Tensor? b_zeros, "
      "bool has_zp, Tensor! b_qweight_reorder, Tensor! b_scales_reorder, "
      "Tensor!? b_zeros_reorder, "
      "int K, int N, int N_32align) -> ()");
  //  conditionally compiled so impl in source file

  // AllSpark quantization ops
  ops.def(
      "allspark_w8a16_gemm(Tensor a, Tensor b_qweight, Tensor b_scales, "
      "Tensor? b_qzeros, "
      "SymInt n, SymInt group_size, SymInt sm_count, SymInt sm_version, SymInt "
      "CUBLAS_M_THRESHOLD, bool has_zp, bool n32k16_reorder) -> Tensor");
  //  conditionally compiled so impl in source file
#endif
}

TORCH_LIBRARY_EXPAND(CONCAT(TORCH_EXTENSION_NAME, _cache_ops), cache_ops) {
  // Cache ops
  // Swap in (out) the cache blocks from src to dst.
  cache_ops.def(
      "swap_blocks(Tensor src, Tensor! dst, Tensor block_mapping) -> ()");
  cache_ops.impl("swap_blocks", torch::kCUDA, &swap_blocks);

  // Copy the cache blocks from src to dst.
  cache_ops.def(
      "copy_blocks(Tensor(a!)[] key_caches, Tensor[](b!) value_caches, "
      "Tensor block_mapping) -> ()");
  cache_ops.impl("copy_blocks", torch::kCUDA, &copy_blocks);

  cache_ops.def(
      "copy_blocks_mla(Tensor(a!)[] kv_caches, Tensor block_mapping) -> ()");
  cache_ops.impl("copy_blocks_mla", torch::kCUDA, &copy_blocks_mla);

  // Reshape the key and value tensors and cache them.
  cache_ops.def(
      "reshape_and_cache(Tensor key, Tensor value,"
      "                  Tensor! key_cache, Tensor! value_cache,"
      "                  Tensor slot_mapping,"
      "                  str kv_cache_dtype,"
      "                  Tensor k_scale, Tensor v_scale) -> ()");
  cache_ops.impl("reshape_and_cache", torch::kCUDA, &reshape_and_cache);

  // Reshape the key and value tensors and cache them.
  cache_ops.def(
      "reshape_and_cache_flash(Tensor key, Tensor value,"
      "                        Tensor! key_cache,"
      "                        Tensor! value_cache,"
      "                        Tensor slot_mapping,"
      "                        str kv_cache_dtype,"
      "                        Tensor k_scale, Tensor v_scale) -> ()");
  cache_ops.impl("reshape_and_cache_flash", torch::kCUDA,
                 &reshape_and_cache_flash);

  // Concat kv_c and k_pe and cache them.
  cache_ops.def(
      "concat_and_cache_mla(Tensor kv_c, Tensor k_pe,"
      "                     Tensor! kv_cache,"
      "                     Tensor slot_mapping,"
      "                     str kv_cache_dtype,"
      "                     Tensor scale) -> ()");
  cache_ops.impl("concat_and_cache_mla", torch::kCUDA, &concat_and_cache_mla);

  // Convert the key and value cache to fp8 data type.
  cache_ops.def(
      "convert_fp8(Tensor! dst_cache, Tensor src_cache, float scale, "
      "str kv_cache_dtype) -> ()");
  cache_ops.impl("convert_fp8", torch::kCUDA, &convert_fp8);

  // Gather cache blocks from src_cache to dst.
  cache_ops.def(
      "gather_cache(Tensor src_cache, Tensor! dst, Tensor block_table, "
      "Tensor cu_seq_lens, int batch_size, Tensor? seq_starts) -> ()");
  cache_ops.impl("gather_cache", torch::kCUDA, &gather_cache);
}

TORCH_LIBRARY_EXPAND(CONCAT(TORCH_EXTENSION_NAME, _cuda_utils), cuda_utils) {
  // Cuda utils

  // Gets the specified device attribute.
  cuda_utils.def("get_device_attribute(int attribute, int device_id) -> int");
  cuda_utils.impl("get_device_attribute", &get_device_attribute);

  // Gets the maximum shared memory per block device attribute.
  cuda_utils.def(
      "get_max_shared_memory_per_block_device_attribute(int device_id) -> int");
  cuda_utils.impl("get_max_shared_memory_per_block_device_attribute",
                  &get_max_shared_memory_per_block_device_attribute);
}

TORCH_LIBRARY_EXPAND(CONCAT(TORCH_EXTENSION_NAME, _custom_ar), custom_ar) {
  // Custom all-reduce kernels
  custom_ar.def(
      "init_custom_ar(int[] ipc_tensors, Tensor rank_data, "
      "int rank, bool fully_connected) -> int");
  custom_ar.impl("init_custom_ar", torch::kCUDA, &init_custom_ar);
  custom_ar.def(
      "all_reduce(int fa, Tensor inp, Tensor! out, int reg_buffer, "
      "int reg_buffer_sz_bytes) -> ()");
  custom_ar.impl("all_reduce", torch::kCUDA, &all_reduce);

  custom_ar.def("dispose", &dispose);
  custom_ar.def("meta_size", &meta_size);

  custom_ar.def("register_buffer", &register_buffer);
  custom_ar.def("get_graph_buffer_ipc_meta", &get_graph_buffer_ipc_meta);
  custom_ar.def("register_graph_buffers", &register_graph_buffers);

  custom_ar.def("allocate_shared_buffer_and_handle",
                &allocate_shared_buffer_and_handle);
  custom_ar.def("open_mem_handle(Tensor mem_handle) -> int", &open_mem_handle);
  custom_ar.impl("open_mem_handle", torch::kCPU, &open_mem_handle);

  custom_ar.def("free_shared_buffer", &free_shared_buffer);
}

REGISTER_EXTENSION(TORCH_EXTENSION_NAME)<|MERGE_RESOLUTION|>--- conflicted
+++ resolved
@@ -86,15 +86,13 @@
   ops.def("silu_and_mul(Tensor! result, Tensor input) -> ()");
   ops.impl("silu_and_mul", torch::kCUDA, &silu_and_mul);
 
-<<<<<<< HEAD
   // Activation function used in SwiGLU.
   ops.def("scaled_silu_and_mul(Tensor! out, Tensor input, Tensor scale) -> ()");
   ops.impl("scaled_silu_and_mul", torch::kCUDA, &scaled_silu_and_mul);
-=======
+
   ops.def(
       "silu_and_mul_quant(Tensor! result, Tensor input, Tensor scale) -> ()");
   ops.impl("silu_and_mul_quant", torch::kCUDA, &silu_and_mul_quant);
->>>>>>> 4c33d673
 
   ops.def("mul_and_silu(Tensor! out, Tensor input) -> ()");
   ops.impl("mul_and_silu", torch::kCUDA, &mul_and_silu);
