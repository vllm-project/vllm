--- conflicted
+++ resolved
@@ -109,15 +109,14 @@
   ops.def("silu_and_mul(Tensor! result, Tensor input) -> ()");
   ops.impl("silu_and_mul", torch::kCUDA, &silu_and_mul);
 
-<<<<<<< HEAD
-  // Activation function used in SwiGLU.
+  // Activation function used in SwiGLU from ROCm/vllm
   ops.def("scaled_silu_and_mul(Tensor! out, Tensor input, Tensor scale) -> ()");
   ops.impl("scaled_silu_and_mul", torch::kCUDA, &scaled_silu_and_mul);
-=======
+
+  // Activation function used in SwiGLU from upstream
   ops.def(
       "silu_and_mul_quant(Tensor! result, Tensor input, Tensor scale) -> ()");
   ops.impl("silu_and_mul_quant", torch::kCUDA, &silu_and_mul_quant);
->>>>>>> 67da5720
 
   ops.def("mul_and_silu(Tensor! out, Tensor input) -> ()");
   ops.impl("mul_and_silu", torch::kCUDA, &mul_and_silu);
