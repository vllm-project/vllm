/*
 * Copyright (c) 2024, The vLLM team.
 *
 * Licensed under the Apache License, Version 2.0 (the "License");
 * you may not use this file except in compliance with the License.
 * You may obtain a copy of the License at
 *
 *     http://www.apache.org/licenses/LICENSE-2.0
 *
 * Unless required by applicable law or agreed to in writing, software
 * distributed under the License is distributed on an "AS IS" BASIS,
 * WITHOUT WARRANTIES OR CONDITIONS OF ANY KIND, either express or implied.
 * See the License for the specific language governing permissions and
 * limitations under the License.
 */

#include <torch/all.h>
#include <ATen/cuda/CUDAContext.h>
#include <c10/cuda/CUDAGuard.h>
#include <hip/hip_bf16.h>
#include "cuda_compat.h"

#include <algorithm>
#include "../attention/dtype_fp8.cuh"
#include "../quantization/fp8/amd/quant_utils.cuh"

#if defined(__HIPCC__) && (defined(__gfx90a__) || defined(__gfx940__) || \
                           defined(__gfx941__) || defined(__gfx942__))
  #define __HIP__MI300_MI250__
#endif

#if defined(NDEBUG)
  #undef NDEBUG
  #include <assert.h>
  #define UNREACHABLE_CODE assert(false);
  #define NDEBUG
#else
  #define UNREACHABLE_CODE assert(false);
#endif

#define MAX(a, b) ((a) > (b) ? (a) : (b))
#define MIN(a, b) ((a) < (b) ? (a) : (b))
#define DIVIDE_ROUND_UP(a, b) (((a) + (b) - 1) / (b))

#if defined(__HIP__MI300_MI250__)  // TODO: Add NAVI support

  #define GCN_MFMA_INSTR1 __builtin_amdgcn_mfma_f32_16x16x4f32
  #define GCN_MFMA_INSTR __builtin_amdgcn_mfma_f32_4x4x4f16

using floatx4 = __attribute__((__vector_size__(4 * sizeof(float)))) float;
using float16x4 =
    __attribute__((__vector_size__(4 * sizeof(_Float16)))) _Float16;
typedef float16x4 _Half4;
using float16x2 =
    __attribute__((__vector_size__(2 * sizeof(_Float16)))) _Float16;
typedef float16x2 _Half2;
typedef struct _Half8 {
  _Half4 xy[2];
} _Half8;

using bit16_t = uint16_t;
using bit16x4 = __attribute__((__vector_size__(4 * sizeof(uint16_t)))) uint16_t;
typedef bit16x4 _B16x4;
typedef struct _B16x8 {
  _B16x4 xy[2];
} _B16x8;

using _B8x8 = uint2;
using _B8x4 = int32_t;  // used in builtins
using bit8_t = uint8_t;

typedef struct _B8x16 {
  _B8x8 xy[2];
} _B8x16;

////// Non temporal loads ///////
template <typename T>
__device__ __forceinline__ T loadnt(T* addr) {
  return __builtin_nontemporal_load(addr);
}

__device__ __forceinline__ _B16x8 load_ntmprl_16Byte(const _B16x8* addr) {
  auto addr_alias = reinterpret_cast<const float*>(addr);
  auto dat0 = loadnt(addr_alias);
  auto dat1 = loadnt(addr_alias + 1);
  auto dat2 = loadnt(addr_alias + 2);
  auto dat3 = loadnt(addr_alias + 3);
  auto res = make_float4(dat0, dat1, dat2, dat3);
  return *reinterpret_cast<_B16x8*>(&res);
}
///////////////////////////////////

template <typename T, int absz, int cbid, int blgp>
__device__ __forceinline__ floatx4 gcn_mfma4x4x4_instr(const _B16x4& inpA,
                                                       const _B16x4& inpB,
                                                       const floatx4& inpC) {
  if constexpr (std::is_same<T, _Float16>::value) {
    return __builtin_amdgcn_mfma_f32_4x4x4f16(inpA, inpB, inpC, absz, cbid,
                                              blgp);
  } else if constexpr (std::is_same<T, __hip_bfloat16>::value) {
    return __builtin_amdgcn_mfma_f32_4x4x4bf16_1k(inpA, inpB, inpC, absz, cbid,
                                                  blgp);
  } else {
    static_assert(false, "unsupported 16b dtype");
  }
}

template <typename T, int absz, int cbid, int blgp>
__device__ __forceinline__ floatx4 gcn_mfma16x16x16_instr(const _B16x4& inpA,
                                                          const _B16x4& inpB,
                                                          const floatx4& inpC) {
  if constexpr (std::is_same<T, _Float16>::value) {
    return __builtin_amdgcn_mfma_f32_16x16x16f16(inpA, inpB, inpC, absz, cbid,
                                                 blgp);
  } else if constexpr (std::is_same<T, __hip_bfloat16>::value) {
    return __builtin_amdgcn_mfma_f32_16x16x16bf16_1k(inpA, inpB, inpC, absz,
                                                     cbid, blgp);
  } else {
    static_assert(false, "unsupported 16b dtype");
  }
}

template <typename T>
__device__ __forceinline__ float to_float(const T& inp) {
  if constexpr (std::is_same<T, _Float16>::value) {
    return (float)inp;
  } else if constexpr (std::is_same<T, __hip_bfloat16>::value) {
    return __bfloat162float(inp);
  } else {
    static_assert(false, "unsupported 16b dtype");
  }
}

template <typename T>
__device__ __forceinline__ float to_float_b16(const bit16_t& inp) {
  union tmpcvt {
    bit16_t u;
    _Float16 f;
    __hip_bfloat16 b;
  } t16;
  t16.u = inp;
  if constexpr (std::is_same<T, _Float16>::value) {
    return (float)t16.f;
  } else if constexpr (std::is_same<T, __hip_bfloat16>::value) {
    return __bfloat162float(t16.b);
  } else {
    static_assert(false, "unsupported 16b dtype");
  }
}

template <typename T>
__device__ __forceinline__ T from_float(const float& inp) {
  if constexpr (std::is_same<T, _Float16>::value) {
    return (_Float16)inp;
  } else if constexpr (std::is_same<T, __hip_bfloat16>::value) {
    return __float2bfloat16(inp);
  } else {
    static_assert(false, "unsupported 16b dtype");
  }
}

template <typename T>
__device__ __forceinline__ _B16x4 from_floatx4(const floatx4& inp) {
  union tmpcvt {
    uint16_t u;
    _Float16 f;
    __hip_bfloat16 b;
  } t16;
  _B16x4 ret;
  if constexpr (std::is_same<T, _Float16>::value) {
    union h2cvt {
      __half2 h2[2];
      _B16x4 b16x4;
    } u;
    u.h2[0] = __float22half2_rn(make_float2(inp[0], inp[1]));
    u.h2[1] = __float22half2_rn(make_float2(inp[2], inp[3]));
    return u.b16x4;
  } else if constexpr (std::is_same<T, __hip_bfloat16>::value) {
    for (int i = 0; i < 4; i++) {
      union fcvt {
        uint32_t u32;
        float f32;
      } u;
      u.f32 = inp[i];
      u.u32 += 0x7fff + ((u.u32 >> 16) & 1);  // BF16 RNE with no nan/inf check
      ret[i] = uint16_t(u.u32 >> 16);
    }
    return ret;
  } else {
    static_assert(false, "unsupported 16b dtype");
  }
}

template <typename T>
__device__ __forceinline__ _B16x4 addx4(const _B16x4& inp1,
                                        const _B16x4& inp2) {
  union tmpcvt {
    uint16_t u;
    _Float16 f;
    __hip_bfloat16 b;
  } t1, t2, res;
  _B16x4 ret;
  if constexpr (std::is_same<T, _Float16>::value) {
    union h2cvt {
      _B16x4 b16x4;
      __half2 h2[2];
    } u1, u2, s;
    u1.b16x4 = inp1;
    u2.b16x4 = inp2;
    s.h2[0] = u1.h2[0] + u2.h2[0];
    s.h2[1] = u1.h2[1] + u2.h2[1];
    return s.b16x4;
  } else if constexpr (std::is_same<T, __hip_bfloat16>::value) {
    for (int i = 0; i < 4; i++) {
      union fcvt {
        float f32;
        uint32_t i32;
      } u1, u2, s;
      u1.i32 = uint32_t(inp1[i]) << 16;
      u2.i32 = uint32_t(inp2[i]) << 16;
      s.f32 = u1.f32 + u2.f32;
      ret[i] = uint16_t(s.i32 >> 16);
    }
    return ret;
  } else {
    static_assert(false, "unsupported 16b dtype");
  }
}

template <typename T, vllm::Fp8KVCacheDataType KV_DTYPE>
__device__ __forceinline__ _B16x8 scaled_convert_b8x8(const _B8x8 input,
                                                      const float scale) {
  union alignas(16) {
    uint4 u4;
    _B16x8 u16x8;
    vllm::bf16_8_t b16x8;
  } tmp;
  if constexpr (std::is_same<T, _Float16>::value) {
    tmp.u4 = vllm::fp8::scaled_convert<uint4, _B8x8, KV_DTYPE>(input, scale);
    return tmp.u16x8;
  } else if constexpr (std::is_same<T, __hip_bfloat16>::value) {
    tmp.b16x8 = vllm::fp8::scaled_convert<vllm::bf16_8_t, _B8x8, KV_DTYPE>(
        input, scale);
    return tmp.u16x8;
  } else {
    static_assert(false, "unsupported 16b dtype");
  }
}

template <typename T>
__device__ __forceinline__ _B16x8
scaled_convert_b8x8_custom(const _B8x8 input, const float scale) {
  union {
    floatx4 f32x4[2];
    vllm::Float8_ f32x8;
  } tmpf8;
  tmpf8.f32x8 = vllm::fp8::vec_conversion<vllm::Float8_, uint2>(
      *reinterpret_cast<const uint2*>(&input));

  tmpf8.f32x4[0] *= scale;
  tmpf8.f32x4[1] *= scale;

  _B16x8 ret;
  ret.xy[0] = from_floatx4<T>(tmpf8.f32x4[0]);
  ret.xy[1] = from_floatx4<T>(tmpf8.f32x4[1]);
  return ret;
}

__device__ __forceinline__ floatx4 to_float_fp8x4(const _B8x4& inp) {
  #if defined(__gfx90a__)
  float4 f32x4 = vllm::fp8::vec_conversion<float4, uint32_t>(
      *reinterpret_cast<const uint32_t*>(&inp));
  return *reinterpret_cast<floatx4*>(&f32x4);
  #else  // MI3xx+ optimized builtins
  const auto f0 = __builtin_amdgcn_cvt_pk_f32_fp8(inp, false);
  const auto f1 = __builtin_amdgcn_cvt_pk_f32_fp8(inp, true);
  floatx4 ret;
  ret[0] = f0[0];
  ret[1] = f0[1];
  ret[2] = f1[0];
  ret[3] = f1[1];
  return ret;
  #endif
}

template <typename T>
__device__ __forceinline__ _B16x4 from_floatx4_rtz(const floatx4& inp) {
  _B16x4 ret;
  if constexpr (std::is_same<T, _Float16>::value) {
    union h2cvt {
      _Half2 h2[2];
      _B16x4 b16x4;
    } u;
    u.h2[0] = __builtin_amdgcn_cvt_pkrtz(inp[0], inp[1]);
    u.h2[1] = __builtin_amdgcn_cvt_pkrtz(inp[2], inp[3]);
    return u.b16x4;
  } else if constexpr (std::is_same<T, __hip_bfloat16>::value) {
    for (int i = 0; i < 4; i++) {
      union fcvt {
        uint32_t i32;
        float f32;
      } u;
      u.f32 = inp[i];
      ret[i] = uint16_t(u.i32 >> 16);
    }
    return ret;
  } else {
    static_assert(false, "unsupported 16b dtype");
  }
}

template <typename T>
__device__ __forceinline__ _B16x8 convert_b8x8_custom(const _B8x8 input) {
  union {
    _B8x8 b8x8;
    _B8x4 b8x4[2];
  } tmp;
  tmp.b8x8 = input;
  _B16x8 ret;
  for (int i = 0; i < 2; i++) {
    ret.xy[i] = from_floatx4_rtz<T>(to_float_fp8x4(tmp.b8x4[i]));
  }
  return ret;
}

///////////////////////////////////////
// grid (num_seqs, num_partitions,num_kv_heads)
// block (256)
template <typename scalar_t, typename cache_t,
          vllm::Fp8KVCacheDataType KV_DTYPE, typename OUTT, int BLOCK_SIZE,
          int HEAD_SIZE, int NUM_THREADS, bool ALIBI_ENABLED, int GQA_RATIO>
__global__
__launch_bounds__(NUM_THREADS, 5) void paged_attention_ll4mi_QKV_mfma16_kernel(
    const scalar_t* __restrict__ q,       // [num_seqs, num_heads, head_size]
    const cache_t* __restrict__ k_cache,  // [num_blocks, num_kv_heads,
                                          // head_size/x, block_size, x]
    const cache_t* __restrict__ v_cache,  // [num_blocks, num_kv_heads,
                                          // head_size, block_size]
    const int num_kv_heads, const float scale,
    const int* __restrict__ block_tables,  // [num_seqs, max_num_blocks_per_seq]
    const int* __restrict__ context_lens,  // [num_seqs]
    const int max_num_blocks_per_seq,
    const float* __restrict__ alibi_slopes,  // [num_heads]
    const int q_stride, const int kv_block_stride, const int kv_head_stride,
    float* __restrict__ exp_sums,  // [num_seqs, num_heads, max_num_partitions]
    float* __restrict__ max_logits,  // [num_seqs, num_heads,
                                     // max_num_partitions]
    scalar_t* __restrict__ out,    // [num_seqs, num_heads, max_num_partitions,
                                   // head_size]
    OUTT* __restrict__ final_out,  // [num_seqs, num_heads, head_size]
    int max_ctx_blocks, const float* k_scale_ptr, const float* v_scale_ptr,
    const float* __restrict__ fp8_out_scale_ptr) {
  constexpr int NWARPS = NUM_THREADS / WARP_SIZE;
  const int warpid = threadIdx.x / WARP_SIZE;
  const int laneid = threadIdx.x % WARP_SIZE;
  const int lane4id = laneid % 4;
  const int lane16id = laneid % 16;
  const int rowid = laneid / 16;

  const int seq_idx = blockIdx.x;
  const int partition_idx = blockIdx.y;

  constexpr int T_PAR_SIZE = 256;  // token partition size set to 256

  const int max_num_partitions = gridDim.y;

  const int context_len = context_lens[seq_idx];

  const int partition_start_token_idx =
      partition_idx * T_PAR_SIZE;  // partition_size;
  // exit if partition is out of context for seq
  if (partition_start_token_idx >= context_len) {
    return;
  }

  constexpr int GQA_RATIO4 = DIVIDE_ROUND_UP(GQA_RATIO, 4);

  __shared__ float shared_qk_max[NWARPS][16 + 1];
  __shared__ float shared_exp_sum[NWARPS][16 + 1];
  // shared_logits is used for multiple purposes
  __shared__ _B16x4 shared_logits[NWARPS][4][16][4];

  // for QK mfma16x16, layout is QHead/Tokenx16 across every 16 lanes, 16 Bytes
  // HeadElements in each lane, 4x16B HeadElements across 4 rows of warp
  constexpr int ROWS_PER_WARP =
      WARP_SIZE / 16;  // rows refers to 16 lanes; refer dpp terminology
  constexpr int CONTIGUOUS_KV_ELEMS_16B_LOAD =
      16 / sizeof(cache_t);  // 8 for 16 bit cache type, 16 for 8 bit types
  constexpr int QKHE_PER_FETCH =
      CONTIGUOUS_KV_ELEMS_16B_LOAD *
      ROWS_PER_WARP;  // each fetch across a warp fetches these many elements
  constexpr int QK_SIZE_RATIO =
      sizeof(scalar_t) /
      sizeof(cache_t);  // 1 for 16bit types, 2 for 8bit types
  constexpr int QKHELOOP = HEAD_SIZE / QKHE_PER_FETCH;  // 4xQKHE_16B across
                                                        // warp

  _B16x8 Qlocal[QKHELOOP]
               [QK_SIZE_RATIO];  // note that 16 contiguous elements of Q should
                                 // be fetched per lane for 8 bit cache types :
                                 // QK_SIZE_RATIO changes for this

  constexpr int CONTIGUOUS_SCALAR_ELEMS_16B = 16 / sizeof(scalar_t);

  constexpr int TOKENS_PER_WARP =
      T_PAR_SIZE /
      NWARPS;  // sub partition of tokens per warp for qk calculation
  constexpr int TLOOP =
      TOKENS_PER_WARP /
      16;  // each mfma16x16x16 instruction processes 16 tokens

  _B16x8 Klocal[TLOOP][QKHELOOP];  // can be interpreted as B8x16 for 8 bit
                                   // types

  const int wg_start_head_idx = blockIdx.z * GQA_RATIO;
  const int wg_start_kv_head_idx = blockIdx.z;
  const int total_num_heads = gridDim.z * GQA_RATIO;

  // for QK mfma, tokens in multiples of TOKENS_PER_WARP are spread across warps
  // each mfma takes QH16xT16x16HE across warp
  // repeat mfmas across QKHELOOP dimension
  // output layout from QKmfma : QH16xT4x4 16 qheads across 16 lanes, 16 tokens
  // across 4 rows x 4 tokens per lane

  const int num_context_blocks = DIVIDE_ROUND_UP(context_len, BLOCK_SIZE);
  const int last_ctx_block = num_context_blocks - 1;

  const int* block_table_seq = block_tables + seq_idx * max_num_blocks_per_seq;

  int kphysical_block_number[TLOOP];

  // fetch k physical block numbers
  for (int token_depth = 0; token_depth < TLOOP; token_depth++) {
    const int klocal_token_idx =
        TOKENS_PER_WARP * warpid + token_depth * 16 + lane16id;
    const int kglobal_token_idx = partition_start_token_idx + klocal_token_idx;
    const int kblock_idx = (kglobal_token_idx < context_len)
                               ? kglobal_token_idx / BLOCK_SIZE
                               : last_ctx_block;
    kphysical_block_number[token_depth] = block_table_seq[kblock_idx];
  }

  // fetch Q in shared across warps and then write to registers
  const int local_qhead_idx = 4 * warpid + rowid;
  const int global_qhead_idx = wg_start_head_idx + local_qhead_idx;
  const int64_t seq_idx64 = static_cast<int64_t>(seq_idx);
  const scalar_t* q_ptr =
      q + seq_idx64 * q_stride + global_qhead_idx * HEAD_SIZE;

  const int qhead_element = lane16id * CONTIGUOUS_SCALAR_ELEMS_16B;
  if ((local_qhead_idx < GQA_RATIO) && (qhead_element < HEAD_SIZE)) {
    const scalar_t* q_fetch_ptr = q_ptr + qhead_element;
    const _B16x8* q_fetch_ptr_16B =
        reinterpret_cast<const _B16x8*>(q_fetch_ptr);
    _B16x8 tmp = *q_fetch_ptr_16B;
    if constexpr (KV_DTYPE == vllm::Fp8KVCacheDataType::kAuto) {
      const int offset1 =
          lane16id /
          4;  // 16 contiguous chunks of head elems are spread across 4x4lanes
      shared_logits[offset1][lane4id][local_qhead_idx][0] = tmp.xy[0];
      shared_logits[offset1][lane4id][local_qhead_idx][1] = tmp.xy[1];
    } else {
      for (int i = 0; i < 2; i++) {
        const int head_elem = lane16id * 2 + i;  // element id in _B16x4 terms
        const int offset3 = head_elem % 4;
        const int offset2 = (head_elem / 4) % 4;
        const int offset1 = head_elem / 4 / 4;
        shared_logits[offset1][offset2][local_qhead_idx][offset3] = tmp.xy[i];
      }
    }
  }
  __syncthreads();
  for (int qkhe_depth = 0; qkhe_depth < QKHELOOP; qkhe_depth++) {
    for (int qkratio = 0; qkratio < QK_SIZE_RATIO; qkratio++) {
      for (int i = 0; i < 2; i++) {
        Qlocal[qkhe_depth][qkratio].xy[i] =
            shared_logits[qkhe_depth][rowid][lane16id % GQA_RATIO]
                         [2 * qkratio + i];
      }
    }
  }

  // set to true to enable non temporal kv loads: has some benefit in very high
  // batch size cases
  constexpr bool NT_KV_LOAD = false;

  constexpr int KX =
      16 / sizeof(cache_t);  // vLLM defines x as 16 Bytes of kv cache elements
  const cache_t* k_ptr = k_cache + wg_start_kv_head_idx * kv_head_stride;

  const int row_head_elem = rowid * CONTIGUOUS_KV_ELEMS_16B_LOAD;
  // fetch K values
  for (int token_depth = 0; token_depth < TLOOP; token_depth++) {
    const int64_t kblock_number =
        static_cast<int64_t>(kphysical_block_number[token_depth]);
    const cache_t* k_ptr2 = k_ptr + kblock_number * kv_block_stride;
    const int klocal_token_idx =
        TOKENS_PER_WARP * warpid + token_depth * 16 + lane16id;
    const int kglobal_token_idx = partition_start_token_idx + klocal_token_idx;
    const int kphysical_block_offset = klocal_token_idx % BLOCK_SIZE;
    const cache_t* k_ptr3 = k_ptr2 + kphysical_block_offset * KX;

    for (int qkhe_depth = 0; qkhe_depth < QKHELOOP; qkhe_depth++) {
      const int head_elem = row_head_elem + qkhe_depth * QKHE_PER_FETCH;
      const int offset1 = head_elem / KX;
      const int offset2 = head_elem % KX;
      const cache_t* k_fetch_ptr = k_ptr3 + offset1 * BLOCK_SIZE * KX + offset2;
      const _B16x8* k_fetch_ptr_16B =
          reinterpret_cast<const _B16x8*>(k_fetch_ptr);
      if constexpr (NT_KV_LOAD) {
        Klocal[token_depth][qkhe_depth] = load_ntmprl_16Byte(k_fetch_ptr_16B);
      } else {
        Klocal[token_depth][qkhe_depth] = *k_fetch_ptr_16B;
      }
    }
  }

  float alibi_slope;
  if constexpr (ALIBI_ENABLED) {
    const int alibi_head_idx = wg_start_head_idx + lane16id;
    alibi_slope = (lane16id < GQA_RATIO) ? alibi_slopes[alibi_head_idx] : 0.f;
  }

  constexpr int VTOKENS_PER_LANE =
      TOKENS_PER_WARP / ROWS_PER_WARP;  // 64/4 = 16 contiguous vtokens per lane
  constexpr int VBLOCKS_PER_LANE =
      1;  // assumes block size >=16, each lane can correspond to 1 block only
  constexpr int VTLOOP = NWARPS;  // corresponds to tokens across warps
  constexpr int VTLANELOOP = DIVIDE_ROUND_UP(
      VTOKENS_PER_LANE,
      CONTIGUOUS_KV_ELEMS_16B_LOAD);  // optimized for 16B fetches; assumes
                                      // minimum block size is 16
  constexpr int VHELOOP =
      HEAD_SIZE / 16 / NWARPS;  // head_size distributed across warps; each mfma
                                // instr works on 16 head elements

  int vphysical_block_number[VTLOOP][VBLOCKS_PER_LANE];

  // fetch v physical block numbers
  for (int vtoken_depth = 0; vtoken_depth < VTLOOP; vtoken_depth++) {
    for (int vblock_depth = 0; vblock_depth < VBLOCKS_PER_LANE;
         vblock_depth++) {
      const int vlocal_token_idx =
          vtoken_depth * VTOKENS_PER_LANE * ROWS_PER_WARP +
          rowid * VTOKENS_PER_LANE + vblock_depth * BLOCK_SIZE;
      const int vglobal_token_idx =
          partition_start_token_idx + vlocal_token_idx;
      const int vblock_idx = (vglobal_token_idx < context_len)
                                 ? vglobal_token_idx / BLOCK_SIZE
                                 : last_ctx_block;
      vphysical_block_number[vtoken_depth][vblock_depth] =
          block_table_seq[vblock_idx];
    }
  }

  _B16x8 Vlocal[VTLOOP][VHELOOP]
               [VTLANELOOP];  // this can be interpreted as B8x16 too

  const cache_t* v_ptr = v_cache + wg_start_kv_head_idx * kv_head_stride +
                         ((rowid * VTOKENS_PER_LANE) % BLOCK_SIZE);

  // v fetches are 16head elems across lanes x 16 tokens per lane
  for (int vhe_depth = 0; vhe_depth < VHELOOP; vhe_depth++) {
    const int vhead_elem = vhe_depth * NWARPS * 16 + warpid * 16 + lane16id;
    const cache_t* v_ptr2 = v_ptr + vhead_elem * BLOCK_SIZE;

    for (int vtoken_depth = 0; vtoken_depth < VTLOOP; vtoken_depth++) {
      for (int vfetch_depth = 0; vfetch_depth < VTLANELOOP; vfetch_depth++) {
        const int vblock_depth = 0;
        const int64_t vblock_number = static_cast<int64_t>(
            vphysical_block_number[vtoken_depth][vblock_depth]);
        const cache_t* v_ptr3 = v_ptr2 + (vblock_number * kv_block_stride);

        const cache_t* v_fetch_ptr =
            v_ptr3 + vfetch_depth * CONTIGUOUS_KV_ELEMS_16B_LOAD;
        const _B16x8* v_fetch_ptr_16B =
            reinterpret_cast<const _B16x8*>(v_fetch_ptr);
        if constexpr (NT_KV_LOAD) {
          Vlocal[vtoken_depth][vhe_depth][vfetch_depth] =
              load_ntmprl_16Byte(v_fetch_ptr_16B);
        } else {
          Vlocal[vtoken_depth][vhe_depth][vfetch_depth] = *v_fetch_ptr_16B;
        }
      }
    }
  }

  // calculate post qk mfma scale
  float scale2 = scale;
  if constexpr (KV_DTYPE != vllm::Fp8KVCacheDataType::kAuto) {
    // multiply by k_scale if fp8 kv cache
    scale2 *= *k_scale_ptr;
  }

  floatx4 dout[TLOOP];
  // qk mfma
  for (int token_depth = 0; token_depth < TLOOP; token_depth++) {
    dout[token_depth] = {0};
    for (int qkhe_depth = 0; qkhe_depth < QKHELOOP; qkhe_depth++) {
      if constexpr (KV_DTYPE == vllm::Fp8KVCacheDataType::kAuto) {
        for (int qkratio = 0; qkratio < QK_SIZE_RATIO; qkratio++) {
          for (int i = 0; i < 2; i++) {
            dout[token_depth] = gcn_mfma16x16x16_instr<scalar_t, 0, 0, 0>(
                Klocal[token_depth][qkhe_depth].xy[i],
                Qlocal[qkhe_depth][qkratio].xy[i], dout[token_depth]);
          }
        }
      } else {  // kv cache dtype fp8
        auto Ktmp = Klocal[token_depth][qkhe_depth];
        _B8x16 Ktmp8x16 = *reinterpret_cast<_B8x16*>(&Ktmp);
        for (int qkratio = 0; qkratio < QK_SIZE_RATIO; qkratio++) {
          _B8x8 Ktmp8x8 = Ktmp8x16.xy[qkratio];
          _B16x8 Klocaltmp = convert_b8x8_custom<scalar_t>(Ktmp8x8);
          for (int i = 0; i < 2; i++) {
            dout[token_depth] = gcn_mfma16x16x16_instr<scalar_t, 0, 0, 0>(
                Klocaltmp.xy[i], Qlocal[qkhe_depth][qkratio].xy[i],
                dout[token_depth]);
          }
        }
      }
    }
    dout[token_depth] *= scale2;
  }

  const int qkout_token_idx =
      partition_start_token_idx + TOKENS_PER_WARP * warpid + rowid * 4;

  // apply alibi
  if constexpr (ALIBI_ENABLED) {
    for (int token_depth = 0; token_depth < TLOOP; token_depth++) {
      const int local_token_idx = qkout_token_idx + token_depth * 16;
      const int alibi_offset = local_token_idx - context_len + 1;
      for (int i = 0; i < 4; i++) {
        dout[token_depth][i] += alibi_slope * (alibi_offset + i);
      }
    }
  }

  // calculate qk_max and exp_sum per warp and write to shared memory
  float qk_max = -FLT_MAX;
  float exp_sum = 0.0f;

  for (int token_depth = 0; token_depth < TLOOP; token_depth++) {
    const int local_token_idx = qkout_token_idx + token_depth * 16;
    for (int i = 0; i < 4; i++) {
      const float tmp =
          (local_token_idx + i < context_len) ? dout[token_depth][i] : -FLT_MAX;
      qk_max = fmaxf(qk_max, tmp);
    }
  }

  for (int mask = WARP_SIZE / 2; mask >= 16; mask /= 2) {
    qk_max = fmaxf(qk_max, __shfl_xor(qk_max, mask));
  }

  for (int token_depth = 0; token_depth < TLOOP; token_depth++) {
    const int local_token_idx = qkout_token_idx + token_depth * 16;
    for (int i = 0; i < 4; i++) {
      const float tmp = (local_token_idx + i < context_len)
                            ? __expf(dout[token_depth][i] - qk_max)
                            : 0.0f;
      dout[token_depth][i] = tmp;
      exp_sum += tmp;
    }
  }

  for (int mask = WARP_SIZE / 2; mask >= 16; mask /= 2) {
    exp_sum += __shfl_xor(exp_sum, mask);
  }

  __syncthreads();  // sync before writing to shared mem

  float* shared_mem = reinterpret_cast<float*>(shared_logits);
  if (laneid < 16) {
    const int qk_max_offset = warpid * 16 + lane16id;
    shared_mem[qk_max_offset] = qk_max;
    const int exp_sum_offset = NWARPS * 16 + qk_max_offset;
    shared_mem[exp_sum_offset] = exp_sum;
  }

  __syncthreads();

  // calculate partition qk_max and exp_sum
  float partition_qk_max = -FLT_MAX;
  float warp_qk_max_exp[NWARPS];
  float partition_exp_sum = 0.0f;

  for (int w = 0; w < NWARPS; w++) {
    warp_qk_max_exp[w] = shared_mem[w * 16 + lane16id];
    partition_qk_max = fmaxf(partition_qk_max, warp_qk_max_exp[w]);
  }

  for (int w = 0; w < NWARPS; w++) {
    warp_qk_max_exp[w] = __expf(warp_qk_max_exp[w] - partition_qk_max);
    partition_exp_sum +=
        shared_mem[NWARPS * 16 + w * 16 + lane16id] * warp_qk_max_exp[w];
  }

  const float inv_sum_scale =
      __fdividef(1.f, partition_exp_sum + 1e-6f) * warp_qk_max_exp[warpid];

  __syncthreads();

  // disable rtz conversion due to its impact on accuracy.
  constexpr bool LOGITS_RTZ_CONVERSION = false;

  // write logits to shared mem
  for (int token_depth = 0; token_depth < TLOOP; token_depth++) {
    dout[token_depth] *= inv_sum_scale;
    if constexpr (LOGITS_RTZ_CONVERSION) {
      // use rtz conversion for better performance, with negligible impact on
      // accuracy.
      shared_logits[warpid][token_depth][lane16id][rowid] =
          from_floatx4_rtz<scalar_t>(dout[token_depth]);
    } else {
      shared_logits[warpid][token_depth][lane16id][rowid] =
          from_floatx4<scalar_t>(dout[token_depth]);
    }
  }
  // write out partition max_logits and exp_sum
  if (threadIdx.x < GQA_RATIO) {
    const int qhead_idx = lane16id;
    const int offset = seq_idx * total_num_heads * max_num_partitions +
                       (wg_start_head_idx + qhead_idx) * max_num_partitions +
                       partition_idx;
    max_logits[offset] = partition_qk_max;
    exp_sums[offset] = partition_exp_sum;
  }

  __syncthreads();

  constexpr int ELEMS8_ELEMS4_RATIO = 8 / 4;
  constexpr int ELEMS16_ELEMS8_RATIO = 16 / 8;

  _B16x4 outelems[VHELOOP];
  // Softmax V mfma
  // v layout: 16he across lanes x 16 tokens per lane
  for (int vhe_depth = 0; vhe_depth < VHELOOP; vhe_depth++) {
    floatx4 tmp_out = {0};

    for (int vtoken_depth = 0; vtoken_depth < VTLOOP; vtoken_depth++) {
      if constexpr (KV_DTYPE == vllm::Fp8KVCacheDataType::kAuto) {
        for (int vfetch_depth = 0; vfetch_depth < VTLANELOOP; vfetch_depth++) {
          for (int i = 0; i < ELEMS8_ELEMS4_RATIO; i++) {
            const int offset = rowid * VTLANELOOP * ELEMS8_ELEMS4_RATIO +
                               vfetch_depth * ELEMS8_ELEMS4_RATIO + i;
            const int offset1 = offset % ROWS_PER_WARP;
            const int offset2 = offset / ROWS_PER_WARP;
            // output format is 16 qheads across 16 lanes, 16 head elems spread
            // across 4 rows
            tmp_out = gcn_mfma16x16x16_instr<scalar_t, 0, 0, 0>(
                Vlocal[vtoken_depth][vhe_depth][vfetch_depth].xy[i],
                shared_logits[vtoken_depth][offset2][lane16id][offset1],
                tmp_out);
          }
        }
        // KV cache fp8
      } else {
        for (int vfetch_depth = 0; vfetch_depth < VTLANELOOP; vfetch_depth++) {
          _B16x8 Vtmp = Vlocal[vtoken_depth][vhe_depth][vfetch_depth];
          // reinterpret V format as 16 elements of 8bits
          _B8x16 Vtmp8x16 = *reinterpret_cast<_B8x16*>(&Vtmp);
          for (int j = 0; j < ELEMS16_ELEMS8_RATIO; j++) {
            _B8x8 Vtmp8x8 = Vtmp8x16.xy[j];
            _B16x8 Vlocaltmp = convert_b8x8_custom<scalar_t>(Vtmp8x8);
            for (int i = 0; i < ELEMS8_ELEMS4_RATIO; i++) {
              const int offset =
                  rowid * ELEMS16_ELEMS8_RATIO * ELEMS8_ELEMS4_RATIO +
                  j * ELEMS8_ELEMS4_RATIO + i;
              const int offset1 = offset % ROWS_PER_WARP;
              const int offset2 = offset / ROWS_PER_WARP;
              // output format is 16 qheads across 16 lanes, 16 head elems
              // spread across 4 rows
              tmp_out = gcn_mfma16x16x16_instr<scalar_t, 0, 0, 0>(
                  Vlocaltmp.xy[i],
                  shared_logits[vtoken_depth][offset2][lane16id][offset1],
                  tmp_out);
            }
          }
        }
      }
    }
    // apply post Softmax V mfma v_scale
    if constexpr (KV_DTYPE != vllm::Fp8KVCacheDataType::kAuto) {
      tmp_out *= *v_scale_ptr;
    }
    outelems[vhe_depth] = from_floatx4<scalar_t>(tmp_out);
  }

  __syncthreads();

  // store Softmax-V mfma output to shared mem
  for (int vhe_depth = 0; vhe_depth < VHELOOP; vhe_depth++) {
    // lane16 id head dimension; rowid head element dimension
    shared_logits[warpid][vhe_depth][lane16id][rowid] = outelems[vhe_depth];
  }

  __syncthreads();

  // write to tmp_out with coalesced writes after reading from shared mem
  if (warpid == 0) {
    _B16x8 vout[GQA_RATIO4];
    // each lane writes out 16Bytes of tmp_out along head elem dimension
    const int head_elem_idx = lane16id * 8;
    if (head_elem_idx < HEAD_SIZE) {
      for (int h = 0; h < GQA_RATIO4; h++) {
        const int local_head_idx = 4 * h + rowid;
        const int offset1 = (head_elem_idx / 16) % 4;
        const int offset2 = head_elem_idx / 16 / NWARPS;
        const int offset3 = (head_elem_idx / 4) % 4;
        for (int i = 0; i < 2; i++) {
          vout[h].xy[i] =
              shared_logits[offset1][offset2][local_head_idx][offset3 + i];
        }
      }

      const int hsz_maxp_mult = HEAD_SIZE * max_num_partitions;
      scalar_t* out_ptr = out + seq_idx * total_num_heads * hsz_maxp_mult +
                          partition_idx * HEAD_SIZE;
      for (int h = 0; h < GQA_RATIO4; h++) {
        const int local_head_idx = 4 * h + rowid;
        if (local_head_idx < GQA_RATIO) {
          const int out_head_idx = wg_start_head_idx + local_head_idx;
          scalar_t* out_ptr2 = out_ptr + out_head_idx * hsz_maxp_mult;
          scalar_t* out_ptr3 = out_ptr2 + head_elem_idx;
          _B16x8* out_ptr_B16x8 = reinterpret_cast<_B16x8*>(out_ptr3);
          *out_ptr_B16x8 = vout[h];
        }
      }
    }
  }
}

/////////////////////////////////////////////////////////////
// grid (num_seqs, num_partitions, num_kv_heads)
// block (256 : partition size)
// each WG handles 1 partition per sequence
template <typename scalar_t, typename cache_t,
          vllm::Fp8KVCacheDataType KV_DTYPE, typename OUTT, int BLOCK_SIZE,
          int HEAD_SIZE, int NUM_THREADS, bool ALIBI_ENABLED,
          int GQA_RATIO>
__global__
__launch_bounds__(NUM_THREADS) void paged_attention_ll4mi_QKV_mfma4_kernel(
    const scalar_t* __restrict__ q,       // [num_seqs, num_heads, head_size]
    const cache_t* __restrict__ k_cache,  // [num_blocks, num_kv_heads,
                                          // head_size/x, block_size, x]
    const cache_t* __restrict__ v_cache,  // [num_blocks, num_kv_heads,
                                          // head_size, block_size]
    const int num_kv_heads, const float scale,
    const int* __restrict__ block_tables,  // [num_seqs, max_num_blocks_per_seq]
    const int* __restrict__ context_lens,  // [num_seqs]
    const int max_num_blocks_per_seq,
    const float* __restrict__ alibi_slopes,  // [num_heads]
    const int q_stride, const int kv_block_stride, const int kv_head_stride,
    float* __restrict__ exp_sums,  // [num_seqs, num_heads, max_num_partitions]
    float* __restrict__ max_logits,  // [num_seqs, num_heads,
                                     // max_num_partitions]
    scalar_t* __restrict__ out,    // [num_seqs, num_heads, max_num_partitions,
                                   // head_size]
    OUTT* __restrict__ final_out,  // [num_seqs, num_heads, head_size]
    int max_ctx_blocks, const float* k_scale_ptr, const float* v_scale_ptr,
    const float* __restrict__ fp8_out_scale_ptr) {
  constexpr int NWARPS = NUM_THREADS / WARP_SIZE;
  const int warpid = threadIdx.x / WARP_SIZE;
  const int laneid = threadIdx.x % WARP_SIZE;
  const int lane4id = laneid % 4;

  const int seq_idx = blockIdx.x;
  const int partition_idx = blockIdx.y;
  const int partition_size = blockDim.x;
  const int max_num_partitions = gridDim.y;

  const int context_len = context_lens[seq_idx];
  const int partition_start_token_idx = partition_idx * partition_size;
  // exit if partition is out of context for seq
  if (partition_start_token_idx >= context_len) {
    return;
  }
  // every 4 lanes fetch 4 different qheads
  // qhloop = num loops over qhead dimension
  constexpr int QHLOOP = DIVIDE_ROUND_UP(GQA_RATIO, 4);
  constexpr int GQA_RATIO4 = 4 * QHLOOP;
  __shared__ float shared_qk_max[NWARPS][GQA_RATIO4 + 1];
  __shared__ float shared_exp_sum[NWARPS][GQA_RATIO4 + 1];
  _B16x8 Qlocal[QHLOOP];
  constexpr int x = 16 / sizeof(scalar_t);
  // kheloop = num loops over head_size for 16Bytes of Q/dequantized K elements
  constexpr int KHELOOP = HEAD_SIZE / x;
  _B16x8 Klocal[KHELOOP];
  _B8x8 Klocalb8[KHELOOP];
  // for SoftMax-V Gemm, V head_size dimension is distributed across warp
  // vheloop = num loops to cover v head size dimension
  constexpr int VHELOOP = HEAD_SIZE / WARP_SIZE;
  // softmax out has warp_size tokens across warp
  // vtloop = num loops to cover warp_size(64) tokens with 16Bytes of
  // dequantized V elements
  constexpr int VTLOOP = WARP_SIZE / 8;
  // num vblocks to cover warp_size(64) v elements
  constexpr int VBLOCKS = 8 * VTLOOP / BLOCK_SIZE;
  int vphysical_blocks[VBLOCKS];
  _B16x8 Vlocal[VHELOOP][VTLOOP];
  _B8x8 Vlocalb8[VHELOOP][VTLOOP];
  floatx4 dout[QHLOOP];
  float qk_max[QHLOOP];

  __shared__ _B16x4 vout_shared[QHLOOP][VHELOOP][WARP_SIZE][NWARPS + 1];

  for (int h = 0; h < QHLOOP; h++) {
    dout[h] = {0};
    qk_max[h] = -FLT_MAX;
  }

  const int wg_start_head_idx = blockIdx.z * GQA_RATIO;
  const int wg_start_kv_head_idx = blockIdx.z;

  const int warp_start_token_idx =
      partition_start_token_idx + warpid * WARP_SIZE;

  // entire warp out of context
  if (warp_start_token_idx >= context_len) {
  #pragma unroll
    for (int h = 0; h < GQA_RATIO4; h++) {
      shared_qk_max[warpid][h] = -FLT_MAX;
      shared_exp_sum[warpid][h] = 0.0f;
    }
    // warp within context
  } else {
    const int num_context_blocks = DIVIDE_ROUND_UP(context_len, BLOCK_SIZE);
    const int last_ctx_block = num_context_blocks - 1;

    const int* block_table = block_tables + seq_idx * max_num_blocks_per_seq;
    // token id within partition
    const int local_token_idx = threadIdx.x;
    // token id within sequence
    const int global_token_idx = partition_start_token_idx + local_token_idx;

    // fetch block number for k
    const int block_idx = (global_token_idx < context_len)
                              ? global_token_idx / BLOCK_SIZE
                              : last_ctx_block;

    // fetch k physical block number
    //  int32 physical_block_number leads to overflow when multiplied with
    //  kv_block_stride
    const int64_t physical_block_number =
        static_cast<int64_t>(block_table[block_idx]);

    // fetch vphysical block numbers up front
    const int warp_start_block_idx = warp_start_token_idx / BLOCK_SIZE;
    for (int b = 0; b < VBLOCKS; b++) {
      const int vblock_idx = warp_start_block_idx + b;
      const int vblock_idx_ctx =
          (vblock_idx <= last_ctx_block) ? vblock_idx : last_ctx_block;
      vphysical_blocks[b] = block_table[vblock_idx_ctx];
    }

    // fetch q elements
    // every 4 lanes fetch 8 elems, so warp fetches 8*16 = 128 elems
    const scalar_t* q_ptr =
        q + seq_idx * q_stride + wg_start_head_idx * HEAD_SIZE;
    const _B16x8* q_ptrh8 = reinterpret_cast<const _B16x8*>(q_ptr);
    const int qhead_elemh8 = laneid / 4;

    for (int h = 0; h < QHLOOP - 1; h++) {
      const int qhead_idx = h * 4 + lane4id;
      Qlocal[h] = q_ptrh8[qhead_idx * HEAD_SIZE / 8 + qhead_elemh8];
    }
    const int final_qhead_idx = 4 * (QHLOOP - 1) + lane4id;
    if (final_qhead_idx < GQA_RATIO) {
      Qlocal[QHLOOP - 1] =
          q_ptrh8[final_qhead_idx * HEAD_SIZE / 8 + qhead_elemh8];
    } else {
      Qlocal[QHLOOP - 1].xy[0] = {0};
      Qlocal[QHLOOP - 1].xy[1] = {0};
    }

    // fetch k elements
    const cache_t* k_ptr = k_cache + physical_block_number * kv_block_stride +
                           wg_start_kv_head_idx * kv_head_stride;

    // physical_block_offset is already cast in terms of _B16x8
    const int physical_block_offset = local_token_idx % BLOCK_SIZE;

    // each K fetch is for 8 elements of cache_t which are later dequantized to
    // scalar_t for fp8
    if constexpr (KV_DTYPE == vllm::Fp8KVCacheDataType::kAuto) {
      const _B16x8* k_ptrh8 = reinterpret_cast<const _B16x8*>(k_ptr);
      for (int d = 0; d < KHELOOP; d++) {
        Klocal[d] = k_ptrh8[d * BLOCK_SIZE + physical_block_offset];
      }
    } else {
      // vllm defines X as 16 Bytes of elements of cache_t
      constexpr int X = 16 / sizeof(cache_t);
      const cache_t* k_ptr2 = k_ptr + physical_block_offset * X;
      for (int d = 0; d < KHELOOP; d++) {
        const int head_elem = d * 8;
        const int offset1 = head_elem / X;
        const int offset2 = head_elem % X;
        const cache_t* k_ptr3 = k_ptr2 + offset1 * BLOCK_SIZE * X + offset2;
        Klocalb8[d] = *reinterpret_cast<const _B8x8*>(k_ptr3);
      }
    }

    // optional alibi fetch
    float alibi_slope[QHLOOP];
    if constexpr (ALIBI_ENABLED) {
      for (int h = 0; h < QHLOOP; h++) {
        const int qhead_idx = h * 4 + lane4id;
        alibi_slope[h] = (qhead_idx < GQA_RATIO)
                             ? alibi_slopes[wg_start_head_idx + qhead_idx]
                             : 0.f;
      }
    }

    const cache_t* v_ptr = v_cache + wg_start_kv_head_idx * kv_head_stride;
    // fetch vcache in kv cache auto case
    if constexpr (KV_DTYPE == vllm::Fp8KVCacheDataType::kAuto) {
      const _B16x8* v_ptrh8 = reinterpret_cast<const _B16x8*>(v_ptr);
      // iterate over each v block
      for (int b = 0; b < VBLOCKS; b++) {
        // int32 physical_block_number leads to overflow when multiplied with
        // kv_block_stride
        const int64_t vphysical_block_number =
            static_cast<int64_t>(vphysical_blocks[b]);
        const _B16x8* v_ptrh8b =
            v_ptrh8 + (vphysical_block_number * kv_block_stride) / 8;
        // iterate over each head elem (within head_size)
        for (int h = 0; h < VHELOOP; h++) {
          const int head_size_elem = h * WARP_SIZE + laneid;
          const _B16x8* v_ptrh8be = v_ptrh8b + head_size_elem * BLOCK_SIZE / 8;
          // iterate over all velems within block
          for (int d = 0; d < BLOCK_SIZE / 8; d++) {
            Vlocal[h][b * BLOCK_SIZE / 8 + d] = v_ptrh8be[d];
          }
        }
      }
    }  // if constexpr (KV_DTYPE == vllm::Fp8KVCacheDataType::kAuto)
    // fetch vcache in fp8 case
    else {  // if constexpr (KV_DTYPE != vllm::Fp8KVCacheDataType::kAuto)
      const _B8x8* v_ptrh8 = reinterpret_cast<const _B8x8*>(v_ptr);
      // iterate over each v block
      for (int b = 0; b < VBLOCKS; b++) {
        // int32 physical_block_number leads to overflow when multiplied with
        // kv_block_stride
        const int64_t vphysical_block_number =
            static_cast<int64_t>(vphysical_blocks[b]);
        const _B8x8* v_ptrh8b =
            v_ptrh8 + (vphysical_block_number * kv_block_stride) / 8;
        // iterate over each head elem (within head_size)
        for (int h = 0; h < VHELOOP; h++) {
          const int head_size_elem = h * WARP_SIZE + laneid;
          const _B8x8* v_ptrh8be = v_ptrh8b + head_size_elem * BLOCK_SIZE / 8;
          // iterate over all velems within block
          for (int d = 0; d < BLOCK_SIZE / 8; d++) {
            Vlocalb8[h][b * BLOCK_SIZE / 8 + d] = v_ptrh8be[d];
          }
        }
      }
    }

  #define QK_mfma(x)                                             \
    if constexpr (KV_DTYPE != vllm::Fp8KVCacheDataType::kAuto) { \
      Klocal[x] = convert_b8x8_custom<scalar_t>(Klocalb8[x]);    \
    }                                                            \
    for (int h = 0; h < QHLOOP; h++) {                           \
      dout[h] = gcn_mfma4x4x4_instr<scalar_t, 4, x, 0>(          \
          Qlocal[h].xy[0], Klocal[x].xy[0], dout[h]);            \
      dout[h] = gcn_mfma4x4x4_instr<scalar_t, 4, x, 0>(          \
          Qlocal[h].xy[1], Klocal[x].xy[1], dout[h]);            \
    }
    // QK mfma with Q mfma block broadcast
    // Q values across head_size dimension stored across lanes
    // K values across head_size dimension are stored depthwise within lane
    // Q broadcast with absz, cbid of mfma instruction
    QK_mfma(0);
    QK_mfma(1);
    QK_mfma(2);
    QK_mfma(3);
    QK_mfma(4);
    QK_mfma(5);
    QK_mfma(6);
    QK_mfma(7);
    // below only needed for head size 128
    if constexpr (KHELOOP > 8) {
      QK_mfma(8);
      QK_mfma(9);
      QK_mfma(10);
      QK_mfma(11);
      QK_mfma(12);
      QK_mfma(13);
      QK_mfma(14);
      QK_mfma(15);
    }
  #undef QK_mfma

    float scale2 = scale;
    if constexpr (KV_DTYPE != vllm::Fp8KVCacheDataType::kAuto) {
      // post mfma scaling for fp8
      scale2 *= *k_scale_ptr;
    }

    for (int h = 0; h < QHLOOP; h++) {
      dout[h] *= scale2;
    }

    // transpose dout so that 4 token ids are in each lane, and 4 heads are
    // across 4 lanes
    for (int h = 0; h < QHLOOP; h++) {
      floatx4 tmp = {0};
      for (int i = 0; i < 4; i++) {
        const float B = (lane4id == i) ? 1.0f : 0.0f;
        tmp = __builtin_amdgcn_mfma_f32_4x4x1f32(dout[h][i], B, tmp, 0, 0, 0);
      }
      dout[h] = tmp;
    }

    const int lane4_token_idx = 4 * (global_token_idx >> 2);

    if constexpr (ALIBI_ENABLED) {
      const int alibi_offset = lane4_token_idx - context_len + 1;
      for (int h = 0; h < QHLOOP; h++) {
        for (int i = 0; i < 4; i++) {
          dout[h][i] += alibi_slope[h] * (alibi_offset + i);
        }
      }
    }

    const int bpermute_mask = 4 * (16 * ((laneid >> 2) % 4) + lane4id);

    for (int h = 0; h < QHLOOP; h++) {
      qk_max[h] = -FLT_MAX;
      for (int i = 0; i < 4; i++) {
        qk_max[h] = (lane4_token_idx + i < context_len)
                        ? fmaxf(qk_max[h], dout[h][i])
                        : qk_max[h];
      }

      // for (int mask = WARP_SIZE / 2; mask >= 4; mask /= 2) {
      //   qk_max[h] = fmaxf(qk_max[h], __shfl_xor(qk_max[h], mask));
      // }
      // faster version of above code with dpp
      asm("v_nop\n v_nop\n v_max_f32_dpp %0, %1, %2 row_ror:4"
          : "=v"(qk_max[h])
          : "v"(qk_max[h]), "v"(qk_max[h]));
      asm("v_nop\n v_nop\n v_max_f32_dpp %0, %1, %2 row_ror:8"
          : "=v"(qk_max[h])
          : "v"(qk_max[h]), "v"(qk_max[h]));

      auto tmp = __builtin_amdgcn_ds_bpermute(
          bpermute_mask, *reinterpret_cast<int*>(&qk_max[h]));
      qk_max[h] = *reinterpret_cast<float*>(&tmp);
      asm("v_nop\n v_nop\n v_max_f32_dpp %0, %1, %2 row_ror:4"
          : "=v"(qk_max[h])
          : "v"(qk_max[h]), "v"(qk_max[h]));
      asm("v_nop\n v_nop\n v_max_f32_dpp %0, %1, %2 row_ror:8"
          : "=v"(qk_max[h])
          : "v"(qk_max[h]), "v"(qk_max[h]));
    }

    float exp_sum[QHLOOP];
    for (int h = 0; h < QHLOOP; h++) {
      exp_sum[h] = 0.0f;
      for (int i = 0; i < 4; i++) {
        dout[h][i] = (lane4_token_idx + i < context_len)
                         ? __expf(dout[h][i] - qk_max[h])
                         : 0.0f;
        exp_sum[h] += dout[h][i];
      }
      // for (int mask = WARP_SIZE / 2; mask >= 4; mask /= 2) {
      //   exp_sum[h] += __shfl_xor(exp_sum[h], mask);
      // }
      // faster version of above code with dpp
      asm("v_nop\n v_nop\n v_add_f32_dpp %0, %1, %2 row_ror:4"
          : "=v"(exp_sum[h])
          : "v"(exp_sum[h]), "v"(exp_sum[h]));
      asm("v_nop\n v_nop\n v_add_f32_dpp %0, %1, %2 row_ror:8"
          : "=v"(exp_sum[h])
          : "v"(exp_sum[h]), "v"(exp_sum[h]));

      auto tmp = __builtin_amdgcn_ds_bpermute(
          bpermute_mask, *reinterpret_cast<int*>(&exp_sum[h]));
      exp_sum[h] = *reinterpret_cast<float*>(&tmp);
      asm("v_nop\n v_nop\n v_add_f32_dpp %0, %1, %2 row_ror:4"
          : "=v"(exp_sum[h])
          : "v"(exp_sum[h]), "v"(exp_sum[h]));
      asm("v_nop\n v_nop\n v_add_f32_dpp %0, %1, %2 row_ror:8"
          : "=v"(exp_sum[h])
          : "v"(exp_sum[h]), "v"(exp_sum[h]));
    }

    if (laneid < 4) {
      for (int h = 0; h < QHLOOP; h++) {
        const int head_idx = 4 * h + lane4id;
        shared_qk_max[warpid][head_idx] = qk_max[h];
        shared_exp_sum[warpid][head_idx] = exp_sum[h];
      }
    }
  }  // warp within context

  __syncthreads();

  const int num_heads = gridDim.z * GQA_RATIO;
  float* max_logits_ptr =
      max_logits + seq_idx * num_heads * max_num_partitions + partition_idx;
  float* exp_sums_ptr =
      exp_sums + seq_idx * num_heads * max_num_partitions + partition_idx;
  // calculate qk_max and exp_sums for partition
  for (int h = 0; h < QHLOOP; h++) {
    float global_qk_max = -FLT_MAX;
    float warp_qk_max[NWARPS];
    const int head_idx = 4 * h + lane4id;
    for (int w = 0; w < NWARPS; w++) {
      warp_qk_max[w] = shared_qk_max[w][head_idx];
      global_qk_max = fmaxf(global_qk_max, warp_qk_max[w]);
    }
    float global_exp_sum = 0.0f;
    for (int w = 0; w < NWARPS; w++) {
      global_exp_sum +=
          shared_exp_sum[w][head_idx] * __expf(warp_qk_max[w] - global_qk_max);
    }
    if (head_idx < GQA_RATIO) {
      max_logits_ptr[(wg_start_head_idx + head_idx) * max_num_partitions] =
          global_qk_max;
      exp_sums_ptr[(wg_start_head_idx + head_idx) * max_num_partitions] =
          global_exp_sum;
    }
    const float global_inv_sum_scale = __fdividef(1.f, global_exp_sum + 1e-6f) *
                                       __expf(qk_max[h] - global_qk_max);
    dout[h] *= global_inv_sum_scale;
  }
  constexpr bool LOGITS_RTZ_CONVERSION = false;
  // logits[h] -> every 4 lanes hold 4 heads, each lane holds 4 tokens, there
  // are 4x16 tokens across warp
  _B16x4 logits[QHLOOP];
  for (int h = 0; h < QHLOOP; h++) {
    if constexpr (LOGITS_RTZ_CONVERSION) {
      // use rtz for faster performance with no perceivable accuracy loss
      logits[h] = from_floatx4_rtz<scalar_t>(dout[h]);
    } else {
      logits[h] = from_floatx4<scalar_t>(dout[h]);
    }
  }

  if (warp_start_token_idx >= context_len) {  // warp out of context
    for (int qh = 0; qh < QHLOOP; qh++) {
      for (int vh = 0; vh < VHELOOP; vh++) {
        vout_shared[qh][vh][laneid][warpid] = {0};
      }
    }
  } else {  // warp in context
  #define SV_mfma(x)                                                  \
    if constexpr (KV_DTYPE != vllm::Fp8KVCacheDataType::kAuto) {      \
      Vlocal[vh][x] = convert_b8x8_custom<scalar_t>(Vlocalb8[vh][x]); \
    }                                                                 \
    for (int qh = 0; qh < QHLOOP; qh++) {                             \
      acc[qh] = gcn_mfma4x4x4_instr<scalar_t, 4, 2 * x, 0>(           \
          logits[qh], Vlocal[vh][x].xy[0], acc[qh]);                  \
      acc[qh] = gcn_mfma4x4x4_instr<scalar_t, 4, 2 * x + 1, 0>(       \
          logits[qh], Vlocal[vh][x].xy[1], acc[qh]);                  \
    }

    for (int vh = 0; vh < VHELOOP; vh++) {
      floatx4 acc[QHLOOP];
      for (int qh = 0; qh < QHLOOP; qh++) {
        acc[qh] = {0};
      }
      // SoftMax-V calculation
      // logits -> token dimension is distributed across lanes
      // Vlocal -> token dimension is depthwise within lane
      // uses mfma instruction block broadcast for logits
      SV_mfma(0);
      SV_mfma(1);
      SV_mfma(2);
      SV_mfma(3);
      SV_mfma(4);
      SV_mfma(5);
      SV_mfma(6);
      SV_mfma(7);

      for (int qh = 0; qh < QHLOOP; qh++) {
        if constexpr (KV_DTYPE != vllm::Fp8KVCacheDataType::kAuto) {
          // post mfma v scale for fp8
          acc[qh] *= *v_scale_ptr;
        }
        vout_shared[qh][vh][laneid][warpid] = from_floatx4<scalar_t>(acc[qh]);
      }
    }

  #undef SV_mfma
  }  // warp in context

  __syncthreads();

  // final write to tmp_out after vout accumulation
  if (warpid == 0) {
    const float out_scale =
        (fp8_out_scale_ptr != nullptr) ? 1.0f / (*fp8_out_scale_ptr) : 1.0f;
    _B16x4 vout[QHLOOP][VHELOOP];
    // iterate across heads
    for (int qh = 0; qh < QHLOOP; qh++) {
      // iterate over each v head elem (within head_size)
      for (int vh = 0; vh < VHELOOP; vh++) {
        vout[qh][vh] = {0};
        for (int w = 0; w < NWARPS; w++) {
          vout[qh][vh] =
              addx4<scalar_t>(vout[qh][vh], vout_shared[qh][vh][laneid][w]);
        }
      }
    }

    scalar_t* out_ptr = out +
                        seq_idx * num_heads * max_num_partitions * HEAD_SIZE +
                        partition_idx * HEAD_SIZE;
    const int out_num_partitions = max_num_partitions;
    bit16_t* out_ptr_b16 = reinterpret_cast<bit16_t*>(out_ptr);
    for (int qh = 0; qh < QHLOOP; qh++) {
      for (int vh = 0; vh < VHELOOP; vh++) {
        const int head_size_elem = vh * WARP_SIZE + laneid;
        for (int i = 0; i < 4; i++) {
          const int head_idx = 4 * qh + i;
          if (head_idx < GQA_RATIO) {
            out_ptr_b16[(wg_start_head_idx + head_idx) * out_num_partitions *
                            HEAD_SIZE +
                        head_size_elem] = vout[qh][vh][i];
          }
        }
      }
    }
  }  // warpid == 0
}

// Grid: (num_heads, num_seqs).
template <typename scalar_t, typename OUTT, int HEAD_SIZE, int NUM_THREADS,
          int PARTITION_SIZE, int NPAR_LOOPS>
__global__
__launch_bounds__(NUM_THREADS) void paged_attention_ll4mi_reduce_kernel(
    OUTT* __restrict__ out,                // [num_seqs, num_heads, head_size]
    const float* __restrict__ exp_sums,    // [num_seqs, num_heads,
                                           // max_num_partitions]
    const float* __restrict__ max_logits,  // [num_seqs, num_heads,
                                           // max_num_partitions]
    const scalar_t* __restrict__ tmp_out,  // [num_seqs, num_heads,
                                           // max_num_partitions, head_size]
    const int* __restrict__ context_lens,  // [num_seqs]
    const int max_num_partitions, const float* __restrict__ fp8_out_scale_ptr) {
  const int num_heads = gridDim.x;
  const int head_idx = blockIdx.x;
  const int seq_idx = blockIdx.y;
  const int context_len = context_lens[seq_idx];
  const int num_partitions = DIVIDE_ROUND_UP(context_len, PARTITION_SIZE);
  constexpr int NUM_WARPS = NUM_THREADS / WARP_SIZE;
  const int warpid = threadIdx.x / WARP_SIZE;
  const int laneid = threadIdx.x % WARP_SIZE;

  __shared__ float shared_global_exp_sum;
  // max num partitions supported is warp_size * NPAR_LOOPS
  __shared__ float shared_exp_sums[NPAR_LOOPS * WARP_SIZE];

  if (warpid == 0) {
    const float* max_logits_ptr = max_logits +
                                  seq_idx * num_heads * max_num_partitions +
                                  head_idx * max_num_partitions;

    // valid partition is the last valid partition in case threadid > num
    // partitions
    int valid_partition[NPAR_LOOPS];
    float reg_max_logit[NPAR_LOOPS];
    const int last_valid_partition = num_partitions - 1;

  #pragma unroll
    for (int i = 0; i < NPAR_LOOPS; i++) {
      const int partition_no = i * WARP_SIZE + threadIdx.x;
      valid_partition[i] =
          (partition_no < num_partitions) ? partition_no : last_valid_partition;
    }
  #pragma unroll
    for (int i = 0; i < NPAR_LOOPS; i++) {
      reg_max_logit[i] = max_logits_ptr[valid_partition[i]];
    }
    float max_logit = reg_max_logit[0];
  #pragma unroll
    for (int i = 1; i < NPAR_LOOPS; i++) {
      max_logit = fmaxf(max_logit, reg_max_logit[i]);
    }

  #pragma unroll
    for (int mask = WARP_SIZE / 2; mask >= 1; mask /= 2) {
      max_logit = fmaxf(max_logit, __shfl_xor(max_logit, mask));
    }

    const float* exp_sums_ptr = exp_sums +
                                seq_idx * num_heads * max_num_partitions +
                                head_idx * max_num_partitions;

    float rescaled_exp_sum[NPAR_LOOPS];
  #pragma unroll
    for (int i = 0; i < NPAR_LOOPS; i++) {
      rescaled_exp_sum[i] = exp_sums_ptr[valid_partition[i]];
    }
  #pragma unroll
    for (int i = 0; i < NPAR_LOOPS; i++) {
      const int partition_no = i * WARP_SIZE + threadIdx.x;
      rescaled_exp_sum[i] *= (partition_no < num_partitions)
                                 ? expf(reg_max_logit[i] - max_logit)
                                 : 0.0f;
    }
    float global_exp_sum = rescaled_exp_sum[0];
  #pragma unroll
    for (int i = 1; i < NPAR_LOOPS; i++) {
      global_exp_sum += rescaled_exp_sum[i];
    }
  #pragma unroll
    for (int i = 0; i < NPAR_LOOPS; i++) {
      const int partition_no = i * WARP_SIZE + threadIdx.x;
      shared_exp_sums[partition_no] = rescaled_exp_sum[i];
    }

  #pragma unroll
    for (int mask = WARP_SIZE / 2; mask >= 1; mask /= 2) {
      global_exp_sum += __shfl_xor(global_exp_sum, mask);
    }
    if (threadIdx.x == 0) {
      shared_global_exp_sum = global_exp_sum;
    }
  }  // warpid == 0
  const scalar_t* tmp_out_ptr =
      tmp_out + seq_idx * num_heads * max_num_partitions * HEAD_SIZE +
      head_idx * max_num_partitions * HEAD_SIZE + threadIdx.x;
  constexpr int MAX_NPAR = 64;
  scalar_t tmps[MAX_NPAR];
  const float dzero = 0.0f;
  #pragma unroll
  for (int j = 0; j < MAX_NPAR; j++) {
    tmps[j] = from_float<scalar_t>(dzero);
  }
  const int last_partition_offset = (num_partitions - 1) * HEAD_SIZE;
  const int num_partition_offset = (num_partitions)*HEAD_SIZE;
  int idx = 0;

  constexpr int JCHUNK = 16;

  #pragma unroll
  for (int j = 0; j < JCHUNK * HEAD_SIZE; j += HEAD_SIZE) {
    // lastj is last valid partition
    const int lastj_offset =
        (j < num_partition_offset) ? j : last_partition_offset;
    tmps[idx] = tmp_out_ptr[lastj_offset];
    idx++;
  }
  __syncthreads();

  if (num_partitions > JCHUNK) {
  #pragma unroll
    for (int j = JCHUNK * HEAD_SIZE; j < 2 * JCHUNK * HEAD_SIZE;
         j += HEAD_SIZE) {
      const int lastj_offset =
          (j < num_partition_offset) ? j : last_partition_offset;
      tmps[idx] = tmp_out_ptr[lastj_offset];
      idx++;
    }

    if (num_partitions > 2 * JCHUNK) {
  #pragma unroll
      for (int j = 2 * JCHUNK * HEAD_SIZE; j < MAX_NPAR * HEAD_SIZE;
           j += HEAD_SIZE) {
        const int lastj_offset =
            (j < num_partition_offset) ? j : last_partition_offset;
        tmps[idx] = tmp_out_ptr[lastj_offset];
        idx++;
      }
    }
  }  // num_partitions > JCHUNK

  // Aggregate tmp_out to out.
  float acc = 0.0f;
  #pragma unroll
  for (int j = 0; j < JCHUNK; j++) {
    acc += to_float<scalar_t>(tmps[j]) * shared_exp_sums[j];
  }
  if (num_partitions > JCHUNK) {
  #pragma unroll
    for (int j = JCHUNK; j < 2 * JCHUNK; j++) {
      acc += to_float<scalar_t>(tmps[j]) * shared_exp_sums[j];
    }
    if (num_partitions > 2 * JCHUNK) {
  #pragma unroll
      for (int j = 2 * JCHUNK; j < MAX_NPAR; j++) {
        acc += to_float<scalar_t>(tmps[j]) * shared_exp_sums[j];
      }
    }
  }

  for (int p = 1; p < NPAR_LOOPS; p++) {
    if (num_partitions > p * MAX_NPAR) {
      idx = 0;
  #pragma unroll
      for (int j = p * MAX_NPAR * HEAD_SIZE; j < (p + 1) * MAX_NPAR * HEAD_SIZE;
           j += HEAD_SIZE) {
        // lastj is last valid partition
        const int lastj_offset =
            (j < num_partition_offset) ? j : last_partition_offset;
        tmps[idx] = tmp_out_ptr[lastj_offset];
        idx++;
      }

  #pragma unroll
      for (int j = 0; j < MAX_NPAR; j++) {
        acc += to_float<scalar_t>(tmps[j]) * shared_exp_sums[j + p * MAX_NPAR];
      }
    }
  }

  const float inv_global_exp_sum =
      __fdividef(1.0f, shared_global_exp_sum + 1e-6f);
  const float out_scale =
      (fp8_out_scale_ptr != nullptr) ? 1.0f / (*fp8_out_scale_ptr) : 1.0f;
  acc *= inv_global_exp_sum;
  acc *= out_scale;
  OUTT* out_ptr = out + seq_idx * num_heads * HEAD_SIZE + head_idx * HEAD_SIZE;
  if constexpr (std::is_same<OUTT, bit8_t>::value) {
    out_ptr[threadIdx.x] = hip_fp8(acc).data;
  } else {
    out_ptr[threadIdx.x] = from_float<scalar_t>(acc);
  }
}

#else  // !defined(__HIP__MI300_MI250__) TODO: Add NAVI support

template <typename scalar_t, typename cache_t,
          vllm::Fp8KVCacheDataType KV_DTYPE, typename OUTT, int BLOCK_SIZE,
          int HEAD_SIZE, int NUM_THREADS, bool ALIBI_ENABLED,
          int GQA_RATIO>
__global__
__launch_bounds__(NUM_THREADS) void paged_attention_ll4mi_QKV_mfma16_kernel(
    const scalar_t* __restrict__ q,       // [num_seqs, num_heads, head_size]
    const cache_t* __restrict__ k_cache,  // [num_blocks, num_kv_heads,
                                          // head_size/x, block_size, x]
    const cache_t* __restrict__ v_cache,  // [num_blocks, num_kv_heads,
                                          // head_size, block_size]
    const int num_kv_heads, const float scale,
    const int* __restrict__ block_tables,  // [num_seqs, max_num_blocks_per_seq]
    const int* __restrict__ context_lens,  // [num_seqs]
    const int max_num_blocks_per_seq,
    const float* __restrict__ alibi_slopes,  // [num_heads]
    const int q_stride, const int kv_block_stride, const int kv_head_stride,
    float* __restrict__ exp_sums,  // [num_seqs, num_heads, max_num_partitions]
    float* __restrict__ max_logits,  // [num_seqs, num_heads,
                                     // max_num_partitions]
    scalar_t* __restrict__ out,    // [num_seqs, num_heads, max_num_partitions,
                                   // head_size]
    OUTT* __restrict__ final_out,  // [num_seqs, num_heads, head_size]
    int max_ctx_blocks, const float* k_scale_ptr, const float* v_scale_ptr,
    const float* __restrict__ fp8_out_scale_ptr) {
  UNREACHABLE_CODE
}

template <typename scalar_t, typename cache_t,
          vllm::Fp8KVCacheDataType KV_DTYPE, typename OUTT, int BLOCK_SIZE,
          int HEAD_SIZE, int NUM_THREADS, bool ALIBI_ENABLED,
          int GQA_RATIO>
__global__
__launch_bounds__(NUM_THREADS) void paged_attention_ll4mi_QKV_mfma4_kernel(
    const scalar_t* __restrict__ q,       // [num_seqs, num_heads, head_size]
    const cache_t* __restrict__ k_cache,  // [num_blocks, num_kv_heads,
                                          // head_size/x, block_size, x]
    const cache_t* __restrict__ v_cache,  // [num_blocks, num_kv_heads,
                                          // head_size, block_size]
    const int num_kv_heads, const float scale,
    const int* __restrict__ block_tables,  // [num_seqs, max_num_blocks_per_seq]
    const int* __restrict__ context_lens,  // [num_seqs]
    const int max_num_blocks_per_seq,
    const float* __restrict__ alibi_slopes,  // [num_heads]
    const int q_stride, const int kv_block_stride, const int kv_head_stride,
    float* __restrict__ exp_sums,  // [num_seqs, num_heads, max_num_partitions]
    float* __restrict__ max_logits,  // [num_seqs, num_heads,
                                     // max_num_partitions]
    scalar_t* __restrict__ out,    // [num_seqs, num_heads, max_num_partitions,
                                   // head_size]
    OUTT* __restrict__ final_out,  // [num_seqs, num_heads, head_size]
    int max_ctx_blocks, const float* k_scale, const float* v_scale,
    const float* __restrict__ fp8_out_scale_ptr) {
  UNREACHABLE_CODE
}

// Grid: (num_heads, num_seqs).
template <typename scalar_t, typename OUTT, int HEAD_SIZE, int NUM_THREADS,
          int PARTITION_SIZE, int NPAR_LOOPS>
__global__
__launch_bounds__(NUM_THREADS) void paged_attention_ll4mi_reduce_kernel(
    OUTT* __restrict__ out,                // [num_seqs, num_heads, head_size]
    const float* __restrict__ exp_sums,    // [num_seqs, num_heads,
                                           // max_num_partitions]
    const float* __restrict__ max_logits,  // [num_seqs, num_heads,
                                           // max_num_partitions]
    const scalar_t* __restrict__ tmp_out,  // [num_seqs, num_heads,
                                           // max_num_partitions, head_size]
    const int* __restrict__ context_lens,  // [num_seqs]
<<<<<<< HEAD
    const int max_num_partitions,
    const float* __restrict__ fp8_out_scale_ptr){UNREACHABLE_CODE}
=======
    const int max_num_partitions) {
  UNREACHABLE_CODE
}
>>>>>>> e3f7ff65

#endif  // defined(__HIP__MI300_MI250__) TODO: Add NAVI support

#define LAUNCH_CUSTOM_ATTENTION_MFMA16(GQA_RATIO)                             \
  paged_attention_ll4mi_QKV_mfma16_kernel<T, KVT, KV_DTYPE, OUTT, BLOCK_SIZE, \
                                          HEAD_SIZE, NTHR, ALIBI_ENABLED,     \
                                          GQA_RATIO>                          \
      <<<grid, block, 0, stream>>>(                                           \
          query_ptr, key_cache_ptr, value_cache_ptr, num_kv_heads, scale,     \
          block_tables_ptr, context_lens_ptr, max_num_blocks_per_seq,         \
          alibi_slopes_ptr, q_stride, kv_block_stride, kv_head_stride,        \
          exp_sums_ptr, max_logits_ptr, tmp_out_ptr, out_ptr, max_ctx_blocks, \
          k_scale_ptr, v_scale_ptr, fp8_out_scale_ptr);

#define LAUNCH_CUSTOM_ATTENTION_MFMA4(GQA_RATIO)                              \
  paged_attention_ll4mi_QKV_mfma4_kernel<T, KVT, KV_DTYPE, OUTT, BLOCK_SIZE,  \
                                         HEAD_SIZE, NTHR, ALIBI_ENABLED,      \
                                         GQA_RATIO>                           \
      <<<grid, block, 0, stream>>>(                                           \
          query_ptr, key_cache_ptr, value_cache_ptr, num_kv_heads, scale,     \
          block_tables_ptr, context_lens_ptr, max_num_blocks_per_seq,         \
          alibi_slopes_ptr, q_stride, kv_block_stride, kv_head_stride,        \
          exp_sums_ptr, max_logits_ptr, tmp_out_ptr, out_ptr, max_ctx_blocks, \
          k_scale_ptr, v_scale_ptr, fp8_out_scale_ptr);

#define LAUNCH_CUSTOM_REDUCTION(NPAR_LOOPS)                          \
  paged_attention_ll4mi_reduce_kernel<T, OUTT, HEAD_SIZE, HEAD_SIZE, \
                                      PARTITION_SIZE, NPAR_LOOPS>    \
      <<<reduce_grid, reduce_block, 0, stream>>>(                    \
          out_ptr, exp_sums_ptr, max_logits_ptr, tmp_out_ptr,        \
          context_lens_ptr, max_num_partitions, fp8_out_scale_ptr);

template <typename T, typename KVT, vllm::Fp8KVCacheDataType KV_DTYPE,
          int BLOCK_SIZE, int HEAD_SIZE, typename OUTT, int PARTITION_SIZE_OLD,
          bool ALIBI_ENABLED>
void paged_attention_custom_launcher(
    torch::Tensor& out, torch::Tensor& exp_sums, torch::Tensor& max_logits,
    torch::Tensor& tmp_out, torch::Tensor& query, torch::Tensor& key_cache,
    torch::Tensor& value_cache, const int num_kv_heads, float scale,
    torch::Tensor& block_tables, torch::Tensor& context_lens,
    int max_context_len, const std::optional<torch::Tensor>& alibi_slopes,
    torch::Tensor& k_scale, torch::Tensor& v_scale,
    const c10::optional<torch::Tensor>& fp8_out_scale) {
  int num_seqs = query.size(0);
  int num_heads = query.size(1);
  int head_size = query.size(2);
  int max_num_blocks_per_seq = block_tables.size(1);
  int q_stride = query.stride(0);
  int kv_block_stride = key_cache.stride(0);
  int kv_head_stride = key_cache.stride(1);

  // NOTE: alibi_slopes is optional.
  const float* alibi_slopes_ptr =
      alibi_slopes
          ? reinterpret_cast<const float*>(alibi_slopes.value().data_ptr())
          : nullptr;

  float* exp_sums_ptr = reinterpret_cast<float*>(exp_sums.data_ptr());
  float* max_logits_ptr = reinterpret_cast<float*>(max_logits.data_ptr());
  T* tmp_out_ptr = reinterpret_cast<T*>(tmp_out.data_ptr());
  T* query_ptr = reinterpret_cast<T*>(query.data_ptr());
  KVT* key_cache_ptr = reinterpret_cast<KVT*>(key_cache.data_ptr());
  KVT* value_cache_ptr = reinterpret_cast<KVT*>(value_cache.data_ptr());
  int* block_tables_ptr = block_tables.data_ptr<int>();
  int* context_lens_ptr = context_lens.data_ptr<int>();

  const float* k_scale_ptr = reinterpret_cast<const float*>(k_scale.data_ptr());
  const float* v_scale_ptr = reinterpret_cast<const float*>(v_scale.data_ptr());
  // NOTE: fp8_out_scale is optional.
  const float* fp8_out_scale_ptr =
      fp8_out_scale
          ? reinterpret_cast<const float*>(fp8_out_scale.value().data_ptr())
          : nullptr;
  OUTT* out_ptr = reinterpret_cast<OUTT*>(out.data_ptr());

  const int max_ctx_blocks = DIVIDE_ROUND_UP(max_context_len, BLOCK_SIZE);

  // partition size is fixed at 256 since both mfma4 and mfma16 kernels support
  // it mfma4 kernel also supports partition size 512
  constexpr int PARTITION_SIZE = 256;
  const int max_num_partitions =
      DIVIDE_ROUND_UP(max_context_len, PARTITION_SIZE);
  const int gqa_ratio = num_heads / num_kv_heads;
  assert(num_heads % num_kv_heads == 0);
  assert(head_size == HEAD_SIZE);

  constexpr int NTHR = 256;
  dim3 grid(num_seqs, max_num_partitions, num_kv_heads);
  dim3 block(NTHR);
  const at::cuda::OptionalCUDAGuard device_guard(device_of(query));
  const cudaStream_t stream = at::cuda::getCurrentCUDAStream();

  // mfma4 kernel is faster than mfma16 for gqa_ratio <= 4
  switch (gqa_ratio) {
    case 1:
      LAUNCH_CUSTOM_ATTENTION_MFMA4(1);
      break;
    case 2:
      LAUNCH_CUSTOM_ATTENTION_MFMA4(2);
      break;
    case 3:
      LAUNCH_CUSTOM_ATTENTION_MFMA4(3);
      break;
    case 4:
      LAUNCH_CUSTOM_ATTENTION_MFMA4(4);
      break;
    case 5:
      LAUNCH_CUSTOM_ATTENTION_MFMA16(5);
      break;
    case 6:
      LAUNCH_CUSTOM_ATTENTION_MFMA16(6);
      break;
    case 7:
      LAUNCH_CUSTOM_ATTENTION_MFMA16(7);
      break;
    case 8:
      LAUNCH_CUSTOM_ATTENTION_MFMA16(8);
      break;
    case 9:
      LAUNCH_CUSTOM_ATTENTION_MFMA16(9);
      break;
    case 10:
      LAUNCH_CUSTOM_ATTENTION_MFMA16(10);
      break;
    case 11:
      LAUNCH_CUSTOM_ATTENTION_MFMA16(11);
      break;
    case 12:
      LAUNCH_CUSTOM_ATTENTION_MFMA16(12);
      break;
    case 13:
      LAUNCH_CUSTOM_ATTENTION_MFMA16(13);
      break;
    case 14:
      LAUNCH_CUSTOM_ATTENTION_MFMA16(14);
      break;
    case 15:
      LAUNCH_CUSTOM_ATTENTION_MFMA16(15);
      break;
    case 16:
      LAUNCH_CUSTOM_ATTENTION_MFMA16(16);
      break;
    default:
      TORCH_CHECK(false, "Unsupported gqa ratio: ", gqa_ratio);
      break;
  }

  dim3 reduce_grid(num_heads, num_seqs);
  dim3 reduce_block(head_size);
  const int npar_loops = DIVIDE_ROUND_UP(max_num_partitions, WARP_SIZE);
  // reduction kernel supports upto 8 NPAR_loops * 64 (warp_size) * 256
  // (partition size) = 128K context length
  switch (npar_loops) {
    case 1:
      LAUNCH_CUSTOM_REDUCTION(1);
      break;
    case 2:
      LAUNCH_CUSTOM_REDUCTION(2);
      break;
    case 3:
      LAUNCH_CUSTOM_REDUCTION(3);
      break;
    case 4:
      LAUNCH_CUSTOM_REDUCTION(4);
      break;
    case 5:
      LAUNCH_CUSTOM_REDUCTION(5);
      break;
    case 6:
      LAUNCH_CUSTOM_REDUCTION(6);
      break;
    case 7:
      LAUNCH_CUSTOM_REDUCTION(7);
      break;
    case 8:
      LAUNCH_CUSTOM_REDUCTION(8);
      break;
    default:
      TORCH_CHECK(false, "Unsupported npar_loops: ", npar_loops);
      break;
  }
}

#define CALL_CUSTOM_LAUNCHER(T, KVT, KV_DTYPE, BLK_SIZE, HEAD_SIZE, OUTT,      \
                             PSIZE, ALIBI_ENABLED)                             \
  paged_attention_custom_launcher<T, KVT, KV_DTYPE, BLK_SIZE, HEAD_SIZE, OUTT, \
                                  PSIZE, ALIBI_ENABLED>(                       \
      out, exp_sums, max_logits, tmp_out, query, key_cache, value_cache,       \
      num_kv_heads, scale, block_tables, context_lens, max_context_len,        \
      alibi_slopes, k_scale, v_scale, fp8_out_scale);

#define CALL_CUSTOM_LAUNCHER_ALIBI(T, KVT, KV_DTYPE, BLK_SIZE, HEAD_SIZE,    \
                                   OUTT, PSIZE)                              \
  if (alibi_slopes) {                                                        \
    CALL_CUSTOM_LAUNCHER(T, KVT, KV_DTYPE, BLK_SIZE, HEAD_SIZE, OUTT, PSIZE, \
                         true);                                              \
  } else {                                                                   \
    CALL_CUSTOM_LAUNCHER(T, KVT, KV_DTYPE, BLK_SIZE, HEAD_SIZE, OUTT, PSIZE, \
                         false);                                             \
  }

#define CALL_CUSTOM_LAUNCHER_PSIZE(T, KVT, KV_DTYPE, BLK_SIZE, HEAD_SIZE,     \
                                   OUTT)                                      \
  switch (partition_size) {                                                   \
    case 256:                                                                 \
      CALL_CUSTOM_LAUNCHER_ALIBI(T, KVT, KV_DTYPE, BLK_SIZE, HEAD_SIZE, OUTT, \
                                 256);                                        \
      break;                                                                  \
    default:                                                                  \
      TORCH_CHECK(false, "Unsupported partition size: ", partition_size);     \
      break;                                                                  \
  }

#if defined(__HIPCC__) && defined(__gfx90a__)
  #define CALL_CUSTOM_LAUNCHER_OUT(T, KVT, KV_DTYPE, BLK_SIZE, HEAD_SIZE)   \
    if (fp8_out_scale) {                                                    \
      TORCH_CHECK(false, "fp8 out scale unsupported for gfx90a");           \
    } else {                                                                \
      CALL_CUSTOM_LAUNCHER_PSIZE(T, KVT, KV_DTYPE, BLK_SIZE, HEAD_SIZE, T); \
    }
#else
  #define CALL_CUSTOM_LAUNCHER_OUT(T, KVT, KV_DTYPE, BLK_SIZE, HEAD_SIZE)   \
    if (fp8_out_scale) {                                                    \
      CALL_CUSTOM_LAUNCHER_PSIZE(T, KVT, KV_DTYPE, BLK_SIZE, HEAD_SIZE,     \
                                 uint8_t);                                  \
    } else {                                                                \
      CALL_CUSTOM_LAUNCHER_PSIZE(T, KVT, KV_DTYPE, BLK_SIZE, HEAD_SIZE, T); \
    }
#endif
#define CALL_CUSTOM_LAUNCHER_BLK(T, KVT, KV_DTYPE, HEAD_SIZE)     \
  switch (block_size) {                                           \
    case 16:                                                      \
      CALL_CUSTOM_LAUNCHER_OUT(T, KVT, KV_DTYPE, 16, HEAD_SIZE);  \
      break;                                                      \
    case 32:                                                      \
      CALL_CUSTOM_LAUNCHER_OUT(T, KVT, KV_DTYPE, 32, HEAD_SIZE);  \
      break;                                                      \
    default:                                                      \
      TORCH_CHECK(false, "Unsupported block size: ", block_size); \
      break;                                                      \
  }

#define CALL_CUSTOM_LAUNCHER_BLK_HEAD(T, KVT, KV_DTYPE)         \
  switch (head_size) {                                          \
    case 64:                                                    \
      CALL_CUSTOM_LAUNCHER_BLK(T, KVT, KV_DTYPE, 64);           \
      break;                                                    \
    case 128:                                                   \
      CALL_CUSTOM_LAUNCHER_BLK(T, KVT, KV_DTYPE, 128);          \
      break;                                                    \
    default:                                                    \
      TORCH_CHECK(false, "Unsupported head size: ", head_size); \
      break;                                                    \
  }
void paged_attention(
    torch::Tensor& out,         // [num_seqs, num_heads, head_size]
    torch::Tensor& exp_sums,    // [num_seqs, num_heads, max_num_partitions]
    torch::Tensor& max_logits,  // [num_seqs, num_heads, max_num_partitions]
    torch::Tensor&
        tmp_out,  // [num_seqs, num_heads, max_num_partitions, head_size]
    torch::Tensor& query,  // [num_seqs, num_heads, head_size]
    torch::Tensor&
        key_cache,  // [num_blocks, num_heads, head_size/x, block_size, x]
    torch::Tensor&
        value_cache,  // [num_blocks, num_heads, head_size, block_size]
    int64_t num_kv_heads, double scale,
    torch::Tensor& block_tables,  // [num_seqs, max_num_blocks_per_seq]
    torch::Tensor& context_lens,  // [num_seqs]
    int64_t block_size, int64_t max_context_len,
    const std::optional<torch::Tensor>& alibi_slopes,
    const std::string& kv_cache_dtype, torch::Tensor& k_scale,
    torch::Tensor& v_scale, const c10::optional<torch::Tensor>& fp8_out_scale,
    int64_t partition_size) {
  const int head_size = query.size(2);
  if (kv_cache_dtype == "auto") {
    if (query.dtype() == at::ScalarType::Half) {
      CALL_CUSTOM_LAUNCHER_BLK_HEAD(_Float16, _Float16,
                                    vllm::Fp8KVCacheDataType::kAuto);
    } else if (query.dtype() == at::ScalarType::BFloat16) {
      CALL_CUSTOM_LAUNCHER_BLK_HEAD(__hip_bfloat16, __hip_bfloat16,
                                    vllm::Fp8KVCacheDataType::kAuto);
    } else {
      TORCH_CHECK(false, "Unsupported data type: ", query.dtype());
    }
  } else if (kv_cache_dtype == "fp8" || kv_cache_dtype == "fp8_e4m3") {
    if (query.dtype() == at::ScalarType::Half) {
      CALL_CUSTOM_LAUNCHER_BLK_HEAD(_Float16, uint8_t,
                                    vllm::Fp8KVCacheDataType::kFp8E4M3);
    } else if (query.dtype() == at::ScalarType::BFloat16) {
      CALL_CUSTOM_LAUNCHER_BLK_HEAD(__hip_bfloat16, uint8_t,
                                    vllm::Fp8KVCacheDataType::kFp8E4M3);
    } else {
      TORCH_CHECK(false, "Unsupported data type: ", query.dtype());
    }
  } else {
    TORCH_CHECK(false, "Unsupported KV cache dtype: ", kv_cache_dtype);
  }
}

#undef WARP_SIZE
#undef MAX
#undef MIN
#undef DIVIDE_ROUND_UP<|MERGE_RESOLUTION|>--- conflicted
+++ resolved
@@ -1595,14 +1595,9 @@
     const scalar_t* __restrict__ tmp_out,  // [num_seqs, num_heads,
                                            // max_num_partitions, head_size]
     const int* __restrict__ context_lens,  // [num_seqs]
-<<<<<<< HEAD
-    const int max_num_partitions,
-    const float* __restrict__ fp8_out_scale_ptr){UNREACHABLE_CODE}
-=======
-    const int max_num_partitions) {
+    const int max_num_partitions, const float* __restrict__ fp8_out_scale_ptr) {
   UNREACHABLE_CODE
 }
->>>>>>> e3f7ff65
 
 #endif  // defined(__HIP__MI300_MI250__) TODO: Add NAVI support
 
