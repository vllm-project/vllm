/*
 * Copyright (c) 2024, The vLLM team.
 *
 * Licensed under the Apache License, Version 2.0 (the "License");
 * you may not use this file except in compliance with the License.
 * You may obtain a copy of the License at
 *
 *     http://www.apache.org/licenses/LICENSE-2.0
 *
 * Unless required by applicable law or agreed to in writing, software
 * distributed under the License is distributed on an "AS IS" BASIS,
 * WITHOUT WARRANTIES OR CONDITIONS OF ANY KIND, either express or implied.
 * See the License for the specific language governing permissions and
 * limitations under the License.
 */

#include <torch/all.h>
#include <ATen/cuda/CUDAContext.h>
#include <c10/cuda/CUDAGuard.h>
#include <hip/hip_fp8.h>
#include <hip/hip_bf16.h>
#include "cuda_compat.h"

#include <algorithm>
#include "../attention/dtype_fp8.cuh"
#include "../quantization/fp8/amd/quant_utils.cuh"

#if defined(__HIPCC__) && \
    (defined(__gfx90a__) || defined(__gfx942__) || defined(__gfx950__))
  #define __HIP__GFX9__
#endif

#if defined(__HIPCC__) && (defined(__gfx1100__) || defined(__gfx1101__))
  #define __HIP__GFX11__
#endif

#if defined(__HIPCC__) && (defined(__gfx1200__) || defined(__gfx1201__))
  #define __HIP__GFX12__
#endif

#if defined(NDEBUG)
  #undef NDEBUG
  #include <assert.h>
  #define UNREACHABLE_CODE assert(false);
  #define NDEBUG
#else
  #define UNREACHABLE_CODE assert(false);
#endif

#define MAX(a, b) ((a) > (b) ? (a) : (b))
#define MIN(a, b) ((a) < (b) ? (a) : (b))
#define DIVIDE_ROUND_UP(a, b) (((a) + (b) - 1) / (b))

#if defined(__HIP__GFX9__)

  #define GCN_MFMA_INSTR1 __builtin_amdgcn_mfma_f32_16x16x4f32
  #define GCN_MFMA_INSTR __builtin_amdgcn_mfma_f32_4x4x4f16

using floatx4 = __attribute__((__vector_size__(4 * sizeof(float)))) float;
using float16x4 =
    __attribute__((__vector_size__(4 * sizeof(_Float16)))) _Float16;
typedef float16x4 _Half4;
using float16x2 =
    __attribute__((__vector_size__(2 * sizeof(_Float16)))) _Float16;
typedef float16x2 _Half2;
typedef struct _Half8 {
  _Half4 xy[2];
} _Half8;

using bit16_t = uint16_t;
using bit16x4 = __attribute__((__vector_size__(4 * sizeof(uint16_t)))) uint16_t;
typedef bit16x4 _B16x4;
typedef struct _B16x8 {
  _B16x4 xy[2];
} _B16x8;

using _B8x8 = uint2;
using _B8x4 = int32_t;  // used in builtins
using bit8_t = uint8_t;

typedef struct _B8x16 {
  _B8x8 xy[2];
} _B8x16;

template <typename T, int absz, int cbid, int blgp>
__device__ __forceinline__ floatx4 gcn_mfma4x4x4_instr(const _B16x4& inpA,
                                                       const _B16x4& inpB,
                                                       const floatx4& inpC) {
  if constexpr (std::is_same<T, _Float16>::value) {
    return __builtin_amdgcn_mfma_f32_4x4x4f16(inpA, inpB, inpC, absz, cbid,
                                              blgp);
  } else if constexpr (std::is_same<T, __hip_bfloat16>::value) {
    return __builtin_amdgcn_mfma_f32_4x4x4bf16_1k(inpA, inpB, inpC, absz, cbid,
                                                  blgp);
  } else {
    static_assert(false, "unsupported 16b dtype");
  }
}

template <typename T, int absz, int cbid, int blgp>
__device__ __forceinline__ floatx4 gcn_mfma16x16x16_instr(const _B16x4& inpA,
                                                          const _B16x4& inpB,
                                                          const floatx4& inpC) {
  if constexpr (std::is_same<T, _Float16>::value) {
    return __builtin_amdgcn_mfma_f32_16x16x16f16(inpA, inpB, inpC, absz, cbid,
                                                 blgp);
  } else if constexpr (std::is_same<T, __hip_bfloat16>::value) {
    return __builtin_amdgcn_mfma_f32_16x16x16bf16_1k(inpA, inpB, inpC, absz,
                                                     cbid, blgp);
  } else {
    static_assert(false, "unsupported 16b dtype");
  }
}

template <typename T>
__device__ __forceinline__ float to_float(const T& inp) {
  if constexpr (std::is_same<T, _Float16>::value) {
    return (float)inp;
  } else if constexpr (std::is_same<T, __hip_bfloat16>::value) {
    return __bfloat162float(inp);
  } else {
    static_assert(false, "unsupported 16b dtype");
  }
}

template <typename T>
__device__ __forceinline__ T from_float(const float& inp) {
  if constexpr (std::is_same<T, _Float16>::value) {
    return (_Float16)inp;
  } else if constexpr (std::is_same<T, __hip_bfloat16>::value) {
    return __float2bfloat16(inp);
  } else {
    static_assert(false, "unsupported 16b dtype");
  }
}

template <typename T>
__device__ __forceinline__ _B16x4 from_floatx4(const floatx4& inp) {
  _B16x4 ret;
  if constexpr (std::is_same<T, _Float16>::value) {
    union h2cvt {
      __half2 h2[2];
      _B16x4 b16x4;
    } u;
    u.h2[0] = __float22half2_rn(make_float2(inp[0], inp[1]));
    u.h2[1] = __float22half2_rn(make_float2(inp[2], inp[3]));
    return u.b16x4;
  } else if constexpr (std::is_same<T, __hip_bfloat16>::value) {
    for (int i = 0; i < 4; i++) {
      union fcvt {
        uint32_t u32;
        float f32;
      } u;
      u.f32 = inp[i];
      u.u32 += 0x7fff + ((u.u32 >> 16) & 1);  // BF16 RNE with no nan/inf check
      ret[i] = uint16_t(u.u32 >> 16);
    }
    return ret;
  } else {
    static_assert(false, "unsupported 16b dtype");
  }
}

template <typename T>
__device__ __forceinline__ _B16x4 addx4(const _B16x4& inp1,
                                        const _B16x4& inp2) {
  _B16x4 ret;
  if constexpr (std::is_same<T, _Float16>::value) {
    union h2cvt {
      _B16x4 b16x4;
      __half2 h2[2];
    } u1, u2, s;
    u1.b16x4 = inp1;
    u2.b16x4 = inp2;
    s.h2[0] = u1.h2[0] + u2.h2[0];
    s.h2[1] = u1.h2[1] + u2.h2[1];
    return s.b16x4;
  } else if constexpr (std::is_same<T, __hip_bfloat16>::value) {
    for (int i = 0; i < 4; i++) {
      union fcvt {
        float f32;
        uint32_t i32;
      } u1, u2, s;
      u1.i32 = uint32_t(inp1[i]) << 16;
      u2.i32 = uint32_t(inp2[i]) << 16;
      s.f32 = u1.f32 + u2.f32;
      ret[i] = uint16_t(s.i32 >> 16);
    }
    return ret;
  } else {
    static_assert(false, "unsupported 16b dtype");
  }
}

__device__ __forceinline__ floatx4 to_float_fp8x4(const _B8x4& inp) {
  // From MI300+ platforms, we have v_cvt_pk_f32_fp8 instruction
  // to convert 2 packed fp8 to 2 packed fp32 values.
  // However, in MI200 platforms, we only have v_cvt_f32_fp8
  // to convert fp8 values individually. So we added
  // #else case for fewer instructions (# inst=2) in MI300+,
  // and fallback to
  // #if case for other platforms (# inst=4).
  #if defined(__gfx90a__)
  float4 f32x4 = vllm::fp8::vec_conversion<float4, uint32_t>(
      *reinterpret_cast<const uint32_t*>(&inp));
  return *reinterpret_cast<floatx4*>(&f32x4);
  #else  // MI3xx+ optimized builtins
  const auto f0 = __builtin_amdgcn_cvt_pk_f32_fp8(inp, false);
  const auto f1 = __builtin_amdgcn_cvt_pk_f32_fp8(inp, true);
  floatx4 ret;
  ret[0] = f0[0];
  ret[1] = f0[1];
  ret[2] = f1[0];
  ret[3] = f1[1];
  return ret;
  #endif
}

template <typename T>
__device__ __forceinline__ _B16x4 from_floatx4_rtz(const floatx4& inp) {
  _B16x4 ret;
  if constexpr (std::is_same<T, _Float16>::value) {
    union h2cvt {
      _Half2 h2[2];
      _B16x4 b16x4;
    } u;
    u.h2[0] = __builtin_amdgcn_cvt_pkrtz(inp[0], inp[1]);
    u.h2[1] = __builtin_amdgcn_cvt_pkrtz(inp[2], inp[3]);
    return u.b16x4;
  } else if constexpr (std::is_same<T, __hip_bfloat16>::value) {
    for (int i = 0; i < 4; i++) {
      union fcvt {
        uint32_t i32;
        float f32;
      } u;
      u.f32 = inp[i];
      ret[i] = uint16_t(u.i32 >> 16);
    }
    return ret;
  } else {
    static_assert(false, "unsupported 16b dtype");
  }
}

template <typename T>
__device__ __forceinline__ _B16x8 convert_b8x8_custom(const _B8x8 input) {
  union {
    _B8x8 b8x8;
    _B8x4 b8x4[2];
  } tmp;
  tmp.b8x8 = input;
  _B16x8 ret;
  for (int i = 0; i < 2; i++) {
    ret.xy[i] = from_floatx4_rtz<T>(to_float_fp8x4(tmp.b8x4[i]));
  }
  return ret;
}

// grid (num_seqs, num_partitions,num_kv_heads)
// block (256)
// clang-format off
template <typename scalar_t, typename cache_t,
          vllm::Fp8KVCacheDataType KV_DTYPE, typename OUTT, int BLOCK_SIZE,
          int HEAD_SIZE, int NUM_THREADS, bool ALIBI_ENABLED, int GQA_RATIO>
__global__
__launch_bounds__(NUM_THREADS, 5) void paged_attention_ll4mi_QKV_mfma16_kernel(
    const scalar_t* __restrict__ q,         // [num_seqs, num_heads, head_size]
    const cache_t* __restrict__ k_cache,    // [num_blocks, num_kv_heads, head_size/x, block_size, x]
    const cache_t* __restrict__ v_cache,    // [num_blocks, num_kv_heads, head_size, block_size]
    const int num_kv_heads,   
    const float scale,    
    const int* __restrict__ block_tables,   // [num_seqs, max_num_blocks_per_seq]
    const int* __restrict__ context_lens,   // [num_seqs]
    const int* __restrict__ query_start_loc_ptr,   // [num_seqs]
    const int max_num_blocks_per_seq,
    const float* __restrict__ alibi_slopes, // [num_heads]
    const int q_stride,
    const int kv_block_stride,
    const int kv_head_stride,
    float* __restrict__ exp_sums,           // [num_seqs, num_heads, max_num_partitions]
    float* __restrict__ max_logits,         // [num_seqs, num_heads, max_num_partitions]
    scalar_t* __restrict__ out,             // [num_seqs, num_heads, max_num_partitions, head_size]
    OUTT* __restrict__ final_out,           // [num_seqs, num_heads, head_size]
    int max_ctx_blocks, const float* k_scale, const float* v_scale) {
  // clang-format on
  constexpr int NWARPS = NUM_THREADS / WARP_SIZE;
  const auto warpid = threadIdx.x / WARP_SIZE;
  const auto laneid = threadIdx.x % WARP_SIZE;
  const int lane4id = laneid % 4;
  const int lane16id = laneid % 16;
  const int rowid = laneid / 16;

  const auto seq_idx = blockIdx.x;
  // NOTE queries with sequence len > 1 are prefills and taken care by another
  // kernel.
  if (query_start_loc_ptr != nullptr &&
      (query_start_loc_ptr[seq_idx + 1] - query_start_loc_ptr[seq_idx]) != 1) {
    return;
  }

  const auto partition_idx = blockIdx.y;

  constexpr int T_PAR_SIZE = 256;  // token partition size set to 256

  const auto max_num_partitions = gridDim.y;

  const int context_len = context_lens[seq_idx];

  const int partition_start_token_idx =
      partition_idx * T_PAR_SIZE;  // partition_size;
  // exit if partition is out of context for seq
  if (partition_start_token_idx >= context_len) {
    return;
  }

  constexpr int GQA_RATIO4 = DIVIDE_ROUND_UP(GQA_RATIO, 4);

  // shared_logits is used for multiple purposes
  __shared__ _B16x4 shared_logits[NWARPS][4][16][4];

  // for QK mfma16x16, layout is QHead/Tokenx16 across every 16 lanes, 16 Bytes
  // HeadElements in each lane, 4x16B HeadElements across 4 rows of warp
  constexpr int ROWS_PER_WARP =
      WARP_SIZE / 16;  // rows refers to 16 lanes; refer DDP (Data Parallel
                       // Processing) terminology
  constexpr int CONTIGUOUS_KV_ELEMS_16B_LOAD =
      16 / sizeof(cache_t);  // 8 for 16 bit cache type, 16 for 8 bit types
  constexpr int QKHE_PER_FETCH =
      CONTIGUOUS_KV_ELEMS_16B_LOAD *
      ROWS_PER_WARP;  // each fetch across a warp fetches these many elements
  constexpr int QK_SIZE_RATIO =
      sizeof(scalar_t) /
      sizeof(cache_t);  // 1 for 16bit types, 2 for 8bit types
  constexpr int QKHELOOP = HEAD_SIZE / QKHE_PER_FETCH;  // 4xQKHE_16B across
                                                        // warp

  _B16x8 Qlocal[QKHELOOP]
               [QK_SIZE_RATIO];  // note that 16 contiguous elements of Q should
                                 // be fetched per lane for 8 bit cache types :
                                 // QK_SIZE_RATIO changes for this

  constexpr int CONTIGUOUS_SCALAR_ELEMS_16B = 16 / sizeof(scalar_t);

  constexpr int TOKENS_PER_WARP =
      T_PAR_SIZE /
      NWARPS;  // sub partition of tokens per warp for qk calculation
  constexpr int TLOOP =
      TOKENS_PER_WARP /
      16;  // each mfma16x16x16 instruction processes 16 tokens

  // can be interpreted as B8x16 for 8 bit types
  _B16x8 Klocal[TLOOP][QKHELOOP];

  const auto wg_start_head_idx = blockIdx.z * GQA_RATIO;
  const auto wg_start_kv_head_idx = blockIdx.z;
  const auto total_num_heads = gridDim.z * GQA_RATIO;

  // for QK mfma, tokens in multiples of TOKENS_PER_WARP are spread across warps
  // each mfma takes QH16xT16x16HE across warp
  // repeat mfmas across QKHELOOP dimension
  // output layout from QKmfma : QH16xT4x4 16 qheads across 16 lanes, 16 tokens
  // across 4 rows x 4 tokens per lane

  const int num_context_blocks = DIVIDE_ROUND_UP(context_len, BLOCK_SIZE);
  const int last_ctx_block = num_context_blocks - 1;

  const int* block_table_seq = block_tables + seq_idx * max_num_blocks_per_seq;

  int kphysical_block_number[TLOOP];

  // fetch k physical block numbers
  for (int token_depth = 0; token_depth < TLOOP; token_depth++) {
    const int klocal_token_idx =
        TOKENS_PER_WARP * warpid + token_depth * 16 + lane16id;
    const int kglobal_token_idx = partition_start_token_idx + klocal_token_idx;
    const int kblock_idx = (kglobal_token_idx < context_len)
                               ? kglobal_token_idx / BLOCK_SIZE
                               : last_ctx_block;
    kphysical_block_number[token_depth] = block_table_seq[kblock_idx];
  }

  // fetch Q in shared across warps and then write to registers
  const int local_qhead_idx = 4 * warpid + rowid;
  const int global_qhead_idx = wg_start_head_idx + local_qhead_idx;
  const int64_t query_start_off = static_cast<int64_t>(
      query_start_loc_ptr ? query_start_loc_ptr[seq_idx] : seq_idx);
  const scalar_t* q_ptr =
      q + query_start_off * q_stride + global_qhead_idx * HEAD_SIZE;

  const int qhead_element = lane16id * CONTIGUOUS_SCALAR_ELEMS_16B;
  if ((local_qhead_idx < GQA_RATIO) && (qhead_element < HEAD_SIZE)) {
    const scalar_t* q_fetch_ptr = q_ptr + qhead_element;
    const _B16x8* q_fetch_ptr_16B =
        reinterpret_cast<const _B16x8*>(q_fetch_ptr);
    _B16x8 tmp = *q_fetch_ptr_16B;
    if constexpr (KV_DTYPE == vllm::Fp8KVCacheDataType::kAuto) {
      const int offset1 =
          lane16id /
          4;  // 16 contiguous chunks of head elems are spread across 4x4lanes
      shared_logits[offset1][lane4id][local_qhead_idx][0] = tmp.xy[0];
      shared_logits[offset1][lane4id][local_qhead_idx][1] = tmp.xy[1];
    } else {
      for (int i = 0; i < 2; i++) {
        const int head_elem = lane16id * 2 + i;  // element id in _B16x4 terms
        const int offset3 = head_elem % 4;
        const int offset2 = (head_elem / 4) % 4;
        const int offset1 = head_elem / 4 / 4;
        shared_logits[offset1][offset2][local_qhead_idx][offset3] = tmp.xy[i];
      }
    }
  }
  __syncthreads();
  for (int qkhe_depth = 0; qkhe_depth < QKHELOOP; qkhe_depth++) {
    for (int qkratio = 0; qkratio < QK_SIZE_RATIO; qkratio++) {
      for (int i = 0; i < 2; i++) {
        Qlocal[qkhe_depth][qkratio].xy[i] =
            shared_logits[qkhe_depth][rowid][lane16id % GQA_RATIO]
                         [2 * qkratio + i];
      }
    }
  }

  constexpr int KX =
      16 / sizeof(cache_t);  // vLLM defines x as 16 Bytes of kv cache elements
  const cache_t* k_ptr = k_cache + wg_start_kv_head_idx * kv_head_stride;

  const int row_head_elem = rowid * CONTIGUOUS_KV_ELEMS_16B_LOAD;
  // fetch K values
  for (int token_depth = 0; token_depth < TLOOP; token_depth++) {
    const int64_t kblock_number =
        static_cast<int64_t>(kphysical_block_number[token_depth]);
    const cache_t* k_ptr2 = k_ptr + kblock_number * kv_block_stride;
    const int klocal_token_idx =
        TOKENS_PER_WARP * warpid + token_depth * 16 + lane16id;
    const int kphysical_block_offset = klocal_token_idx % BLOCK_SIZE;
    const cache_t* k_ptr3 = k_ptr2 + kphysical_block_offset * KX;

    for (int qkhe_depth = 0; qkhe_depth < QKHELOOP; qkhe_depth++) {
      const int head_elem = row_head_elem + qkhe_depth * QKHE_PER_FETCH;
      const int offset1 = head_elem / KX;
      const int offset2 = head_elem % KX;
      const cache_t* k_fetch_ptr = k_ptr3 + offset1 * BLOCK_SIZE * KX + offset2;
      const _B16x8* k_fetch_ptr_16B =
          reinterpret_cast<const _B16x8*>(k_fetch_ptr);
      Klocal[token_depth][qkhe_depth] = *k_fetch_ptr_16B;
    }
  }

  float alibi_slope;
  if constexpr (ALIBI_ENABLED) {
    const int alibi_head_idx = wg_start_head_idx + lane16id;
    alibi_slope = (lane16id < GQA_RATIO) ? alibi_slopes[alibi_head_idx] : 0.f;
  }

  constexpr int VTOKENS_PER_LANE =
      TOKENS_PER_WARP / ROWS_PER_WARP;  // 64/4 = 16 contiguous vtokens per lane
  constexpr int VBLOCKS_PER_LANE =
      1;  // assumes block size >=16, each lane can correspond to 1 block only
  constexpr int VTLOOP = NWARPS;  // corresponds to tokens across warps
  constexpr int VTLANELOOP = DIVIDE_ROUND_UP(
      VTOKENS_PER_LANE,
      CONTIGUOUS_KV_ELEMS_16B_LOAD);  // optimized for 16B fetches; assumes
                                      // minimum block size is 16
  constexpr int VHELOOP = HEAD_SIZE / 16 / NWARPS;

  int vphysical_block_number[VTLOOP][VBLOCKS_PER_LANE];

  // fetch v physical block numbers
  for (int vtoken_depth = 0; vtoken_depth < VTLOOP; vtoken_depth++) {
    for (int vblock_depth = 0; vblock_depth < VBLOCKS_PER_LANE;
         vblock_depth++) {
      const int vlocal_token_idx =
          vtoken_depth * VTOKENS_PER_LANE * ROWS_PER_WARP +
          rowid * VTOKENS_PER_LANE + vblock_depth * BLOCK_SIZE;
      // Safe to use an int32_t here assuming we are working with < 2 billion
      // tokens
      const int vglobal_token_idx =
          partition_start_token_idx + vlocal_token_idx;
      const int vblock_idx = (vglobal_token_idx < context_len)
                                 ? vglobal_token_idx / BLOCK_SIZE
                                 : last_ctx_block;
      vphysical_block_number[vtoken_depth][vblock_depth] =
          block_table_seq[vblock_idx];
    }
  }

  _B16x8 Vlocal[VTLOOP][VHELOOP][VTLANELOOP];  // this could be B8x16 too

  const cache_t* v_ptr = v_cache + wg_start_kv_head_idx * kv_head_stride +
                         ((rowid * VTOKENS_PER_LANE) % BLOCK_SIZE);

  // v fetches are 16head elems across lanes x 16 tokens per lane
  for (int vhe_depth = 0; vhe_depth < VHELOOP; vhe_depth++) {
    const int vhead_elem = vhe_depth * NWARPS * 16 + warpid * 16 + lane16id;
    const cache_t* v_ptr2 = v_ptr + vhead_elem * BLOCK_SIZE;

    for (int vtoken_depth = 0; vtoken_depth < VTLOOP; vtoken_depth++) {
      for (int vfetch_depth = 0; vfetch_depth < VTLANELOOP; vfetch_depth++) {
        const int vblock_depth = 0;
        const int64_t vblock_number = static_cast<int64_t>(
            vphysical_block_number[vtoken_depth][vblock_depth]);
        const cache_t* v_ptr3 = v_ptr2 + (vblock_number * kv_block_stride);

        const cache_t* v_fetch_ptr =
            v_ptr3 + vfetch_depth * CONTIGUOUS_KV_ELEMS_16B_LOAD;
        const _B16x8* v_fetch_ptr_16B =
            reinterpret_cast<const _B16x8*>(v_fetch_ptr);
        Vlocal[vtoken_depth][vhe_depth][vfetch_depth] = *v_fetch_ptr_16B;
      }
    }
  }

  // calculate post qk mfma scale
  float scale2 = scale;
  if constexpr (KV_DTYPE != vllm::Fp8KVCacheDataType::kAuto) {
    // multiply by k_scale if fp8 kv cache
    scale2 *= *k_scale;
  }

  floatx4 d_out[TLOOP];
  // qk mfma
  for (int token_depth = 0; token_depth < TLOOP; token_depth++) {
    d_out[token_depth] = {0};
    for (int qkhe_depth = 0; qkhe_depth < QKHELOOP; qkhe_depth++) {
      if constexpr (KV_DTYPE == vllm::Fp8KVCacheDataType::kAuto) {
        for (int qkratio = 0; qkratio < QK_SIZE_RATIO; qkratio++) {
          for (int i = 0; i < 2; i++) {
            d_out[token_depth] = gcn_mfma16x16x16_instr<scalar_t, 0, 0, 0>(
                Klocal[token_depth][qkhe_depth].xy[i],
                Qlocal[qkhe_depth][qkratio].xy[i], d_out[token_depth]);
          }
        }
      } else {  // kv cache dtype fp8
        auto Ktmp = Klocal[token_depth][qkhe_depth];
        _B8x16 Ktmp8x16 = *reinterpret_cast<_B8x16*>(&Ktmp);
        for (int qkratio = 0; qkratio < QK_SIZE_RATIO; qkratio++) {
          _B8x8 Ktmp8x8 = Ktmp8x16.xy[qkratio];
          _B16x8 Klocaltmp = convert_b8x8_custom<scalar_t>(Ktmp8x8);
          for (int i = 0; i < 2; i++) {
            d_out[token_depth] = gcn_mfma16x16x16_instr<scalar_t, 0, 0, 0>(
                Klocaltmp.xy[i], Qlocal[qkhe_depth][qkratio].xy[i],
                d_out[token_depth]);
          }
        }
      }
    }
    d_out[token_depth] *= scale2;
  }

  const int qkout_token_idx =
      partition_start_token_idx + TOKENS_PER_WARP * warpid + rowid * 4;

  // apply alibi
  if constexpr (ALIBI_ENABLED) {
    for (int token_depth = 0; token_depth < TLOOP; token_depth++) {
      const int local_token_idx = qkout_token_idx + token_depth * 16;
      const int alibi_offset = local_token_idx - context_len + 1;
      for (int i = 0; i < 4; i++) {
        d_out[token_depth][i] += alibi_slope * (alibi_offset + i);
      }
    }
  }

  // calculate qk_max and exp_sum per warp and write to shared memory
  float qk_max = -FLT_MAX;
  float exp_sum = 0.0f;

  for (int token_depth = 0; token_depth < TLOOP; token_depth++) {
    const int local_token_idx = qkout_token_idx + token_depth * 16;
    for (int i = 0; i < 4; i++) {
      const float tmp = (local_token_idx + i < context_len)
                            ? d_out[token_depth][i]
                            : -FLT_MAX;
      qk_max = fmaxf(qk_max, tmp);
    }
  }

  for (int mask = WARP_SIZE / 2; mask >= 16; mask /= 2) {
    qk_max = fmaxf(qk_max, __shfl_xor(qk_max, mask));
  }

  for (int token_depth = 0; token_depth < TLOOP; token_depth++) {
    const int local_token_idx = qkout_token_idx + token_depth * 16;
    for (int i = 0; i < 4; i++) {
      const float tmp = (local_token_idx + i < context_len)
                            ? __expf(d_out[token_depth][i] - qk_max)
                            : 0.0f;
      d_out[token_depth][i] = tmp;
      exp_sum += tmp;
    }
  }

  for (int mask = WARP_SIZE / 2; mask >= 16; mask /= 2) {
    exp_sum += __shfl_xor(exp_sum, mask);
  }

  __syncthreads();  // sync before writing to shared mem

  float* shared_mem = reinterpret_cast<float*>(shared_logits);
  if (laneid < 16) {
    const int qk_max_offset = warpid * 16 + lane16id;
    shared_mem[qk_max_offset] = qk_max;
    const int exp_sum_offset = NWARPS * 16 + qk_max_offset;
    shared_mem[exp_sum_offset] = exp_sum;
  }

  __syncthreads();

  // calculate partition qk_max and exp_sum
  float partition_qk_max = -FLT_MAX;
  float warp_qk_max_exp[NWARPS];
  float partition_exp_sum = 0.0f;

  for (int w = 0; w < NWARPS; w++) {
    warp_qk_max_exp[w] = shared_mem[w * 16 + lane16id];
    partition_qk_max = fmaxf(partition_qk_max, warp_qk_max_exp[w]);
  }

  for (int w = 0; w < NWARPS; w++) {
    warp_qk_max_exp[w] = __expf(warp_qk_max_exp[w] - partition_qk_max);
    partition_exp_sum +=
        shared_mem[NWARPS * 16 + w * 16 + lane16id] * warp_qk_max_exp[w];
  }

  const float inv_sum_scale =
      __fdividef(1.f, partition_exp_sum + 1e-6f) * warp_qk_max_exp[warpid];

  __syncthreads();

  // disable rtz conversion due to its impact on accuracy.
  constexpr bool LOGITS_RTZ_CONVERSION = false;

  // write logits to shared mem
  for (int token_depth = 0; token_depth < TLOOP; token_depth++) {
    d_out[token_depth] *= inv_sum_scale;
    if constexpr (LOGITS_RTZ_CONVERSION) {
      // use rtz conversion for better performance, with negligible impact on
      // accuracy
      shared_logits[warpid][token_depth][lane16id][rowid] =
          from_floatx4_rtz<scalar_t>(d_out[token_depth]);
    } else {
      shared_logits[warpid][token_depth][lane16id][rowid] =
          from_floatx4<scalar_t>(d_out[token_depth]);
    }
  }

  // write out partition max_logits and exp_sum
  if (threadIdx.x < GQA_RATIO) {
    const int qhead_idx = lane16id;
    const int64_t offset = static_cast<int64_t>(seq_idx) *
                               static_cast<int64_t>(total_num_heads) *
                               static_cast<int64_t>(max_num_partitions) +
                           (static_cast<int64_t>(wg_start_head_idx) +
                            static_cast<int64_t>(qhead_idx)) *
                               static_cast<int64_t>(max_num_partitions) +
                           static_cast<int64_t>(partition_idx);
    max_logits[offset] = partition_qk_max;
    exp_sums[offset] = partition_exp_sum;
  }

  __syncthreads();

  constexpr int ELEMS8_ELEMS4_RATIO = 8 / 4;
  constexpr int ELEMS16_ELEMS8_RATIO = 16 / 8;

  _B16x4 outelems[VHELOOP];
  // Softmax V mfma
  // v layout: 16he across lanes x 16 tokens per lane
  for (int vhe_depth = 0; vhe_depth < VHELOOP; vhe_depth++) {
    floatx4 tmp_out = {0};

    for (int vtoken_depth = 0; vtoken_depth < VTLOOP; vtoken_depth++) {
      if constexpr (KV_DTYPE == vllm::Fp8KVCacheDataType::kAuto) {
        for (int vfetch_depth = 0; vfetch_depth < VTLANELOOP; vfetch_depth++) {
          for (int i = 0; i < ELEMS8_ELEMS4_RATIO; i++) {
            const int offset = rowid * VTLANELOOP * ELEMS8_ELEMS4_RATIO +
                               vfetch_depth * ELEMS8_ELEMS4_RATIO + i;
            const int offset1 = offset % ROWS_PER_WARP;
            const int offset2 = offset / ROWS_PER_WARP;
            // output format is 16 qheads across 16 lanes, 16 head elems spread
            // across 4 rows
            tmp_out = gcn_mfma16x16x16_instr<scalar_t, 0, 0, 0>(
                Vlocal[vtoken_depth][vhe_depth][vfetch_depth].xy[i],
                shared_logits[vtoken_depth][offset2][lane16id][offset1],
                tmp_out);
          }
        }
        // KV cache fp8
      } else {
        for (int vfetch_depth = 0; vfetch_depth < VTLANELOOP; vfetch_depth++) {
          _B16x8 Vtmp = Vlocal[vtoken_depth][vhe_depth][vfetch_depth];
          // reinterpret V format as 16 elements of 8bits
          _B8x16 Vtmp8x16 = *reinterpret_cast<_B8x16*>(&Vtmp);
          for (int j = 0; j < ELEMS16_ELEMS8_RATIO; j++) {
            _B8x8 Vtmp8x8 = Vtmp8x16.xy[j];
            _B16x8 Vlocaltmp = convert_b8x8_custom<scalar_t>(Vtmp8x8);
            for (int i = 0; i < ELEMS8_ELEMS4_RATIO; i++) {
              const int offset =
                  rowid * ELEMS16_ELEMS8_RATIO * ELEMS8_ELEMS4_RATIO +
                  j * ELEMS8_ELEMS4_RATIO + i;
              const int offset1 = offset % ROWS_PER_WARP;
              const int offset2 = offset / ROWS_PER_WARP;
              // output format is 16 qheads across 16 lanes, 16 head elems
              // spread across 4 rows
              tmp_out = gcn_mfma16x16x16_instr<scalar_t, 0, 0, 0>(
                  Vlocaltmp.xy[i],
                  shared_logits[vtoken_depth][offset2][lane16id][offset1],
                  tmp_out);
            }
          }
        }
      }
    }
    // apply post Softmax V mfma v_scale
    if constexpr (KV_DTYPE != vllm::Fp8KVCacheDataType::kAuto) {
      tmp_out *= *v_scale;
    }
    outelems[vhe_depth] = from_floatx4<scalar_t>(tmp_out);
  }

  __syncthreads();

  // store Softmax-V mfma output to shared mem
  for (int vhe_depth = 0; vhe_depth < VHELOOP; vhe_depth++) {
    // lane16 id head dimension; rowid head element dimension
    shared_logits[warpid][vhe_depth][lane16id][rowid] = outelems[vhe_depth];
  }

  __syncthreads();

  // write to tmp_out with coalesced writes after reading from shared mem
  if (warpid == 0) {
    _B16x8 vout[GQA_RATIO4];
    // each lane writes out 16Bytes of tmp_out along head elem dimension
    const int head_elem_idx = lane16id * 8;
    if (head_elem_idx < HEAD_SIZE) {
      for (int h = 0; h < GQA_RATIO4; h++) {
        const int local_head_idx = 4 * h + rowid;
        const int offset1 = (head_elem_idx / 16) % 4;
        const int offset2 = head_elem_idx / 16 / NWARPS;
        const int offset3 = (head_elem_idx / 4) % 4;
        for (int i = 0; i < 2; i++) {
          vout[h].xy[i] =
              shared_logits[offset1][offset2][local_head_idx][offset3 + i];
        }
      }

      const int64_t hsz_maxp_mult =
          static_cast<int64_t>(HEAD_SIZE * max_num_partitions);
      scalar_t* out_ptr = out + seq_idx * total_num_heads * hsz_maxp_mult +
                          partition_idx * HEAD_SIZE;
      for (int h = 0; h < GQA_RATIO4; h++) {
        const int local_head_idx = 4 * h + rowid;
        if (local_head_idx < GQA_RATIO) {
          const int64_t out_head_idx =
              static_cast<int64_t>(wg_start_head_idx + local_head_idx);
          scalar_t* out_ptr2 = out_ptr + out_head_idx * hsz_maxp_mult;
          scalar_t* out_ptr3 = out_ptr2 + head_elem_idx;
          _B16x8* out_ptr_B16x8 = reinterpret_cast<_B16x8*>(out_ptr3);
          *out_ptr_B16x8 = vout[h];
        }
      }
    }
  }
}

// grid (num_seqs, num_partitions, num_kv_heads)
// block (256 : partition size)
// each WG handles 1 partition per sequence
// clang-format off
template <typename scalar_t, typename cache_t,
          vllm::Fp8KVCacheDataType KV_DTYPE, typename OUTT, int BLOCK_SIZE,
          int HEAD_SIZE, int NUM_THREADS, bool ALIBI_ENABLED,
          int GQA_RATIO>
__global__
__launch_bounds__(NUM_THREADS) void paged_attention_ll4mi_QKV_mfma4_kernel(
    const scalar_t* __restrict__ q,         // [num_seqs, num_heads, head_size]
    const cache_t* __restrict__ k_cache,    // [num_blocks, num_kv_heads, head_size/x, block_size, x]
    const cache_t* __restrict__ v_cache,    // [num_blocks, num_kv_heads, head_size, block_size]
    const int num_kv_heads,
    const float scale,
    const int* __restrict__ block_tables,   // [num_seqs, max_num_blocks_per_seq]
    const int* __restrict__ context_lens,   // [num_seqs]
    const int* __restrict__ query_start_loc_ptr,   // [num_seqs]
    const int max_num_blocks_per_seq,
    const float* __restrict__ alibi_slopes, // [num_heads]
    const int q_stride,
    const int kv_block_stride,
    const int kv_head_stride,
    float* __restrict__ exp_sums,           // [num_seqs, num_heads, max_num_partitions]
    float* __restrict__ max_logits,         // [num_seqs, num_heads, max_num_partitions]
    scalar_t* __restrict__ out,             // [num_seqs, num_heads, max_num_partitions, head_size]
    OUTT* __restrict__ final_out,           // [num_seqs, num_heads, head_size]
    int max_ctx_blocks, const float* k_scale, const float* v_scale) {
  // clang-format on
  constexpr int NWARPS = NUM_THREADS / WARP_SIZE;
  const auto warpid = threadIdx.x / WARP_SIZE;
  const auto laneid = threadIdx.x % WARP_SIZE;
  const int lane4id = laneid % 4;

  const auto seq_idx = blockIdx.x;
  // NOTE queries with sequence len > 1 are prefills and taken care by another
  // kernel.
  if (query_start_loc_ptr != nullptr &&
      (query_start_loc_ptr[seq_idx + 1] - query_start_loc_ptr[seq_idx] != 1)) {
    return;
  }
  const auto partition_idx = blockIdx.y;
  const auto partition_size = blockDim.x;
  const auto max_num_partitions = gridDim.y;

  const int context_len = context_lens[seq_idx];
  const int partition_start_token_idx = partition_idx * partition_size;
  // exit if partition is out of context for seq
  if (partition_start_token_idx >= context_len) {
    return;
  }
  // every 4 lanes fetch 4 different qheads
  // qhloop = num loops over qhead dimension
  constexpr int QHLOOP = DIVIDE_ROUND_UP(GQA_RATIO, 4);
  constexpr int GQA_RATIO4 = 4 * QHLOOP;
  __shared__ float shared_qk_max[NWARPS][GQA_RATIO4 + 1];
  __shared__ float shared_exp_sum[NWARPS][GQA_RATIO4 + 1];
  _B16x8 Qlocal[QHLOOP];
  constexpr int x = 16 / sizeof(scalar_t);
  // kheloop = num loops over head_size for 16Bytes of Q/dequantized K elements
  constexpr int KHELOOP = HEAD_SIZE / x;
  _B16x8 Klocal[KHELOOP];
  _B8x8 Klocalb8[KHELOOP];
  // for SoftMax-V Gemm, V head_size dimension is distributed across warp
  // vheloop = num loops to cover v head size dimension
  constexpr int VHELOOP = HEAD_SIZE / WARP_SIZE;
  // softmax out has warp_size tokens across warp
  // vtloop = num loops to cover warp_size(64) tokens with 16Bytes of
  // dequantized V elements
  constexpr int VTLOOP = WARP_SIZE / 8;
  // num vblocks to cover warp_size(64) v elements
  constexpr int VBLOCKS = 8 * VTLOOP / BLOCK_SIZE;
  int vphysical_blocks[VBLOCKS];
  _B16x8 Vlocal[VHELOOP][VTLOOP];
  _B8x8 Vlocalb8[VHELOOP][VTLOOP];
  floatx4 d_out[QHLOOP];
  float qk_max[QHLOOP];

  __shared__ _B16x4 vout_shared[QHLOOP][VHELOOP][WARP_SIZE][NWARPS + 1];

  for (int h = 0; h < QHLOOP; h++) {
    d_out[h] = {0};
    qk_max[h] = -FLT_MAX;
  }

  const auto wg_start_head_idx = blockIdx.z * GQA_RATIO;
  const auto wg_start_kv_head_idx = blockIdx.z;

  const int warp_start_token_idx =
      partition_start_token_idx + warpid * WARP_SIZE;

  if (warp_start_token_idx >= context_len) {  // warp out of context
  #pragma unroll
    for (int h = 0; h < GQA_RATIO4; h++) {
      shared_qk_max[warpid][h] = -FLT_MAX;
      shared_exp_sum[warpid][h] = 0.0f;
    }
  } else {  // warp within context

    const int num_context_blocks = DIVIDE_ROUND_UP(context_len, BLOCK_SIZE);
    const int last_ctx_block = num_context_blocks - 1;

    const int* block_table = block_tables + seq_idx * max_num_blocks_per_seq;
    // token id within partition
    const auto local_token_idx = threadIdx.x;
    // token id within sequence
    const int global_token_idx = partition_start_token_idx + local_token_idx;

    // fetch block number for k
    const int block_idx = (global_token_idx < context_len)
                              ? global_token_idx / BLOCK_SIZE
                              : last_ctx_block;

    // fetch k physical block number
    //  int32 physical_block_number leads to overflow when multiplied with
    //  kv_block_stride
    const int64_t physical_block_number =
        static_cast<int64_t>(block_table[block_idx]);

    // fetch vphysical block numbers up front
    const int warp_start_block_idx = warp_start_token_idx / BLOCK_SIZE;
    for (int b = 0; b < VBLOCKS; b++) {
      const int vblock_idx = warp_start_block_idx + b;
      const int vblock_idx_ctx =
          (vblock_idx <= last_ctx_block) ? vblock_idx : last_ctx_block;
      vphysical_blocks[b] = block_table[vblock_idx_ctx];
    }

    // fetch q elements
    // every 4 lanes fetch 8 elems, so warp fetches 8*16 = 128 elemsc
    const int64_t query_start_off = static_cast<int64_t>(
        query_start_loc_ptr ? query_start_loc_ptr[seq_idx] : seq_idx);
    const scalar_t* q_ptr =
        q + query_start_off * q_stride + wg_start_head_idx * HEAD_SIZE;
    const _B16x8* q_ptrh8 = reinterpret_cast<const _B16x8*>(q_ptr);
    const int qhead_elemh8 = laneid / 4;

    for (int h = 0; h < QHLOOP - 1; h++) {
      const int qhead_idx = h * 4 + lane4id;
      Qlocal[h] = q_ptrh8[qhead_idx * HEAD_SIZE / 8 + qhead_elemh8];
    }
    const int final_qhead_idx = 4 * (QHLOOP - 1) + lane4id;
    if (final_qhead_idx < GQA_RATIO) {
      Qlocal[QHLOOP - 1] =
          q_ptrh8[final_qhead_idx * HEAD_SIZE / 8 + qhead_elemh8];
    } else {
      Qlocal[QHLOOP - 1].xy[0] = {0};
      Qlocal[QHLOOP - 1].xy[1] = {0};
    }

    // fetch k elements
    const cache_t* k_ptr = k_cache + physical_block_number * kv_block_stride +
                           wg_start_kv_head_idx * kv_head_stride;

    // physical_block_offset is already cast in terms of _B16x8
    const int physical_block_offset = local_token_idx % BLOCK_SIZE;

    // each K fetch is for 8 elements of cache_t which are later dequantized to
    // scalar_t for fp8
    if constexpr (KV_DTYPE == vllm::Fp8KVCacheDataType::kAuto) {
      const _B16x8* k_ptrh8 = reinterpret_cast<const _B16x8*>(k_ptr);
      for (int d = 0; d < KHELOOP; d++) {
        Klocal[d] = k_ptrh8[d * BLOCK_SIZE + physical_block_offset];
      }
    } else {
      // vllm defines X as 16 Bytes of elements of cache_t
      constexpr int X = 16 / sizeof(cache_t);
      const cache_t* k_ptr2 = k_ptr + physical_block_offset * X;
      for (int d = 0; d < KHELOOP; d++) {
        const int head_elem = d * 8;
        const int offset1 = head_elem / X;
        const int offset2 = head_elem % X;
        const cache_t* k_ptr3 = k_ptr2 + offset1 * BLOCK_SIZE * X + offset2;
        Klocalb8[d] = *reinterpret_cast<const _B8x8*>(k_ptr3);
      }
    }

    // optional alibi fetch
    float alibi_slope[QHLOOP];
    if constexpr (ALIBI_ENABLED) {
      for (int h = 0; h < QHLOOP; h++) {
        const int qhead_idx = h * 4 + lane4id;
        alibi_slope[h] = (qhead_idx < GQA_RATIO)
                             ? alibi_slopes[wg_start_head_idx + qhead_idx]
                             : 0.f;
      }
    }

    const cache_t* v_ptr = v_cache + wg_start_kv_head_idx * kv_head_stride;
    // fetch vcache in kv cache auto case
    if constexpr (KV_DTYPE == vllm::Fp8KVCacheDataType::kAuto) {
      const _B16x8* v_ptrh8 = reinterpret_cast<const _B16x8*>(v_ptr);
      // iterate over each v block
      for (int b = 0; b < VBLOCKS; b++) {
        // int32 physical_block_number leads to overflow when multiplied with
        // kv_block_stride
        const int64_t vphysical_block_number =
            static_cast<int64_t>(vphysical_blocks[b]);
        const _B16x8* v_ptrh8b =
            v_ptrh8 + (vphysical_block_number * kv_block_stride) / 8;
        // iterate over each head elem (within head_size)
        for (int h = 0; h < VHELOOP; h++) {
          const int head_size_elem = h * WARP_SIZE + laneid;
          const _B16x8* v_ptrh8be = v_ptrh8b + head_size_elem * BLOCK_SIZE / 8;
          // iterate over all velems within block
          for (int d = 0; d < BLOCK_SIZE / 8; d++) {
            Vlocal[h][b * BLOCK_SIZE / 8 + d] = v_ptrh8be[d];
          }
        }
      }
    }  // if constexpr (KV_DTYPE == vllm::Fp8KVCacheDataType::kAuto)
    // fetch vcache in fp8 case
    else {  // if constexpr (KV_DTYPE != vllm::Fp8KVCacheDataType::kAuto)
      const _B8x8* v_ptrh8 = reinterpret_cast<const _B8x8*>(v_ptr);
      // iterate over each v block
      for (int b = 0; b < VBLOCKS; b++) {
        // int32 physical_block_number leads to overflow when multiplied with
        // kv_block_stride
        const int64_t vphysical_block_number =
            static_cast<int64_t>(vphysical_blocks[b]);
        const _B8x8* v_ptrh8b =
            v_ptrh8 + (vphysical_block_number * kv_block_stride) / 8;
        // iterate over each head elem (within head_size)
        for (int h = 0; h < VHELOOP; h++) {
          const int head_size_elem = h * WARP_SIZE + laneid;
          const _B8x8* v_ptrh8be = v_ptrh8b + head_size_elem * BLOCK_SIZE / 8;
          // iterate over all velems within block
          for (int d = 0; d < BLOCK_SIZE / 8; d++) {
            Vlocalb8[h][b * BLOCK_SIZE / 8 + d] = v_ptrh8be[d];
          }
        }
      }
    }

  #define QK_mfma(x)                                             \
    if constexpr (KV_DTYPE != vllm::Fp8KVCacheDataType::kAuto) { \
      Klocal[x] = convert_b8x8_custom<scalar_t>(Klocalb8[x]);    \
    }                                                            \
    for (int h = 0; h < QHLOOP; h++) {                           \
      d_out[h] = gcn_mfma4x4x4_instr<scalar_t, 4, x, 0>(         \
          Qlocal[h].xy[0], Klocal[x].xy[0], d_out[h]);           \
      d_out[h] = gcn_mfma4x4x4_instr<scalar_t, 4, x, 0>(         \
          Qlocal[h].xy[1], Klocal[x].xy[1], d_out[h]);           \
    }
    // QK mfma with Q mfma block broadcast
    // Q values across head_size dimension stored across lanes
    // K values across head_size dimension are stored depthwise within lane
    // Q broadcast with absz, cbid of mfma instruction
    QK_mfma(0);
    QK_mfma(1);
    QK_mfma(2);
    QK_mfma(3);
    QK_mfma(4);
    QK_mfma(5);
    QK_mfma(6);
    QK_mfma(7);
    // below only needed for head size 128
    if constexpr (KHELOOP > 8) {
      QK_mfma(8);
      QK_mfma(9);
      QK_mfma(10);
      QK_mfma(11);
      QK_mfma(12);
      QK_mfma(13);
      QK_mfma(14);
      QK_mfma(15);
    }
  #undef QK_mfma

    float scale2 = scale;
    if constexpr (KV_DTYPE != vllm::Fp8KVCacheDataType::kAuto) {
      // post mfma scaling for fp8
      scale2 *= *k_scale;
    }

    for (int h = 0; h < QHLOOP; h++) {
      d_out[h] *= scale2;
    }

    // transpose d_out so that 4 token ids are in each lane, and 4 heads are
    // across 4 lanes
    for (int h = 0; h < QHLOOP; h++) {
      floatx4 tmp = {0};
      for (int i = 0; i < 4; i++) {
        const float B = (lane4id == i) ? 1.0f : 0.0f;
        tmp = __builtin_amdgcn_mfma_f32_4x4x1f32(d_out[h][i], B, tmp, 0, 0, 0);
      }
      d_out[h] = tmp;
    }

    const int lane4_token_idx = 4 * (global_token_idx >> 2);

    if constexpr (ALIBI_ENABLED) {
      const int alibi_offset = lane4_token_idx - context_len + 1;
      for (int h = 0; h < QHLOOP; h++) {
        for (int i = 0; i < 4; i++) {
          d_out[h][i] += alibi_slope[h] * (alibi_offset + i);
        }
      }
    }

    const int bpermute_mask = 4 * (16 * ((laneid >> 2) % 4) + lane4id);

    for (int h = 0; h < QHLOOP; h++) {
      qk_max[h] = -FLT_MAX;
      for (int i = 0; i < 4; i++) {
        qk_max[h] = (lane4_token_idx + i < context_len)
                        ? fmaxf(qk_max[h], d_out[h][i])
                        : qk_max[h];
      }

      // for (int mask = WARP_SIZE / 2; mask >= 4; mask /= 2) {
      //   qk_max[h] = fmaxf(qk_max[h], __shfl_xor(qk_max[h], mask));
      // }
      // faster version of above code with dpp
      asm("v_nop\n v_nop\n v_max_f32_dpp %0, %1, %2 row_ror:4"
          : "=v"(qk_max[h])
          : "v"(qk_max[h]), "v"(qk_max[h]));
      asm("v_nop\n v_nop\n v_max_f32_dpp %0, %1, %2 row_ror:8"
          : "=v"(qk_max[h])
          : "v"(qk_max[h]), "v"(qk_max[h]));

      auto tmp = __builtin_amdgcn_ds_bpermute(
          bpermute_mask, *reinterpret_cast<int*>(&qk_max[h]));
      qk_max[h] = *reinterpret_cast<float*>(&tmp);
      asm("v_nop\n v_nop\n v_max_f32_dpp %0, %1, %2 row_ror:4"
          : "=v"(qk_max[h])
          : "v"(qk_max[h]), "v"(qk_max[h]));
      asm("v_nop\n v_nop\n v_max_f32_dpp %0, %1, %2 row_ror:8"
          : "=v"(qk_max[h])
          : "v"(qk_max[h]), "v"(qk_max[h]));
    }

    float exp_sum[QHLOOP];
    for (int h = 0; h < QHLOOP; h++) {
      exp_sum[h] = 0.0f;
      for (int i = 0; i < 4; i++) {
        d_out[h][i] = (lane4_token_idx + i < context_len)
                          ? __expf(d_out[h][i] - qk_max[h])
                          : 0.0f;
        exp_sum[h] += d_out[h][i];
      }
      // for (int mask = WARP_SIZE / 2; mask >= 4; mask /= 2) {
      //   exp_sum[h] += __shfl_xor(exp_sum[h], mask);
      // }
      // faster version of above code with dpp
      asm("v_nop\n v_nop\n v_add_f32_dpp %0, %1, %2 row_ror:4"
          : "=v"(exp_sum[h])
          : "v"(exp_sum[h]), "v"(exp_sum[h]));
      asm("v_nop\n v_nop\n v_add_f32_dpp %0, %1, %2 row_ror:8"
          : "=v"(exp_sum[h])
          : "v"(exp_sum[h]), "v"(exp_sum[h]));

      auto tmp = __builtin_amdgcn_ds_bpermute(
          bpermute_mask, *reinterpret_cast<int*>(&exp_sum[h]));
      exp_sum[h] = *reinterpret_cast<float*>(&tmp);
      asm("v_nop\n v_nop\n v_add_f32_dpp %0, %1, %2 row_ror:4"
          : "=v"(exp_sum[h])
          : "v"(exp_sum[h]), "v"(exp_sum[h]));
      asm("v_nop\n v_nop\n v_add_f32_dpp %0, %1, %2 row_ror:8"
          : "=v"(exp_sum[h])
          : "v"(exp_sum[h]), "v"(exp_sum[h]));
    }

    if (laneid < 4) {
      for (int h = 0; h < QHLOOP; h++) {
        const int head_idx = 4 * h + lane4id;
        shared_qk_max[warpid][head_idx] = qk_max[h];
        shared_exp_sum[warpid][head_idx] = exp_sum[h];
      }
    }
  }  // warp within context

  __syncthreads();

  const auto num_heads = gridDim.z * GQA_RATIO;
  float* max_logits_ptr =
      max_logits + seq_idx * num_heads * max_num_partitions + partition_idx;
  float* exp_sums_ptr =
      exp_sums + seq_idx * num_heads * max_num_partitions + partition_idx;
  // calculate qk_max and exp_sums for partition
  for (int h = 0; h < QHLOOP; h++) {
    float global_qk_max = -FLT_MAX;
    float warp_qk_max[NWARPS];
    const int head_idx = 4 * h + lane4id;
    for (int w = 0; w < NWARPS; w++) {
      warp_qk_max[w] = shared_qk_max[w][head_idx];
      global_qk_max = fmaxf(global_qk_max, warp_qk_max[w]);
    }
    float global_exp_sum = 0.0f;
    for (int w = 0; w < NWARPS; w++) {
      global_exp_sum +=
          shared_exp_sum[w][head_idx] * __expf(warp_qk_max[w] - global_qk_max);
    }
    if (head_idx < GQA_RATIO) {
      max_logits_ptr[(wg_start_head_idx + head_idx) * max_num_partitions] =
          global_qk_max;
      exp_sums_ptr[(wg_start_head_idx + head_idx) * max_num_partitions] =
          global_exp_sum;
    }
    const float global_inv_sum_scale = __fdividef(1.f, global_exp_sum + 1e-6f) *
                                       __expf(qk_max[h] - global_qk_max);
    d_out[h] *= global_inv_sum_scale;
  }
  constexpr bool LOGITS_RTZ_CONVERSION = false;
  // logits[h] -> every 4 lanes hold 4 heads, each lane holds 4 tokens, there
  // are 4x16 tokens across warp
  _B16x4 logits[QHLOOP];
  for (int h = 0; h < QHLOOP; h++) {
    if constexpr (LOGITS_RTZ_CONVERSION) {
      // use rtz for faster performance with no perceivable accuracy loss
      logits[h] = from_floatx4_rtz<scalar_t>(d_out[h]);
    } else {
      logits[h] = from_floatx4<scalar_t>(d_out[h]);
    }
  }

  if (warp_start_token_idx >= context_len) {  // warp out of context
    for (int qh = 0; qh < QHLOOP; qh++) {
      for (int vh = 0; vh < VHELOOP; vh++) {
        vout_shared[qh][vh][laneid][warpid] = {0};
      }
    }
  } else {  // warp in context
  #define SV_mfma(x)                                                  \
    if constexpr (KV_DTYPE != vllm::Fp8KVCacheDataType::kAuto) {      \
      Vlocal[vh][x] = convert_b8x8_custom<scalar_t>(Vlocalb8[vh][x]); \
    }                                                                 \
    for (int qh = 0; qh < QHLOOP; qh++) {                             \
      acc[qh] = gcn_mfma4x4x4_instr<scalar_t, 4, 2 * x, 0>(           \
          logits[qh], Vlocal[vh][x].xy[0], acc[qh]);                  \
      acc[qh] = gcn_mfma4x4x4_instr<scalar_t, 4, 2 * x + 1, 0>(       \
          logits[qh], Vlocal[vh][x].xy[1], acc[qh]);                  \
    }

    for (int vh = 0; vh < VHELOOP; vh++) {
      floatx4 acc[QHLOOP];
      for (int qh = 0; qh < QHLOOP; qh++) {
        acc[qh] = {0};
      }
      // SoftMax-V calculation
      // logits -> token dimension is distributed across lanes
      // Vlocal -> token dimension is depthwise within lane
      // uses mfma instruction block broadcast for logits
      SV_mfma(0);
      SV_mfma(1);
      SV_mfma(2);
      SV_mfma(3);
      SV_mfma(4);
      SV_mfma(5);
      SV_mfma(6);
      SV_mfma(7);

      for (int qh = 0; qh < QHLOOP; qh++) {
        if constexpr (KV_DTYPE != vllm::Fp8KVCacheDataType::kAuto) {
          // post mfma v scale for fp8
          acc[qh] *= *v_scale;
        }
        vout_shared[qh][vh][laneid][warpid] = from_floatx4<scalar_t>(acc[qh]);
      }
    }

  #undef SV_mfma
  }  // warp in context

  __syncthreads();

  // final write to tmp_out after vout accumulation
  if (warpid == 0) {
    _B16x4 vout[QHLOOP][VHELOOP];
    // iterate across heads
    for (int qh = 0; qh < QHLOOP; qh++) {
      // iterate over each v head elem (within head_size)
      for (int vh = 0; vh < VHELOOP; vh++) {
        vout[qh][vh] = {0};
        for (int w = 0; w < NWARPS; w++) {
          vout[qh][vh] =
              addx4<scalar_t>(vout[qh][vh], vout_shared[qh][vh][laneid][w]);
        }
      }
    }

    scalar_t* out_ptr = out +
                        seq_idx * num_heads * max_num_partitions * HEAD_SIZE +
                        partition_idx * HEAD_SIZE;
    const int out_num_partitions = max_num_partitions;
    bit16_t* out_ptr_b16 = reinterpret_cast<bit16_t*>(out_ptr);
    for (int qh = 0; qh < QHLOOP; qh++) {
      for (int vh = 0; vh < VHELOOP; vh++) {
        const int head_size_elem = vh * WARP_SIZE + laneid;
        for (int i = 0; i < 4; i++) {
          const int head_idx = 4 * qh + i;
          if (head_idx < GQA_RATIO) {
            out_ptr_b16[(wg_start_head_idx + head_idx) * out_num_partitions *
                            HEAD_SIZE +
                        head_size_elem] = vout[qh][vh][i];
          }
        }
      }
    }
  }  // warpid == 0
}

// Grid: (num_heads, num_seqs).
template <typename scalar_t, typename OUTT, int HEAD_SIZE, int NUM_THREADS,
          int PARTITION_SIZE, int NPAR_LOOPS>
__global__
__launch_bounds__(NUM_THREADS) void paged_attention_ll4mi_reduce_kernel(
    OUTT* __restrict__ out,                // [num_seqs, num_heads, head_size]
    const float* __restrict__ exp_sums,    // [num_seqs, num_heads,
                                           // max_num_partitions]
    const float* __restrict__ max_logits,  // [num_seqs, num_heads,
                                           // max_num_partitions]
    const scalar_t* __restrict__ tmp_out,  // [num_seqs, num_heads,
                                           // max_num_partitions, head_size]
    const int* __restrict__ context_lens,  // [num_seqs]
    const int* __restrict__ query_start_loc_ptr,  // [num_seqs]
    const int max_num_partitions, const float* __restrict__ fp8_out_scale_ptr) {
  const auto num_heads = gridDim.x;
  const auto head_idx = blockIdx.x;
  const auto seq_idx = blockIdx.y;

  // NOTE queries with sequence len > 1 are prefills and taken care by another
  // kernel.
  if (query_start_loc_ptr != nullptr &&
      (query_start_loc_ptr[seq_idx + 1] - query_start_loc_ptr[seq_idx] != 1)) {
    return;
  }

  const int context_len = context_lens[seq_idx];
  const int num_partitions = DIVIDE_ROUND_UP(context_len, PARTITION_SIZE);
  const auto warpid = threadIdx.x / WARP_SIZE;

  __shared__ float shared_global_exp_sum;
  // max num partitions supported is warp_size * NPAR_LOOPS
  __shared__ float shared_exp_sums[NPAR_LOOPS * WARP_SIZE];

  if (warpid == 0) {
    const float* max_logits_ptr = max_logits +
                                  seq_idx * num_heads * max_num_partitions +
                                  head_idx * max_num_partitions;

    // valid partition is the last valid partition in case threadid > num
    // partitions
    int valid_partition[NPAR_LOOPS];
    float reg_max_logit[NPAR_LOOPS];
    const int last_valid_partition = num_partitions - 1;

  #pragma unroll
    for (int i = 0; i < NPAR_LOOPS; i++) {
      const auto partition_no = i * WARP_SIZE + threadIdx.x;
      valid_partition[i] =
          (partition_no < num_partitions) ? partition_no : last_valid_partition;
    }
  #pragma unroll
    for (int i = 0; i < NPAR_LOOPS; i++) {
      reg_max_logit[i] = max_logits_ptr[valid_partition[i]];
    }
    float max_logit = reg_max_logit[0];
  #pragma unroll
    for (int i = 1; i < NPAR_LOOPS; i++) {
      max_logit = fmaxf(max_logit, reg_max_logit[i]);
    }

  #pragma unroll
    for (int mask = WARP_SIZE / 2; mask >= 1; mask /= 2) {
      max_logit = fmaxf(max_logit, __shfl_xor(max_logit, mask));
    }

    const float* exp_sums_ptr = exp_sums +
                                seq_idx * num_heads * max_num_partitions +
                                head_idx * max_num_partitions;

    float rescaled_exp_sum[NPAR_LOOPS];
  #pragma unroll
    for (int i = 0; i < NPAR_LOOPS; i++) {
      rescaled_exp_sum[i] = exp_sums_ptr[valid_partition[i]];
    }
  #pragma unroll
    for (int i = 0; i < NPAR_LOOPS; i++) {
      const auto partition_no = i * WARP_SIZE + threadIdx.x;
      rescaled_exp_sum[i] *= (partition_no < num_partitions)
                                 ? expf(reg_max_logit[i] - max_logit)
                                 : 0.0f;
    }
    float global_exp_sum = rescaled_exp_sum[0];
  #pragma unroll
    for (int i = 1; i < NPAR_LOOPS; i++) {
      global_exp_sum += rescaled_exp_sum[i];
    }
  #pragma unroll
    for (int i = 0; i < NPAR_LOOPS; i++) {
      const auto partition_no = i * WARP_SIZE + threadIdx.x;
      shared_exp_sums[partition_no] = rescaled_exp_sum[i];
    }

  #pragma unroll
    for (int mask = WARP_SIZE / 2; mask >= 1; mask /= 2) {
      global_exp_sum += __shfl_xor(global_exp_sum, mask);
    }
    if (threadIdx.x == 0) {
      shared_global_exp_sum = global_exp_sum;
    }
  }  // warpid == 0
  const scalar_t* tmp_out_ptr =
      tmp_out + seq_idx * num_heads * max_num_partitions * HEAD_SIZE +
      head_idx * max_num_partitions * HEAD_SIZE + threadIdx.x;
  constexpr int MAX_NPAR = 64;
  scalar_t tmps[MAX_NPAR];
  const float dzero = 0.0f;
  #pragma unroll
  for (int j = 0; j < MAX_NPAR; j++) {
    tmps[j] = from_float<scalar_t>(dzero);
  }
  const int last_partition_offset = (num_partitions - 1) * HEAD_SIZE;
  const int num_partition_offset = (num_partitions)*HEAD_SIZE;
  int idx = 0;

  constexpr int JCHUNK = 16;

  #pragma unroll
  for (int j = 0; j < JCHUNK * HEAD_SIZE; j += HEAD_SIZE) {
    // lastj is last valid partition
    const int lastj_offset =
        (j < num_partition_offset) ? j : last_partition_offset;
    tmps[idx] = tmp_out_ptr[lastj_offset];
    idx++;
  }
  __syncthreads();

  if (num_partitions > JCHUNK) {
  #pragma unroll
    for (int j = JCHUNK * HEAD_SIZE; j < 2 * JCHUNK * HEAD_SIZE;
         j += HEAD_SIZE) {
      const int lastj_offset =
          (j < num_partition_offset) ? j : last_partition_offset;
      tmps[idx] = tmp_out_ptr[lastj_offset];
      idx++;
    }

    if (num_partitions > 2 * JCHUNK) {
  #pragma unroll
      for (int j = 2 * JCHUNK * HEAD_SIZE; j < MAX_NPAR * HEAD_SIZE;
           j += HEAD_SIZE) {
        const int lastj_offset =
            (j < num_partition_offset) ? j : last_partition_offset;
        tmps[idx] = tmp_out_ptr[lastj_offset];
        idx++;
      }
    }
  }  // num_partitions > JCHUNK

  // Aggregate tmp_out to out.
  float acc = 0.0f;
  #pragma unroll
  for (int j = 0; j < JCHUNK; j++) {
    acc += to_float<scalar_t>(tmps[j]) * shared_exp_sums[j];
  }
  if (num_partitions > JCHUNK) {
  #pragma unroll
    for (int j = JCHUNK; j < 2 * JCHUNK; j++) {
      acc += to_float<scalar_t>(tmps[j]) * shared_exp_sums[j];
    }
    if (num_partitions > 2 * JCHUNK) {
  #pragma unroll
      for (int j = 2 * JCHUNK; j < MAX_NPAR; j++) {
        acc += to_float<scalar_t>(tmps[j]) * shared_exp_sums[j];
      }
    }
  }

  for (int p = 1; p < NPAR_LOOPS; p++) {
    if (num_partitions > p * MAX_NPAR) {
      idx = 0;
  #pragma unroll
      for (int j = p * MAX_NPAR * HEAD_SIZE; j < (p + 1) * MAX_NPAR * HEAD_SIZE;
           j += HEAD_SIZE) {
        // lastj is last valid partition
        const int lastj_offset =
            (j < num_partition_offset) ? j : last_partition_offset;
        tmps[idx] = tmp_out_ptr[lastj_offset];
        idx++;
      }

  #pragma unroll
      for (int j = 0; j < MAX_NPAR; j++) {
        acc += to_float<scalar_t>(tmps[j]) * shared_exp_sums[j + p * MAX_NPAR];
      }
    }
  }

  const float inv_global_exp_sum =
      __fdividef(1.0f, shared_global_exp_sum + 1e-6f);
  const float out_scale =
      (fp8_out_scale_ptr != nullptr) ? 1.0f / (*fp8_out_scale_ptr) : 1.0f;
  acc *= inv_global_exp_sum;
  acc *= out_scale;
  const int64_t query_start_off = static_cast<int64_t>(
      query_start_loc_ptr ? query_start_loc_ptr[seq_idx] : seq_idx);
  OUTT* out_ptr = out + query_start_off * num_heads * HEAD_SIZE +
                  static_cast<int64_t>(head_idx) * HEAD_SIZE;
  if constexpr (std::is_same<OUTT, bit8_t>::value) {
    out_ptr[threadIdx.x] =
        __hip_cvt_float_to_fp8(acc, vllm::fp8::fp8_type::__default_saturation,
                               vllm::fp8::fp8_type::__default_interpret);
  } else {
    out_ptr[threadIdx.x] = from_float<scalar_t>(acc);
  }
}

#elif defined(__HIP__GFX11__)

using floatx8 = __attribute__((__vector_size__(8 * sizeof(float)))) float;

using bit16_t = uint16_t;
using bit16x4 = __attribute__((__vector_size__(4 * sizeof(uint16_t)))) uint16_t;
typedef bit16x4 _B16x4;

using bit16x8 = __attribute__((__vector_size__(8 * sizeof(uint16_t)))) uint16_t;
union b16x8_u {
  bit16x8 u16x8;
  _B16x4 xy[2];
};
typedef b16x8_u _B16x8;

using bit16x16 =
    __attribute__((__vector_size__(16 * sizeof(uint16_t)))) uint16_t;
union b16x16_u {
  bit16x16 u16x16;
  _B16x8 xy[2];
};
typedef b16x16_u _B16x16;

using _B8x8 = uint2;
using bit8_t = uint8_t;

typedef struct _B8x16 {
  _B8x8 xy[2];
} _B8x16;

template <typename T, int absz, int cbid, int blgp>
__device__ __forceinline__ floatx8 gcn_wmma16x16x16_instr(const bit16x16& inpA,
                                                          const bit16x16& inpB,
                                                          const floatx8& inpC) {
  if constexpr (std::is_same<T, _Float16>::value) {
    return __builtin_amdgcn_wmma_f32_16x16x16_f16_w32(inpA, inpB, inpC);
  } else if constexpr (std::is_same<T, __hip_bfloat16>::value) {
    return __builtin_amdgcn_wmma_f32_16x16x16_bf16_w32(inpA, inpB, inpC);
  } else {
    static_assert(false, "unsupported 16b dtype");
  }
}

template <typename T>
__device__ __forceinline__ float to_float(const T& inp) {
  if constexpr (std::is_same<T, _Float16>::value) {
    return (float)inp;
  } else if constexpr (std::is_same<T, __hip_bfloat16>::value) {
    return __bfloat162float(inp);
  } else {
    static_assert(false, "unsupported 16b dtype");
  }
}

template <typename T>
__device__ __forceinline__ T from_float(const float& inp) {
  if constexpr (std::is_same<T, _Float16>::value) {
    return (_Float16)inp;
  } else if constexpr (std::is_same<T, __hip_bfloat16>::value) {
    return __float2bfloat16(inp);
  } else {
    static_assert(false, "unsupported 16b dtype");
  }
}

template <typename T>
__device__ __forceinline__ _B16x8 from_floatx8(const floatx8& inp) {
  if constexpr (std::is_same<T, _Float16>::value) {
    union h2cvt {
      __half2 h2[4];
      _B16x8 b16x8;
    } u;
    u.h2[0] = __float22half2_rn(make_float2(inp[0], inp[1]));
    u.h2[1] = __float22half2_rn(make_float2(inp[2], inp[3]));
    u.h2[2] = __float22half2_rn(make_float2(inp[4], inp[5]));
    u.h2[3] = __float22half2_rn(make_float2(inp[6], inp[7]));
    return u.b16x8;
  } else if constexpr (std::is_same<T, __hip_bfloat16>::value) {
    union b2cvt {
      __hip_bfloat162 b2[4];
      _B16x8 b16x8;
    } u;

    u.b2[0] = __float22bfloat162_rn(make_float2(inp[0], inp[1]));
    u.b2[1] = __float22bfloat162_rn(make_float2(inp[2], inp[3]));
    u.b2[2] = __float22bfloat162_rn(make_float2(inp[4], inp[5]));
    u.b2[3] = __float22bfloat162_rn(make_float2(inp[6], inp[7]));

    return u.b16x8;
  } else {
    static_assert(false, "unsupported 16b dtype");
  }
}

// clang-format off
template <typename scalar_t, typename cache_t,
          vllm::Fp8KVCacheDataType KV_DTYPE, typename OUTT, int BLOCK_SIZE,
          int HEAD_SIZE, int NUM_THREADS, bool ALIBI_ENABLED, int GQA_RATIO>
__global__
__launch_bounds__(NUM_THREADS, 3) void paged_attention_ll4mi_QKV_mfma16_kernel(
    const scalar_t* __restrict__ q,       // [num_seqs, num_heads, head_size]
    const cache_t* __restrict__ k_cache,  // [num_blocks, num_kv_heads,
                                          // head_size/x, block_size, x]
    const cache_t* __restrict__ v_cache,  // [num_blocks, num_kv_heads,
                                          // head_size, block_size]
    const int num_kv_heads, const float scale,
    const int* __restrict__ block_tables,  // [num_seqs, max_num_blocks_per_seq]
    const int* __restrict__ context_lens,  // [num_seqs]
    const int* __restrict__ query_start_loc_ptr,   // [num_seqs]
    const int max_num_blocks_per_seq,
    const float* __restrict__ alibi_slopes,  // [num_heads]
    const int q_stride, const int kv_block_stride, const int kv_head_stride,
    float* __restrict__ exp_sums,  // [num_seqs, num_heads, max_num_partitions]
    float* __restrict__ max_logits,  // [num_seqs, num_heads,
                                     // max_num_partitions]
    scalar_t* __restrict__ out,    // [num_seqs, num_heads, max_num_partitions,
                                   // head_size]
    OUTT* __restrict__ final_out,  // [num_seqs, num_heads, head_size]
    int max_ctx_blocks, const float* k_scale, const float* v_scale) {
  // clang-format on
  constexpr int NWARPS = NUM_THREADS / WARP_SIZE;  // 8 warps on gfx11
  const int warpid = threadIdx.x / WARP_SIZE;
  const int laneid = threadIdx.x % WARP_SIZE;
  const int lane2id = laneid % 2;
<<<<<<< HEAD
  const int lane4id = laneid % 4;
=======
>>>>>>> 110df743
  const int lane16id = laneid % 16;
  const int rowid = laneid / 16;

  const int seq_idx = blockIdx.x;
  // NOTE queries with sequence len > 1 are prefills and taken care by another
  // kernel.
  if (query_start_loc_ptr != nullptr &&
      (query_start_loc_ptr[seq_idx + 1] - query_start_loc_ptr[seq_idx]) != 1) {
    return;
  }

  const int partition_idx = blockIdx.y;

  constexpr int T_PAR_SIZE = 256;  // token partition size set to 256

  const int max_num_partitions = gridDim.y;

  const int context_len = context_lens[seq_idx];  // length of a seq

  const int partition_start_token_idx = partition_idx * T_PAR_SIZE;
  // exit if partition is out of context for seq
  if (partition_start_token_idx >= context_len) {
    return;
  }

  constexpr int GQA_RATIO2 = DIVIDE_ROUND_UP(GQA_RATIO, 2);

  __shared__ float shared_qk_max[NWARPS][16 + 1];
  __shared__ float shared_exp_sum[NWARPS][16 + 1];
  // shared_logits is used for multiple purposes
  __shared__ _B16x16 shared_logits[NWARPS][2][16][2];

  // for QK wmma16x16, layout is QHead/Tokenx16 across every 16 lanes,
  // 32 Bytes HeadElements in each lane, 2x16B HeadElements across a row of warp
  constexpr int ROWS_PER_WARP =
      WARP_SIZE / 16 / 2;  // rows refers to 16 lanes; refer dpp terminology
  constexpr int CONTIGUOUS_KV_ELEMS_16B_LOAD =
      16 / sizeof(cache_t);  // 8 for 16 bit cache type, 16 for 8 bit types
  constexpr int QKHE_PER_FETCH =
      CONTIGUOUS_KV_ELEMS_16B_LOAD *
      ROWS_PER_WARP;  // each fetch across a warp fetches these many elements
  constexpr int QKHELOOP = HEAD_SIZE / QKHE_PER_FETCH;  // 2xQKHE_16B across
                                                        // warp

  _B16x16 Qlocal[QKHELOOP / 2];  // note that 16 contiguous elements of Q should
                                 // be fetched per lane for 16 bit cache types

  constexpr int CONTIGUOUS_SCALAR_ELEMS_16B = 16 / sizeof(scalar_t);

  constexpr int TOKENS_PER_WARP =
      T_PAR_SIZE /
      NWARPS;  // sub partition of tokens per warp for qk calculation
  constexpr int TLOOP =
      TOKENS_PER_WARP /
      16;  // each wmma16x16x16 instruction processes 16 tokens

  _B16x16 Klocal[TLOOP]
                [QKHELOOP / 2];  // can be interpreted as B8x16 for 8 bit types

  const int wg_start_head_idx = blockIdx.z * GQA_RATIO;
  const int wg_start_kv_head_idx = blockIdx.z;
  const int total_num_heads = gridDim.z * GQA_RATIO;

  // for QK wmma, tokens in multiples of TOKENS_PER_WARP are spread across warps
  // each wmma takes QH16xT16x16HE across warp
  // repeat wmma across QKHELOOP dimension
  // output layout from QKwmma : QH16xT8x2 16 qheads across 16 lanes, 16 tokens
  // across 2 rows x 8 tokens per lane

  const int64_t query_start_off = static_cast<int64_t>(
      query_start_loc_ptr ? query_start_loc_ptr[seq_idx] : seq_idx);

  if (GQA_RATIO == 1) {
    const int local_qhead_idx = lane16id % GQA_RATIO;
    const int global_qhead_idx = wg_start_head_idx + local_qhead_idx;
    const scalar_t* q_ptr =
        q + query_start_off * q_stride + global_qhead_idx * HEAD_SIZE;
    if (lane16id < GQA_RATIO) {
  #pragma unroll
      for (int qkhe_depth = 0; qkhe_depth < QKHELOOP / 2; qkhe_depth++) {
        const scalar_t* q_fetch_ptr = q_ptr + qkhe_depth * QKHE_PER_FETCH * 2;
        const _B16x16* q_fetch_ptr_32B =
            reinterpret_cast<const _B16x16*>(q_fetch_ptr);
        Qlocal[qkhe_depth] = *q_fetch_ptr_32B;
      }
    }
  } else {
    // fetch Q in shared across warps and then write to registers
    const int local_qhead_idx = 2 * warpid + rowid;
    const int global_qhead_idx = wg_start_head_idx + local_qhead_idx;
    const scalar_t* q_ptr =
        q + query_start_off * q_stride + global_qhead_idx * HEAD_SIZE;

    const int qhead_element = lane16id * CONTIGUOUS_SCALAR_ELEMS_16B;
    if ((local_qhead_idx < GQA_RATIO) && (qhead_element < HEAD_SIZE)) {
      const scalar_t* q_fetch_ptr = q_ptr + qhead_element;
      const _B16x8* q_fetch_ptr_16B =
          reinterpret_cast<const _B16x8*>(q_fetch_ptr);
      _B16x8 tmp = *q_fetch_ptr_16B;

      const int offset1 =
          lane16id /
          2;  // 16 contiguous chunks of head elems are spread across 8x2lanes
      shared_logits[offset1][lane2id][local_qhead_idx][0].xy[0] = tmp;
    }

    __syncthreads();

  #pragma unroll
    for (int qkhe_depth = 0; qkhe_depth < QKHELOOP / 2; qkhe_depth++) {
      Qlocal[qkhe_depth].xy[0] =
          shared_logits[qkhe_depth][0][lane16id % GQA_RATIO][0].xy[0];
      Qlocal[qkhe_depth].xy[1] =
          shared_logits[qkhe_depth][1][lane16id % GQA_RATIO][0].xy[0];
    }
  }

  const int num_context_blocks = DIVIDE_ROUND_UP(context_len, BLOCK_SIZE);
  const int last_ctx_block = num_context_blocks - 1;

  const int* block_table_seq = block_tables + seq_idx * max_num_blocks_per_seq;

  int kphysical_block_number[TLOOP];

  // fetch k physical block numbers
  for (int token_depth = 0; token_depth < TLOOP; token_depth++) {
    const int klocal_token_idx =
        TOKENS_PER_WARP * warpid + token_depth * 16 + lane16id;
    const int kglobal_token_idx = partition_start_token_idx + klocal_token_idx;
    const int kblock_idx = (kglobal_token_idx < context_len)
                               ? kglobal_token_idx / BLOCK_SIZE
                               : last_ctx_block;
    kphysical_block_number[token_depth] = block_table_seq[kblock_idx];
  }

  constexpr int KX = 16 / sizeof(cache_t);
  const cache_t* k_ptr = k_cache + wg_start_kv_head_idx * kv_head_stride;

  const int row_head_elem = 0;

  for (int token_depth = 0; token_depth < TLOOP; token_depth++) {
    const int64_t kblock_number =
        static_cast<int64_t>(kphysical_block_number[token_depth]);
    const cache_t* k_ptr2 = k_ptr + kblock_number * kv_block_stride;
    const int klocal_token_idx =
        TOKENS_PER_WARP * warpid + token_depth * 16 + lane16id;
<<<<<<< HEAD
    const int kglobal_token_idx = partition_start_token_idx + klocal_token_idx;
=======
>>>>>>> 110df743
    const int kphysical_block_offset = klocal_token_idx % BLOCK_SIZE;
    const cache_t* k_ptr3 = k_ptr2 + kphysical_block_offset * KX;

    for (int qkhe_depth = 0; qkhe_depth < QKHELOOP; qkhe_depth++) {
      const int head_elem = row_head_elem + qkhe_depth * QKHE_PER_FETCH;
      const int offset1 = head_elem / KX;
      const int offset2 = head_elem % KX;
      const cache_t* k_fetch_ptr = k_ptr3 + offset1 * BLOCK_SIZE * KX + offset2;
      const _B16x8* k_fetch_ptr_16B =
          reinterpret_cast<const _B16x8*>(k_fetch_ptr);
      Klocal[token_depth][qkhe_depth / 2].xy[qkhe_depth % 2] = *k_fetch_ptr_16B;
    }
  }

  constexpr int VTOKENS_PER_LANE =
      TOKENS_PER_WARP / ROWS_PER_WARP;  // 32/1 = 32 vtokens per lane
  constexpr int VBLOCKS_PER_LANE = 2;   // assumes block size >=16
  constexpr int VTLOOP = NWARPS;        // corresponds to tokens across warps
  constexpr int VTLANELOOP = DIVIDE_ROUND_UP(
      VTOKENS_PER_LANE,
      CONTIGUOUS_KV_ELEMS_16B_LOAD);  // optimized for 16B fetches; assumes
                                      // minimum block size is 16
  constexpr int VHELOOP = DIVIDE_ROUND_UP(
      (HEAD_SIZE / 16), NWARPS);  // head_size distributed across warps; each
                                  // wmma instr works on 16 head elements

  int vphysical_block_number[VTLOOP][VBLOCKS_PER_LANE];

  // fetch v physical block numbers
  for (int vtoken_depth = 0; vtoken_depth < VTLOOP; vtoken_depth++) {
    for (int vblock_depth = 0; vblock_depth < VBLOCKS_PER_LANE;
         vblock_depth++) {
      const int vlocal_token_idx =
          vtoken_depth * VTOKENS_PER_LANE * ROWS_PER_WARP +
          vblock_depth * BLOCK_SIZE;
      const int vglobal_token_idx =
          partition_start_token_idx + vlocal_token_idx;
      const int vblock_idx = (vglobal_token_idx < context_len)
                                 ? vglobal_token_idx / BLOCK_SIZE
                                 : last_ctx_block;
      vphysical_block_number[vtoken_depth][vblock_depth] =
          block_table_seq[vblock_idx];
    }
  }

  _B16x16 Vlocal[VTLOOP][VHELOOP]
                [VTLANELOOP / 2];  // this can be interpreted as B8x16 too

  const cache_t* v_ptr = v_cache + wg_start_kv_head_idx * kv_head_stride;
  // v fetches are 16head elems across lanes x (16x2) tokens per lane
  for (int vhe_depth = 0; vhe_depth < VHELOOP; vhe_depth++) {
    const int vhead_elem = vhe_depth * NWARPS * 16 + warpid * 16 + lane16id;
    const cache_t* v_ptr2 = v_ptr + vhead_elem * BLOCK_SIZE;

    for (int vtoken_depth = 0; vtoken_depth < VTLOOP; vtoken_depth++) {
      for (int vfetch_depth = 0; vfetch_depth < VTLANELOOP; vfetch_depth++) {
        const int64_t vblock_number = static_cast<int64_t>(
            vphysical_block_number[vtoken_depth]
                                  [vfetch_depth / VBLOCKS_PER_LANE]);
        const cache_t* v_ptr3 = v_ptr2 + (vblock_number * kv_block_stride);

        const cache_t* v_fetch_ptr =
            v_ptr3 +
            (vfetch_depth % VBLOCKS_PER_LANE) * CONTIGUOUS_KV_ELEMS_16B_LOAD;
        const _B16x8* v_fetch_ptr_16B =
            reinterpret_cast<const _B16x8*>(v_fetch_ptr);
        Vlocal[vtoken_depth][vhe_depth][vfetch_depth / 2].xy[vfetch_depth % 2] =
            *v_fetch_ptr_16B;
      }
    }
  }

  floatx8 dout[TLOOP];
  // qk wmma
  for (int token_depth = 0; token_depth < TLOOP; token_depth++) {
    dout[token_depth] = {0};
    for (int qkhe_depth = 0; qkhe_depth < QKHELOOP / 2; qkhe_depth++) {
      dout[token_depth] = gcn_wmma16x16x16_instr<scalar_t, 0, 0, 0>(
          Klocal[token_depth][qkhe_depth].u16x16, Qlocal[qkhe_depth].u16x16,
          dout[token_depth]);
    }
    dout[token_depth] *= scale;
  }

  // calculate qk_max and exp_sum per warp and write to shared memory
  float qk_max = -FLT_MAX;
  float exp_sum = 0.0f;
  const int qkout_token_idx =
      partition_start_token_idx + TOKENS_PER_WARP * warpid + rowid;
  for (int token_depth = 0; token_depth < TLOOP; token_depth++) {
    const int local_token_idx = qkout_token_idx + token_depth * 16;
    for (int i = 0; i < 8; i++) {
      const float tmp = (local_token_idx + 2 * i < context_len)
                            ? dout[token_depth][i]
                            : -FLT_MAX;
      qk_max = fmaxf(qk_max, tmp);
    }
  }

  qk_max = fmaxf(qk_max, __shfl_xor(qk_max, 16));

  for (int token_depth = 0; token_depth < TLOOP; token_depth++) {
    const int local_token_idx = qkout_token_idx + token_depth * 16;
    for (int i = 0; i < 8; i++) {
      const float tmp = (local_token_idx + 2 * i < context_len)
                            ? __expf(dout[token_depth][i] - qk_max)
                            : 0.0f;
      dout[token_depth][i] = tmp;
      exp_sum += tmp;
    }
  }

  exp_sum += __shfl_xor(exp_sum, 16);

  __syncthreads();

  if (laneid < 16) {
    shared_qk_max[warpid][lane16id] = qk_max;
    shared_exp_sum[warpid][lane16id] = exp_sum;
  }

  __syncthreads();

  // calculate partition qk_max and exp_sum
  float partition_qk_max = -FLT_MAX;
  float warp_qk_max_exp[NWARPS];
  float partition_exp_sum = 0.0f;

  #pragma unroll
  for (int w = 0; w < NWARPS; w++) {
    warp_qk_max_exp[w] = shared_qk_max[w][lane16id];
    partition_qk_max = fmaxf(partition_qk_max, warp_qk_max_exp[w]);
  }

  for (int w = 0; w < NWARPS; w++) {
    warp_qk_max_exp[w] = __expf(warp_qk_max_exp[w] - partition_qk_max);
    partition_exp_sum += shared_exp_sum[w][lane16id] * warp_qk_max_exp[w];
  }

  const float inv_sum_scale =
      __fdividef(1.f, partition_exp_sum + 1e-6f) * warp_qk_max_exp[warpid];

  __syncthreads();

  // write logits to shared mem
  #pragma unroll
  for (int token_depth = 0; token_depth < TLOOP; token_depth++) {
    dout[token_depth] *= inv_sum_scale;
    shared_logits[warpid][token_depth][lane16id][0].xy[rowid] =
        from_floatx8<scalar_t>(dout[token_depth]);
  }
  __syncthreads();

  _B16x8 swp_buf[TLOOP][2];
  #pragma unroll
  for (int token_depth = 0; token_depth < TLOOP; token_depth++) {
    swp_buf[token_depth][0] =
        shared_logits[warpid][token_depth][lane16id][0].xy[0];
    swp_buf[token_depth][1] =
        shared_logits[warpid][token_depth][lane16id][0].xy[1];
  }

  #pragma unroll
  for (int token_depth = 0; token_depth < TLOOP; token_depth++) {
  #pragma unroll
    for (int i = 0; i < 8; i++) {
      shared_logits[warpid][token_depth][lane16id][0].xy[rowid].u16x8[i] =
          swp_buf[token_depth][i % 2].u16x8[4 * rowid + (i / 2)];
    }
  }

  // write out partition max_logits and exp_sum
  if (threadIdx.x < GQA_RATIO) {
    const int qhead_idx = lane16id;
    const int offset = seq_idx * total_num_heads * max_num_partitions +
                       (wg_start_head_idx + qhead_idx) * max_num_partitions +
                       partition_idx;
    max_logits[offset] = partition_qk_max;
    exp_sums[offset] = partition_exp_sum;
  }

  __syncthreads();

  _B16x8 outelems[VHELOOP];
  // Softmax V wmma
  // v layout: 16he across lanes x (16x2) tokens per lane
  for (int vhe_depth = 0; vhe_depth < VHELOOP; vhe_depth++) {
    floatx8 tmp_out = {0};
    for (int vtoken_depth = 0; vtoken_depth < VTLOOP; vtoken_depth++) {
      for (int vfetch_depth = 0; vfetch_depth < VTLANELOOP / 2;
           vfetch_depth++) {
        const int offset = vfetch_depth;
        // if output format is 16 qheads across 16 lanes, 16 head elems spread
        // across rows
        tmp_out = gcn_wmma16x16x16_instr<scalar_t, 0, 0, 0>(
            Vlocal[vtoken_depth][vhe_depth][vfetch_depth].u16x16,
            shared_logits[vtoken_depth][offset][lane16id][0].u16x16, tmp_out);
      }
    }
    outelems[vhe_depth] = from_floatx8<scalar_t>(tmp_out);
  }

  __syncthreads();

  #pragma unroll
  for (int vhe_depth = 0; vhe_depth < VHELOOP; vhe_depth++) {
    shared_logits[warpid][vhe_depth][lane16id][0].xy[rowid] =
        outelems[vhe_depth];  // lane16 id head dimension; rowid head element
                              // dimension
  }

  __syncthreads();

  #pragma unroll
  for (int vhe_depth = 0; vhe_depth < VHELOOP; vhe_depth++) {
    swp_buf[vhe_depth][0] = shared_logits[warpid][vhe_depth][lane16id][0].xy[0];
    swp_buf[vhe_depth][1] = shared_logits[warpid][vhe_depth][lane16id][0].xy[1];
  }

  #pragma unroll
  for (int vhe_depth = 0; vhe_depth < VHELOOP; vhe_depth++) {
  #pragma unroll
    for (int i = 0; i < 8; i++) {
      shared_logits[warpid][vhe_depth][lane16id][0].xy[rowid].u16x8[i] =
          swp_buf[vhe_depth][i % 2].u16x8[4 * rowid + (i / 2)];
    }
  }

  __syncthreads();

  // write to tmp_out with coalesced writes after reading from shared mem
  if (warpid == 0) {
    _B16x8 vout[GQA_RATIO2];
    // each lane writes out 16Bytes of tmp_out along head elem dimension
    const int head_elem_idx = lane16id * 8;
    if (head_elem_idx < HEAD_SIZE) {
      for (int h = 0; h < GQA_RATIO2; h++) {
        const int local_head_idx = 2 * h + rowid;
        const int offset1 = (head_elem_idx / 16) % NWARPS;
        const int offset2 = head_elem_idx / 16 / NWARPS;
        const int offset3 = (head_elem_idx / 8) % 2;  // num_he % num_row
        vout[h] =
            shared_logits[offset1][offset2][local_head_idx][0].xy[offset3];
      }

      const int hsz_maxp_mult = HEAD_SIZE * max_num_partitions;
      scalar_t* out_ptr = out + seq_idx * total_num_heads * hsz_maxp_mult +
                          partition_idx * HEAD_SIZE;
      for (int h = 0; h < GQA_RATIO2; h++) {
        const int local_head_idx = 2 * h + rowid;
        if (local_head_idx < GQA_RATIO) {
          const int out_head_idx = wg_start_head_idx + local_head_idx;
          scalar_t* out_ptr2 = out_ptr + out_head_idx * hsz_maxp_mult;
          scalar_t* out_ptr3 = out_ptr2 + head_elem_idx;
          _B16x8* out_ptr_B16x8 = reinterpret_cast<_B16x8*>(out_ptr3);
          *out_ptr_B16x8 = vout[h];
        }
      }
    }
  }
}

template <typename scalar_t, typename cache_t,
          vllm::Fp8KVCacheDataType KV_DTYPE, typename OUTT, int BLOCK_SIZE,
          int HEAD_SIZE, int NUM_THREADS, bool ALIBI_ENABLED,
          int GQA_RATIO>
__global__
__launch_bounds__(NUM_THREADS) void paged_attention_ll4mi_QKV_mfma4_kernel(
    const scalar_t* __restrict__ q,       // [num_seqs, num_heads, head_size]
    const cache_t* __restrict__ k_cache,  // [num_blocks, num_kv_heads,
                                          // head_size/x, block_size, x]
    const cache_t* __restrict__ v_cache,  // [num_blocks, num_kv_heads,
                                          // head_size, block_size]
    const int num_kv_heads, const float scale,
    const int* __restrict__ block_tables,  // [num_seqs, max_num_blocks_per_seq]
    const int* __restrict__ context_lens,  // [num_seqs]
    const int* __restrict__ query_start_loc_ptr,  // [num_seqs]
    const int max_num_blocks_per_seq,
    const float* __restrict__ alibi_slopes,  // [num_heads]
    const int q_stride, const int kv_block_stride, const int kv_head_stride,
    float* __restrict__ exp_sums,  // [num_seqs, num_heads, max_num_partitions]
    float* __restrict__ max_logits,  // [num_seqs, num_heads,
                                     // max_num_partitions]
    scalar_t* __restrict__ out,    // [num_seqs, num_heads, max_num_partitions,
                                   // head_size]
    OUTT* __restrict__ final_out,  // [num_seqs, num_heads, head_size]
    int max_ctx_blocks, const float* k_scale, const float* v_scale) {
  UNREACHABLE_CODE
}

// Grid: (num_heads, num_seqs).
template <typename scalar_t, typename OUTT, int HEAD_SIZE, int NUM_THREADS,
          int PARTITION_SIZE, int NPAR_LOOPS>
__global__
__launch_bounds__(NUM_THREADS) void paged_attention_ll4mi_reduce_kernel(
    OUTT* __restrict__ out,                // [num_seqs, num_heads, head_size]
    const float* __restrict__ exp_sums,    // [num_seqs, num_heads,
                                           // max_num_partitions]
    const float* __restrict__ max_logits,  // [num_seqs, num_heads,
                                           // max_num_partitions]
    const scalar_t* __restrict__ tmp_out,  // [num_seqs, num_heads,
                                           // max_num_partitions, head_size]
    const int* __restrict__ context_lens,  // [num_seqs]
    const int* __restrict__ query_start_loc_ptr,  // [num_seqs]
    const int max_num_partitions, const float* __restrict__ fp8_out_scale_ptr) {
  const auto num_heads = gridDim.x;
  const auto head_idx = blockIdx.x;
  const auto seq_idx = blockIdx.y;

  // NOTE queries with sequence len > 1 are prefills and taken care by another
  // kernel.
  if (query_start_loc_ptr != nullptr &&
      (query_start_loc_ptr[seq_idx + 1] - query_start_loc_ptr[seq_idx] != 1)) {
    return;
  }

  const int context_len = context_lens[seq_idx];
  const int num_partitions = DIVIDE_ROUND_UP(context_len, PARTITION_SIZE);
<<<<<<< HEAD
  [[maybe_unused]] constexpr int NUM_WARPS = NUM_THREADS / WARP_SIZE;
  const int warpid = threadIdx.x / WARP_SIZE;
  [[maybe_unused]] const int laneid = threadIdx.x % WARP_SIZE;
=======
  const int warpid = threadIdx.x / WARP_SIZE;
>>>>>>> 110df743

  __shared__ float shared_global_exp_sum;
  // max num partitions supported is warp_size * NPAR_LOOPS
  __shared__ float shared_exp_sums[NPAR_LOOPS * WARP_SIZE];

  if (warpid == 0) {
    const float* max_logits_ptr = max_logits +
                                  seq_idx * num_heads * max_num_partitions +
                                  head_idx * max_num_partitions;

    // valid partition is the last valid partition in case threadid > num
    // partitions
    int valid_partition[NPAR_LOOPS];
    float reg_max_logit[NPAR_LOOPS];
    const int last_valid_partition = num_partitions - 1;

  #pragma unroll
    for (int i = 0; i < NPAR_LOOPS; i++) {
      const int partition_no = i * WARP_SIZE + threadIdx.x;
      valid_partition[i] =
          (partition_no < num_partitions) ? partition_no : last_valid_partition;
    }
  #pragma unroll
    for (int i = 0; i < NPAR_LOOPS; i++) {
      reg_max_logit[i] = max_logits_ptr[valid_partition[i]];
    }
    float max_logit = reg_max_logit[0];
  #pragma unroll
    for (int i = 1; i < NPAR_LOOPS; i++) {
      max_logit = fmaxf(max_logit, reg_max_logit[i]);
    }

  #pragma unroll
    for (int mask = WARP_SIZE / 2; mask >= 1; mask /= 2) {
      max_logit = fmaxf(max_logit, __shfl_xor(max_logit, mask));
    }

    const float* exp_sums_ptr = exp_sums +
                                seq_idx * num_heads * max_num_partitions +
                                head_idx * max_num_partitions;

    float rescaled_exp_sum[NPAR_LOOPS];
  #pragma unroll
    for (int i = 0; i < NPAR_LOOPS; i++) {
      rescaled_exp_sum[i] = exp_sums_ptr[valid_partition[i]];
    }
  #pragma unroll
    for (int i = 0; i < NPAR_LOOPS; i++) {
      const int partition_no = i * WARP_SIZE + threadIdx.x;
      rescaled_exp_sum[i] *= (partition_no < num_partitions)
                                 ? expf(reg_max_logit[i] - max_logit)
                                 : 0.0f;
    }
    float global_exp_sum = rescaled_exp_sum[0];
  #pragma unroll
    for (int i = 1; i < NPAR_LOOPS; i++) {
      global_exp_sum += rescaled_exp_sum[i];
    }
  #pragma unroll
    for (int i = 0; i < NPAR_LOOPS; i++) {
      const int partition_no = i * WARP_SIZE + threadIdx.x;
      shared_exp_sums[partition_no] = rescaled_exp_sum[i];
    }

  #pragma unroll
    for (int mask = WARP_SIZE / 2; mask >= 1; mask /= 2) {
      global_exp_sum += __shfl_xor(global_exp_sum, mask);
    }
    if (threadIdx.x == 0) {
      shared_global_exp_sum = global_exp_sum;
    }
  }  // warpid == 0
  const scalar_t* tmp_out_ptr =
      tmp_out + seq_idx * num_heads * max_num_partitions * HEAD_SIZE +
      head_idx * max_num_partitions * HEAD_SIZE + threadIdx.x;
  constexpr int MAX_NPAR = 32;
  scalar_t tmps[MAX_NPAR];
  const float dzero = 0.0f;
  #pragma unroll
  for (int j = 0; j < MAX_NPAR; j++) {
    tmps[j] = from_float<scalar_t>(dzero);
  }
  const int last_partition_offset = (num_partitions - 1) * HEAD_SIZE;
  const int num_partition_offset = (num_partitions)*HEAD_SIZE;
  int idx = 0;

  constexpr int JCHUNK = 16;

  #pragma unroll
  for (int j = 0; j < JCHUNK * HEAD_SIZE; j += HEAD_SIZE) {
    // lastj is last valid partition
    const int lastj_offset =
        (j < num_partition_offset) ? j : last_partition_offset;
    tmps[idx] = tmp_out_ptr[lastj_offset];
    idx++;
  }
  __syncthreads();

  if (num_partitions > JCHUNK) {
  #pragma unroll
    for (int j = JCHUNK * HEAD_SIZE; j < 2 * JCHUNK * HEAD_SIZE;
         j += HEAD_SIZE) {
      const int lastj_offset =
          (j < num_partition_offset) ? j : last_partition_offset;
      tmps[idx] = tmp_out_ptr[lastj_offset];
      idx++;
    }

    if (num_partitions > 2 * JCHUNK) {
  #pragma unroll
      for (int j = 2 * JCHUNK * HEAD_SIZE; j < MAX_NPAR * HEAD_SIZE;
           j += HEAD_SIZE) {
        const int lastj_offset =
            (j < num_partition_offset) ? j : last_partition_offset;
        tmps[idx] = tmp_out_ptr[lastj_offset];
        idx++;
      }
    }
  }  // num_partitions > JCHUNK

  // Aggregate tmp_out to out.
  float acc = 0.0f;
  #pragma unroll
  for (int j = 0; j < JCHUNK; j++) {
    acc += to_float<scalar_t>(tmps[j]) * shared_exp_sums[j];
  }
  if (num_partitions > JCHUNK) {
  #pragma unroll
    for (int j = JCHUNK; j < 2 * JCHUNK; j++) {
      acc += to_float<scalar_t>(tmps[j]) * shared_exp_sums[j];
    }
    if (num_partitions > 2 * JCHUNK) {
  #pragma unroll
      for (int j = 2 * JCHUNK; j < MAX_NPAR; j++) {
        acc += to_float<scalar_t>(tmps[j]) * shared_exp_sums[j];
      }
    }
  }

  for (int p = 1; p < NPAR_LOOPS; p++) {
    if (num_partitions > p * MAX_NPAR) {
      idx = 0;
  #pragma unroll
      for (int j = p * MAX_NPAR * HEAD_SIZE; j < (p + 1) * MAX_NPAR * HEAD_SIZE;
           j += HEAD_SIZE) {
        // lastj is last valid partition
        const int lastj_offset =
            (j < num_partition_offset) ? j : last_partition_offset;
        tmps[idx] = tmp_out_ptr[lastj_offset];
        idx++;
      }

  #pragma unroll
      for (int j = 0; j < MAX_NPAR; j++) {
        acc += to_float<scalar_t>(tmps[j]) * shared_exp_sums[j + p * MAX_NPAR];
      }
    }
  }

  const float inv_global_exp_sum =
      __fdividef(1.0f, shared_global_exp_sum + 1e-6f);
  acc *= inv_global_exp_sum;

  const int64_t query_start_off = static_cast<int64_t>(
      query_start_loc_ptr ? query_start_loc_ptr[seq_idx] : seq_idx);
  OUTT* out_ptr = out + query_start_off * num_heads * HEAD_SIZE +
                  static_cast<int64_t>(head_idx) * HEAD_SIZE;
  out_ptr[threadIdx.x] = from_float<scalar_t>(acc);
}

#elif defined(__HIP__GFX12__)

using floatx8 = __attribute__((__vector_size__(8 * sizeof(float)))) float;

using bit16_t = uint16_t;
using bit16x4 = __attribute__((__vector_size__(4 * sizeof(uint16_t)))) uint16_t;
typedef bit16x4 _B16x4;

using bit16x8 = __attribute__((__vector_size__(8 * sizeof(uint16_t)))) uint16_t;
union b16x8_u {
  bit16x8 u16x8;
  _B16x4 xy[2];
};
typedef b16x8_u _B16x8;

using _B8x8 = uint2;
using bit8_t = uint8_t;

typedef struct _B8x16 {
  _B8x8 xy[2];
} _B8x16;

template <typename T, int absz, int cbid, int blgp>
__device__ __forceinline__ floatx8 gcn_wmma16x16x16_instr(const bit16x8& inpA,
                                                          const bit16x8& inpB,
                                                          const floatx8& inpC) {
  if constexpr (std::is_same<T, _Float16>::value) {
    return __builtin_amdgcn_wmma_f32_16x16x16_f16_w32_gfx12(inpA, inpB, inpC);
  } else if constexpr (std::is_same<T, __hip_bfloat16>::value) {
    return __builtin_amdgcn_wmma_f32_16x16x16_bf16_w32_gfx12(inpA, inpB, inpC);
  } else {
    static_assert(false, "unsupported 16b dtype");
  }
}

template <typename T>
__device__ __forceinline__ float to_float(const T& inp) {
  if constexpr (std::is_same<T, _Float16>::value) {
    return (float)inp;
  } else if constexpr (std::is_same<T, __hip_bfloat16>::value) {
    return __bfloat162float(inp);
  } else {
    static_assert(false, "unsupported 16b dtype");
  }
}

template <typename T>
__device__ __forceinline__ float to_float_b16(const bit16_t& inp) {
  union tmpcvt {
    bit16_t u;
    _Float16 f;
    __hip_bfloat16 b;
  } t16;
  t16.u = inp;
  if constexpr (std::is_same<T, _Float16>::value) {
    return (float)t16.f;
  } else if constexpr (std::is_same<T, __hip_bfloat16>::value) {
    return __bfloat162float(t16.b);
  } else {
    static_assert(false, "unsupported 16b dtype");
  }
}

template <typename T>
__device__ __forceinline__ T from_float(const float& inp) {
  if constexpr (std::is_same<T, _Float16>::value) {
    return (_Float16)inp;
  } else if constexpr (std::is_same<T, __hip_bfloat16>::value) {
    return __float2bfloat16(inp);
  } else {
    static_assert(false, "unsupported 16b dtype");
  }
}

template <typename T>
__device__ __forceinline__ _B16x8 from_floatx8(const floatx8& inp) {
  if constexpr (std::is_same<T, _Float16>::value) {
    union h2cvt {
      __half2 h2[4];
      _B16x8 b16x8;
    } u;
    u.h2[0] = __float22half2_rn(make_float2(inp[0], inp[1]));
    u.h2[1] = __float22half2_rn(make_float2(inp[2], inp[3]));
    u.h2[2] = __float22half2_rn(make_float2(inp[4], inp[5]));
    u.h2[3] = __float22half2_rn(make_float2(inp[6], inp[7]));
    return u.b16x8;
  } else if constexpr (std::is_same<T, __hip_bfloat16>::value) {
    union b2cvt {
      __hip_bfloat162 b2[4];
      _B16x8 b16x8;
    } u;

    u.b2[0] = __float22bfloat162_rn(make_float2(inp[0], inp[1]));
    u.b2[1] = __float22bfloat162_rn(make_float2(inp[2], inp[3]));
    u.b2[2] = __float22bfloat162_rn(make_float2(inp[4], inp[5]));
    u.b2[3] = __float22bfloat162_rn(make_float2(inp[6], inp[7]));

    return u.b16x8;
  } else {
    static_assert(false, "unsupported 16b dtype");
  }
}

// clang-format off
template <typename scalar_t, typename cache_t,
          vllm::Fp8KVCacheDataType KV_DTYPE, typename OUTT, int BLOCK_SIZE,
          int HEAD_SIZE, int NUM_THREADS, bool ALIBI_ENABLED, int GQA_RATIO>
__global__
__launch_bounds__(NUM_THREADS, 3) void paged_attention_ll4mi_QKV_mfma16_kernel(
    const scalar_t* __restrict__ q,       // [num_seqs, num_heads, head_size]
    const cache_t* __restrict__ k_cache,  // [num_blocks, num_kv_heads,
                                          // head_size/x, block_size, x]
    const cache_t* __restrict__ v_cache,  // [num_blocks, num_kv_heads,
                                          // head_size, block_size]
    const int num_kv_heads, const float scale,
    const int* __restrict__ block_tables,  // [num_seqs, max_num_blocks_per_seq]
    const int* __restrict__ context_lens,  // [num_seqs]
    const int* __restrict__ query_start_loc_ptr,   // [num_seqs]
    const int max_num_blocks_per_seq,
    const float* __restrict__ alibi_slopes,  // [num_heads]
    const int q_stride, const int kv_block_stride, const int kv_head_stride,
    float* __restrict__ exp_sums,  // [num_seqs, num_heads, max_num_partitions]
    float* __restrict__ max_logits,  // [num_seqs, num_heads,
                                     // max_num_partitions]
    scalar_t* __restrict__ out,    // [num_seqs, num_heads, max_num_partitions,
                                   // head_size]
    OUTT* __restrict__ final_out,  // [num_seqs, num_heads, head_size]
    int max_ctx_blocks, const float* k_scale, const float* v_scale) {
  // clang-format on
  constexpr int NWARPS = NUM_THREADS / WARP_SIZE;  // 8 warps on gfx11
  const int warpid = threadIdx.x / WARP_SIZE;
  const int laneid = threadIdx.x % WARP_SIZE;
  const int lane2id = laneid % 2;
<<<<<<< HEAD
  const int lane4id = laneid % 4;
=======
>>>>>>> 110df743
  const int lane16id = laneid % 16;
  const int rowid = laneid / 16;

  const int seq_idx = blockIdx.x;
  // NOTE queries with sequence len > 1 are prefills and taken care by another
  // kernel.
  if (query_start_loc_ptr != nullptr &&
      (query_start_loc_ptr[seq_idx + 1] - query_start_loc_ptr[seq_idx] != 1)) {
    return;
  }
  const int partition_idx = blockIdx.y;

  constexpr int T_PAR_SIZE = 256;  // token partition size set to 256

  const int max_num_partitions = gridDim.y;

  const int context_len = context_lens[seq_idx];  // length of a seq

  const int partition_start_token_idx = partition_idx * T_PAR_SIZE;
  // exit if partition is out of context for seq
  if (partition_start_token_idx >= context_len) {
    return;
  }

  constexpr int GQA_RATIO2 = DIVIDE_ROUND_UP(GQA_RATIO, 2);

  __shared__ float shared_qk_max[NWARPS][16 + 1];
  __shared__ float shared_exp_sum[NWARPS][16 + 1];
  // shared_logits is used for multiple purposes
  __shared__ _B16x8 shared_logits[NWARPS][2][16][2];

  // for QK wmma16x16_gfx12, layout is QHead/Tokenx16 across every 16 lanes,
  // 16 Bytes HeadElements in each lane, 2x16B HeadElements across 2 rows of
  // warp
  constexpr int ROWS_PER_WARP =
      WARP_SIZE / 16;  // rows refers to 16 lanes; refer dpp terminology
  constexpr int CONTIGUOUS_KV_ELEMS_16B_LOAD =
      16 / sizeof(cache_t);  // 8 for 16 bit cache type, 16 for 8 bit types
  constexpr int QKHE_PER_FETCH =
      CONTIGUOUS_KV_ELEMS_16B_LOAD *
      ROWS_PER_WARP;  // each fetch across a warp fetches these many elements
  constexpr int QKHELOOP = HEAD_SIZE / QKHE_PER_FETCH;  // 2xQKHE_16B across
                                                        // warp

  _B16x8 Qlocal[QKHELOOP];  // note that 16 contiguous elements of Q should
                            // be fetched per lane for 16 bit cache types

  constexpr int CONTIGUOUS_SCALAR_ELEMS_16B = 16 / sizeof(scalar_t);

  constexpr int TOKENS_PER_WARP =
      T_PAR_SIZE /
      NWARPS;  // sub partition of tokens per warp for qk calculation
  constexpr int TLOOP =
      TOKENS_PER_WARP /
      16;  // each wmma16x16x16 instruction processes 16 tokens

  _B16x8 Klocal[TLOOP]
               [QKHELOOP];  // can be interpreted as B8x16 for 8 bit types

  const int wg_start_head_idx = blockIdx.z * GQA_RATIO;
  const int wg_start_kv_head_idx = blockIdx.z;
  const int total_num_heads = gridDim.z * GQA_RATIO;

  // for QK wmma, tokens in multiples of TOKENS_PER_WARP are spread across warps
  // each wmma takes QH16xT16x16HE across warp
  // repeat wmma across QKHELOOP dimension
  // output layout from QKwmma : QH16xT8x2 16 qheads across 16 lanes, 16 tokens
  // across 2 rows x 8 tokens per lane

  const int64_t query_start_off = static_cast<int64_t>(
      query_start_loc_ptr ? query_start_loc_ptr[seq_idx] : seq_idx);

  if (GQA_RATIO == 1) {
    const int local_qhead_idx = lane16id % GQA_RATIO;
    const int global_qhead_idx = wg_start_head_idx + local_qhead_idx;
    const scalar_t* q_ptr = q + query_start_off * q_stride +
                            global_qhead_idx * HEAD_SIZE +
                            rowid * CONTIGUOUS_KV_ELEMS_16B_LOAD;
    if (lane16id < GQA_RATIO) {
  #pragma unroll
      for (int qkhe_depth = 0; qkhe_depth < QKHELOOP; qkhe_depth++) {
        const scalar_t* q_fetch_ptr = q_ptr + qkhe_depth * QKHE_PER_FETCH;
        const _B16x8* q_fetch_ptr_16B =
            reinterpret_cast<const _B16x8*>(q_fetch_ptr);
        Qlocal[qkhe_depth] = *q_fetch_ptr_16B;
      }
    }
  } else {
    // fetch Q in shared across warps and then write to registers
    const int local_qhead_idx = 2 * warpid + rowid;
    const int global_qhead_idx = wg_start_head_idx + local_qhead_idx;
    const scalar_t* q_ptr =
        q + query_start_off * q_stride + global_qhead_idx * HEAD_SIZE;

    const int qhead_element = lane16id * CONTIGUOUS_SCALAR_ELEMS_16B;
    if ((local_qhead_idx < GQA_RATIO) && (qhead_element < HEAD_SIZE)) {
      const scalar_t* q_fetch_ptr = q_ptr + qhead_element;
      const _B16x8* q_fetch_ptr_16B =
          reinterpret_cast<const _B16x8*>(q_fetch_ptr);
      _B16x8 tmp = *q_fetch_ptr_16B;

      const int offset1 =
          lane16id /
          2;  // 16 contiguous chunks of head elems are spread across 8x2lanes
      shared_logits[offset1][lane2id][local_qhead_idx][0] = tmp;
    }

    __syncthreads();

  #pragma unroll
    for (int qkhe_depth = 0; qkhe_depth < QKHELOOP; qkhe_depth++) {
      Qlocal[qkhe_depth] =
          shared_logits[qkhe_depth][rowid][lane16id % GQA_RATIO][0];
    }
  }

  const int num_context_blocks = DIVIDE_ROUND_UP(context_len, BLOCK_SIZE);
  const int last_ctx_block = num_context_blocks - 1;

  const int* block_table_seq = block_tables + seq_idx * max_num_blocks_per_seq;

  int kphysical_block_number[TLOOP];

  // fetch k physical block numbers
  for (int token_depth = 0; token_depth < TLOOP; token_depth++) {
    const int klocal_token_idx =
        TOKENS_PER_WARP * warpid + token_depth * 16 + lane16id;
    const int kglobal_token_idx = partition_start_token_idx + klocal_token_idx;
    const int kblock_idx = (kglobal_token_idx < context_len)
                               ? kglobal_token_idx / BLOCK_SIZE
                               : last_ctx_block;
    kphysical_block_number[token_depth] = block_table_seq[kblock_idx];
  }

  constexpr int KX = 16 / sizeof(cache_t);
  const cache_t* k_ptr = k_cache + wg_start_kv_head_idx * kv_head_stride;

  const int row_head_elem = rowid * CONTIGUOUS_KV_ELEMS_16B_LOAD;

  for (int token_depth = 0; token_depth < TLOOP; token_depth++) {
    const int64_t kblock_number =
        static_cast<int64_t>(kphysical_block_number[token_depth]);
    const cache_t* k_ptr2 = k_ptr + kblock_number * kv_block_stride;
    const int klocal_token_idx =
        TOKENS_PER_WARP * warpid + token_depth * 16 + lane16id;
<<<<<<< HEAD
    const int kglobal_token_idx = partition_start_token_idx + klocal_token_idx;
=======
>>>>>>> 110df743
    const int kphysical_block_offset = klocal_token_idx % BLOCK_SIZE;
    const cache_t* k_ptr3 = k_ptr2 + kphysical_block_offset * KX;

    for (int qkhe_depth = 0; qkhe_depth < QKHELOOP; qkhe_depth++) {
      const int head_elem = row_head_elem + qkhe_depth * QKHE_PER_FETCH;
      const int offset1 = head_elem / KX;
      const int offset2 = head_elem % KX;
      const cache_t* k_fetch_ptr = k_ptr3 + offset1 * BLOCK_SIZE * KX + offset2;
      const _B16x8* k_fetch_ptr_16B =
          reinterpret_cast<const _B16x8*>(k_fetch_ptr);
      Klocal[token_depth][qkhe_depth] = *k_fetch_ptr_16B;
    }
  }

  constexpr int VTOKENS_PER_LANE =
      TOKENS_PER_WARP / ROWS_PER_WARP;  // 32/2 = 16 vtokens per lane
  constexpr int VBLOCKS_PER_LANE = 1;   // assumes block size >=16
  constexpr int VTLOOP = NWARPS;        // corresponds to tokens across warps
  constexpr int VTLANELOOP = DIVIDE_ROUND_UP(
      VTOKENS_PER_LANE,
      CONTIGUOUS_KV_ELEMS_16B_LOAD);  // optimized for 16B fetches; assumes
                                      // minimum block size is 16
  constexpr int VHELOOP = DIVIDE_ROUND_UP(
      (HEAD_SIZE / 16), NWARPS);  // head_size distributed across warps; each
                                  // wmma instr works on 16 head elements

  int vphysical_block_number[VTLOOP][VBLOCKS_PER_LANE];

  // fetch v physical block numbers
  for (int vtoken_depth = 0; vtoken_depth < VTLOOP; vtoken_depth++) {
    for (int vblock_depth = 0; vblock_depth < VBLOCKS_PER_LANE;
         vblock_depth++) {
      const int vlocal_token_idx =
          vtoken_depth * VTOKENS_PER_LANE * ROWS_PER_WARP +
          rowid * VTOKENS_PER_LANE + vblock_depth * BLOCK_SIZE;
      const int vglobal_token_idx =
          partition_start_token_idx + vlocal_token_idx;
      const int vblock_idx = (vglobal_token_idx < context_len)
                                 ? vglobal_token_idx / BLOCK_SIZE
                                 : last_ctx_block;
      vphysical_block_number[vtoken_depth][vblock_depth] =
          block_table_seq[vblock_idx];
    }
  }

  _B16x8 Vlocal[VTLOOP][VHELOOP]
               [VTLANELOOP];  // this can be interpreted as B8x16 too

  const cache_t* v_ptr = v_cache + wg_start_kv_head_idx * kv_head_stride +
                         ((rowid * VTOKENS_PER_LANE) % BLOCK_SIZE);

  // v fetches are 16head elems across lanes x 16 tokens per lane
  for (int vhe_depth = 0; vhe_depth < VHELOOP; vhe_depth++) {
    const int vhead_elem = vhe_depth * NWARPS * 16 + warpid * 16 + lane16id;
    const cache_t* v_ptr2 = v_ptr + vhead_elem * BLOCK_SIZE;

    for (int vtoken_depth = 0; vtoken_depth < VTLOOP; vtoken_depth++) {
      for (int vfetch_depth = 0; vfetch_depth < VTLANELOOP; vfetch_depth++) {
        const int vblock_depth = 0;
        const int64_t vblock_number = static_cast<int64_t>(
            vphysical_block_number[vtoken_depth][vblock_depth]);
        const cache_t* v_ptr3 = v_ptr2 + (vblock_number * kv_block_stride);

        const cache_t* v_fetch_ptr =
            v_ptr3 + vfetch_depth * CONTIGUOUS_KV_ELEMS_16B_LOAD;
        const _B16x8* v_fetch_ptr_16B =
            reinterpret_cast<const _B16x8*>(v_fetch_ptr);
        Vlocal[vtoken_depth][vhe_depth][vfetch_depth] = *v_fetch_ptr_16B;
      }
    }
  }

  floatx8 dout[TLOOP];
  // qk wmma
  for (int token_depth = 0; token_depth < TLOOP; token_depth++) {
    dout[token_depth] = {0};
    for (int qkhe_depth = 0; qkhe_depth < QKHELOOP; qkhe_depth++) {
      dout[token_depth] = gcn_wmma16x16x16_instr<scalar_t, 0, 0, 0>(
          Klocal[token_depth][qkhe_depth].u16x8, Qlocal[qkhe_depth].u16x8,
          dout[token_depth]);
    }
    dout[token_depth] *= scale;
  }

  // calculate qk_max and exp_sum per warp and write to shared memory
  float qk_max = -FLT_MAX;
  float exp_sum = 0.0f;
  const int qkout_token_idx =
      partition_start_token_idx + TOKENS_PER_WARP * warpid + rowid * 8;
  for (int token_depth = 0; token_depth < TLOOP; token_depth++) {
    const int local_token_idx = qkout_token_idx + token_depth * 16;
    for (int i = 0; i < 8; i++) {
      const float tmp =
          (local_token_idx + i < context_len) ? dout[token_depth][i] : -FLT_MAX;
      qk_max = fmaxf(qk_max, tmp);
    }
  }

  qk_max = fmaxf(qk_max, __shfl_xor(qk_max, 16));

  for (int token_depth = 0; token_depth < TLOOP; token_depth++) {
    const int local_token_idx = qkout_token_idx + token_depth * 16;
    for (int i = 0; i < 8; i++) {
      const float tmp = (local_token_idx + i < context_len)
                            ? __expf(dout[token_depth][i] - qk_max)
                            : 0.0f;
      dout[token_depth][i] = tmp;
      exp_sum += tmp;
    }
  }

  exp_sum += __shfl_xor(exp_sum, 16);

  __syncthreads();

  if (laneid < 16) {
    shared_qk_max[warpid][lane16id] = qk_max;
    shared_exp_sum[warpid][lane16id] = exp_sum;
  }

  __syncthreads();

  // calculate partition qk_max and exp_sum
  float partition_qk_max = -FLT_MAX;
  float warp_qk_max_exp[NWARPS];
  float partition_exp_sum = 0.0f;

  #pragma unroll
  for (int w = 0; w < NWARPS; w++) {
    warp_qk_max_exp[w] = shared_qk_max[w][lane16id];
    partition_qk_max = fmaxf(partition_qk_max, warp_qk_max_exp[w]);
  }

  for (int w = 0; w < NWARPS; w++) {
    warp_qk_max_exp[w] = __expf(warp_qk_max_exp[w] - partition_qk_max);
    partition_exp_sum += shared_exp_sum[w][lane16id] * warp_qk_max_exp[w];
  }

  const float inv_sum_scale =
      __fdividef(1.f, partition_exp_sum + 1e-6f) * warp_qk_max_exp[warpid];

  __syncthreads();

  // write logits to shared mem
  #pragma unroll
  for (int token_depth = 0; token_depth < TLOOP; token_depth++) {
    dout[token_depth] *= inv_sum_scale;
    shared_logits[warpid][token_depth][lane16id][rowid] =
        from_floatx8<scalar_t>(dout[token_depth]);
  }

  // write out partition max_logits and exp_sum
  if (threadIdx.x < GQA_RATIO) {
    const int qhead_idx = lane16id;
    const int offset = seq_idx * total_num_heads * max_num_partitions +
                       (wg_start_head_idx + qhead_idx) * max_num_partitions +
                       partition_idx;
    max_logits[offset] = partition_qk_max;
    exp_sums[offset] = partition_exp_sum;
  }

  __syncthreads();

  _B16x8 outelems[VHELOOP];
  // Softmax V wmma
  // v layout: 16he across lanes x 16 tokens per lane
  for (int vhe_depth = 0; vhe_depth < VHELOOP; vhe_depth++) {
    floatx8 tmp_out = {0};

    for (int vtoken_depth = 0; vtoken_depth < VTLOOP; vtoken_depth++) {
      for (int vfetch_depth = 0; vfetch_depth < VTLANELOOP; vfetch_depth++) {
        const int offset = rowid * VTLANELOOP + vfetch_depth;
        const int offset1 = offset % ROWS_PER_WARP;
        const int offset2 = offset / ROWS_PER_WARP;
        // if output format is 16 qheads across 16 lanes, 16 head elems spread
        // across rows
        tmp_out = gcn_wmma16x16x16_instr<scalar_t, 0, 0, 0>(
            Vlocal[vtoken_depth][vhe_depth][vfetch_depth].u16x8,
            shared_logits[vtoken_depth][offset2][lane16id][offset1].u16x8,
            tmp_out);
      }
    }
    outelems[vhe_depth] = from_floatx8<scalar_t>(tmp_out);
  }

  __syncthreads();

  #pragma unroll
  for (int vhe_depth = 0; vhe_depth < VHELOOP; vhe_depth++) {
    shared_logits[warpid][vhe_depth][lane16id][rowid] =
        outelems[vhe_depth];  // lane16 id head dimension; rowid head element
                              // dimension
  }

  __syncthreads();

  // write to tmp_out with coalesced writes after reading from shared mem
  if (warpid == 0) {
    _B16x8 vout[GQA_RATIO2];
    // each lane writes out 16Bytes of tmp_out along head elem dimension
    const int head_elem_idx = lane16id * 8;
    if (head_elem_idx < HEAD_SIZE) {
      for (int h = 0; h < GQA_RATIO2; h++) {
        const int local_head_idx = 2 * h + rowid;
        const int offset1 = (head_elem_idx / 16) % NWARPS;
        const int offset2 = head_elem_idx / 16 / NWARPS;
        const int offset3 = (head_elem_idx / 8) % 2;  // num_he % num_row
        vout[h] = shared_logits[offset1][offset2][local_head_idx][offset3];
      }

      const int hsz_maxp_mult = HEAD_SIZE * max_num_partitions;
      scalar_t* out_ptr = out + seq_idx * total_num_heads * hsz_maxp_mult +
                          partition_idx * HEAD_SIZE;
      for (int h = 0; h < GQA_RATIO2; h++) {
        const int local_head_idx = 2 * h + rowid;
        if (local_head_idx < GQA_RATIO) {
          const int out_head_idx = wg_start_head_idx + local_head_idx;
          scalar_t* out_ptr2 = out_ptr + out_head_idx * hsz_maxp_mult;
          scalar_t* out_ptr3 = out_ptr2 + head_elem_idx;
          _B16x8* out_ptr_B16x8 = reinterpret_cast<_B16x8*>(out_ptr3);
          *out_ptr_B16x8 = vout[h];
        }
      }
    }
  }
}

template <typename scalar_t, typename cache_t,
          vllm::Fp8KVCacheDataType KV_DTYPE, typename OUTT, int BLOCK_SIZE,
          int HEAD_SIZE, int NUM_THREADS, bool ALIBI_ENABLED,
          int GQA_RATIO>
__global__
__launch_bounds__(NUM_THREADS) void paged_attention_ll4mi_QKV_mfma4_kernel(
    const scalar_t* __restrict__ q,       // [num_seqs, num_heads, head_size]
    const cache_t* __restrict__ k_cache,  // [num_blocks, num_kv_heads,
                                          // head_size/x, block_size, x]
    const cache_t* __restrict__ v_cache,  // [num_blocks, num_kv_heads,
                                          // head_size, block_size]
    const int num_kv_heads, const float scale,
    const int* __restrict__ block_tables,  // [num_seqs, max_num_blocks_per_seq]
    const int* __restrict__ context_lens,  // [num_seqs]
    const int* __restrict__ query_start_loc_ptr,  // [num_seqs]
    const int max_num_blocks_per_seq,
    const float* __restrict__ alibi_slopes,  // [num_heads]
    const int q_stride, const int kv_block_stride, const int kv_head_stride,
    float* __restrict__ exp_sums,  // [num_seqs, num_heads, max_num_partitions]
    float* __restrict__ max_logits,  // [num_seqs, num_heads,
                                     // max_num_partitions]
    scalar_t* __restrict__ out,    // [num_seqs, num_heads, max_num_partitions,
                                   // head_size]
    OUTT* __restrict__ final_out,  // [num_seqs, num_heads, head_size]
    int max_ctx_blocks, const float* k_scale, const float* v_scale) {
  UNREACHABLE_CODE
}

// Grid: (num_heads, num_seqs).
template <typename scalar_t, typename OUTT, int HEAD_SIZE, int NUM_THREADS,
          int PARTITION_SIZE, int NPAR_LOOPS>
__global__
__launch_bounds__(NUM_THREADS) void paged_attention_ll4mi_reduce_kernel(
    OUTT* __restrict__ out,                // [num_seqs, num_heads, head_size]
    const float* __restrict__ exp_sums,    // [num_seqs, num_heads,
                                           // max_num_partitions]
    const float* __restrict__ max_logits,  // [num_seqs, num_heads,
                                           // max_num_partitions]
    const scalar_t* __restrict__ tmp_out,  // [num_seqs, num_heads,
                                           // max_num_partitions, head_size]
    const int* __restrict__ context_lens,  // [num_seqs]
    const int* __restrict__ query_start_loc_ptr,  // [num_seqs]
    const int max_num_partitions, const float* __restrict__ fp8_out_scale_ptr) {
  const auto num_heads = gridDim.x;
  const auto head_idx = blockIdx.x;
  const auto seq_idx = blockIdx.y;

  // NOTE queries with sequence len > 1 are prefills and taken care by another
  // kernel.
  if (query_start_loc_ptr != nullptr &&
      (query_start_loc_ptr[seq_idx + 1] - query_start_loc_ptr[seq_idx] != 1)) {
    return;
  }

  const int context_len = context_lens[seq_idx];
  const int num_partitions = DIVIDE_ROUND_UP(context_len, PARTITION_SIZE);
<<<<<<< HEAD
  [[maybe_unused]] constexpr int NUM_WARPS = NUM_THREADS / WARP_SIZE;
  const int warpid = threadIdx.x / WARP_SIZE;
  [[maybe_unused]] const int laneid = threadIdx.x % WARP_SIZE;
=======
  const int warpid = threadIdx.x / WARP_SIZE;
>>>>>>> 110df743

  __shared__ float shared_global_exp_sum;
  // max num partitions supported is warp_size * NPAR_LOOPS
  __shared__ float shared_exp_sums[NPAR_LOOPS * WARP_SIZE];

  if (warpid == 0) {
    const float* max_logits_ptr = max_logits +
                                  seq_idx * num_heads * max_num_partitions +
                                  head_idx * max_num_partitions;

    // valid partition is the last valid partition in case threadid > num
    // partitions
    int valid_partition[NPAR_LOOPS];
    float reg_max_logit[NPAR_LOOPS];
    const int last_valid_partition = num_partitions - 1;

  #pragma unroll
    for (int i = 0; i < NPAR_LOOPS; i++) {
      const int partition_no = i * WARP_SIZE + threadIdx.x;
      valid_partition[i] =
          (partition_no < num_partitions) ? partition_no : last_valid_partition;
    }
  #pragma unroll
    for (int i = 0; i < NPAR_LOOPS; i++) {
      reg_max_logit[i] = max_logits_ptr[valid_partition[i]];
    }
    float max_logit = reg_max_logit[0];
  #pragma unroll
    for (int i = 1; i < NPAR_LOOPS; i++) {
      max_logit = fmaxf(max_logit, reg_max_logit[i]);
    }

  #pragma unroll
    for (int mask = WARP_SIZE / 2; mask >= 1; mask /= 2) {
      max_logit = fmaxf(max_logit, __shfl_xor(max_logit, mask));
    }

    const float* exp_sums_ptr = exp_sums +
                                seq_idx * num_heads * max_num_partitions +
                                head_idx * max_num_partitions;

    float rescaled_exp_sum[NPAR_LOOPS];
  #pragma unroll
    for (int i = 0; i < NPAR_LOOPS; i++) {
      rescaled_exp_sum[i] = exp_sums_ptr[valid_partition[i]];
    }
  #pragma unroll
    for (int i = 0; i < NPAR_LOOPS; i++) {
      const int partition_no = i * WARP_SIZE + threadIdx.x;
      rescaled_exp_sum[i] *= (partition_no < num_partitions)
                                 ? expf(reg_max_logit[i] - max_logit)
                                 : 0.0f;
    }
    float global_exp_sum = rescaled_exp_sum[0];
  #pragma unroll
    for (int i = 1; i < NPAR_LOOPS; i++) {
      global_exp_sum += rescaled_exp_sum[i];
    }
  #pragma unroll
    for (int i = 0; i < NPAR_LOOPS; i++) {
      const int partition_no = i * WARP_SIZE + threadIdx.x;
      shared_exp_sums[partition_no] = rescaled_exp_sum[i];
    }

  #pragma unroll
    for (int mask = WARP_SIZE / 2; mask >= 1; mask /= 2) {
      global_exp_sum += __shfl_xor(global_exp_sum, mask);
    }
    if (threadIdx.x == 0) {
      shared_global_exp_sum = global_exp_sum;
    }
  }  // warpid == 0
  const scalar_t* tmp_out_ptr =
      tmp_out + seq_idx * num_heads * max_num_partitions * HEAD_SIZE +
      head_idx * max_num_partitions * HEAD_SIZE + threadIdx.x;
  constexpr int MAX_NPAR = 32;
  scalar_t tmps[MAX_NPAR];
  const float dzero = 0.0f;
  #pragma unroll
  for (int j = 0; j < MAX_NPAR; j++) {
    tmps[j] = from_float<scalar_t>(dzero);
  }
  const int last_partition_offset = (num_partitions - 1) * HEAD_SIZE;
  const int num_partition_offset = (num_partitions)*HEAD_SIZE;
  int idx = 0;

  constexpr int JCHUNK = 16;

  #pragma unroll
  for (int j = 0; j < JCHUNK * HEAD_SIZE; j += HEAD_SIZE) {
    // lastj is last valid partition
    const int lastj_offset =
        (j < num_partition_offset) ? j : last_partition_offset;
    tmps[idx] = tmp_out_ptr[lastj_offset];
    idx++;
  }
  __syncthreads();

  if (num_partitions > JCHUNK) {
  #pragma unroll
    for (int j = JCHUNK * HEAD_SIZE; j < 2 * JCHUNK * HEAD_SIZE;
         j += HEAD_SIZE) {
      const int lastj_offset =
          (j < num_partition_offset) ? j : last_partition_offset;
      tmps[idx] = tmp_out_ptr[lastj_offset];
      idx++;
    }

    if (num_partitions > 2 * JCHUNK) {
  #pragma unroll
      for (int j = 2 * JCHUNK * HEAD_SIZE; j < MAX_NPAR * HEAD_SIZE;
           j += HEAD_SIZE) {
        const int lastj_offset =
            (j < num_partition_offset) ? j : last_partition_offset;
        tmps[idx] = tmp_out_ptr[lastj_offset];
        idx++;
      }
    }
  }  // num_partitions > JCHUNK

  // Aggregate tmp_out to out.
  float acc = 0.0f;
  #pragma unroll
  for (int j = 0; j < JCHUNK; j++) {
    acc += to_float<scalar_t>(tmps[j]) * shared_exp_sums[j];
  }
  if (num_partitions > JCHUNK) {
  #pragma unroll
    for (int j = JCHUNK; j < 2 * JCHUNK; j++) {
      acc += to_float<scalar_t>(tmps[j]) * shared_exp_sums[j];
    }
    if (num_partitions > 2 * JCHUNK) {
  #pragma unroll
      for (int j = 2 * JCHUNK; j < MAX_NPAR; j++) {
        acc += to_float<scalar_t>(tmps[j]) * shared_exp_sums[j];
      }
    }
  }

  for (int p = 1; p < NPAR_LOOPS; p++) {
    if (num_partitions > p * MAX_NPAR) {
      idx = 0;
  #pragma unroll
      for (int j = p * MAX_NPAR * HEAD_SIZE; j < (p + 1) * MAX_NPAR * HEAD_SIZE;
           j += HEAD_SIZE) {
        // lastj is last valid partition
        const int lastj_offset =
            (j < num_partition_offset) ? j : last_partition_offset;
        tmps[idx] = tmp_out_ptr[lastj_offset];
        idx++;
      }

  #pragma unroll
      for (int j = 0; j < MAX_NPAR; j++) {
        acc += to_float<scalar_t>(tmps[j]) * shared_exp_sums[j + p * MAX_NPAR];
      }
    }
  }

  const float inv_global_exp_sum =
      __fdividef(1.0f, shared_global_exp_sum + 1e-6f);
  acc *= inv_global_exp_sum;

  const int64_t query_start_off = static_cast<int64_t>(
      query_start_loc_ptr ? query_start_loc_ptr[seq_idx] : seq_idx);
  OUTT* out_ptr = out + query_start_off * num_heads * HEAD_SIZE +
                  static_cast<int64_t>(head_idx) * HEAD_SIZE;
  out_ptr[threadIdx.x] = from_float<scalar_t>(acc);
}

#else

// clang-format off
template <typename scalar_t, typename cache_t,
          vllm::Fp8KVCacheDataType KV_DTYPE, typename OUTT, int BLOCK_SIZE,
          int HEAD_SIZE, int NUM_THREADS, bool ALIBI_ENABLED,
          int GQA_RATIO>
__global__
__launch_bounds__(NUM_THREADS) void paged_attention_ll4mi_QKV_mfma16_kernel(
    const scalar_t* __restrict__ q,         // [num_seqs, num_heads, head_size]
    const cache_t* __restrict__ k_cache,    // [num_blocks, num_kv_heads, head_size/x, block_size, x]
    const cache_t* __restrict__ v_cache,    // [num_blocks, num_kv_heads, head_size, block_size]
    const int num_kv_heads,
    const float scale,
    const int* __restrict__ block_tables,    // [num_seqs, max_num_blocks_per_seq]
    const int* __restrict__ context_lens,    // [num_seqs]
    const int* __restrict__ query_start_loc_ptr,  // [num_seqs]
    const int max_num_blocks_per_seq,
    const float* __restrict__ alibi_slopes,  // [num_heads]
    const int q_stride,
    const int kv_block_stride,
    const int kv_head_stride,
    float* __restrict__ exp_sums,             // [num_seqs, num_heads, max_num_partitions]
    float* __restrict__ max_logits,           // [num_seqs, num_heads, max_num_partitions]
    scalar_t* __restrict__ out,               // [num_seqs, num_heads, max_num_partitions, head_size]
    OUTT* __restrict__ final_out,             // [num_seqs, num_heads, head_size]
    int max_ctx_blocks, const float* k_scale, const float* v_scale) {
  UNREACHABLE_CODE
}

template <typename scalar_t, typename cache_t,
          vllm::Fp8KVCacheDataType KV_DTYPE, typename OUTT, int BLOCK_SIZE,
          int HEAD_SIZE, int NUM_THREADS, bool ALIBI_ENABLED,
          int GQA_RATIO>
__global__
__launch_bounds__(NUM_THREADS) void paged_attention_ll4mi_QKV_mfma4_kernel(
    const scalar_t* __restrict__ q,          // [num_seqs, num_heads, head_size]
    const cache_t* __restrict__ k_cache,     // [num_blocks, num_kv_heads, head_size/x, block_size, x]
    const cache_t* __restrict__ v_cache,     // [num_blocks, num_kv_heads, head_size, block_size]
    const int num_kv_heads,
    const float scale,
    const int* __restrict__ block_tables,    // [num_seqs, max_num_blocks_per_seq]
    const int* __restrict__ context_lens,    // [num_seqs]
    const int* __restrict__ query_start_loc_ptr,  // [num_seqs]
    const int max_num_blocks_per_seq,
    const float* __restrict__ alibi_slopes,  // [num_heads]
    const int q_stride,
    const int kv_block_stride,
    const int kv_head_stride,
    float* __restrict__ exp_sums,            // [num_seqs, num_heads, max_num_partitions]
    float* __restrict__ max_logits,          // [num_seqs, num_heads, max_num_partitions]
    scalar_t* __restrict__ out,              // [num_seqs, num_heads, max_num_partitions, head_size]
    OUTT* __restrict__ final_out,            // [num_seqs, num_heads, head_size]
    int max_ctx_blocks, const float* k_scale, const float* v_scale) {
  UNREACHABLE_CODE
}

// Grid: (num_heads, num_seqs).
template <typename scalar_t, typename OUTT, int HEAD_SIZE, int NUM_THREADS,
          int PARTITION_SIZE, int NPAR_LOOPS>
__global__
__launch_bounds__(NUM_THREADS) void paged_attention_ll4mi_reduce_kernel(
    OUTT* __restrict__ out,                // [num_seqs, num_heads, head_size]
    const float* __restrict__ exp_sums,    // [num_seqs, num_heads, max_num_partitions]
    const float* __restrict__ max_logits,  // [num_seqs, num_heads, max_num_partitions]
    const scalar_t* __restrict__ tmp_out,  // [num_seqs, num_heads, max_num_partitions, head_size]
    const int* __restrict__ context_lens,  // [num_seqs]
    const int* __restrict__ query_start_loc_ptr,  // [num_seqs]
    const int max_num_partitions, const float* __restrict__ fp8_out_scale_ptr) {
  UNREACHABLE_CODE
}
// clang-format on

#endif

#define LAUNCH_CUSTOM_ATTENTION_MFMA16(GQA_RATIO)                              \
  paged_attention_ll4mi_QKV_mfma16_kernel<T, KVT, KV_DTYPE, OUTT, BLOCK_SIZE,  \
                                          HEAD_SIZE, NTHR, ALIBI_ENABLED,      \
                                          GQA_RATIO>                           \
      <<<grid, block, 0, stream>>>(                                            \
          query_ptr, key_cache_ptr, value_cache_ptr, num_kv_heads, scale,      \
          block_tables_ptr, context_lens_ptr, query_start_loc_ptr,             \
          max_num_blocks_per_seq, alibi_slopes_ptr, q_stride, kv_block_stride, \
          kv_head_stride, exp_sums_ptr, max_logits_ptr, tmp_out_ptr, out_ptr,  \
          max_ctx_blocks, k_scale_ptr, v_scale_ptr);

#define LAUNCH_CUSTOM_ATTENTION_MFMA4(GQA_RATIO)                               \
  paged_attention_ll4mi_QKV_mfma4_kernel<T, KVT, KV_DTYPE, OUTT, BLOCK_SIZE,   \
                                         HEAD_SIZE, NTHR, ALIBI_ENABLED,       \
                                         GQA_RATIO>                            \
      <<<grid, block, 0, stream>>>(                                            \
          query_ptr, key_cache_ptr, value_cache_ptr, num_kv_heads, scale,      \
          block_tables_ptr, context_lens_ptr, query_start_loc_ptr,             \
          max_num_blocks_per_seq, alibi_slopes_ptr, q_stride, kv_block_stride, \
          kv_head_stride, exp_sums_ptr, max_logits_ptr, tmp_out_ptr, out_ptr,  \
          max_ctx_blocks, k_scale_ptr, v_scale_ptr);

#define LAUNCH_CUSTOM_REDUCTION(NPAR_LOOPS)                          \
  paged_attention_ll4mi_reduce_kernel<T, OUTT, HEAD_SIZE, HEAD_SIZE, \
                                      PARTITION_SIZE, NPAR_LOOPS>    \
      <<<reduce_grid, reduce_block, 0, stream>>>(                    \
          out_ptr, exp_sums_ptr, max_logits_ptr, tmp_out_ptr,        \
          context_lens_ptr, query_start_loc_ptr, max_num_partitions, \
          fp8_out_scale_ptr);

template <typename T, typename KVT, vllm::Fp8KVCacheDataType KV_DTYPE,
          int BLOCK_SIZE, int HEAD_SIZE, typename OUTT, int PARTITION_SIZE_OLD,
          bool ALIBI_ENABLED>
void paged_attention_custom_launcher(
    torch::Tensor& out, torch::Tensor& exp_sums, torch::Tensor& max_logits,
    torch::Tensor& tmp_out, torch::Tensor& query, torch::Tensor& key_cache,
    torch::Tensor& value_cache, const int num_kv_heads, float scale,
    torch::Tensor& block_tables, torch::Tensor& context_lens,
    const std::optional<torch::Tensor>& query_start_loc, int max_context_len,
    const std::optional<torch::Tensor>& alibi_slopes, torch::Tensor& k_scale,
    torch::Tensor& v_scale, const std::optional<torch::Tensor>& fp8_out_scale) {
  int num_seqs = block_tables.size(0);
  int num_heads = query.size(1);
  int head_size = query.size(2);
  int max_num_blocks_per_seq = block_tables.size(1);
  int q_stride = query.stride(0);
  int kv_block_stride = key_cache.stride(0);
  int kv_head_stride = key_cache.stride(1);

  // NOTE: query start location is optional for V0 decode should not be used.
  // If batch contains mix of prefills and decode, prefills should be skipped.
  const int* query_start_loc_ptr =
      query_start_loc
          ? reinterpret_cast<const int*>(query_start_loc.value().data_ptr())
          : nullptr;

  // NOTE: alibi_slopes is optional.
  const float* alibi_slopes_ptr =
      alibi_slopes
          ? reinterpret_cast<const float*>(alibi_slopes.value().data_ptr())
          : nullptr;

  float* exp_sums_ptr = reinterpret_cast<float*>(exp_sums.data_ptr());
  float* max_logits_ptr = reinterpret_cast<float*>(max_logits.data_ptr());
  T* tmp_out_ptr = reinterpret_cast<T*>(tmp_out.data_ptr());
  T* query_ptr = reinterpret_cast<T*>(query.data_ptr());
  KVT* key_cache_ptr = reinterpret_cast<KVT*>(key_cache.data_ptr());
  KVT* value_cache_ptr = reinterpret_cast<KVT*>(value_cache.data_ptr());
  int* block_tables_ptr = block_tables.data_ptr<int>();
  int* context_lens_ptr = context_lens.data_ptr<int>();
  const float* k_scale_ptr = reinterpret_cast<const float*>(k_scale.data_ptr());
  const float* v_scale_ptr = reinterpret_cast<const float*>(v_scale.data_ptr());
  // NOTE: fp8_out_scale is optional.
  const auto fp8_out_scale_ptr =
      fp8_out_scale
          ? static_cast<const float*>(fp8_out_scale.value().data_ptr())
          : nullptr;
  OUTT* out_ptr = reinterpret_cast<OUTT*>(out.data_ptr());

  const int max_ctx_blocks = DIVIDE_ROUND_UP(max_context_len, BLOCK_SIZE);

  // partition size is fixed at 256 since both mfma4 and mfma16 kernels support
  // it mfma4 kernel also supports partition size 512
  constexpr int PARTITION_SIZE = 256;
  const int max_num_partitions =
      DIVIDE_ROUND_UP(max_context_len, PARTITION_SIZE);
  const int gqa_ratio = num_heads / num_kv_heads;
  assert(num_heads % num_kv_heads == 0);
  assert(head_size == HEAD_SIZE);

  constexpr int NTHR = 256;
  dim3 grid(num_seqs, max_num_partitions, num_kv_heads);
  dim3 block(NTHR);
  const at::cuda::OptionalCUDAGuard device_guard(device_of(query));
  const cudaStream_t stream = at::cuda::getCurrentCUDAStream();

  // mfma4 kernel is faster than mfma16 for gqa_ratio <= 4
  switch (gqa_ratio) {
    case 1:
      LAUNCH_CUSTOM_ATTENTION_MFMA4(1);
      break;
    case 2:
      LAUNCH_CUSTOM_ATTENTION_MFMA4(2);
      break;
    case 3:
      LAUNCH_CUSTOM_ATTENTION_MFMA4(3);
      break;
    case 4:
      LAUNCH_CUSTOM_ATTENTION_MFMA4(4);
      break;
    case 5:
      LAUNCH_CUSTOM_ATTENTION_MFMA16(5);
      break;
    case 6:
      LAUNCH_CUSTOM_ATTENTION_MFMA16(6);
      break;
    case 7:
      LAUNCH_CUSTOM_ATTENTION_MFMA16(7);
      break;
    case 8:
      LAUNCH_CUSTOM_ATTENTION_MFMA16(8);
      break;
    case 9:
      LAUNCH_CUSTOM_ATTENTION_MFMA16(9);
      break;
    case 10:
      LAUNCH_CUSTOM_ATTENTION_MFMA16(10);
      break;
    case 11:
      LAUNCH_CUSTOM_ATTENTION_MFMA16(11);
      break;
    case 12:
      LAUNCH_CUSTOM_ATTENTION_MFMA16(12);
      break;
    case 13:
      LAUNCH_CUSTOM_ATTENTION_MFMA16(13);
      break;
    case 14:
      LAUNCH_CUSTOM_ATTENTION_MFMA16(14);
      break;
    case 15:
      LAUNCH_CUSTOM_ATTENTION_MFMA16(15);
      break;
    case 16:
      LAUNCH_CUSTOM_ATTENTION_MFMA16(16);
      break;
    default:
      TORCH_CHECK(false, "Unsupported gqa ratio: ", gqa_ratio);
      break;
  }

  dim3 reduce_grid(num_heads, num_seqs);
  dim3 reduce_block(head_size);
  const int npar_loops = DIVIDE_ROUND_UP(max_num_partitions, WARP_SIZE);
  // reduction kernel supports upto 8 NPAR_loops * 64 (warp_size) * 256
  // (partition size) = 128K context length
  switch (npar_loops) {
    case 1:
      LAUNCH_CUSTOM_REDUCTION(1);
      break;
    case 2:
      LAUNCH_CUSTOM_REDUCTION(2);
      break;
    case 3:
      LAUNCH_CUSTOM_REDUCTION(3);
      break;
    case 4:
      LAUNCH_CUSTOM_REDUCTION(4);
      break;
    case 5:
      LAUNCH_CUSTOM_REDUCTION(5);
      break;
    case 6:
      LAUNCH_CUSTOM_REDUCTION(6);
      break;
    case 7:
      LAUNCH_CUSTOM_REDUCTION(7);
      break;
    case 8:
      LAUNCH_CUSTOM_REDUCTION(8);
      break;
    default:
      TORCH_CHECK(false, "Unsupported npar_loops: ", npar_loops);
      break;
  }
}

template <typename T, typename KVT, vllm::Fp8KVCacheDataType KV_DTYPE,
          int BLOCK_SIZE, int HEAD_SIZE, typename OUTT, int PARTITION_SIZE_OLD,
          bool ALIBI_ENABLED>
void paged_attention_custom_launcher_navi(
    torch::Tensor& out, torch::Tensor& exp_sums, torch::Tensor& max_logits,
    torch::Tensor& tmp_out, torch::Tensor& query, torch::Tensor& key_cache,
    torch::Tensor& value_cache, const int num_kv_heads, float scale,
    torch::Tensor& block_tables, torch::Tensor& context_lens,
    const std::optional<torch::Tensor>& query_start_loc, int max_context_len,
    const std::optional<torch::Tensor>& alibi_slopes, torch::Tensor& k_scale,
    torch::Tensor& v_scale) {
  int num_seqs = block_tables.size(0);
  int num_heads = query.size(1);
  int head_size = query.size(2);
  int max_num_blocks_per_seq = block_tables.size(1);
  int q_stride = query.stride(0);
  int kv_block_stride = key_cache.stride(0);
  int kv_head_stride = key_cache.stride(1);

  // NOTE: query start location is optional for V0 decode should not be used.
  // If batch contains mix of prefills and decode, prefills should be skipped.
  const int* query_start_loc_ptr =
      query_start_loc
          ? reinterpret_cast<const int*>(query_start_loc.value().data_ptr())
          : nullptr;

  // NOTE: Navi does not support alibi_slopes.
  const float* alibi_slopes_ptr = nullptr;

  float* exp_sums_ptr = reinterpret_cast<float*>(exp_sums.data_ptr());
  float* max_logits_ptr = reinterpret_cast<float*>(max_logits.data_ptr());
  T* tmp_out_ptr = reinterpret_cast<T*>(tmp_out.data_ptr());
  T* query_ptr = reinterpret_cast<T*>(query.data_ptr());
  KVT* key_cache_ptr = reinterpret_cast<KVT*>(key_cache.data_ptr());
  KVT* value_cache_ptr = reinterpret_cast<KVT*>(value_cache.data_ptr());
  int* block_tables_ptr = block_tables.data_ptr<int>();
  int* context_lens_ptr = context_lens.data_ptr<int>();

  const float* k_scale_ptr = reinterpret_cast<const float*>(k_scale.data_ptr());
  const float* v_scale_ptr = reinterpret_cast<const float*>(v_scale.data_ptr());
  // NOTE: Navi does not support fp8.
  const auto fp8_out_scale_ptr = nullptr;
  OUTT* out_ptr = reinterpret_cast<OUTT*>(out.data_ptr());

  const int max_ctx_blocks = DIVIDE_ROUND_UP(max_context_len, BLOCK_SIZE);

  constexpr int PARTITION_SIZE = 256;
  const int max_num_partitions =
      DIVIDE_ROUND_UP(max_context_len, PARTITION_SIZE);
  const int gqa_ratio = num_heads / num_kv_heads;
  assert(num_heads % num_kv_heads == 0);
  assert(head_size == HEAD_SIZE);

  constexpr int NTHR = 256;
  dim3 grid(num_seqs, max_num_partitions, num_kv_heads);
  dim3 block(NTHR);
  const at::cuda::OptionalCUDAGuard device_guard(device_of(query));
  const cudaStream_t stream = at::cuda::getCurrentCUDAStream();

  switch (gqa_ratio) {
    case 1:
      LAUNCH_CUSTOM_ATTENTION_MFMA16(1);
      break;
    case 2:
      LAUNCH_CUSTOM_ATTENTION_MFMA16(2);
      break;
    case 3:
      LAUNCH_CUSTOM_ATTENTION_MFMA16(3);
      break;
    case 4:
      LAUNCH_CUSTOM_ATTENTION_MFMA16(4);
      break;
    case 5:
      LAUNCH_CUSTOM_ATTENTION_MFMA16(5);
      break;
    case 6:
      LAUNCH_CUSTOM_ATTENTION_MFMA16(6);
      break;
    case 7:
      LAUNCH_CUSTOM_ATTENTION_MFMA16(7);
      break;
    case 8:
      LAUNCH_CUSTOM_ATTENTION_MFMA16(8);
      break;
    case 9:
      LAUNCH_CUSTOM_ATTENTION_MFMA16(9);
      break;
    case 10:
      LAUNCH_CUSTOM_ATTENTION_MFMA16(10);
      break;
    case 11:
      LAUNCH_CUSTOM_ATTENTION_MFMA16(11);
      break;
    case 12:
      LAUNCH_CUSTOM_ATTENTION_MFMA16(12);
      break;
    case 13:
      LAUNCH_CUSTOM_ATTENTION_MFMA16(13);
      break;
    case 14:
      LAUNCH_CUSTOM_ATTENTION_MFMA16(14);
      break;
    case 15:
      LAUNCH_CUSTOM_ATTENTION_MFMA16(15);
      break;
    case 16:
      LAUNCH_CUSTOM_ATTENTION_MFMA16(16);
      break;
    default:
      TORCH_CHECK(false, "Unsupported gqa ratio: ", gqa_ratio);
      break;
  }

  dim3 reduce_grid(num_heads, num_seqs);
  dim3 reduce_block(head_size);
  const int warp_size = 32;
  const int npar_loops = DIVIDE_ROUND_UP(max_num_partitions, warp_size);
  // reduction kernel supports upto 16 NPAR_loops * 32 (warp_size) * 256
  // (partition size) = 128K context length
  switch (npar_loops) {
    case 1:
      LAUNCH_CUSTOM_REDUCTION(1);
      break;
    case 2:
      LAUNCH_CUSTOM_REDUCTION(2);
      break;
    case 3:
      LAUNCH_CUSTOM_REDUCTION(3);
      break;
    case 4:
      LAUNCH_CUSTOM_REDUCTION(4);
      break;
    case 5:
      LAUNCH_CUSTOM_REDUCTION(5);
      break;
    case 6:
      LAUNCH_CUSTOM_REDUCTION(6);
      break;
    case 7:
      LAUNCH_CUSTOM_REDUCTION(7);
      break;
    case 8:
      LAUNCH_CUSTOM_REDUCTION(8);
      break;
    case 9:
      LAUNCH_CUSTOM_REDUCTION(9);
      break;
    case 10:
      LAUNCH_CUSTOM_REDUCTION(10);
      break;
    case 11:
      LAUNCH_CUSTOM_REDUCTION(11);
      break;
    case 12:
      LAUNCH_CUSTOM_REDUCTION(12);
      break;
    case 13:
      LAUNCH_CUSTOM_REDUCTION(13);
      break;
    case 14:
      LAUNCH_CUSTOM_REDUCTION(14);
      break;
    case 15:
      LAUNCH_CUSTOM_REDUCTION(15);
      break;
    case 16:
      LAUNCH_CUSTOM_REDUCTION(16);
      break;
    default:
      TORCH_CHECK(false, "Unsupported npar_loops: ", npar_loops);
      break;
  }
}

#define CALL_CUSTOM_LAUNCHER(T, KVT, KV_DTYPE, BLK_SIZE, HEAD_SIZE, OUTT,   \
                             PSIZE, ALIBI_ENABLED)                          \
  if (!is_navi) {                                                           \
    paged_attention_custom_launcher<T, KVT, KV_DTYPE, BLK_SIZE, HEAD_SIZE,  \
                                    OUTT, PSIZE, ALIBI_ENABLED>(            \
        out, exp_sums, max_logits, tmp_out, query, key_cache, value_cache,  \
        num_kv_heads, scale, block_tables, context_lens, query_start_loc,   \
        max_context_len, alibi_slopes, k_scale, v_scale, fp8_out_scale);    \
  } else {                                                                  \
    paged_attention_custom_launcher_navi<                                   \
        T, KVT, KV_DTYPE, BLK_SIZE, HEAD_SIZE, OUTT, PSIZE, ALIBI_ENABLED>( \
        out, exp_sums, max_logits, tmp_out, query, key_cache, value_cache,  \
        num_kv_heads, scale, block_tables, context_lens, query_start_loc,   \
        max_context_len, alibi_slopes, k_scale, v_scale);                   \
  }

#define CALL_CUSTOM_LAUNCHER_ALIBI(T, KVT, KV_DTYPE, BLK_SIZE, HEAD_SIZE,    \
                                   OUTT, PSIZE)                              \
  if (alibi_slopes) {                                                        \
    CALL_CUSTOM_LAUNCHER(T, KVT, KV_DTYPE, BLK_SIZE, HEAD_SIZE, OUTT, PSIZE, \
                         true);                                              \
  } else {                                                                   \
    CALL_CUSTOM_LAUNCHER(T, KVT, KV_DTYPE, BLK_SIZE, HEAD_SIZE, OUTT, PSIZE, \
                         false);                                             \
  }

#if defined(__HIPCC__) && defined(__gfx90a__)
  #define CALL_CUSTOM_LAUNCHER_OUT(T, KVT, KV_DTYPE, BLK_SIZE, HEAD_SIZE)  \
    if (fp8_out_scale) {                                                   \
      TORCH_CHECK(false, "fp8 out scale unsupported for gfx90a");          \
    } else {                                                               \
      CALL_CUSTOM_LAUNCHER_ALIBI(T, KVT, KV_DTYPE, BLK_SIZE, HEAD_SIZE, T, \
                                 256);                                     \
    }
#else
  #define CALL_CUSTOM_LAUNCHER_OUT(T, KVT, KV_DTYPE, BLK_SIZE, HEAD_SIZE)  \
    if (fp8_out_scale) {                                                   \
      CALL_CUSTOM_LAUNCHER_ALIBI(T, KVT, KV_DTYPE, BLK_SIZE, HEAD_SIZE,    \
                                 uint8_t, 256);                            \
    } else {                                                               \
      CALL_CUSTOM_LAUNCHER_ALIBI(T, KVT, KV_DTYPE, BLK_SIZE, HEAD_SIZE, T, \
                                 256);                                     \
    }
#endif

#define CALL_CUSTOM_LAUNCHER_BLK(T, KVT, KV_DTYPE, HEAD_SIZE)     \
  switch (block_size) {                                           \
    case 16:                                                      \
      CALL_CUSTOM_LAUNCHER_OUT(T, KVT, KV_DTYPE, 16, HEAD_SIZE);  \
      break;                                                      \
    case 32:                                                      \
      CALL_CUSTOM_LAUNCHER_OUT(T, KVT, KV_DTYPE, 32, HEAD_SIZE);  \
      break;                                                      \
    default:                                                      \
      TORCH_CHECK(false, "Unsupported block size: ", block_size); \
      break;                                                      \
  }

#define CALL_CUSTOM_LAUNCHER_BLK_HEAD(T, KVT, KV_DTYPE)         \
  switch (head_size) {                                          \
    case 64:                                                    \
      CALL_CUSTOM_LAUNCHER_BLK(T, KVT, KV_DTYPE, 64);           \
      break;                                                    \
    case 128:                                                   \
      CALL_CUSTOM_LAUNCHER_BLK(T, KVT, KV_DTYPE, 128);          \
      break;                                                    \
    default:                                                    \
      TORCH_CHECK(false, "Unsupported head size: ", head_size); \
      break;                                                    \
  }

bool is_navi_gpu() {
  static bool is_cached = false;
  static bool result;

  if (!is_cached) {
    int device_id;
    hipDeviceProp_t deviceProp;
    hipGetDevice(&device_id);
    hipGetDeviceProperties(&deviceProp, device_id);

    std::string arch = deviceProp.gcnArchName;
    result = arch.find("gfx11") == 0 || arch.find("gfx12") == 0;
    is_cached = true;
  }

  return result;
}

// clang-format off
void paged_attention(
    torch::Tensor& out,         // [num_seqs, num_heads, head_size]
    torch::Tensor& exp_sums,    // [num_seqs, num_heads, max_num_partitions]
    torch::Tensor& max_logits,  // [num_seqs, num_heads, max_num_partitions]
    torch::Tensor& tmp_out,     // [num_seqs, num_heads, max_num_partitions, head_size]
    torch::Tensor& query,       // [num_seqs, num_heads, head_size]
    torch::Tensor& key_cache,   // [num_blocks, num_heads, head_size/x, block_size, x]
    torch::Tensor& value_cache, // [num_blocks, num_heads, head_size, block_size]
    int64_t num_kv_heads, 
    double scale,
    torch::Tensor& block_tables, // [num_seqs, max_num_blocks_per_seq]
    torch::Tensor& context_lens, // [num_seqs]
    const std::optional<torch::Tensor>& query_start_loc, // [num_seqs]
    int64_t block_size, int64_t max_context_len,
    const std::optional<torch::Tensor>& alibi_slopes,
    const std::string& kv_cache_dtype, torch::Tensor& k_scale,
    torch::Tensor& v_scale,
    const std::optional<torch::Tensor>& fp8_out_scale) {
  // clang-format on
  bool is_navi = is_navi_gpu();

  const int head_size = query.size(2);
  if (kv_cache_dtype == "auto") {
    if (query.dtype() == at::ScalarType::Half) {
      CALL_CUSTOM_LAUNCHER_BLK_HEAD(_Float16, _Float16,
                                    vllm::Fp8KVCacheDataType::kAuto);
    } else if (query.dtype() == at::ScalarType::BFloat16) {
      CALL_CUSTOM_LAUNCHER_BLK_HEAD(__hip_bfloat16, __hip_bfloat16,
                                    vllm::Fp8KVCacheDataType::kAuto);
    } else {
      TORCH_CHECK(false, "Unsupported data type: ", query.dtype());
    }
  } else if (kv_cache_dtype == "fp8" || kv_cache_dtype == "fp8_e4m3") {
    if (query.dtype() == at::ScalarType::Half) {
      CALL_CUSTOM_LAUNCHER_BLK_HEAD(_Float16, uint8_t,
                                    vllm::Fp8KVCacheDataType::kFp8E4M3);
    } else if (query.dtype() == at::ScalarType::BFloat16) {
      CALL_CUSTOM_LAUNCHER_BLK_HEAD(__hip_bfloat16, uint8_t,
                                    vllm::Fp8KVCacheDataType::kFp8E4M3);
    } else {
      TORCH_CHECK(false, "Unsupported data type: ", query.dtype());
    }
  } else {
    TORCH_CHECK(false, "Unsupported KV cache dtype: ", kv_cache_dtype);
  }
}

#undef WARP_SIZE
#undef MAX
#undef MIN
#undef DIVIDE_ROUND_UP<|MERGE_RESOLUTION|>--- conflicted
+++ resolved
@@ -1598,10 +1598,6 @@
   const int warpid = threadIdx.x / WARP_SIZE;
   const int laneid = threadIdx.x % WARP_SIZE;
   const int lane2id = laneid % 2;
-<<<<<<< HEAD
-  const int lane4id = laneid % 4;
-=======
->>>>>>> 110df743
   const int lane16id = laneid % 16;
   const int rowid = laneid / 16;
 
@@ -1748,10 +1744,6 @@
     const cache_t* k_ptr2 = k_ptr + kblock_number * kv_block_stride;
     const int klocal_token_idx =
         TOKENS_PER_WARP * warpid + token_depth * 16 + lane16id;
-<<<<<<< HEAD
-    const int kglobal_token_idx = partition_start_token_idx + klocal_token_idx;
-=======
->>>>>>> 110df743
     const int kphysical_block_offset = klocal_token_idx % BLOCK_SIZE;
     const cache_t* k_ptr3 = k_ptr2 + kphysical_block_offset * KX;
 
@@ -2070,13 +2062,7 @@
 
   const int context_len = context_lens[seq_idx];
   const int num_partitions = DIVIDE_ROUND_UP(context_len, PARTITION_SIZE);
-<<<<<<< HEAD
-  [[maybe_unused]] constexpr int NUM_WARPS = NUM_THREADS / WARP_SIZE;
   const int warpid = threadIdx.x / WARP_SIZE;
-  [[maybe_unused]] const int laneid = threadIdx.x % WARP_SIZE;
-=======
-  const int warpid = threadIdx.x / WARP_SIZE;
->>>>>>> 110df743
 
   __shared__ float shared_global_exp_sum;
   // max num partitions supported is warp_size * NPAR_LOOPS
@@ -2380,10 +2366,6 @@
   const int warpid = threadIdx.x / WARP_SIZE;
   const int laneid = threadIdx.x % WARP_SIZE;
   const int lane2id = laneid % 2;
-<<<<<<< HEAD
-  const int lane4id = laneid % 4;
-=======
->>>>>>> 110df743
   const int lane16id = laneid % 16;
   const int rowid = laneid / 16;
 
@@ -2529,10 +2511,6 @@
     const cache_t* k_ptr2 = k_ptr + kblock_number * kv_block_stride;
     const int klocal_token_idx =
         TOKENS_PER_WARP * warpid + token_depth * 16 + lane16id;
-<<<<<<< HEAD
-    const int kglobal_token_idx = partition_start_token_idx + klocal_token_idx;
-=======
->>>>>>> 110df743
     const int kphysical_block_offset = klocal_token_idx % BLOCK_SIZE;
     const cache_t* k_ptr3 = k_ptr2 + kphysical_block_offset * KX;
 
@@ -2816,13 +2794,7 @@
 
   const int context_len = context_lens[seq_idx];
   const int num_partitions = DIVIDE_ROUND_UP(context_len, PARTITION_SIZE);
-<<<<<<< HEAD
-  [[maybe_unused]] constexpr int NUM_WARPS = NUM_THREADS / WARP_SIZE;
   const int warpid = threadIdx.x / WARP_SIZE;
-  [[maybe_unused]] const int laneid = threadIdx.x % WARP_SIZE;
-=======
-  const int warpid = threadIdx.x / WARP_SIZE;
->>>>>>> 110df743
 
   __shared__ float shared_global_exp_sum;
   // max num partitions supported is warp_size * NPAR_LOOPS
