/*
 * Copyright (c) 2024, The vLLM team.
 *
 * Licensed under the Apache License, Version 2.0 (the "License");
 * you may not use this file except in compliance with the License.
 * You may obtain a copy of the License at
 *
 *     http://www.apache.org/licenses/LICENSE-2.0
 *
 * Unless required by applicable law or agreed to in writing, software
 * distributed under the License is distributed on an "AS IS" BASIS,
 * WITHOUT WARRANTIES OR CONDITIONS OF ANY KIND, either express or implied.
 * See the License for the specific language governing permissions and
 * limitations under the License.
 */

#include <torch/all.h>
#include <ATen/cuda/CUDAContext.h>
#include <c10/cuda/CUDAGuard.h>
#include <hip/hip_fp8.h>
#include <hip/hip_bf16.h>
#include "cuda_compat.h"

#include <algorithm>
#include "../attention/dtype_fp8.cuh"
#include "../quantization/fp8/amd/quant_utils.cuh"

#if defined(__HIPCC__) && (defined(__gfx90a__) || defined(__gfx942__))
  #define __HIP__MI300_MI250__
#endif

#if defined(NDEBUG)
  #undef NDEBUG
  #include <assert.h>
  #define UNREACHABLE_CODE assert(false);
  #define NDEBUG
#else
  #define UNREACHABLE_CODE assert(false);
#endif

#define MAX(a, b) ((a) > (b) ? (a) : (b))
#define MIN(a, b) ((a) < (b) ? (a) : (b))
#define DIVIDE_ROUND_UP(a, b) (((a) + (b) - 1) / (b))

#if defined(__HIP__MI300_MI250__)  // TODO: Add NAVI support

  #define GCN_MFMA_INSTR1 __builtin_amdgcn_mfma_f32_16x16x4f32
  #define GCN_MFMA_INSTR __builtin_amdgcn_mfma_f32_4x4x4f16

using floatx4 = __attribute__((__vector_size__(4 * sizeof(float)))) float;
using float16x4 =
    __attribute__((__vector_size__(4 * sizeof(_Float16)))) _Float16;
typedef float16x4 _Half4;
using float16x2 =
    __attribute__((__vector_size__(2 * sizeof(_Float16)))) _Float16;
typedef float16x2 _Half2;
typedef struct _Half8 {
  _Half4 xy[2];
} _Half8;

using bit16_t = uint16_t;
using bit16x4 = __attribute__((__vector_size__(4 * sizeof(uint16_t)))) uint16_t;
typedef bit16x4 _B16x4;
typedef struct _B16x8 {
  _B16x4 xy[2];
} _B16x8;

using _B8x8 = uint2;
using _B8x4 = int32_t;  // used in builtins
using bit8_t = uint8_t;

typedef struct _B8x16 {
  _B8x8 xy[2];
} _B8x16;

////// Non temporal loads ///////
template <typename T>
__device__ __forceinline__ T loadnt(T* addr) {
  return __builtin_nontemporal_load(addr);
}

__device__ __forceinline__ _B16x8 load_ntmprl_16Byte(const _B16x8* addr) {
  auto addr_alias = reinterpret_cast<const float*>(addr);
  auto dat0 = loadnt(addr_alias);
  auto dat1 = loadnt(addr_alias + 1);
  auto dat2 = loadnt(addr_alias + 2);
  auto dat3 = loadnt(addr_alias + 3);
  auto res = make_float4(dat0, dat1, dat2, dat3);
  return *reinterpret_cast<_B16x8*>(&res);
}
///////////////////////////////////

template <typename T, int absz, int cbid, int blgp>
__device__ __forceinline__ floatx4 gcn_mfma4x4x4_instr(const _B16x4& inpA,
                                                       const _B16x4& inpB,
                                                       const floatx4& inpC) {
  if constexpr (std::is_same<T, _Float16>::value) {
    return __builtin_amdgcn_mfma_f32_4x4x4f16(inpA, inpB, inpC, absz, cbid,
                                              blgp);
  } else if constexpr (std::is_same<T, __hip_bfloat16>::value) {
    return __builtin_amdgcn_mfma_f32_4x4x4bf16_1k(inpA, inpB, inpC, absz, cbid,
                                                  blgp);
  } else {
    static_assert(false, "unsupported 16b dtype");
  }
}

template <typename T, int absz, int cbid, int blgp>
__device__ __forceinline__ floatx4 gcn_mfma16x16x16_instr(const _B16x4& inpA,
                                                          const _B16x4& inpB,
                                                          const floatx4& inpC) {
  if constexpr (std::is_same<T, _Float16>::value) {
    return __builtin_amdgcn_mfma_f32_16x16x16f16(inpA, inpB, inpC, absz, cbid,
                                                 blgp);
  } else if constexpr (std::is_same<T, __hip_bfloat16>::value) {
    return __builtin_amdgcn_mfma_f32_16x16x16bf16_1k(inpA, inpB, inpC, absz,
                                                     cbid, blgp);
  } else {
    static_assert(false, "unsupported 16b dtype");
  }
}

template <typename T>
__device__ __forceinline__ float to_float(const T& inp) {
  if constexpr (std::is_same<T, _Float16>::value) {
    return (float)inp;
  } else if constexpr (std::is_same<T, __hip_bfloat16>::value) {
    return __bfloat162float(inp);
  } else {
    static_assert(false, "unsupported 16b dtype");
  }
}

template <typename T>
__device__ __forceinline__ float to_float_b16(const bit16_t& inp) {
  union tmpcvt {
    bit16_t u;
    _Float16 f;
    __hip_bfloat16 b;
  } t16;
  t16.u = inp;
  if constexpr (std::is_same<T, _Float16>::value) {
    return (float)t16.f;
  } else if constexpr (std::is_same<T, __hip_bfloat16>::value) {
    return __bfloat162float(t16.b);
  } else {
    static_assert(false, "unsupported 16b dtype");
  }
}

template <typename T>
__device__ __forceinline__ T from_float(const float& inp) {
  if constexpr (std::is_same<T, _Float16>::value) {
    return (_Float16)inp;
  } else if constexpr (std::is_same<T, __hip_bfloat16>::value) {
    return __float2bfloat16(inp);
  } else {
    static_assert(false, "unsupported 16b dtype");
  }
}

template <typename T>
__device__ __forceinline__ _B16x4 from_floatx4(const floatx4& inp) {
  [[maybe_unused]] union tmpcvt {
    uint16_t u;
    _Float16 f;
    __hip_bfloat16 b;
  } t16;
  _B16x4 ret;
  if constexpr (std::is_same<T, _Float16>::value) {
    union h2cvt {
      __half2 h2[2];
      _B16x4 b16x4;
    } u;
    u.h2[0] = __float22half2_rn(make_float2(inp[0], inp[1]));
    u.h2[1] = __float22half2_rn(make_float2(inp[2], inp[3]));
    return u.b16x4;
  } else if constexpr (std::is_same<T, __hip_bfloat16>::value) {
    for (int i = 0; i < 4; i++) {
      union fcvt {
        uint32_t u32;
        float f32;
      } u;
      u.f32 = inp[i];
      u.u32 += 0x7fff + ((u.u32 >> 16) & 1);  // BF16 RNE with no nan/inf check
      ret[i] = uint16_t(u.u32 >> 16);
    }
    return ret;
  } else {
    static_assert(false, "unsupported 16b dtype");
  }
}

template <typename T>
__device__ __forceinline__ _B16x4 addx4(const _B16x4& inp1,
                                        const _B16x4& inp2) {
  [[maybe_unused]] union tmpcvt {
    uint16_t u;
    _Float16 f;
    __hip_bfloat16 b;
  } t1, t2, res;
  _B16x4 ret;
  if constexpr (std::is_same<T, _Float16>::value) {
    union h2cvt {
      _B16x4 b16x4;
      __half2 h2[2];
    } u1, u2, s;
    u1.b16x4 = inp1;
    u2.b16x4 = inp2;
    s.h2[0] = u1.h2[0] + u2.h2[0];
    s.h2[1] = u1.h2[1] + u2.h2[1];
    return s.b16x4;
  } else if constexpr (std::is_same<T, __hip_bfloat16>::value) {
    for (int i = 0; i < 4; i++) {
      union fcvt {
        float f32;
        uint32_t i32;
      } u1, u2, s;
      u1.i32 = uint32_t(inp1[i]) << 16;
      u2.i32 = uint32_t(inp2[i]) << 16;
      s.f32 = u1.f32 + u2.f32;
      ret[i] = uint16_t(s.i32 >> 16);
    }
    return ret;
  } else {
    static_assert(false, "unsupported 16b dtype");
  }
}

template <typename T, vllm::Fp8KVCacheDataType KV_DTYPE>
__device__ __forceinline__ _B16x8 scaled_convert_b8x8(const _B8x8 input,
                                                      const float scale) {
  union alignas(16) {
    uint4 u4;
    _B16x8 u16x8;
    vllm::bf16_8_t b16x8;
  } tmp;
  if constexpr (std::is_same<T, _Float16>::value) {
    tmp.u4 = vllm::fp8::scaled_convert<uint4, _B8x8, KV_DTYPE>(input, scale);
    return tmp.u16x8;
  } else if constexpr (std::is_same<T, __hip_bfloat16>::value) {
    tmp.b16x8 = vllm::fp8::scaled_convert<vllm::bf16_8_t, _B8x8, KV_DTYPE>(
        input, scale);
    return tmp.u16x8;
  } else {
    static_assert(false, "unsupported 16b dtype");
  }
}

template <typename T>
__device__ __forceinline__ _B16x8
scaled_convert_b8x8_custom(const _B8x8 input, const float scale) {
  union {
    floatx4 f32x4[2];
    vllm::Float8_ f32x8;
  } tmpf8;
  tmpf8.f32x8 = vllm::fp8::vec_conversion<vllm::Float8_, uint2>(
      *reinterpret_cast<const uint2*>(&input));

  tmpf8.f32x4[0] *= scale;
  tmpf8.f32x4[1] *= scale;

  _B16x8 ret;
  ret.xy[0] = from_floatx4<T>(tmpf8.f32x4[0]);
  ret.xy[1] = from_floatx4<T>(tmpf8.f32x4[1]);
  return ret;
}

__device__ __forceinline__ floatx4 to_float_fp8x4(const _B8x4& inp) {
  // From MI300+ platforms, we have v_cvt_pk_f32_fp8 instruction
  // to convert 2 packed fp8 to 2 packed fp32 values.
  // However, in MI200 platforms, we only have v_cvt_f32_fp8
  // to convert fp8 values individually. So we added
  // #else case for fewer instructions (# inst=2) in MI300+,
  // and fallback to
  // #if case for other platforms (# inst=4).
  #if defined(__gfx90a__)
  float4 f32x4 = vllm::fp8::vec_conversion<float4, uint32_t>(
      *reinterpret_cast<const uint32_t*>(&inp));
  return *reinterpret_cast<floatx4*>(&f32x4);
  #else  // MI3xx+ optimized builtins
  const auto f0 = __builtin_amdgcn_cvt_pk_f32_fp8(inp, false);
  const auto f1 = __builtin_amdgcn_cvt_pk_f32_fp8(inp, true);
  floatx4 ret;
  ret[0] = f0[0];
  ret[1] = f0[1];
  ret[2] = f1[0];
  ret[3] = f1[1];
  return ret;
  #endif
}

template <typename T>
__device__ __forceinline__ _B16x4 from_floatx4_rtz(const floatx4& inp) {
  _B16x4 ret;
  if constexpr (std::is_same<T, _Float16>::value) {
    union h2cvt {
      _Half2 h2[2];
      _B16x4 b16x4;
    } u;
    u.h2[0] = __builtin_amdgcn_cvt_pkrtz(inp[0], inp[1]);
    u.h2[1] = __builtin_amdgcn_cvt_pkrtz(inp[2], inp[3]);
    return u.b16x4;
  } else if constexpr (std::is_same<T, __hip_bfloat16>::value) {
    for (int i = 0; i < 4; i++) {
      union fcvt {
        uint32_t i32;
        float f32;
      } u;
      u.f32 = inp[i];
      ret[i] = uint16_t(u.i32 >> 16);
    }
    return ret;
  } else {
    static_assert(false, "unsupported 16b dtype");
  }
}

template <typename T>
__device__ __forceinline__ _B16x8 convert_b8x8_custom(const _B8x8 input) {
  union {
    _B8x8 b8x8;
    _B8x4 b8x4[2];
  } tmp;
  tmp.b8x8 = input;
  _B16x8 ret;
  for (int i = 0; i < 2; i++) {
    ret.xy[i] = from_floatx4_rtz<T>(to_float_fp8x4(tmp.b8x4[i]));
  }
  return ret;
}

// grid (num_seqs, num_partitions,num_kv_heads)
// block (256)
// clang-format off
template <typename scalar_t, typename cache_t,
          vllm::Fp8KVCacheDataType KV_DTYPE, typename OUTT, int BLOCK_SIZE,
          int HEAD_SIZE, int NUM_THREADS, bool ALIBI_ENABLED, int GQA_RATIO>
__global__
__launch_bounds__(NUM_THREADS, 5) void paged_attention_ll4mi_QKV_mfma16_kernel(
    const scalar_t* __restrict__ q,         // [num_seqs, num_heads, head_size]
    const cache_t* __restrict__ k_cache,    // [num_blocks, num_kv_heads, head_size/x, block_size, x]
    const cache_t* __restrict__ v_cache,    // [num_blocks, num_kv_heads, head_size, block_size]
    const int num_kv_heads,   
    const float scale,    
    const int* __restrict__ block_tables,   // [num_seqs, max_num_blocks_per_seq]
    const int* __restrict__ context_lens,   // [num_seqs]
    const int* __restrict__ query_start_loc_ptr,   // [num_seqs]
    const int max_num_blocks_per_seq,
    const float* __restrict__ alibi_slopes, // [num_heads]
    const int q_stride,
    const int kv_block_stride,
    const int kv_head_stride,
    float* __restrict__ exp_sums,           // [num_seqs, num_heads, max_num_partitions]
    float* __restrict__ max_logits,         // [num_seqs, num_heads, max_num_partitions]
    scalar_t* __restrict__ out,             // [num_seqs, num_heads, max_num_partitions, head_size]
    OUTT* __restrict__ final_out,           // [num_seqs, num_heads, head_size]
    int max_ctx_blocks, const float* k_scale, const float* v_scale,
    const float* __restrict__ fp8_out_scale_ptr) {
  // clang-format on
  constexpr int NWARPS = NUM_THREADS / WARP_SIZE;
  const auto warpid = threadIdx.x / WARP_SIZE;
  const auto laneid = threadIdx.x % WARP_SIZE;
  const int lane4id = laneid % 4;
  const int lane16id = laneid % 16;
  const int rowid = laneid / 16;

  const auto seq_idx = blockIdx.x;
  // NOTE queries with sequence len > 1 are prefills and taken care by another
  // kernel.
  if (query_start_loc_ptr != nullptr &&
      (query_start_loc_ptr[seq_idx + 1] - query_start_loc_ptr[seq_idx]) != 1) {
    return;
  }

  const auto partition_idx = blockIdx.y;

  constexpr int T_PAR_SIZE = 256;  // token partition size set to 256

  const auto max_num_partitions = gridDim.y;

  const int context_len = context_lens[seq_idx];

  const int partition_start_token_idx =
      partition_idx * T_PAR_SIZE;  // partition_size;
  // exit if partition is out of context for seq
  if (partition_start_token_idx >= context_len) {
    return;
  }

  constexpr int GQA_RATIO4 = DIVIDE_ROUND_UP(GQA_RATIO, 4);

  [[maybe_unused]] __shared__ float shared_qk_max[NWARPS][16 + 1];
  [[maybe_unused]] __shared__ float shared_exp_sum[NWARPS][16 + 1];
  // shared_logits is used for multiple purposes
  __shared__ _B16x4 shared_logits[NWARPS][4][16][4];

  // for QK mfma16x16, layout is QHead/Tokenx16 across every 16 lanes, 16 Bytes
  // HeadElements in each lane, 4x16B HeadElements across 4 rows of warp
  constexpr int ROWS_PER_WARP =
      WARP_SIZE / 16;  // rows refers to 16 lanes; refer DDP (Data Parallel
                       // Processing) terminology
  constexpr int CONTIGUOUS_KV_ELEMS_16B_LOAD =
      16 / sizeof(cache_t);  // 8 for 16 bit cache type, 16 for 8 bit types
  constexpr int QKHE_PER_FETCH =
      CONTIGUOUS_KV_ELEMS_16B_LOAD *
      ROWS_PER_WARP;  // each fetch across a warp fetches these many elements
  constexpr int QK_SIZE_RATIO =
      sizeof(scalar_t) /
      sizeof(cache_t);  // 1 for 16bit types, 2 for 8bit types
  constexpr int QKHELOOP = HEAD_SIZE / QKHE_PER_FETCH;  // 4xQKHE_16B across
                                                        // warp

  _B16x8 Qlocal[QKHELOOP]
               [QK_SIZE_RATIO];  // note that 16 contiguous elements of Q should
                                 // be fetched per lane for 8 bit cache types :
                                 // QK_SIZE_RATIO changes for this

  constexpr int CONTIGUOUS_SCALAR_ELEMS_16B = 16 / sizeof(scalar_t);

  constexpr int TOKENS_PER_WARP =
      T_PAR_SIZE /
      NWARPS;  // sub partition of tokens per warp for qk calculation
  constexpr int TLOOP =
      TOKENS_PER_WARP /
      16;  // each mfma16x16x16 instruction processes 16 tokens

  // can be interpreted as B8x16 for 8 bit types
  _B16x8 Klocal[TLOOP][QKHELOOP];

  const auto wg_start_head_idx = blockIdx.z * GQA_RATIO;
  const auto wg_start_kv_head_idx = blockIdx.z;
  const auto total_num_heads = gridDim.z * GQA_RATIO;

  // for QK mfma, tokens in multiples of TOKENS_PER_WARP are spread across warps
  // each mfma takes QH16xT16x16HE across warp
  // repeat mfmas across QKHELOOP dimension
  // output layout from QKmfma : QH16xT4x4 16 qheads across 16 lanes, 16 tokens
  // across 4 rows x 4 tokens per lane

  const int num_context_blocks = DIVIDE_ROUND_UP(context_len, BLOCK_SIZE);
  const int last_ctx_block = num_context_blocks - 1;

  const int* block_table_seq = block_tables + seq_idx * max_num_blocks_per_seq;

  int kphysical_block_number[TLOOP];

  // fetch k physical block numbers
  for (int token_depth = 0; token_depth < TLOOP; token_depth++) {
    const int klocal_token_idx =
        TOKENS_PER_WARP * warpid + token_depth * 16 + lane16id;
    const int kglobal_token_idx = partition_start_token_idx + klocal_token_idx;
    const int kblock_idx = (kglobal_token_idx < context_len)
                               ? kglobal_token_idx / BLOCK_SIZE
                               : last_ctx_block;
    kphysical_block_number[token_depth] = block_table_seq[kblock_idx];
  }

  // fetch Q in shared across warps and then write to registers
  const int local_qhead_idx = 4 * warpid + rowid;
  const int global_qhead_idx = wg_start_head_idx + local_qhead_idx;
  const int64_t query_start_off = static_cast<int64_t>(
      query_start_loc_ptr ? query_start_loc_ptr[seq_idx] : seq_idx);
  const scalar_t* q_ptr =
      q + query_start_off * q_stride + global_qhead_idx * HEAD_SIZE;

  const int qhead_element = lane16id * CONTIGUOUS_SCALAR_ELEMS_16B;
  if ((local_qhead_idx < GQA_RATIO) && (qhead_element < HEAD_SIZE)) {
    const scalar_t* q_fetch_ptr = q_ptr + qhead_element;
    const _B16x8* q_fetch_ptr_16B =
        reinterpret_cast<const _B16x8*>(q_fetch_ptr);
    _B16x8 tmp = *q_fetch_ptr_16B;
    if constexpr (KV_DTYPE == vllm::Fp8KVCacheDataType::kAuto) {
      const int offset1 =
          lane16id /
          4;  // 16 contiguous chunks of head elems are spread across 4x4lanes
      shared_logits[offset1][lane4id][local_qhead_idx][0] = tmp.xy[0];
      shared_logits[offset1][lane4id][local_qhead_idx][1] = tmp.xy[1];
    } else {
      for (int i = 0; i < 2; i++) {
        const int head_elem = lane16id * 2 + i;  // element id in _B16x4 terms
        const int offset3 = head_elem % 4;
        const int offset2 = (head_elem / 4) % 4;
        const int offset1 = head_elem / 4 / 4;
        shared_logits[offset1][offset2][local_qhead_idx][offset3] = tmp.xy[i];
      }
    }
  }
  __syncthreads();
  for (int qkhe_depth = 0; qkhe_depth < QKHELOOP; qkhe_depth++) {
    for (int qkratio = 0; qkratio < QK_SIZE_RATIO; qkratio++) {
      for (int i = 0; i < 2; i++) {
        Qlocal[qkhe_depth][qkratio].xy[i] =
            shared_logits[qkhe_depth][rowid][lane16id % GQA_RATIO]
                         [2 * qkratio + i];
      }
    }
  }

  constexpr int KX =
      16 / sizeof(cache_t);  // vLLM defines x as 16 Bytes of kv cache elements
  const cache_t* k_ptr = k_cache + wg_start_kv_head_idx * kv_head_stride;

  const int row_head_elem = rowid * CONTIGUOUS_KV_ELEMS_16B_LOAD;
  // fetch K values
  for (int token_depth = 0; token_depth < TLOOP; token_depth++) {
    const int64_t kblock_number =
        static_cast<int64_t>(kphysical_block_number[token_depth]);
    const cache_t* k_ptr2 = k_ptr + kblock_number * kv_block_stride;
    const int klocal_token_idx =
        TOKENS_PER_WARP * warpid + token_depth * 16 + lane16id;
    [[maybe_unused]] const int kglobal_token_idx =
        partition_start_token_idx + klocal_token_idx;
    const int kphysical_block_offset = klocal_token_idx % BLOCK_SIZE;
    const cache_t* k_ptr3 = k_ptr2 + kphysical_block_offset * KX;

    for (int qkhe_depth = 0; qkhe_depth < QKHELOOP; qkhe_depth++) {
      const int head_elem = row_head_elem + qkhe_depth * QKHE_PER_FETCH;
      const int offset1 = head_elem / KX;
      const int offset2 = head_elem % KX;
      const cache_t* k_fetch_ptr = k_ptr3 + offset1 * BLOCK_SIZE * KX + offset2;
      const _B16x8* k_fetch_ptr_16B =
          reinterpret_cast<const _B16x8*>(k_fetch_ptr);
      Klocal[token_depth][qkhe_depth] = *k_fetch_ptr_16B;
    }
  }

  float alibi_slope;
  if constexpr (ALIBI_ENABLED) {
    const int alibi_head_idx = wg_start_head_idx + lane16id;
    alibi_slope = (lane16id < GQA_RATIO) ? alibi_slopes[alibi_head_idx] : 0.f;
  }

  constexpr int VTOKENS_PER_LANE =
      TOKENS_PER_WARP / ROWS_PER_WARP;  // 64/4 = 16 contiguous vtokens per lane
  constexpr int VBLOCKS_PER_LANE =
      1;  // assumes block size >=16, each lane can correspond to 1 block only
  constexpr int VTLOOP = NWARPS;  // corresponds to tokens across warps
  constexpr int VTLANELOOP = DIVIDE_ROUND_UP(
      VTOKENS_PER_LANE,
      CONTIGUOUS_KV_ELEMS_16B_LOAD);  // optimized for 16B fetches; assumes
                                      // minimum block size is 16
  constexpr int VHELOOP = HEAD_SIZE / 16 / NWARPS;

  int vphysical_block_number[VTLOOP][VBLOCKS_PER_LANE];

  // fetch v physical block numbers
  for (int vtoken_depth = 0; vtoken_depth < VTLOOP; vtoken_depth++) {
    for (int vblock_depth = 0; vblock_depth < VBLOCKS_PER_LANE;
         vblock_depth++) {
      const int vlocal_token_idx =
          vtoken_depth * VTOKENS_PER_LANE * ROWS_PER_WARP +
          rowid * VTOKENS_PER_LANE + vblock_depth * BLOCK_SIZE;
      // Safe to use an int32_t here assuming we are working with < 2 billion
      // tokens
      const int vglobal_token_idx =
          partition_start_token_idx + vlocal_token_idx;
      const int vblock_idx = (vglobal_token_idx < context_len)
                                 ? vglobal_token_idx / BLOCK_SIZE
                                 : last_ctx_block;
      vphysical_block_number[vtoken_depth][vblock_depth] =
          block_table_seq[vblock_idx];
    }
  }

  _B16x8 Vlocal[VTLOOP][VHELOOP][VTLANELOOP];  // this could be B8x16 too

  const cache_t* v_ptr = v_cache + wg_start_kv_head_idx * kv_head_stride +
                         ((rowid * VTOKENS_PER_LANE) % BLOCK_SIZE);

  // v fetches are 16head elems across lanes x 16 tokens per lane
  for (int vhe_depth = 0; vhe_depth < VHELOOP; vhe_depth++) {
    const int vhead_elem = vhe_depth * NWARPS * 16 + warpid * 16 + lane16id;
    const cache_t* v_ptr2 = v_ptr + vhead_elem * BLOCK_SIZE;

    for (int vtoken_depth = 0; vtoken_depth < VTLOOP; vtoken_depth++) {
      for (int vfetch_depth = 0; vfetch_depth < VTLANELOOP; vfetch_depth++) {
        const int vblock_depth = 0;
        const int64_t vblock_number = static_cast<int64_t>(
            vphysical_block_number[vtoken_depth][vblock_depth]);
        const cache_t* v_ptr3 = v_ptr2 + (vblock_number * kv_block_stride);

        const cache_t* v_fetch_ptr =
            v_ptr3 + vfetch_depth * CONTIGUOUS_KV_ELEMS_16B_LOAD;
        const _B16x8* v_fetch_ptr_16B =
            reinterpret_cast<const _B16x8*>(v_fetch_ptr);
        Vlocal[vtoken_depth][vhe_depth][vfetch_depth] = *v_fetch_ptr_16B;
      }
    }
  }

  // calculate post qk mfma scale
  float scale2 = scale;
  if constexpr (KV_DTYPE != vllm::Fp8KVCacheDataType::kAuto) {
    // multiply by k_scale if fp8 kv cache
    scale2 *= *k_scale;
  }

  floatx4 d_out[TLOOP];
  // qk mfma
  for (int token_depth = 0; token_depth < TLOOP; token_depth++) {
    d_out[token_depth] = {0};
    for (int qkhe_depth = 0; qkhe_depth < QKHELOOP; qkhe_depth++) {
      if constexpr (KV_DTYPE == vllm::Fp8KVCacheDataType::kAuto) {
        for (int qkratio = 0; qkratio < QK_SIZE_RATIO; qkratio++) {
          for (int i = 0; i < 2; i++) {
            d_out[token_depth] = gcn_mfma16x16x16_instr<scalar_t, 0, 0, 0>(
                Klocal[token_depth][qkhe_depth].xy[i],
                Qlocal[qkhe_depth][qkratio].xy[i], d_out[token_depth]);
          }
        }
      } else {  // kv cache dtype fp8
        auto Ktmp = Klocal[token_depth][qkhe_depth];
        _B8x16 Ktmp8x16 = *reinterpret_cast<_B8x16*>(&Ktmp);
        for (int qkratio = 0; qkratio < QK_SIZE_RATIO; qkratio++) {
          _B8x8 Ktmp8x8 = Ktmp8x16.xy[qkratio];
          _B16x8 Klocaltmp = convert_b8x8_custom<scalar_t>(Ktmp8x8);
          for (int i = 0; i < 2; i++) {
            d_out[token_depth] = gcn_mfma16x16x16_instr<scalar_t, 0, 0, 0>(
                Klocaltmp.xy[i], Qlocal[qkhe_depth][qkratio].xy[i],
                d_out[token_depth]);
          }
        }
      }
    }
    d_out[token_depth] *= scale2;
  }

  const int qkout_token_idx =
      partition_start_token_idx + TOKENS_PER_WARP * warpid + rowid * 4;

  // apply alibi
  if constexpr (ALIBI_ENABLED) {
    for (int token_depth = 0; token_depth < TLOOP; token_depth++) {
      const int local_token_idx = qkout_token_idx + token_depth * 16;
      const int alibi_offset = local_token_idx - context_len + 1;
      for (int i = 0; i < 4; i++) {
        d_out[token_depth][i] += alibi_slope * (alibi_offset + i);
      }
    }
  }

  // calculate qk_max and exp_sum per warp and write to shared memory
  float qk_max = -FLT_MAX;
  float exp_sum = 0.0f;

  for (int token_depth = 0; token_depth < TLOOP; token_depth++) {
    const int local_token_idx = qkout_token_idx + token_depth * 16;
    for (int i = 0; i < 4; i++) {
      const float tmp = (local_token_idx + i < context_len)
                            ? d_out[token_depth][i]
                            : -FLT_MAX;
      qk_max = fmaxf(qk_max, tmp);
    }
  }

  for (int mask = WARP_SIZE / 2; mask >= 16; mask /= 2) {
    qk_max = fmaxf(qk_max, __shfl_xor(qk_max, mask));
  }

  for (int token_depth = 0; token_depth < TLOOP; token_depth++) {
    const int local_token_idx = qkout_token_idx + token_depth * 16;
    for (int i = 0; i < 4; i++) {
      const float tmp = (local_token_idx + i < context_len)
                            ? __expf(d_out[token_depth][i] - qk_max)
                            : 0.0f;
      d_out[token_depth][i] = tmp;
      exp_sum += tmp;
    }
  }

  for (int mask = WARP_SIZE / 2; mask >= 16; mask /= 2) {
    exp_sum += __shfl_xor(exp_sum, mask);
  }

  __syncthreads();  // sync before writing to shared mem

  float* shared_mem = reinterpret_cast<float*>(shared_logits);
  if (laneid < 16) {
    const int qk_max_offset = warpid * 16 + lane16id;
    shared_mem[qk_max_offset] = qk_max;
    const int exp_sum_offset = NWARPS * 16 + qk_max_offset;
    shared_mem[exp_sum_offset] = exp_sum;
  }

  __syncthreads();

  // calculate partition qk_max and exp_sum
  float partition_qk_max = -FLT_MAX;
  float warp_qk_max_exp[NWARPS];
  float partition_exp_sum = 0.0f;

  for (int w = 0; w < NWARPS; w++) {
    warp_qk_max_exp[w] = shared_mem[w * 16 + lane16id];
    partition_qk_max = fmaxf(partition_qk_max, warp_qk_max_exp[w]);
  }

  for (int w = 0; w < NWARPS; w++) {
    warp_qk_max_exp[w] = __expf(warp_qk_max_exp[w] - partition_qk_max);
    partition_exp_sum +=
        shared_mem[NWARPS * 16 + w * 16 + lane16id] * warp_qk_max_exp[w];
  }

  const float inv_sum_scale =
      __fdividef(1.f, partition_exp_sum + 1e-6f) * warp_qk_max_exp[warpid];

  __syncthreads();

  // disable rtz conversion due to its impact on accuracy.
  constexpr bool LOGITS_RTZ_CONVERSION = false;

  // write logits to shared mem
  for (int token_depth = 0; token_depth < TLOOP; token_depth++) {
    d_out[token_depth] *= inv_sum_scale;
    if constexpr (LOGITS_RTZ_CONVERSION) {
      // use rtz conversion for better performance, with negligible impact on
      // accuracy
      shared_logits[warpid][token_depth][lane16id][rowid] =
          from_floatx4_rtz<scalar_t>(d_out[token_depth]);
    } else {
      shared_logits[warpid][token_depth][lane16id][rowid] =
          from_floatx4<scalar_t>(d_out[token_depth]);
    }
  }

  // write out partition max_logits and exp_sum
  if (threadIdx.x < GQA_RATIO) {
    const int qhead_idx = lane16id;
    const int64_t offset = static_cast<int64_t>(seq_idx) *
                               static_cast<int64_t>(total_num_heads) *
                               static_cast<int64_t>(max_num_partitions) +
                           (static_cast<int64_t>(wg_start_head_idx) +
                            static_cast<int64_t>(qhead_idx)) *
                               static_cast<int64_t>(max_num_partitions) +
                           static_cast<int64_t>(partition_idx);
    max_logits[offset] = partition_qk_max;
    exp_sums[offset] = partition_exp_sum;
  }

  __syncthreads();

  constexpr int ELEMS8_ELEMS4_RATIO = 8 / 4;
  constexpr int ELEMS16_ELEMS8_RATIO = 16 / 8;

  _B16x4 outelems[VHELOOP];
  // Softmax V mfma
  // v layout: 16he across lanes x 16 tokens per lane
  for (int vhe_depth = 0; vhe_depth < VHELOOP; vhe_depth++) {
    floatx4 tmp_out = {0};

    for (int vtoken_depth = 0; vtoken_depth < VTLOOP; vtoken_depth++) {
      if constexpr (KV_DTYPE == vllm::Fp8KVCacheDataType::kAuto) {
        for (int vfetch_depth = 0; vfetch_depth < VTLANELOOP; vfetch_depth++) {
          for (int i = 0; i < ELEMS8_ELEMS4_RATIO; i++) {
            const int offset = rowid * VTLANELOOP * ELEMS8_ELEMS4_RATIO +
                               vfetch_depth * ELEMS8_ELEMS4_RATIO + i;
            const int offset1 = offset % ROWS_PER_WARP;
            const int offset2 = offset / ROWS_PER_WARP;
            // output format is 16 qheads across 16 lanes, 16 head elems spread
            // across 4 rows
            tmp_out = gcn_mfma16x16x16_instr<scalar_t, 0, 0, 0>(
                Vlocal[vtoken_depth][vhe_depth][vfetch_depth].xy[i],
                shared_logits[vtoken_depth][offset2][lane16id][offset1],
                tmp_out);
          }
        }
        // KV cache fp8
      } else {
        for (int vfetch_depth = 0; vfetch_depth < VTLANELOOP; vfetch_depth++) {
          _B16x8 Vtmp = Vlocal[vtoken_depth][vhe_depth][vfetch_depth];
          // reinterpret V format as 16 elements of 8bits
          _B8x16 Vtmp8x16 = *reinterpret_cast<_B8x16*>(&Vtmp);
          for (int j = 0; j < ELEMS16_ELEMS8_RATIO; j++) {
            _B8x8 Vtmp8x8 = Vtmp8x16.xy[j];
            _B16x8 Vlocaltmp = convert_b8x8_custom<scalar_t>(Vtmp8x8);
            for (int i = 0; i < ELEMS8_ELEMS4_RATIO; i++) {
              const int offset =
                  rowid * ELEMS16_ELEMS8_RATIO * ELEMS8_ELEMS4_RATIO +
                  j * ELEMS8_ELEMS4_RATIO + i;
              const int offset1 = offset % ROWS_PER_WARP;
              const int offset2 = offset / ROWS_PER_WARP;
              // output format is 16 qheads across 16 lanes, 16 head elems
              // spread across 4 rows
              tmp_out = gcn_mfma16x16x16_instr<scalar_t, 0, 0, 0>(
                  Vlocaltmp.xy[i],
                  shared_logits[vtoken_depth][offset2][lane16id][offset1],
                  tmp_out);
            }
          }
        }
      }
    }
    // apply post Softmax V mfma v_scale
    if constexpr (KV_DTYPE != vllm::Fp8KVCacheDataType::kAuto) {
      tmp_out *= *v_scale;
    }
    outelems[vhe_depth] = from_floatx4<scalar_t>(tmp_out);
  }

  __syncthreads();

  // store Softmax-V mfma output to shared mem
  for (int vhe_depth = 0; vhe_depth < VHELOOP; vhe_depth++) {
    // lane16 id head dimension; rowid head element dimension
    shared_logits[warpid][vhe_depth][lane16id][rowid] = outelems[vhe_depth];
  }

  __syncthreads();

  // write to tmp_out with coalesced writes after reading from shared mem
  if (warpid == 0) {
    _B16x8 vout[GQA_RATIO4];
    // each lane writes out 16Bytes of tmp_out along head elem dimension
    const int head_elem_idx = lane16id * 8;
    if (head_elem_idx < HEAD_SIZE) {
      for (int h = 0; h < GQA_RATIO4; h++) {
        const int local_head_idx = 4 * h + rowid;
        const int offset1 = (head_elem_idx / 16) % 4;
        const int offset2 = head_elem_idx / 16 / NWARPS;
        const int offset3 = (head_elem_idx / 4) % 4;
        for (int i = 0; i < 2; i++) {
          vout[h].xy[i] =
              shared_logits[offset1][offset2][local_head_idx][offset3 + i];
        }
      }

      const int64_t hsz_maxp_mult =
          static_cast<int64_t>(HEAD_SIZE * max_num_partitions);
      scalar_t* out_ptr = out + seq_idx * total_num_heads * hsz_maxp_mult +
                          partition_idx * HEAD_SIZE;
      for (int h = 0; h < GQA_RATIO4; h++) {
        const int local_head_idx = 4 * h + rowid;
        if (local_head_idx < GQA_RATIO) {
          const int64_t out_head_idx =
              static_cast<int64_t>(wg_start_head_idx + local_head_idx);
          scalar_t* out_ptr2 = out_ptr + out_head_idx * hsz_maxp_mult;
          scalar_t* out_ptr3 = out_ptr2 + head_elem_idx;
          _B16x8* out_ptr_B16x8 = reinterpret_cast<_B16x8*>(out_ptr3);
          *out_ptr_B16x8 = vout[h];
        }
      }
    }
  }
}

// grid (num_seqs, num_partitions, num_kv_heads)
// block (256 : partition size)
// each WG handles 1 partition per sequence
// clang-format off
template <typename scalar_t, typename cache_t,
          vllm::Fp8KVCacheDataType KV_DTYPE, typename OUTT, int BLOCK_SIZE,
          int HEAD_SIZE, int NUM_THREADS, bool ALIBI_ENABLED,
          int GQA_RATIO>
__global__
__launch_bounds__(NUM_THREADS) void paged_attention_ll4mi_QKV_mfma4_kernel(
    const scalar_t* __restrict__ q,         // [num_seqs, num_heads, head_size]
    const cache_t* __restrict__ k_cache,    // [num_blocks, num_kv_heads, head_size/x, block_size, x]
    const cache_t* __restrict__ v_cache,    // [num_blocks, num_kv_heads, head_size, block_size]
    const int num_kv_heads,
    const float scale,
    const int* __restrict__ block_tables,   // [num_seqs, max_num_blocks_per_seq]
    const int* __restrict__ context_lens,   // [num_seqs]
    const int* __restrict__ query_start_loc_ptr,   // [num_seqs]
    const int max_num_blocks_per_seq,
    const float* __restrict__ alibi_slopes, // [num_heads]
    const int q_stride,
    const int kv_block_stride,
    const int kv_head_stride,
    float* __restrict__ exp_sums,           // [num_seqs, num_heads, max_num_partitions]
    float* __restrict__ max_logits,         // [num_seqs, num_heads, max_num_partitions]
    scalar_t* __restrict__ out,             // [num_seqs, num_heads, max_num_partitions, head_size]
    OUTT* __restrict__ final_out,           // [num_seqs, num_heads, head_size]
    int max_ctx_blocks, const float* k_scale, const float* v_scale,
    const float* __restrict__ fp8_out_scale_ptr) {
  // clang-format on
  constexpr int NWARPS = NUM_THREADS / WARP_SIZE;
  const auto warpid = threadIdx.x / WARP_SIZE;
  const auto laneid = threadIdx.x % WARP_SIZE;
  const int lane4id = laneid % 4;

  const auto seq_idx = blockIdx.x;
  // NOTE queries with sequence len > 1 are prefills and taken care by another
  // kernel.
  if (query_start_loc_ptr != nullptr &&
      (query_start_loc_ptr[seq_idx + 1] - query_start_loc_ptr[seq_idx] != 1)) {
    return;
  }
  const auto partition_idx = blockIdx.y;
  const auto partition_size = blockDim.x;
  const auto max_num_partitions = gridDim.y;

  const int context_len = context_lens[seq_idx];
  const int partition_start_token_idx = partition_idx * partition_size;
  // exit if partition is out of context for seq
  if (partition_start_token_idx >= context_len) {
    return;
  }
  // every 4 lanes fetch 4 different qheads
  // qhloop = num loops over qhead dimension
  constexpr int QHLOOP = DIVIDE_ROUND_UP(GQA_RATIO, 4);
  constexpr int GQA_RATIO4 = 4 * QHLOOP;
  __shared__ float shared_qk_max[NWARPS][GQA_RATIO4 + 1];
  __shared__ float shared_exp_sum[NWARPS][GQA_RATIO4 + 1];
  _B16x8 Qlocal[QHLOOP];
  constexpr int x = 16 / sizeof(scalar_t);
  // kheloop = num loops over head_size for 16Bytes of Q/dequantized K elements
  constexpr int KHELOOP = HEAD_SIZE / x;
  _B16x8 Klocal[KHELOOP];
  _B8x8 Klocalb8[KHELOOP];
  // for SoftMax-V Gemm, V head_size dimension is distributed across warp
  // vheloop = num loops to cover v head size dimension
  constexpr int VHELOOP = HEAD_SIZE / WARP_SIZE;
  // softmax out has warp_size tokens across warp
  // vtloop = num loops to cover warp_size(64) tokens with 16Bytes of
  // dequantized V elements
  constexpr int VTLOOP = WARP_SIZE / 8;
  // num vblocks to cover warp_size(64) v elements
  constexpr int VBLOCKS = 8 * VTLOOP / BLOCK_SIZE;
  int vphysical_blocks[VBLOCKS];
  _B16x8 Vlocal[VHELOOP][VTLOOP];
  _B8x8 Vlocalb8[VHELOOP][VTLOOP];
  floatx4 d_out[QHLOOP];
  float qk_max[QHLOOP];

  __shared__ _B16x4 vout_shared[QHLOOP][VHELOOP][WARP_SIZE][NWARPS + 1];

  for (int h = 0; h < QHLOOP; h++) {
    d_out[h] = {0};
    qk_max[h] = -FLT_MAX;
  }

  const auto wg_start_head_idx = blockIdx.z * GQA_RATIO;
  const auto wg_start_kv_head_idx = blockIdx.z;

  const int warp_start_token_idx =
      partition_start_token_idx + warpid * WARP_SIZE;

  if (warp_start_token_idx >= context_len) {  // warp out of context
  #pragma unroll
    for (int h = 0; h < GQA_RATIO4; h++) {
      shared_qk_max[warpid][h] = -FLT_MAX;
      shared_exp_sum[warpid][h] = 0.0f;
    }
  } else {  // warp within context

    const int num_context_blocks = DIVIDE_ROUND_UP(context_len, BLOCK_SIZE);
    const int last_ctx_block = num_context_blocks - 1;

    const int* block_table = block_tables + seq_idx * max_num_blocks_per_seq;
    // token id within partition
    const auto local_token_idx = threadIdx.x;
    // token id within sequence
    const int global_token_idx = partition_start_token_idx + local_token_idx;

    // fetch block number for k
    const int block_idx = (global_token_idx < context_len)
                              ? global_token_idx / BLOCK_SIZE
                              : last_ctx_block;

    // fetch k physical block number
    //  int32 physical_block_number leads to overflow when multiplied with
    //  kv_block_stride
    const int64_t physical_block_number =
        static_cast<int64_t>(block_table[block_idx]);

    // fetch vphysical block numbers up front
    const int warp_start_block_idx = warp_start_token_idx / BLOCK_SIZE;
    for (int b = 0; b < VBLOCKS; b++) {
      const int vblock_idx = warp_start_block_idx + b;
      const int vblock_idx_ctx =
          (vblock_idx <= last_ctx_block) ? vblock_idx : last_ctx_block;
      vphysical_blocks[b] = block_table[vblock_idx_ctx];
    }

    // fetch q elements
    // every 4 lanes fetch 8 elems, so warp fetches 8*16 = 128 elemsc
    const int64_t query_start_off = static_cast<int64_t>(
        query_start_loc_ptr ? query_start_loc_ptr[seq_idx] : seq_idx);
    const scalar_t* q_ptr =
        q + query_start_off * q_stride + wg_start_head_idx * HEAD_SIZE;
    const _B16x8* q_ptrh8 = reinterpret_cast<const _B16x8*>(q_ptr);
    const int qhead_elemh8 = laneid / 4;

    for (int h = 0; h < QHLOOP - 1; h++) {
      const int qhead_idx = h * 4 + lane4id;
      Qlocal[h] = q_ptrh8[qhead_idx * HEAD_SIZE / 8 + qhead_elemh8];
    }
    const int final_qhead_idx = 4 * (QHLOOP - 1) + lane4id;
    if (final_qhead_idx < GQA_RATIO) {
      Qlocal[QHLOOP - 1] =
          q_ptrh8[final_qhead_idx * HEAD_SIZE / 8 + qhead_elemh8];
    } else {
      Qlocal[QHLOOP - 1].xy[0] = {0};
      Qlocal[QHLOOP - 1].xy[1] = {0};
    }

    // fetch k elements
    const cache_t* k_ptr = k_cache + physical_block_number * kv_block_stride +
                           wg_start_kv_head_idx * kv_head_stride;

    // physical_block_offset is already cast in terms of _B16x8
    const int physical_block_offset = local_token_idx % BLOCK_SIZE;

    // each K fetch is for 8 elements of cache_t which are later dequantized to
    // scalar_t for fp8
    if constexpr (KV_DTYPE == vllm::Fp8KVCacheDataType::kAuto) {
      const _B16x8* k_ptrh8 = reinterpret_cast<const _B16x8*>(k_ptr);
      for (int d = 0; d < KHELOOP; d++) {
        Klocal[d] = k_ptrh8[d * BLOCK_SIZE + physical_block_offset];
      }
    } else {
      // vllm defines X as 16 Bytes of elements of cache_t
      constexpr int X = 16 / sizeof(cache_t);
      const cache_t* k_ptr2 = k_ptr + physical_block_offset * X;
      for (int d = 0; d < KHELOOP; d++) {
        const int head_elem = d * 8;
        const int offset1 = head_elem / X;
        const int offset2 = head_elem % X;
        const cache_t* k_ptr3 = k_ptr2 + offset1 * BLOCK_SIZE * X + offset2;
        Klocalb8[d] = *reinterpret_cast<const _B8x8*>(k_ptr3);
      }
    }

    // optional alibi fetch
    float alibi_slope[QHLOOP];
    if constexpr (ALIBI_ENABLED) {
      for (int h = 0; h < QHLOOP; h++) {
        const int qhead_idx = h * 4 + lane4id;
        alibi_slope[h] = (qhead_idx < GQA_RATIO)
                             ? alibi_slopes[wg_start_head_idx + qhead_idx]
                             : 0.f;
      }
    }

    const cache_t* v_ptr = v_cache + wg_start_kv_head_idx * kv_head_stride;
    // fetch vcache in kv cache auto case
    if constexpr (KV_DTYPE == vllm::Fp8KVCacheDataType::kAuto) {
      const _B16x8* v_ptrh8 = reinterpret_cast<const _B16x8*>(v_ptr);
      // iterate over each v block
      for (int b = 0; b < VBLOCKS; b++) {
        // int32 physical_block_number leads to overflow when multiplied with
        // kv_block_stride
        const int64_t vphysical_block_number =
            static_cast<int64_t>(vphysical_blocks[b]);
        const _B16x8* v_ptrh8b =
            v_ptrh8 + (vphysical_block_number * kv_block_stride) / 8;
        // iterate over each head elem (within head_size)
        for (int h = 0; h < VHELOOP; h++) {
          const int head_size_elem = h * WARP_SIZE + laneid;
          const _B16x8* v_ptrh8be = v_ptrh8b + head_size_elem * BLOCK_SIZE / 8;
          // iterate over all velems within block
          for (int d = 0; d < BLOCK_SIZE / 8; d++) {
            Vlocal[h][b * BLOCK_SIZE / 8 + d] = v_ptrh8be[d];
          }
        }
      }
    }  // if constexpr (KV_DTYPE == vllm::Fp8KVCacheDataType::kAuto)
    // fetch vcache in fp8 case
    else {  // if constexpr (KV_DTYPE != vllm::Fp8KVCacheDataType::kAuto)
      const _B8x8* v_ptrh8 = reinterpret_cast<const _B8x8*>(v_ptr);
      // iterate over each v block
      for (int b = 0; b < VBLOCKS; b++) {
        // int32 physical_block_number leads to overflow when multiplied with
        // kv_block_stride
        const int64_t vphysical_block_number =
            static_cast<int64_t>(vphysical_blocks[b]);
        const _B8x8* v_ptrh8b =
            v_ptrh8 + (vphysical_block_number * kv_block_stride) / 8;
        // iterate over each head elem (within head_size)
        for (int h = 0; h < VHELOOP; h++) {
          const int head_size_elem = h * WARP_SIZE + laneid;
          const _B8x8* v_ptrh8be = v_ptrh8b + head_size_elem * BLOCK_SIZE / 8;
          // iterate over all velems within block
          for (int d = 0; d < BLOCK_SIZE / 8; d++) {
            Vlocalb8[h][b * BLOCK_SIZE / 8 + d] = v_ptrh8be[d];
          }
        }
      }
    }

  #define QK_mfma(x)                                             \
    if constexpr (KV_DTYPE != vllm::Fp8KVCacheDataType::kAuto) { \
      Klocal[x] = convert_b8x8_custom<scalar_t>(Klocalb8[x]);    \
    }                                                            \
    for (int h = 0; h < QHLOOP; h++) {                           \
      d_out[h] = gcn_mfma4x4x4_instr<scalar_t, 4, x, 0>(         \
          Qlocal[h].xy[0], Klocal[x].xy[0], d_out[h]);           \
      d_out[h] = gcn_mfma4x4x4_instr<scalar_t, 4, x, 0>(         \
          Qlocal[h].xy[1], Klocal[x].xy[1], d_out[h]);           \
    }
    // QK mfma with Q mfma block broadcast
    // Q values across head_size dimension stored across lanes
    // K values across head_size dimension are stored depthwise within lane
    // Q broadcast with absz, cbid of mfma instruction
    QK_mfma(0);
    QK_mfma(1);
    QK_mfma(2);
    QK_mfma(3);
    QK_mfma(4);
    QK_mfma(5);
    QK_mfma(6);
    QK_mfma(7);
    // below only needed for head size 128
    if constexpr (KHELOOP > 8) {
      QK_mfma(8);
      QK_mfma(9);
      QK_mfma(10);
      QK_mfma(11);
      QK_mfma(12);
      QK_mfma(13);
      QK_mfma(14);
      QK_mfma(15);
    }
  #undef QK_mfma

    float scale2 = scale;
    if constexpr (KV_DTYPE != vllm::Fp8KVCacheDataType::kAuto) {
      // post mfma scaling for fp8
      scale2 *= *k_scale;
    }

    for (int h = 0; h < QHLOOP; h++) {
      d_out[h] *= scale2;
    }

    // transpose d_out so that 4 token ids are in each lane, and 4 heads are
    // across 4 lanes
    for (int h = 0; h < QHLOOP; h++) {
      floatx4 tmp = {0};
      for (int i = 0; i < 4; i++) {
        const float B = (lane4id == i) ? 1.0f : 0.0f;
        tmp = __builtin_amdgcn_mfma_f32_4x4x1f32(d_out[h][i], B, tmp, 0, 0, 0);
      }
      d_out[h] = tmp;
    }

    const int lane4_token_idx = 4 * (global_token_idx >> 2);

    if constexpr (ALIBI_ENABLED) {
      const int alibi_offset = lane4_token_idx - context_len + 1;
      for (int h = 0; h < QHLOOP; h++) {
        for (int i = 0; i < 4; i++) {
          d_out[h][i] += alibi_slope[h] * (alibi_offset + i);
        }
      }
    }

    const int bpermute_mask = 4 * (16 * ((laneid >> 2) % 4) + lane4id);

    for (int h = 0; h < QHLOOP; h++) {
      qk_max[h] = -FLT_MAX;
      for (int i = 0; i < 4; i++) {
        qk_max[h] = (lane4_token_idx + i < context_len)
                        ? fmaxf(qk_max[h], d_out[h][i])
                        : qk_max[h];
      }

      // for (int mask = WARP_SIZE / 2; mask >= 4; mask /= 2) {
      //   qk_max[h] = fmaxf(qk_max[h], __shfl_xor(qk_max[h], mask));
      // }
      // faster version of above code with dpp
      asm("v_nop\n v_nop\n v_max_f32_dpp %0, %1, %2 row_ror:4"
          : "=v"(qk_max[h])
          : "v"(qk_max[h]), "v"(qk_max[h]));
      asm("v_nop\n v_nop\n v_max_f32_dpp %0, %1, %2 row_ror:8"
          : "=v"(qk_max[h])
          : "v"(qk_max[h]), "v"(qk_max[h]));

      auto tmp = __builtin_amdgcn_ds_bpermute(
          bpermute_mask, *reinterpret_cast<int*>(&qk_max[h]));
      qk_max[h] = *reinterpret_cast<float*>(&tmp);
      asm("v_nop\n v_nop\n v_max_f32_dpp %0, %1, %2 row_ror:4"
          : "=v"(qk_max[h])
          : "v"(qk_max[h]), "v"(qk_max[h]));
      asm("v_nop\n v_nop\n v_max_f32_dpp %0, %1, %2 row_ror:8"
          : "=v"(qk_max[h])
          : "v"(qk_max[h]), "v"(qk_max[h]));
    }

    float exp_sum[QHLOOP];
    for (int h = 0; h < QHLOOP; h++) {
      exp_sum[h] = 0.0f;
      for (int i = 0; i < 4; i++) {
        d_out[h][i] = (lane4_token_idx + i < context_len)
                          ? __expf(d_out[h][i] - qk_max[h])
                          : 0.0f;
        exp_sum[h] += d_out[h][i];
      }
      // for (int mask = WARP_SIZE / 2; mask >= 4; mask /= 2) {
      //   exp_sum[h] += __shfl_xor(exp_sum[h], mask);
      // }
      // faster version of above code with dpp
      asm("v_nop\n v_nop\n v_add_f32_dpp %0, %1, %2 row_ror:4"
          : "=v"(exp_sum[h])
          : "v"(exp_sum[h]), "v"(exp_sum[h]));
      asm("v_nop\n v_nop\n v_add_f32_dpp %0, %1, %2 row_ror:8"
          : "=v"(exp_sum[h])
          : "v"(exp_sum[h]), "v"(exp_sum[h]));

      auto tmp = __builtin_amdgcn_ds_bpermute(
          bpermute_mask, *reinterpret_cast<int*>(&exp_sum[h]));
      exp_sum[h] = *reinterpret_cast<float*>(&tmp);
      asm("v_nop\n v_nop\n v_add_f32_dpp %0, %1, %2 row_ror:4"
          : "=v"(exp_sum[h])
          : "v"(exp_sum[h]), "v"(exp_sum[h]));
      asm("v_nop\n v_nop\n v_add_f32_dpp %0, %1, %2 row_ror:8"
          : "=v"(exp_sum[h])
          : "v"(exp_sum[h]), "v"(exp_sum[h]));
    }

    if (laneid < 4) {
      for (int h = 0; h < QHLOOP; h++) {
        const int head_idx = 4 * h + lane4id;
        shared_qk_max[warpid][head_idx] = qk_max[h];
        shared_exp_sum[warpid][head_idx] = exp_sum[h];
      }
    }
  }  // warp within context

  __syncthreads();

  const auto num_heads = gridDim.z * GQA_RATIO;
  float* max_logits_ptr =
      max_logits + seq_idx * num_heads * max_num_partitions + partition_idx;
  float* exp_sums_ptr =
      exp_sums + seq_idx * num_heads * max_num_partitions + partition_idx;
  // calculate qk_max and exp_sums for partition
  for (int h = 0; h < QHLOOP; h++) {
    float global_qk_max = -FLT_MAX;
    float warp_qk_max[NWARPS];
    const int head_idx = 4 * h + lane4id;
    for (int w = 0; w < NWARPS; w++) {
      warp_qk_max[w] = shared_qk_max[w][head_idx];
      global_qk_max = fmaxf(global_qk_max, warp_qk_max[w]);
    }
    float global_exp_sum = 0.0f;
    for (int w = 0; w < NWARPS; w++) {
      global_exp_sum +=
          shared_exp_sum[w][head_idx] * __expf(warp_qk_max[w] - global_qk_max);
    }
    if (head_idx < GQA_RATIO) {
      max_logits_ptr[(wg_start_head_idx + head_idx) * max_num_partitions] =
          global_qk_max;
      exp_sums_ptr[(wg_start_head_idx + head_idx) * max_num_partitions] =
          global_exp_sum;
    }
    const float global_inv_sum_scale = __fdividef(1.f, global_exp_sum + 1e-6f) *
                                       __expf(qk_max[h] - global_qk_max);
    d_out[h] *= global_inv_sum_scale;
  }
  constexpr bool LOGITS_RTZ_CONVERSION = false;
  // logits[h] -> every 4 lanes hold 4 heads, each lane holds 4 tokens, there
  // are 4x16 tokens across warp
  _B16x4 logits[QHLOOP];
  for (int h = 0; h < QHLOOP; h++) {
    if constexpr (LOGITS_RTZ_CONVERSION) {
      // use rtz for faster performance with no perceivable accuracy loss
      logits[h] = from_floatx4_rtz<scalar_t>(d_out[h]);
    } else {
      logits[h] = from_floatx4<scalar_t>(d_out[h]);
    }
  }

  if (warp_start_token_idx >= context_len) {  // warp out of context
    for (int qh = 0; qh < QHLOOP; qh++) {
      for (int vh = 0; vh < VHELOOP; vh++) {
        vout_shared[qh][vh][laneid][warpid] = {0};
      }
    }
  } else {  // warp in context
  #define SV_mfma(x)                                                  \
    if constexpr (KV_DTYPE != vllm::Fp8KVCacheDataType::kAuto) {      \
      Vlocal[vh][x] = convert_b8x8_custom<scalar_t>(Vlocalb8[vh][x]); \
    }                                                                 \
    for (int qh = 0; qh < QHLOOP; qh++) {                             \
      acc[qh] = gcn_mfma4x4x4_instr<scalar_t, 4, 2 * x, 0>(           \
          logits[qh], Vlocal[vh][x].xy[0], acc[qh]);                  \
      acc[qh] = gcn_mfma4x4x4_instr<scalar_t, 4, 2 * x + 1, 0>(       \
          logits[qh], Vlocal[vh][x].xy[1], acc[qh]);                  \
    }

    for (int vh = 0; vh < VHELOOP; vh++) {
      floatx4 acc[QHLOOP];
      for (int qh = 0; qh < QHLOOP; qh++) {
        acc[qh] = {0};
      }
      // SoftMax-V calculation
      // logits -> token dimension is distributed across lanes
      // Vlocal -> token dimension is depthwise within lane
      // uses mfma instruction block broadcast for logits
      SV_mfma(0);
      SV_mfma(1);
      SV_mfma(2);
      SV_mfma(3);
      SV_mfma(4);
      SV_mfma(5);
      SV_mfma(6);
      SV_mfma(7);

      for (int qh = 0; qh < QHLOOP; qh++) {
        if constexpr (KV_DTYPE != vllm::Fp8KVCacheDataType::kAuto) {
          // post mfma v scale for fp8
          acc[qh] *= *v_scale;
        }
        vout_shared[qh][vh][laneid][warpid] = from_floatx4<scalar_t>(acc[qh]);
      }
    }

  #undef SV_mfma
  }  // warp in context

  __syncthreads();

  // final write to tmp_out after vout accumulation
  if (warpid == 0) {
    const float out_scale =
        (fp8_out_scale_ptr != nullptr) ? 1.0f / (*fp8_out_scale_ptr) : 1.0f;
    _B16x4 vout[QHLOOP][VHELOOP];
    // iterate across heads
    for (int qh = 0; qh < QHLOOP; qh++) {
      // iterate over each v head elem (within head_size)
      for (int vh = 0; vh < VHELOOP; vh++) {
        vout[qh][vh] = {0};
        for (int w = 0; w < NWARPS; w++) {
          vout[qh][vh] =
              addx4<scalar_t>(vout[qh][vh], vout_shared[qh][vh][laneid][w]);
        }
      }
    }

    scalar_t* out_ptr = out +
                        seq_idx * num_heads * max_num_partitions * HEAD_SIZE +
                        partition_idx * HEAD_SIZE;
    const int out_num_partitions = max_num_partitions;
    bit16_t* out_ptr_b16 = reinterpret_cast<bit16_t*>(out_ptr);
    for (int qh = 0; qh < QHLOOP; qh++) {
      for (int vh = 0; vh < VHELOOP; vh++) {
        const int head_size_elem = vh * WARP_SIZE + laneid;
        for (int i = 0; i < 4; i++) {
          const int head_idx = 4 * qh + i;
          if (head_idx < GQA_RATIO) {
            out_ptr_b16[(wg_start_head_idx + head_idx) * out_num_partitions *
                            HEAD_SIZE +
                        head_size_elem] = vout[qh][vh][i];
          }
        }
      }
    }
  }  // warpid == 0
}

// Grid: (num_heads, num_seqs).
template <typename scalar_t, typename OUTT, int HEAD_SIZE, int NUM_THREADS,
          int PARTITION_SIZE, int NPAR_LOOPS>
__global__
__launch_bounds__(NUM_THREADS) void paged_attention_ll4mi_reduce_kernel(
    OUTT* __restrict__ out,                // [num_seqs, num_heads, head_size]
    const float* __restrict__ exp_sums,    // [num_seqs, num_heads,
                                           // max_num_partitions]
    const float* __restrict__ max_logits,  // [num_seqs, num_heads,
                                           // max_num_partitions]
    const scalar_t* __restrict__ tmp_out,  // [num_seqs, num_heads,
                                           // max_num_partitions, head_size]
    const int* __restrict__ context_lens,  // [num_seqs]
<<<<<<< HEAD
    const int max_num_partitions, const float* __restrict__ fp8_out_scale_ptr) {
=======
    const int* __restrict__ query_start_loc_ptr,  // [num_seqs]
    const int max_num_partitions) {
>>>>>>> a43aa183
  const auto num_heads = gridDim.x;
  const auto head_idx = blockIdx.x;
  const auto seq_idx = blockIdx.y;

  // NOTE queries with sequence len > 1 are prefills and taken care by another
  // kernel.
  if (query_start_loc_ptr != nullptr &&
      (query_start_loc_ptr[seq_idx + 1] - query_start_loc_ptr[seq_idx] != 1)) {
    return;
  }

  const int context_len = context_lens[seq_idx];
  const int num_partitions = DIVIDE_ROUND_UP(context_len, PARTITION_SIZE);
  [[maybe_unused]] constexpr int NUM_WARPS = NUM_THREADS / WARP_SIZE;
  const auto warpid = threadIdx.x / WARP_SIZE;
  [[maybe_unused]] const auto laneid = threadIdx.x % WARP_SIZE;

  __shared__ float shared_global_exp_sum;
  // max num partitions supported is warp_size * NPAR_LOOPS
  __shared__ float shared_exp_sums[NPAR_LOOPS * WARP_SIZE];

  if (warpid == 0) {
    const float* max_logits_ptr = max_logits +
                                  seq_idx * num_heads * max_num_partitions +
                                  head_idx * max_num_partitions;

    // valid partition is the last valid partition in case threadid > num
    // partitions
    int valid_partition[NPAR_LOOPS];
    float reg_max_logit[NPAR_LOOPS];
    const int last_valid_partition = num_partitions - 1;

  #pragma unroll
    for (int i = 0; i < NPAR_LOOPS; i++) {
      const auto partition_no = i * WARP_SIZE + threadIdx.x;
      valid_partition[i] =
          (partition_no < num_partitions) ? partition_no : last_valid_partition;
    }
  #pragma unroll
    for (int i = 0; i < NPAR_LOOPS; i++) {
      reg_max_logit[i] = max_logits_ptr[valid_partition[i]];
    }
    float max_logit = reg_max_logit[0];
  #pragma unroll
    for (int i = 1; i < NPAR_LOOPS; i++) {
      max_logit = fmaxf(max_logit, reg_max_logit[i]);
    }

  #pragma unroll
    for (int mask = WARP_SIZE / 2; mask >= 1; mask /= 2) {
      max_logit = fmaxf(max_logit, __shfl_xor(max_logit, mask));
    }

    const float* exp_sums_ptr = exp_sums +
                                seq_idx * num_heads * max_num_partitions +
                                head_idx * max_num_partitions;

    float rescaled_exp_sum[NPAR_LOOPS];
  #pragma unroll
    for (int i = 0; i < NPAR_LOOPS; i++) {
      rescaled_exp_sum[i] = exp_sums_ptr[valid_partition[i]];
    }
  #pragma unroll
    for (int i = 0; i < NPAR_LOOPS; i++) {
      const auto partition_no = i * WARP_SIZE + threadIdx.x;
      rescaled_exp_sum[i] *= (partition_no < num_partitions)
                                 ? expf(reg_max_logit[i] - max_logit)
                                 : 0.0f;
    }
    float global_exp_sum = rescaled_exp_sum[0];
  #pragma unroll
    for (int i = 1; i < NPAR_LOOPS; i++) {
      global_exp_sum += rescaled_exp_sum[i];
    }
  #pragma unroll
    for (int i = 0; i < NPAR_LOOPS; i++) {
      const auto partition_no = i * WARP_SIZE + threadIdx.x;
      shared_exp_sums[partition_no] = rescaled_exp_sum[i];
    }

  #pragma unroll
    for (int mask = WARP_SIZE / 2; mask >= 1; mask /= 2) {
      global_exp_sum += __shfl_xor(global_exp_sum, mask);
    }
    if (threadIdx.x == 0) {
      shared_global_exp_sum = global_exp_sum;
    }
  }  // warpid == 0
  const scalar_t* tmp_out_ptr =
      tmp_out + seq_idx * num_heads * max_num_partitions * HEAD_SIZE +
      head_idx * max_num_partitions * HEAD_SIZE + threadIdx.x;
  constexpr int MAX_NPAR = 64;
  scalar_t tmps[MAX_NPAR];
  const float dzero = 0.0f;
  #pragma unroll
  for (int j = 0; j < MAX_NPAR; j++) {
    tmps[j] = from_float<scalar_t>(dzero);
  }
  const int last_partition_offset = (num_partitions - 1) * HEAD_SIZE;
  const int num_partition_offset = (num_partitions)*HEAD_SIZE;
  int idx = 0;

  constexpr int JCHUNK = 16;

  #pragma unroll
  for (int j = 0; j < JCHUNK * HEAD_SIZE; j += HEAD_SIZE) {
    // lastj is last valid partition
    const int lastj_offset =
        (j < num_partition_offset) ? j : last_partition_offset;
    tmps[idx] = tmp_out_ptr[lastj_offset];
    idx++;
  }
  __syncthreads();

  if (num_partitions > JCHUNK) {
  #pragma unroll
    for (int j = JCHUNK * HEAD_SIZE; j < 2 * JCHUNK * HEAD_SIZE;
         j += HEAD_SIZE) {
      const int lastj_offset =
          (j < num_partition_offset) ? j : last_partition_offset;
      tmps[idx] = tmp_out_ptr[lastj_offset];
      idx++;
    }

    if (num_partitions > 2 * JCHUNK) {
  #pragma unroll
      for (int j = 2 * JCHUNK * HEAD_SIZE; j < MAX_NPAR * HEAD_SIZE;
           j += HEAD_SIZE) {
        const int lastj_offset =
            (j < num_partition_offset) ? j : last_partition_offset;
        tmps[idx] = tmp_out_ptr[lastj_offset];
        idx++;
      }
    }
  }  // num_partitions > JCHUNK

  // Aggregate tmp_out to out.
  float acc = 0.0f;
  #pragma unroll
  for (int j = 0; j < JCHUNK; j++) {
    acc += to_float<scalar_t>(tmps[j]) * shared_exp_sums[j];
  }
  if (num_partitions > JCHUNK) {
  #pragma unroll
    for (int j = JCHUNK; j < 2 * JCHUNK; j++) {
      acc += to_float<scalar_t>(tmps[j]) * shared_exp_sums[j];
    }
    if (num_partitions > 2 * JCHUNK) {
  #pragma unroll
      for (int j = 2 * JCHUNK; j < MAX_NPAR; j++) {
        acc += to_float<scalar_t>(tmps[j]) * shared_exp_sums[j];
      }
    }
  }

  for (int p = 1; p < NPAR_LOOPS; p++) {
    if (num_partitions > p * MAX_NPAR) {
      idx = 0;
  #pragma unroll
      for (int j = p * MAX_NPAR * HEAD_SIZE; j < (p + 1) * MAX_NPAR * HEAD_SIZE;
           j += HEAD_SIZE) {
        // lastj is last valid partition
        const int lastj_offset =
            (j < num_partition_offset) ? j : last_partition_offset;
        tmps[idx] = tmp_out_ptr[lastj_offset];
        idx++;
      }

  #pragma unroll
      for (int j = 0; j < MAX_NPAR; j++) {
        acc += to_float<scalar_t>(tmps[j]) * shared_exp_sums[j + p * MAX_NPAR];
      }
    }
  }

  const float inv_global_exp_sum =
      __fdividef(1.0f, shared_global_exp_sum + 1e-6f);
  const float out_scale =
      (fp8_out_scale_ptr != nullptr) ? 1.0f / (*fp8_out_scale_ptr) : 1.0f;
  acc *= inv_global_exp_sum;
<<<<<<< HEAD
  acc *= out_scale;
  OUTT* out_ptr = out + static_cast<int64_t>(seq_idx) * num_heads * HEAD_SIZE +
=======

  const int64_t query_start_off = static_cast<int64_t>(
      query_start_loc_ptr ? query_start_loc_ptr[seq_idx] : seq_idx);
  OUTT* out_ptr = out + query_start_off * num_heads * HEAD_SIZE +
>>>>>>> a43aa183
                  static_cast<int64_t>(head_idx) * HEAD_SIZE;
  if constexpr (std::is_same<OUTT, bit8_t>::value) {
    out_ptr[threadIdx.x] =
        __hip_cvt_float_to_fp8(acc, vllm::fp8::fp8_type::__default_saturation,
                               vllm::fp8::fp8_type::__default_interpret);
  } else {
    out_ptr[threadIdx.x] = from_float<scalar_t>(acc);
  }
}

#else  // !defined(__HIP__MI300_MI250__) TODO: Add NAVI support

// clang-format off
template <typename scalar_t, typename cache_t,
          vllm::Fp8KVCacheDataType KV_DTYPE, typename OUTT, int BLOCK_SIZE,
          int HEAD_SIZE, int NUM_THREADS, bool ALIBI_ENABLED,
          int GQA_RATIO>
__global__
__launch_bounds__(NUM_THREADS) void paged_attention_ll4mi_QKV_mfma16_kernel(
    const scalar_t* __restrict__ q,         // [num_seqs, num_heads, head_size]
    const cache_t* __restrict__ k_cache,    // [num_blocks, num_kv_heads, head_size/x, block_size, x]
    const cache_t* __restrict__ v_cache,    // [num_blocks, num_kv_heads, head_size, block_size]
    const int num_kv_heads,
    const float scale,
    const int* __restrict__ block_tables,    // [num_seqs, max_num_blocks_per_seq]
    const int* __restrict__ context_lens,    // [num_seqs]
    const int* __restrict__ query_start_loc_ptr,  // [num_seqs]
    const int max_num_blocks_per_seq,
    const float* __restrict__ alibi_slopes,  // [num_heads]
    const int q_stride,
    const int kv_block_stride,
    const int kv_head_stride,
    float* __restrict__ exp_sums,             // [num_seqs, num_heads, max_num_partitions]
    float* __restrict__ max_logits,           // [num_seqs, num_heads, max_num_partitions]
    scalar_t* __restrict__ out,               // [num_seqs, num_heads, max_num_partitions, head_size]
    OUTT* __restrict__ final_out,             // [num_seqs, num_heads, head_size]
    int max_ctx_blocks, const float* k_scale, const float* v_scale,
    const float* __restrict__ fp8_out_scale_ptr) {
  UNREACHABLE_CODE
}

template <typename scalar_t, typename cache_t,
          vllm::Fp8KVCacheDataType KV_DTYPE, typename OUTT, int BLOCK_SIZE,
          int HEAD_SIZE, int NUM_THREADS, bool ALIBI_ENABLED,
          int GQA_RATIO>
__global__
__launch_bounds__(NUM_THREADS) void paged_attention_ll4mi_QKV_mfma4_kernel(
    const scalar_t* __restrict__ q,          // [num_seqs, num_heads, head_size]
    const cache_t* __restrict__ k_cache,     // [num_blocks, num_kv_heads, head_size/x, block_size, x]
    const cache_t* __restrict__ v_cache,     // [num_blocks, num_kv_heads, head_size, block_size]
    const int num_kv_heads,
    const float scale,
    const int* __restrict__ block_tables,    // [num_seqs, max_num_blocks_per_seq]
    const int* __restrict__ context_lens,    // [num_seqs]
    const int* __restrict__ query_start_loc_ptr,  // [num_seqs]
    const int max_num_blocks_per_seq,
    const float* __restrict__ alibi_slopes,  // [num_heads]
    const int q_stride,
    const int kv_block_stride,
    const int kv_head_stride,
    float* __restrict__ exp_sums,            // [num_seqs, num_heads, max_num_partitions]
    float* __restrict__ max_logits,          // [num_seqs, num_heads, max_num_partitions]
    scalar_t* __restrict__ out,              // [num_seqs, num_heads, max_num_partitions, head_size]
    OUTT* __restrict__ final_out,            // [num_seqs, num_heads, head_size]
    int max_ctx_blocks, const float* k_scale, const float* v_scale,
    const float* __restrict__ fp8_out_scale_ptr) {
  UNREACHABLE_CODE
}

// Grid: (num_heads, num_seqs).
template <typename scalar_t, typename OUTT, int HEAD_SIZE, int NUM_THREADS,
          int PARTITION_SIZE, int NPAR_LOOPS>
__global__
__launch_bounds__(NUM_THREADS) void paged_attention_ll4mi_reduce_kernel(
    OUTT* __restrict__ out,                // [num_seqs, num_heads, head_size]
    const float* __restrict__ exp_sums,    // [num_seqs, num_heads, max_num_partitions]
    const float* __restrict__ max_logits,  // [num_seqs, num_heads, max_num_partitions]
    const scalar_t* __restrict__ tmp_out,  // [num_seqs, num_heads, max_num_partitions, head_size]
    const int* __restrict__ context_lens,  // [num_seqs]
<<<<<<< HEAD
    const int max_num_partitions, const float* __restrict__ fp8_out_scale_ptr) {
=======
    const int* __restrict__ query_start_loc_ptr,  // [num_seqs]
    const int max_num_partitions) {
>>>>>>> a43aa183
  UNREACHABLE_CODE
}
// clang-format on

#endif  // defined(__HIP__MI300_MI250__) TODO: Add NAVI support

<<<<<<< HEAD
#define LAUNCH_CUSTOM_ATTENTION_MFMA16(GQA_RATIO)                             \
  paged_attention_ll4mi_QKV_mfma16_kernel<T, KVT, KV_DTYPE, OUTT, BLOCK_SIZE, \
                                          HEAD_SIZE, NTHR, ALIBI_ENABLED,     \
                                          GQA_RATIO>                          \
      <<<grid, block, 0, stream>>>(                                           \
          query_ptr, key_cache_ptr, value_cache_ptr, num_kv_heads, scale,     \
          block_tables_ptr, context_lens_ptr, max_num_blocks_per_seq,         \
          alibi_slopes_ptr, q_stride, kv_block_stride, kv_head_stride,        \
          exp_sums_ptr, max_logits_ptr, tmp_out_ptr, out_ptr, max_ctx_blocks, \
          k_scale_ptr, v_scale_ptr, fp8_out_scale_ptr);

#define LAUNCH_CUSTOM_ATTENTION_MFMA4(GQA_RATIO)                              \
  paged_attention_ll4mi_QKV_mfma4_kernel<T, KVT, KV_DTYPE, OUTT, BLOCK_SIZE,  \
                                         HEAD_SIZE, NTHR, ALIBI_ENABLED,      \
                                         GQA_RATIO>                           \
      <<<grid, block, 0, stream>>>(                                           \
          query_ptr, key_cache_ptr, value_cache_ptr, num_kv_heads, scale,     \
          block_tables_ptr, context_lens_ptr, max_num_blocks_per_seq,         \
          alibi_slopes_ptr, q_stride, kv_block_stride, kv_head_stride,        \
          exp_sums_ptr, max_logits_ptr, tmp_out_ptr, out_ptr, max_ctx_blocks, \
          k_scale_ptr, v_scale_ptr, fp8_out_scale_ptr);
=======
#define LAUNCH_CUSTOM_ATTENTION_MFMA16(GQA_RATIO)                              \
  paged_attention_ll4mi_QKV_mfma16_kernel<T, KVT, KV_DTYPE, OUTT, BLOCK_SIZE,  \
                                          HEAD_SIZE, NTHR, ALIBI_ENABLED,      \
                                          GQA_RATIO>                           \
      <<<grid, block, 0, stream>>>(                                            \
          query_ptr, key_cache_ptr, value_cache_ptr, num_kv_heads, scale,      \
          block_tables_ptr, context_lens_ptr, query_start_loc_ptr,             \
          max_num_blocks_per_seq, alibi_slopes_ptr, q_stride, kv_block_stride, \
          kv_head_stride, exp_sums_ptr, max_logits_ptr, tmp_out_ptr, out_ptr,  \
          max_ctx_blocks, k_scale_ptr, v_scale_ptr);

#define LAUNCH_CUSTOM_ATTENTION_MFMA4(GQA_RATIO)                               \
  paged_attention_ll4mi_QKV_mfma4_kernel<T, KVT, KV_DTYPE, OUTT, BLOCK_SIZE,   \
                                         HEAD_SIZE, NTHR, ALIBI_ENABLED,       \
                                         GQA_RATIO>                            \
      <<<grid, block, 0, stream>>>(                                            \
          query_ptr, key_cache_ptr, value_cache_ptr, num_kv_heads, scale,      \
          block_tables_ptr, context_lens_ptr, query_start_loc_ptr,             \
          max_num_blocks_per_seq, alibi_slopes_ptr, q_stride, kv_block_stride, \
          kv_head_stride, exp_sums_ptr, max_logits_ptr, tmp_out_ptr, out_ptr,  \
          max_ctx_blocks, k_scale_ptr, v_scale_ptr);
>>>>>>> a43aa183

#define LAUNCH_CUSTOM_REDUCTION(NPAR_LOOPS)                          \
  paged_attention_ll4mi_reduce_kernel<T, OUTT, HEAD_SIZE, HEAD_SIZE, \
                                      PARTITION_SIZE, NPAR_LOOPS>    \
      <<<reduce_grid, reduce_block, 0, stream>>>(                    \
          out_ptr, exp_sums_ptr, max_logits_ptr, tmp_out_ptr,        \
<<<<<<< HEAD
          context_lens_ptr, max_num_partitions, fp8_out_scale_ptr);
=======
          context_lens_ptr, query_start_loc_ptr, max_num_partitions);
>>>>>>> a43aa183

template <typename T, typename KVT, vllm::Fp8KVCacheDataType KV_DTYPE,
          int BLOCK_SIZE, int HEAD_SIZE, typename OUTT, int PARTITION_SIZE_OLD,
          bool ALIBI_ENABLED>
void paged_attention_custom_launcher(
    torch::Tensor& out, torch::Tensor& exp_sums, torch::Tensor& max_logits,
    torch::Tensor& tmp_out, torch::Tensor& query, torch::Tensor& key_cache,
    torch::Tensor& value_cache, const int num_kv_heads, float scale,
    torch::Tensor& block_tables, torch::Tensor& context_lens,
<<<<<<< HEAD
    int max_context_len, const std::optional<torch::Tensor>& alibi_slopes,
    torch::Tensor& k_scale, torch::Tensor& v_scale,
    const c10::optional<torch::Tensor>& fp8_out_scale) {
  int num_seqs = query.size(0);
=======
    const std::optional<torch::Tensor>& query_start_loc, int max_context_len,
    const std::optional<torch::Tensor>& alibi_slopes, torch::Tensor& k_scale,
    torch::Tensor& v_scale) {
  int num_seqs = block_tables.size(0);
>>>>>>> a43aa183
  int num_heads = query.size(1);
  int head_size = query.size(2);
  int max_num_blocks_per_seq = block_tables.size(1);
  int q_stride = query.stride(0);
  int kv_block_stride = key_cache.stride(0);
  int kv_head_stride = key_cache.stride(1);

  // NOTE: query start location is optional for V0 decode should not be used.
  // If batch contains mix of prefills and decode, prefills should be skipped.
  const int* query_start_loc_ptr =
      query_start_loc
          ? reinterpret_cast<const int*>(query_start_loc.value().data_ptr())
          : nullptr;

  // NOTE: alibi_slopes is optional.
  const float* alibi_slopes_ptr =
      alibi_slopes
          ? reinterpret_cast<const float*>(alibi_slopes.value().data_ptr())
          : nullptr;

  float* exp_sums_ptr = reinterpret_cast<float*>(exp_sums.data_ptr());
  float* max_logits_ptr = reinterpret_cast<float*>(max_logits.data_ptr());
  T* tmp_out_ptr = reinterpret_cast<T*>(tmp_out.data_ptr());
  T* query_ptr = reinterpret_cast<T*>(query.data_ptr());
  KVT* key_cache_ptr = reinterpret_cast<KVT*>(key_cache.data_ptr());
  KVT* value_cache_ptr = reinterpret_cast<KVT*>(value_cache.data_ptr());
  int* block_tables_ptr = block_tables.data_ptr<int>();
  int* context_lens_ptr = context_lens.data_ptr<int>();
  const float* k_scale_ptr = reinterpret_cast<const float*>(k_scale.data_ptr());
  const float* v_scale_ptr = reinterpret_cast<const float*>(v_scale.data_ptr());
  // NOTE: fp8_out_scale is optional.
  const float* fp8_out_scale_ptr =
      fp8_out_scale
          ? reinterpret_cast<const float*>(fp8_out_scale.value().data_ptr())
          : nullptr;
  OUTT* out_ptr = reinterpret_cast<OUTT*>(out.data_ptr());

  const int max_ctx_blocks = DIVIDE_ROUND_UP(max_context_len, BLOCK_SIZE);

  // partition size is fixed at 256 since both mfma4 and mfma16 kernels support
  // it mfma4 kernel also supports partition size 512
  constexpr int PARTITION_SIZE = 256;
  const int max_num_partitions =
      DIVIDE_ROUND_UP(max_context_len, PARTITION_SIZE);
  const int gqa_ratio = num_heads / num_kv_heads;
  assert(num_heads % num_kv_heads == 0);
  assert(head_size == HEAD_SIZE);

  constexpr int NTHR = 256;
  dim3 grid(num_seqs, max_num_partitions, num_kv_heads);
  dim3 block(NTHR);
  const at::cuda::OptionalCUDAGuard device_guard(device_of(query));
  const cudaStream_t stream = at::cuda::getCurrentCUDAStream();

  // mfma4 kernel is faster than mfma16 for gqa_ratio <= 4
  switch (gqa_ratio) {
    case 1:
      LAUNCH_CUSTOM_ATTENTION_MFMA4(1);
      break;
    case 2:
      LAUNCH_CUSTOM_ATTENTION_MFMA4(2);
      break;
    case 3:
      LAUNCH_CUSTOM_ATTENTION_MFMA4(3);
      break;
    case 4:
      LAUNCH_CUSTOM_ATTENTION_MFMA4(4);
      break;
    case 5:
      LAUNCH_CUSTOM_ATTENTION_MFMA16(5);
      break;
    case 6:
      LAUNCH_CUSTOM_ATTENTION_MFMA16(6);
      break;
    case 7:
      LAUNCH_CUSTOM_ATTENTION_MFMA16(7);
      break;
    case 8:
      LAUNCH_CUSTOM_ATTENTION_MFMA16(8);
      break;
    case 9:
      LAUNCH_CUSTOM_ATTENTION_MFMA16(9);
      break;
    case 10:
      LAUNCH_CUSTOM_ATTENTION_MFMA16(10);
      break;
    case 11:
      LAUNCH_CUSTOM_ATTENTION_MFMA16(11);
      break;
    case 12:
      LAUNCH_CUSTOM_ATTENTION_MFMA16(12);
      break;
    case 13:
      LAUNCH_CUSTOM_ATTENTION_MFMA16(13);
      break;
    case 14:
      LAUNCH_CUSTOM_ATTENTION_MFMA16(14);
      break;
    case 15:
      LAUNCH_CUSTOM_ATTENTION_MFMA16(15);
      break;
    case 16:
      LAUNCH_CUSTOM_ATTENTION_MFMA16(16);
      break;
    default:
      TORCH_CHECK(false, "Unsupported gqa ratio: ", gqa_ratio);
      break;
  }

  dim3 reduce_grid(num_heads, num_seqs);
  dim3 reduce_block(head_size);
  const int npar_loops = DIVIDE_ROUND_UP(max_num_partitions, WARP_SIZE);
  // reduction kernel supports upto 8 NPAR_loops * 64 (warp_size) * 256
  // (partition size) = 128K context length
  switch (npar_loops) {
    case 1:
      LAUNCH_CUSTOM_REDUCTION(1);
      break;
    case 2:
      LAUNCH_CUSTOM_REDUCTION(2);
      break;
    case 3:
      LAUNCH_CUSTOM_REDUCTION(3);
      break;
    case 4:
      LAUNCH_CUSTOM_REDUCTION(4);
      break;
    case 5:
      LAUNCH_CUSTOM_REDUCTION(5);
      break;
    case 6:
      LAUNCH_CUSTOM_REDUCTION(6);
      break;
    case 7:
      LAUNCH_CUSTOM_REDUCTION(7);
      break;
    case 8:
      LAUNCH_CUSTOM_REDUCTION(8);
      break;
    default:
      TORCH_CHECK(false, "Unsupported npar_loops: ", npar_loops);
      break;
  }
}

<<<<<<< HEAD
#define CALL_CUSTOM_LAUNCHER(T, KVT, KV_DTYPE, BLK_SIZE, HEAD_SIZE, OUTT,      \
                             PSIZE, ALIBI_ENABLED)                             \
  paged_attention_custom_launcher<T, KVT, KV_DTYPE, BLK_SIZE, HEAD_SIZE, OUTT, \
                                  PSIZE, ALIBI_ENABLED>(                       \
      out, exp_sums, max_logits, tmp_out, query, key_cache, value_cache,       \
      num_kv_heads, scale, block_tables, context_lens, max_context_len,        \
      alibi_slopes, k_scale, v_scale, fp8_out_scale);

#define CALL_CUSTOM_LAUNCHER_ALIBI(T, KVT, KV_DTYPE, BLK_SIZE, HEAD_SIZE,    \
                                   OUTT, PSIZE)                              \
  if (alibi_slopes) {                                                        \
    CALL_CUSTOM_LAUNCHER(T, KVT, KV_DTYPE, BLK_SIZE, HEAD_SIZE, OUTT, PSIZE, \
                         true);                                              \
  } else {                                                                   \
    CALL_CUSTOM_LAUNCHER(T, KVT, KV_DTYPE, BLK_SIZE, HEAD_SIZE, OUTT, PSIZE, \
                         false);                                             \
=======
#define CALL_CUSTOM_LAUNCHER(T, KVT, KV_DTYPE, BLK_SIZE, HEAD_SIZE, PSIZE,  \
                             ALIBI_ENABLED)                                 \
  paged_attention_custom_launcher<T, KVT, KV_DTYPE, BLK_SIZE, HEAD_SIZE, T, \
                                  PSIZE, ALIBI_ENABLED>(                    \
      out, exp_sums, max_logits, tmp_out, query, key_cache, value_cache,    \
      num_kv_heads, scale, block_tables, context_lens, query_start_loc,     \
      max_context_len, alibi_slopes, k_scale, v_scale);

#define CALL_CUSTOM_LAUNCHER_ALIBI(T, KVT, KV_DTYPE, BLK_SIZE, HEAD_SIZE,      \
                                   PSIZE)                                      \
  if (alibi_slopes) {                                                          \
    CALL_CUSTOM_LAUNCHER(T, KVT, KV_DTYPE, BLK_SIZE, HEAD_SIZE, PSIZE, true);  \
  } else {                                                                     \
    CALL_CUSTOM_LAUNCHER(T, KVT, KV_DTYPE, BLK_SIZE, HEAD_SIZE, PSIZE, false); \
>>>>>>> a43aa183
  }

#if defined(__HIPCC__) && defined(__gfx90a__)
  #define CALL_CUSTOM_LAUNCHER_OUT(T, KVT, KV_DTYPE, BLK_SIZE, HEAD_SIZE)  \
    if (fp8_out_scale) {                                                   \
      TORCH_CHECK(false, "fp8 out scale unsupported for gfx90a");          \
    } else {                                                               \
      CALL_CUSTOM_LAUNCHER_ALIBI(T, KVT, KV_DTYPE, BLK_SIZE, HEAD_SIZE, T, \
                                 256);                                     \
    }
#else
  #define CALL_CUSTOM_LAUNCHER_OUT(T, KVT, KV_DTYPE, BLK_SIZE, HEAD_SIZE)  \
    if (fp8_out_scale) {                                                   \
      CALL_CUSTOM_LAUNCHER_ALIBI(T, KVT, KV_DTYPE, BLK_SIZE, HEAD_SIZE,    \
                                 uint8_t, 256);                            \
    } else {                                                               \
      CALL_CUSTOM_LAUNCHER_ALIBI(T, KVT, KV_DTYPE, BLK_SIZE, HEAD_SIZE, T, \
                                 256);                                     \
    }
#endif

#define CALL_CUSTOM_LAUNCHER_BLK(T, KVT, KV_DTYPE, HEAD_SIZE)     \
  switch (block_size) {                                           \
    case 16:                                                      \
      CALL_CUSTOM_LAUNCHER_OUT(T, KVT, KV_DTYPE, 16, HEAD_SIZE);  \
      break;                                                      \
    case 32:                                                      \
      CALL_CUSTOM_LAUNCHER_OUT(T, KVT, KV_DTYPE, 32, HEAD_SIZE);  \
      break;                                                      \
    default:                                                      \
      TORCH_CHECK(false, "Unsupported block size: ", block_size); \
      break;                                                      \
  }

#define CALL_CUSTOM_LAUNCHER_BLK_HEAD(T, KVT, KV_DTYPE)         \
  switch (head_size) {                                          \
    case 64:                                                    \
      CALL_CUSTOM_LAUNCHER_BLK(T, KVT, KV_DTYPE, 64);           \
      break;                                                    \
    case 128:                                                   \
      CALL_CUSTOM_LAUNCHER_BLK(T, KVT, KV_DTYPE, 128);          \
      break;                                                    \
    default:                                                    \
      TORCH_CHECK(false, "Unsupported head size: ", head_size); \
      break;                                                    \
  }

// clang-format off
void paged_attention(
    torch::Tensor& out,         // [num_seqs, num_heads, head_size]
    torch::Tensor& exp_sums,    // [num_seqs, num_heads, max_num_partitions]
    torch::Tensor& max_logits,  // [num_seqs, num_heads, max_num_partitions]
    torch::Tensor& tmp_out,     // [num_seqs, num_heads, max_num_partitions, head_size]
    torch::Tensor& query,       // [num_seqs, num_heads, head_size]
    torch::Tensor& key_cache,   // [num_blocks, num_heads, head_size/x, block_size, x]
    torch::Tensor& value_cache, // [num_blocks, num_heads, head_size, block_size]
    int64_t num_kv_heads, 
    double scale,
    torch::Tensor& block_tables, // [num_seqs, max_num_blocks_per_seq]
    torch::Tensor& context_lens, // [num_seqs]
    const std::optional<torch::Tensor>& query_start_loc, // [num_seqs]
    int64_t block_size, int64_t max_context_len,
    const std::optional<torch::Tensor>& alibi_slopes,
    const std::string& kv_cache_dtype, torch::Tensor& k_scale,
    torch::Tensor& v_scale,
    const c10::optional<torch::Tensor>& fp8_out_scale) {
  // clang-format on
  const int head_size = query.size(2);
  if (kv_cache_dtype == "auto") {
    if (query.dtype() == at::ScalarType::Half) {
      CALL_CUSTOM_LAUNCHER_BLK_HEAD(_Float16, _Float16,
                                    vllm::Fp8KVCacheDataType::kAuto);
    } else if (query.dtype() == at::ScalarType::BFloat16) {
      CALL_CUSTOM_LAUNCHER_BLK_HEAD(__hip_bfloat16, __hip_bfloat16,
                                    vllm::Fp8KVCacheDataType::kAuto);
    } else {
      TORCH_CHECK(false, "Unsupported data type: ", query.dtype());
    }
  } else if (kv_cache_dtype == "fp8" || kv_cache_dtype == "fp8_e4m3") {
    if (query.dtype() == at::ScalarType::Half) {
      CALL_CUSTOM_LAUNCHER_BLK_HEAD(_Float16, uint8_t,
                                    vllm::Fp8KVCacheDataType::kFp8E4M3);
    } else if (query.dtype() == at::ScalarType::BFloat16) {
      CALL_CUSTOM_LAUNCHER_BLK_HEAD(__hip_bfloat16, uint8_t,
                                    vllm::Fp8KVCacheDataType::kFp8E4M3);
    } else {
      TORCH_CHECK(false, "Unsupported data type: ", query.dtype());
    }
  } else {
    TORCH_CHECK(false, "Unsupported KV cache dtype: ", kv_cache_dtype);
  }
}

#undef WARP_SIZE
#undef MAX
#undef MIN
#undef DIVIDE_ROUND_UP<|MERGE_RESOLUTION|>--- conflicted
+++ resolved
@@ -1362,12 +1362,8 @@
     const scalar_t* __restrict__ tmp_out,  // [num_seqs, num_heads,
                                            // max_num_partitions, head_size]
     const int* __restrict__ context_lens,  // [num_seqs]
-<<<<<<< HEAD
+    const int* __restrict__ query_start_loc_ptr,  // [num_seqs]
     const int max_num_partitions, const float* __restrict__ fp8_out_scale_ptr) {
-=======
-    const int* __restrict__ query_start_loc_ptr,  // [num_seqs]
-    const int max_num_partitions) {
->>>>>>> a43aa183
   const auto num_heads = gridDim.x;
   const auto head_idx = blockIdx.x;
   const auto seq_idx = blockIdx.y;
@@ -1548,15 +1544,10 @@
   const float out_scale =
       (fp8_out_scale_ptr != nullptr) ? 1.0f / (*fp8_out_scale_ptr) : 1.0f;
   acc *= inv_global_exp_sum;
-<<<<<<< HEAD
   acc *= out_scale;
-  OUTT* out_ptr = out + static_cast<int64_t>(seq_idx) * num_heads * HEAD_SIZE +
-=======
-
   const int64_t query_start_off = static_cast<int64_t>(
       query_start_loc_ptr ? query_start_loc_ptr[seq_idx] : seq_idx);
   OUTT* out_ptr = out + query_start_off * num_heads * HEAD_SIZE +
->>>>>>> a43aa183
                   static_cast<int64_t>(head_idx) * HEAD_SIZE;
   if constexpr (std::is_same<OUTT, bit8_t>::value) {
     out_ptr[threadIdx.x] =
@@ -1636,41 +1627,14 @@
     const float* __restrict__ max_logits,  // [num_seqs, num_heads, max_num_partitions]
     const scalar_t* __restrict__ tmp_out,  // [num_seqs, num_heads, max_num_partitions, head_size]
     const int* __restrict__ context_lens,  // [num_seqs]
-<<<<<<< HEAD
+    const int* __restrict__ query_start_loc_ptr,  // [num_seqs]
     const int max_num_partitions, const float* __restrict__ fp8_out_scale_ptr) {
-=======
-    const int* __restrict__ query_start_loc_ptr,  // [num_seqs]
-    const int max_num_partitions) {
->>>>>>> a43aa183
   UNREACHABLE_CODE
 }
 // clang-format on
 
 #endif  // defined(__HIP__MI300_MI250__) TODO: Add NAVI support
 
-<<<<<<< HEAD
-#define LAUNCH_CUSTOM_ATTENTION_MFMA16(GQA_RATIO)                             \
-  paged_attention_ll4mi_QKV_mfma16_kernel<T, KVT, KV_DTYPE, OUTT, BLOCK_SIZE, \
-                                          HEAD_SIZE, NTHR, ALIBI_ENABLED,     \
-                                          GQA_RATIO>                          \
-      <<<grid, block, 0, stream>>>(                                           \
-          query_ptr, key_cache_ptr, value_cache_ptr, num_kv_heads, scale,     \
-          block_tables_ptr, context_lens_ptr, max_num_blocks_per_seq,         \
-          alibi_slopes_ptr, q_stride, kv_block_stride, kv_head_stride,        \
-          exp_sums_ptr, max_logits_ptr, tmp_out_ptr, out_ptr, max_ctx_blocks, \
-          k_scale_ptr, v_scale_ptr, fp8_out_scale_ptr);
-
-#define LAUNCH_CUSTOM_ATTENTION_MFMA4(GQA_RATIO)                              \
-  paged_attention_ll4mi_QKV_mfma4_kernel<T, KVT, KV_DTYPE, OUTT, BLOCK_SIZE,  \
-                                         HEAD_SIZE, NTHR, ALIBI_ENABLED,      \
-                                         GQA_RATIO>                           \
-      <<<grid, block, 0, stream>>>(                                           \
-          query_ptr, key_cache_ptr, value_cache_ptr, num_kv_heads, scale,     \
-          block_tables_ptr, context_lens_ptr, max_num_blocks_per_seq,         \
-          alibi_slopes_ptr, q_stride, kv_block_stride, kv_head_stride,        \
-          exp_sums_ptr, max_logits_ptr, tmp_out_ptr, out_ptr, max_ctx_blocks, \
-          k_scale_ptr, v_scale_ptr, fp8_out_scale_ptr);
-=======
 #define LAUNCH_CUSTOM_ATTENTION_MFMA16(GQA_RATIO)                              \
   paged_attention_ll4mi_QKV_mfma16_kernel<T, KVT, KV_DTYPE, OUTT, BLOCK_SIZE,  \
                                           HEAD_SIZE, NTHR, ALIBI_ENABLED,      \
@@ -1680,7 +1644,7 @@
           block_tables_ptr, context_lens_ptr, query_start_loc_ptr,             \
           max_num_blocks_per_seq, alibi_slopes_ptr, q_stride, kv_block_stride, \
           kv_head_stride, exp_sums_ptr, max_logits_ptr, tmp_out_ptr, out_ptr,  \
-          max_ctx_blocks, k_scale_ptr, v_scale_ptr);
+          max_ctx_blocks, k_scale_ptr, v_scale_ptr, fp8_out_scale_ptr);
 
 #define LAUNCH_CUSTOM_ATTENTION_MFMA4(GQA_RATIO)                               \
   paged_attention_ll4mi_QKV_mfma4_kernel<T, KVT, KV_DTYPE, OUTT, BLOCK_SIZE,   \
@@ -1691,19 +1655,15 @@
           block_tables_ptr, context_lens_ptr, query_start_loc_ptr,             \
           max_num_blocks_per_seq, alibi_slopes_ptr, q_stride, kv_block_stride, \
           kv_head_stride, exp_sums_ptr, max_logits_ptr, tmp_out_ptr, out_ptr,  \
-          max_ctx_blocks, k_scale_ptr, v_scale_ptr);
->>>>>>> a43aa183
+          max_ctx_blocks, k_scale_ptr, v_scale_ptr, fp8_out_scale_ptr);
 
 #define LAUNCH_CUSTOM_REDUCTION(NPAR_LOOPS)                          \
   paged_attention_ll4mi_reduce_kernel<T, OUTT, HEAD_SIZE, HEAD_SIZE, \
                                       PARTITION_SIZE, NPAR_LOOPS>    \
       <<<reduce_grid, reduce_block, 0, stream>>>(                    \
           out_ptr, exp_sums_ptr, max_logits_ptr, tmp_out_ptr,        \
-<<<<<<< HEAD
-          context_lens_ptr, max_num_partitions, fp8_out_scale_ptr);
-=======
-          context_lens_ptr, query_start_loc_ptr, max_num_partitions);
->>>>>>> a43aa183
+          context_lens_ptr, query_start_loc_ptr, max_num_partitions, \
+          fp8_out_scale_ptr);
 
 template <typename T, typename KVT, vllm::Fp8KVCacheDataType KV_DTYPE,
           int BLOCK_SIZE, int HEAD_SIZE, typename OUTT, int PARTITION_SIZE_OLD,
@@ -1713,17 +1673,10 @@
     torch::Tensor& tmp_out, torch::Tensor& query, torch::Tensor& key_cache,
     torch::Tensor& value_cache, const int num_kv_heads, float scale,
     torch::Tensor& block_tables, torch::Tensor& context_lens,
-<<<<<<< HEAD
-    int max_context_len, const std::optional<torch::Tensor>& alibi_slopes,
-    torch::Tensor& k_scale, torch::Tensor& v_scale,
-    const c10::optional<torch::Tensor>& fp8_out_scale) {
-  int num_seqs = query.size(0);
-=======
     const std::optional<torch::Tensor>& query_start_loc, int max_context_len,
     const std::optional<torch::Tensor>& alibi_slopes, torch::Tensor& k_scale,
-    torch::Tensor& v_scale) {
+    torch::Tensor& v_scale, const c10::optional<torch::Tensor>& fp8_out_scale) {
   int num_seqs = block_tables.size(0);
->>>>>>> a43aa183
   int num_heads = query.size(1);
   int head_size = query.size(2);
   int max_num_blocks_per_seq = block_tables.size(1);
@@ -1869,14 +1822,13 @@
   }
 }
 
-<<<<<<< HEAD
 #define CALL_CUSTOM_LAUNCHER(T, KVT, KV_DTYPE, BLK_SIZE, HEAD_SIZE, OUTT,      \
                              PSIZE, ALIBI_ENABLED)                             \
   paged_attention_custom_launcher<T, KVT, KV_DTYPE, BLK_SIZE, HEAD_SIZE, OUTT, \
                                   PSIZE, ALIBI_ENABLED>(                       \
       out, exp_sums, max_logits, tmp_out, query, key_cache, value_cache,       \
-      num_kv_heads, scale, block_tables, context_lens, max_context_len,        \
-      alibi_slopes, k_scale, v_scale, fp8_out_scale);
+      num_kv_heads, scale, block_tables, context_lens, query_start_loc,        \
+      max_context_len, alibi_slopes, k_scale, v_scale, fp8_out_scale);
 
 #define CALL_CUSTOM_LAUNCHER_ALIBI(T, KVT, KV_DTYPE, BLK_SIZE, HEAD_SIZE,    \
                                    OUTT, PSIZE)                              \
@@ -1886,22 +1838,6 @@
   } else {                                                                   \
     CALL_CUSTOM_LAUNCHER(T, KVT, KV_DTYPE, BLK_SIZE, HEAD_SIZE, OUTT, PSIZE, \
                          false);                                             \
-=======
-#define CALL_CUSTOM_LAUNCHER(T, KVT, KV_DTYPE, BLK_SIZE, HEAD_SIZE, PSIZE,  \
-                             ALIBI_ENABLED)                                 \
-  paged_attention_custom_launcher<T, KVT, KV_DTYPE, BLK_SIZE, HEAD_SIZE, T, \
-                                  PSIZE, ALIBI_ENABLED>(                    \
-      out, exp_sums, max_logits, tmp_out, query, key_cache, value_cache,    \
-      num_kv_heads, scale, block_tables, context_lens, query_start_loc,     \
-      max_context_len, alibi_slopes, k_scale, v_scale);
-
-#define CALL_CUSTOM_LAUNCHER_ALIBI(T, KVT, KV_DTYPE, BLK_SIZE, HEAD_SIZE,      \
-                                   PSIZE)                                      \
-  if (alibi_slopes) {                                                          \
-    CALL_CUSTOM_LAUNCHER(T, KVT, KV_DTYPE, BLK_SIZE, HEAD_SIZE, PSIZE, true);  \
-  } else {                                                                     \
-    CALL_CUSTOM_LAUNCHER(T, KVT, KV_DTYPE, BLK_SIZE, HEAD_SIZE, PSIZE, false); \
->>>>>>> a43aa183
   }
 
 #if defined(__HIPCC__) && defined(__gfx90a__)
