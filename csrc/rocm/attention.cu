--- conflicted
+++ resolved
@@ -25,8 +25,6 @@
 #include "../attention/dtype_fp8.cuh"
 #include "../quantization/fp8/amd/quant_utils.cuh"
 
-<<<<<<< HEAD
-=======
 #if defined(__HIPCC__) && \
     (defined(__gfx90a__) || defined(__gfx942__) || defined(__gfx950__))
   #define __HIP__GFX9__
@@ -39,7 +37,6 @@
 #if defined(__HIPCC__) && (defined(__gfx1100__) || defined(__gfx1101__))
   #define __HIP__GFX11__
 #endif
->>>>>>> 238c4c17
 
 #include "rocm_arch.h"
 
@@ -3594,14 +3591,8 @@
                          false, MFMA_TYPE);                                  \
   }
 
-<<<<<<< HEAD
 #if defined(__HIPCC__) && !defined(__HIP__GFX9__CDNA_FP8_EN__)
   #define CALL_CUSTOM_LAUNCHER_OUT(T, KVT, KV_DTYPE, BLK_SIZE, HEAD_SIZE)  \
-=======
-#if defined(__HIPCC__) && defined(__gfx90a__)
-  #define CALL_CUSTOM_LAUNCHER_OUT(T, KVT, KV_DTYPE, BLK_SIZE, HEAD_SIZE,  \
-                                   MFMA_TYPE)                              \
->>>>>>> 238c4c17
     if (fp8_out_scale) {                                                   \
       TORCH_CHECK(false, "fp8 out scale unsupported for GPU");             \
     } else {                                                               \
