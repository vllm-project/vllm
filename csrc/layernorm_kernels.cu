#include "type_convert.cuh"
#include "dispatch_utils.h"

#include <torch/cuda.h>
#include <c10/cuda/CUDAGuard.h>

#ifndef USE_ROCM
  #include <cub/cub.cuh>
#else
  #include <hipcub/hipcub.hpp>
#endif

namespace vllm {

<<<<<<< HEAD
// This kernel uses the _f16Vec to represent vectorized data.
// A conversion to/from float should exist
template <typename scalar_t, int width>
__global__ std::enable_if_t<(width > 0) && _typeConvert<scalar_t>::exists>
rms_norm_kernel(scalar_t* __restrict__ out,           // [..., hidden_size]
                const scalar_t* __restrict__ input,   // [..., hidden_size]
                const scalar_t* __restrict__ weight,  // [hidden_size]
                const float epsilon, const int num_tokens,
                const size_t hidden_size, const size_t vec_hidden_size) {
  __shared__ float s_variance;
  float v8_variance_sum = 0.0f;

  const int64_t tx = threadIdx.x;
  const int64_t bx = blockIdx.x;
  const int64_t num_threads = blockDim.x;

  auto* __restrict__ out_v = reinterpret_cast<_f16Vec<scalar_t, width>*>(out);
  auto* __restrict__ input_v =
      reinterpret_cast<const _f16Vec<scalar_t, width>*>(
          input + bx * static_cast<int64_t>(hidden_size));
  auto* __restrict__ weight_v =
      reinterpret_cast<const _f16Vec<scalar_t, width>*>(weight);

  // Compute variance. Be careful, hidden_size should multiple of 4.
  for (size_t idx = tx; idx < vec_hidden_size; idx += num_threads) {
    _f16Vec<scalar_t, width> temp = input_v[idx];
    v8_variance_sum += temp.sum_squares();
  }

  using BlockReduce = cub::BlockReduce<float, 1024>;
  __shared__ typename BlockReduce::TempStorage reduceStore;

  float variance =
      BlockReduce(reduceStore).Reduce(v8_variance_sum, cub::Sum{}, num_threads);

  if (threadIdx.x == 0) {
    s_variance = rsqrtf(variance / hidden_size + epsilon);
  }
  __syncthreads();

  variance = s_variance;

  for (size_t idx = tx; idx < vec_hidden_size; idx += num_threads) {
    _f16Vec<scalar_t, width> temp = input_v[idx];
    temp *= variance;
    temp *= weight_v[idx];
    out_v[bx * static_cast<int64_t>(vec_hidden_size) + idx] = temp;
  }
}

// Non vectorized kernel for unusual shapes/types without conversion
template <typename scalar_t, int width>
__global__ std::enable_if_t<(width == 0) || !_typeConvert<scalar_t>::exists>
rms_norm_kernel(scalar_t* __restrict__ out,           // [..., hidden_size]
                const scalar_t* __restrict__ input,   // [..., hidden_size]
                const scalar_t* __restrict__ weight,  // [hidden_size]
                const float epsilon, const int num_tokens,
                const size_t hidden_size, const size_t) {
  __shared__ float s_variance;
  float variance = 0.0f;

  for (size_t idx = threadIdx.x; idx < hidden_size; idx += blockDim.x) {
    const float x = (float)input[blockIdx.x * hidden_size + idx];
=======
// TODO(woosuk): Further optimize this kernel.
template <typename scalar_t>
__global__ void rms_norm_kernel(
    scalar_t* __restrict__ out,          // [..., hidden_size]
    const scalar_t* __restrict__ input,  // [..., hidden_size]
    const int64_t input_stride,
    const scalar_t* __restrict__ weight,  // [hidden_size]
    const float epsilon, const int num_tokens, const int hidden_size) {
  __shared__ float s_variance;
  float variance = 0.0f;

  for (int idx = threadIdx.x; idx < hidden_size; idx += blockDim.x) {
    const float x = (float)input[blockIdx.x * input_stride + idx];
>>>>>>> 4fbd8bb5
    variance += x * x;
  }

  using BlockReduce = cub::BlockReduce<float, 1024>;
  __shared__ typename BlockReduce::TempStorage reduceStore;
  variance = BlockReduce(reduceStore).Reduce(variance, cub::Sum{}, blockDim.x);

  if (threadIdx.x == 0) {
    s_variance = rsqrtf(variance / hidden_size + epsilon);
  }
  __syncthreads();

<<<<<<< HEAD
  for (size_t idx = threadIdx.x; idx < hidden_size; idx += blockDim.x) {
    float x = (float)input[blockIdx.x * hidden_size + idx];
=======
  for (int idx = threadIdx.x; idx < hidden_size; idx += blockDim.x) {
    float x = (float)input[blockIdx.x * input_stride + idx];
>>>>>>> 4fbd8bb5
    out[blockIdx.x * hidden_size + idx] =
        ((scalar_t)(x * s_variance)) * weight[idx];
  }
}

/* Function specialization in the case of FP16/BF16 tensors.
   Additional optimizations we can make in this case are
   packed and vectorized operations, which help with the
   memory latency bottleneck. */
template <typename scalar_t, int width>
__global__ std::enable_if_t<(width > 0) && _typeConvert<scalar_t>::exists>
fused_add_rms_norm_kernel(
    scalar_t* __restrict__ input,  // [..., hidden_size]
    const int64_t input_stride,
    scalar_t* __restrict__ residual,      // [..., hidden_size]
    const scalar_t* __restrict__ weight,  // [hidden_size]
    const float epsilon, const int num_tokens, const int hidden_size) {
  // Sanity checks on our vector struct and type-punned pointer arithmetic
  static_assert(std::is_pod_v<_f16Vec<scalar_t, width>>);
  static_assert(sizeof(_f16Vec<scalar_t, width>) == sizeof(scalar_t) * width);

  const int vec_hidden_size = hidden_size / width;
  const int64_t vec_input_stride = input_stride / width;
  __shared__ float s_variance;
  float variance = 0.0f;
  /* These and the argument pointers are all declared `restrict` as they are
     not aliased in practice. Argument pointers should not be dereferenced
     in this kernel as that would be undefined behavior */
  auto* __restrict__ input_v =
      reinterpret_cast<_f16Vec<scalar_t, width>*>(input);
  auto* __restrict__ residual_v =
      reinterpret_cast<_f16Vec<scalar_t, width>*>(residual);
  auto* __restrict__ weight_v =
      reinterpret_cast<const _f16Vec<scalar_t, width>*>(weight);

  for (int idx = threadIdx.x; idx < vec_hidden_size; idx += blockDim.x) {
    int id = blockIdx.x * vec_hidden_size + idx;
    int64_t strided_id = blockIdx.x * vec_input_stride + idx;
    _f16Vec<scalar_t, width> temp = input_v[strided_id];
    temp += residual_v[id];
    variance += temp.sum_squares();
    residual_v[id] = temp;
  }

  using BlockReduce = cub::BlockReduce<float, 1024>;
  __shared__ typename BlockReduce::TempStorage reduceStore;
  variance = BlockReduce(reduceStore).Reduce(variance, cub::Sum{}, blockDim.x);

  if (threadIdx.x == 0) {
    s_variance = rsqrtf(variance / hidden_size + epsilon);
  }
  __syncthreads();

  for (int idx = threadIdx.x; idx < vec_hidden_size; idx += blockDim.x) {
    int id = blockIdx.x * vec_hidden_size + idx;
    int64_t strided_id = blockIdx.x * vec_input_stride + idx;
    _f16Vec<scalar_t, width> temp = residual_v[id];
    temp *= s_variance;
    temp *= weight_v[idx];
    input_v[strided_id] = temp;
  }
}

/* Generic fused_add_rms_norm_kernel
   The width field is not used here but necessary for other specializations.
 */
template <typename scalar_t, int width>
__global__ std::enable_if_t<(width == 0) || !_typeConvert<scalar_t>::exists>
fused_add_rms_norm_kernel(
    scalar_t* __restrict__ input,  // [..., hidden_size]
    const int64_t input_stride,
    scalar_t* __restrict__ residual,      // [..., hidden_size]
    const scalar_t* __restrict__ weight,  // [hidden_size]
    const float epsilon, const int num_tokens, const int hidden_size) {
  __shared__ float s_variance;
  float variance = 0.0f;

  for (int idx = threadIdx.x; idx < hidden_size; idx += blockDim.x) {
    scalar_t z = input[blockIdx.x * input_stride + idx];
    z += residual[blockIdx.x * hidden_size + idx];
    float x = (float)z;
    variance += x * x;
    residual[blockIdx.x * hidden_size + idx] = z;
  }

  using BlockReduce = cub::BlockReduce<float, 1024>;
  __shared__ typename BlockReduce::TempStorage reduceStore;
  variance = BlockReduce(reduceStore).Reduce(variance, cub::Sum{}, blockDim.x);

  if (threadIdx.x == 0) {
    s_variance = rsqrtf(variance / hidden_size + epsilon);
  }
  __syncthreads();

  for (int idx = threadIdx.x; idx < hidden_size; idx += blockDim.x) {
    float x = (float)residual[blockIdx.x * hidden_size + idx];
    input[blockIdx.x * input_stride + idx] =
        ((scalar_t)(x * s_variance)) * weight[idx];
  }
}

}  // namespace vllm

#define LAUNCH_RMS_NORM(width)                                               \
  VLLM_DISPATCH_FLOATING_TYPES(input.scalar_type(), "rms_norm_kernel", [&] { \
    vllm::rms_norm_kernel<scalar_t, width><<<grid, block, 0, stream>>>(      \
        out.data_ptr<scalar_t>(), input.data_ptr<scalar_t>(),                \
        weight.data_ptr<scalar_t>(), epsilon, num_tokens, hidden_size,       \
        vec_hidden_size);                                                    \
  });

void rms_norm(torch::Tensor& out,     // [..., hidden_size]
              torch::Tensor& input,   // [..., hidden_size]
              torch::Tensor& weight,  // [hidden_size]
              double epsilon) {
  TORCH_CHECK(out.is_contiguous());
  TORCH_CHECK(input.stride(-1) == 1);
  TORCH_CHECK(weight.is_contiguous());

  int hidden_size = input.size(-1);
  int num_tokens = input.numel() / hidden_size;
<<<<<<< HEAD
  int vec_size = 16 / input.element_size();
  int vec_hidden_size = hidden_size / vec_size;
  bool can_run_vectorize = (hidden_size % vec_size) == 0;
=======
  int64_t input_stride = input.stride(-2);
>>>>>>> 4fbd8bb5

  dim3 grid(num_tokens);
  const at::cuda::OptionalCUDAGuard device_guard(device_of(input));
  const cudaStream_t stream = at::cuda::getCurrentCUDAStream();
<<<<<<< HEAD
  if (vec_size % 8 == 0 && can_run_vectorize) {
    dim3 block(std::min(vec_hidden_size, 1024));
    LAUNCH_RMS_NORM(8);
  } else {
    dim3 block(std::min(hidden_size, 1024));
    LAUNCH_RMS_NORM(0);
  }
=======
  VLLM_DISPATCH_FLOATING_TYPES(input.scalar_type(), "rms_norm_kernel", [&] {
    vllm::rms_norm_kernel<scalar_t><<<grid, block, 0, stream>>>(
        out.data_ptr<scalar_t>(), input.data_ptr<scalar_t>(), input_stride,
        weight.data_ptr<scalar_t>(), epsilon, num_tokens, hidden_size);
  });
>>>>>>> 4fbd8bb5
}

#define LAUNCH_FUSED_ADD_RMS_NORM(width)                                    \
  VLLM_DISPATCH_FLOATING_TYPES(                                             \
      input.scalar_type(), "fused_add_rms_norm_kernel", [&] {               \
        vllm::fused_add_rms_norm_kernel<scalar_t, width>                    \
            <<<grid, block, 0, stream>>>(                                   \
                input.data_ptr<scalar_t>(), input_stride,                   \
                residual.data_ptr<scalar_t>(), weight.data_ptr<scalar_t>(), \
                epsilon, num_tokens, hidden_size);                          \
      });

void fused_add_rms_norm(torch::Tensor& input,     // [..., hidden_size]
                        torch::Tensor& residual,  // [..., hidden_size]
                        torch::Tensor& weight,    // [hidden_size]
                        double epsilon) {
  TORCH_CHECK(residual.is_contiguous());
  TORCH_CHECK(weight.is_contiguous());
  int hidden_size = input.size(-1);
  int64_t input_stride = input.stride(-2);
  int num_tokens = input.numel() / hidden_size;

  dim3 grid(num_tokens);
  /* This kernel is memory-latency bound in many scenarios.
     When num_tokens is large, a smaller block size allows
     for increased block occupancy on CUs and better latency
     hiding on global mem ops. */
  const int max_block_size = (num_tokens < 256) ? 1024 : 256;
  dim3 block(std::min(hidden_size, max_block_size));
  const at::cuda::OptionalCUDAGuard device_guard(device_of(input));
  const cudaStream_t stream = at::cuda::getCurrentCUDAStream();
  /*If the tensor types are FP16/BF16, try to use the optimized kernel
    with packed + vectorized ops.
    Max optimization is achieved with a width-8 vector of FP16/BF16s
    since we can load at most 128 bits at once in a global memory op.
    However, this requires each tensor's data to be aligned to 16
    bytes.
   */
  auto inp_ptr = reinterpret_cast<std::uintptr_t>(input.data_ptr());
  auto res_ptr = reinterpret_cast<std::uintptr_t>(residual.data_ptr());
  auto wt_ptr = reinterpret_cast<std::uintptr_t>(weight.data_ptr());
  constexpr int vector_width = 8;
  constexpr int req_alignment_bytes =
      vector_width * 2;  // vector_width * sizeof(bfloat16 or float16) (float32
                         // falls back to non-vectorized version anyway)
  bool ptrs_are_aligned = inp_ptr % req_alignment_bytes == 0 &&
                          res_ptr % req_alignment_bytes == 0 &&
                          wt_ptr % req_alignment_bytes == 0;
  bool offsets_are_multiple_of_vector_width =
      hidden_size % vector_width == 0 && input_stride % vector_width == 0;
  if (ptrs_are_aligned && offsets_are_multiple_of_vector_width) {
    LAUNCH_FUSED_ADD_RMS_NORM(8);
  } else {
    LAUNCH_FUSED_ADD_RMS_NORM(0);
  }
}<|MERGE_RESOLUTION|>--- conflicted
+++ resolved
@@ -12,71 +12,6 @@
 
 namespace vllm {
 
-<<<<<<< HEAD
-// This kernel uses the _f16Vec to represent vectorized data.
-// A conversion to/from float should exist
-template <typename scalar_t, int width>
-__global__ std::enable_if_t<(width > 0) && _typeConvert<scalar_t>::exists>
-rms_norm_kernel(scalar_t* __restrict__ out,           // [..., hidden_size]
-                const scalar_t* __restrict__ input,   // [..., hidden_size]
-                const scalar_t* __restrict__ weight,  // [hidden_size]
-                const float epsilon, const int num_tokens,
-                const size_t hidden_size, const size_t vec_hidden_size) {
-  __shared__ float s_variance;
-  float v8_variance_sum = 0.0f;
-
-  const int64_t tx = threadIdx.x;
-  const int64_t bx = blockIdx.x;
-  const int64_t num_threads = blockDim.x;
-
-  auto* __restrict__ out_v = reinterpret_cast<_f16Vec<scalar_t, width>*>(out);
-  auto* __restrict__ input_v =
-      reinterpret_cast<const _f16Vec<scalar_t, width>*>(
-          input + bx * static_cast<int64_t>(hidden_size));
-  auto* __restrict__ weight_v =
-      reinterpret_cast<const _f16Vec<scalar_t, width>*>(weight);
-
-  // Compute variance. Be careful, hidden_size should multiple of 4.
-  for (size_t idx = tx; idx < vec_hidden_size; idx += num_threads) {
-    _f16Vec<scalar_t, width> temp = input_v[idx];
-    v8_variance_sum += temp.sum_squares();
-  }
-
-  using BlockReduce = cub::BlockReduce<float, 1024>;
-  __shared__ typename BlockReduce::TempStorage reduceStore;
-
-  float variance =
-      BlockReduce(reduceStore).Reduce(v8_variance_sum, cub::Sum{}, num_threads);
-
-  if (threadIdx.x == 0) {
-    s_variance = rsqrtf(variance / hidden_size + epsilon);
-  }
-  __syncthreads();
-
-  variance = s_variance;
-
-  for (size_t idx = tx; idx < vec_hidden_size; idx += num_threads) {
-    _f16Vec<scalar_t, width> temp = input_v[idx];
-    temp *= variance;
-    temp *= weight_v[idx];
-    out_v[bx * static_cast<int64_t>(vec_hidden_size) + idx] = temp;
-  }
-}
-
-// Non vectorized kernel for unusual shapes/types without conversion
-template <typename scalar_t, int width>
-__global__ std::enable_if_t<(width == 0) || !_typeConvert<scalar_t>::exists>
-rms_norm_kernel(scalar_t* __restrict__ out,           // [..., hidden_size]
-                const scalar_t* __restrict__ input,   // [..., hidden_size]
-                const scalar_t* __restrict__ weight,  // [hidden_size]
-                const float epsilon, const int num_tokens,
-                const size_t hidden_size, const size_t) {
-  __shared__ float s_variance;
-  float variance = 0.0f;
-
-  for (size_t idx = threadIdx.x; idx < hidden_size; idx += blockDim.x) {
-    const float x = (float)input[blockIdx.x * hidden_size + idx];
-=======
 // TODO(woosuk): Further optimize this kernel.
 template <typename scalar_t>
 __global__ void rms_norm_kernel(
@@ -90,7 +25,6 @@
 
   for (int idx = threadIdx.x; idx < hidden_size; idx += blockDim.x) {
     const float x = (float)input[blockIdx.x * input_stride + idx];
->>>>>>> 4fbd8bb5
     variance += x * x;
   }
 
@@ -103,13 +37,8 @@
   }
   __syncthreads();
 
-<<<<<<< HEAD
-  for (size_t idx = threadIdx.x; idx < hidden_size; idx += blockDim.x) {
-    float x = (float)input[blockIdx.x * hidden_size + idx];
-=======
   for (int idx = threadIdx.x; idx < hidden_size; idx += blockDim.x) {
     float x = (float)input[blockIdx.x * input_stride + idx];
->>>>>>> 4fbd8bb5
     out[blockIdx.x * hidden_size + idx] =
         ((scalar_t)(x * s_variance)) * weight[idx];
   }
@@ -231,32 +160,17 @@
 
   int hidden_size = input.size(-1);
   int num_tokens = input.numel() / hidden_size;
-<<<<<<< HEAD
-  int vec_size = 16 / input.element_size();
-  int vec_hidden_size = hidden_size / vec_size;
-  bool can_run_vectorize = (hidden_size % vec_size) == 0;
-=======
   int64_t input_stride = input.stride(-2);
->>>>>>> 4fbd8bb5
 
   dim3 grid(num_tokens);
+  dim3 block(std::min(hidden_size, 1024));
   const at::cuda::OptionalCUDAGuard device_guard(device_of(input));
   const cudaStream_t stream = at::cuda::getCurrentCUDAStream();
-<<<<<<< HEAD
-  if (vec_size % 8 == 0 && can_run_vectorize) {
-    dim3 block(std::min(vec_hidden_size, 1024));
-    LAUNCH_RMS_NORM(8);
-  } else {
-    dim3 block(std::min(hidden_size, 1024));
-    LAUNCH_RMS_NORM(0);
-  }
-=======
   VLLM_DISPATCH_FLOATING_TYPES(input.scalar_type(), "rms_norm_kernel", [&] {
     vllm::rms_norm_kernel<scalar_t><<<grid, block, 0, stream>>>(
         out.data_ptr<scalar_t>(), input.data_ptr<scalar_t>(), input_stride,
         weight.data_ptr<scalar_t>(), epsilon, num_tokens, hidden_size);
   });
->>>>>>> 4fbd8bb5
 }
 
 #define LAUNCH_FUSED_ADD_RMS_NORM(width)                                    \
