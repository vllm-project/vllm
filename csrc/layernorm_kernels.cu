#include <torch/extension.h>
#include <ATen/cuda/CUDAContext.h>
#include <c10/cuda/CUDAGuard.h>

#include "dispatch_utils.h"
#include "reduction_utils.cuh"
#ifndef USE_ROCM
  #include <cuda_bf16.h>
  #include <cuda_fp16.h>
#else
  #include <hip/hip_bf16.h>
  #include <hip/hip_fp16.h>

  using __nv_bfloat16 = __hip_bfloat16;
  using __nv_bfloat162 = __hip_bfloat162;
#endif

namespace vllm {

// TODO(woosuk): Further optimize this kernel.
template<typename scalar_t>
__global__ void rms_norm_kernel(
  scalar_t* __restrict__ out,             // [..., hidden_size]
  const scalar_t* __restrict__ input,     // [..., hidden_size]
  const scalar_t* __restrict__ weight,    // [hidden_size]
  const float epsilon,
  const int num_tokens,
  const int hidden_size) {
  __shared__ float s_variance;
  float variance = 0.0f;

  for (int idx = threadIdx.x; idx < hidden_size; idx += blockDim.x) {
    const float x = (float) input[blockIdx.x * hidden_size + idx];
    variance += x * x;
  }
  variance = blockReduceSum<float>(variance);
  if (threadIdx.x == 0) {
    s_variance = rsqrtf(variance / hidden_size + epsilon);
  }
  __syncthreads();

  for (int idx = threadIdx.x; idx < hidden_size; idx += blockDim.x) {
    float x = (float) input[blockIdx.x * hidden_size + idx];
    out[blockIdx.x * hidden_size + idx] = ((scalar_t) (x * s_variance)) * weight[idx];
  }
}


/* Converter structs for the conversion from torch types to HIP/CUDA types,
   and the associated type conversions within HIP/CUDA. These helpers need
   to be implemented for now because the relevant type conversion
   operators/constructors are not consistently implemented by HIP/CUDA, so
   a generic conversion via type casts cannot be implemented.

   Each struct should have the member static constexpr bool `exists`:
   If false, the optimized kernel is not used for the corresponding torch type.
   If true, the struct should be fully defined as shown in the examples below. 
 */
template<typename torch_type>
struct _typeConvert { static constexpr bool exists = false; };

<<<<<<< HEAD
=======
#if defined(USE_ROCM) || (defined(CUDA_VERSION) && (CUDA_VERSION >= 12000))
// CUDA < 12.0 runs into issues with packed type conversion
>>>>>>> c2e00af5
template<>
struct _typeConvert<c10::Half> {
  static constexpr bool exists = true;
  using hip_type = __half;
  using packed_hip_type = __half2;

  __device__ static inline float convert(hip_type x) { return __half2float(x); }
  __device__ static inline float2 convert(packed_hip_type x) { return __half22float2(x); }
  __device__ static inline hip_type convert(float x) { return __float2half_rn(x); }
  __device__ static inline packed_hip_type convert(float2 x) { return __float22half2_rn(x); }
};

#if defined(__CUDA_ARCH__) && __CUDA_ARCH__ >= 800
// CUDA_ARCH < 800 does not have BF16 support
<<<<<<< HEAD
=======
// TODO: Add in ROCm support once public headers handle bf16 maturely
>>>>>>> c2e00af5
template<>
struct _typeConvert<c10::BFloat16> {
  static constexpr bool exists = true;
  using hip_type = __nv_bfloat16;
  using packed_hip_type = __nv_bfloat162;

  __device__ static inline float convert(hip_type x) { return __bfloat162float(x); }
  __device__ static inline float2 convert(packed_hip_type x) { return __bfloat1622float2(x); }
  __device__ static inline hip_type convert(float x) { return __float2bfloat16(x); }
  __device__ static inline packed_hip_type convert(float2 x) { return __float22bfloat162_rn(x); }
};
<<<<<<< HEAD
#endif


/* Converter POD struct to generate vectorized and packed FP16/BF16 ops
   for appropriate specializations of fused_add_rms_norm_kernel.
   Only special member functions and functions that are necessary
   in that kernel are implemented.
 */
template<typename scalar_t, int width>
struct _f16Vec {
=======
#endif // defined(__CUDA_ARCH__) && __CUDA_ARCH__ >= 800
#endif // defined(USE_ROCM) || (defined(CUDA_VERSION) && (CUDA_VERSION >= 12000))

/* Vector POD struct to generate vectorized and packed FP16/BF16 ops
   for appropriate specializations of fused_add_rms_norm_kernel.
   Only functions that are necessary in that kernel are implemented.
   Alignment to 16 bytes is required to use 128-bit global memory ops.
 */
template<typename scalar_t, int width>
struct alignas(16) _f16Vec {
>>>>>>> c2e00af5
  /* Not theoretically necessary that width is a power of 2 but should 
     almost always be the case for optimization purposes */ 
  static_assert(width > 0 && (width & (width - 1)) == 0,
                "Width is not a positive power of 2!");
  using Converter = _typeConvert<scalar_t>;
  using T1 = typename Converter::hip_type;
  using T2 = typename Converter::packed_hip_type;
  T1 data[width];

  __device__ _f16Vec& operator+=(const _f16Vec<scalar_t, width>& other) {
    if constexpr (width % 2 == 0) {
      #pragma unroll
      for (int i = 0; i < width; i += 2) {
        T2 temp{data[i], data[i+1]};
        temp += T2{other.data[i], other.data[i+1]};
        data[i] = temp.x;
        data[i+1] = temp.y;
      }
    } else {
      #pragma unroll
      for (int i = 0; i < width; ++i)
        data[i] += other.data[i];
    }
    return *this;
  }

  __device__ _f16Vec& operator*=(const _f16Vec<scalar_t, width>& other) {
    if constexpr (width % 2 == 0) {
      #pragma unroll
      for (int i = 0; i < width; i += 2) {
        T2 temp{data[i], data[i+1]};
        temp *= T2{other.data[i], other.data[i+1]};
        data[i] = temp.x;
        data[i+1] = temp.y;
      }
    } else {
      #pragma unroll
      for (int i = 0; i < width; ++i)
        data[i] *= other.data[i];
    }
    return *this;
  }

  __device__ _f16Vec& operator*=(const float scale) {
    if constexpr (width % 2 == 0) {
      #pragma unroll
      for (int i = 0; i < width; i += 2) {
        float2 temp_f = Converter::convert(T2{data[i], data[i+1]});
        temp_f.x *= scale;
        temp_f.y *= scale;
        T2 temp = Converter::convert(temp_f);
        data[i] = temp.x;
        data[i+1] = temp.y;
      }
    } else {
      #pragma unroll
      for (int i = 0; i < width; ++i) {
        float temp = Converter::convert(data[i]) * scale;
        data[i] = Converter::convert(temp);
      }
    }
    return *this;
  }

  __device__ float sum_squares() const {
    float result = 0.0f;
    if constexpr (width % 2 == 0) {
      #pragma unroll
      for (int i = 0; i < width; i += 2) {
        float2 z = Converter::convert(T2{data[i], data[i+1]});
        result += z.x * z.x + z.y * z.y;
      }
    } else {
      #pragma unroll
      for (int i = 0; i < width; ++i) {
        float x = Converter::convert(data[i]);
        result += x * x;
      }
    }
    return result;
  }
};

/* Function specialization in the case of FP16/BF16 tensors.
   Additional optimizations we can make in this case are
   packed and vectorized operations, which help with the
   memory latency bottleneck. */
template<typename scalar_t, int width>
__global__ std::enable_if_t<
  (width > 0) && _typeConvert<scalar_t>::exists> fused_add_rms_norm_kernel(
  scalar_t* __restrict__ input,           // [..., hidden_size]
  scalar_t* __restrict__ residual,        // [..., hidden_size]
  const scalar_t* __restrict__ weight,    // [hidden_size]
  const float epsilon,
  const int num_tokens,
  const int hidden_size) {
<<<<<<< HEAD
  // Ensures reinterpret_cast does not mutate address for alignment reasons
  static_assert(alignof(scalar_t) == alignof(_f16Vec<scalar_t, width>));
=======
>>>>>>> c2e00af5
  // Sanity checks on our vector struct and type-punned pointer arithmetic
  static_assert(std::is_pod_v<_f16Vec<scalar_t, width>>);
  static_assert(sizeof(_f16Vec<scalar_t, width>) == sizeof(scalar_t) * width);

  const int vec_hidden_size = hidden_size / width;
  __shared__ float s_variance;
  float variance = 0.0f;
  /* These and the argument pointers are all declared `restrict` as they are
     not aliased in practice. Argument pointers should not be dereferenced
     in this kernel as that would be undefined behavior */
  auto* __restrict__ input_v = reinterpret_cast<_f16Vec<scalar_t, width>*>(input);
  auto* __restrict__ residual_v = reinterpret_cast<_f16Vec<scalar_t, width>*>(residual);
  auto* __restrict__ weight_v = reinterpret_cast<const _f16Vec<scalar_t, width>*>(weight);

  for (int idx = threadIdx.x; idx < vec_hidden_size; idx += blockDim.x) {
    int id = blockIdx.x * vec_hidden_size + idx;
    _f16Vec<scalar_t, width> temp = input_v[id];
    temp += residual_v[id];
    variance += temp.sum_squares();
    residual_v[id] = temp;
  }
  /* Keep the following if-else block in sync with the
     calculation of max_block_size in fused_add_rms_norm */ 
  if (num_tokens < 256) {
    variance = blockReduceSum<float, 1024>(variance);
  } else variance = blockReduceSum<float, 256>(variance);
  if (threadIdx.x == 0) {
    s_variance = rsqrtf(variance / hidden_size + epsilon);
  }
  __syncthreads();

  for (int idx = threadIdx.x; idx < vec_hidden_size; idx += blockDim.x) {
    int id = blockIdx.x * vec_hidden_size + idx;
    _f16Vec<scalar_t, width> temp = residual_v[id];
    temp *= s_variance;
    temp *= weight_v[idx];
    input_v[id] = temp;
  }
}


/* Generic fused_add_rms_norm_kernel
   The width field is not used here but necessary for other specializations.
 */
template<typename scalar_t, int width>
__global__ std::enable_if_t<
  (width == 0) || !_typeConvert<scalar_t>::exists> fused_add_rms_norm_kernel(
  scalar_t* __restrict__ input,           // [..., hidden_size]
  scalar_t* __restrict__ residual,        // [..., hidden_size]
  const scalar_t* __restrict__ weight,    // [hidden_size]
  const float epsilon,
  const int num_tokens,
  const int hidden_size) {
  __shared__ float s_variance;
  float variance = 0.0f;

  for (int idx = threadIdx.x; idx < hidden_size; idx += blockDim.x) {
    scalar_t z = input[blockIdx.x * hidden_size + idx];
    z += residual[blockIdx.x * hidden_size + idx];
    float x = (float) z;
    variance += x * x;
    residual[blockIdx.x * hidden_size + idx] = z;
  }
  /* Keep the following if-else block in sync with the
     calculation of max_block_size in fused_add_rms_norm */ 
  if (num_tokens < 256) {
    variance = blockReduceSum<float, 1024>(variance);
  } else variance = blockReduceSum<float, 256>(variance);
  if (threadIdx.x == 0) {
    s_variance = rsqrtf(variance / hidden_size + epsilon);
  }
  __syncthreads();

  for (int idx = threadIdx.x; idx < hidden_size; idx += blockDim.x) {
    float x = (float) residual[blockIdx.x * hidden_size + idx];
    input[blockIdx.x * hidden_size + idx] = ((scalar_t) (x * s_variance)) * weight[idx];
  }
}

} // namespace vllm

void rms_norm(
  torch::Tensor& out,      // [..., hidden_size]
  torch::Tensor& input,    // [..., hidden_size]
  torch::Tensor& weight,   // [hidden_size]
  float epsilon) {
  int hidden_size = input.size(-1);
  int num_tokens = input.numel() / hidden_size;

  dim3 grid(num_tokens);
  dim3 block(std::min(hidden_size, 1024));
  const at::cuda::OptionalCUDAGuard device_guard(device_of(input));
  const cudaStream_t stream = at::cuda::getCurrentCUDAStream();
  VLLM_DISPATCH_FLOATING_TYPES(
    input.scalar_type(),
    "rms_norm_kernel",
    [&] {
      vllm::rms_norm_kernel<scalar_t><<<grid, block, 0, stream>>>(
        out.data_ptr<scalar_t>(),
        input.data_ptr<scalar_t>(),
        weight.data_ptr<scalar_t>(),
        epsilon,
        num_tokens,
        hidden_size);
    });
}

#define LAUNCH_FUSED_ADD_RMS_NORM(width)              \
  VLLM_DISPATCH_FLOATING_TYPES(                       \
    input.scalar_type(),                              \
    "fused_add_rms_norm_kernel",                      \
    [&] {                                             \
      vllm::fused_add_rms_norm_kernel                 \
      <scalar_t, width><<<grid, block, 0, stream>>>(  \
        input.data_ptr<scalar_t>(),                   \
        residual.data_ptr<scalar_t>(),                \
        weight.data_ptr<scalar_t>(),                  \
        epsilon,                                      \
        num_tokens,                                   \
        hidden_size);                                 \
    });

void fused_add_rms_norm(
  torch::Tensor& input,    // [..., hidden_size]
  torch::Tensor& residual, // [..., hidden_size]
  torch::Tensor& weight,   // [hidden_size]
  float epsilon) {
  int hidden_size = input.size(-1);
  int num_tokens = input.numel() / hidden_size;

  dim3 grid(num_tokens);
  /* This kernel is memory-latency bound in many scenarios.
     When num_tokens is large, a smaller block size allows
     for increased block occupancy on CUs and better latency
     hiding on global mem ops. */
  const int max_block_size = (num_tokens < 256) ? 1024 : 256;
  dim3 block(std::min(hidden_size, max_block_size));
  const at::cuda::OptionalCUDAGuard device_guard(device_of(input));
  const cudaStream_t stream = at::cuda::getCurrentCUDAStream();
  /*If the tensor types are FP16/BF16, try to use the optimized kernel
    with packed + vectorized ops.
    Max optimization is achieved with a width-8 vector of FP16/BF16s
    since we can load at most 128 bits at once in a global memory op.
<<<<<<< HEAD
    However, we have to narrow the vectors if the hidden_size does
    not divide 8.
    
    Specifically, assuming hidden-size does not divide 8:
    If the hidden_size divides 4, we can use a width-4 vector.
    If the hidden_size divides 2 or 6, we can use a width-2
      vector.
    If the hidden_size is odd, we can only use a width-1 vector
      which provides no benefit over the base implementation
      => we do not use the optimized kernel, which is signified
      by setting width = 0.
   */
  switch (hidden_size % 8) {
    case 0:
      LAUNCH_FUSED_ADD_RMS_NORM(8);
      break;
    case 2:
      [[fallthrough]];
    case 6:
      LAUNCH_FUSED_ADD_RMS_NORM(2);
      break;
    case 4:
      LAUNCH_FUSED_ADD_RMS_NORM(4);
      break;
    default:
      LAUNCH_FUSED_ADD_RMS_NORM(0);
      break;
=======
    However, this requires each tensor's data to be aligned to 16
    bytes.
   */
  auto inp_ptr = reinterpret_cast<std::uintptr_t>(input.data_ptr());
  auto res_ptr = reinterpret_cast<std::uintptr_t>(residual.data_ptr());
  auto wt_ptr = reinterpret_cast<std::uintptr_t>(weight.data_ptr());
  bool ptrs_are_aligned = inp_ptr % 16 == 0 && res_ptr % 16 == 0 \
                          && wt_ptr % 16 == 0;
  if (ptrs_are_aligned && hidden_size % 8 == 0) {
    LAUNCH_FUSED_ADD_RMS_NORM(8);
  } else {
    LAUNCH_FUSED_ADD_RMS_NORM(0);
>>>>>>> c2e00af5
  }
}<|MERGE_RESOLUTION|>--- conflicted
+++ resolved
@@ -59,11 +59,8 @@
 template<typename torch_type>
 struct _typeConvert { static constexpr bool exists = false; };
 
-<<<<<<< HEAD
-=======
 #if defined(USE_ROCM) || (defined(CUDA_VERSION) && (CUDA_VERSION >= 12000))
 // CUDA < 12.0 runs into issues with packed type conversion
->>>>>>> c2e00af5
 template<>
 struct _typeConvert<c10::Half> {
   static constexpr bool exists = true;
@@ -78,10 +75,7 @@
 
 #if defined(__CUDA_ARCH__) && __CUDA_ARCH__ >= 800
 // CUDA_ARCH < 800 does not have BF16 support
-<<<<<<< HEAD
-=======
 // TODO: Add in ROCm support once public headers handle bf16 maturely
->>>>>>> c2e00af5
 template<>
 struct _typeConvert<c10::BFloat16> {
   static constexpr bool exists = true;
@@ -93,18 +87,6 @@
   __device__ static inline hip_type convert(float x) { return __float2bfloat16(x); }
   __device__ static inline packed_hip_type convert(float2 x) { return __float22bfloat162_rn(x); }
 };
-<<<<<<< HEAD
-#endif
-
-
-/* Converter POD struct to generate vectorized and packed FP16/BF16 ops
-   for appropriate specializations of fused_add_rms_norm_kernel.
-   Only special member functions and functions that are necessary
-   in that kernel are implemented.
- */
-template<typename scalar_t, int width>
-struct _f16Vec {
-=======
 #endif // defined(__CUDA_ARCH__) && __CUDA_ARCH__ >= 800
 #endif // defined(USE_ROCM) || (defined(CUDA_VERSION) && (CUDA_VERSION >= 12000))
 
@@ -115,7 +97,6 @@
  */
 template<typename scalar_t, int width>
 struct alignas(16) _f16Vec {
->>>>>>> c2e00af5
   /* Not theoretically necessary that width is a power of 2 but should 
      almost always be the case for optimization purposes */ 
   static_assert(width > 0 && (width & (width - 1)) == 0,
@@ -212,11 +193,6 @@
   const float epsilon,
   const int num_tokens,
   const int hidden_size) {
-<<<<<<< HEAD
-  // Ensures reinterpret_cast does not mutate address for alignment reasons
-  static_assert(alignof(scalar_t) == alignof(_f16Vec<scalar_t, width>));
-=======
->>>>>>> c2e00af5
   // Sanity checks on our vector struct and type-punned pointer arithmetic
   static_assert(std::is_pod_v<_f16Vec<scalar_t, width>>);
   static_assert(sizeof(_f16Vec<scalar_t, width>) == sizeof(scalar_t) * width);
@@ -360,35 +336,6 @@
     with packed + vectorized ops.
     Max optimization is achieved with a width-8 vector of FP16/BF16s
     since we can load at most 128 bits at once in a global memory op.
-<<<<<<< HEAD
-    However, we have to narrow the vectors if the hidden_size does
-    not divide 8.
-    
-    Specifically, assuming hidden-size does not divide 8:
-    If the hidden_size divides 4, we can use a width-4 vector.
-    If the hidden_size divides 2 or 6, we can use a width-2
-      vector.
-    If the hidden_size is odd, we can only use a width-1 vector
-      which provides no benefit over the base implementation
-      => we do not use the optimized kernel, which is signified
-      by setting width = 0.
-   */
-  switch (hidden_size % 8) {
-    case 0:
-      LAUNCH_FUSED_ADD_RMS_NORM(8);
-      break;
-    case 2:
-      [[fallthrough]];
-    case 6:
-      LAUNCH_FUSED_ADD_RMS_NORM(2);
-      break;
-    case 4:
-      LAUNCH_FUSED_ADD_RMS_NORM(4);
-      break;
-    default:
-      LAUNCH_FUSED_ADD_RMS_NORM(0);
-      break;
-=======
     However, this requires each tensor's data to be aligned to 16
     bytes.
    */
@@ -401,6 +348,5 @@
     LAUNCH_FUSED_ADD_RMS_NORM(8);
   } else {
     LAUNCH_FUSED_ADD_RMS_NORM(0);
->>>>>>> c2e00af5
   }
 }