--- conflicted
+++ resolved
@@ -51,18 +51,12 @@
 template <typename scalar_t, int width>
 __global__ std::enable_if_t<(width > 0) && _typeConvert<scalar_t>::exists>
 fused_add_rms_norm_kernel(
-<<<<<<< HEAD
-    scalar_t* __restrict__ input,  // [..., hidden_size]
+    scalar_t* __restrict__ output,   // [..., hidden_size]
+    const scalar_t* __restrict__ input,     // [..., hidden_size]
     const int64_t input_stride,
-    scalar_t* __restrict__ residual,      // [..., hidden_size]
-    const scalar_t* __restrict__ weight,  // [hidden_size]
-=======
-    scalar_t* __restrict__ output,          // [..., hidden_size]
-    const scalar_t* __restrict__ input,     // [..., hidden_size]
     scalar_t* __restrict__ residual_out,    // [..., hidden_size]
     const scalar_t* __restrict__ residual,  // [..., hidden_size]
     const scalar_t* __restrict__ weight,    // [hidden_size]
->>>>>>> e0eaad46
     const float epsilon, const int num_tokens, const int hidden_size) {
   // Sanity checks on our vector struct and type-punned pointer arithmetic
   static_assert(std::is_pod_v<_f16Vec<scalar_t, width>>);
@@ -106,18 +100,11 @@
 
   for (int idx = threadIdx.x; idx < vec_hidden_size; idx += blockDim.x) {
     int id = blockIdx.x * vec_hidden_size + idx;
-<<<<<<< HEAD
     int64_t strided_id = blockIdx.x * vec_input_stride + idx;
-    _f16Vec<scalar_t, width> temp = residual_v[id];
-    temp *= s_variance;
-    temp *= weight_v[idx];
-    input_v[strided_id] = temp;
-=======
     _f16Vec<scalar_t, width> temp = residual_out_v[id];
     temp *= s_variance;
     temp *= weight_v[idx];
-    output_v[id] = temp;
->>>>>>> e0eaad46
+    output_v[strided_id] = temp;
   }
 }
 
@@ -127,18 +114,12 @@
 template <typename scalar_t, int width>
 __global__ std::enable_if_t<(width == 0) || !_typeConvert<scalar_t>::exists>
 fused_add_rms_norm_kernel(
-<<<<<<< HEAD
-    scalar_t* __restrict__ input,  // [..., hidden_size]
+    scalar_t* __restrict__ output,   // [..., hidden_size]
     const int64_t input_stride,
-    scalar_t* __restrict__ residual,      // [..., hidden_size]
-    const scalar_t* __restrict__ weight,  // [hidden_size]
-=======
-    scalar_t* __restrict__ output,          // [..., hidden_size]
     const scalar_t* __restrict__ input,     // [..., hidden_size]
     scalar_t* __restrict__ residual_out,    // [..., hidden_size]
     const scalar_t* __restrict__ residual,  // [..., hidden_size]
     const scalar_t* __restrict__ weight,    // [hidden_size]
->>>>>>> e0eaad46
     const float epsilon, const int num_tokens, const int hidden_size) {
   __shared__ float s_variance;
   float variance = 0.0f;
@@ -161,13 +142,8 @@
   __syncthreads();
 
   for (int idx = threadIdx.x; idx < hidden_size; idx += blockDim.x) {
-<<<<<<< HEAD
-    float x = (float)residual[blockIdx.x * hidden_size + idx];
-    input[blockIdx.x * input_stride + idx] =
-=======
     float x = (float)residual_out[blockIdx.x * hidden_size + idx];
-    output[blockIdx.x * hidden_size + idx] =
->>>>>>> e0eaad46
+    output[blockIdx.x * input_stride + idx] =
         ((scalar_t)(x * s_variance)) * weight[idx];
   }
 }
@@ -202,12 +178,8 @@
       input.scalar_type(), "fused_add_rms_norm_kernel", [&] {               \
         vllm::fused_add_rms_norm_kernel<scalar_t, width>                    \
             <<<grid, block, 0, stream>>>(                                   \
-<<<<<<< HEAD
-                input.data_ptr<scalar_t>(), input_stride,                   \
-=======
                 out.data_ptr<scalar_t>(), input.data_ptr<scalar_t>(),       \
-                residual_out.data_ptr<scalar_t>(),                          \
->>>>>>> e0eaad46
+                input_stride, residual_out.data_ptr<scalar_t>(),            \
                 residual.data_ptr<scalar_t>(), weight.data_ptr<scalar_t>(), \
                 epsilon, num_tokens, hidden_size);                          \
       });
@@ -245,23 +217,16 @@
   auto res_out_ptr = reinterpret_cast<std::uintptr_t>(residual_out.data_ptr());
   auto res_ptr = reinterpret_cast<std::uintptr_t>(residual.data_ptr());
   auto wt_ptr = reinterpret_cast<std::uintptr_t>(weight.data_ptr());
-<<<<<<< HEAD
   constexpr int vector_width = 8;
   constexpr int req_alignment_bytes =
       vector_width * 2;  // vector_width * sizeof(bfloat16 or float16) (float32
                          // falls back to non-vectorized version anyway)
-  bool ptrs_are_aligned = inp_ptr % req_alignment_bytes == 0 &&
-                          res_ptr % req_alignment_bytes == 0 &&
+  bool ptrs_are_aligned = out_ptr % 16 == 0 && inp_ptr % req_alignment_bytes == 0 &&
+                          res_out_ptr % 16 == 0 && res_ptr % req_alignment_bytes == 0 &&
                           wt_ptr % req_alignment_bytes == 0;
   bool offsets_are_multiple_of_vector_width =
       hidden_size % vector_width == 0 && input_stride % vector_width == 0;
   if (ptrs_are_aligned && offsets_are_multiple_of_vector_width) {
-=======
-  bool ptrs_are_aligned = out_ptr % 16 == 0 && inp_ptr % 16 == 0 &&
-                          res_out_ptr % 16 == 0 && res_ptr % 16 == 0 &&
-                          wt_ptr % 16 == 0;
-  if (ptrs_are_aligned && hidden_size % 8 == 0) {
->>>>>>> e0eaad46
     LAUNCH_FUSED_ADD_RMS_NORM(8);
   } else {
     LAUNCH_FUSED_ADD_RMS_NORM(0);
