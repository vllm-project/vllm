#include "type_convert.cuh"
#include "dispatch_utils.h"

#include <torch/cuda.h>
#include <c10/cuda/CUDAGuard.h>

#ifndef USE_ROCM
  #include <cub/cub.cuh>
#else
  #include <hipcub/hipcub.hpp>
#endif

namespace vllm {

// TODO(woosuk): Further optimize this kernel.
template <typename scalar_t>
__global__ void rms_norm_kernel(
    scalar_t* __restrict__ out,          // [..., hidden_size]
    const scalar_t* __restrict__ input,  // [..., hidden_size]
    const int64_t input_stride,
    const scalar_t* __restrict__ weight,  // [hidden_size]
    const float epsilon, const int num_tokens, const int hidden_size) {
  __shared__ float s_variance;
  float variance = 0.0f;

  for (int idx = threadIdx.x; idx < hidden_size; idx += blockDim.x) {
    const float x = (float)input[blockIdx.x * input_stride + idx];
    variance += x * x;
  }

  using BlockReduce = cub::BlockReduce<float, 1024>;
  __shared__ typename BlockReduce::TempStorage reduceStore;
  variance = BlockReduce(reduceStore).Reduce(variance, cub::Sum{}, blockDim.x);

  if (threadIdx.x == 0) {
    s_variance = rsqrtf(variance / hidden_size + epsilon);
  }
  __syncthreads();

  for (int idx = threadIdx.x; idx < hidden_size; idx += blockDim.x) {
    float x = (float)input[blockIdx.x * input_stride + idx];
    out[blockIdx.x * hidden_size + idx] =
        ((scalar_t)(x * s_variance)) * weight[idx];
  }
}

/* Function specialization in the case of FP16/BF16 tensors.
   Additional optimizations we can make in this case are
   packed and vectorized operations, which help with the
   memory latency bottleneck. */
template <typename scalar_t, int width>
__global__ std::enable_if_t<(width > 0) && _typeConvert<scalar_t>::exists>
fused_add_rms_norm_kernel(
<<<<<<< HEAD
    scalar_t* __restrict__ output,   // [..., hidden_size]
    const scalar_t* __restrict__ input,     // [..., hidden_size]
=======
    scalar_t* __restrict__ output,       // [..., hidden_size]
    const scalar_t* __restrict__ input,  // [..., hidden_size]
>>>>>>> 0b6bf669
    const int64_t input_stride,
    scalar_t* __restrict__ residual_out,    // [..., hidden_size]
    const scalar_t* __restrict__ residual,  // [..., hidden_size]
    const scalar_t* __restrict__ weight,    // [hidden_size]
    const float epsilon, const int num_tokens, const int hidden_size) {
  // Sanity checks on our vector struct and type-punned pointer arithmetic
  static_assert(std::is_pod_v<_f16Vec<scalar_t, width>>);
  static_assert(sizeof(_f16Vec<scalar_t, width>) == sizeof(scalar_t) * width);

  const int vec_hidden_size = hidden_size / width;
  const int64_t vec_input_stride = input_stride / width;
  __shared__ float s_variance;
  float variance = 0.0f;
  /* These and the argument pointers are all declared `restrict` as they are
     not aliased in practice. Argument pointers should not be dereferenced
     in this kernel as that would be undefined behavior */
  auto* __restrict__ output_v =
      reinterpret_cast<_f16Vec<scalar_t, width>*>(output);
  auto* __restrict__ input_v =
      reinterpret_cast<const _f16Vec<scalar_t, width>*>(input);
  auto* __restrict__ residual_out_v =
      reinterpret_cast<_f16Vec<scalar_t, width>*>(residual_out);
  auto* __restrict__ residual_v =
      reinterpret_cast<const _f16Vec<scalar_t, width>*>(residual);
  auto* __restrict__ weight_v =
      reinterpret_cast<const _f16Vec<scalar_t, width>*>(weight);

  for (int idx = threadIdx.x; idx < vec_hidden_size; idx += blockDim.x) {
    int id = blockIdx.x * vec_hidden_size + idx;
    int64_t strided_id = blockIdx.x * vec_input_stride + idx;
    _f16Vec<scalar_t, width> temp = input_v[strided_id];
    temp += residual_v[id];
    variance += temp.sum_squares();
    residual_out_v[id] = temp;
  }

  using BlockReduce = cub::BlockReduce<float, 1024>;
  __shared__ typename BlockReduce::TempStorage reduceStore;
  variance = BlockReduce(reduceStore).Reduce(variance, cub::Sum{}, blockDim.x);

  if (threadIdx.x == 0) {
    s_variance = rsqrtf(variance / hidden_size + epsilon);
  }
  __syncthreads();

  for (int idx = threadIdx.x; idx < vec_hidden_size; idx += blockDim.x) {
    int id = blockIdx.x * vec_hidden_size + idx;
    int64_t strided_id = blockIdx.x * vec_input_stride + idx;
    _f16Vec<scalar_t, width> temp = residual_out_v[id];
    temp *= s_variance;
    temp *= weight_v[idx];
    output_v[strided_id] = temp;
  }
}

/* Generic fused_add_rms_norm_kernel
   The width field is not used here but necessary for other specializations.
 */
template <typename scalar_t, int width>
__global__ std::enable_if_t<(width == 0) || !_typeConvert<scalar_t>::exists>
fused_add_rms_norm_kernel(
<<<<<<< HEAD
    scalar_t* __restrict__ output,   // [..., hidden_size]
    const scalar_t* __restrict__ input,     // [..., hidden_size]
=======
    scalar_t* __restrict__ output,       // [..., hidden_size]
    const scalar_t* __restrict__ input,  // [..., hidden_size]
>>>>>>> 0b6bf669
    const int64_t input_stride,
    scalar_t* __restrict__ residual_out,    // [..., hidden_size]
    const scalar_t* __restrict__ residual,  // [..., hidden_size]
    const scalar_t* __restrict__ weight,    // [hidden_size]
    const float epsilon, const int num_tokens, const int hidden_size) {
  __shared__ float s_variance;
  float variance = 0.0f;

  for (int idx = threadIdx.x; idx < hidden_size; idx += blockDim.x) {
    scalar_t z = input[blockIdx.x * input_stride + idx];
    z += residual[blockIdx.x * hidden_size + idx];
    float x = (float)z;
    variance += x * x;
    residual_out[blockIdx.x * hidden_size + idx] = z;
  }

  using BlockReduce = cub::BlockReduce<float, 1024>;
  __shared__ typename BlockReduce::TempStorage reduceStore;
  variance = BlockReduce(reduceStore).Reduce(variance, cub::Sum{}, blockDim.x);

  if (threadIdx.x == 0) {
    s_variance = rsqrtf(variance / hidden_size + epsilon);
  }
  __syncthreads();

  for (int idx = threadIdx.x; idx < hidden_size; idx += blockDim.x) {
    float x = (float)residual_out[blockIdx.x * hidden_size + idx];
    output[blockIdx.x * input_stride + idx] =
        ((scalar_t)(x * s_variance)) * weight[idx];
  }
}

}  // namespace vllm

void rms_norm(torch::Tensor& out,     // [..., hidden_size]
              torch::Tensor& input,   // [..., hidden_size]
              torch::Tensor& weight,  // [hidden_size]
              double epsilon) {
  TORCH_CHECK(out.is_contiguous());
  TORCH_CHECK(input.stride(-1) == 1);
  TORCH_CHECK(weight.is_contiguous());

  int hidden_size = input.size(-1);
  int num_tokens = input.numel() / hidden_size;
  int64_t input_stride = input.stride(-2);

  dim3 grid(num_tokens);
  dim3 block(std::min(hidden_size, 1024));
  const at::cuda::OptionalCUDAGuard device_guard(device_of(input));
  const cudaStream_t stream = at::cuda::getCurrentCUDAStream();
  VLLM_DISPATCH_FLOATING_TYPES(input.scalar_type(), "rms_norm_kernel", [&] {
    vllm::rms_norm_kernel<scalar_t><<<grid, block, 0, stream>>>(
        out.data_ptr<scalar_t>(), input.data_ptr<scalar_t>(), input_stride,
        weight.data_ptr<scalar_t>(), epsilon, num_tokens, hidden_size);
  });
}

#define LAUNCH_FUSED_ADD_RMS_NORM(width)                                    \
  VLLM_DISPATCH_FLOATING_TYPES(                                             \
      input.scalar_type(), "fused_add_rms_norm_kernel", [&] {               \
        vllm::fused_add_rms_norm_kernel<scalar_t, width>                    \
            <<<grid, block, 0, stream>>>(                                   \
                out.data_ptr<scalar_t>(), input.data_ptr<scalar_t>(),       \
                input_stride, residual_out.data_ptr<scalar_t>(),            \
                residual.data_ptr<scalar_t>(), weight.data_ptr<scalar_t>(), \
                epsilon, num_tokens, hidden_size);                          \
      });

void fused_add_rms_norm(torch::Tensor& out,           // [..., hidden_size]
                        torch::Tensor& input,         // [..., hidden_size]
                        torch::Tensor& residual_out,  // [..., hidden_size]
                        torch::Tensor& residual,      // [..., hidden_size]
                        torch::Tensor& weight,        // [hidden_size]
                        double epsilon) {
  TORCH_CHECK(residual.is_contiguous());
  TORCH_CHECK(weight.is_contiguous());
  int hidden_size = input.size(-1);
  int64_t input_stride = input.stride(-2);
  int num_tokens = input.numel() / hidden_size;

  dim3 grid(num_tokens);
  /* This kernel is memory-latency bound in many scenarios.
     When num_tokens is large, a smaller block size allows
     for increased block occupancy on CUs and better latency
     hiding on global mem ops. */
  const int max_block_size = (num_tokens < 256) ? 1024 : 256;
  dim3 block(std::min(hidden_size, max_block_size));
  const at::cuda::OptionalCUDAGuard device_guard(device_of(input));
  const cudaStream_t stream = at::cuda::getCurrentCUDAStream();
  /*If the tensor types are FP16/BF16, try to use the optimized kernel
    with packed + vectorized ops.
    Max optimization is achieved with a width-8 vector of FP16/BF16s
    since we can load at most 128 bits at once in a global memory op.
    However, this requires each tensor's data to be aligned to 16
    bytes.
   */
  auto out_ptr = reinterpret_cast<std::uintptr_t>(out.data_ptr());
  auto inp_ptr = reinterpret_cast<std::uintptr_t>(input.data_ptr());
  auto res_out_ptr = reinterpret_cast<std::uintptr_t>(residual_out.data_ptr());
  auto res_ptr = reinterpret_cast<std::uintptr_t>(residual.data_ptr());
  auto wt_ptr = reinterpret_cast<std::uintptr_t>(weight.data_ptr());
  constexpr int vector_width = 8;
  constexpr int req_alignment_bytes =
      vector_width * 2;  // vector_width * sizeof(bfloat16 or float16) (float32
                         // falls back to non-vectorized version anyway)
<<<<<<< HEAD
  bool ptrs_are_aligned = out_ptr % 16 == 0 && inp_ptr % req_alignment_bytes == 0 &&
                          res_out_ptr % 16 == 0 && res_ptr % req_alignment_bytes == 0 &&
=======
  bool ptrs_are_aligned = inp_ptr % req_alignment_bytes == 0 &&
                          out_ptr % req_alignment_bytes == 0 &&
                          res_ptr % req_alignment_bytes == 0 &&
                          res_out_ptr % req_alignment_bytes == 0 &&
>>>>>>> 0b6bf669
                          wt_ptr % req_alignment_bytes == 0;
  bool offsets_are_multiple_of_vector_width =
      hidden_size % vector_width == 0 && input_stride % vector_width == 0;
  if (ptrs_are_aligned && offsets_are_multiple_of_vector_width) {
    LAUNCH_FUSED_ADD_RMS_NORM(8);
  } else {
    LAUNCH_FUSED_ADD_RMS_NORM(0);
  }
}<|MERGE_RESOLUTION|>--- conflicted
+++ resolved
@@ -51,13 +51,8 @@
 template <typename scalar_t, int width>
 __global__ std::enable_if_t<(width > 0) && _typeConvert<scalar_t>::exists>
 fused_add_rms_norm_kernel(
-<<<<<<< HEAD
-    scalar_t* __restrict__ output,   // [..., hidden_size]
-    const scalar_t* __restrict__ input,     // [..., hidden_size]
-=======
     scalar_t* __restrict__ output,       // [..., hidden_size]
     const scalar_t* __restrict__ input,  // [..., hidden_size]
->>>>>>> 0b6bf669
     const int64_t input_stride,
     scalar_t* __restrict__ residual_out,    // [..., hidden_size]
     const scalar_t* __restrict__ residual,  // [..., hidden_size]
@@ -119,13 +114,8 @@
 template <typename scalar_t, int width>
 __global__ std::enable_if_t<(width == 0) || !_typeConvert<scalar_t>::exists>
 fused_add_rms_norm_kernel(
-<<<<<<< HEAD
-    scalar_t* __restrict__ output,   // [..., hidden_size]
-    const scalar_t* __restrict__ input,     // [..., hidden_size]
-=======
     scalar_t* __restrict__ output,       // [..., hidden_size]
     const scalar_t* __restrict__ input,  // [..., hidden_size]
->>>>>>> 0b6bf669
     const int64_t input_stride,
     scalar_t* __restrict__ residual_out,    // [..., hidden_size]
     const scalar_t* __restrict__ residual,  // [..., hidden_size]
@@ -231,15 +221,10 @@
   constexpr int req_alignment_bytes =
       vector_width * 2;  // vector_width * sizeof(bfloat16 or float16) (float32
                          // falls back to non-vectorized version anyway)
-<<<<<<< HEAD
-  bool ptrs_are_aligned = out_ptr % 16 == 0 && inp_ptr % req_alignment_bytes == 0 &&
-                          res_out_ptr % 16 == 0 && res_ptr % req_alignment_bytes == 0 &&
-=======
   bool ptrs_are_aligned = inp_ptr % req_alignment_bytes == 0 &&
                           out_ptr % req_alignment_bytes == 0 &&
                           res_ptr % req_alignment_bytes == 0 &&
                           res_out_ptr % req_alignment_bytes == 0 &&
->>>>>>> 0b6bf669
                           wt_ptr % req_alignment_bytes == 0;
   bool offsets_are_multiple_of_vector_width =
       hidden_size % vector_width == 0 && input_stride % vector_width == 0;
