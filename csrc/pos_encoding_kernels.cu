#include <torch/extension.h>
#include <ATen/cuda/CUDAContext.h>

#include "dispatch_utils.h"

namespace vllm {
template <typename scalar_t, typename input_type, bool IS_NEOX,
            bool use_dequant>
  inline __device__ void apply_rotary_embedding(
      input_type * __restrict__ arr, const scalar_t *__restrict__ cos_ptr,
      const scalar_t *__restrict__ sin_ptr, int rot_offset, int embed_dim,
      scalar_t *__restrict__ arr_out = nullptr, const float scale = 1.0f) {
    int x_index, y_index;
    scalar_t cos, sin;
    if constexpr (IS_NEOX) {
      // GPT-NeoX style rotary embedding.
      x_index = rot_offset;
      y_index = embed_dim + rot_offset;
      cos = __ldg(cos_ptr + x_index);
      sin = __ldg(sin_ptr + x_index);
    } else {
      // GPT-J style rotary embedding.
      x_index = 2 * rot_offset;
      y_index = 2 * rot_offset + 1;
      cos = __ldg(cos_ptr + x_index / 2);
      sin = __ldg(sin_ptr + x_index / 2);
    }
    if constexpr (use_dequant) {
      const scalar_t x = (scalar_t)((float)arr[x_index] * scale);
      const scalar_t y = (scalar_t)((float)arr[y_index] * scale);
      arr_out[x_index] = x * cos - y * sin;
      arr_out[y_index] = y * cos + x * sin;
    } else {
      const scalar_t x = arr[x_index];
      const scalar_t y = arr[y_index];
      arr[x_index] = x * cos - y * sin;
      arr[y_index] = y * cos + x * sin;
    }
  }

template <typename scalar_t, typename input_type, bool IS_NEOX,
            bool use_dequant>
  __global__ void rotary_embedding_kernel(
      const int64_t *__restrict__ positions, 
      input_type *__restrict__ query, 
      input_type *__restrict__ key,
      const scalar_t
          *__restrict__ cos_sin_cache,
      const int rot_dim, const int query_stride, const int key_stride,
      const int num_heads, const int num_kv_heads, const int head_size,
      scalar_t *__restrict__ query_out =
          nullptr,
      scalar_t * __restrict__ key_out =
          nullptr,
      const int query_out_stride = 1, const int key_out_stride = 1,
      const float query_scale = 1.0f, const float key_scale = 1.0f) {
    // Each thread block is responsible for one token.
    const int token_idx = blockIdx.x;
    int64_t pos = positions[token_idx];
    const scalar_t *cache_ptr = cos_sin_cache + pos * rot_dim;

    const int embed_dim = rot_dim / 2;
    const scalar_t *cos_ptr = cache_ptr;
    const scalar_t *sin_ptr = cache_ptr + embed_dim;

    const int nq = num_heads * embed_dim;
    for (int i = threadIdx.x; i < nq; i += blockDim.x) {
      const int head_idx = i / embed_dim;
      const int token_head = token_idx * query_stride + head_idx * head_size;
      const int rot_offset = i % embed_dim;
      if constexpr (use_dequant) {
        const int token_out_head =
            token_idx * query_out_stride + head_idx * head_size;
        apply_rotary_embedding<scalar_t, input_type, IS_NEOX, use_dequant>(
            query + token_head, cos_ptr, sin_ptr, rot_offset, embed_dim,
            query_out + token_out_head, query_scale);
      } else {
        apply_rotary_embedding<scalar_t, input_type, IS_NEOX, use_dequant>(
            query + token_head, cos_ptr, sin_ptr, rot_offset, embed_dim);
      }
    }

    const int nk = num_kv_heads * embed_dim;
    for (int i = threadIdx.x; i < nk; i += blockDim.x) {
      const int head_idx = i / embed_dim;
      const int token_head = token_idx * key_stride + head_idx * head_size;
      const int rot_offset = i % embed_dim;
      if constexpr (use_dequant) {
        const int token_out_head =
            token_idx * key_out_stride + head_idx * head_size;
        apply_rotary_embedding<scalar_t, input_type, IS_NEOX, use_dequant>(
            key + token_head, cos_ptr, sin_ptr, rot_offset, embed_dim,
            key_out + token_out_head, key_scale);
      } else {
        apply_rotary_embedding<scalar_t, input_type, IS_NEOX, use_dequant>(
            key + token_head, cos_ptr, sin_ptr, rot_offset, embed_dim);
      }
    }
  }
} // namespace vllm

void rotary_embedding(
<<<<<<< HEAD
    torch::Tensor &positions, // [batch_size, seq_len] or [num_tokens]
    torch::Tensor &query,     // [batch_size, seq_len, num_heads * head_size] or [num_tokens, num_heads * head_size]
    torch::Tensor &key,       // [batch_size, seq_len, num_heads * head_size] or [num_tokens, num_heads * head_size]
    int head_size,
    torch::Tensor &cos_sin_cache, // [max_position, rot_dim]
    bool is_neox,
    torch::Tensor &query_out, // [batch_size, seq_len, num_heads * head_size] or [num_tokens, num_heads * head_size]
    torch::Tensor &key_out, // [batch_size, seq_len, num_heads * head_size] or [num_tokens, num_heads * head_size]
    bool use_dequant = false, const float query_scale = 1.0f,
    const float key_scale = 1.0f) {
=======
  torch::Tensor& positions,         // [batch_size, seq_len] or [num_tokens]
  torch::Tensor& query,             // [batch_size, seq_len, num_heads * head_size] or [num_tokens, num_heads * head_size]
  torch::Tensor& key,               // [batch_size, seq_len, num_kv_heads * head_size] or [num_tokens, num_kv_heads * head_size]
  int head_size,
  torch::Tensor& cos_sin_cache,     // [max_position, rot_dim]
  bool is_neox) {
>>>>>>> 0f90effc
  int64_t num_tokens = query.numel() / query.size(-1);
  int rot_dim = cos_sin_cache.size(1);
  int num_heads = query.size(-1) / head_size;
  int num_kv_heads = key.size(-1) / head_size;
  int query_stride = query.stride(-2);
  int key_stride = key.stride(-2);

  dim3 grid(num_tokens);
  dim3 block(std::min(num_heads * rot_dim / 2, 512));
  const cudaStream_t stream = at::cuda::getCurrentCUDAStream();
  VLLM_DISPATCH_FLOATING_TYPES(
      cos_sin_cache.scalar_type(), "rotary_embedding_kernel", [&] {
        if (use_dequant) {
          int query_out_stride = query_out.stride(-2);
          int key_out_stride = key_out.stride(-2);
          if (is_neox) {
            vllm::rotary_embedding_kernel<scalar_t, int32_t, true, true>
                <<<grid, block, 0, stream>>>(
                    positions.data_ptr<int64_t>(), query.data_ptr<int32_t>(),
                    key.data_ptr<int32_t>(), cos_sin_cache.data_ptr<scalar_t>(),
                    rot_dim, query_stride, key_stride, num_heads, num_kv_heads,
                    head_size, query_out.data_ptr<scalar_t>(),
                    key_out.data_ptr<scalar_t>(), query_out_stride,
                    key_out_stride, query_scale, key_scale);
          } else {
            vllm::rotary_embedding_kernel<scalar_t, int32_t, false, true>
                <<<grid, block, 0, stream>>>(
                    positions.data_ptr<int64_t>(), query.data_ptr<int32_t>(),
                    key.data_ptr<int32_t>(), cos_sin_cache.data_ptr<scalar_t>(),
                    rot_dim, query_stride, key_stride, num_heads, num_kv_heads,
                    head_size, query_out.data_ptr<scalar_t>(),
                    key_out.data_ptr<scalar_t>(), query_out_stride,
                    key_out_stride, query_scale, key_scale);
          }
        } else {
          if (is_neox) {
            vllm::rotary_embedding_kernel<scalar_t, scalar_t, true, false>
                <<<grid, block, 0, stream>>>(
                    positions.data_ptr<int64_t>(), query.data_ptr<scalar_t>(),
                    key.data_ptr<scalar_t>(),
                    cos_sin_cache.data_ptr<scalar_t>(), rot_dim, query_stride,
                    key_stride, num_heads, num_kv_heads, head_size);
          } else {
            vllm::rotary_embedding_kernel<scalar_t, scalar_t, false, false>
                <<<grid, block, 0, stream>>>(
                    positions.data_ptr<int64_t>(), query.data_ptr<scalar_t>(),
                    key.data_ptr<scalar_t>(),
                    cos_sin_cache.data_ptr<scalar_t>(), rot_dim, query_stride,
                    key_stride, num_heads, num_kv_heads, head_size);
          }
        }
      });
}<|MERGE_RESOLUTION|>--- conflicted
+++ resolved
@@ -4,121 +4,118 @@
 #include "dispatch_utils.h"
 
 namespace vllm {
-template <typename scalar_t, typename input_type, bool IS_NEOX,
-            bool use_dequant>
-  inline __device__ void apply_rotary_embedding(
-      input_type * __restrict__ arr, const scalar_t *__restrict__ cos_ptr,
-      const scalar_t *__restrict__ sin_ptr, int rot_offset, int embed_dim,
-      scalar_t *__restrict__ arr_out = nullptr, const float scale = 1.0f) {
-    int x_index, y_index;
-    scalar_t cos, sin;
-    if constexpr (IS_NEOX) {
-      // GPT-NeoX style rotary embedding.
-      x_index = rot_offset;
-      y_index = embed_dim + rot_offset;
-      cos = __ldg(cos_ptr + x_index);
-      sin = __ldg(sin_ptr + x_index);
+template <typename scalar_t, typename input_type, bool IS_NEOX,bool use_dequant>
+inline __device__ void apply_rotary_embedding(
+  input_type * __restrict__ arr,
+  const scalar_t* __restrict__ cos_ptr,
+  const scalar_t* __restrict__ sin_ptr,
+  int rot_offset,
+  int embed_dim,
+  scalar_t* __restrict__ arr_out = nullptr,
+  const float scale = 1.0f) {
+  int x_index, y_index;
+  scalar_t cos, sin;
+  if constexpr (IS_NEOX) {
+    // GPT-NeoX style rotary embedding.
+    x_index = rot_offset;
+    y_index = embed_dim + rot_offset;
+    cos = __ldg(cos_ptr + x_index);
+    sin = __ldg(sin_ptr + x_index);
+  } else {
+    // GPT-J style rotary embedding.
+    x_index = 2 * rot_offset;
+    y_index = 2 * rot_offset + 1;
+    cos = __ldg(cos_ptr + x_index / 2);
+    sin = __ldg(sin_ptr + x_index / 2);
+  }
+  if constexpr (use_dequant) {
+    const scalar_t x = (scalar_t)((float)arr[x_index] * scale);
+    const scalar_t y = (scalar_t)((float)arr[y_index] * scale);
+    arr_out[x_index] = x * cos - y * sin;
+    arr_out[y_index] = y * cos + x * sin;
+  } else {
+    const scalar_t x = arr[x_index];
+    const scalar_t y = arr[y_index];
+    arr[x_index] = x * cos - y * sin;
+    arr[y_index] = y * cos + x * sin;
+  }
+}
+
+template <typename scalar_t, typename input_type, bool IS_NEOX, bool use_dequant>
+__global__ void rotary_embedding_kernel(
+  const int64_t* __restrict__ positions, 
+  input_type* __restrict__ query, 
+  input_type* __restrict__ key,
+  const scalar_t* __restrict__ cos_sin_cache,
+  const int rot_dim,
+  const int query_stride,
+  const int key_stride,
+  const int num_heads,
+  const int num_kv_heads,
+  const int head_size,
+  scalar_t* __restrict__ query_out = nullptr,
+  scalar_t* __restrict__ key_out = nullptr,
+  const int query_out_stride = 1,
+  const int key_out_stride = 1,
+  const float query_scale = 1.0f,
+  const float key_scale = 1.0f) {
+  // Each thread block is responsible for one token.
+  const int token_idx = blockIdx.x;
+  int64_t pos = positions[token_idx];
+  const scalar_t *cache_ptr = cos_sin_cache + pos * rot_dim;
+
+  const int embed_dim = rot_dim / 2;
+  const scalar_t *cos_ptr = cache_ptr;
+  const scalar_t *sin_ptr = cache_ptr + embed_dim;
+
+  const int nq = num_heads * embed_dim;
+  for (int i = threadIdx.x; i < nq; i += blockDim.x) {
+    const int head_idx = i / embed_dim;
+    const int token_head = token_idx * query_stride + head_idx * head_size;
+    const int rot_offset = i % embed_dim;
+    if constexpr (use_dequant) {
+      const int token_out_head =
+          token_idx * query_out_stride + head_idx * head_size;
+      apply_rotary_embedding<scalar_t, input_type, IS_NEOX, use_dequant>(
+          query + token_head, cos_ptr, sin_ptr, rot_offset, embed_dim,
+          query_out + token_out_head, query_scale);
     } else {
-      // GPT-J style rotary embedding.
-      x_index = 2 * rot_offset;
-      y_index = 2 * rot_offset + 1;
-      cos = __ldg(cos_ptr + x_index / 2);
-      sin = __ldg(sin_ptr + x_index / 2);
+      apply_rotary_embedding<scalar_t, input_type, IS_NEOX, use_dequant>(
+          query + token_head, cos_ptr, sin_ptr, rot_offset, embed_dim);
     }
+  }
+
+  const int nk = num_kv_heads * embed_dim;
+  for (int i = threadIdx.x; i < nk; i += blockDim.x) {
+    const int head_idx = i / embed_dim;
+    const int token_head = token_idx * key_stride + head_idx * head_size;
+    const int rot_offset = i % embed_dim;
     if constexpr (use_dequant) {
-      const scalar_t x = (scalar_t)((float)arr[x_index] * scale);
-      const scalar_t y = (scalar_t)((float)arr[y_index] * scale);
-      arr_out[x_index] = x * cos - y * sin;
-      arr_out[y_index] = y * cos + x * sin;
+      const int token_out_head =
+          token_idx * key_out_stride + head_idx * head_size;
+      apply_rotary_embedding<scalar_t, input_type, IS_NEOX, use_dequant>(
+          key + token_head, cos_ptr, sin_ptr, rot_offset, embed_dim,
+          key_out + token_out_head, key_scale);
     } else {
-      const scalar_t x = arr[x_index];
-      const scalar_t y = arr[y_index];
-      arr[x_index] = x * cos - y * sin;
-      arr[y_index] = y * cos + x * sin;
+      apply_rotary_embedding<scalar_t, input_type, IS_NEOX, use_dequant>(
+          key + token_head, cos_ptr, sin_ptr, rot_offset, embed_dim);
     }
   }
-
-template <typename scalar_t, typename input_type, bool IS_NEOX,
-            bool use_dequant>
-  __global__ void rotary_embedding_kernel(
-      const int64_t *__restrict__ positions, 
-      input_type *__restrict__ query, 
-      input_type *__restrict__ key,
-      const scalar_t
-          *__restrict__ cos_sin_cache,
-      const int rot_dim, const int query_stride, const int key_stride,
-      const int num_heads, const int num_kv_heads, const int head_size,
-      scalar_t *__restrict__ query_out =
-          nullptr,
-      scalar_t * __restrict__ key_out =
-          nullptr,
-      const int query_out_stride = 1, const int key_out_stride = 1,
-      const float query_scale = 1.0f, const float key_scale = 1.0f) {
-    // Each thread block is responsible for one token.
-    const int token_idx = blockIdx.x;
-    int64_t pos = positions[token_idx];
-    const scalar_t *cache_ptr = cos_sin_cache + pos * rot_dim;
-
-    const int embed_dim = rot_dim / 2;
-    const scalar_t *cos_ptr = cache_ptr;
-    const scalar_t *sin_ptr = cache_ptr + embed_dim;
-
-    const int nq = num_heads * embed_dim;
-    for (int i = threadIdx.x; i < nq; i += blockDim.x) {
-      const int head_idx = i / embed_dim;
-      const int token_head = token_idx * query_stride + head_idx * head_size;
-      const int rot_offset = i % embed_dim;
-      if constexpr (use_dequant) {
-        const int token_out_head =
-            token_idx * query_out_stride + head_idx * head_size;
-        apply_rotary_embedding<scalar_t, input_type, IS_NEOX, use_dequant>(
-            query + token_head, cos_ptr, sin_ptr, rot_offset, embed_dim,
-            query_out + token_out_head, query_scale);
-      } else {
-        apply_rotary_embedding<scalar_t, input_type, IS_NEOX, use_dequant>(
-            query + token_head, cos_ptr, sin_ptr, rot_offset, embed_dim);
-      }
-    }
-
-    const int nk = num_kv_heads * embed_dim;
-    for (int i = threadIdx.x; i < nk; i += blockDim.x) {
-      const int head_idx = i / embed_dim;
-      const int token_head = token_idx * key_stride + head_idx * head_size;
-      const int rot_offset = i % embed_dim;
-      if constexpr (use_dequant) {
-        const int token_out_head =
-            token_idx * key_out_stride + head_idx * head_size;
-        apply_rotary_embedding<scalar_t, input_type, IS_NEOX, use_dequant>(
-            key + token_head, cos_ptr, sin_ptr, rot_offset, embed_dim,
-            key_out + token_out_head, key_scale);
-      } else {
-        apply_rotary_embedding<scalar_t, input_type, IS_NEOX, use_dequant>(
-            key + token_head, cos_ptr, sin_ptr, rot_offset, embed_dim);
-      }
-    }
-  }
+}
 } // namespace vllm
 
 void rotary_embedding(
-<<<<<<< HEAD
-    torch::Tensor &positions, // [batch_size, seq_len] or [num_tokens]
-    torch::Tensor &query,     // [batch_size, seq_len, num_heads * head_size] or [num_tokens, num_heads * head_size]
-    torch::Tensor &key,       // [batch_size, seq_len, num_heads * head_size] or [num_tokens, num_heads * head_size]
-    int head_size,
-    torch::Tensor &cos_sin_cache, // [max_position, rot_dim]
-    bool is_neox,
-    torch::Tensor &query_out, // [batch_size, seq_len, num_heads * head_size] or [num_tokens, num_heads * head_size]
-    torch::Tensor &key_out, // [batch_size, seq_len, num_heads * head_size] or [num_tokens, num_heads * head_size]
-    bool use_dequant = false, const float query_scale = 1.0f,
-    const float key_scale = 1.0f) {
-=======
-  torch::Tensor& positions,         // [batch_size, seq_len] or [num_tokens]
-  torch::Tensor& query,             // [batch_size, seq_len, num_heads * head_size] or [num_tokens, num_heads * head_size]
-  torch::Tensor& key,               // [batch_size, seq_len, num_kv_heads * head_size] or [num_tokens, num_kv_heads * head_size]
+  torch::Tensor& positions, // [batch_size, seq_len] or [num_tokens]
+  torch::Tensor& query,     // [batch_size, seq_len, num_heads * head_size] or [num_tokens, num_heads * head_size]
+  torch::Tensor& key,       // [batch_size, seq_len, num_heads * head_size] or [num_tokens, num_heads * head_size]
   int head_size,
-  torch::Tensor& cos_sin_cache,     // [max_position, rot_dim]
-  bool is_neox) {
->>>>>>> 0f90effc
+  torch::Tensor& cos_sin_cache, // [max_position, rot_dim]
+  bool is_neox,
+  torch::Tensor& query_out, // [batch_size, seq_len, num_heads * head_size] or [num_tokens, num_heads * head_size]
+  torch::Tensor& key_out, // [batch_size, seq_len, num_heads * head_size] or [num_tokens, num_heads * head_size]
+  bool use_dequant = false,
+  const float query_scale = 1.0f,
+  const float key_scale = 1.0f) {
   int64_t num_tokens = query.numel() / query.size(-1);
   int rot_dim = cos_sin_cache.size(1);
   int num_heads = query.size(-1) / head_size;
@@ -137,37 +134,69 @@
           if (is_neox) {
             vllm::rotary_embedding_kernel<scalar_t, int32_t, true, true>
                 <<<grid, block, 0, stream>>>(
-                    positions.data_ptr<int64_t>(), query.data_ptr<int32_t>(),
-                    key.data_ptr<int32_t>(), cos_sin_cache.data_ptr<scalar_t>(),
-                    rot_dim, query_stride, key_stride, num_heads, num_kv_heads,
-                    head_size, query_out.data_ptr<scalar_t>(),
-                    key_out.data_ptr<scalar_t>(), query_out_stride,
-                    key_out_stride, query_scale, key_scale);
+                    positions.data_ptr<int64_t>(),
+                    query.data_ptr<int32_t>(),
+                    key.data_ptr<int32_t>(),
+                    cos_sin_cache.data_ptr<scalar_t>(),
+                    rot_dim,
+                    query_stride,
+                    key_stride,
+                    num_heads,
+                    num_kv_heads,
+                    head_size,
+                    query_out.data_ptr<scalar_t>(),
+                    key_out.data_ptr<scalar_t>(),
+                    query_out_stride,
+                    key_out_stride,
+                    query_scale,
+                    key_scale);
           } else {
             vllm::rotary_embedding_kernel<scalar_t, int32_t, false, true>
                 <<<grid, block, 0, stream>>>(
-                    positions.data_ptr<int64_t>(), query.data_ptr<int32_t>(),
-                    key.data_ptr<int32_t>(), cos_sin_cache.data_ptr<scalar_t>(),
-                    rot_dim, query_stride, key_stride, num_heads, num_kv_heads,
-                    head_size, query_out.data_ptr<scalar_t>(),
-                    key_out.data_ptr<scalar_t>(), query_out_stride,
-                    key_out_stride, query_scale, key_scale);
+                    positions.data_ptr<int64_t>(),
+                    query.data_ptr<int32_t>(),
+                    key.data_ptr<int32_t>(),
+                    cos_sin_cache.data_ptr<scalar_t>(),
+                    rot_dim,
+                    query_stride,
+                    key_stride,
+                    num_heads,
+                    num_kv_heads,
+                    head_size,
+                    query_out.data_ptr<scalar_t>(),
+                    key_out.data_ptr<scalar_t>(),
+                    query_out_stride,
+                    key_out_stride,
+                    query_scale,
+                    key_scale);
           }
         } else {
           if (is_neox) {
             vllm::rotary_embedding_kernel<scalar_t, scalar_t, true, false>
                 <<<grid, block, 0, stream>>>(
-                    positions.data_ptr<int64_t>(), query.data_ptr<scalar_t>(),
+                    positions.data_ptr<int64_t>(),
+                    query.data_ptr<scalar_t>(),
                     key.data_ptr<scalar_t>(),
-                    cos_sin_cache.data_ptr<scalar_t>(), rot_dim, query_stride,
-                    key_stride, num_heads, num_kv_heads, head_size);
+                    cos_sin_cache.data_ptr<scalar_t>(),
+                    rot_dim,
+                    query_stride,
+                    key_stride,
+                    num_heads,
+                    num_kv_heads,
+                    head_size);
           } else {
             vllm::rotary_embedding_kernel<scalar_t, scalar_t, false, false>
                 <<<grid, block, 0, stream>>>(
-                    positions.data_ptr<int64_t>(), query.data_ptr<scalar_t>(),
+                    positions.data_ptr<int64_t>(),
+                    query.data_ptr<scalar_t>(),
                     key.data_ptr<scalar_t>(),
-                    cos_sin_cache.data_ptr<scalar_t>(), rot_dim, query_stride,
-                    key_stride, num_heads, num_kv_heads, head_size);
+                    cos_sin_cache.data_ptr<scalar_t>(),
+                    rot_dim,
+                    query_stride,
+                    key_stride,
+                    num_heads,
+                    num_kv_heads,
+                    head_size);
           }
         }
       });
