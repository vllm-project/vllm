#pragma once

#include <torch/all.h>

#include <map>
#include <vector>

void swap_blocks(torch::Tensor& src, torch::Tensor& dst,
                 const torch::Tensor& block_mapping);

// Note: the key_caches and value_caches vectors are constant but
// not the Tensors they contain. The vectors need to be const refs
// in order to satisfy pytorch's C++ operator registration code.
void copy_blocks(std::vector<torch::Tensor> const& key_caches,
                 std::vector<torch::Tensor> const& value_caches,
                 const torch::Tensor& block_mapping);

void copy_blocks_mla(std::vector<torch::Tensor> const& kv_caches,
                     const torch::Tensor& block_mapping);

void reshape_and_cache(torch::Tensor& key, torch::Tensor& value,
                       torch::Tensor& key_cache, torch::Tensor& value_cache,
                       torch::Tensor& slot_mapping,
                       const std::string& kv_cache_dtype,
                       torch::Tensor& k_scale, torch::Tensor& v_scale);

void reshape_and_cache_flash(torch::Tensor& key, torch::Tensor& value,
                             torch::Tensor& key_cache,
                             torch::Tensor& value_cache,
                             torch::Tensor& slot_mapping,
                             const std::string& kv_cache_dtype,
                             torch::Tensor& k_scale, torch::Tensor& v_scale);

void concat_and_cache_mla(torch::Tensor& kv_c, torch::Tensor& k_pe,
                          torch::Tensor& kv_cache, torch::Tensor& slot_mapping,
                          const std::string& kv_cache_dtype,
                          torch::Tensor& scale);

// Just for unittest
void convert_fp8(torch::Tensor& dst_cache, torch::Tensor& src_cache,
                 const double scale, const std::string& kv_cache_dtype);

void gather_and_maybe_dequant_cache(
    torch::Tensor const& src_cache,     // [NUM_BLOCKS, BLOCK_SIZE, ENTRIES...]
    torch::Tensor const& dst,           // [TOT_TOKENS, ENTRIES...]
    torch::Tensor const& block_table,   // [BATCH, BLOCK_INDICES]
    torch::Tensor const& cu_seq_lens,   // [BATCH+1]
    torch::Tensor const& token_to_seq,  // [MAX_TOKEN_ACROSS_CHUNKS]
    int64_t num_tokens, const std::string& kv_cache_dtype,
    torch::Tensor const& scale,
    std::optional<torch::Tensor> seq_starts = std::nullopt);

// TODO(hc): cp_gather_cache need support scaled kvcahe in the future.
void cp_gather_cache(
    torch::Tensor const& src_cache,    // [NUM_BLOCKS, BLOCK_SIZE, ENTRIES...]
    torch::Tensor const& dst,          // [TOT_TOKENS, ENTRIES...]
    torch::Tensor const& block_table,  // [BATCH, BLOCK_INDICES]
    torch::Tensor const& cu_seq_lens,  // [BATCH+1]
    int64_t batch_size, std::optional<torch::Tensor> seq_starts = std::nullopt);

// Indexer K quantization and cache function
void indexer_k_quant_and_cache(
    torch::Tensor& k,             // [num_tokens, head_dim]
    torch::Tensor& kv_cache,      // [num_blocks, block_size, cache_stride]
    torch::Tensor& slot_mapping,  // [num_tokens]
    int64_t quant_block_size,     // quantization block size
<<<<<<< HEAD
    const std::string& scale_fmt);

// Extract function to gather quantized K cache
void cp_gather_indexer_k_quant_cache(
    const torch::Tensor& kv_cache,  // [num_blocks, block_size, cache_stride]
    torch::Tensor& dst_k,           // [num_tokens, head_dim]
    torch::Tensor& dst_scale,  // [num_tokens, head_dim / quant_block_size * 4]
    const torch::Tensor& block_table,   // [batch_size, num_blocks]
    const torch::Tensor& cu_seq_lens);  // [batch_size + 1]
=======
    const std::string& scale_fmt);
>>>>>>> b8b302cd
<|MERGE_RESOLUTION|>--- conflicted
+++ resolved
@@ -58,13 +58,14 @@
     torch::Tensor const& cu_seq_lens,  // [BATCH+1]
     int64_t batch_size, std::optional<torch::Tensor> seq_starts = std::nullopt);
 
+
+// TODO(dev): check if the cp_gather_indexer_k_quant_cache is still needed after indexer_k_quant_and_cache.
 // Indexer K quantization and cache function
 void indexer_k_quant_and_cache(
     torch::Tensor& k,             // [num_tokens, head_dim]
     torch::Tensor& kv_cache,      // [num_blocks, block_size, cache_stride]
     torch::Tensor& slot_mapping,  // [num_tokens]
     int64_t quant_block_size,     // quantization block size
-<<<<<<< HEAD
     const std::string& scale_fmt);
 
 // Extract function to gather quantized K cache
@@ -73,7 +74,4 @@
     torch::Tensor& dst_k,           // [num_tokens, head_dim]
     torch::Tensor& dst_scale,  // [num_tokens, head_dim / quant_block_size * 4]
     const torch::Tensor& block_table,   // [batch_size, num_blocks]
-    const torch::Tensor& cu_seq_lens);  // [batch_size + 1]
-=======
-    const std::string& scale_fmt);
->>>>>>> b8b302cd
+    const torch::Tensor& cu_seq_lens);  // [batch_size + 1]