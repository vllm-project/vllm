#include <c10/core/ScalarType.h>
#include <torch/all.h>
#include <ATen/cuda/CUDAContext.h>
#include "permute_unpermute_kernels/moe_permute_unpermute_kernel.h"
#include "permute_unpermute_kernels/dispatch.h"
#include "core/registration.h"

// moe_permute kernels require at least CUDA 12.0
#if defined(CUDA_VERSION) && (CUDA_VERSION >= 12000)

void moe_permute(
    const torch::Tensor& input,                      // [n_token, hidden]
    const torch::Tensor& topk_weights,               //[n_token, topk]
    torch::Tensor& topk_ids,                         // [n_token, topk]
    const torch::Tensor& token_expert_indices,       // [n_token, topk]
    const std::optional<torch::Tensor>& expert_map,  // [n_expert]
    int64_t n_expert, int64_t n_local_expert, int64_t topk,
    const std::optional<int64_t>& align_block_size,
    torch::Tensor&
        permuted_input,  // [topk * n_token/align_block_size_m, hidden]
    torch::Tensor& expert_first_token_offset,  // [n_local_expert + 1]
    torch::Tensor& src_row_id2dst_row_id_map,  // [n_token, topk]
    torch::Tensor& m_indices) {                // [align_expand_m]
  TORCH_CHECK(topk_weights.scalar_type() == at::ScalarType::Float,
              "topk_weights must be float32");
  TORCH_CHECK(expert_first_token_offset.scalar_type() == at::ScalarType::Long,
              "expert_first_token_offset must be int64");
  TORCH_CHECK(topk_ids.scalar_type() == at::ScalarType::Int,
              "topk_ids must be int32");
  TORCH_CHECK(token_expert_indices.scalar_type() == at::ScalarType::Int,
              "token_expert_indices must be int32");
  TORCH_CHECK(src_row_id2dst_row_id_map.scalar_type() == at::ScalarType::Int,
              "src_row_id2dst_row_id_map must be int32");
  TORCH_CHECK(expert_first_token_offset.size(0) == n_local_expert + 1,
              "expert_first_token_offset shape != n_local_expert+1")
  TORCH_CHECK(
      src_row_id2dst_row_id_map.sizes() == token_expert_indices.sizes(),
      "token_expert_indices shape must be same as src_row_id2dst_row_id_map");
  auto n_token = input.sizes()[0];
  auto n_hidden = input.sizes()[1];
  auto align_block_size_value =
      align_block_size.has_value() ? align_block_size.value() : -1;
  auto stream = at::cuda::getCurrentCUDAStream().stream();
  const long sorter_size =
      CubKeyValueSorter::getWorkspaceSize(n_token * topk, n_expert);
  auto sort_workspace = torch::empty(
      {sorter_size},
      torch::dtype(torch::kInt8).device(torch::kCUDA).requires_grad(false));
  auto permuted_experts_id = torch::empty_like(topk_ids);
  auto dst_row_id2src_row_id_map = torch::empty_like(src_row_id2dst_row_id_map);
  auto align_expert_first_token_offset =
      torch::zeros_like(expert_first_token_offset);

  CubKeyValueSorter sorter{};
  int64_t* valid_num_ptr = nullptr;
  // pre-process kernel for expert-parallelism:
  // no local expert id plus "n_expert" offset for priority to local expert
  // map local expert id [n, .., n+n_local_expert-1] to [0, n_local_expert -1]
  // For example, 4 expert with ep_size=2. ep_rank=1 owns global expert id
  // [2,3] with expert_map[-1, -1, 0, 1], preprocess_topk_id  process topk_ids
  // and map global expert id [2, 3] to local_expert id [0, 1] and map global
  // expert id [0, 1] ( not in ep rank=1)  to [4, 5] by plus n_expert. This map
  // operation is to make local expert high priority in following sort topk_ids
  // and scan local expert_first_token_offset for each ep rank for next group
  // gemm.
  if (expert_map.has_value()) {
    const int* expert_map_ptr = get_ptr<int>(expert_map.value());
    valid_num_ptr =
        get_ptr<int64_t>(expert_first_token_offset) + n_local_expert;
    preprocessTopkIdLauncher(get_ptr<int>(topk_ids), n_token * topk,
                             expert_map_ptr, n_expert, stream);
  }
  // expert sort topk expert id and scan expert id get expert_first_token_offset
  sortAndScanExpert(get_ptr<int>(topk_ids), get_ptr<int>(token_expert_indices),
                    get_ptr<int>(permuted_experts_id),
                    get_ptr<int>(dst_row_id2src_row_id_map),
                    get_ptr<int64_t>(expert_first_token_offset), n_token,
                    n_expert, n_local_expert, topk, sorter,
                    get_ptr<int>(sort_workspace), stream);

  // dispatch expandInputRowsKernelLauncher
  MOE_DISPATCH(input.scalar_type(), [&] {
    expandInputRowsKernelLauncher<scalar_t>(
        get_ptr<scalar_t>(input), get_ptr<scalar_t>(permuted_input),
        get_ptr<float>(topk_weights), get_ptr<int>(permuted_experts_id),
        get_ptr<int>(dst_row_id2src_row_id_map),
        get_ptr<int>(src_row_id2dst_row_id_map),
        get_ptr<int64_t>(expert_first_token_offset), n_token, valid_num_ptr,
        n_hidden, topk, n_local_expert, align_block_size_value, stream);
  });

  // get m_indices and update expert_first_token_offset with align block
  getMIndices(get_ptr<int64_t>(expert_first_token_offset),
              get_ptr<int64_t>(align_expert_first_token_offset),
              get_ptr<int>(m_indices), n_local_expert, align_block_size_value,
              stream);
  if (align_block_size.has_value()) {
    // update align_expert_first_token_offset
    expert_first_token_offset.copy_(align_expert_first_token_offset);
  }
}

void moe_unpermute(
    const torch::Tensor& permuted_hidden_states,     // [n_token * topk, hidden]
    const torch::Tensor& topk_weights,               //[n_token, topk]
    const torch::Tensor& topk_ids,                   // [n_token, topk]
    const torch::Tensor& src_row_id2dst_row_id_map,  // [n_token, topk]
    const torch::Tensor& expert_first_token_offset,  // [n_local_expert+1]
    int64_t n_expert, int64_t n_local_expert, int64_t topk,
    torch::Tensor& hidden_states  // [n_token, hidden]
) {
  TORCH_CHECK(src_row_id2dst_row_id_map.sizes() == topk_ids.sizes(),
              "topk_ids shape must be same as src_row_id2dst_row_id_map");
  TORCH_CHECK(topk_ids.scalar_type() == at::ScalarType::Int,
              "topk_ids must be int32");
  TORCH_CHECK(
      permuted_hidden_states.scalar_type() == hidden_states.scalar_type(),
      "topk_ids dtype must be same as src_row_id2dst_row_id_map");
  auto n_token = hidden_states.size(0);
  auto n_hidden = hidden_states.size(1);
  auto stream = at::cuda::getCurrentCUDAStream().stream();
  const int64_t* valid_ptr =
      get_ptr<int64_t>(expert_first_token_offset) + n_local_expert;
  MOE_DISPATCH(hidden_states.scalar_type(), [&] {
    finalizeMoeRoutingKernelLauncher<scalar_t, scalar_t>(
        get_ptr<scalar_t>(permuted_hidden_states),
        get_ptr<scalar_t>(hidden_states), get_ptr<float>(topk_weights),
        get_ptr<int>(src_row_id2dst_row_id_map), get_ptr<int>(topk_ids),
        n_token, n_hidden, topk, valid_ptr, stream);
  });
}

template <typename T>
__global__ void shuffleInputRowsKernel(const T* input,
                                       const int32_t* dst2src_map, T* output,
                                       int64_t num_src_rows,
                                       int64_t num_dst_rows, int64_t num_cols) {
  int64_t dest_row_idx = blockIdx.x;
  int64_t const source_row_idx = dst2src_map[dest_row_idx];

  if (blockIdx.x < num_dst_rows) {
    // Load 128-bits per thread
    constexpr int64_t ELEM_PER_THREAD = 128 / sizeof(T) / 8;
    using DataElem = cutlass::Array<T, ELEM_PER_THREAD>;

    // Duplicate and permute rows
    auto const* source_row_ptr =
        reinterpret_cast<DataElem const*>(input + source_row_idx * num_cols);
    auto* dest_row_ptr =
        reinterpret_cast<DataElem*>(output + dest_row_idx * num_cols);

    int64_t const start_offset = threadIdx.x;
    int64_t const stride = blockDim.x;
    int64_t const num_elems_in_col = num_cols / ELEM_PER_THREAD;

    for (int elem_index = start_offset; elem_index < num_elems_in_col;
         elem_index += stride) {
      dest_row_ptr[elem_index] = source_row_ptr[elem_index];
    }
  }
}

void shuffle_rows(const torch::Tensor& input_tensor,
                  const torch::Tensor& dst2src_map,
                  torch::Tensor& output_tensor) {
  TORCH_CHECK(input_tensor.scalar_type() == output_tensor.scalar_type(),
              "Input and output tensors must have the same data type");

  auto stream = at::cuda::getCurrentCUDAStream().stream();
  int64_t const blocks = output_tensor.size(0);
  int64_t const threads = 256;
  int64_t const num_dest_rows = output_tensor.size(0);
  int64_t const num_src_rows = input_tensor.size(0);
  int64_t const num_cols = input_tensor.size(1);

  TORCH_CHECK(!(num_cols % (128 / sizeof(input_tensor.scalar_type()) / 8)),
              "num_cols must be divisible by 128 / "
              "sizeof(input_tensor.scalar_type()) / 8");

  MOE_DISPATCH(input_tensor.scalar_type(), [&] {
    shuffleInputRowsKernel<scalar_t><<<blocks, threads, 0, stream>>>(
        reinterpret_cast<scalar_t*>(input_tensor.data_ptr()),
        dst2src_map.data_ptr<int32_t>(),
        reinterpret_cast<scalar_t*>(output_tensor.data_ptr()), num_src_rows,
        num_dest_rows, num_cols);
  });
}

#else

void moe_permute(const torch::Tensor& input, const torch::Tensor& topk_weights,
                 torch::Tensor& topk_ids,
<<<<<<< HEAD
                 const torch::Tensor& token_expert_indicies,
=======
                 const torch::Tensor& token_expert_indices,
>>>>>>> 110df743
                 const std::optional<torch::Tensor>& expert_map,
                 int64_t n_expert, int64_t n_local_expert, int64_t topk,
                 const std::optional<int64_t>& align_block_size,
                 torch::Tensor& permuted_input,
                 torch::Tensor& expert_first_token_offset,
                 torch::Tensor& src_row_id2dst_row_id_map,
                 torch::Tensor& m_indices) {
  TORCH_CHECK(false, "moe_unpermute is not supported on CUDA < 12.0");
}

void moe_unpermute(const torch::Tensor& input,
                   const torch::Tensor& topk_weights, torch::Tensor& topk_ids,
<<<<<<< HEAD
                   const torch::Tensor& token_expert_indicies,
=======
                   const torch::Tensor& token_expert_indices,
>>>>>>> 110df743
                   const std::optional<torch::Tensor>& expert_map,
                   int64_t n_expert, int64_t n_local_expert, int64_t topk,
                   const std::optional<int64_t>& align_block_size,
                   torch::Tensor& permuted_input,
                   torch::Tensor& expert_first_token_offset,
                   torch::Tensor& src_row_id2dst_row_id_map,
                   torch::Tensor& m_indices) {
  TORCH_CHECK(false, "moe_unpermute is not supported on CUDA < 12.0");
}

#endif

bool moe_permute_unpermute_supported() {
#if defined(CUDA_VERSION) && (CUDA_VERSION >= 12000)
  return true;
#else
  return false;
#endif
}

TORCH_LIBRARY_IMPL_EXPAND(TORCH_EXTENSION_NAME, CUDA, m) {
  m.impl("moe_permute", &moe_permute);
  m.impl("moe_unpermute", &moe_unpermute);
}<|MERGE_RESOLUTION|>--- conflicted
+++ resolved
@@ -190,11 +190,7 @@
 
 void moe_permute(const torch::Tensor& input, const torch::Tensor& topk_weights,
                  torch::Tensor& topk_ids,
-<<<<<<< HEAD
-                 const torch::Tensor& token_expert_indicies,
-=======
                  const torch::Tensor& token_expert_indices,
->>>>>>> 110df743
                  const std::optional<torch::Tensor>& expert_map,
                  int64_t n_expert, int64_t n_local_expert, int64_t topk,
                  const std::optional<int64_t>& align_block_size,
@@ -207,11 +203,7 @@
 
 void moe_unpermute(const torch::Tensor& input,
                    const torch::Tensor& topk_weights, torch::Tensor& topk_ids,
-<<<<<<< HEAD
-                   const torch::Tensor& token_expert_indicies,
-=======
                    const torch::Tensor& token_expert_indices,
->>>>>>> 110df743
                    const std::optional<torch::Tensor>& expert_map,
                    int64_t n_expert, int64_t n_local_expert, int64_t topk,
                    const std::optional<int64_t>& align_block_size,
