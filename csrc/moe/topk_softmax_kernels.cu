/*
 * Adapted from https://github.com/NVIDIA/TensorRT-LLM/blob/v0.7.1/cpp/tensorrt_llm/kernels/mixtureOfExperts/moe_kernels.cu
 * Copyright (c) 2024, The vLLM team.
 * SPDX-FileCopyrightText: Copyright (c) 1993-2023 NVIDIA CORPORATION & AFFILIATES. All rights reserved.
 * SPDX-License-Identifier: Apache-2.0
 *
 * Licensed under the Apache License, Version 2.0 (the "License");
 * you may not use this file except in compliance with the License.
 * You may obtain a copy of the License at
 *
 * http://www.apache.org/licenses/LICENSE-2.0
 *
 * Unless required by applicable law or agreed to in writing, software
 * distributed under the License is distributed on an "AS IS" BASIS,
 * WITHOUT WARRANTIES OR CONDITIONS OF ANY KIND, either express or implied.
 * See the License for the specific language governing permissions and
 * limitations under the License.
 */
#include <torch/all.h>
#include <ATen/cuda/CUDAContext.h>
#include <c10/cuda/CUDAGuard.h>
#include "../cuda_compat.h"

#ifndef USE_ROCM
    #include <cub/util_type.cuh>
    #include <cub/cub.cuh>
#else
    #include <hipcub/util_type.hpp>
    #include <hipcub/hipcub.hpp>
#endif

#define MAX(a, b) ((a) > (b) ? (a) : (b))
#define MIN(a, b) ((a) < (b) ? (a) : (b))

namespace vllm {
namespace moe {

/// Aligned array type
template <
    typename T,
    /// Number of elements in the array
    int N,
    /// Alignment requirement in bytes
    int Alignment = sizeof(T) * N
>
class alignas(Alignment) AlignedArray {
    float data[N];
};

// ====================== Softmax things ===============================
// We have our own implementation of softmax here so we can support transposing the output
// in the softmax kernel when we extend this module to support expert-choice routing.
template <int TPB>
__launch_bounds__(TPB) __global__
    void moeSoftmax(const float* input, const bool* finished, float* output, const int num_cols)
{
    using BlockReduce = cub::BlockReduce<float, TPB>;
    __shared__ typename BlockReduce::TempStorage tmpStorage;

    __shared__ float normalizing_factor;
    __shared__ float float_max;

    const int thread_row_offset = blockIdx.x * num_cols;

    cub::Sum sum;
    float threadData(-FLT_MAX);

    // Don't touch finished rows.
    if ((finished != nullptr) && finished[blockIdx.x])
    {
        return;
    }

    for (int ii = threadIdx.x; ii < num_cols; ii += TPB)
    {
        const int idx = thread_row_offset + ii;
        threadData = max(static_cast<float>(input[idx]), threadData);
    }

    const float maxElem = BlockReduce(tmpStorage).Reduce(threadData, cub::Max());
    if (threadIdx.x == 0)
    {
        float_max = maxElem;
    }
    __syncthreads();

    threadData = 0;

    for (int ii = threadIdx.x; ii < num_cols; ii += TPB)
    {
        const int idx = thread_row_offset + ii;
        threadData += exp((static_cast<float>(input[idx]) - float_max));
    }

    const auto Z = BlockReduce(tmpStorage).Reduce(threadData, sum);

    if (threadIdx.x == 0)
    {
        normalizing_factor = 1.f / Z;
    }
    __syncthreads();

    for (int ii = threadIdx.x; ii < num_cols; ii += TPB)
    {
        const int idx = thread_row_offset + ii;
        const float val = exp((static_cast<float>(input[idx]) - float_max)) * normalizing_factor;
        output[idx] = val;
    }
}

template <int TPB, typename IndType>
__launch_bounds__(TPB) __global__ void moeTopK(
    const float* inputs_after_softmax,
    const bool* finished,
    float* output,
    IndType* indices,
    int* source_rows,
    const int num_experts,
    const int k,
    const int start_expert,
    const int end_expert)
{

    using cub_kvp = cub::KeyValuePair<int, float>;
    using BlockReduce = cub::BlockReduce<cub_kvp, TPB>;
    __shared__ typename BlockReduce::TempStorage tmpStorage;

    cub_kvp thread_kvp;
    cub::ArgMax arg_max;

    const int num_rows = gridDim.x;
    const int block_row = blockIdx.x;

    const bool row_is_active = finished ? !finished[block_row] : true;
    const int thread_read_offset = blockIdx.x * num_experts;
    for (int k_idx = 0; k_idx < k; ++k_idx)
    {
        thread_kvp.key = 0;
        thread_kvp.value = -1.f; // This is OK because inputs are probabilities

        cub_kvp inp_kvp;
        for (int expert = threadIdx.x; expert < num_experts; expert += TPB)
        {
            const int idx = thread_read_offset + expert;
            inp_kvp.key = expert;
            inp_kvp.value = inputs_after_softmax[idx];

            for (int prior_k = 0; prior_k < k_idx; ++prior_k)
            {
                const int prior_winning_expert = indices[k * block_row + prior_k];

                if (prior_winning_expert == expert)
                {
                    inp_kvp = thread_kvp;
                }
            }

            thread_kvp = arg_max(inp_kvp, thread_kvp);
        }

        const cub_kvp result_kvp = BlockReduce(tmpStorage).Reduce(thread_kvp, arg_max);
        if (threadIdx.x == 0)
        {
            // Ignore experts the node isn't responsible for with expert parallelism
            const int expert = result_kvp.key;
            const bool node_uses_expert = expert >= start_expert && expert < end_expert;
            const bool should_process_row = row_is_active && node_uses_expert;

            const int idx = k * block_row + k_idx;
            output[idx] = result_kvp.value;
            indices[idx] = should_process_row ? (expert - start_expert) : num_experts;
            assert(indices[idx] >= 0);
            source_rows[idx] = k_idx * num_rows + block_row;
        }
        __syncthreads();
    }
}

// ====================== TopK softmax things ===============================

/*
  A Top-K gating softmax written to exploit when the number of experts in the MoE layers
  are a small power of 2. This allows us to cleanly share the rows among the threads in
  a single warp and eliminate communication between warps (so no need to use shared mem).

  It fuses the softmax, max and argmax into a single kernel.

  Limitations:
  1) This implementation is intended for when the number of experts is a small power of 2.
  2) This implementation assumes k is small, but will work for any k.
*/

template <int VPT, int NUM_EXPERTS, int WARPS_PER_CTA, int BYTES_PER_LDG, typename IndType>
__launch_bounds__(WARPS_PER_CTA* WARP_SIZE) __global__
    void topkGatingSoftmax(const float* input, const bool* finished, float* output, const int num_rows, IndType* indices,
        int* source_rows, const int k, const int start_expert, const int end_expert)
{
    // We begin by enforcing compile time assertions and setting up compile time constants.
    static_assert(VPT == (VPT & -VPT), "VPT must be power of 2");
    static_assert(NUM_EXPERTS == (NUM_EXPERTS & -NUM_EXPERTS), "NUM_EXPERTS must be power of 2");
    static_assert(BYTES_PER_LDG == (BYTES_PER_LDG & -BYTES_PER_LDG), "BYTES_PER_LDG must be power of 2");
    static_assert(BYTES_PER_LDG <= 16, "BYTES_PER_LDG must be leq 16");

    // Number of bytes each thread pulls in per load
    static constexpr int ELTS_PER_LDG = BYTES_PER_LDG / sizeof(float);
    static constexpr int ELTS_PER_ROW = NUM_EXPERTS;
    static constexpr int THREADS_PER_ROW = ELTS_PER_ROW / VPT;
    static constexpr int LDG_PER_THREAD = VPT / ELTS_PER_LDG;

    // Restrictions based on previous section.
    static_assert(VPT % ELTS_PER_LDG == 0, "The elements per thread must be a multiple of the elements per ldg");
    static_assert(WARP_SIZE % THREADS_PER_ROW == 0, "The threads per row must cleanly divide the threads per warp");
    static_assert(THREADS_PER_ROW == (THREADS_PER_ROW & -THREADS_PER_ROW), "THREADS_PER_ROW must be power of 2");
    static_assert(THREADS_PER_ROW <= WARP_SIZE, "THREADS_PER_ROW can be at most warp size");

    // We have NUM_EXPERTS elements per row. We specialize for small #experts
    static constexpr int ELTS_PER_WARP = WARP_SIZE * VPT;
    static constexpr int ROWS_PER_WARP = ELTS_PER_WARP / ELTS_PER_ROW;
    static constexpr int ROWS_PER_CTA = WARPS_PER_CTA * ROWS_PER_WARP;

    // Restrictions for previous section.
    static_assert(ELTS_PER_WARP % ELTS_PER_ROW == 0, "The elts per row must cleanly divide the total elt per warp");

    // ===================== From this point, we finally start computing run-time variables. ========================

    // Compute CTA and warp rows. We pack multiple rows into a single warp, and a block contains WARPS_PER_CTA warps.
    // This, each block processes a chunk of rows. We start by computing the start row for each block.
    const int cta_base_row = blockIdx.x * ROWS_PER_CTA;

    // Now, using the base row per thread block, we compute the base row per warp.
    const int warp_base_row = cta_base_row + threadIdx.y * ROWS_PER_WARP;

    // The threads in a warp are split into sub-groups that will work on a row.
    // We compute row offset for each thread sub-group
    const int thread_row_in_warp = threadIdx.x / THREADS_PER_ROW;
    const int thread_row = warp_base_row + thread_row_in_warp;

    // Threads with indices out of bounds should early exit here.
    if (thread_row >= num_rows)
    {
        return;
    }
    const bool row_is_active = finished ? !finished[thread_row] : true;

    // We finally start setting up the read pointers for each thread. First, each thread jumps to the start of the
    // row it will read.
    const float* thread_row_ptr = input + thread_row * ELTS_PER_ROW;

    // Now, we compute the group each thread belong to in order to determine the first column to start loads.
    const int thread_group_idx = threadIdx.x % THREADS_PER_ROW;
    const int first_elt_read_by_thread = thread_group_idx * ELTS_PER_LDG;
    const float* thread_read_ptr = thread_row_ptr + first_elt_read_by_thread;

    // Determine the pointer type to use to read in the data depending on the BYTES_PER_LDG template param. In theory,
    // this can support all powers of 2 up to 16.
    // NOTE(woosuk): The original implementation uses CUTLASS aligned array here.
    // We defined our own aligned array and use it here to avoid the dependency on CUTLASS.
    using AccessType = AlignedArray<float, ELTS_PER_LDG>;

    // Finally, we pull in the data from global mem
    float row_chunk[VPT];
    AccessType* row_chunk_vec_ptr = reinterpret_cast<AccessType*>(&row_chunk);
    const AccessType* vec_thread_read_ptr = reinterpret_cast<const AccessType*>(thread_read_ptr);
#pragma unroll
    for (int ii = 0; ii < LDG_PER_THREAD; ++ii)
    {
        row_chunk_vec_ptr[ii] = vec_thread_read_ptr[ii * THREADS_PER_ROW];
    }

    // First, we perform a max reduce within the thread. We can do the max in fp16 safely (I think) and just
    // convert to float afterwards for the exp + sum reduction.
    float thread_max = row_chunk[0];
#pragma unroll
    for (int ii = 1; ii < VPT; ++ii)
    {
        thread_max = max(thread_max, row_chunk[ii]);
    }

// Now, we find the max within the thread group and distribute among the threads. We use a butterfly reduce.
#pragma unroll
    for (int mask = THREADS_PER_ROW / 2; mask > 0; mask /= 2)
    {
        thread_max = max(thread_max, VLLM_SHFL_XOR_SYNC_WIDTH(thread_max, mask, THREADS_PER_ROW));
    }

    // From this point, thread max in all the threads have the max within the row.
    // Now, we subtract the max from each element in the thread and take the exp. We also compute the thread local sum.
    float row_sum = 0;
#pragma unroll
    for (int ii = 0; ii < VPT; ++ii)
    {
        row_chunk[ii] = expf(row_chunk[ii] - thread_max);
        row_sum += row_chunk[ii];
    }

// Now, we perform the sum reduce within each thread group. Similar to the max reduce, we use a bufferfly pattern.
#pragma unroll
    for (int mask = THREADS_PER_ROW / 2; mask > 0; mask /= 2)
    {
        row_sum += VLLM_SHFL_XOR_SYNC_WIDTH(row_sum, mask, THREADS_PER_ROW);
    }

    // From this point, all threads have the max and the sum for their rows in the thread_max and thread_sum variables
    // respectively. Finally, we can scale the rows for the softmax. Technically, for top-k gating we don't need to
    // compute the entire softmax row. We can likely look at the maxes and only compute for the top-k values in the row.
    // However, this kernel will likely not be a bottle neck and it seems better to closer match torch and find the
    // argmax after computing the softmax.
    const float reciprocal_row_sum = 1.f / row_sum;

#pragma unroll
    for (int ii = 0; ii < VPT; ++ii)
    {
        row_chunk[ii] = row_chunk[ii] * reciprocal_row_sum;
    }

    // Now, softmax_res contains the softmax of the row chunk. Now, I want to find the topk elements in each row, along
    // with the max index.
    int start_col = first_elt_read_by_thread;
    static constexpr int COLS_PER_GROUP_LDG = ELTS_PER_LDG * THREADS_PER_ROW;

    for (int k_idx = 0; k_idx < k; ++k_idx)
    {
        // First, each thread does the local argmax
        float max_val = row_chunk[0];
        int expert = start_col;
#pragma unroll
        for (int ldg = 0, col = start_col; ldg < LDG_PER_THREAD; ++ldg, col += COLS_PER_GROUP_LDG)
        {
#pragma unroll
            for (int ii = 0; ii < ELTS_PER_LDG; ++ii)
            {
                float val = row_chunk[ldg * ELTS_PER_LDG + ii];

                // No check on the experts here since columns with the smallest index are processed first and only
                // updated if > (not >=)
                if (val > max_val)
                {
                    max_val = val;
                    expert = col + ii;
                }
            }
        }

// Now, we perform the argmax reduce. We use the butterfly pattern so threads reach consensus about the max.
// This will be useful for K > 1 so that the threads can agree on "who" had the max value. That thread can
// then blank out their max with -inf and the warp can run more iterations...
#pragma unroll
        for (int mask = THREADS_PER_ROW / 2; mask > 0; mask /= 2)
        {
            float other_max = VLLM_SHFL_XOR_SYNC_WIDTH(max_val, mask, THREADS_PER_ROW);
            int other_expert = VLLM_SHFL_XOR_SYNC_WIDTH(expert, mask, THREADS_PER_ROW);

            // We want lower indices to "win" in every thread so we break ties this way
            if (other_max > max_val || (other_max == max_val && other_expert < expert))
            {
                max_val = other_max;
                expert = other_expert;
            }
        }

        // Write the max for this k iteration to global memory.
        if (thread_group_idx == 0)
        {
            // Add a guard to ignore experts not included by this node
            const bool node_uses_expert = expert >= start_expert && expert < end_expert;
            const bool should_process_row = row_is_active && node_uses_expert;

            // The lead thread from each sub-group will write out the final results to global memory. (This will be a
            // single) thread per row of the input/output matrices.
            const int idx = k * thread_row + k_idx;
            output[idx] = max_val;
            indices[idx] = should_process_row ? (expert - start_expert) : NUM_EXPERTS;
            source_rows[idx] = k_idx * num_rows + thread_row;
        }

        // Finally, we clear the value in the thread with the current max if there is another iteration to run.
        if (k_idx + 1 < k)
        {
            const int ldg_group_for_expert = expert / COLS_PER_GROUP_LDG;
            const int thread_to_clear_in_group = (expert / ELTS_PER_LDG) % THREADS_PER_ROW;

            // Only the thread in the group which produced the max will reset the "winning" value to -inf.
            if (thread_group_idx == thread_to_clear_in_group)
            {
                const int offset_for_expert = expert % ELTS_PER_LDG;
                // Safe to set to any negative value since row_chunk values must be between 0 and 1.
                row_chunk[ldg_group_for_expert * ELTS_PER_LDG + offset_for_expert] = -10000.f;
            }
        }
    }
}

namespace detail
{
// Constructs some constants needed to partition the work across threads at compile time.
template <int EXPERTS, int BYTES_PER_LDG>
struct TopkConstants
{
    static constexpr int ELTS_PER_LDG = BYTES_PER_LDG / sizeof(float);
    static_assert(EXPERTS / (ELTS_PER_LDG * WARP_SIZE) == 0 || EXPERTS % (ELTS_PER_LDG * WARP_SIZE) == 0, "");
    static constexpr int VECs_PER_THREAD = MAX(1, EXPERTS / (ELTS_PER_LDG * WARP_SIZE));
    static constexpr int VPT = VECs_PER_THREAD * ELTS_PER_LDG;
    static constexpr int THREADS_PER_ROW = EXPERTS / VPT;
    static constexpr int ROWS_PER_WARP = WARP_SIZE / THREADS_PER_ROW;
};
} // namespace detail

template <int EXPERTS, int WARPS_PER_TB, typename IndType>
void topkGatingSoftmaxLauncherHelper(const float* input, const bool* finished, float* output, IndType* indices,
    int* source_row, const int num_rows, const int k, const int start_expert, const int end_expert, cudaStream_t stream)
{
    static constexpr std::size_t MAX_BYTES_PER_LDG = 16;

    static constexpr int BYTES_PER_LDG = MIN(MAX_BYTES_PER_LDG, sizeof(float) * EXPERTS);
    using Constants = detail::TopkConstants<EXPERTS, BYTES_PER_LDG>;
    static constexpr int VPT = Constants::VPT;
    static constexpr int ROWS_PER_WARP = Constants::ROWS_PER_WARP;
    const int num_warps = (num_rows + ROWS_PER_WARP - 1) / ROWS_PER_WARP;
    const int num_blocks = (num_warps + WARPS_PER_TB - 1) / WARPS_PER_TB;

    dim3 block_dim(WARP_SIZE, WARPS_PER_TB);
    topkGatingSoftmax<VPT, EXPERTS, WARPS_PER_TB, BYTES_PER_LDG><<<num_blocks, block_dim, 0, stream>>>(
        input, finished, output, num_rows, indices, source_row, k, start_expert, end_expert);
}

#define LAUNCH_SOFTMAX(NUM_EXPERTS, WARPS_PER_TB)                       \
    topkGatingSoftmaxLauncherHelper<NUM_EXPERTS, WARPS_PER_TB>(         \
        gating_output, nullptr, topk_weights, topk_indices,            \
        token_expert_indices, num_tokens, topk, 0, num_experts,         \
        stream);

template <typename IndType>
void topkGatingSoftmaxKernelLauncher(
    const float* gating_output,
    float* topk_weights,
<<<<<<< HEAD
    IndType* topk_indicies,
=======
    IndType* topk_indices,
>>>>>>> 110df743
    int* token_expert_indices,
    float* softmax_workspace,
    const int num_tokens,
    const int num_experts,
    const int topk,
    cudaStream_t stream) {
    static constexpr int WARPS_PER_TB = 4;
    switch (num_experts) {
        case 1:
            LAUNCH_SOFTMAX(1, WARPS_PER_TB);
            break;
        case 2:
            LAUNCH_SOFTMAX(2, WARPS_PER_TB);
            break;
        case 4:
            LAUNCH_SOFTMAX(4, WARPS_PER_TB);
            break;
        case 8:
            LAUNCH_SOFTMAX(8, WARPS_PER_TB);
            break;
        case 16:
            LAUNCH_SOFTMAX(16, WARPS_PER_TB);
            break;
        case 32:
            LAUNCH_SOFTMAX(32, WARPS_PER_TB);
            break;
        case 64:
            LAUNCH_SOFTMAX(64, WARPS_PER_TB);
            break;
        case 128:
            LAUNCH_SOFTMAX(128, WARPS_PER_TB);
            break;
        case 256:
            LAUNCH_SOFTMAX(256, WARPS_PER_TB);
            break;
        default: {
            TORCH_CHECK(softmax_workspace != nullptr,
                "softmax_workspace must be provided for num_experts that are not a power of 2.");
            static constexpr int TPB = 256;
            moeSoftmax<TPB><<<num_tokens, TPB, 0, stream>>>(
                gating_output, nullptr, softmax_workspace, num_experts);
            moeTopK<TPB><<<num_tokens, TPB, 0, stream>>>(
                softmax_workspace, nullptr, topk_weights, topk_indices, token_expert_indices,
                num_experts, topk, 0, num_experts);
        }
    }
}

} // namespace moe
} // namespace vllm

void topk_softmax(
    torch::Tensor& topk_weights,                // [num_tokens, topk]
    torch::Tensor& topk_indices,                // [num_tokens, topk]
    torch::Tensor& token_expert_indices,        // [num_tokens, topk]
    torch::Tensor& gating_output)               // [num_tokens, num_experts]
{
    const int num_experts = gating_output.size(-1);
    const auto num_tokens = gating_output.numel() / num_experts;
    const int topk = topk_weights.size(-1);

    const bool is_pow_2 = (num_experts != 0) && ((num_experts & (num_experts - 1)) == 0);
    const bool needs_workspace = !is_pow_2 || num_experts > 256;
    const int64_t workspace_size = needs_workspace ? num_tokens * num_experts : 0;

    const at::cuda::OptionalCUDAGuard device_guard(device_of(gating_output));
    const cudaStream_t stream = at::cuda::getCurrentCUDAStream();
    torch::Tensor softmax_workspace = torch::empty({workspace_size}, gating_output.options());

    if(topk_indices.scalar_type() == at::ScalarType::Int)
    {
        vllm::moe::topkGatingSoftmaxKernelLauncher(
            gating_output.data_ptr<float>(),
            topk_weights.data_ptr<float>(),
            topk_indices.data_ptr<int>(),
            token_expert_indices.data_ptr<int>(),
            softmax_workspace.data_ptr<float>(),
            num_tokens,
            num_experts,
            topk,
            stream);
    }
    else if (topk_indices.scalar_type() == at::ScalarType::UInt32)
    {
        vllm::moe::topkGatingSoftmaxKernelLauncher(
            gating_output.data_ptr<float>(),
            topk_weights.data_ptr<float>(),
            topk_indices.data_ptr<uint32_t>(),
            token_expert_indices.data_ptr<int>(),
            softmax_workspace.data_ptr<float>(),
            num_tokens,
            num_experts,
            topk,
            stream);
    }
    else {
        assert(topk_indices.scalar_type() == at::ScalarType::Int64);
        vllm::moe::topkGatingSoftmaxKernelLauncher(
            gating_output.data_ptr<float>(),
            topk_weights.data_ptr<float>(),
            topk_indices.data_ptr<int64_t>(),
            token_expert_indices.data_ptr<int>(),
            softmax_workspace.data_ptr<float>(),
            num_tokens,
            num_experts,
            topk,
            stream);
    }
}<|MERGE_RESOLUTION|>--- conflicted
+++ resolved
@@ -433,11 +433,7 @@
 void topkGatingSoftmaxKernelLauncher(
     const float* gating_output,
     float* topk_weights,
-<<<<<<< HEAD
-    IndType* topk_indicies,
-=======
     IndType* topk_indices,
->>>>>>> 110df743
     int* token_expert_indices,
     float* softmax_workspace,
     const int num_tokens,
