#pragma once

#include <torch/all.h>

void topk_softmax(torch::Tensor& topk_weights, torch::Tensor& topk_indices,
                  torch::Tensor& token_expert_indices,
                  torch::Tensor& gating_output, bool renormalize);

void moe_sum(torch::Tensor& input, torch::Tensor& output);

void moe_align_block_size(torch::Tensor topk_ids, int64_t num_experts,
                          int64_t block_size, torch::Tensor sorted_token_ids,
                          torch::Tensor experts_ids,
                          torch::Tensor num_tokens_post_pad);

<<<<<<< HEAD
void moe_lora_align_block_size(torch::Tensor topk_ids,
                               torch::Tensor token_lora_mapping,
                               int64_t num_experts, int64_t block_size,
                               int64_t max_loras,
                               torch::Tensor sorted_token_ids,
                               torch::Tensor expert_ids,
                               torch::Tensor num_tokens_post_pad);
=======
void batched_moe_align_block_size(int64_t max_tokens_per_batch,
                                  int64_t block_size,
                                  torch::Tensor const& expert_num_tokens,
                                  torch::Tensor sorted_ids,
                                  torch::Tensor expert_ids,
                                  torch::Tensor num_tokens_post_pad);

>>>>>>> d31f7844
#ifndef USE_ROCM
torch::Tensor moe_wna16_gemm(torch::Tensor input, torch::Tensor output,
                             torch::Tensor b_qweight, torch::Tensor b_scales,
                             std::optional<torch::Tensor> b_qzeros,
                             std::optional<torch::Tensor> topk_weights,
                             torch::Tensor sorted_token_ids,
                             torch::Tensor expert_ids,
                             torch::Tensor num_tokens_post_pad, int64_t top_k,
                             int64_t BLOCK_SIZE_M, int64_t BLOCK_SIZE_N,
                             int64_t BLOCK_SIZE_K, int64_t bit);

std::tuple<torch::Tensor, torch::Tensor> grouped_topk(
    torch::Tensor const& scores, torch::Tensor const& scores_with_bias,
    int64_t n_group, int64_t topk_group, int64_t topk, bool renormalize,
    double routed_scaling_factor);
#endif

bool moe_permute_unpermute_supported();

void shuffle_rows(const torch::Tensor& input_tensor,
                  const torch::Tensor& dst2src_map,
                  torch::Tensor& output_tensor);<|MERGE_RESOLUTION|>--- conflicted
+++ resolved
@@ -13,7 +13,13 @@
                           torch::Tensor experts_ids,
                           torch::Tensor num_tokens_post_pad);
 
-<<<<<<< HEAD
+void batched_moe_align_block_size(int64_t max_tokens_per_batch,
+                                  int64_t block_size,
+                                  torch::Tensor const& expert_num_tokens,
+                                  torch::Tensor sorted_ids,
+                                  torch::Tensor expert_ids,
+                                  torch::Tensor num_tokens_post_pad);
+
 void moe_lora_align_block_size(torch::Tensor topk_ids,
                                torch::Tensor token_lora_mapping,
                                int64_t num_experts, int64_t block_size,
@@ -21,15 +27,6 @@
                                torch::Tensor sorted_token_ids,
                                torch::Tensor expert_ids,
                                torch::Tensor num_tokens_post_pad);
-=======
-void batched_moe_align_block_size(int64_t max_tokens_per_batch,
-                                  int64_t block_size,
-                                  torch::Tensor const& expert_num_tokens,
-                                  torch::Tensor sorted_ids,
-                                  torch::Tensor expert_ids,
-                                  torch::Tensor num_tokens_post_pad);
-
->>>>>>> d31f7844
 #ifndef USE_ROCM
 torch::Tensor moe_wna16_gemm(torch::Tensor input, torch::Tensor output,
                              torch::Tensor b_qweight, torch::Tensor b_scales,
