/**
 * This is a standalone test for custom allreduce.
 * To compile, make sure you have MPI and NCCL installed in your system.
 * export MPI_HOME=XXX
 * nvcc -O2 -arch=native -std=c++17 custom_all_reduce_test.cu -o
 * custom_all_reduce_test -lnccl -I${MPI_HOME}/include -lmpi
 *
 * Warning: this C++ test is not designed to be very readable and was used
 * during the rapid prototyping process.
 *
 * To run:
 * mpirun -np 8 ./custom_all_reduce_test
 */
#include <cuda.h>
#include <curand_kernel.h>
#include <stdio.h>
#include <stdlib.h>

#include <limits>
#include <vector>

#include "cuda_profiler_api.h"
#include "mpi.h"
#ifdef USE_ROCM
  #include <hip/hip_bf16.h>
typedef __hip_bfloat16 nv_bfloat16;
  #include "rccl/rccl.h"
  #include "custom_all_reduce_hip.cuh"
#else
  #include "nccl.h"
  #include "custom_all_reduce.cuh"
#endif

#define MPICHECK(cmd)                                                  \
  do {                                                                 \
    int e = cmd;                                                       \
    if (e != MPI_SUCCESS) {                                            \
      printf("Failed: MPI error %s:%d '%d'\n", __FILE__, __LINE__, e); \
      exit(EXIT_FAILURE);                                              \
    }                                                                  \
  } while (0)

#define NCCLCHECK(cmd)                                              \
  do {                                                              \
    ncclResult_t r = cmd;                                           \
    if (r != ncclSuccess) {                                         \
      printf("Failed, NCCL error %s:%d '%s'\n", __FILE__, __LINE__, \
             ncclGetErrorString(r));                                \
      exit(EXIT_FAILURE);                                           \
    }                                                               \
  } while (0)

#ifdef USE_ROCM
__global__ void dummy_kernel() {
<<<<<<< HEAD
#ifdef USE_ROCM
=======
  for (int i = 0; i < 100; i++) {
    uint64_t start = wall_clock64();
    uint64_t cycles_elapsed;
    do {
      cycles_elapsed = wall_clock64() - start;
    } while (cycles_elapsed < 100);
  }
  for (int i = 0; i < 100; i++) __nanosleep(1000000);  // 100ms
}
#else
__global__ void dummy_kernel() {
  #if defined(__CUDA_ARCH__) && __CUDA_ARCH__ >= 700
  for (int i = 0; i < 100; i++) __nanosleep(1000000);  // 100ms
  #else
>>>>>>> 1cab43c2
  for (int i = 0; i < 100; i++) {
    uint64_t start = wall_clock64();
    uint64_t cycles_elapsed;
    do {
      cycles_elapsed = wall_clock64() - start;
    } while (cycles_elapsed < 100);
  }
<<<<<<< HEAD
#else
  for (int i = 0; i < 100; i++) __nanosleep(1000000);  // 100ms
#endif
=======
  #endif
>>>>>>> 1cab43c2
}
#endif

template <typename T>
__global__ void set_data(T* data, int size, int myRank) {
  for (int idx = blockIdx.x * blockDim.x + threadIdx.x; idx < size;
       idx += gridDim.x * blockDim.x) {
    data[idx] = myRank * 0.11f;
  }
}

template <typename T>
__global__ void convert_data(const T* data1, const T* data2, double* fdata1,
                             double* fdata2, int size) {
  for (int idx = blockIdx.x * blockDim.x + threadIdx.x; idx < size;
       idx += gridDim.x * blockDim.x) {
    fdata1[idx] = data1[idx];
    fdata2[idx] = data2[idx];
  }
}

__global__ void init_rand(curandState_t* state, int size, int nRanks) {
  for (int idx = blockIdx.x * blockDim.x + threadIdx.x; idx < size;
       idx += gridDim.x * blockDim.x) {
    for (int i = 0; i < nRanks; i++) {
      curand_init(i + 1, idx, 0, &state[idx * nRanks + i]);
    }
  }
}

template <typename T>
__global__ void gen_data(curandState_t* state, T* data, double* ground_truth,
                         int myRank, int nRanks, int size) {
  for (int idx = blockIdx.x * blockDim.x + threadIdx.x; idx < size;
       idx += gridDim.x * blockDim.x) {
    double sum = 0.0;
    for (int i = 0; i < nRanks; i++) {
      double val = curand_uniform_double(&state[idx * nRanks + i]) * 4;
      T hval = val;  // downcast first
      sum += static_cast<double>(hval);
      if (i == myRank) data[idx] = hval;
    }
    ground_truth[idx] = sum;
  }
}

template <typename T>
void run(int myRank, int nRanks, ncclComm_t& comm, int threads, int block_limit,
         int data_size, bool performance_test) {
  T* result;
  cudaStream_t stream;
  CUDACHECK(cudaStreamCreateWithFlags(&stream, cudaStreamNonBlocking));
  CUDACHECK(cudaMalloc(&result, data_size * sizeof(T)));
  CUDACHECK(cudaMemset(result, 0, data_size * sizeof(T)));

  cudaIpcMemHandle_t self_data_handle;
  cudaIpcMemHandle_t data_handles[8];
  vllm::Signal* buffer;
  T* self_data_copy;
  /**
   * Allocate IPC buffer
   *
   * The first section is a temporary buffer for storing intermediate allreduce
   * results, if a particular algorithm requires it. The second section is for
   * the input to the allreduce. The actual API takes the input pointer as an
   * argument (that is, they can and usually should be allocated separately).
   * But since the input pointers and the temporary buffer all require IPC
   * registration, they are allocated and registered together in the test for
   * convenience.
   */
#ifdef USE_ROCM
  CUDACHECK(hipExtMallocWithFlags(
      (void**)&buffer, 2 * data_size * sizeof(T) + sizeof(vllm::Signal),
      hipDeviceMallocUncached));
#else
  CUDACHECK(
      cudaMalloc(&buffer, 2 * data_size * sizeof(T) + sizeof(vllm::Signal)));
#endif
  CUDACHECK(
      cudaMemset(buffer, 0, 2 * data_size * sizeof(T) + sizeof(vllm::Signal)));
  CUDACHECK(cudaMalloc(&self_data_copy, data_size * sizeof(T)));
  CUDACHECK(cudaIpcGetMemHandle(&self_data_handle, buffer));

  MPICHECK(MPI_Allgather(&self_data_handle, sizeof(cudaIpcMemHandle_t),
                         MPI_BYTE, data_handles, sizeof(cudaIpcMemHandle_t),
                         MPI_BYTE, MPI_COMM_WORLD));

  void* rank_data;
  size_t rank_data_sz = 16 * 1024 * 1024;
  CUDACHECK(cudaMalloc(&rank_data, rank_data_sz));
  std::vector<int64_t> offsets(nRanks, 0);
  vllm::CustomAllreduce fa(buffer, rank_data, rank_data_sz, data_handles,
                           offsets, myRank);
  auto* self_data =
      reinterpret_cast<T*>(reinterpret_cast<char*>(buffer) +
                           sizeof(vllm::Signal) + data_size * sizeof(T));
  // hack buffer registration
  {
    std::vector<std::string> handles;
    handles.reserve(nRanks);
    for (int i = 0; i < nRanks; i++) {
      char* begin = (char*)&data_handles[i];
      char* end = (char*)&data_handles[i + 1];
      handles.emplace_back(begin, end);
    }
    std::vector<int64_t> offsets(nRanks,
                                 sizeof(vllm::Signal) + data_size * sizeof(T));
    fa.register_buffer(handles, offsets, self_data);
  }

  double* ground_truth;
  CUDACHECK(cudaMallocHost(&ground_truth, data_size * sizeof(double)));
  curandState_t* states;
  CUDACHECK(cudaMalloc(&states, sizeof(curandState_t) * nRanks * data_size));
  init_rand<<<108, 1024, 0, stream>>>(states, data_size, nRanks);
  gen_data<T><<<108, 1024, 0, stream>>>(states, self_data, ground_truth, myRank,
                                        nRanks, data_size);
  CUDACHECK(cudaMemcpyAsync(self_data_copy, self_data, data_size * sizeof(T),
                            cudaMemcpyDeviceToDevice, stream));
  cudaEvent_t start, stop;
  CUDACHECK(cudaEventCreate(&start));
  CUDACHECK(cudaEventCreate(&stop));

  ncclDataType_t ncclDtype;
  if (std::is_same<T, half>::value) {
    ncclDtype = ncclFloat16;
  } else if (std::is_same<T, nv_bfloat16>::value) {
    ncclDtype = ncclBfloat16;
  } else {
    ncclDtype = ncclFloat;
  }
  double *nccl_result, *my_result;
  CUDACHECK(cudaMallocHost(&nccl_result, data_size * sizeof(double)));
  CUDACHECK(cudaMallocHost(&my_result, data_size * sizeof(double)));
  if (performance_test) {
    dummy_kernel<<<1, 1, 0, stream>>>();
    constexpr int warmup_iters = 5;
    constexpr int num_iters = 100;
    // warmup
    for (int i = 0; i < warmup_iters; i++) {
      NCCLCHECK(ncclAllReduce(result, result, data_size, ncclDtype, ncclSum,
                              comm, stream));
    }
    CUDACHECK(cudaEventRecord(start, stream));
    for (int i = 0; i < num_iters; i++) {
      NCCLCHECK(ncclAllReduce(result, result, data_size, ncclDtype, ncclSum,
                              comm, stream));
    }
    CUDACHECK(cudaEventRecord(stop, stream));
    CUDACHECK(cudaStreamSynchronize(stream));
    float allreduce_ms = 0;
    cudaEventElapsedTime(&allreduce_ms, start, stop);

    dummy_kernel<<<1, 1, 0, stream>>>();
    // warm up
    for (int i = 0; i < warmup_iters; i++) {
      fa.allreduce<T>(stream, self_data, result, data_size, threads,
                      block_limit);
    }
    CUDACHECK(cudaEventRecord(start, stream));
    for (int i = 0; i < num_iters; i++) {
      fa.allreduce<T>(stream, self_data, result, data_size, threads,
                      block_limit);
    }
    CUDACHECK(cudaEventRecord(stop, stream));
    CUDACHECK(cudaStreamSynchronize(stream));

    float duration_ms = 0;
    cudaEventElapsedTime(&duration_ms, start, stop);
    if (myRank == 0)
      printf(
          "Rank %d done, nGPUs:%d, sz (kb): %d, %d, %d, my time:%.2fus, nccl "
          "time:%.2fus\n",
          myRank, nRanks, data_size * sizeof(T) / 1024, threads, block_limit,
          duration_ms * 1e3 / num_iters, allreduce_ms * 1e3 / num_iters);

    // And wait for all the queued up work to complete
    CUDACHECK(cudaStreamSynchronize(stream));

    NCCLCHECK(ncclAllReduce(self_data_copy, self_data, data_size, ncclDtype,
                            ncclSum, comm, stream));

    convert_data<T><<<108, 1024, 0, stream>>>(self_data, result, nccl_result,
                                              my_result, data_size);
    CUDACHECK(cudaStreamSynchronize(stream));

    for (unsigned long j = 0; j < data_size; j++) {
      auto diff = abs(nccl_result[j] - my_result[j]);
      if (diff >= 4e-2) {
        printf("Rank %d: Verification mismatch at %lld: %f != (my) %f, gt=%f\n",
               myRank, j, nccl_result[j], my_result[j], ground_truth[j]);
        break;
      }
    }
    long double nccl_diffs = 0.0;
    long double my_diffs = 0.0;
    for (int j = 0; j < data_size; j++) {
      nccl_diffs += abs(nccl_result[j] - ground_truth[j]);
      my_diffs += abs(my_result[j] - ground_truth[j]);
    }
    if (myRank == 0)
      std::cout << "average abs diffs: nccl: " << nccl_diffs / data_size
                << " me: " << my_diffs / data_size << std::endl;
  } else {
    for (int i = 0; i < 100; i++) {
      fa.allreduce<T>(stream, self_data, result, data_size, threads,
                      block_limit);
      CUDACHECK(cudaStreamSynchronize(stream));
      NCCLCHECK(ncclAllReduce(self_data, self_data_copy, data_size, ncclDtype,
                              ncclSum, comm, stream));
      convert_data<T><<<108, 1024, 0, stream>>>(
          self_data_copy, result, nccl_result, my_result, data_size);
      CUDACHECK(cudaStreamSynchronize(stream));

      for (unsigned long j = 0; j < data_size; j++) {
        auto diff = abs(nccl_result[j] - my_result[j]);
        if (diff >= 4e-2) {
          printf(
              "Rank %d: Verification mismatch at %lld: %f != (my) %f, gt=%f\n",
              myRank, j, nccl_result[j], my_result[j], ground_truth[j]);
          break;
        }
      }
    }
    if (myRank == 0)
      printf("Test passed: nGPUs:%d, sz (kb): %d, %d, %d\n", nRanks,
             data_size * sizeof(T) / 1024, threads, block_limit);
    // long double nccl_diffs = 0.0;
    // long double my_diffs = 0.0;
    // for (int j = 0; j < data_size; j++) {
    //   nccl_diffs += abs(nccl_result[j] - ground_truth[j]);
    //   my_diffs += abs(my_result[j] - ground_truth[j]);
    // }
    // if (myRank == 0)
    //   std::cout << "average abs diffs: nccl: " << nccl_diffs / data_size
    //             << " me: " << my_diffs / data_size << std::endl;
  }

  CUDACHECK(cudaFree(result));
  CUDACHECK(cudaFree(self_data_copy));
  CUDACHECK(cudaFree(rank_data));
  CUDACHECK(cudaFree(buffer));
  CUDACHECK(cudaFree(states));
  CUDACHECK(cudaFreeHost(ground_truth));
  CUDACHECK(cudaFreeHost(nccl_result));
  CUDACHECK(cudaFreeHost(my_result));
  CUDACHECK(cudaStreamDestroy(stream));
}

int main(int argc, char** argv) {
  int nRanks, myRank;
  MPICHECK(MPI_Init(&argc, &argv));
  MPICHECK(MPI_Comm_rank(MPI_COMM_WORLD, &myRank));
  MPICHECK(MPI_Comm_size(MPI_COMM_WORLD, &nRanks));
  CUDACHECK(cudaSetDevice(myRank));
  ncclUniqueId id;
  ncclComm_t comm;
  if (myRank == 0) ncclGetUniqueId(&id);
  MPICHECK(MPI_Bcast(static_cast<void*>(&id), sizeof(id), MPI_BYTE, 0,
                     MPI_COMM_WORLD));
  NCCLCHECK(ncclCommInitRank(&comm, nRanks, id, myRank));

  bool performance_test = true;
  cudaProfilerStart();
<<<<<<< HEAD
  // for (int threads : {256, 512}) {
  //   for (int block_limit = 16; block_limit < 112; block_limit += 4) {
  //     run<half>(myRank, nRanks, comm, threads, block_limit, 4096 * 1024);
  //   }
  // }
#ifdef USE_ROCM
  for (int sz = 512; sz <= (8 << 20); sz *= 2) {
    run<half>(myRank, nRanks, comm, 512, 16, sz + 8 * 47, performance_test);
  }
#else
=======
// Uncomment to scan through different block size configs.
// for (int threads : {256, 512, 1024}) {
//   for (int block_limit = 16; block_limit < 112; block_limit += 4) {
//     run<half>(myRank, nRanks, comm, threads, block_limit, 1024 * 1024,
//     performance_test);
//   }
// }
#ifdef USE_ROCM
  const int block_limit = 16;
#else
  const int block_limit = 36;
#endif
  // Scan through different sizes to test performance.
>>>>>>> 1cab43c2
  for (int sz = 512; sz <= (8 << 20); sz *= 2) {
    run<half>(myRank, nRanks, comm, 512, 36, sz + 8 * 47, performance_test);
  }
#endif

  cudaProfilerStop();
  MPICHECK(MPI_Finalize());
  return EXIT_SUCCESS;
}<|MERGE_RESOLUTION|>--- conflicted
+++ resolved
@@ -9,7 +9,7 @@
  * during the rapid prototyping process.
  *
  * To run:
- * mpirun -np 8 ./custom_all_reduce_test
+ * mpirun --allow-run-as-root -np 8 ./custom_all_reduce_test
  */
 #include <cuda.h>
 #include <curand_kernel.h>
@@ -20,6 +20,7 @@
 #include <vector>
 
 #include "cuda_profiler_api.h"
+#include "custom_all_reduce.cuh"
 #include "mpi.h"
 #ifdef USE_ROCM
   #include <hip/hip_bf16.h>
@@ -52,9 +53,6 @@
 
 #ifdef USE_ROCM
 __global__ void dummy_kernel() {
-<<<<<<< HEAD
-#ifdef USE_ROCM
-=======
   for (int i = 0; i < 100; i++) {
     uint64_t start = wall_clock64();
     uint64_t cycles_elapsed;
@@ -69,21 +67,11 @@
   #if defined(__CUDA_ARCH__) && __CUDA_ARCH__ >= 700
   for (int i = 0; i < 100; i++) __nanosleep(1000000);  // 100ms
   #else
->>>>>>> 1cab43c2
   for (int i = 0; i < 100; i++) {
-    uint64_t start = wall_clock64();
-    uint64_t cycles_elapsed;
-    do {
-      cycles_elapsed = wall_clock64() - start;
-    } while (cycles_elapsed < 100);
-  }
-<<<<<<< HEAD
-#else
-  for (int i = 0; i < 100; i++) __nanosleep(1000000);  // 100ms
-#endif
-=======
+    long long int start = clock64();
+    while (clock64() - start < 150000000);  // approximately 98.4ms on P40
+  }
   #endif
->>>>>>> 1cab43c2
 }
 #endif
 
@@ -174,24 +162,26 @@
   void* rank_data;
   size_t rank_data_sz = 16 * 1024 * 1024;
   CUDACHECK(cudaMalloc(&rank_data, rank_data_sz));
-  std::vector<int64_t> offsets(nRanks, 0);
-  vllm::CustomAllreduce fa(buffer, rank_data, rank_data_sz, data_handles,
-                           offsets, myRank);
+  vllm::Signal* ipc_ptrs[8];
+  for (int i = 0; i < nRanks; i++) {
+    if (i == myRank)
+      ipc_ptrs[i] = buffer;
+    else
+      CUDACHECK(cudaIpcOpenMemHandle((void**)&ipc_ptrs[i], data_handles[i],
+                                     cudaIpcMemLazyEnablePeerAccess));
+  }
+  vllm::CustomAllreduce fa(ipc_ptrs, rank_data, rank_data_sz, myRank, nRanks);
   auto* self_data =
       reinterpret_cast<T*>(reinterpret_cast<char*>(buffer) +
                            sizeof(vllm::Signal) + data_size * sizeof(T));
   // hack buffer registration
   {
-    std::vector<std::string> handles;
-    handles.reserve(nRanks);
+    void* data[8];
     for (int i = 0; i < nRanks; i++) {
-      char* begin = (char*)&data_handles[i];
-      char* end = (char*)&data_handles[i + 1];
-      handles.emplace_back(begin, end);
-    }
-    std::vector<int64_t> offsets(nRanks,
-                                 sizeof(vllm::Signal) + data_size * sizeof(T));
-    fa.register_buffer(handles, offsets, self_data);
+      data[i] =
+          ((char*)ipc_ptrs[i]) + sizeof(vllm::Signal) + data_size * sizeof(T);
+    }
+    fa.register_buffer(data);
   }
 
   double* ground_truth;
@@ -348,18 +338,6 @@
 
   bool performance_test = true;
   cudaProfilerStart();
-<<<<<<< HEAD
-  // for (int threads : {256, 512}) {
-  //   for (int block_limit = 16; block_limit < 112; block_limit += 4) {
-  //     run<half>(myRank, nRanks, comm, threads, block_limit, 4096 * 1024);
-  //   }
-  // }
-#ifdef USE_ROCM
-  for (int sz = 512; sz <= (8 << 20); sz *= 2) {
-    run<half>(myRank, nRanks, comm, 512, 16, sz + 8 * 47, performance_test);
-  }
-#else
-=======
 // Uncomment to scan through different block size configs.
 // for (int threads : {256, 512, 1024}) {
 //   for (int block_limit = 16; block_limit < 112; block_limit += 4) {
@@ -373,11 +351,9 @@
   const int block_limit = 36;
 #endif
   // Scan through different sizes to test performance.
->>>>>>> 1cab43c2
   for (int sz = 512; sz <= (8 << 20); sz *= 2) {
     run<half>(myRank, nRanks, comm, 512, 36, sz + 8 * 47, performance_test);
   }
-#endif
 
   cudaProfilerStop();
   MPICHECK(MPI_Finalize());
