--- conflicted
+++ resolved
@@ -15,7 +15,6 @@
   AT_DISPATCH_SWITCH(                                             \
     TYPE, NAME, VLLM_DISPATCH_CASE_FLOATING_TYPES(__VA_ARGS__))
 
-<<<<<<< HEAD
 #define VLLM_DISPATCH_CASE_INTEGRAL_TYPES(...)             \
   AT_DISPATCH_CASE(at::ScalarType::Byte, __VA_ARGS__)      \
   AT_DISPATCH_CASE(at::ScalarType::Char, __VA_ARGS__)      \
@@ -26,7 +25,7 @@
 #define VLLM_DISPATCH_INTEGRAL_TYPES(TYPE, NAME, ...)             \
   AT_DISPATCH_SWITCH(                                             \
     TYPE, NAME, VLLM_DISPATCH_CASE_INTEGRAL_TYPES(__VA_ARGS__))
-=======
+
 #define VLLM_DISPATCH_CASE_FLOATING_AND_BYTE_TYPES(...)     \
   AT_DISPATCH_CASE(at::ScalarType::Float, __VA_ARGS__)      \
   AT_DISPATCH_CASE(at::ScalarType::Half, __VA_ARGS__)       \
@@ -35,5 +34,4 @@
 
 #define VLLM_DISPATCH_FLOATING_AND_BYTE_TYPES(TYPE, NAME, ...)           \
   AT_DISPATCH_SWITCH(                                                    \
-    TYPE, NAME, VLLM_DISPATCH_CASE_FLOATING_AND_BYTE_TYPES(__VA_ARGS__))
->>>>>>> 9090bf02
+    TYPE, NAME, VLLM_DISPATCH_CASE_FLOATING_AND_BYTE_TYPES(__VA_ARGS__))