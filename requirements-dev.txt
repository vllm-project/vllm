--- conflicted
+++ resolved
@@ -1,40 +1,5 @@
 -r requirements-lint.txt
 -r requirements-test.txt
 
-<<<<<<< HEAD
-# type checking
-mypy==1.9.0
-types-PyYAML
-types-requests
-types-setuptools
-
-# testing
-pytest
-tensorizer>=2.9.0
-pytest-forked
-pytest-asyncio
-pytest-rerunfailures
-pytest-shard
-
-# testing utils
-awscli
-einops # required for MPT
-httpx
-peft
-requests
-ray
-sentence-transformers # required for embedding
-
-# Benchmarking
-aiohttp
-
-
-# GGUF
-gguf==0.9.0
-
-# quantization
-bitsandbytes==0.42.0
-=======
 # Avoid adding requirements directly to this file.
-# Instead, modify the two files referenced above.
->>>>>>> db5ec52a
+# Instead, modify the two files referenced above.