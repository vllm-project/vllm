--- conflicted
+++ resolved
@@ -87,15 +87,11 @@
         SRCS "${FlashMLA_SOURCES}"
         CUDA_ARCHS "${FLASH_MLA_ARCHS}")
 
-<<<<<<< HEAD
-    define_extension_target(
-=======
     set_gencode_flags_for_srcs(
         SRCS "${FlashMLA_Extension_SOURCES}"
         CUDA_ARCHS "${FLASH_MLA_ARCHS}")
 
-    define_gpu_extension_target(
->>>>>>> 24ab76b3
+    define_extension_target(
         _flashmla_C
         DESTINATION vllm
         LANGUAGE ${VLLM_GPU_LANG}
