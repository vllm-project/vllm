--- conflicted
+++ resolved
@@ -19,11 +19,7 @@
   FetchContent_Declare(
         flashmla
         GIT_REPOSITORY https://github.com/vllm-project/FlashMLA
-<<<<<<< HEAD
-        GIT_TAG 46d64a8ebef03fa50b4ae74937276a5c940e3f95
-=======
         GIT_TAG 5f65b85703c7ed75fda01e06495077caad207c3f
->>>>>>> b8b302cd
         GIT_PROGRESS TRUE
         CONFIGURE_COMMAND ""
         BUILD_COMMAND ""
@@ -70,16 +66,12 @@
         ${flashmla_SOURCE_DIR}/csrc/extension/torch_api.cpp
         ${flashmla_SOURCE_DIR}/csrc/extension/sm90/dense_fp8/pybind.cpp
         ${flashmla_SOURCE_DIR}/csrc/extension/sm90/dense_fp8/flash_fwd_mla_fp8_sm90.cu
-<<<<<<< HEAD
         ${flashmla_SOURCE_DIR}/csrc/extension/sm90/dense_fp8/flash_fwd_mla_metadata.cu
-=======
->>>>>>> b8b302cd
     )
 
     set(FlashMLA_INCLUDES
         ${flashmla_SOURCE_DIR}/csrc
         ${flashmla_SOURCE_DIR}/csrc/sm90
-<<<<<<< HEAD
         ${flashmla_SOURCE_DIR}/csrc/cutlass/include
         ${flashmla_SOURCE_DIR}/csrc/cutlass/tools/util/include
     )
@@ -91,19 +83,6 @@
         ${flashmla_SOURCE_DIR}/csrc/cutlass/include
         ${flashmla_SOURCE_DIR}/csrc/cutlass/tools/util/include
     )
-=======
-        ${flashmla_SOURCE_DIR}/csrc/cutlass/include
-        ${flashmla_SOURCE_DIR}/csrc/cutlass/tools/util/include
-    )
-
-    set(FlashMLA_Extension_INCLUDES
-        ${flashmla_SOURCE_DIR}/csrc
-        ${flashmla_SOURCE_DIR}/csrc/sm90
-        ${flashmla_SOURCE_DIR}/csrc/extension/sm90/dense_fp8/
-        ${flashmla_SOURCE_DIR}/csrc/cutlass/include
-        ${flashmla_SOURCE_DIR}/csrc/cutlass/tools/util/include
-    )
->>>>>>> b8b302cd
 
     set_gencode_flags_for_srcs(
         SRCS "${FlashMLA_SOURCES}"
@@ -113,11 +92,7 @@
         SRCS "${FlashMLA_Extension_SOURCES}"
         CUDA_ARCHS "${FLASH_MLA_ARCHS}")
 
-<<<<<<< HEAD
-    define_extension_target(
-=======
     define_gpu_extension_target(
->>>>>>> b8b302cd
         _flashmla_C
         DESTINATION vllm
         LANGUAGE ${VLLM_GPU_LANG}
@@ -134,11 +109,7 @@
         $<$<COMPILE_LANGUAGE:CUDA>:-UPy_LIMITED_API>
         $<$<COMPILE_LANGUAGE:CXX>:-UPy_LIMITED_API>)
 
-<<<<<<< HEAD
-    define_extension_target(
-=======
     define_gpu_extension_target(
->>>>>>> b8b302cd
         _flashmla_extension_C
         DESTINATION vllm
         LANGUAGE ${VLLM_GPU_LANG}
