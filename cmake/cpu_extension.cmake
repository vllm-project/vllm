--- conflicted
+++ resolved
@@ -89,7 +89,6 @@
 if (MACOSX_FOUND AND CMAKE_SYSTEM_PROCESSOR STREQUAL "arm64")
     message(STATUS "Apple Silicon Detected")
     set(APPLE_SILICON_FOUND TRUE)
-<<<<<<< HEAD
     
     # Check for bf16 support on Apple Silicon
     try_compile(APPLE_SILICON_BF16_SUPPORT
@@ -109,11 +108,6 @@
     endif()
     
     list(APPEND CXX_COMPILE_FLAGS ${MARCH_FLAGS})
-=======
-    set(ENABLE_NUMA OFF)
-    check_sysctl(hw.optional.neon ASIMD_FOUND)
-    check_sysctl(hw.optional.arm.FEAT_BF16 ARM_BF16_FOUND)
->>>>>>> 361a7463
 else()
     find_isa(${CPUINFO} "avx2" AVX2_FOUND)
     find_isa(${CPUINFO} "avx512f" AVX512_FOUND)
