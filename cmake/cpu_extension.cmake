--- conflicted
+++ resolved
@@ -221,24 +221,12 @@
     set(CMAKE_POLICY_DEFAULT_CMP0077 NEW)
 
     FetchContent_MakeAvailable(oneDNN)
-<<<<<<< HEAD
-    
-    list(APPEND LIBS dnnl)
-elseif(POWER10_FOUND OR POWER9_FOUND)
-    FetchContent_Declare(
-        oneDNN
-        GIT_REPOSITORY https://github.com/oneapi-src/oneDNN.git
-        GIT_TAG v3.7.2
-        GIT_PROGRESS TRUE
-        GIT_SHALLOW TRUE
-=======
     add_library(dnnl_ext OBJECT "csrc/cpu/dnnl_helper.cpp")
     target_include_directories(
         dnnl_ext
         PUBLIC ${oneDNN_SOURCE_DIR}/include
         PUBLIC ${oneDNN_BINARY_DIR}/include
         PRIVATE ${oneDNN_SOURCE_DIR}/src
->>>>>>> f571ff8e
     )
     target_link_libraries(dnnl_ext dnnl)
     target_compile_options(dnnl_ext PRIVATE ${CXX_COMPILE_FLAGS} -fPIC)
@@ -285,13 +273,6 @@
             ${VLLM_EXT_SRC})
         add_compile_definitions(-DCPU_CAPABILITY_AVX512)
     endif()
-<<<<<<< HEAD
-elseif(POWER10_FOUND OR POWER9_FOUND)
-    set(VLLM_EXT_SRC
-        "csrc/cpu/quant.cpp"
-        ${VLLM_EXT_SRC})
-=======
->>>>>>> f571ff8e
 endif()
 
 if(USE_ONEDNN)
