--- conflicted
+++ resolved
@@ -265,13 +265,8 @@
 endmacro()
 
 #
-<<<<<<< HEAD
-# For the given `SRC_CUDA_ARCHS` list of gencode versions in the form 
-#  `<major>.<minor>[letter]` compute the "loose intersection" with the 
-=======
 # For the given `SRC_CUDA_ARCHS` list of gencode versions in the form
 #  `<major>.<minor>[letter]` compute the "loose intersection" with the
->>>>>>> 110df743
 #  `TGT_CUDA_ARCHS` list of gencodes. We also support the `+PTX` suffix in
 #  `SRC_CUDA_ARCHS` which indicates that the PTX code should be built when there
 #  is a CUDA_ARCH in `TGT_CUDA_ARCHS` that is equal to or larger than the
@@ -318,21 +313,6 @@
   # if x.0a is in SRC_CUDA_ARCHS and x.0 is in CUDA_ARCHS then we should
   # remove x.0a from SRC_CUDA_ARCHS and add x.0a to _CUDA_ARCHS
   set(_CUDA_ARCHS)
-<<<<<<< HEAD
-  if ("9.0a" IN_LIST _SRC_CUDA_ARCHS)
-    list(REMOVE_ITEM _SRC_CUDA_ARCHS "9.0a")
-    if ("9.0" IN_LIST TGT_CUDA_ARCHS)
-      list(REMOVE_ITEM _TGT_CUDA_ARCHS "9.0")
-      set(_CUDA_ARCHS "9.0a")
-    endif()
-  endif()
-
-  if ("10.0a" IN_LIST _SRC_CUDA_ARCHS)
-    list(REMOVE_ITEM _SRC_CUDA_ARCHS "10.0a")
-    if ("10.0" IN_LIST TGT_CUDA_ARCHS)
-      list(REMOVE_ITEM _TGT_CUDA_ARCHS "10.0")
-      set(_CUDA_ARCHS "10.0a")
-=======
   foreach(_arch ${_SRC_CUDA_ARCHS})
     if(_arch MATCHES "\\a$")
       list(REMOVE_ITEM _SRC_CUDA_ARCHS "${_arch}")
@@ -341,7 +321,6 @@
         list(REMOVE_ITEM _TGT_CUDA_ARCHS "${_base}")
         list(APPEND _CUDA_ARCHS "${_arch}")
       endif()
->>>>>>> 110df743
     endif()
   endforeach()
 
@@ -375,11 +354,7 @@
   endforeach()
 
   list(REMOVE_DUPLICATES _CUDA_ARCHS)
-<<<<<<< HEAD
-  
-=======
-
->>>>>>> 110df743
+
   # reapply +PTX suffix to architectures that requested PTX
   set(_FINAL_ARCHS)
   foreach(_arch ${_CUDA_ARCHS})
@@ -390,11 +365,7 @@
     endif()
   endforeach()
   set(_CUDA_ARCHS ${_FINAL_ARCHS})
-<<<<<<< HEAD
-  
-=======
-
->>>>>>> 110df743
+
   set(${OUT_CUDA_ARCHS} ${_CUDA_ARCHS} PARENT_SCOPE)
 endfunction()
 
