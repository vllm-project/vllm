--- conflicted
+++ resolved
@@ -137,13 +137,7 @@
     parser.add_argument("--compilation-config", type=str, default="")
     return parser.parse_args()
 
-<<<<<<< HEAD
-def main():
-    args = parse_args()
-=======
-
 def main(args):
->>>>>>> 2c52c7fd
     args.endpoint_type = "openai-chat"
 
     model_dir = args.model_dir
@@ -245,13 +239,9 @@
         gpu_memory_utilization=0.8,
         speculative_config=speculative_config,
         disable_log_stats=False,
-<<<<<<< HEAD
-        max_model_len=8192,
+        max_model_len=args.max_model_len,
         seed=0,
         max_num_seqs=args.max_num_seqs,
-=======
-        max_model_len=args.max_model_len,
->>>>>>> 2c52c7fd
         limit_mm_per_prompt={"image": 5},
         disable_chunked_mm_input=True,
         compilation_config=(
