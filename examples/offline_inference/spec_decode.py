# SPDX-License-Identifier: Apache-2.0
# SPDX-FileCopyrightText: Copyright contributors to the vLLM project

from transformers import AutoTokenizer

from vllm import LLM, SamplingParams
from vllm.benchmarks.datasets import add_dataset_parser, get_samples
from vllm.inputs import TokensPrompt
from vllm.v1.metrics.reader import Counter, Vector

try:
    from vllm.utils import FlexibleArgumentParser
except ImportError:
    from argparse import ArgumentParser as FlexibleArgumentParser


QUESTION = "What is the content of each image?"
IMAGE_URLS = [
    "https://upload.wikimedia.org/wikipedia/commons/d/da/2015_Kaczka_krzy%C5%BCowka_w_wodzie_%28samiec%29.jpg",
    "https://upload.wikimedia.org/wikipedia/commons/7/77/002_The_lion_king_Snyggve_in_the_Serengeti_National_Park_Photo_by_Giles_Laurent.jpg",
    "https://upload.wikimedia.org/wikipedia/commons/2/26/Ultramarine_Flycatcher_%28Ficedula_superciliaris%29_Naggar%2C_Himachal_Pradesh%2C_2013_%28cropped%29.JPG",
    "https://upload.wikimedia.org/wikipedia/commons/thumb/e/e5/Anim1754_-_Flickr_-_NOAA_Photo_Library_%281%29.jpg/2560px-Anim1754_-_Flickr_-_NOAA_Photo_Library_%281%29.jpg",
    "https://upload.wikimedia.org/wikipedia/commons/d/d4/Starfish%2C_Caswell_Bay_-_geograph.org.uk_-_409413.jpg",
    "https://upload.wikimedia.org/wikipedia/commons/6/69/Grapevinesnail_01.jpg",
    "https://upload.wikimedia.org/wikipedia/commons/thumb/0/0b/Texas_invasive_Musk_Thistle_1.jpg/1920px-Texas_invasive_Musk_Thistle_1.jpg",
    "https://upload.wikimedia.org/wikipedia/commons/thumb/7/7a/Huskiesatrest.jpg/2880px-Huskiesatrest.jpg",
    "https://upload.wikimedia.org/wikipedia/commons/thumb/6/68/Orange_tabby_cat_sitting_on_fallen_leaves-Hisashi-01A.jpg/1920px-Orange_tabby_cat_sitting_on_fallen_leaves-Hisashi-01A.jpg",
    "https://upload.wikimedia.org/wikipedia/commons/3/30/George_the_amazing_guinea_pig.jpg",
    "https://upload.wikimedia.org/wikipedia/commons/thumb/1/1f/Oryctolagus_cuniculus_Rcdo.jpg/1920px-Oryctolagus_cuniculus_Rcdo.jpg",
    "https://upload.wikimedia.org/wikipedia/commons/9/98/Horse-and-pony.jpg",
]


def get_custom_mm_prompts(num_prompts):
    prompts = []
    for url in IMAGE_URLS:
        prompts.append(
            [
                {"type": "image_url", "image_url": {"url": url}},
                {"type": "text", "text": QUESTION},
            ]
        )
    if num_prompts > len(IMAGE_URLS):
        prompts = prompts * (num_prompts // len(IMAGE_URLS) + 1)

    return [[{"role": "user", "content": prompt}] for prompt in prompts[:num_prompts]]


def parse_args():
    parser = FlexibleArgumentParser()
    add_dataset_parser(parser)
    parser.add_argument("--test", action="store_true")
    parser.add_argument(
        "--method",
        type=str,
        default="eagle",
        choices=["ngram", "eagle", "eagle3", "mtp"],
    )
    parser.add_argument("--num-spec-tokens", type=int, default=2)
    parser.add_argument("--prompt-lookup-max", type=int, default=5)
    parser.add_argument("--prompt-lookup-min", type=int, default=2)
    parser.add_argument("--tp", type=int, default=1)
    parser.add_argument("--enforce-eager", action="store_true")
    parser.add_argument("--enable-chunked-prefill", action="store_true")
    parser.add_argument("--max-model-len", type=int, default=16384)
    parser.add_argument("--temp", type=float, default=0)
    parser.add_argument("--top-p", type=float, default=1.0)
    parser.add_argument("--top-k", type=int, default=-1)
    parser.add_argument("--print-output", action="store_true")
    parser.add_argument("--output-len", type=int, default=256)
    parser.add_argument("--model-dir", type=str, default=None)
    parser.add_argument("--eagle-dir", type=str, default=None)
    parser.add_argument("--draft-model", type=str, default=None)
    parser.add_argument("--custom-mm-prompts", action="store_true")
    parser.add_argument("--gpu-memory-utilization", type=float, default=0.8)
    parser.add_argument("--request-id-prefix", type=str, default="")
    return parser.parse_args()


def main(args):
    args.endpoint_type = "openai-chat"

    model_dir = args.model_dir
    if args.model_dir is None:
        if args.custom_mm_prompts:
            raise ValueError(
                "custom_mm_prompts requires mm based models"
                "default llama3.1-8b-instruct is not mm based"
                "please specify model_dir to give a mm based model"
            )
        model_dir = "meta-llama/Llama-3.1-8B-Instruct"
    tokenizer = AutoTokenizer.from_pretrained(model_dir)
    args.custom_skip_chat_template = True

    if not args.custom_mm_prompts:
        prompts = get_samples(args, tokenizer)
        # add_special_tokens is False to avoid adding bos twice
        # when using chat templates
        prompt_ids = [
            tokenizer.encode(prompt.prompt, add_special_tokens=False)
            for prompt in prompts
        ]
    else:
        prompts = get_custom_mm_prompts(args.num_prompts)

    if args.method == "eagle" or args.method == "eagle3":
        eagle_dir = args.eagle_dir
        if args.method == "eagle" and eagle_dir is None:
            eagle_dir = "yuhuili/EAGLE-LLaMA3.1-Instruct-8B"

        elif args.method == "eagle3" and eagle_dir is None:
            eagle_dir = "yuhuili/EAGLE3-LLaMA3.1-Instruct-8B"
        speculative_config = {
            "method": args.method,
            "model": eagle_dir,
            "num_speculative_tokens": args.num_spec_tokens,
        }
    elif args.method == "ngram":
        speculative_config = {
            "method": "ngram",
            "num_speculative_tokens": args.num_spec_tokens,
            "prompt_lookup_max": args.prompt_lookup_max,
            "prompt_lookup_min": args.prompt_lookup_min,
        }
<<<<<<< HEAD
    elif args.method == "draft_model":
        assert args.draft_model is not None and args.draft_model != ""
        speculative_config = {
            "method": args.method,
            "model": args.draft_model,
            "num_speculative_tokens": args.num_spec_tokens,
            "enforce_eager": args.enforce_eager,
            "max_model_len": args.max_model_len,
        }
    elif args.method.endswith("mtp"):
=======
    elif args.method == "mtp":
>>>>>>> 0efd540d
        speculative_config = {
            "method": "mtp",
            "num_speculative_tokens": args.num_spec_tokens,
        }
    else:
        raise ValueError(f"unknown method: {args.method}")

    llm = LLM(
        model=model_dir,
        trust_remote_code=True,
        tensor_parallel_size=args.tp,
        enable_chunked_prefill=args.enable_chunked_prefill,
        enforce_eager=args.enforce_eager,
        gpu_memory_utilization=args.gpu_memory_utilization,
        speculative_config=speculative_config,
        disable_log_stats=False,
        max_model_len=args.max_model_len,
        limit_mm_per_prompt={"image": 5},
        disable_chunked_mm_input=True,
    )

    sampling_params = SamplingParams(temperature=args.temp, max_tokens=args.output_len)
    if not args.custom_mm_prompts:
        outputs = llm.generate(
            [TokensPrompt(prompt_token_ids=x) for x in prompt_ids],
            sampling_params=sampling_params,
        )
    else:
        outputs = llm.chat(prompts, sampling_params=sampling_params)

    # print the generated text
    if args.print_output:
        for output in outputs:
            print("-" * 50)
            print(f"prompt: {output.prompt}")
            print(f"generated text: {output.outputs[0].text}")
            print("-" * 50)

    try:
        metrics = llm.get_metrics()
    except AssertionError:
        print("Metrics are not supported in the V0 engine.")
        return

    total_num_output_tokens = sum(
        len(output.outputs[0].token_ids) for output in outputs
    )
    num_drafts = 0
    num_draft_tokens = 0
    num_accepted_tokens = 0
    acceptance_counts = [0] * args.num_spec_tokens
    for metric in metrics:
        if metric.name == "vllm:spec_decode_num_drafts":
            assert isinstance(metric, Counter)
            num_drafts += metric.value
        elif metric.name == "vllm:spec_decode_num_draft_tokens":
            assert isinstance(metric, Counter)
            num_draft_tokens += metric.value
        elif metric.name == "vllm:spec_decode_num_accepted_tokens":
            assert isinstance(metric, Counter)
            num_accepted_tokens += metric.value
        elif metric.name == "vllm:spec_decode_num_accepted_tokens_per_pos":
            assert isinstance(metric, Vector)
            for pos in range(len(metric.values)):
                acceptance_counts[pos] += metric.values[pos]

    print("-" * 50)
    print(f"total_num_output_tokens: {total_num_output_tokens}")
    print(f"num_drafts: {num_drafts}")
    print(f"num_draft_tokens: {num_draft_tokens}")
    print(f"num_accepted_tokens: {num_accepted_tokens}")
    acceptance_length = 1 + (num_accepted_tokens / num_drafts) if num_drafts > 0 else 1
    print(f"mean acceptance length: {acceptance_length:.2f}")
    print("-" * 50)

    # print acceptance at each token position
    for i in range(len(acceptance_counts)):
        acceptance_rate = acceptance_counts[i] / num_drafts if num_drafts > 0 else 0
        print(f"acceptance at token {i}: {acceptance_rate:.2f}")

    return acceptance_length


if __name__ == "__main__":
    args = parse_args()
    acceptance_length = main(args)

    if args.test:
        # takes ~30s to run on 1xH100
        assert args.method in ["eagle", "eagle3"]
        assert args.tp == 1
        assert args.num_spec_tokens == 3
        assert args.dataset_name == "hf"
        assert args.dataset_path == "philschmid/mt-bench"
        assert args.num_prompts == 80
        assert args.temp == 0
        assert args.top_p == 1.0
        assert args.top_k == -1
        assert args.enable_chunked_prefill

        # check acceptance length is within 2% of expected value
        rtol = 0.02
        expected_acceptance_length = 2.296 if args.method == "eagle" else 2.811

        assert (
            acceptance_length <= (1 + rtol) * expected_acceptance_length
            and acceptance_length >= (1 - rtol) * expected_acceptance_length
        ), (
            f"acceptance_length {acceptance_length} is not "
            f"within {rtol * 100}% of {expected_acceptance_length}"
        )

        print(
            f"Test passed! Expected AL: "
            f"{expected_acceptance_length}, got {acceptance_length}"
        )<|MERGE_RESOLUTION|>--- conflicted
+++ resolved
@@ -54,7 +54,7 @@
         "--method",
         type=str,
         default="eagle",
-        choices=["ngram", "eagle", "eagle3", "mtp"],
+        choices=["ngram", "eagle", "eagle3", "mtp", "draft_model"],
     )
     parser.add_argument("--num-spec-tokens", type=int, default=2)
     parser.add_argument("--prompt-lookup-max", type=int, default=5)
@@ -122,7 +122,6 @@
             "prompt_lookup_max": args.prompt_lookup_max,
             "prompt_lookup_min": args.prompt_lookup_min,
         }
-<<<<<<< HEAD
     elif args.method == "draft_model":
         assert args.draft_model is not None and args.draft_model != ""
         speculative_config = {
@@ -132,10 +131,7 @@
             "enforce_eager": args.enforce_eager,
             "max_model_len": args.max_model_len,
         }
-    elif args.method.endswith("mtp"):
-=======
     elif args.method == "mtp":
->>>>>>> 0efd540d
         speculative_config = {
             "method": "mtp",
             "num_speculative_tokens": args.num_spec_tokens,
