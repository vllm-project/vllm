--- conflicted
+++ resolved
@@ -145,11 +145,7 @@
     sampling_params = SamplingParams(temperature=args.temp, max_tokens=args.output_len)
     if not args.custom_mm_prompts:
         outputs = llm.generate(
-<<<<<<< HEAD
-            [TokensPrompt(prompt_token_ids=_prompt_ids) for _prompt_ids in prompt_ids],
-=======
             [TokensPrompt(prompt_token_ids=x) for x in prompt_ids],
->>>>>>> cb55ad86
             sampling_params=sampling_params,
         )
     else:
