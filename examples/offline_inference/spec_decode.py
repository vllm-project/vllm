# SPDX-License-Identifier: Apache-2.0
# SPDX-FileCopyrightText: Copyright contributors to the vLLM project

from transformers import AutoTokenizer

from vllm import LLM, SamplingParams
from vllm.benchmarks.datasets import add_dataset_parser, get_samples
from vllm.inputs import TokensPrompt
from vllm.v1.metrics.reader import Counter, Vector

try:
    from vllm.utils import FlexibleArgumentParser
except ImportError:
    from argparse import ArgumentParser as FlexibleArgumentParser


QUESTION = "What is the content of each image?"
IMAGE_URLS = [
    "https://upload.wikimedia.org/wikipedia/commons/d/da/2015_Kaczka_krzy%C5%BCowka_w_wodzie_%28samiec%29.jpg",
    "https://upload.wikimedia.org/wikipedia/commons/7/77/002_The_lion_king_Snyggve_in_the_Serengeti_National_Park_Photo_by_Giles_Laurent.jpg",
    "https://upload.wikimedia.org/wikipedia/commons/2/26/Ultramarine_Flycatcher_%28Ficedula_superciliaris%29_Naggar%2C_Himachal_Pradesh%2C_2013_%28cropped%29.JPG",
    "https://upload.wikimedia.org/wikipedia/commons/thumb/e/e5/Anim1754_-_Flickr_-_NOAA_Photo_Library_%281%29.jpg/2560px-Anim1754_-_Flickr_-_NOAA_Photo_Library_%281%29.jpg",
    "https://upload.wikimedia.org/wikipedia/commons/d/d4/Starfish%2C_Caswell_Bay_-_geograph.org.uk_-_409413.jpg",
    "https://upload.wikimedia.org/wikipedia/commons/6/69/Grapevinesnail_01.jpg",
    "https://upload.wikimedia.org/wikipedia/commons/thumb/0/0b/Texas_invasive_Musk_Thistle_1.jpg/1920px-Texas_invasive_Musk_Thistle_1.jpg",
    "https://upload.wikimedia.org/wikipedia/commons/thumb/7/7a/Huskiesatrest.jpg/2880px-Huskiesatrest.jpg",
    "https://upload.wikimedia.org/wikipedia/commons/thumb/6/68/Orange_tabby_cat_sitting_on_fallen_leaves-Hisashi-01A.jpg/1920px-Orange_tabby_cat_sitting_on_fallen_leaves-Hisashi-01A.jpg",
    "https://upload.wikimedia.org/wikipedia/commons/3/30/George_the_amazing_guinea_pig.jpg",
    "https://upload.wikimedia.org/wikipedia/commons/thumb/1/1f/Oryctolagus_cuniculus_Rcdo.jpg/1920px-Oryctolagus_cuniculus_Rcdo.jpg",
    "https://upload.wikimedia.org/wikipedia/commons/9/98/Horse-and-pony.jpg",
]


def get_custom_mm_prompts(num_prompts):
    prompts = []
    for url in IMAGE_URLS:
        prompts.append(
            [
                {"type": "image_url", "image_url": {"url": url}},
                {"type": "text", "text": QUESTION},
            ]
        )
    if num_prompts > len(IMAGE_URLS):
        prompts = prompts * (num_prompts // len(IMAGE_URLS) + 1)

    return [[{"role": "user", "content": prompt}] for prompt in prompts[:num_prompts]]


def parse_args():
    parser = FlexibleArgumentParser()
    add_dataset_parser(parser)
    parser.add_argument("--test", action="store_true")
    parser.add_argument(
        "--method",
        type=str,
        default="eagle",
        choices=["ngram", "eagle", "eagle3", "mtp"],
    )
    parser.add_argument("--num-spec-tokens", type=int, default=2)
    parser.add_argument("--prompt-lookup-max", type=int, default=5)
    parser.add_argument("--prompt-lookup-min", type=int, default=2)
    parser.add_argument("--tp", type=int, default=1)
    parser.add_argument("--enforce-eager", action="store_true")
    parser.add_argument("--enable-chunked-prefill", action="store_true")
    parser.add_argument("--max-model-len", type=int, default=16384)
    parser.add_argument("--temp", type=float, default=0)
    parser.add_argument("--top-p", type=float, default=1.0)
    parser.add_argument("--top-k", type=int, default=-1)
    parser.add_argument("--print-output", action="store_true")
    parser.add_argument("--output-len", type=int, default=256)
    parser.add_argument("--model-dir", type=str, default=None)
    parser.add_argument("--eagle-dir", type=str, default=None)
    parser.add_argument("--draft-model", type=str, default=None)
    parser.add_argument("--custom-mm-prompts", action="store_true")
    parser.add_argument("--gpu-memory-utilization", type=float, default=0.8)
    parser.add_argument("--request-id-prefix", type=str, default="")
    parser.add_argument("--max-model-len", type=int, default=16384)
    return parser.parse_args()


def main(args):
    args.endpoint_type = "openai-chat"

    model_dir = args.model_dir
    if args.model_dir is None:
        if args.custom_mm_prompts:
            raise ValueError(
                "custom_mm_prompts requires mm based models"
                "default llama3.1-8b-instruct is not mm based"
                "please specify model_dir to give a mm based model"
            )
        model_dir = "meta-llama/Llama-3.1-8B-Instruct"
    tokenizer = AutoTokenizer.from_pretrained(model_dir)
    args.custom_skip_chat_template = True

    if not args.custom_mm_prompts:
        prompts = get_samples(args, tokenizer)
        # add_special_tokens is False to avoid adding bos twice
        # when using chat templates
        prompt_ids = [
            tokenizer.encode(prompt.prompt, add_special_tokens=False)
            for prompt in prompts
        ]
    else:
        prompts = get_custom_mm_prompts(args.num_prompts)

    if args.method == "eagle" or args.method == "eagle3":
        eagle_dir = args.eagle_dir
        if args.method == "eagle" and eagle_dir is None:
            eagle_dir = "yuhuili/EAGLE-LLaMA3.1-Instruct-8B"

        elif args.method == "eagle3" and eagle_dir is None:
            eagle_dir = "yuhuili/EAGLE3-LLaMA3.1-Instruct-8B"
        speculative_config = {
            "method": args.method,
            "model": eagle_dir,
            "num_speculative_tokens": args.num_spec_tokens,
        }
    elif args.method == "ngram":
        speculative_config = {
            "method": "ngram",
            "num_speculative_tokens": args.num_spec_tokens,
            "prompt_lookup_max": args.prompt_lookup_max,
            "prompt_lookup_min": args.prompt_lookup_min,
        }
<<<<<<< HEAD
    elif args.method == "draft_model":
        assert args.draft_model is not None and args.draft_model != ""
        speculative_config = {
            "method": args.method,
            "model": args.draft_model,
            "num_speculative_tokens": args.num_spec_tokens,
            "enforce_eager": args.enforce_eager,
            "max_model_len": args.max_model_len,
        }
    elif args.method.endswith("mtp"):
=======
    elif args.method == "mtp":
>>>>>>> 0efd540d
        speculative_config = {
            "method": "mtp",
            "num_speculative_tokens": args.num_spec_tokens,
        }
    else:
        raise ValueError(f"unknown method: {args.method}")

    llm = LLM(
        model=model_dir,
        trust_remote_code=True,
        tensor_parallel_size=args.tp,
        enable_chunked_prefill=args.enable_chunked_prefill,
        enforce_eager=args.enforce_eager,
        gpu_memory_utilization=args.gpu_memory_utilization,
        speculative_config=speculative_config,
        disable_log_stats=False,
        max_model_len=args.max_model_len,
        limit_mm_per_prompt={"image": 5},
        disable_chunked_mm_input=True,
    )

    sampling_params = SamplingParams(temperature=args.temp, max_tokens=args.output_len)
    if not args.custom_mm_prompts:
        outputs = llm.generate(
            [TokensPrompt(prompt_token_ids=x) for x in prompt_ids],
            sampling_params=sampling_params,
        )
    else:
        outputs = llm.chat(prompts, sampling_params=sampling_params)

    # print the generated text
    if args.print_output:
        for output in outputs:
            print("-" * 50)
            print(f"prompt: {output.prompt}")
            print(f"generated text: {output.outputs[0].text}")
            print("-" * 50)

    try:
        metrics = llm.get_metrics()
    except AssertionError:
        print("Metrics are not supported in the V0 engine.")
        return

    total_num_output_tokens = sum(
        len(output.outputs[0].token_ids) for output in outputs
    )
    num_drafts = 0
    num_draft_tokens = 0
    num_accepted_tokens = 0
    acceptance_counts = [0] * args.num_spec_tokens
    for metric in metrics:
        if metric.name == "vllm:spec_decode_num_drafts":
            assert isinstance(metric, Counter)
            num_drafts += metric.value
        elif metric.name == "vllm:spec_decode_num_draft_tokens":
            assert isinstance(metric, Counter)
            num_draft_tokens += metric.value
        elif metric.name == "vllm:spec_decode_num_accepted_tokens":
            assert isinstance(metric, Counter)
            num_accepted_tokens += metric.value
        elif metric.name == "vllm:spec_decode_num_accepted_tokens_per_pos":
            assert isinstance(metric, Vector)
            for pos in range(len(metric.values)):
                acceptance_counts[pos] += metric.values[pos]

    print("-" * 50)
    print(f"total_num_output_tokens: {total_num_output_tokens}")
    print(f"num_drafts: {num_drafts}")
    print(f"num_draft_tokens: {num_draft_tokens}")
    print(f"num_accepted_tokens: {num_accepted_tokens}")
    acceptance_length = 1 + (num_accepted_tokens / num_drafts) if num_drafts > 0 else 1
    print(f"mean acceptance length: {acceptance_length:.2f}")
    print("-" * 50)

    # print acceptance at each token position
    for i in range(len(acceptance_counts)):
        acceptance_rate = acceptance_counts[i] / num_drafts if num_drafts > 0 else 0
        print(f"acceptance at token {i}: {acceptance_rate:.2f}")

    return acceptance_length


if __name__ == "__main__":
    args = parse_args()
    acceptance_length = main(args)

    if args.test:
        # takes ~30s to run on 1xH100
        assert args.method in ["eagle", "eagle3"]
        assert args.tp == 1
        assert args.num_spec_tokens == 3
        assert args.dataset_name == "hf"
        assert args.dataset_path == "philschmid/mt-bench"
        assert args.num_prompts == 80
        assert args.temp == 0
        assert args.top_p == 1.0
        assert args.top_k == -1
        assert args.enable_chunked_prefill

        # check acceptance length is within 2% of expected value
        rtol = 0.02
        expected_acceptance_length = 2.296 if args.method == "eagle" else 2.811

        assert (
            acceptance_length <= (1 + rtol) * expected_acceptance_length
            and acceptance_length >= (1 - rtol) * expected_acceptance_length
        ), (
            f"acceptance_length {acceptance_length} is not "
            f"within {rtol * 100}% of {expected_acceptance_length}"
        )

        print(
            f"Test passed! Expected AL: "
            f"{expected_acceptance_length}, got {acceptance_length}"
        )<|MERGE_RESOLUTION|>--- conflicted
+++ resolved
@@ -123,7 +123,6 @@
             "prompt_lookup_max": args.prompt_lookup_max,
             "prompt_lookup_min": args.prompt_lookup_min,
         }
-<<<<<<< HEAD
     elif args.method == "draft_model":
         assert args.draft_model is not None and args.draft_model != ""
         speculative_config = {
@@ -133,10 +132,7 @@
             "enforce_eager": args.enforce_eager,
             "max_model_len": args.max_model_len,
         }
-    elif args.method.endswith("mtp"):
-=======
     elif args.method == "mtp":
->>>>>>> 0efd540d
         speculative_config = {
             "method": "mtp",
             "num_speculative_tokens": args.num_spec_tokens,
