--- conflicted
+++ resolved
@@ -3,48 +3,6 @@
 from vllm import LLM, SamplingParams
 from vllm.config import KVTransferConfig
 
-<<<<<<< HEAD
-context = "Hi " * 1000
-context2 = "Hey " * 500
-prompts = [
-    context + "Hello, my name is",
-    context + "The capital of France is",
-    context2 + "Your name is",
-    context2 + "The capital of China is",
-]
-
-sampling_params = SamplingParams(temperature=0, top_p=0.95, max_tokens=1)
-
-llm = LLM(
-    model="meta-llama/Llama-3.2-1B-Instruct",
-    enforce_eager=True,
-    gpu_memory_utilization=0.8,
-    kv_transfer_config=KVTransferConfig(
-        kv_connector="SharedStorageConnector",
-        kv_role="kv_both",
-        kv_connector_extra_config={"shared_storage_path": "local_storage"},
-    ),
-)  # , max_model_len=2048, max_num_batched_tokens=2048)
-
-# 1ST generation (prefill instance)
-outputs = llm.generate(
-    prompts,
-    sampling_params,
-)
-
-new_prompts = []
-for output in outputs:
-    prompt = output.prompt
-    generated_text = output.outputs[0].text
-    new_prompts.append(prompt + generated_text)
-    print(f"Prompt: {prompt!r}, Generated text: {generated_text!r}")
-
-# Write new_prompts to output.txt
-with open("output.txt", "w") as f:
-    for prompt in new_prompts:
-        f.write(prompt + "\n")
-print(f"Saved {len(new_prompts)} prompts to output.txt")
-=======
 
 def read_prompts():
     context = "Hi " * 1000
@@ -95,5 +53,4 @@
 
 
 if __name__ == "__main__":
-    main()
->>>>>>> 6e588da0
+    main()