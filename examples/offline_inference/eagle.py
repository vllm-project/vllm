# SPDX-License-Identifier: Apache-2.0
import argparse
import json
import os

from transformers import AutoTokenizer

from vllm import LLM, SamplingParams

<<<<<<< HEAD
parser = argparse.ArgumentParser()

parser.add_argument(
    "--dataset",
    type=str,
    default="./examples/data/gsm8k.jsonl",
    help="downloaded from the eagle repo " \
    "https://github.com/SafeAILab/EAGLE/blob/main/eagle/data/"
)
parser.add_argument("--max_num_seqs", type=int, default=8)
parser.add_argument("--num_prompts", type=int, default=80)
parser.add_argument("--num_spec_tokens", type=int, default=2)
parser.add_argument("--tp", type=int, default=1)
parser.add_argument("--draft_tp", type=int, default=1)
parser.add_argument("--enforce_eager", action='store_true')
parser.add_argument("--enable_chunked_prefill", action='store_true')
parser.add_argument("--max_num_batched_tokens", type=int, default=2048)
parser.add_argument("--temp", type=float, default=0)

args = parser.parse_args()

print(args)

model_dir = "meta-llama/Meta-Llama-3-8B-Instruct"
eagle_dir = "abhigoyal/EAGLE-LLaMA3-Instruct-8B-vllm"

max_model_len = 2048

tokenizer = AutoTokenizer.from_pretrained(model_dir)

if os.path.exists(args.dataset):
    prompts = []
    num_prompts = args.num_prompts
    with open(args.dataset) as f:
        for line in f:
            data = json.loads(line)
            prompts.append(data["turns"][0])
else:
    prompts = ["The future of AI is", "The president of the United States is"]

prompts = prompts[:args.num_prompts]
num_prompts = len(prompts)

prompt_ids = [
    tokenizer.apply_chat_template([{
        "role": "user",
        "content": prompt
    }],
                                  add_generation_prompt=True)
    for prompt in prompts
]

llm = LLM(
    model=model_dir,
    trust_remote_code=True,
    tensor_parallel_size=args.tp,
    enable_chunked_prefill=args.enable_chunked_prefill,
    max_num_batched_tokens=args.max_num_batched_tokens,
    enforce_eager=args.enforce_eager,
    max_model_len=max_model_len,
    max_num_seqs=args.max_num_seqs,
    gpu_memory_utilization=0.8,
    speculative_config={
        "method": "eagle",
        "model": eagle_dir,
        "num_speculative_tokens": args.num_spec_tokens,
        "draft_tensor_parallel_size": args.draft_tp,
        "max_model_len": max_model_len,
    },
    disable_log_stats=False,
)

sampling_params = SamplingParams(temperature=args.temp, max_tokens=256)

outputs = llm.generate(prompt_token_ids=prompt_ids,
                       sampling_params=sampling_params)

# calculate the average number of accepted tokens per forward pass, +1 is
# to account for the token from the target model that's always going to be
# accepted
acceptance_counts = [0] * (args.num_spec_tokens + 1)
for output in outputs:
    for step, count in enumerate(output.metrics.spec_token_acceptance_counts):
        acceptance_counts[step] += count

print(f"mean acceptance length: \
    {sum(acceptance_counts) / acceptance_counts[0]:.2f}")
=======

def load_prompts(dataset_path, num_prompts):
    if os.path.exists(dataset_path):
        prompts = []
        try:
            with open(dataset_path) as f:
                for line in f:
                    data = json.loads(line)
                    prompts.append(data["turns"][0])
        except Exception as e:
            print(f"Error reading dataset: {e}")
            return []
    else:
        prompts = [
            "The future of AI is", "The president of the United States is"
        ]

    return prompts[:num_prompts]


def main():
    parser = argparse.ArgumentParser()
    parser.add_argument(
        "--dataset",
        type=str,
        default="./examples/data/gsm8k.jsonl",
        help="downloaded from the eagle repo " \
        "https://github.com/SafeAILab/EAGLE/blob/main/eagle/data/"
    )
    parser.add_argument("--max_num_seqs", type=int, default=8)
    parser.add_argument("--num_prompts", type=int, default=80)
    parser.add_argument("--num_spec_tokens", type=int, default=2)
    parser.add_argument("--tp", type=int, default=1)
    parser.add_argument("--draft_tp", type=int, default=1)
    parser.add_argument("--enforce_eager", action='store_true')
    parser.add_argument("--enable_chunked_prefill", action='store_true')
    parser.add_argument("--max_num_batched_tokens", type=int, default=2048)
    parser.add_argument("--temp", type=float, default=0)
    args = parser.parse_args()

    model_dir = "meta-llama/Meta-Llama-3-8B-Instruct"
    eagle_dir = "abhigoyal/EAGLE-LLaMA3-Instruct-8B-vllm"

    max_model_len = 2048

    tokenizer = AutoTokenizer.from_pretrained(model_dir)

    prompts = load_prompts(args.dataset, args.num_prompts)

    prompt_ids = [
        tokenizer.apply_chat_template([{
            "role": "user",
            "content": prompt
        }],
                                      add_generation_prompt=True)
        for prompt in prompts
    ]

    llm = LLM(
        model=model_dir,
        trust_remote_code=True,
        tensor_parallel_size=args.tp,
        enable_chunked_prefill=args.enable_chunked_prefill,
        max_num_batched_tokens=args.max_num_batched_tokens,
        enforce_eager=args.enforce_eager,
        max_model_len=max_model_len,
        max_num_seqs=args.max_num_seqs,
        gpu_memory_utilization=0.8,
        speculative_config={
            "model": eagle_dir,
            "num_speculative_tokens": args.num_spec_tokens,
            "draft_tensor_parallel_size": args.draft_tp,
            "max_model_len": max_model_len,
        },
        disable_log_stats=False,
    )

    sampling_params = SamplingParams(temperature=args.temp, max_tokens=256)

    outputs = llm.generate(prompt_token_ids=prompt_ids,
                           sampling_params=sampling_params)

    # calculate the average number of accepted tokens per forward pass, +1 is
    # to account for the token from the target model that's always going to be
    # accepted
    acceptance_counts = [0] * (args.num_spec_tokens + 1)
    for output in outputs:
        for step, count in enumerate(
                output.metrics.spec_token_acceptance_counts):
            acceptance_counts[step] += count

    print("-" * 50)
    print(f"mean acceptance length: \
        {sum(acceptance_counts) / acceptance_counts[0]:.2f}")
    print("-" * 50)


if __name__ == "__main__":
    main()
>>>>>>> f2ebb6f5
<|MERGE_RESOLUTION|>--- conflicted
+++ resolved
@@ -7,95 +7,6 @@
 
 from vllm import LLM, SamplingParams
 
-<<<<<<< HEAD
-parser = argparse.ArgumentParser()
-
-parser.add_argument(
-    "--dataset",
-    type=str,
-    default="./examples/data/gsm8k.jsonl",
-    help="downloaded from the eagle repo " \
-    "https://github.com/SafeAILab/EAGLE/blob/main/eagle/data/"
-)
-parser.add_argument("--max_num_seqs", type=int, default=8)
-parser.add_argument("--num_prompts", type=int, default=80)
-parser.add_argument("--num_spec_tokens", type=int, default=2)
-parser.add_argument("--tp", type=int, default=1)
-parser.add_argument("--draft_tp", type=int, default=1)
-parser.add_argument("--enforce_eager", action='store_true')
-parser.add_argument("--enable_chunked_prefill", action='store_true')
-parser.add_argument("--max_num_batched_tokens", type=int, default=2048)
-parser.add_argument("--temp", type=float, default=0)
-
-args = parser.parse_args()
-
-print(args)
-
-model_dir = "meta-llama/Meta-Llama-3-8B-Instruct"
-eagle_dir = "abhigoyal/EAGLE-LLaMA3-Instruct-8B-vllm"
-
-max_model_len = 2048
-
-tokenizer = AutoTokenizer.from_pretrained(model_dir)
-
-if os.path.exists(args.dataset):
-    prompts = []
-    num_prompts = args.num_prompts
-    with open(args.dataset) as f:
-        for line in f:
-            data = json.loads(line)
-            prompts.append(data["turns"][0])
-else:
-    prompts = ["The future of AI is", "The president of the United States is"]
-
-prompts = prompts[:args.num_prompts]
-num_prompts = len(prompts)
-
-prompt_ids = [
-    tokenizer.apply_chat_template([{
-        "role": "user",
-        "content": prompt
-    }],
-                                  add_generation_prompt=True)
-    for prompt in prompts
-]
-
-llm = LLM(
-    model=model_dir,
-    trust_remote_code=True,
-    tensor_parallel_size=args.tp,
-    enable_chunked_prefill=args.enable_chunked_prefill,
-    max_num_batched_tokens=args.max_num_batched_tokens,
-    enforce_eager=args.enforce_eager,
-    max_model_len=max_model_len,
-    max_num_seqs=args.max_num_seqs,
-    gpu_memory_utilization=0.8,
-    speculative_config={
-        "method": "eagle",
-        "model": eagle_dir,
-        "num_speculative_tokens": args.num_spec_tokens,
-        "draft_tensor_parallel_size": args.draft_tp,
-        "max_model_len": max_model_len,
-    },
-    disable_log_stats=False,
-)
-
-sampling_params = SamplingParams(temperature=args.temp, max_tokens=256)
-
-outputs = llm.generate(prompt_token_ids=prompt_ids,
-                       sampling_params=sampling_params)
-
-# calculate the average number of accepted tokens per forward pass, +1 is
-# to account for the token from the target model that's always going to be
-# accepted
-acceptance_counts = [0] * (args.num_spec_tokens + 1)
-for output in outputs:
-    for step, count in enumerate(output.metrics.spec_token_acceptance_counts):
-        acceptance_counts[step] += count
-
-print(f"mean acceptance length: \
-    {sum(acceptance_counts) / acceptance_counts[0]:.2f}")
-=======
 
 def load_prompts(dataset_path, num_prompts):
     if os.path.exists(dataset_path):
@@ -165,6 +76,7 @@
         max_num_seqs=args.max_num_seqs,
         gpu_memory_utilization=0.8,
         speculative_config={
+            "method": "eagle",
             "model": eagle_dir,
             "num_speculative_tokens": args.num_spec_tokens,
             "draft_tensor_parallel_size": args.draft_tp,
@@ -194,5 +106,4 @@
 
 
 if __name__ == "__main__":
-    main()
->>>>>>> f2ebb6f5
+    main()