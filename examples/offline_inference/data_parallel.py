--- conflicted
+++ resolved
@@ -41,12 +41,9 @@
     os.environ["VLLM_DP_SIZE"] = str(dp_size)
     os.environ["VLLM_DP_MASTER_IP"] = dp_master_ip
     os.environ["VLLM_DP_MASTER_PORT"] = str(dp_master_port)
-<<<<<<< HEAD
-=======
 
     # CUDA_VISIBLE_DEVICES for each DP rank is set automatically inside the
     # engine processes.
->>>>>>> 70f2c2a7
 
     # Sample prompts.
     prompts = [
@@ -148,25 +145,12 @@
     from multiprocessing import Process
 
     procs = []
-<<<<<<< HEAD
-    for dp_rank in range(DP_size):
-        # we must set CUDA devices for each dp rank before Process creation to
-        # ensure proper inheritance by early imports and torch.cuda accesses
-        # that come before target in child process
-        os.environ["CUDA_VISIBLE_DEVICES"] = ",".join(
-            str(i) for i in range(dp_rank * GPUs_per_dp_rank, (dp_rank + 1) *
-                                  GPUs_per_dp_rank))
-        proc = Process(target=main,
-                       args=(DP_size, dp_rank, dp_master_ip, dp_master_port,
-                             GPUs_per_dp_rank))
-=======
     for local_dp_rank, global_dp_rank in enumerate(
             range(node_rank * dp_per_node, (node_rank + 1) * dp_per_node)):
         proc = Process(target=main,
                        args=(args.model, dp_size, local_dp_rank,
                              global_dp_rank, dp_master_ip, dp_master_port,
                              tp_size))
->>>>>>> 70f2c2a7
         proc.start()
         procs.append(proc)
     exit_code = 0
