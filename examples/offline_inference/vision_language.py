# SPDX-License-Identifier: Apache-2.0
"""
This example shows how to use vLLM for running offline inference with
the correct prompt format on vision language models for text generation.

For most models, the prompt format should follow corresponding examples
on HuggingFace model repository.
"""
import os
import random
from contextlib import contextmanager
from dataclasses import asdict
from typing import NamedTuple, Optional

from huggingface_hub import snapshot_download
from transformers import AutoTokenizer

from vllm import LLM, EngineArgs, SamplingParams
from vllm.assets.image import ImageAsset
from vllm.assets.video import VideoAsset
from vllm.lora.request import LoRARequest
from vllm.utils import FlexibleArgumentParser


class ModelRequestData(NamedTuple):
    engine_args: EngineArgs
    prompts: list[str]
    stop_token_ids: Optional[list[int]] = None
    lora_requests: Optional[list[LoRARequest]] = None


# NOTE: The default `max_num_seqs` and `max_model_len` may result in OOM on
# lower-end GPUs.
# Unless specified, these settings have been tested to work on a single L4.


# Aria
def run_aria(questions: list[str], modality: str) -> ModelRequestData:
    assert modality == "image"
    model_name = "rhymes-ai/Aria"

    # NOTE: Need L40 (or equivalent) to avoid OOM
    engine_args = EngineArgs(
        model=model_name,
        max_model_len=4096,
        max_num_seqs=2,
        dtype="bfloat16",
        limit_mm_per_prompt={"image": 1},
    )

    prompts = [(f"<|im_start|>user\n<fim_prefix><|img|><fim_suffix>{question}"
                "<|im_end|>\n<|im_start|>assistant\n")
               for question in questions]

    stop_token_ids = [93532, 93653, 944, 93421, 1019, 93653, 93519]

    return ModelRequestData(
        engine_args=engine_args,
        prompts=prompts,
        stop_token_ids=stop_token_ids,
    )


# Aya Vision
def run_aya_vision(questions: list[str], modality: str) -> ModelRequestData:
    assert modality == "image"
    model_name = "CohereForAI/aya-vision-8b"

    engine_args = EngineArgs(
        model=model_name,
        max_model_len=2048,
        max_num_seqs=2,
        mm_processor_kwargs={"crop_to_patches": True},
        limit_mm_per_prompt={"image": 1},
    )
    prompts = [
        f"<|START_OF_TURN_TOKEN|><|USER_TOKEN|><image>{question}<|END_OF_TURN_TOKEN|><|START_OF_TURN_TOKEN|><|CHATBOT_TOKEN|>"
        for question in questions
    ]
    return ModelRequestData(
        engine_args=engine_args,
        prompts=prompts,
    )


# BLIP-2
def run_blip2(questions: list[str], modality: str) -> ModelRequestData:
    assert modality == "image"

    # BLIP-2 prompt format is inaccurate on HuggingFace model repository.
    # See https://huggingface.co/Salesforce/blip2-opt-2.7b/discussions/15#64ff02f3f8cf9e4f5b038262 #noqa
    prompts = [f"Question: {question} Answer:" for question in questions]
    engine_args = EngineArgs(
        model="Salesforce/blip2-opt-6.7b",
        limit_mm_per_prompt={"image": 1},
    )

    return ModelRequestData(
        engine_args=engine_args,
        prompts=prompts,
    )


# Chameleon
def run_chameleon(questions: list[str], modality: str) -> ModelRequestData:
    assert modality == "image"

    prompts = [f"{question}<image>" for question in questions]
    engine_args = EngineArgs(
        model="facebook/chameleon-7b",
        max_model_len=4096,
        max_num_seqs=2,
        limit_mm_per_prompt={"image": 1},
    )

    return ModelRequestData(
        engine_args=engine_args,
        prompts=prompts,
    )


# Deepseek-VL2
def run_deepseek_vl2(questions: list[str], modality: str) -> ModelRequestData:
    assert modality == "image"

    model_name = "deepseek-ai/deepseek-vl2-tiny"

    engine_args = EngineArgs(
        model=model_name,
        max_model_len=4096,
        max_num_seqs=2,
        hf_overrides={"architectures": ["DeepseekVLV2ForCausalLM"]},
        limit_mm_per_prompt={"image": 1},
    )

    prompts = [
        f"<|User|>: <image>\n{question}\n\n<|Assistant|>:"
        for question in questions
    ]

    return ModelRequestData(
        engine_args=engine_args,
        prompts=prompts,
    )


# Florence2
def run_florence2(questions: list[str], modality: str) -> ModelRequestData:
    assert modality == "image"

    engine_args = EngineArgs(
        model="microsoft/Florence-2-large",
        tokenizer="facebook/bart-large",
        max_model_len=4096,
        max_num_seqs=2,
        trust_remote_code=True,
        dtype="bfloat16",
        limit_mm_per_prompt={"image": 1},
    )

    prompts = ["<MORE_DETAILED_CAPTION>" for _ in questions]

    return ModelRequestData(
        engine_args=engine_args,
        prompts=prompts,
    )


# Fuyu
def run_fuyu(questions: list[str], modality: str) -> ModelRequestData:
    assert modality == "image"

    prompts = [f"{question}\n" for question in questions]
    engine_args = EngineArgs(
        model="adept/fuyu-8b",
        max_model_len=2048,
        max_num_seqs=2,
        limit_mm_per_prompt={"image": 1},
    )

    return ModelRequestData(
        engine_args=engine_args,
        prompts=prompts,
    )


# Gemma 3
def run_gemma3(questions: list[str], modality: str) -> ModelRequestData:
    assert modality == "image"
    model_name = "google/gemma-3-4b-it"

    engine_args = EngineArgs(
        model=model_name,
        max_model_len=2048,
        max_num_seqs=2,
        mm_processor_kwargs={"do_pan_and_scan": True},
        limit_mm_per_prompt={"image": 1},
    )

    prompts = [("<bos><start_of_turn>user\n"
                f"<start_of_image>{question}<end_of_turn>\n"
                "<start_of_turn>model\n") for question in questions]

    return ModelRequestData(
        engine_args=engine_args,
        prompts=prompts,
    )


# GLM-4v
def run_glm4v(questions: list[str], modality: str) -> ModelRequestData:
    assert modality == "image"
    model_name = "THUDM/glm-4v-9b"

    engine_args = EngineArgs(
        model=model_name,
        max_model_len=2048,
        max_num_seqs=2,
        trust_remote_code=True,
        enforce_eager=True,
        hf_overrides={"architectures": ["GLM4VForCausalLM"]},
        limit_mm_per_prompt={"image": 1},
    )

    prompts = [
        f"<|user|>\n<|begin_of_image|><|endoftext|><|end_of_image|>\
        {question}<|assistant|>" for question in questions
    ]

    stop_token_ids = [151329, 151336, 151338]

    return ModelRequestData(
        engine_args=engine_args,
        prompts=prompts,
        stop_token_ids=stop_token_ids,
    )


# H2OVL-Mississippi
def run_h2ovl(questions: list[str], modality: str) -> ModelRequestData:
    assert modality == "image"

    model_name = "h2oai/h2ovl-mississippi-800m"

    engine_args = EngineArgs(
        model=model_name,
        trust_remote_code=True,
        max_model_len=8192,
        limit_mm_per_prompt={"image": 1},
    )

    tokenizer = AutoTokenizer.from_pretrained(model_name,
                                              trust_remote_code=True)
    messages = [[{
        'role': 'user',
        'content': f"<image>\n{question}"
    }] for question in questions]
    prompts = tokenizer.apply_chat_template(messages,
                                            tokenize=False,
                                            add_generation_prompt=True)

    # Stop tokens for H2OVL-Mississippi
    # https://huggingface.co/h2oai/h2ovl-mississippi-800m
    stop_token_ids = [tokenizer.eos_token_id]

    return ModelRequestData(
        engine_args=engine_args,
        prompts=prompts,
        stop_token_ids=stop_token_ids,
    )


# Idefics3-8B-Llama3
def run_idefics3(questions: list[str], modality: str) -> ModelRequestData:
    assert modality == "image"
    model_name = "HuggingFaceM4/Idefics3-8B-Llama3"

    engine_args = EngineArgs(
        model=model_name,
        max_model_len=8192,
        max_num_seqs=2,
        enforce_eager=True,
        # if you are running out of memory, you can reduce the "longest_edge".
        # see: https://huggingface.co/HuggingFaceM4/Idefics3-8B-Llama3#model-optimizations
        mm_processor_kwargs={
            "size": {
                "longest_edge": 3 * 364
            },
        },
        limit_mm_per_prompt={"image": 1},
    )
    prompts = [(
        f"<|begin_of_text|>User:<image>{question}<end_of_utterance>\nAssistant:"
    ) for question in questions]

    return ModelRequestData(
        engine_args=engine_args,
        prompts=prompts,
    )


# SmolVLM2-2.2B-Instruct
def run_smolvlm(questions: list[str], modality: str) -> ModelRequestData:
    assert modality == "image"
    model_name = "HuggingFaceTB/SmolVLM2-2.2B-Instruct"

    engine_args = EngineArgs(
        model=model_name,
        max_model_len=8192,
        max_num_seqs=2,
        enforce_eager=True,
        mm_processor_kwargs={
            "max_image_size": {
                "longest_edge": 384
            },
        },
        limit_mm_per_prompt={"image": 1},
    )
    prompts = [
        (f"<|im_start|>User:<image>{question}<end_of_utterance>\nAssistant:")
        for question in questions
    ]

    return ModelRequestData(
        engine_args=engine_args,
        prompts=prompts,
    )


# InternVL
def run_internvl(questions: list[str], modality: str) -> ModelRequestData:
    assert modality == "image"

    model_name = "OpenGVLab/InternVL2-2B"

    engine_args = EngineArgs(
        model=model_name,
        trust_remote_code=True,
        max_model_len=4096,
        limit_mm_per_prompt={"image": 1},
    )

    tokenizer = AutoTokenizer.from_pretrained(model_name,
                                              trust_remote_code=True)
    messages = [[{
        'role': 'user',
        'content': f"<image>\n{question}"
    }] for question in questions]
    prompts = tokenizer.apply_chat_template(messages,
                                            tokenize=False,
                                            add_generation_prompt=True)

    # Stop tokens for InternVL
    # models variants may have different stop tokens
    # please refer to the model card for the correct "stop words":
    # https://huggingface.co/OpenGVLab/InternVL2-2B/blob/main/conversation.py
    stop_tokens = ["<|endoftext|>", "<|im_start|>", "<|im_end|>", "<|end|>"]
    stop_token_ids = [tokenizer.convert_tokens_to_ids(i) for i in stop_tokens]

    return ModelRequestData(
        engine_args=engine_args,
        prompts=prompts,
        stop_token_ids=stop_token_ids,
    )


# LLaVA-1.5
def run_llava(questions: list[str], modality: str) -> ModelRequestData:
    assert modality == "image"

    prompts = [
        f"USER: <image>\n{question}\nASSISTANT:" for question in questions
    ]

    engine_args = EngineArgs(
        model="llava-hf/llava-1.5-7b-hf",
        max_model_len=4096,
        limit_mm_per_prompt={"image": 1},
    )

    return ModelRequestData(
        engine_args=engine_args,
        prompts=prompts,
    )


# LLaVA-1.6/LLaVA-NeXT
def run_llava_next(questions: list[str], modality: str) -> ModelRequestData:
    assert modality == "image"

    prompts = [f"[INST] <image>\n{question} [/INST]" for question in questions]
    engine_args = EngineArgs(
        model="llava-hf/llava-v1.6-mistral-7b-hf",
        max_model_len=8192,
        limit_mm_per_prompt={"image": 1},
    )

    return ModelRequestData(
        engine_args=engine_args,
        prompts=prompts,
    )


# LlaVA-NeXT-Video
# Currently only support for video input
def run_llava_next_video(questions: list[str],
                         modality: str) -> ModelRequestData:
    assert modality == "video"

    prompts = [
        f"USER: <video>\n{question} ASSISTANT:" for question in questions
    ]
    engine_args = EngineArgs(
        model="llava-hf/LLaVA-NeXT-Video-7B-hf",
        max_model_len=8192,
        max_num_seqs=2,
        limit_mm_per_prompt={"image": 1},
    )

    return ModelRequestData(
        engine_args=engine_args,
        prompts=prompts,
    )


# LLaVA-OneVision
def run_llava_onevision(questions: list[str],
                        modality: str) -> ModelRequestData:

    if modality == "video":
        prompts = [
            f"<|im_start|>user <video>\n{question}<|im_end|> \
        <|im_start|>assistant\n" for question in questions
        ]

    elif modality == "image":
        prompts = [
            f"<|im_start|>user <image>\n{question}<|im_end|> \
        <|im_start|>assistant\n" for question in questions
        ]

    engine_args = EngineArgs(
        model="llava-hf/llava-onevision-qwen2-7b-ov-hf",
        max_model_len=16384,
        limit_mm_per_prompt={"image": 1},
    )

    return ModelRequestData(
        engine_args=engine_args,
        prompts=prompts,
    )


# Mantis
def run_mantis(questions: list[str], modality: str) -> ModelRequestData:
    assert modality == "image"

    llama3_template = '<|start_header_id|>user<|end_header_id|>\n\n{}<|eot_id|><|start_header_id|>assistant<|end_header_id|>\n\n'  # noqa: E501
    prompts = [
        llama3_template.format(f"{question}\n<image>")
        for question in questions
    ]

    engine_args = EngineArgs(
        model="TIGER-Lab/Mantis-8B-siglip-llama3",
        max_model_len=4096,
        hf_overrides={"architectures": ["MantisForConditionalGeneration"]},
        limit_mm_per_prompt={"image": 1},
    )
    stop_token_ids = [128009]

    return ModelRequestData(
        engine_args=engine_args,
        prompts=prompts,
        stop_token_ids=stop_token_ids,
    )


# MiniCPM-V
def run_minicpmv_base(questions: list[str], modality: str, model_name):
    assert modality in ["image", "video"]
    # If you want to use `MiniCPM-o-2_6` with audio inputs, check `audio_language.py` # noqa

    # 2.0
    # The official repo doesn't work yet, so we need to use a fork for now
    # For more details, please see: See: https://github.com/vllm-project/vllm/pull/4087#issuecomment-2250397630 # noqa
    # model_name = "HwwwH/MiniCPM-V-2"

    # 2.5
    # model_name = "openbmb/MiniCPM-Llama3-V-2_5"

    # 2.6
    # model_name = "openbmb/MiniCPM-V-2_6"
    # o2.6

    # modality supports
    # 2.0: image
    # 2.5: image
    # 2.6: image, video
    # o2.6: image, video, audio
    # model_name = "openbmb/MiniCPM-o-2_6"
    tokenizer = AutoTokenizer.from_pretrained(model_name,
                                              trust_remote_code=True)
    engine_args = EngineArgs(
        model=model_name,
        max_model_len=4096,
        max_num_seqs=2,
        trust_remote_code=True,
        limit_mm_per_prompt={"image": 1},
    )
    # NOTE The stop_token_ids are different for various versions of MiniCPM-V
    # 2.0
    # stop_token_ids = [tokenizer.eos_id]

    # 2.5
    # stop_token_ids = [tokenizer.eos_id, tokenizer.eot_id]

    # 2.6 / o2.6
    stop_tokens = ['<|im_end|>', '<|endoftext|>']
    stop_token_ids = [tokenizer.convert_tokens_to_ids(i) for i in stop_tokens]

    modality_placeholder = {
        "image": "(<image>./</image>)",
        "video": "(<video>./</video>)",
    }

    prompts = [
        tokenizer.apply_chat_template(
            [{
                'role': 'user',
                'content': f"{modality_placeholder[modality]}\n{question}"
            }],
            tokenize=False,
            add_generation_prompt=True) for question in questions
    ]

    return ModelRequestData(
        engine_args=engine_args,
        prompts=prompts,
        stop_token_ids=stop_token_ids,
    )


def run_minicpmo(questions: list[str], modality: str) -> ModelRequestData:
    return run_minicpmv_base(questions, modality, "openbmb/MiniCPM-o-2_6")


def run_minicpmv(questions: list[str], modality: str) -> ModelRequestData:
    return run_minicpmv_base(questions, modality, "openbmb/MiniCPM-V-2_6")


# Mistral-3 HF-format
def run_mistral3(questions: list[str], modality: str) -> ModelRequestData:
    assert modality == "image"

    model_name = "mistralai/Mistral-Small-3.1-24B-Instruct-2503"

    # NOTE: Need L40 (or equivalent) to avoid OOM
    engine_args = EngineArgs(
        model=model_name,
        max_model_len=8192,
        max_num_seqs=2,
        tensor_parallel_size=2,
        limit_mm_per_prompt={"image": 1},
    )

    prompts = [f"<s>[INST]{question}\n[IMG][/INST]" for question in questions]

    return ModelRequestData(
        engine_args=engine_args,
        prompts=prompts,
    )


# LLama 3.2
def run_mllama(questions: list[str], modality: str) -> ModelRequestData:
    assert modality == "image"

    model_name = "meta-llama/Llama-3.2-11B-Vision-Instruct"

    # Note: The default setting of max_num_seqs (256) and
    # max_model_len (131072) for this model may cause OOM.
    # You may lower either to run this example on lower-end GPUs.

    # The configuration below has been confirmed to launch on a single L40 GPU.
    engine_args = EngineArgs(
        model=model_name,
        max_model_len=8192,
        max_num_seqs=2,
        limit_mm_per_prompt={"image": 1},
    )

    tokenizer = AutoTokenizer.from_pretrained(model_name)
    messages = [[{
        "role":
        "user",
        "content": [{
            "type": "image"
        }, {
            "type": "text",
            "text": question
        }]
    }] for question in questions]
    prompts = tokenizer.apply_chat_template(messages,
                                            add_generation_prompt=True,
                                            tokenize=False)

    return ModelRequestData(
        engine_args=engine_args,
        prompts=prompts,
    )


def run_llama4(questions: list[str], modality: str) -> ModelRequestData:
    assert modality == "image"

    model_name = "meta-llama/Llama-4-Scout-17B-16E-Instruct"

    engine_args = EngineArgs(
        model=model_name,
        max_model_len=8192,
        max_num_seqs=4,
        tensor_parallel_size=8,
        gpu_memory_utilization=0.4,
        limit_mm_per_prompt={"image": 1},
    )

    tokenizer = AutoTokenizer.from_pretrained(model_name)
    messages = [[{
        "role":
        "user",
        "content": [{
            "type": "image"
        }, {
            "type": "text",
            "text": f"{question}"
        }]
    }] for question in questions]
    prompts = tokenizer.apply_chat_template(messages,
                                            add_generation_prompt=True,
                                            tokenize=False)
    stop_token_ids = None
    return ModelRequestData(
        engine_args=engine_args,
        prompts=prompts,
        stop_token_ids=stop_token_ids,
    )


# Molmo
def run_molmo(questions: list[str], modality: str) -> ModelRequestData:
    assert modality == "image"

    model_name = "allenai/Molmo-7B-D-0924"

    engine_args = EngineArgs(
        model=model_name,
        trust_remote_code=True,
        dtype="bfloat16",
        limit_mm_per_prompt={"image": 1},
    )

    prompts = [
        f"<|im_start|>user <image>\n{question}<|im_end|> \
        <|im_start|>assistant\n" for question in questions
    ]

    return ModelRequestData(
        engine_args=engine_args,
        prompts=prompts,
    )


# NVLM-D
def run_nvlm_d(questions: list[str], modality: str) -> ModelRequestData:
    assert modality == "image"

    model_name = "nvidia/NVLM-D-72B"

    # Adjust this as necessary to fit in GPU
    engine_args = EngineArgs(
        model=model_name,
        trust_remote_code=True,
        max_model_len=4096,
        tensor_parallel_size=4,
        limit_mm_per_prompt={"image": 1},
    )

    tokenizer = AutoTokenizer.from_pretrained(model_name,
                                              trust_remote_code=True)
    messages = [[{
        'role': 'user',
        'content': f"<image>\n{question}"
    }] for question in questions]
    prompts = tokenizer.apply_chat_template(messages,
                                            tokenize=False,
                                            add_generation_prompt=True)

    return ModelRequestData(
        engine_args=engine_args,
        prompts=prompts,
    )


# PaliGemma
def run_paligemma(questions: list[str], modality: str) -> ModelRequestData:
    assert modality == "image"

    # PaliGemma has special prompt format for VQA
    prompts = ["caption en" for _ in questions]
    engine_args = EngineArgs(
        model="google/paligemma-3b-mix-224",
        limit_mm_per_prompt={"image": 1},
    )

    return ModelRequestData(
        engine_args=engine_args,
        prompts=prompts,
    )


# PaliGemma 2
def run_paligemma2(questions: list[str], modality: str) -> ModelRequestData:
    assert modality == "image"

    # PaliGemma 2 has special prompt format for VQA
    prompts = ["caption en" for _ in questions]
    engine_args = EngineArgs(
        model="google/paligemma2-3b-ft-docci-448",
        limit_mm_per_prompt={"image": 1},
    )

    return ModelRequestData(
        engine_args=engine_args,
        prompts=prompts,
    )


# Phi-3-Vision
def run_phi3v(questions: list[str], modality: str) -> ModelRequestData:
    assert modality == "image"

    prompts = [
        f"<|user|>\n<|image_1|>\n{question}<|end|>\n<|assistant|>\n"
        for question in questions
    ]

    # num_crops is an override kwarg to the multimodal image processor;
    # For some models, e.g., Phi-3.5-vision-instruct, it is recommended
    # to use 16 for single frame scenarios, and 4 for multi-frame.
    #
    # Generally speaking, a larger value for num_crops results in more
    # tokens per image instance, because it may scale the image more in
    # the image preprocessing. Some references in the model docs and the
    # formula for image tokens after the preprocessing
    # transform can be found below.
    #
    # https://huggingface.co/microsoft/Phi-3.5-vision-instruct#loading-the-model-locally
    # https://huggingface.co/microsoft/Phi-3.5-vision-instruct/blob/main/processing_phi3_v.py#L194
    engine_args = EngineArgs(
        model="microsoft/Phi-3.5-vision-instruct",
        trust_remote_code=True,
        max_model_len=4096,
        max_num_seqs=2,
        # Note - mm_processor_kwargs can also be passed to generate/chat calls
        mm_processor_kwargs={"num_crops": 16},
        limit_mm_per_prompt={"image": 1},
    )

    return ModelRequestData(
        engine_args=engine_args,
        prompts=prompts,
    )


# Phi-4-multimodal-instruct
def run_phi4mm(questions: list[str], modality: str) -> ModelRequestData:
    """
    Phi-4-multimodal-instruct supports both image and audio inputs. Here, we
    show how to process image inputs.
    """
    assert modality == "image"
    model_path = snapshot_download("microsoft/Phi-4-multimodal-instruct")
    # Since the vision-lora and speech-lora co-exist with the base model,
    # we have to manually specify the path of the lora weights.
    vision_lora_path = os.path.join(model_path, "vision-lora")
    prompts = [
        f"<|user|><|image_1|>{question}<|end|><|assistant|>"
        for question in questions
    ]
    engine_args = EngineArgs(
        model=model_path,
        trust_remote_code=True,
        max_model_len=4096,
        max_num_seqs=2,
        enable_lora=True,
        max_lora_rank=320,
        limit_mm_per_prompt={"image": 1},
    )

    return ModelRequestData(
        engine_args=engine_args,
        prompts=prompts,
        lora_requests=[LoRARequest("vision", 1, vision_lora_path)],
    )


# Pixtral HF-format
def run_pixtral_hf(questions: list[str], modality: str) -> ModelRequestData:
    assert modality == "image"

    model_name = "mistral-community/pixtral-12b"

    # NOTE: Need L40 (or equivalent) to avoid OOM
    engine_args = EngineArgs(
        model=model_name,
        max_model_len=6144,
        max_num_seqs=2,
        limit_mm_per_prompt={"image": 1},
    )

    prompts = [f"<s>[INST]{question}\n[IMG][/INST]" for question in questions]

    return ModelRequestData(
        engine_args=engine_args,
        prompts=prompts,
    )


# Qwen
def run_qwen_vl(questions: list[str], modality: str) -> ModelRequestData:
    assert modality == "image"

    engine_args = EngineArgs(
        model="Qwen/Qwen-VL",
        trust_remote_code=True,
        max_model_len=1024,
        max_num_seqs=2,
        hf_overrides={"architectures": ["QwenVLForConditionalGeneration"]},
        limit_mm_per_prompt={"image": 1},
    )

    prompts = [f"{question}Picture 1: <img></img>\n" for question in questions]

    return ModelRequestData(
        engine_args=engine_args,
        prompts=prompts,
    )


# Qwen2-VL
def run_qwen2_vl(questions: list[str], modality: str) -> ModelRequestData:

    model_name = "Qwen/Qwen2-VL-7B-Instruct"

    engine_args = EngineArgs(
        model=model_name,
        max_model_len=4096,
        max_num_seqs=5,
        # Note - mm_processor_kwargs can also be passed to generate/chat calls
        mm_processor_kwargs={
            "min_pixels": 28 * 28,
            "max_pixels": 1280 * 28 * 28,
        },
        limit_mm_per_prompt={"image": 1},
    )

    if modality == "image":
        placeholder = "<|image_pad|>"
    elif modality == "video":
        placeholder = "<|video_pad|>"

    prompts = [
        ("<|im_start|>system\nYou are a helpful assistant.<|im_end|>\n"
         f"<|im_start|>user\n<|vision_start|>{placeholder}<|vision_end|>"
         f"{question}<|im_end|>\n"
         "<|im_start|>assistant\n") for question in questions
    ]

    return ModelRequestData(
        engine_args=engine_args,
        prompts=prompts,
    )


# Qwen2.5-VL
def run_qwen2_5_vl(questions: list[str], modality: str) -> ModelRequestData:

    model_name = "Qwen/Qwen2.5-VL-3B-Instruct"

    engine_args = EngineArgs(
        model=model_name,
        max_model_len=4096,
        max_num_seqs=5,
        mm_processor_kwargs={
            "min_pixels": 28 * 28,
            "max_pixels": 1280 * 28 * 28,
            "fps": 1,
        },
        limit_mm_per_prompt={"image": 1},
    )

    if modality == "image":
        placeholder = "<|image_pad|>"
    elif modality == "video":
        placeholder = "<|video_pad|>"

    prompts = [
        ("<|im_start|>system\nYou are a helpful assistant.<|im_end|>\n"
         f"<|im_start|>user\n<|vision_start|>{placeholder}<|vision_end|>"
         f"{question}<|im_end|>\n"
         "<|im_start|>assistant\n") for question in questions
    ]

    return ModelRequestData(
        engine_args=engine_args,
        prompts=prompts,
    )


# SkyworkR1V
def run_skyworkr1v(questions: list[str], modality: str) -> ModelRequestData:
    assert modality == "image"

    model_name = "Skywork/Skywork-R1V-38B"

    engine_args = EngineArgs(
        model=model_name,
        trust_remote_code=True,
        max_model_len=4096,
        limit_mm_per_prompt={"image": 1},
    )

    tokenizer = AutoTokenizer.from_pretrained(model_name,
                                              trust_remote_code=True)
    messages = [[{
        'role': 'user',
        'content': f"<image>\n{question}"
    }] for question in questions]
    prompts = tokenizer.apply_chat_template(messages,
                                            tokenize=False,
                                            add_generation_prompt=True)

    # Stop tokens for SkyworkR1V
    # https://huggingface.co/Skywork/Skywork-R1V-38B/blob/main/conversation.py
    stop_tokens = ["<｜end▁of▁sentence｜>", "<|endoftext|>"]
    stop_token_ids = [tokenizer.convert_tokens_to_ids(i) for i in stop_tokens]

    return ModelRequestData(
        engine_args=engine_args,
        prompts=prompts,
        stop_token_ids=stop_token_ids,
    )


model_example_map = {
    "aria": run_aria,
    "aya_vision": run_aya_vision,
    "blip-2": run_blip2,
    "chameleon": run_chameleon,
    "deepseek_vl_v2": run_deepseek_vl2,
    "florence2": run_florence2,
    "fuyu": run_fuyu,
    "gemma3": run_gemma3,
    "glm4v": run_glm4v,
    "h2ovl_chat": run_h2ovl,
    "idefics3": run_idefics3,
    "internvl_chat": run_internvl,
    "llava": run_llava,
    "llava-next": run_llava_next,
    "llava-next-video": run_llava_next_video,
    "llava-onevision": run_llava_onevision,
    "mantis": run_mantis,
    "minicpmo": run_minicpmo,
    "minicpmv": run_minicpmv,
    "mistral3": run_mistral3,
    "mllama": run_mllama,
    "llama4": run_llama4,
    "molmo": run_molmo,
    "NVLM_D": run_nvlm_d,
    "paligemma": run_paligemma,
    "paligemma2": run_paligemma2,
    "phi3_v": run_phi3v,
    "phi4_mm": run_phi4mm,
    "pixtral_hf": run_pixtral_hf,
    "qwen_vl": run_qwen_vl,
    "qwen2_vl": run_qwen2_vl,
    "qwen2_5_vl": run_qwen2_5_vl,
    "skywork_chat": run_skyworkr1v,
    "smolvlm": run_smolvlm,
}


def get_multi_modal_input(args):
    """
    return {
        "data": image or video,
        "question": question,
    }
    """
    if args.modality == "image":
        # Input image and question
        image = ImageAsset("cherry_blossom") \
            .pil_image.convert("RGB")
        img_questions = [
            "What is the content of this image?",
            "Describe the content of this image in detail.",
            "What's in the image?",
            "Where is this image taken?",
        ]

        return {
            "data": image,
            "questions": img_questions,
        }

    if args.modality == "video":
        # Input video and question
        video = VideoAsset(name="sample_demo_1.mp4",
                           num_frames=args.num_frames).np_ndarrays
        vid_questions = ["Why is this video funny?"]

        return {
            "data": video,
            "questions": vid_questions,
        }

    msg = f"Modality {args.modality} is not supported."
    raise ValueError(msg)


def apply_image_repeat(image_repeat_prob, num_prompts, data,
                       prompts: list[str], modality):
    """Repeats images with provided probability of "image_repeat_prob". 
    Used to simulate hit/miss for the MM preprocessor cache.
    """
    assert (image_repeat_prob <= 1.0 and image_repeat_prob >= 0)
    no_yes = [0, 1]
    probs = [1.0 - image_repeat_prob, image_repeat_prob]

    inputs = []
    cur_image = data
    for i in range(num_prompts):
        if image_repeat_prob is not None:
            res = random.choices(no_yes, probs)[0]
            if res == 0:
                # No repeat => Modify one pixel
                cur_image = cur_image.copy()
                new_val = (i // 256 // 256, i // 256, i % 256)
                cur_image.putpixel((0, 0), new_val)

        inputs.append({
            "prompt": prompts[i % len(prompts)],
            "multi_modal_data": {
                modality: cur_image
            }
        })

    return inputs


@contextmanager
def time_counter(enable: bool):
    if enable:
        import time
        start_time = time.time()
        yield
        elapsed_time = time.time() - start_time
        print("-" * 50)
        print("-- generate time = {}".format(elapsed_time))
        print("-" * 50)
    else:
        yield


def main(args):
    model = args.model_type
    if model not in model_example_map:
        raise ValueError(f"Model type {model} is not supported.")

    modality = args.modality
    mm_input = get_multi_modal_input(args)
    data = mm_input["data"]
    questions = mm_input["questions"]

    req_data = model_example_map[model](questions, modality)

<<<<<<< HEAD
    engine_args = asdict(req_data.engine_args) | {"seed": args.seed}
=======
    # Disable other modalities to save memory
    default_limits = {"image": 0, "video": 0, "audio": 0}
    req_data.engine_args.limit_mm_per_prompt = default_limits | dict(
        req_data.engine_args.limit_mm_per_prompt or {})

    engine_args = asdict(req_data.engine_args) | {
        "seed": args.seed,
        "disable_mm_preprocessor_cache": args.disable_mm_preprocessor_cache,
    }
    llm = LLM(**engine_args)
>>>>>>> 68bb122e

    llm = LLM(**engine_args)

    # Don't want to check the flag multiple times, so just hijack `prompts`.
    prompts = req_data.prompts if args.use_different_prompt_per_request else [
        req_data.prompts[0]
    ]

    # We set temperature to 0.2 so that outputs can be different
    # even when all prompts are identical when running batch inference.
    sampling_params = SamplingParams(temperature=0.2,
                                     max_tokens=64,
                                     stop_token_ids=req_data.stop_token_ids)

    assert args.num_prompts > 0
    if args.num_prompts == 1:
        # Single inference
        inputs = {
            "prompt": prompts[0],
            "multi_modal_data": {
                modality: data
            },
        }
    else:
        # Batch inference
        if args.image_repeat_prob is not None:
            # Repeat images with specified probability of "image_repeat_prob"
            inputs = apply_image_repeat(args.image_repeat_prob,
                                        args.num_prompts, data, prompts,
                                        modality)
        else:
            # Use the same image for all prompts
            inputs = [{
                "prompt": prompts[i % len(prompts)],
                "multi_modal_data": {
                    modality: data
                },
            } for i in range(args.num_prompts)]

    # Add LoRA request if applicable
    lora_request = (req_data.lora_requests *
                    args.num_prompts if req_data.lora_requests else None)

    with time_counter(args.time_generate):
        outputs = llm.generate(
            inputs,
            sampling_params=sampling_params,
            lora_request=lora_request,
        )

    print("-" * 50)
    for o in outputs:
        generated_text = o.outputs[0].text
        print(generated_text)
        print("-" * 50)


if __name__ == "__main__":
    parser = FlexibleArgumentParser(
        description='Demo on using vLLM for offline inference with '
        'vision language models for text generation')
    parser.add_argument('--model-type',
                        '-m',
                        type=str,
                        default="llava",
                        choices=model_example_map.keys(),
                        help='Huggingface "model_type".')
    parser.add_argument('--num-prompts',
                        type=int,
                        default=4,
                        help='Number of prompts to run.')
    parser.add_argument('--modality',
                        type=str,
                        default="image",
                        choices=['image', 'video'],
                        help='Modality of the input.')
    parser.add_argument('--num-frames',
                        type=int,
                        default=16,
                        help='Number of frames to extract from the video.')
    parser.add_argument("--seed",
                        type=int,
                        default=None,
                        help="Set the seed when initializing `vllm.LLM`.")

    parser.add_argument(
        '--image-repeat-prob',
        type=float,
        default=None,
        help='Simulates the hit-ratio for multi-modal preprocessor cache'
        ' (if enabled)')

    parser.add_argument(
        '--disable-mm-preprocessor-cache',
        action='store_true',
        help='If True, disables caching of multi-modal preprocessor/mapper.')

    parser.add_argument(
        '--time-generate',
        action='store_true',
        help='If True, then print the total generate() call time')

    parser.add_argument(
        '--use-different-prompt-per-request',
        action='store_true',
        help='If True, then use different prompt (with the same multi-modal '
        'data) for each request.')

    args = parser.parse_args()
    main(args)<|MERGE_RESOLUTION|>--- conflicted
+++ resolved
@@ -1085,9 +1085,6 @@
 
     req_data = model_example_map[model](questions, modality)
 
-<<<<<<< HEAD
-    engine_args = asdict(req_data.engine_args) | {"seed": args.seed}
-=======
     # Disable other modalities to save memory
     default_limits = {"image": 0, "video": 0, "audio": 0}
     req_data.engine_args.limit_mm_per_prompt = default_limits | dict(
@@ -1097,9 +1094,6 @@
         "seed": args.seed,
         "disable_mm_preprocessor_cache": args.disable_mm_preprocessor_cache,
     }
-    llm = LLM(**engine_args)
->>>>>>> 68bb122e
-
     llm = LLM(**engine_args)
 
     # Don't want to check the flag multiple times, so just hijack `prompts`.
