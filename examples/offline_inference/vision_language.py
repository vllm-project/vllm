# SPDX-License-Identifier: Apache-2.0
# SPDX-FileCopyrightText: Copyright contributors to the vLLM project
"""
This example shows how to use vLLM for running offline inference with
the correct prompt format on vision language models for text generation.

For most models, the prompt format should follow corresponding examples
on HuggingFace model repository.
"""

import os
import random
from contextlib import contextmanager
from dataclasses import asdict
from typing import NamedTuple, Optional

from huggingface_hub import snapshot_download
from transformers import AutoTokenizer

from vllm import LLM, EngineArgs, SamplingParams
from vllm.assets.image import ImageAsset
from vllm.assets.video import VideoAsset
from vllm.lora.request import LoRARequest
from vllm.multimodal.image import convert_image_mode
from vllm.utils import FlexibleArgumentParser


class ModelRequestData(NamedTuple):
    engine_args: EngineArgs
    prompts: list[str]
    stop_token_ids: Optional[list[int]] = None
    lora_requests: Optional[list[LoRARequest]] = None


# NOTE: The default `max_num_seqs` and `max_model_len` may result in OOM on
# lower-end GPUs.
# Unless specified, these settings have been tested to work on a single L4.


# Aria
def run_aria(questions: list[str], modality: str) -> ModelRequestData:
    assert modality == "image"
    model_name = "rhymes-ai/Aria"

    # NOTE: Need L40 (or equivalent) to avoid OOM
    engine_args = EngineArgs(
        model=model_name,
        max_model_len=4096,
        max_num_seqs=2,
        dtype="bfloat16",
        limit_mm_per_prompt={modality: 1},
    )

    prompts = [
        (
            f"<|im_start|>user\n<fim_prefix><|img|><fim_suffix>{question}"
            "<|im_end|>\n<|im_start|>assistant\n"
        )
        for question in questions
    ]

    stop_token_ids = [93532, 93653, 944, 93421, 1019, 93653, 93519]

    return ModelRequestData(
        engine_args=engine_args,
        prompts=prompts,
        stop_token_ids=stop_token_ids,
    )


# Aya Vision
def run_aya_vision(questions: list[str], modality: str) -> ModelRequestData:
    assert modality == "image"
    model_name = "CohereForAI/aya-vision-8b"

    engine_args = EngineArgs(
        model=model_name,
        max_model_len=2048,
        max_num_seqs=2,
        mm_processor_kwargs={"crop_to_patches": True},
        limit_mm_per_prompt={modality: 1},
    )
    prompts = [
        f"<|START_OF_TURN_TOKEN|><|USER_TOKEN|><image>{question}<|END_OF_TURN_TOKEN|><|START_OF_TURN_TOKEN|><|CHATBOT_TOKEN|>"
        for question in questions
    ]
    return ModelRequestData(
        engine_args=engine_args,
        prompts=prompts,
    )


# BLIP-2
def run_blip2(questions: list[str], modality: str) -> ModelRequestData:
    assert modality == "image"

    # BLIP-2 prompt format is inaccurate on HuggingFace model repository.
    # See https://huggingface.co/Salesforce/blip2-opt-2.7b/discussions/15#64ff02f3f8cf9e4f5b038262 #noqa
    prompts = [f"Question: {question} Answer:" for question in questions]
    engine_args = EngineArgs(
<<<<<<< HEAD
        model="Salesforce/blip2-opt-6.7b",
=======
        model="Salesforce/blip2-opt-2.7b",
>>>>>>> 110df743
        limit_mm_per_prompt={modality: 1},
    )

    return ModelRequestData(
        engine_args=engine_args,
        prompts=prompts,
    )


# Chameleon
def run_chameleon(questions: list[str], modality: str) -> ModelRequestData:
    assert modality == "image"

    prompts = [f"{question}<image>" for question in questions]
    engine_args = EngineArgs(
        model="facebook/chameleon-7b",
        max_model_len=4096,
        max_num_seqs=2,
        limit_mm_per_prompt={modality: 1},
    )

    return ModelRequestData(
        engine_args=engine_args,
        prompts=prompts,
    )


# Deepseek-VL2
def run_deepseek_vl2(questions: list[str], modality: str) -> ModelRequestData:
    assert modality == "image"

    model_name = "deepseek-ai/deepseek-vl2-tiny"

    engine_args = EngineArgs(
        model=model_name,
        max_model_len=4096,
        max_num_seqs=2,
        hf_overrides={"architectures": ["DeepseekVLV2ForCausalLM"]},
        limit_mm_per_prompt={modality: 1},
    )

    prompts = [
        f"<|User|>: <image>\n{question}\n\n<|Assistant|>:" for question in questions
    ]

    return ModelRequestData(
        engine_args=engine_args,
        prompts=prompts,
    )


# Florence2
def run_florence2(questions: list[str], modality: str) -> ModelRequestData:
    assert modality == "image"

    engine_args = EngineArgs(
        model="microsoft/Florence-2-large",
        tokenizer="Isotr0py/Florence-2-tokenizer",
        max_model_len=4096,
        max_num_seqs=2,
        trust_remote_code=True,
        dtype="bfloat16",
        limit_mm_per_prompt={modality: 1},
    )

    prompts = ["<MORE_DETAILED_CAPTION>" for _ in questions]

    return ModelRequestData(
        engine_args=engine_args,
        prompts=prompts,
    )


# Fuyu
def run_fuyu(questions: list[str], modality: str) -> ModelRequestData:
    assert modality == "image"

    prompts = [f"{question}\n" for question in questions]
    engine_args = EngineArgs(
        model="adept/fuyu-8b",
        max_model_len=2048,
        max_num_seqs=2,
        limit_mm_per_prompt={modality: 1},
    )

    return ModelRequestData(
        engine_args=engine_args,
        prompts=prompts,
    )


# Gemma 3
def run_gemma3(questions: list[str], modality: str) -> ModelRequestData:
    assert modality == "image"
    model_name = "google/gemma-3-4b-it"

    engine_args = EngineArgs(
        model=model_name,
        max_model_len=2048,
        max_num_seqs=2,
        mm_processor_kwargs={"do_pan_and_scan": True},
        limit_mm_per_prompt={modality: 1},
    )

    prompts = [
        (
            "<bos><start_of_turn>user\n"
            f"<start_of_image>{question}<end_of_turn>\n"
            "<start_of_turn>model\n"
        )
        for question in questions
    ]

    return ModelRequestData(
        engine_args=engine_args,
        prompts=prompts,
    )


# GLM-4v
def run_glm4v(questions: list[str], modality: str) -> ModelRequestData:
    assert modality == "image"
    model_name = "THUDM/glm-4v-9b"

    engine_args = EngineArgs(
        model=model_name,
        max_model_len=2048,
        max_num_seqs=2,
        trust_remote_code=True,
        enforce_eager=True,
        hf_overrides={"architectures": ["GLM4VForCausalLM"]},
        limit_mm_per_prompt={modality: 1},
    )

    prompts = [
        f"<|user|>\n<|begin_of_image|><|endoftext|><|end_of_image|>\
        {question}<|assistant|>"
        for question in questions
    ]

    stop_token_ids = [151329, 151336, 151338]

    return ModelRequestData(
        engine_args=engine_args,
        prompts=prompts,
        stop_token_ids=stop_token_ids,
    )


# GLM-4.1V
def run_glm4_1v(questions: list[str], modality: str) -> ModelRequestData:
    model_name = "THUDM/GLM-4.1V-9B-Thinking"

    engine_args = EngineArgs(
        model=model_name,
        max_model_len=4096,
        max_num_seqs=2,
        mm_processor_kwargs={
            "size": {"shortest_edge": 12544, "longest_edge": 47040000},
            "fps": 1,
        },
        limit_mm_per_prompt={modality: 1},
        enforce_eager=True,
    )

    if modality == "image":
        placeholder = "<|begin_of_image|><|image|><|end_of_image|>"
    elif modality == "video":
        placeholder = "<|begin_of_video|><|video|><|end_of_video|>"

    prompts = [
        (
            "[gMASK]<sop><|system|>\nYou are a helpful assistant.<|user|>\n"
            f"{placeholder}"
            f"{question}<|assistant|>assistant\n"
        )
        for question in questions
    ]

    return ModelRequestData(
        engine_args=engine_args,
        prompts=prompts,
    )


# H2OVL-Mississippi
def run_h2ovl(questions: list[str], modality: str) -> ModelRequestData:
    assert modality == "image"

    model_name = "h2oai/h2ovl-mississippi-800m"

    engine_args = EngineArgs(
        model=model_name,
        trust_remote_code=True,
        max_model_len=8192,
        limit_mm_per_prompt={modality: 1},
    )

    tokenizer = AutoTokenizer.from_pretrained(model_name, trust_remote_code=True)
    messages = [
        [{"role": "user", "content": f"<image>\n{question}"}] for question in questions
    ]
    prompts = tokenizer.apply_chat_template(
        messages, tokenize=False, add_generation_prompt=True
    )

    # Stop tokens for H2OVL-Mississippi
    # https://huggingface.co/h2oai/h2ovl-mississippi-800m
    stop_token_ids = [tokenizer.eos_token_id]

    return ModelRequestData(
        engine_args=engine_args,
        prompts=prompts,
        stop_token_ids=stop_token_ids,
    )


# Idefics3-8B-Llama3
def run_idefics3(questions: list[str], modality: str) -> ModelRequestData:
    assert modality == "image"
    model_name = "HuggingFaceM4/Idefics3-8B-Llama3"

    engine_args = EngineArgs(
        model=model_name,
        max_model_len=8192,
        max_num_seqs=2,
        enforce_eager=True,
        # if you are running out of memory, you can reduce the "longest_edge".
        # see: https://huggingface.co/HuggingFaceM4/Idefics3-8B-Llama3#model-optimizations
        mm_processor_kwargs={
            "size": {"longest_edge": 3 * 364},
        },
        limit_mm_per_prompt={modality: 1},
    )
    prompts = [
        (f"<|begin_of_text|>User:<image>{question}<end_of_utterance>\nAssistant:")
        for question in questions
    ]

    return ModelRequestData(
        engine_args=engine_args,
        prompts=prompts,
    )


# SmolVLM2-2.2B-Instruct
def run_smolvlm(questions: list[str], modality: str) -> ModelRequestData:
    assert modality == "image"
    model_name = "HuggingFaceTB/SmolVLM2-2.2B-Instruct"

    engine_args = EngineArgs(
        model=model_name,
        max_model_len=8192,
        max_num_seqs=2,
        enforce_eager=True,
        mm_processor_kwargs={
            "max_image_size": {"longest_edge": 384},
        },
        limit_mm_per_prompt={modality: 1},
    )
    prompts = [
        (f"<|im_start|>User:<image>{question}<end_of_utterance>\nAssistant:")
        for question in questions
    ]

    return ModelRequestData(
        engine_args=engine_args,
        prompts=prompts,
    )


# omni-research/Tarsier-7b
def run_tarsier(questions: list[str], modality: str) -> ModelRequestData:
    assert modality == "image"
    model_name = "omni-research/Tarsier-7b"

    engine_args = EngineArgs(
        model=model_name,
        trust_remote_code=True,
        max_model_len=4096,
        limit_mm_per_prompt={modality: 1},
    )
    prompts = [(f"USER: <image>\n{question} ASSISTANT:") for question in questions]

    return ModelRequestData(
        engine_args=engine_args,
        prompts=prompts,
    )


# InternVL
def run_internvl(questions: list[str], modality: str) -> ModelRequestData:
    model_name = "OpenGVLab/InternVL3-2B"

    engine_args = EngineArgs(
        model=model_name,
        trust_remote_code=True,
        max_model_len=8192,
        limit_mm_per_prompt={modality: 1},
    )

    if modality == "image":
        placeholder = "<image>"
    elif modality == "video":
        placeholder = "<video>"

    tokenizer = AutoTokenizer.from_pretrained(model_name, trust_remote_code=True)
    messages = [
        [{"role": "user", "content": f"{placeholder}\n{question}"}]
        for question in questions
    ]
    prompts = tokenizer.apply_chat_template(
        messages, tokenize=False, add_generation_prompt=True
    )

    # Stop tokens for InternVL
    # models variants may have different stop tokens
    # please refer to the model card for the correct "stop words":
    # https://huggingface.co/OpenGVLab/InternVL2-2B/blob/main/conversation.py
    stop_tokens = ["<|endoftext|>", "<|im_start|>", "<|im_end|>", "<|end|>"]
    stop_token_ids = [tokenizer.convert_tokens_to_ids(i) for i in stop_tokens]
    stop_token_ids = [token_id for token_id in stop_token_ids if token_id is not None]

    return ModelRequestData(
        engine_args=engine_args,
        prompts=prompts,
        stop_token_ids=stop_token_ids,
    )


# Keye-VL
def run_keye_vl(questions: list[str], modality: str) -> ModelRequestData:
    model_name = "Kwai-Keye/Keye-VL-8B-Preview"

    engine_args = EngineArgs(
        model=model_name,
        max_model_len=8192,
        trust_remote_code=True,
        limit_mm_per_prompt={modality: 1},
    )

    if modality == "image":
        placeholder = "<|image_pad|>"
    elif modality == "video":
        placeholder = "<|video_pad|>"

    prompts = [
        (
            f"<|im_start|>user\n<|vision_start|>{placeholder}<|vision_end|>"
            f"{question}<|im_end|>\n"
            "<|im_start|>assistant\n"
        )
        for question in questions
    ]

    return ModelRequestData(
        engine_args=engine_args,
        prompts=prompts,
    )


# Kimi-VL
def run_kimi_vl(questions: list[str], modality: str) -> ModelRequestData:
    assert modality == "image"

    prompts = [
        "<|im_user|>user<|im_middle|><|media_start|>image<|media_content|>"
        f"<|media_pad|><|media_end|>{question}<|im_end|>"
        "<|im_assistant|>assistant<|im_middle|>"
        for question in questions
    ]

    engine_args = EngineArgs(
        model="moonshotai/Kimi-VL-A3B-Instruct",
        trust_remote_code=True,
        max_model_len=4096,
        limit_mm_per_prompt={modality: 1},
    )

    return ModelRequestData(
        engine_args=engine_args,
        prompts=prompts,
    )


# LLaVA-1.5
def run_llava(questions: list[str], modality: str) -> ModelRequestData:
    assert modality == "image"

    prompts = [f"USER: <image>\n{question}\nASSISTANT:" for question in questions]

    engine_args = EngineArgs(
        model="llava-hf/llava-1.5-7b-hf",
        max_model_len=4096,
        limit_mm_per_prompt={modality: 1},
    )

    return ModelRequestData(
        engine_args=engine_args,
        prompts=prompts,
    )


# LLaVA-1.6/LLaVA-NeXT
def run_llava_next(questions: list[str], modality: str) -> ModelRequestData:
    assert modality == "image"

    prompts = [f"[INST] <image>\n{question} [/INST]" for question in questions]
    engine_args = EngineArgs(
        model="llava-hf/llava-v1.6-mistral-7b-hf",
        max_model_len=8192,
        limit_mm_per_prompt={modality: 1},
    )

    return ModelRequestData(
        engine_args=engine_args,
        prompts=prompts,
    )


# LlaVA-NeXT-Video
# Currently only support for video input
def run_llava_next_video(questions: list[str], modality: str) -> ModelRequestData:
    assert modality == "video"

    prompts = [f"USER: <video>\n{question} ASSISTANT:" for question in questions]
    engine_args = EngineArgs(
        model="llava-hf/LLaVA-NeXT-Video-7B-hf",
        max_model_len=8192,
        max_num_seqs=2,
        limit_mm_per_prompt={modality: 1},
    )

    return ModelRequestData(
        engine_args=engine_args,
        prompts=prompts,
    )


# LLaVA-OneVision
def run_llava_onevision(questions: list[str], modality: str) -> ModelRequestData:
    if modality == "video":
        prompts = [
            f"<|im_start|>user <video>\n{question}<|im_end|> \
        <|im_start|>assistant\n"
            for question in questions
        ]

    elif modality == "image":
        prompts = [
            f"<|im_start|>user <image>\n{question}<|im_end|> \
        <|im_start|>assistant\n"
            for question in questions
        ]

    engine_args = EngineArgs(
        model="llava-hf/llava-onevision-qwen2-7b-ov-hf",
        max_model_len=16384,
        limit_mm_per_prompt={modality: 1},
    )

    return ModelRequestData(
        engine_args=engine_args,
        prompts=prompts,
    )


# Mantis
def run_mantis(questions: list[str], modality: str) -> ModelRequestData:
    assert modality == "image"

    llama3_template = "<|start_header_id|>user<|end_header_id|>\n\n{}<|eot_id|><|start_header_id|>assistant<|end_header_id|>\n\n"  # noqa: E501
    prompts = [llama3_template.format(f"{question}\n<image>") for question in questions]

    engine_args = EngineArgs(
        model="TIGER-Lab/Mantis-8B-siglip-llama3",
        max_model_len=4096,
        hf_overrides={"architectures": ["MantisForConditionalGeneration"]},
        limit_mm_per_prompt={modality: 1},
    )
    stop_token_ids = [128009]

    return ModelRequestData(
        engine_args=engine_args,
        prompts=prompts,
        stop_token_ids=stop_token_ids,
    )


# MiniCPM-V
def run_minicpmv_base(questions: list[str], modality: str, model_name):
    assert modality in ["image", "video"]
    # If you want to use `MiniCPM-o-2_6` with audio inputs, check `audio_language.py` # noqa

    # 2.0
    # The official repo doesn't work yet, so we need to use a fork for now
    # For more details, please see: See: https://github.com/vllm-project/vllm/pull/4087#issuecomment-2250397630 # noqa
    # model_name = "HwwwH/MiniCPM-V-2"

    # 2.5
    # model_name = "openbmb/MiniCPM-Llama3-V-2_5"

    # 2.6
    # model_name = "openbmb/MiniCPM-V-2_6"
    # o2.6

    # modality supports
    # 2.0: image
    # 2.5: image
    # 2.6: image, video
    # o2.6: image, video, audio
    # model_name = "openbmb/MiniCPM-o-2_6"
    tokenizer = AutoTokenizer.from_pretrained(model_name, trust_remote_code=True)
    engine_args = EngineArgs(
        model=model_name,
        max_model_len=4096,
        max_num_seqs=2,
        trust_remote_code=True,
        limit_mm_per_prompt={modality: 1},
    )
    # NOTE The stop_token_ids are different for various versions of MiniCPM-V
    # 2.0
    # stop_token_ids = [tokenizer.eos_id]

    # 2.5
    # stop_token_ids = [tokenizer.eos_id, tokenizer.eot_id]

    # 2.6 / o2.6
    stop_tokens = ["<|im_end|>", "<|endoftext|>"]
    stop_token_ids = [tokenizer.convert_tokens_to_ids(i) for i in stop_tokens]

    modality_placeholder = {
        "image": "(<image>./</image>)",
        "video": "(<video>./</video>)",
    }

    prompts = [
        tokenizer.apply_chat_template(
            [
                {
                    "role": "user",
                    "content": f"{modality_placeholder[modality]}\n{question}",
                }
            ],
            tokenize=False,
            add_generation_prompt=True,
        )
        for question in questions
    ]

    return ModelRequestData(
        engine_args=engine_args,
        prompts=prompts,
        stop_token_ids=stop_token_ids,
    )


def run_minicpmo(questions: list[str], modality: str) -> ModelRequestData:
    return run_minicpmv_base(questions, modality, "openbmb/MiniCPM-o-2_6")


def run_minicpmv(questions: list[str], modality: str) -> ModelRequestData:
    return run_minicpmv_base(questions, modality, "openbmb/MiniCPM-V-2_6")


# Mistral-3 HF-format
def run_mistral3(questions: list[str], modality: str) -> ModelRequestData:
    assert modality == "image"

    model_name = "mistralai/Mistral-Small-3.1-24B-Instruct-2503"

    # NOTE: Need L40 (or equivalent) to avoid OOM
    engine_args = EngineArgs(
        model=model_name,
        max_model_len=8192,
        max_num_seqs=2,
        tensor_parallel_size=2,
        limit_mm_per_prompt={modality: 1},
<<<<<<< HEAD
=======
        ignore_patterns=["consolidated.safetensors"],
>>>>>>> 110df743
    )

    prompts = [f"<s>[INST]{question}\n[IMG][/INST]" for question in questions]

    return ModelRequestData(
        engine_args=engine_args,
        prompts=prompts,
    )


# LLama 3.2
def run_mllama(questions: list[str], modality: str) -> ModelRequestData:
    assert modality == "image"

    model_name = "meta-llama/Llama-3.2-11B-Vision-Instruct"

    # Note: The default setting of max_num_seqs (256) and
    # max_model_len (131072) for this model may cause OOM.
    # You may lower either to run this example on lower-end GPUs.

    # The configuration below has been confirmed to launch on a single L40 GPU.
    engine_args = EngineArgs(
        model=model_name,
        max_model_len=8192,
        max_num_seqs=2,
        limit_mm_per_prompt={modality: 1},
    )

    tokenizer = AutoTokenizer.from_pretrained(model_name)
    messages = [
        [
            {
                "role": "user",
                "content": [{"type": "image"}, {"type": "text", "text": question}],
            }
        ]
        for question in questions
    ]
    prompts = tokenizer.apply_chat_template(
        messages, add_generation_prompt=True, tokenize=False
    )

    return ModelRequestData(
        engine_args=engine_args,
        prompts=prompts,
    )


def run_llama4(questions: list[str], modality: str) -> ModelRequestData:
    assert modality == "image"

    model_name = "meta-llama/Llama-4-Scout-17B-16E-Instruct"

    engine_args = EngineArgs(
        model=model_name,
        max_model_len=8192,
        max_num_seqs=4,
        tensor_parallel_size=8,
        gpu_memory_utilization=0.4,
        limit_mm_per_prompt={modality: 1},
    )

    tokenizer = AutoTokenizer.from_pretrained(model_name)
    messages = [
        [
            {
                "role": "user",
                "content": [{"type": "image"}, {"type": "text", "text": f"{question}"}],
            }
        ]
        for question in questions
    ]
    prompts = tokenizer.apply_chat_template(
        messages, add_generation_prompt=True, tokenize=False
    )
    stop_token_ids = None
    return ModelRequestData(
        engine_args=engine_args,
        prompts=prompts,
        stop_token_ids=stop_token_ids,
    )


# Molmo
def run_molmo(questions: list[str], modality: str) -> ModelRequestData:
    assert modality == "image"

    model_name = "allenai/Molmo-7B-D-0924"

    engine_args = EngineArgs(
        model=model_name,
        trust_remote_code=True,
        dtype="bfloat16",
        limit_mm_per_prompt={modality: 1},
    )

    prompts = [
        f"<|im_start|>user <image>\n{question}<|im_end|> \
        <|im_start|>assistant\n"
        for question in questions
    ]

    return ModelRequestData(
        engine_args=engine_args,
        prompts=prompts,
    )


# NVLM-D
def run_nvlm_d(questions: list[str], modality: str) -> ModelRequestData:
    assert modality == "image"

    model_name = "nvidia/NVLM-D-72B"

    # Adjust this as necessary to fit in GPU
    engine_args = EngineArgs(
        model=model_name,
        trust_remote_code=True,
        max_model_len=4096,
        tensor_parallel_size=4,
        limit_mm_per_prompt={modality: 1},
    )

    tokenizer = AutoTokenizer.from_pretrained(model_name, trust_remote_code=True)
    messages = [
        [{"role": "user", "content": f"<image>\n{question}"}] for question in questions
    ]
    prompts = tokenizer.apply_chat_template(
        messages, tokenize=False, add_generation_prompt=True
    )

    return ModelRequestData(
        engine_args=engine_args,
        prompts=prompts,
    )


# Ovis
def run_ovis(questions: list[str], modality: str) -> ModelRequestData:
    assert modality == "image"

    model_name = "AIDC-AI/Ovis2-1B"

    engine_args = EngineArgs(
        model=model_name,
        max_model_len=4096,
        max_num_seqs=2,
        trust_remote_code=True,
        dtype="half",
        limit_mm_per_prompt={modality: 1},
    )

    tokenizer = AutoTokenizer.from_pretrained(model_name, trust_remote_code=True)
    messages = [
        [{"role": "user", "content": f"<image>\n{question}"}] for question in questions
    ]
    prompts = tokenizer.apply_chat_template(
        messages, tokenize=False, add_generation_prompt=True
    )

    return ModelRequestData(
        engine_args=engine_args,
        prompts=prompts,
    )


# PaliGemma
def run_paligemma(questions: list[str], modality: str) -> ModelRequestData:
    assert modality == "image"

    # PaliGemma has special prompt format for VQA
    prompts = ["caption en" for _ in questions]
    engine_args = EngineArgs(
        model="google/paligemma-3b-mix-224",
        limit_mm_per_prompt={modality: 1},
    )

    return ModelRequestData(
        engine_args=engine_args,
        prompts=prompts,
    )


# PaliGemma 2
def run_paligemma2(questions: list[str], modality: str) -> ModelRequestData:
    assert modality == "image"

    # PaliGemma 2 has special prompt format for VQA
    prompts = ["caption en" for _ in questions]
    engine_args = EngineArgs(
        model="google/paligemma2-3b-ft-docci-448",
        limit_mm_per_prompt={modality: 1},
    )

    return ModelRequestData(
        engine_args=engine_args,
        prompts=prompts,
    )


# Phi-3-Vision
def run_phi3v(questions: list[str], modality: str) -> ModelRequestData:
    assert modality == "image"

    prompts = [
        f"<|user|>\n<|image_1|>\n{question}<|end|>\n<|assistant|>\n"
        for question in questions
    ]

    # num_crops is an override kwarg to the multimodal image processor;
    # For some models, e.g., Phi-3.5-vision-instruct, it is recommended
    # to use 16 for single frame scenarios, and 4 for multi-frame.
    #
    # Generally speaking, a larger value for num_crops results in more
    # tokens per image instance, because it may scale the image more in
    # the image preprocessing. Some references in the model docs and the
    # formula for image tokens after the preprocessing
    # transform can be found below.
    #
    # https://huggingface.co/microsoft/Phi-3.5-vision-instruct#loading-the-model-locally
    # https://huggingface.co/microsoft/Phi-3.5-vision-instruct/blob/main/processing_phi3_v.py#L194
    engine_args = EngineArgs(
        model="microsoft/Phi-3.5-vision-instruct",
        trust_remote_code=True,
        max_model_len=4096,
        max_num_seqs=2,
        # Note - mm_processor_kwargs can also be passed to generate/chat calls
        mm_processor_kwargs={"num_crops": 16},
        limit_mm_per_prompt={modality: 1},
    )

    return ModelRequestData(
        engine_args=engine_args,
        prompts=prompts,
    )


# Phi-4-multimodal-instruct
def run_phi4mm(questions: list[str], modality: str) -> ModelRequestData:
    """
    Phi-4-multimodal-instruct supports both image and audio inputs. Here, we
    show how to process image inputs.
    """
    assert modality == "image"
    model_path = snapshot_download("microsoft/Phi-4-multimodal-instruct")
    # Since the vision-lora and speech-lora co-exist with the base model,
    # we have to manually specify the path of the lora weights.
    vision_lora_path = os.path.join(model_path, "vision-lora")
    prompts = [
        f"<|user|><|image_1|>{question}<|end|><|assistant|>" for question in questions
    ]
    engine_args = EngineArgs(
        model=model_path,
        trust_remote_code=True,
        max_model_len=5120,
        max_num_seqs=2,
        max_num_batched_tokens=12800,
        enable_lora=True,
        max_lora_rank=320,
        # Note - mm_processor_kwargs can also be passed to generate/chat calls
        mm_processor_kwargs={"dynamic_hd": 16},
        limit_mm_per_prompt={modality: 1},
    )

    return ModelRequestData(
        engine_args=engine_args,
        prompts=prompts,
        lora_requests=[LoRARequest("vision", 1, vision_lora_path)],
    )


# Pixtral HF-format
def run_pixtral_hf(questions: list[str], modality: str) -> ModelRequestData:
    assert modality == "image"

    model_name = "mistral-community/pixtral-12b"

    # NOTE: Need L40 (or equivalent) to avoid OOM
    engine_args = EngineArgs(
        model=model_name,
        max_model_len=6144,
        max_num_seqs=2,
        limit_mm_per_prompt={modality: 1},
    )

    prompts = [f"<s>[INST]{question}\n[IMG][/INST]" for question in questions]

    return ModelRequestData(
        engine_args=engine_args,
        prompts=prompts,
    )


# Qwen-VL
def run_qwen_vl(questions: list[str], modality: str) -> ModelRequestData:
    assert modality == "image"

    engine_args = EngineArgs(
        model="Qwen/Qwen-VL",
        trust_remote_code=True,
        max_model_len=1024,
        max_num_seqs=2,
        hf_overrides={"architectures": ["QwenVLForConditionalGeneration"]},
        limit_mm_per_prompt={modality: 1},
    )

    prompts = [f"{question}Picture 1: <img></img>\n" for question in questions]

    return ModelRequestData(
        engine_args=engine_args,
        prompts=prompts,
    )


# Qwen2-VL
def run_qwen2_vl(questions: list[str], modality: str) -> ModelRequestData:
    model_name = "Qwen/Qwen2-VL-7B-Instruct"

    engine_args = EngineArgs(
        model=model_name,
        max_model_len=4096,
        max_num_seqs=5,
        # Note - mm_processor_kwargs can also be passed to generate/chat calls
        mm_processor_kwargs={
            "min_pixels": 28 * 28,
            "max_pixels": 1280 * 28 * 28,
        },
        limit_mm_per_prompt={modality: 1},
    )

    if modality == "image":
        placeholder = "<|image_pad|>"
    elif modality == "video":
        placeholder = "<|video_pad|>"

    prompts = [
        (
            "<|im_start|>system\nYou are a helpful assistant.<|im_end|>\n"
            f"<|im_start|>user\n<|vision_start|>{placeholder}<|vision_end|>"
            f"{question}<|im_end|>\n"
            "<|im_start|>assistant\n"
        )
        for question in questions
    ]

    return ModelRequestData(
        engine_args=engine_args,
        prompts=prompts,
    )


# Qwen2.5-VL
def run_qwen2_5_vl(questions: list[str], modality: str) -> ModelRequestData:
    model_name = "Qwen/Qwen2.5-VL-3B-Instruct"

    engine_args = EngineArgs(
        model=model_name,
        max_model_len=4096,
        max_num_seqs=5,
        mm_processor_kwargs={
            "min_pixels": 28 * 28,
            "max_pixels": 1280 * 28 * 28,
            "fps": 1,
        },
        limit_mm_per_prompt={modality: 1},
    )

    if modality == "image":
        placeholder = "<|image_pad|>"
    elif modality == "video":
        placeholder = "<|video_pad|>"

    prompts = [
        (
            "<|im_start|>system\nYou are a helpful assistant.<|im_end|>\n"
            f"<|im_start|>user\n<|vision_start|>{placeholder}<|vision_end|>"
            f"{question}<|im_end|>\n"
            "<|im_start|>assistant\n"
        )
        for question in questions
    ]

    return ModelRequestData(
        engine_args=engine_args,
        prompts=prompts,
    )


# Qwen2.5-Omni
def run_qwen2_5_omni(questions: list[str], modality: str):
    model_name = "Qwen/Qwen2.5-Omni-7B"

    engine_args = EngineArgs(
        model=model_name,
        max_model_len=4096,
        max_num_seqs=5,
        mm_processor_kwargs={
            "min_pixels": 28 * 28,
            "max_pixels": 1280 * 28 * 28,
            "fps": [1],
        },
        limit_mm_per_prompt={modality: 1},
    )

    if modality == "image":
        placeholder = "<|IMAGE|>"
    elif modality == "video":
        placeholder = "<|VIDEO|>"

    default_system = (
        "You are Qwen, a virtual human developed by the Qwen Team, Alibaba "
        "Group, capable of perceiving auditory and visual inputs, as well as "
        "generating text and speech."
    )
<<<<<<< HEAD

    prompts = [
        (
            f"<|im_start|>system\n{default_system}<|im_end|>\n"
            f"<|im_start|>user\n<|vision_bos|>{placeholder}<|vision_eos|>"
            f"{question}<|im_end|>\n"
            "<|im_start|>assistant\n"
        )
        for question in questions
    ]
=======

    prompts = [
        (
            f"<|im_start|>system\n{default_system}<|im_end|>\n"
            f"<|im_start|>user\n<|vision_bos|>{placeholder}<|vision_eos|>"
            f"{question}<|im_end|>\n"
            "<|im_start|>assistant\n"
        )
        for question in questions
    ]
    return ModelRequestData(
        engine_args=engine_args,
        prompts=prompts,
    )


def run_tarsier2(questions: list[str], modality: str) -> ModelRequestData:
    model_name = "omni-research/Tarsier2-Recap-7b"

    engine_args = EngineArgs(
        model=model_name,
        max_model_len=4096,
        hf_overrides={"architectures": ["Tarsier2ForConditionalGeneration"]},
        limit_mm_per_prompt={modality: 1},
    )

    if modality == "image":
        placeholder = "<|image_pad|>"
    elif modality == "video":
        placeholder = "<|video_pad|>"

    prompts = [
        (
            "<|im_start|>system\nYou are a helpful assistant.<|im_end|>\n"
            f"<|im_start|>user\n<|vision_start|>{placeholder}<|vision_end|>"
            f"{question}<|im_end|>\n"
            "<|im_start|>assistant\n"
        )
        for question in questions
    ]

>>>>>>> 110df743
    return ModelRequestData(
        engine_args=engine_args,
        prompts=prompts,
    )


# SkyworkR1V
def run_skyworkr1v(questions: list[str], modality: str) -> ModelRequestData:
    assert modality == "image"

    model_name = "Skywork/Skywork-R1V-38B"

    engine_args = EngineArgs(
        model=model_name,
        trust_remote_code=True,
        max_model_len=4096,
        limit_mm_per_prompt={modality: 1},
    )

    tokenizer = AutoTokenizer.from_pretrained(model_name, trust_remote_code=True)
    messages = [
        [{"role": "user", "content": f"<image>\n{question}"}] for question in questions
    ]
    prompts = tokenizer.apply_chat_template(
        messages, tokenize=False, add_generation_prompt=True
    )

    # Stop tokens for SkyworkR1V
    # https://huggingface.co/Skywork/Skywork-R1V-38B/blob/main/conversation.py
    stop_tokens = ["<｜end▁of▁sentence｜>", "<|endoftext|>"]
    stop_token_ids = [tokenizer.convert_tokens_to_ids(i) for i in stop_tokens]

    return ModelRequestData(
        engine_args=engine_args,
        prompts=prompts,
        stop_token_ids=stop_token_ids,
    )


model_example_map = {
    "aria": run_aria,
    "aya_vision": run_aya_vision,
    "blip-2": run_blip2,
    "chameleon": run_chameleon,
    "deepseek_vl_v2": run_deepseek_vl2,
    "florence2": run_florence2,
    "fuyu": run_fuyu,
    "gemma3": run_gemma3,
    "glm4v": run_glm4v,
    "glm4_1v": run_glm4_1v,
    "h2ovl_chat": run_h2ovl,
    "idefics3": run_idefics3,
    "internvl_chat": run_internvl,
    "keye_vl": run_keye_vl,
    "kimi_vl": run_kimi_vl,
    "llava": run_llava,
    "llava-next": run_llava_next,
    "llava-next-video": run_llava_next_video,
    "llava-onevision": run_llava_onevision,
    "mantis": run_mantis,
    "minicpmo": run_minicpmo,
    "minicpmv": run_minicpmv,
    "mistral3": run_mistral3,
    "mllama": run_mllama,
    "llama4": run_llama4,
    "molmo": run_molmo,
    "NVLM_D": run_nvlm_d,
    "ovis": run_ovis,
    "paligemma": run_paligemma,
    "paligemma2": run_paligemma2,
    "phi3_v": run_phi3v,
    "phi4_mm": run_phi4mm,
    "pixtral_hf": run_pixtral_hf,
    "qwen_vl": run_qwen_vl,
    "qwen2_vl": run_qwen2_vl,
    "qwen2_5_vl": run_qwen2_5_vl,
    "qwen2_5_omni": run_qwen2_5_omni,
    "skywork_chat": run_skyworkr1v,
    "smolvlm": run_smolvlm,
    "tarsier": run_tarsier,
<<<<<<< HEAD
=======
    "tarsier2": run_tarsier2,
>>>>>>> 110df743
}


def get_multi_modal_input(args):
    """
    return {
        "data": image or video,
        "question": question,
    }
    """
    if args.modality == "image":
        # Input image and question
        image = convert_image_mode(ImageAsset("cherry_blossom").pil_image, "RGB")
        img_questions = [
            "What is the content of this image?",
            "Describe the content of this image in detail.",
            "What's in the image?",
            "Where is this image taken?",
        ]

        return {
            "data": image,
            "questions": img_questions,
        }

    if args.modality == "video":
        # Input video and question
        video = VideoAsset(name="baby_reading", num_frames=args.num_frames).np_ndarrays
<<<<<<< HEAD
=======
        metadata = VideoAsset(name="baby_reading", num_frames=args.num_frames).metadata
>>>>>>> 110df743
        vid_questions = ["Why is this video funny?"]

        return {
            "data": [(video, metadata)] if args.model_type == "glm4_1v" else video,
            "questions": vid_questions,
        }

    msg = f"Modality {args.modality} is not supported."
    raise ValueError(msg)


def apply_image_repeat(
    image_repeat_prob, num_prompts, data, prompts: list[str], modality
):
    """Repeats images with provided probability of "image_repeat_prob".
    Used to simulate hit/miss for the MM preprocessor cache.
    """
    assert image_repeat_prob <= 1.0 and image_repeat_prob >= 0
    no_yes = [0, 1]
    probs = [1.0 - image_repeat_prob, image_repeat_prob]

    inputs = []
    cur_image = data
    for i in range(num_prompts):
        if image_repeat_prob is not None:
            res = random.choices(no_yes, probs)[0]
            if res == 0:
                # No repeat => Modify one pixel
                cur_image = cur_image.copy()
                new_val = (i // 256 // 256, i // 256, i % 256)
                cur_image.putpixel((0, 0), new_val)

        inputs.append(
            {
                "prompt": prompts[i % len(prompts)],
                "multi_modal_data": {modality: cur_image},
            }
        )

    return inputs


@contextmanager
def time_counter(enable: bool):
    if enable:
        import time

        start_time = time.time()
        yield
        elapsed_time = time.time() - start_time
        print("-" * 50)
        print("-- generate time = {}".format(elapsed_time))
        print("-" * 50)
    else:
        yield


def parse_args():
    parser = FlexibleArgumentParser(
        description="Demo on using vLLM for offline inference with "
        "vision language models for text generation"
    )
    parser.add_argument(
        "--model-type",
        "-m",
        type=str,
        default="llava",
        choices=model_example_map.keys(),
        help='Huggingface "model_type".',
    )
    parser.add_argument(
        "--num-prompts", type=int, default=4, help="Number of prompts to run."
    )
    parser.add_argument(
        "--modality",
        type=str,
        default="image",
        choices=["image", "video"],
        help="Modality of the input.",
    )
    parser.add_argument(
        "--num-frames",
        type=int,
        default=16,
        help="Number of frames to extract from the video.",
    )
    parser.add_argument(
        "--seed",
        type=int,
        default=None,
        help="Set the seed when initializing `vllm.LLM`.",
    )

    parser.add_argument(
        "--image-repeat-prob",
        type=float,
        default=None,
        help="Simulates the hit-ratio for multi-modal preprocessor cache (if enabled)",
    )

    parser.add_argument(
        "--disable-mm-preprocessor-cache",
        action="store_true",
        help="If True, disables caching of multi-modal preprocessor/mapper.",
    )

    parser.add_argument(
        "--time-generate",
        action="store_true",
        help="If True, then print the total generate() call time",
    )

    parser.add_argument(
        "--use-different-prompt-per-request",
        action="store_true",
        help="If True, then use different prompt (with the same multi-modal "
        "data) for each request.",
    )
    return parser.parse_args()


def main(args):
    model = args.model_type
    if model not in model_example_map:
        raise ValueError(f"Model type {model} is not supported.")

    modality = args.modality
    mm_input = get_multi_modal_input(args)
    data = mm_input["data"]
    questions = mm_input["questions"]

    req_data = model_example_map[model](questions, modality)

    # Disable other modalities to save memory
    default_limits = {"image": 0, "video": 0, "audio": 0}
    req_data.engine_args.limit_mm_per_prompt = default_limits | dict(
        req_data.engine_args.limit_mm_per_prompt or {}
    )

    engine_args = asdict(req_data.engine_args) | {
        "seed": args.seed,
        "disable_mm_preprocessor_cache": args.disable_mm_preprocessor_cache,
    }
    llm = LLM(**engine_args)

    # Don't want to check the flag multiple times, so just hijack `prompts`.
    prompts = (
        req_data.prompts
        if args.use_different_prompt_per_request
        else [req_data.prompts[0]]
    )

    # We set temperature to 0.2 so that outputs can be different
    # even when all prompts are identical when running batch inference.
    sampling_params = SamplingParams(
        temperature=0.2, max_tokens=64, stop_token_ids=req_data.stop_token_ids
    )

    assert args.num_prompts > 0
    if args.num_prompts == 1:
        # Single inference
        inputs = {
            "prompt": prompts[0],
            "multi_modal_data": {modality: data},
        }
    else:
        # Batch inference
        if args.image_repeat_prob is not None:
            # Repeat images with specified probability of "image_repeat_prob"
            inputs = apply_image_repeat(
                args.image_repeat_prob, args.num_prompts, data, prompts, modality
            )
        else:
            # Use the same image for all prompts
            inputs = [
                {
                    "prompt": prompts[i % len(prompts)],
                    "multi_modal_data": {modality: data},
                }
                for i in range(args.num_prompts)
            ]

    # Add LoRA request if applicable
    lora_request = (
        req_data.lora_requests * args.num_prompts if req_data.lora_requests else None
    )

    with time_counter(args.time_generate):
        outputs = llm.generate(
            inputs,
            sampling_params=sampling_params,
            lora_request=lora_request,
        )

    print("-" * 50)
    for o in outputs:
        generated_text = o.outputs[0].text
        print(generated_text)
        print("-" * 50)


if __name__ == "__main__":
    args = parse_args()
    main(args)<|MERGE_RESOLUTION|>--- conflicted
+++ resolved
@@ -98,11 +98,7 @@
     # See https://huggingface.co/Salesforce/blip2-opt-2.7b/discussions/15#64ff02f3f8cf9e4f5b038262 #noqa
     prompts = [f"Question: {question} Answer:" for question in questions]
     engine_args = EngineArgs(
-<<<<<<< HEAD
-        model="Salesforce/blip2-opt-6.7b",
-=======
         model="Salesforce/blip2-opt-2.7b",
->>>>>>> 110df743
         limit_mm_per_prompt={modality: 1},
     )
 
@@ -681,10 +677,7 @@
         max_num_seqs=2,
         tensor_parallel_size=2,
         limit_mm_per_prompt={modality: 1},
-<<<<<<< HEAD
-=======
         ignore_patterns=["consolidated.safetensors"],
->>>>>>> 110df743
     )
 
     prompts = [f"<s>[INST]{question}\n[IMG][/INST]" for question in questions]
@@ -1099,7 +1092,6 @@
         "Group, capable of perceiving auditory and visual inputs, as well as "
         "generating text and speech."
     )
-<<<<<<< HEAD
 
     prompts = [
         (
@@ -1110,17 +1102,6 @@
         )
         for question in questions
     ]
-=======
-
-    prompts = [
-        (
-            f"<|im_start|>system\n{default_system}<|im_end|>\n"
-            f"<|im_start|>user\n<|vision_bos|>{placeholder}<|vision_eos|>"
-            f"{question}<|im_end|>\n"
-            "<|im_start|>assistant\n"
-        )
-        for question in questions
-    ]
     return ModelRequestData(
         engine_args=engine_args,
         prompts=prompts,
@@ -1152,7 +1133,6 @@
         for question in questions
     ]
 
->>>>>>> 110df743
     return ModelRequestData(
         engine_args=engine_args,
         prompts=prompts,
@@ -1233,10 +1213,7 @@
     "skywork_chat": run_skyworkr1v,
     "smolvlm": run_smolvlm,
     "tarsier": run_tarsier,
-<<<<<<< HEAD
-=======
     "tarsier2": run_tarsier2,
->>>>>>> 110df743
 }
 
 
@@ -1265,10 +1242,7 @@
     if args.modality == "video":
         # Input video and question
         video = VideoAsset(name="baby_reading", num_frames=args.num_frames).np_ndarrays
-<<<<<<< HEAD
-=======
         metadata = VideoAsset(name="baby_reading", num_frames=args.num_frames).metadata
->>>>>>> 110df743
         vid_questions = ["Why is this video funny?"]
 
         return {
