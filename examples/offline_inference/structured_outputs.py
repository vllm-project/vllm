# ruff: noqa: E501
# SPDX-License-Identifier: Apache-2.0
# SPDX-FileCopyrightText: Copyright contributors to the vLLM project
"""
This file demonstrates the example usage of structured outputs
in vLLM. It shows how to apply different constraints such as choice,
regex, json schema, and grammar to produce structured and formatted
results based on specific prompts.
"""

from enum import Enum

from pydantic import BaseModel

from vllm import LLM, SamplingParams
from vllm.sampling_params import StructuredOutputsParams

<<<<<<< HEAD
# Structured outputs by Choice (list of possible options)
structured_outputs_params_choice = StructuredOutputsParams(
    choice=["Positive", "Negative"]
)
sampling_params_choice = SamplingParams(
    structured_outputs=structured_outputs_params_choice
)
=======
MAX_TOKENS = 50

# Guided decoding by Choice (list of possible options)
guided_decoding_params_choice = GuidedDecodingParams(choice=["Positive", "Negative"])
sampling_params_choice = SamplingParams(guided_decoding=guided_decoding_params_choice)
>>>>>>> 41c80698
prompt_choice = "Classify this sentiment: vLLM is wonderful!"

# Structured outputs by Regex
structured_outputs_params_regex = StructuredOutputsParams(regex=r"\w+@\w+\.com\n")
sampling_params_regex = SamplingParams(
<<<<<<< HEAD
    structured_outputs=structured_outputs_params_regex, stop=["\n"]
=======
    guided_decoding=guided_decoding_params_regex,
    stop=["\n"],
    max_tokens=MAX_TOKENS,
>>>>>>> 41c80698
)
prompt_regex = (
    "Generate an email address for Alan Turing, who works in Enigma."
    "End in .com and new line. Example result:"
    "alan.turing@enigma.com\n"
)


# Structured outputs by JSON using Pydantic schema
class CarType(str, Enum):
    sedan = "sedan"
    suv = "SUV"
    truck = "Truck"
    coupe = "Coupe"


class CarDescription(BaseModel):
    brand: str
    model: str
    car_type: CarType


json_schema = CarDescription.model_json_schema()
<<<<<<< HEAD
structured_outputs_params_json = StructuredOutputsParams(json=json_schema)
sampling_params_json = SamplingParams(structured_outputs=structured_outputs_params_json)
prompt_json = "Generate a JSON with the brand, model and car_type ofthe most iconic car from the 90's"
=======
guided_decoding_params_json = GuidedDecodingParams(json=json_schema)
sampling_params_json = SamplingParams(
    guided_decoding=guided_decoding_params_json,
    max_tokens=MAX_TOKENS,
)
prompt_json = (
    "Generate a JSON with the brand, model and car_type of"
    "the most iconic car from the 90's"
)
>>>>>>> 41c80698

# Structured outputs by Grammar
simplified_sql_grammar = """
root ::= select_statement
select_statement ::= "SELECT " column " from " table " where " condition
column ::= "col_1 " | "col_2 "
table ::= "table_1 " | "table_2 "
condition ::= column "= " number
number ::= "1 " | "2 "
"""
<<<<<<< HEAD
structured_outputs_params_grammar = StructuredOutputsParams(
    grammar=simplified_sql_grammar
)
sampling_params_grammar = SamplingParams(
    structured_outputs=structured_outputs_params_grammar
=======
guided_decoding_params_grammar = GuidedDecodingParams(grammar=simplified_sql_grammar)
sampling_params_grammar = SamplingParams(
    guided_decoding=guided_decoding_params_grammar,
    max_tokens=MAX_TOKENS,
>>>>>>> 41c80698
)
prompt_grammar = (
    "Generate an SQL query to show the 'username' and 'email'from the 'users' table."
)


def format_output(title: str, output: str):
    print(f"{'-' * 50}\n{title}: {output}\n{'-' * 50}")


def generate_output(prompt: str, sampling_params: SamplingParams, llm: LLM):
    outputs = llm.generate(prompt, sampling_params=sampling_params)
    return outputs[0].outputs[0].text


def main():
    llm = LLM(model="Qwen/Qwen2.5-3B-Instruct", max_model_len=100)

    choice_output = generate_output(prompt_choice, sampling_params_choice, llm)
    format_output("Structured outputs by Choice", choice_output)

    regex_output = generate_output(prompt_regex, sampling_params_regex, llm)
    format_output("Structured outputs by Regex", regex_output)

    json_output = generate_output(prompt_json, sampling_params_json, llm)
    format_output("Structured outputs by JSON", json_output)

    grammar_output = generate_output(prompt_grammar, sampling_params_grammar, llm)
    format_output("Structured outputs by Grammar", grammar_output)


if __name__ == "__main__":
    main()<|MERGE_RESOLUTION|>--- conflicted
+++ resolved
@@ -1,4 +1,3 @@
-# ruff: noqa: E501
 # SPDX-License-Identifier: Apache-2.0
 # SPDX-FileCopyrightText: Copyright contributors to the vLLM project
 """
@@ -15,7 +14,8 @@
 from vllm import LLM, SamplingParams
 from vllm.sampling_params import StructuredOutputsParams
 
-<<<<<<< HEAD
+MAX_TOKENS = 50
+
 # Structured outputs by Choice (list of possible options)
 structured_outputs_params_choice = StructuredOutputsParams(
     choice=["Positive", "Negative"]
@@ -23,25 +23,14 @@
 sampling_params_choice = SamplingParams(
     structured_outputs=structured_outputs_params_choice
 )
-=======
-MAX_TOKENS = 50
-
-# Guided decoding by Choice (list of possible options)
-guided_decoding_params_choice = GuidedDecodingParams(choice=["Positive", "Negative"])
-sampling_params_choice = SamplingParams(guided_decoding=guided_decoding_params_choice)
->>>>>>> 41c80698
 prompt_choice = "Classify this sentiment: vLLM is wonderful!"
 
 # Structured outputs by Regex
 structured_outputs_params_regex = StructuredOutputsParams(regex=r"\w+@\w+\.com\n")
 sampling_params_regex = SamplingParams(
-<<<<<<< HEAD
-    structured_outputs=structured_outputs_params_regex, stop=["\n"]
-=======
-    guided_decoding=guided_decoding_params_regex,
+    structured_outputs=structured_outputs_params_regex,
     stop=["\n"],
     max_tokens=MAX_TOKENS,
->>>>>>> 41c80698
 )
 prompt_regex = (
     "Generate an email address for Alan Turing, who works in Enigma."
@@ -65,21 +54,14 @@
 
 
 json_schema = CarDescription.model_json_schema()
-<<<<<<< HEAD
 structured_outputs_params_json = StructuredOutputsParams(json=json_schema)
-sampling_params_json = SamplingParams(structured_outputs=structured_outputs_params_json)
-prompt_json = "Generate a JSON with the brand, model and car_type ofthe most iconic car from the 90's"
-=======
-guided_decoding_params_json = GuidedDecodingParams(json=json_schema)
 sampling_params_json = SamplingParams(
-    guided_decoding=guided_decoding_params_json,
-    max_tokens=MAX_TOKENS,
+    structured_outputs=structured_outputs_params_json, max_tokens=MAX_TOKENS
 )
 prompt_json = (
-    "Generate a JSON with the brand, model and car_type of"
+    "Generate a JSON with the brand, model and car_type of "
     "the most iconic car from the 90's"
 )
->>>>>>> 41c80698
 
 # Structured outputs by Grammar
 simplified_sql_grammar = """
@@ -90,21 +72,15 @@
 condition ::= column "= " number
 number ::= "1 " | "2 "
 """
-<<<<<<< HEAD
 structured_outputs_params_grammar = StructuredOutputsParams(
     grammar=simplified_sql_grammar
 )
 sampling_params_grammar = SamplingParams(
-    structured_outputs=structured_outputs_params_grammar
-=======
-guided_decoding_params_grammar = GuidedDecodingParams(grammar=simplified_sql_grammar)
-sampling_params_grammar = SamplingParams(
-    guided_decoding=guided_decoding_params_grammar,
+    structured_outputs=structured_outputs_params_grammar,
     max_tokens=MAX_TOKENS,
->>>>>>> 41c80698
 )
 prompt_grammar = (
-    "Generate an SQL query to show the 'username' and 'email'from the 'users' table."
+    "Generate an SQL query to show the 'username' and 'email' from the 'users' table."
 )
 
 
