# SPDX-License-Identifier: Apache-2.0
"""Example Python client for OpenAI Chat Completion using vLLM API server
NOTE: start a supported chat completion model server with `vllm serve`, e.g.
    vllm serve meta-llama/Llama-2-7b-chat-hf
"""

<<<<<<< HEAD
=======
import argparse

>>>>>>> 6e588da0
from openai import OpenAI

# Modify OpenAI's API key and API base to use vLLM's API server.
openai_api_key = "EMPTY"
openai_api_base = "http://localhost:8000/v1"

messages = [
    {"role": "system", "content": "You are a helpful assistant."},
    {"role": "user", "content": "Who won the world series in 2020?"},
    {
        "role": "assistant",
        "content": "The Los Angeles Dodgers won the World Series in 2020.",
    },
    {"role": "user", "content": "Where was it played?"},
]


def parse_args():
    parser = argparse.ArgumentParser(description="Client for vLLM API server")
    parser.add_argument("--stream",
                        action="store_true",
                        help="Enable streaming response")
    return parser.parse_args()


def main(args):
    client = OpenAI(
        # defaults to os.environ.get("OPENAI_API_KEY")
        api_key=openai_api_key,
        base_url=openai_api_base,
    )

    models = client.models.list()
    model = models.data[0].id

    # Chat Completion API
    chat_completion = client.chat.completions.create(
        messages=messages,
        model=model,
        stream=args.stream,
    )

    print("-" * 50)
    print("Chat completion results:")
    if args.stream:
        for c in chat_completion:
            print(c)
    else:
        print(chat_completion)
    print("-" * 50)


if __name__ == "__main__":
    args = parse_args()
    main(args)<|MERGE_RESOLUTION|>--- conflicted
+++ resolved
@@ -4,11 +4,8 @@
     vllm serve meta-llama/Llama-2-7b-chat-hf
 """
 
-<<<<<<< HEAD
-=======
 import argparse
 
->>>>>>> 6e588da0
 from openai import OpenAI
 
 # Modify OpenAI's API key and API base to use vLLM's API server.
