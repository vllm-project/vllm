--- conflicted
+++ resolved
@@ -1,13 +1,8 @@
 # SPDX-License-Identifier: Apache-2.0
 # SPDX-FileCopyrightText: Copyright contributors to the vLLM project
-<<<<<<< HEAD
-import asyncio
-import json
-=======
 """
 This script demonstrates how to use the vLLM API server to perform audio
 transcription with the `openai/whisper-large-v3` model.
->>>>>>> 110df743
 
 Before running this script, you must start the vLLM server with the following command:
 
@@ -18,15 +13,10 @@
 - openai Python SDK
 - httpx for streaming support
 
-<<<<<<< HEAD
-mary_had_lamb = AudioAsset("mary_had_lamb").get_local_path()
-winning_call = AudioAsset("winning_call").get_local_path()
-=======
 The script performs:
 1. Synchronous transcription using OpenAI-compatible API.
 2. Streaming transcription using raw HTTP request to the vLLM server.
 """
->>>>>>> 110df743
 
 import asyncio
 
@@ -55,43 +45,6 @@
         print("transcription result:", transcription.text)
 
 
-<<<<<<< HEAD
-sync_openai()
-
-
-# OpenAI Transcription API client does not support streaming.
-async def stream_openai_response():
-    data = {
-        "language": "en",
-        "stream": True,
-        "model": "openai/whisper-large-v3",
-    }
-    url = openai_api_base + "/audio/transcriptions"
-    headers = {"Authorization": f"Bearer {openai_api_key}"}
-    print("transcription result:", end=" ")
-    async with httpx.AsyncClient() as client:
-        with open(str(winning_call), "rb") as f:
-            async with client.stream(
-                "POST", url, files={"file": f}, data=data, headers=headers
-            ) as response:
-                async for line in response.aiter_lines():
-                    # Each line is a JSON object prefixed with 'data: '
-                    if line:
-                        if line.startswith("data: "):
-                            line = line[len("data: ") :]
-                        # Last chunk, stream ends
-                        if line.strip() == "[DONE]":
-                            break
-                        # Parse the JSON response
-                        chunk = json.loads(line)
-                        # Extract and print the content
-                        content = chunk["choices"][0].get("delta", {}).get("content")
-                        print(content, end="")
-
-
-# Run the asynchronous function
-asyncio.run(stream_openai_response())
-=======
 async def stream_openai_response(audio_path: str, client: AsyncOpenAI):
     """
     Perform asynchronous transcription using OpenAI-compatible API.
@@ -141,5 +94,4 @@
 
 
 if __name__ == "__main__":
-    main()
->>>>>>> 110df743
+    main()