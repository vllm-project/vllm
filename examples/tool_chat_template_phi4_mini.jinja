--- conflicted
+++ resolved
@@ -1,6 +1,5 @@
-<<<<<<< HEAD
 {#- This block extracts the system message, so we can slot it into the right place. #}
-{%- if messages[0]['role'] == 'system' %}
+{%- if messages and messages[0]['role'] == 'system' %}
     {%- if messages[0]['content'] is string %}
         {%- set system_message = messages[0]['content']|trim %}
     {%- else %}
@@ -13,25 +12,17 @@
     {%- else %}
         {%- set system_message = "" %}
     {%- endif %}
-=======
-{%- if messages and messages[0]['role'] == 'system' %}
-    {%- set system_message = messages[0]['content']|trim %}
-    {%- set messages = messages[1:] %}
-{%- else %}
-    {%- set system_message = "You are a helpful assistant." %}
->>>>>>> 9b5f6423
 {%- endif %}
 
 {%- if messages %}
+    {%- if system_message or tools %}
 <|system|>
+
+{%- if system_message %}
 {{ system_message }}
-<<<<<<< HEAD
 {%- endif %}
 {%- if tools %}
 
-=======
-{%- if tools %}
->>>>>>> 9b5f6423
 In addition to plain text responses, you can chose to call one or more of the provided functions.
 
 Use the following rule to decide when to call a function:
@@ -44,11 +35,8 @@
   * follow the provided JSON schema. Do not hallucinate arguments or values. Do to blindly copy values from the provided samples
   * respect the argument type formatting. E.g., if the type if number and format is float, write value 7 as 7.0
   * make sure you pick the right functions that match the user intent
-<<<<<<< HEAD
-=======
 
 
->>>>>>> 9b5f6423
         {%- for t in tools %}
             {{- t | tojson(indent=4) }}
             {{- "\n\n" }}
