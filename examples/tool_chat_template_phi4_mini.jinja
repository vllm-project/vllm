--- conflicted
+++ resolved
@@ -22,12 +22,7 @@
 {{ system_message }}
 {%- endif %}
 {%- if tools %}
-<<<<<<< HEAD
-
-In addition to plain text responses, you can chose to call one or more of the provided functions.
-=======
 In addition to plain text responses, you can choose to call one or more of the provided functions.
->>>>>>> 2b856970
 
 Use the following rule to decide when to call a function:
   * if the response can be generated from your internal knowledge (e.g., as in the case of queries like "What is the capital of Poland?"), do so
