"""
This example shows how to use vLLM for running offline inference 
with the correct prompt format on vision language models.

For most models, the prompt format should follow corresponding examples
on HuggingFace model repository.
"""
from transformers import AutoTokenizer

from vllm import LLM, SamplingParams
from vllm.assets.image import ImageAsset
from vllm.assets.video import VideoAsset
from vllm.utils import FlexibleArgumentParser

# NOTE: The default `max_num_seqs` and `max_model_len` may result in OOM on
# lower-end GPUs.
# Unless specified, these settings have been tested to work on a single L4.


# LLaVA-1.5
def run_llava(question: str, modality: str):
    assert modality == "image"

    prompt = f"USER: <image>\n{question}\nASSISTANT:"

    llm = LLM(model="llava-hf/llava-1.5-7b-hf", max_model_len=4096)
    stop_token_ids = None
    return llm, prompt, stop_token_ids


# LLaVA-1.6/LLaVA-NeXT
def run_llava_next(question: str, modality: str):
    assert modality == "image"

    prompt = f"[INST] <image>\n{question} [/INST]"
    llm = LLM(model="llava-hf/llava-v1.6-mistral-7b-hf", max_model_len=8192)
    stop_token_ids = None
    return llm, prompt, stop_token_ids


# LlaVA-NeXT-Video
# Currently only support for video input
def run_llava_next_video(question: str, modality: str):
    assert modality == "video"

    prompt = f"USER: <video>\n{question} ASSISTANT:"
    llm = LLM(model="llava-hf/LLaVA-NeXT-Video-7B-hf", max_model_len=8192)
    stop_token_ids = None
    return llm, prompt, stop_token_ids


# LLaVA-OneVision
def run_llava_onevision(question: str, modality: str):

    if modality == "video":
        prompt = f"<|im_start|>user <video>\n{question}<|im_end|> \
        <|im_start|>assistant\n"

    elif modality == "image":
        prompt = f"<|im_start|>user <image>\n{question}<|im_end|> \
        <|im_start|>assistant\n"

    llm = LLM(model="llava-hf/llava-onevision-qwen2-7b-ov-hf",
              max_model_len=16384)
    stop_token_ids = None
    return llm, prompt, stop_token_ids


# Fuyu
def run_fuyu(question: str, modality: str):
    assert modality == "image"

    prompt = f"{question}\n"
    llm = LLM(model="adept/fuyu-8b", max_model_len=2048, max_num_seqs=2)
    stop_token_ids = None
    return llm, prompt, stop_token_ids


# Phi-3-Vision
def run_phi3v(question: str, modality: str):
    assert modality == "image"

    prompt = f"<|user|>\n<|image_1|>\n{question}<|end|>\n<|assistant|>\n"  # noqa: E501
    # Note: The default setting of max_num_seqs (256) and
    # max_model_len (128k) for this model may cause OOM.
    # You may lower either to run this example on lower-end GPUs.

    # In this example, we override max_num_seqs to 5 while
    # keeping the original context length of 128k.

    # num_crops is an override kwarg to the multimodal image processor;
    # For some models, e.g., Phi-3.5-vision-instruct, it is recommended
    # to use 16 for single frame scenarios, and 4 for multi-frame.
    #
    # Generally speaking, a larger value for num_crops results in more
    # tokens per image instance, because it may scale the image more in
    # the image preprocessing. Some references in the model docs and the
    # formula for image tokens after the preprocessing
    # transform can be found below.
    #
    # https://huggingface.co/microsoft/Phi-3.5-vision-instruct#loading-the-model-locally
    # https://huggingface.co/microsoft/Phi-3.5-vision-instruct/blob/main/processing_phi3_v.py#L194
    llm = LLM(
        model="microsoft/Phi-3-vision-128k-instruct",
        trust_remote_code=True,
        max_model_len=4096,
        max_num_seqs=2,
        # Note - mm_processor_kwargs can also be passed to generate/chat calls
        mm_processor_kwargs={"num_crops": 16},
    )
    stop_token_ids = None
    return llm, prompt, stop_token_ids


# PaliGemma
def run_paligemma(question: str, modality: str):
    assert modality == "image"

    # PaliGemma has special prompt format for VQA
    prompt = "caption en"
    llm = LLM(model="google/paligemma-3b-mix-224")
    stop_token_ids = None
    return llm, prompt, stop_token_ids


# Chameleon
def run_chameleon(question: str, modality: str):
    assert modality == "image"

    prompt = f"{question}<image>"
    llm = LLM(model="facebook/chameleon-7b", max_model_len=4096)
    stop_token_ids = None
    return llm, prompt, stop_token_ids


# MiniCPM-V
def run_minicpmv(question: str, modality: str):
    assert modality == "image"

    # 2.0
    # The official repo doesn't work yet, so we need to use a fork for now
    # For more details, please see: See: https://github.com/vllm-project/vllm/pull/4087#issuecomment-2250397630 # noqa
    # model_name = "HwwwH/MiniCPM-V-2"

    # 2.5
    # model_name = "openbmb/MiniCPM-Llama3-V-2_5"

    #2.6
    model_name = "openbmb/MiniCPM-V-2_6"
    tokenizer = AutoTokenizer.from_pretrained(model_name,
                                              trust_remote_code=True)
    llm = LLM(
        model=model_name,
        max_model_len=4096,
        max_num_seqs=2,
        trust_remote_code=True,
    )
    # NOTE The stop_token_ids are different for various versions of MiniCPM-V
    # 2.0
    # stop_token_ids = [tokenizer.eos_id]

    # 2.5
    # stop_token_ids = [tokenizer.eos_id, tokenizer.eot_id]

    # 2.6
    stop_tokens = ['<|im_end|>', '<|endoftext|>']
    stop_token_ids = [tokenizer.convert_tokens_to_ids(i) for i in stop_tokens]

    messages = [{
        'role': 'user',
        'content': f'(<image>./</image>)\n{question}'
    }]
    prompt = tokenizer.apply_chat_template(messages,
                                           tokenize=False,
                                           add_generation_prompt=True)
    return llm, prompt, stop_token_ids


# InternVL
def run_internvl(question: str, modality: str):
    assert modality == "image"

    model_name = "OpenGVLab/InternVL2-2B"

    llm = LLM(
        model=model_name,
        trust_remote_code=True,
        max_model_len=4096,
    )

    tokenizer = AutoTokenizer.from_pretrained(model_name,
                                              trust_remote_code=True)
    messages = [{'role': 'user', 'content': f"<image>\n{question}"}]
    prompt = tokenizer.apply_chat_template(messages,
                                           tokenize=False,
                                           add_generation_prompt=True)

    # Stop tokens for InternVL
    # models variants may have different stop tokens
    # please refer to the model card for the correct "stop words":
    # https://huggingface.co/OpenGVLab/InternVL2-2B#service
    stop_tokens = ["<|endoftext|>", "<|im_start|>", "<|im_end|>", "<|end|>"]
    stop_token_ids = [tokenizer.convert_tokens_to_ids(i) for i in stop_tokens]
    return llm, prompt, stop_token_ids


# NVLM-D
def run_nvlm_d(question: str, modality: str):
    assert modality == "image"

    model_name = "nvidia/NVLM-D-72B"

    # Adjust this as necessary to fit in GPU
    llm = LLM(
        model=model_name,
        trust_remote_code=True,
        max_model_len=4096,
        tensor_parallel_size=4,
    )

    tokenizer = AutoTokenizer.from_pretrained(model_name,
                                              trust_remote_code=True)
    messages = [{'role': 'user', 'content': f"<image>\n{question}"}]
    prompt = tokenizer.apply_chat_template(messages,
                                           tokenize=False,
                                           add_generation_prompt=True)
    stop_token_ids = None
    return llm, prompt, stop_token_ids


# BLIP-2
def run_blip2(question: str, modality: str):
    assert modality == "image"

    # BLIP-2 prompt format is inaccurate on HuggingFace model repository.
    # See https://huggingface.co/Salesforce/blip2-opt-2.7b/discussions/15#64ff02f3f8cf9e4f5b038262 #noqa
    prompt = f"Question: {question} Answer:"
    llm = LLM(model="Salesforce/blip2-opt-2.7b")
    stop_token_ids = None
    return llm, prompt, stop_token_ids


# Qwen
def run_qwen_vl(question: str, modality: str):
    assert modality == "image"

    llm = LLM(
        model="Qwen/Qwen-VL",
        trust_remote_code=True,
        max_model_len=1024,
        max_num_seqs=2,
    )

    prompt = f"{question}Picture 1: <img></img>\n"
    stop_token_ids = None
    return llm, prompt, stop_token_ids


# Qwen2-VL
def run_qwen2_vl(question: str, modality: str):
    assert modality == "image"

    model_name = "Qwen/Qwen2-VL-7B-Instruct"

    # Tested on L40
    llm = LLM(
        model=model_name,
        max_model_len=8192,
        max_num_seqs=5,
    )

    prompt = ("<|im_start|>system\nYou are a helpful assistant.<|im_end|>\n"
              "<|im_start|>user\n<|vision_start|><|image_pad|><|vision_end|>"
              f"{question}<|im_end|>\n"
              "<|im_start|>assistant\n")
    stop_token_ids = None
    return llm, prompt, stop_token_ids


# LLama 3.2
def run_mllama(question: str, modality: str):
    assert modality == "image"

    model_name = "meta-llama/Llama-3.2-11B-Vision-Instruct"

    # Note: The default setting of max_num_seqs (256) and
    # max_model_len (131072) for this model may cause OOM.
    # You may lower either to run this example on lower-end GPUs.

    # The configuration below has been confirmed to launch on a single L40 GPU.
    llm = LLM(
        model=model_name,
        max_model_len=4096,
        max_num_seqs=16,
        enforce_eager=True,
    )

    prompt = f"<|image|><|begin_of_text|>{question}"
    stop_token_ids = None
    return llm, prompt, stop_token_ids


<<<<<<< HEAD
# Molmo
def run_molmo(question, modality):
    assert modality == "image"

    model_name = "allenai/Molmo-7B-D-0924"

    llm = LLM(
        model=model_name,
        trust_remote_code=True,
        dtype="bfloat16",
    )

    prompt = question
    stop_token_ids = None
=======
# GLM-4v
def run_glm4v(question: str, modality: str):
    assert modality == "image"
    model_name = "THUDM/glm-4v-9b"

    llm = LLM(model=model_name,
              max_model_len=2048,
              max_num_seqs=2,
              trust_remote_code=True,
              enforce_eager=True)
    prompt = question
    stop_token_ids = [151329, 151336, 151338]
>>>>>>> 16b24e7d
    return llm, prompt, stop_token_ids


model_example_map = {
    "llava": run_llava,
    "llava-next": run_llava_next,
    "llava-next-video": run_llava_next_video,
    "llava-onevision": run_llava_onevision,
    "fuyu": run_fuyu,
    "phi3_v": run_phi3v,
    "paligemma": run_paligemma,
    "chameleon": run_chameleon,
    "minicpmv": run_minicpmv,
    "blip-2": run_blip2,
    "internvl_chat": run_internvl,
    "NVLM_D": run_nvlm_d,
    "qwen_vl": run_qwen_vl,
    "qwen2_vl": run_qwen2_vl,
    "mllama": run_mllama,
<<<<<<< HEAD
    "molmo": run_molmo,
=======
    "glm4v": run_glm4v,
>>>>>>> 16b24e7d
}


def get_multi_modal_input(args):
    """
    return {
        "data": image or video,
        "question": question,
    }
    """
    if args.modality == "image":
        # Input image and question
        image = ImageAsset("cherry_blossom") \
            .pil_image.convert("RGB")
        img_question = "What is the content of this image?"

        return {
            "data": image,
            "question": img_question,
        }

    if args.modality == "video":
        # Input video and question
        video = VideoAsset(name="sample_demo_1.mp4",
                           num_frames=args.num_frames).np_ndarrays
        vid_question = "Why is this video funny?"

        return {
            "data": video,
            "question": vid_question,
        }

    msg = f"Modality {args.modality} is not supported."
    raise ValueError(msg)


def main(args):
    model = args.model_type
    if model not in model_example_map:
        raise ValueError(f"Model type {model} is not supported.")

    modality = args.modality
    mm_input = get_multi_modal_input(args)
    data = mm_input["data"]
    question = mm_input["question"]

    llm, prompt, stop_token_ids = model_example_map[model](question, modality)

    # We set temperature to 0.2 so that outputs can be different
    # even when all prompts are identical when running batch inference.
    sampling_params = SamplingParams(temperature=0.2,
                                     max_tokens=64,
                                     stop_token_ids=stop_token_ids)

    assert args.num_prompts > 0
    if args.num_prompts == 1:
        # Single inference
        inputs = {
            "prompt": prompt,
            "multi_modal_data": {
                modality: data
            },
        }

    else:
        # Batch inference
        inputs = [{
            "prompt": prompt,
            "multi_modal_data": {
                modality: data
            },
        } for _ in range(args.num_prompts)]

    outputs = llm.generate(inputs, sampling_params=sampling_params)

    for o in outputs:
        generated_text = o.outputs[0].text
        print(generated_text)


if __name__ == "__main__":
    parser = FlexibleArgumentParser(
        description='Demo on using vLLM for offline inference with '
        'vision language models')
    parser.add_argument('--model-type',
                        '-m',
                        type=str,
                        default="llava",
                        choices=model_example_map.keys(),
                        help='Huggingface "model_type".')
    parser.add_argument('--num-prompts',
                        type=int,
                        default=4,
                        help='Number of prompts to run.')
    parser.add_argument('--modality',
                        type=str,
                        default="image",
                        choices=['image', 'video'],
                        help='Modality of the input.')
    parser.add_argument('--num-frames',
                        type=int,
                        default=16,
                        help='Number of frames to extract from the video.')
    args = parser.parse_args()
    main(args)<|MERGE_RESOLUTION|>--- conflicted
+++ resolved
@@ -300,7 +300,6 @@
     return llm, prompt, stop_token_ids
 
 
-<<<<<<< HEAD
 # Molmo
 def run_molmo(question, modality):
     assert modality == "image"
@@ -315,8 +314,8 @@
 
     prompt = question
     stop_token_ids = None
-=======
-# GLM-4v
+    return llm, prompt, stop_token_ids
+
 def run_glm4v(question: str, modality: str):
     assert modality == "image"
     model_name = "THUDM/glm-4v-9b"
@@ -328,7 +327,6 @@
               enforce_eager=True)
     prompt = question
     stop_token_ids = [151329, 151336, 151338]
->>>>>>> 16b24e7d
     return llm, prompt, stop_token_ids
 
 
@@ -348,11 +346,8 @@
     "qwen_vl": run_qwen_vl,
     "qwen2_vl": run_qwen2_vl,
     "mllama": run_mllama,
-<<<<<<< HEAD
     "molmo": run_molmo,
-=======
     "glm4v": run_glm4v,
->>>>>>> 16b24e7d
 }
 
 
