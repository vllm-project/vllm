"""
This example shows how to use vLLM for running offline inference with
the correct prompt format on vision language models for text generation.

For most models, the prompt format should follow corresponding examples
on HuggingFace model repository.
"""
import random

from transformers import AutoTokenizer

from vllm import LLM, SamplingParams
from vllm.assets.image import ImageAsset
from vllm.assets.video import VideoAsset
from vllm.utils import FlexibleArgumentParser

# NOTE: The default `max_num_seqs` and `max_model_len` may result in OOM on
# lower-end GPUs.
# Unless specified, these settings have been tested to work on a single L4.


# Aria
def run_aria(question: str, modality: str):
    assert modality == "image"
    model_name = "rhymes-ai/Aria"

    llm = LLM(model=model_name,
              tokenizer_mode="slow",
              trust_remote_code=True,
              dtype="bfloat16",
<<<<<<< HEAD
              mm_cache_preprocessor=args.mm_cache_preprocessor)
=======
              disable_mm_preprocessor_cache=args.disable_mm_preprocessor_cache)
>>>>>>> 98356735

    prompt = (f"<|im_start|>user\n<fim_prefix><|img|><fim_suffix>\n{question}"
              "<|im_end|>\n<|im_start|>assistant\n")

    stop_token_ids = [93532, 93653, 944, 93421, 1019, 93653, 93519]
    return llm, prompt, stop_token_ids


# BLIP-2
def run_blip2(question: str, modality: str):
    assert modality == "image"

    # BLIP-2 prompt format is inaccurate on HuggingFace model repository.
    # See https://huggingface.co/Salesforce/blip2-opt-2.7b/discussions/15#64ff02f3f8cf9e4f5b038262 #noqa
    prompt = f"Question: {question} Answer:"
    llm = LLM(model="Salesforce/blip2-opt-2.7b",
<<<<<<< HEAD
              mm_cache_preprocessor=args.mm_cache_preprocessor)
=======
              disable_mm_preprocessor_cache=args.disable_mm_preprocessor_cache)
>>>>>>> 98356735
    stop_token_ids = None
    return llm, prompt, stop_token_ids


# Chameleon
def run_chameleon(question: str, modality: str):
    assert modality == "image"

    prompt = f"{question}<image>"
    llm = LLM(model="facebook/chameleon-7b",
              max_model_len=4096,
<<<<<<< HEAD
              mm_cache_preprocessor=args.mm_cache_preprocessor)
=======
              disable_mm_preprocessor_cache=args.disable_mm_preprocessor_cache)
>>>>>>> 98356735
    stop_token_ids = None
    return llm, prompt, stop_token_ids


# Fuyu
def run_fuyu(question: str, modality: str):
    assert modality == "image"

    prompt = f"{question}\n"
    llm = LLM(model="adept/fuyu-8b",
              max_model_len=2048,
              max_num_seqs=2,
<<<<<<< HEAD
              mm_cache_preprocessor=args.mm_cache_preprocessor)
=======
              disable_mm_preprocessor_cache=args.disable_mm_preprocessor_cache)
>>>>>>> 98356735
    stop_token_ids = None
    return llm, prompt, stop_token_ids


# GLM-4v
def run_glm4v(question: str, modality: str):
    assert modality == "image"
    model_name = "THUDM/glm-4v-9b"

    llm = LLM(model=model_name,
              max_model_len=2048,
              max_num_seqs=2,
              trust_remote_code=True,
              enforce_eager=True,
<<<<<<< HEAD
              mm_cache_preprocessor=args.mm_cache_preprocessor)
=======
              disable_mm_preprocessor_cache=args.disable_mm_preprocessor_cache)
>>>>>>> 98356735
    prompt = question
    stop_token_ids = [151329, 151336, 151338]
    return llm, prompt, stop_token_ids


# H2OVL-Mississippi
def run_h2ovl(question: str, modality: str):
    assert modality == "image"

    model_name = "h2oai/h2ovl-mississippi-2b"

    llm = LLM(
        model=model_name,
        trust_remote_code=True,
        max_model_len=8192,
<<<<<<< HEAD
        mm_cache_preprocessor=args.mm_cache_preprocessor,
=======
        disable_mm_preprocessor_cache=args.disable_mm_preprocessor_cache,
>>>>>>> 98356735
    )

    tokenizer = AutoTokenizer.from_pretrained(model_name,
                                              trust_remote_code=True)
    messages = [{'role': 'user', 'content': f"<image>\n{question}"}]
    prompt = tokenizer.apply_chat_template(messages,
                                           tokenize=False,
                                           add_generation_prompt=True)

    # Stop tokens for H2OVL-Mississippi
    # https://huggingface.co/h2oai/h2ovl-mississippi-2b
    stop_token_ids = [tokenizer.eos_token_id]
    return llm, prompt, stop_token_ids


# Idefics3-8B-Llama3
def run_idefics3(question: str, modality: str):
    assert modality == "image"
    model_name = "HuggingFaceM4/Idefics3-8B-Llama3"

    llm = LLM(
        model=model_name,
        max_model_len=8192,
        max_num_seqs=2,
        enforce_eager=True,
        # if you are running out of memory, you can reduce the "longest_edge".
        # see: https://huggingface.co/HuggingFaceM4/Idefics3-8B-Llama3#model-optimizations
        mm_processor_kwargs={
            "size": {
                "longest_edge": 3 * 364
            },
        },
<<<<<<< HEAD
        mm_cache_preprocessor=args.mm_cache_preprocessor,
=======
        disable_mm_preprocessor_cache=args.disable_mm_preprocessor_cache,
>>>>>>> 98356735
    )
    prompt = (
        f"<|begin_of_text|>User:<image>{question}<end_of_utterance>\nAssistant:"
    )
    stop_token_ids = None
    return llm, prompt, stop_token_ids


# InternVL
def run_internvl(question: str, modality: str):
    assert modality == "image"

    model_name = "OpenGVLab/InternVL2-2B"

    llm = LLM(
        model=model_name,
        trust_remote_code=True,
        max_model_len=4096,
<<<<<<< HEAD
        mm_cache_preprocessor=args.mm_cache_preprocessor,
=======
        disable_mm_preprocessor_cache=args.disable_mm_preprocessor_cache,
>>>>>>> 98356735
    )

    tokenizer = AutoTokenizer.from_pretrained(model_name,
                                              trust_remote_code=True)
    messages = [{'role': 'user', 'content': f"<image>\n{question}"}]
    prompt = tokenizer.apply_chat_template(messages,
                                           tokenize=False,
                                           add_generation_prompt=True)

    # Stop tokens for InternVL
    # models variants may have different stop tokens
    # please refer to the model card for the correct "stop words":
    # https://huggingface.co/OpenGVLab/InternVL2-2B/blob/main/conversation.py
    stop_tokens = ["<|endoftext|>", "<|im_start|>", "<|im_end|>", "<|end|>"]
    stop_token_ids = [tokenizer.convert_tokens_to_ids(i) for i in stop_tokens]
    return llm, prompt, stop_token_ids


# LLaVA-1.5
def run_llava(question: str, modality: str):
    assert modality == "image"

    prompt = f"USER: <image>\n{question}\nASSISTANT:"

    llm = LLM(model="llava-hf/llava-1.5-7b-hf",
              max_model_len=4096,
<<<<<<< HEAD
              mm_cache_preprocessor=args.mm_cache_preprocessor)
=======
              disable_mm_preprocessor_cache=args.disable_mm_preprocessor_cache)
>>>>>>> 98356735
    stop_token_ids = None
    return llm, prompt, stop_token_ids


# LLaVA-1.6/LLaVA-NeXT
def run_llava_next(question: str, modality: str):
    assert modality == "image"

    prompt = f"[INST] <image>\n{question} [/INST]"
    llm = LLM(model="llava-hf/llava-v1.6-mistral-7b-hf",
              max_model_len=8192,
<<<<<<< HEAD
              mm_cache_preprocessor=args.mm_cache_preprocessor)
=======
              disable_mm_preprocessor_cache=args.disable_mm_preprocessor_cache)
>>>>>>> 98356735
    stop_token_ids = None
    return llm, prompt, stop_token_ids


# LlaVA-NeXT-Video
# Currently only support for video input
def run_llava_next_video(question: str, modality: str):
    assert modality == "video"

    prompt = f"USER: <video>\n{question} ASSISTANT:"
    llm = LLM(model="llava-hf/LLaVA-NeXT-Video-7B-hf",
              max_model_len=8192,
<<<<<<< HEAD
              mm_cache_preprocessor=args.mm_cache_preprocessor)
=======
              disable_mm_preprocessor_cache=args.disable_mm_preprocessor_cache)
>>>>>>> 98356735
    stop_token_ids = None
    return llm, prompt, stop_token_ids


# LLaVA-OneVision
def run_llava_onevision(question: str, modality: str):

    if modality == "video":
        prompt = f"<|im_start|>user <video>\n{question}<|im_end|> \
        <|im_start|>assistant\n"

    elif modality == "image":
        prompt = f"<|im_start|>user <image>\n{question}<|im_end|> \
        <|im_start|>assistant\n"

    llm = LLM(model="llava-hf/llava-onevision-qwen2-7b-ov-hf",
              max_model_len=16384,
<<<<<<< HEAD
              mm_cache_preprocessor=args.mm_cache_preprocessor)
=======
              disable_mm_preprocessor_cache=args.disable_mm_preprocessor_cache)
>>>>>>> 98356735
    stop_token_ids = None
    return llm, prompt, stop_token_ids


# Mantis
def run_mantis(question: str, modality: str):
    assert modality == "image"

    llama3_template = '<|start_header_id|>user<|end_header_id|>\n\n{}<|eot_id|><|start_header_id|>assistant<|end_header_id|>\n\n'  # noqa: E501
    prompt = llama3_template.format(f"{question}\n<image>")

    llm = LLM(
        model="TIGER-Lab/Mantis-8B-siglip-llama3",
        max_model_len=4096,
        hf_overrides={"architectures": ["MantisForConditionalGeneration"]},
<<<<<<< HEAD
        mm_cache_preprocessor=args.mm_cache_preprocessor,
=======
        disable_mm_preprocessor_cache=args.disable_mm_preprocessor_cache,
>>>>>>> 98356735
    )
    stop_token_ids = [128009]
    return llm, prompt, stop_token_ids


# MiniCPM-V
def run_minicpmv(question: str, modality: str):
    assert modality == "image"

    # 2.0
    # The official repo doesn't work yet, so we need to use a fork for now
    # For more details, please see: See: https://github.com/vllm-project/vllm/pull/4087#issuecomment-2250397630 # noqa
    # model_name = "HwwwH/MiniCPM-V-2"

    # 2.5
    # model_name = "openbmb/MiniCPM-Llama3-V-2_5"

    #2.6
    model_name = "openbmb/MiniCPM-V-2_6"
    tokenizer = AutoTokenizer.from_pretrained(model_name,
                                              trust_remote_code=True)
    llm = LLM(
        model=model_name,
        max_model_len=4096,
        max_num_seqs=2,
        trust_remote_code=True,
<<<<<<< HEAD
        mm_cache_preprocessor=args.mm_cache_preprocessor,
=======
        disable_mm_preprocessor_cache=args.disable_mm_preprocessor_cache,
>>>>>>> 98356735
    )
    # NOTE The stop_token_ids are different for various versions of MiniCPM-V
    # 2.0
    # stop_token_ids = [tokenizer.eos_id]

    # 2.5
    # stop_token_ids = [tokenizer.eos_id, tokenizer.eot_id]

    # 2.6
    stop_tokens = ['<|im_end|>', '<|endoftext|>']
    stop_token_ids = [tokenizer.convert_tokens_to_ids(i) for i in stop_tokens]

    messages = [{
        'role': 'user',
        'content': f'(<image>./</image>)\n{question}'
    }]
    prompt = tokenizer.apply_chat_template(messages,
                                           tokenize=False,
                                           add_generation_prompt=True)
    return llm, prompt, stop_token_ids


# LLama 3.2
def run_mllama(question: str, modality: str):
    assert modality == "image"

    model_name = "meta-llama/Llama-3.2-11B-Vision-Instruct"

    # Note: The default setting of max_num_seqs (256) and
    # max_model_len (131072) for this model may cause OOM.
    # You may lower either to run this example on lower-end GPUs.

    # The configuration below has been confirmed to launch on a single L40 GPU.
    llm = LLM(
        model=model_name,
        max_model_len=4096,
        max_num_seqs=16,
        enforce_eager=True,
<<<<<<< HEAD
        mm_cache_preprocessor=args.mm_cache_preprocessor,
=======
        disable_mm_preprocessor_cache=args.disable_mm_preprocessor_cache,
>>>>>>> 98356735
    )

    prompt = f"<|image|><|begin_of_text|>{question}"
    stop_token_ids = None
    return llm, prompt, stop_token_ids


# Molmo
def run_molmo(question, modality):
    assert modality == "image"

    model_name = "allenai/Molmo-7B-D-0924"

    llm = LLM(
        model=model_name,
        trust_remote_code=True,
        dtype="bfloat16",
<<<<<<< HEAD
        mm_cache_preprocessor=args.mm_cache_preprocessor,
=======
        disable_mm_preprocessor_cache=args.disable_mm_preprocessor_cache,
>>>>>>> 98356735
    )

    prompt = question
    stop_token_ids = None
    return llm, prompt, stop_token_ids


# NVLM-D
def run_nvlm_d(question: str, modality: str):
    assert modality == "image"

    model_name = "nvidia/NVLM-D-72B"

    # Adjust this as necessary to fit in GPU
    llm = LLM(
        model=model_name,
        trust_remote_code=True,
        max_model_len=4096,
        tensor_parallel_size=4,
<<<<<<< HEAD
        mm_cache_preprocessor=args.mm_cache_preprocessor,
=======
        disable_mm_preprocessor_cache=args.disable_mm_preprocessor_cache,
>>>>>>> 98356735
    )

    tokenizer = AutoTokenizer.from_pretrained(model_name,
                                              trust_remote_code=True)
    messages = [{'role': 'user', 'content': f"<image>\n{question}"}]
    prompt = tokenizer.apply_chat_template(messages,
                                           tokenize=False,
                                           add_generation_prompt=True)
    stop_token_ids = None
    return llm, prompt, stop_token_ids


# PaliGemma
def run_paligemma(question: str, modality: str):
    assert modality == "image"

    # PaliGemma has special prompt format for VQA
    prompt = "caption en"
    llm = LLM(model="google/paligemma-3b-mix-224",
<<<<<<< HEAD
              mm_cache_preprocessor=args.mm_cache_preprocessor)
=======
              disable_mm_preprocessor_cache=args.disable_mm_preprocessor_cache)
>>>>>>> 98356735
    stop_token_ids = None
    return llm, prompt, stop_token_ids


# PaliGemma 2
def run_paligemma2(question: str, modality: str):
    assert modality == "image"

    # PaliGemma 2 has special prompt format for VQA
    prompt = "caption en"
    llm = LLM(model="google/paligemma2-3b-ft-docci-448",
<<<<<<< HEAD
              mm_cache_preprocessor=args.mm_cache_preprocessor)
=======
              disable_mm_preprocessor_cache=args.disable_mm_preprocessor_cache)
>>>>>>> 98356735
    stop_token_ids = None
    return llm, prompt, stop_token_ids


# Phi-3-Vision
def run_phi3v(question: str, modality: str):
    assert modality == "image"

    prompt = f"<|user|>\n<|image_1|>\n{question}<|end|>\n<|assistant|>\n"

    # num_crops is an override kwarg to the multimodal image processor;
    # For some models, e.g., Phi-3.5-vision-instruct, it is recommended
    # to use 16 for single frame scenarios, and 4 for multi-frame.
    #
    # Generally speaking, a larger value for num_crops results in more
    # tokens per image instance, because it may scale the image more in
    # the image preprocessing. Some references in the model docs and the
    # formula for image tokens after the preprocessing
    # transform can be found below.
    #
    # https://huggingface.co/microsoft/Phi-3.5-vision-instruct#loading-the-model-locally
    # https://huggingface.co/microsoft/Phi-3.5-vision-instruct/blob/main/processing_phi3_v.py#L194
    llm = LLM(
        model="microsoft/Phi-3.5-vision-instruct",
        trust_remote_code=True,
        max_model_len=4096,
        max_num_seqs=2,
        # Note - mm_processor_kwargs can also be passed to generate/chat calls
        mm_processor_kwargs={"num_crops": 16},
<<<<<<< HEAD
        mm_cache_preprocessor=args.mm_cache_preprocessor,
=======
        disable_mm_preprocessor_cache=args.disable_mm_preprocessor_cache,
>>>>>>> 98356735
    )
    stop_token_ids = None
    return llm, prompt, stop_token_ids


# Pixtral HF-format
def run_pixtral_hf(question: str, modality: str):
    assert modality == "image"

    model_name = "mistral-community/pixtral-12b"

    llm = LLM(
        model=model_name,
        max_model_len=8192,
<<<<<<< HEAD
        mm_cache_preprocessor=args.mm_cache_preprocessor,
=======
        disable_mm_preprocessor_cache=args.disable_mm_preprocessor_cache,
>>>>>>> 98356735
    )

    prompt = f"<s>[INST]{question}\n[IMG][/INST]"
    stop_token_ids = None
    return llm, prompt, stop_token_ids


# Qwen
def run_qwen_vl(question: str, modality: str):
    assert modality == "image"

    llm = LLM(
        model="Qwen/Qwen-VL",
        trust_remote_code=True,
        max_model_len=1024,
        max_num_seqs=2,
<<<<<<< HEAD
        mm_cache_preprocessor=args.mm_cache_preprocessor,
=======
        disable_mm_preprocessor_cache=args.disable_mm_preprocessor_cache,
>>>>>>> 98356735
    )

    prompt = f"{question}Picture 1: <img></img>\n"
    stop_token_ids = None
    return llm, prompt, stop_token_ids


# Qwen2-VL
def run_qwen2_vl(question: str, modality: str):
    assert modality == "image"

    model_name = "Qwen/Qwen2-VL-7B-Instruct"

    llm = LLM(
        model=model_name,
        max_model_len=4096,
        max_num_seqs=5,
        # Note - mm_processor_kwargs can also be passed to generate/chat calls
        mm_processor_kwargs={
            "min_pixels": 28 * 28,
            "max_pixels": 1280 * 28 * 28,
        },
<<<<<<< HEAD
        mm_cache_preprocessor=args.mm_cache_preprocessor,
=======
        disable_mm_preprocessor_cache=args.disable_mm_preprocessor_cache,
>>>>>>> 98356735
    )

    prompt = ("<|im_start|>system\nYou are a helpful assistant.<|im_end|>\n"
              "<|im_start|>user\n<|vision_start|><|image_pad|><|vision_end|>"
              f"{question}<|im_end|>\n"
              "<|im_start|>assistant\n")
    stop_token_ids = None
    return llm, prompt, stop_token_ids


model_example_map = {
    "aria": run_aria,
    "blip-2": run_blip2,
    "chameleon": run_chameleon,
    "fuyu": run_fuyu,
    "glm4v": run_glm4v,
    "h2ovl_chat": run_h2ovl,
    "idefics3": run_idefics3,
    "internvl_chat": run_internvl,
    "llava": run_llava,
    "llava-next": run_llava_next,
    "llava-next-video": run_llava_next_video,
    "llava-onevision": run_llava_onevision,
    "mantis": run_mantis,
    "minicpmv": run_minicpmv,
    "mllama": run_mllama,
    "molmo": run_molmo,
    "NVLM_D": run_nvlm_d,
    "paligemma": run_paligemma,
    "paligemma2": run_paligemma2,
    "phi3_v": run_phi3v,
    "pixtral_hf": run_pixtral_hf,
    "qwen_vl": run_qwen_vl,
    "qwen2_vl": run_qwen2_vl,
}


def get_multi_modal_input(args):
    """
    return {
        "data": image or video,
        "question": question,
    }
    """
    if args.modality == "image":
        # Input image and question
        image = ImageAsset("cherry_blossom") \
            .pil_image.convert("RGB")
        img_question = "What is the content of this image?"

        return {
            "data": image,
            "question": img_question,
        }

    if args.modality == "video":
        # Input video and question
        video = VideoAsset(name="sample_demo_1.mp4",
                           num_frames=args.num_frames).np_ndarrays
        vid_question = "Why is this video funny?"

        return {
            "data": video,
            "question": vid_question,
        }

    msg = f"Modality {args.modality} is not supported."
    raise ValueError(msg)


def apply_image_repeat(image_repeat_prob, num_prompts, data, prompt, modality):
    """Repeats images with provided probability of "image_repeat_prob". 
    Used to simulate hit/miss for the MM preprocessor cache.
    """
    assert (image_repeat_prob <= 1.0 and image_repeat_prob >= 0)
    no_yes = [0, 1]
    probs = [1.0 - image_repeat_prob, image_repeat_prob]

    inputs = []
    cur_image = data
    for i in range(num_prompts):
        if image_repeat_prob is not None:
            res = random.choices(no_yes, probs)[0]
            if res == 0:
                # No repeat => Modify one pixel
                cur_image = cur_image.copy()
                new_val = (i // 256 // 256, i // 256, i % 256)
                cur_image.putpixel((0, 0), new_val)

        inputs.append({
            "prompt": prompt,
            "multi_modal_data": {
                modality: cur_image
            }
        })

    return inputs


def main(args):
    model = args.model_type
    if model not in model_example_map:
        raise ValueError(f"Model type {model} is not supported.")

    modality = args.modality
    mm_input = get_multi_modal_input(args)
    data = mm_input["data"]
    question = mm_input["question"]

    llm, prompt, stop_token_ids = model_example_map[model](question, modality)

    # We set temperature to 0.2 so that outputs can be different
    # even when all prompts are identical when running batch inference.
    sampling_params = SamplingParams(temperature=0.2,
                                     max_tokens=64,
                                     stop_token_ids=stop_token_ids)

    assert args.num_prompts > 0
    if args.num_prompts == 1:
        # Single inference
        inputs = {
            "prompt": prompt,
            "multi_modal_data": {
                modality: data
            },
        }

    else:
        # Batch inference
        if args.image_repeat_prob is not None:
            # Repeat images with specified probability of "image_repeat_prob"
            inputs = apply_image_repeat(args.image_repeat_prob,
                                        args.num_prompts, data, prompt,
                                        modality)
        else:
            # Use the same image for all prompts
            inputs = [{
                "prompt": prompt,
                "multi_modal_data": {
                    modality: data
                },
            } for _ in range(args.num_prompts)]

    if args.time_generate:
        import time
        start_time = time.time()
        outputs = llm.generate(inputs, sampling_params=sampling_params)
        elapsed_time = time.time() - start_time
        print("-- generate time = {}".format(elapsed_time))

    else:
        outputs = llm.generate(inputs, sampling_params=sampling_params)

    for o in outputs:
        generated_text = o.outputs[0].text
        print(generated_text)


if __name__ == "__main__":
    parser = FlexibleArgumentParser(
        description='Demo on using vLLM for offline inference with '
        'vision language models for text generation')
    parser.add_argument('--model-type',
                        '-m',
                        type=str,
                        default="llava",
                        choices=model_example_map.keys(),
                        help='Huggingface "model_type".')
    parser.add_argument('--num-prompts',
                        type=int,
                        default=4,
                        help='Number of prompts to run.')
    parser.add_argument('--modality',
                        type=str,
                        default="image",
                        choices=['image', 'video'],
                        help='Modality of the input.')
    parser.add_argument('--num-frames',
                        type=int,
                        default=16,
                        help='Number of frames to extract from the video.')

    parser.add_argument(
        '--image-repeat-prob',
        type=float,
        default=None,
        help='Simulates the hit-ratio for multi-modal preprocessor cache'
        ' (if enabled)')

    parser.add_argument(
<<<<<<< HEAD
        '--mm-cache-preprocessor',
        action='store_true',
        help='If True, enable caching of multi-modal preprocessor/mapper.')
=======
        '--disable-mm-preprocessor-cache',
        action='store_true',
        help='If True, disables caching of multi-modal preprocessor/mapper.')
>>>>>>> 98356735

    parser.add_argument(
        '--time-generate',
        action='store_true',
        help='If True, then print the total generate() call time')

    args = parser.parse_args()
    main(args)<|MERGE_RESOLUTION|>--- conflicted
+++ resolved
@@ -28,11 +28,7 @@
               tokenizer_mode="slow",
               trust_remote_code=True,
               dtype="bfloat16",
-<<<<<<< HEAD
-              mm_cache_preprocessor=args.mm_cache_preprocessor)
-=======
-              disable_mm_preprocessor_cache=args.disable_mm_preprocessor_cache)
->>>>>>> 98356735
+              disable_mm_preprocessor_cache=args.disable_mm_preprocessor_cache)
 
     prompt = (f"<|im_start|>user\n<fim_prefix><|img|><fim_suffix>\n{question}"
               "<|im_end|>\n<|im_start|>assistant\n")
@@ -49,11 +45,7 @@
     # See https://huggingface.co/Salesforce/blip2-opt-2.7b/discussions/15#64ff02f3f8cf9e4f5b038262 #noqa
     prompt = f"Question: {question} Answer:"
     llm = LLM(model="Salesforce/blip2-opt-2.7b",
-<<<<<<< HEAD
-              mm_cache_preprocessor=args.mm_cache_preprocessor)
-=======
-              disable_mm_preprocessor_cache=args.disable_mm_preprocessor_cache)
->>>>>>> 98356735
+              disable_mm_preprocessor_cache=args.disable_mm_preprocessor_cache)
     stop_token_ids = None
     return llm, prompt, stop_token_ids
 
@@ -65,11 +57,7 @@
     prompt = f"{question}<image>"
     llm = LLM(model="facebook/chameleon-7b",
               max_model_len=4096,
-<<<<<<< HEAD
-              mm_cache_preprocessor=args.mm_cache_preprocessor)
-=======
-              disable_mm_preprocessor_cache=args.disable_mm_preprocessor_cache)
->>>>>>> 98356735
+              disable_mm_preprocessor_cache=args.disable_mm_preprocessor_cache)
     stop_token_ids = None
     return llm, prompt, stop_token_ids
 
@@ -82,11 +70,7 @@
     llm = LLM(model="adept/fuyu-8b",
               max_model_len=2048,
               max_num_seqs=2,
-<<<<<<< HEAD
-              mm_cache_preprocessor=args.mm_cache_preprocessor)
-=======
-              disable_mm_preprocessor_cache=args.disable_mm_preprocessor_cache)
->>>>>>> 98356735
+              disable_mm_preprocessor_cache=args.disable_mm_preprocessor_cache)
     stop_token_ids = None
     return llm, prompt, stop_token_ids
 
@@ -101,11 +85,7 @@
               max_num_seqs=2,
               trust_remote_code=True,
               enforce_eager=True,
-<<<<<<< HEAD
-              mm_cache_preprocessor=args.mm_cache_preprocessor)
-=======
-              disable_mm_preprocessor_cache=args.disable_mm_preprocessor_cache)
->>>>>>> 98356735
+              disable_mm_preprocessor_cache=args.disable_mm_preprocessor_cache)
     prompt = question
     stop_token_ids = [151329, 151336, 151338]
     return llm, prompt, stop_token_ids
@@ -121,11 +101,7 @@
         model=model_name,
         trust_remote_code=True,
         max_model_len=8192,
-<<<<<<< HEAD
-        mm_cache_preprocessor=args.mm_cache_preprocessor,
-=======
-        disable_mm_preprocessor_cache=args.disable_mm_preprocessor_cache,
->>>>>>> 98356735
+        disable_mm_preprocessor_cache=args.disable_mm_preprocessor_cache,
     )
 
     tokenizer = AutoTokenizer.from_pretrained(model_name,
@@ -158,11 +134,7 @@
                 "longest_edge": 3 * 364
             },
         },
-<<<<<<< HEAD
-        mm_cache_preprocessor=args.mm_cache_preprocessor,
-=======
-        disable_mm_preprocessor_cache=args.disable_mm_preprocessor_cache,
->>>>>>> 98356735
+        disable_mm_preprocessor_cache=args.disable_mm_preprocessor_cache,
     )
     prompt = (
         f"<|begin_of_text|>User:<image>{question}<end_of_utterance>\nAssistant:"
@@ -181,11 +153,7 @@
         model=model_name,
         trust_remote_code=True,
         max_model_len=4096,
-<<<<<<< HEAD
-        mm_cache_preprocessor=args.mm_cache_preprocessor,
-=======
-        disable_mm_preprocessor_cache=args.disable_mm_preprocessor_cache,
->>>>>>> 98356735
+        disable_mm_preprocessor_cache=args.disable_mm_preprocessor_cache,
     )
 
     tokenizer = AutoTokenizer.from_pretrained(model_name,
@@ -212,11 +180,7 @@
 
     llm = LLM(model="llava-hf/llava-1.5-7b-hf",
               max_model_len=4096,
-<<<<<<< HEAD
-              mm_cache_preprocessor=args.mm_cache_preprocessor)
-=======
-              disable_mm_preprocessor_cache=args.disable_mm_preprocessor_cache)
->>>>>>> 98356735
+              disable_mm_preprocessor_cache=args.disable_mm_preprocessor_cache)
     stop_token_ids = None
     return llm, prompt, stop_token_ids
 
@@ -228,11 +192,7 @@
     prompt = f"[INST] <image>\n{question} [/INST]"
     llm = LLM(model="llava-hf/llava-v1.6-mistral-7b-hf",
               max_model_len=8192,
-<<<<<<< HEAD
-              mm_cache_preprocessor=args.mm_cache_preprocessor)
-=======
-              disable_mm_preprocessor_cache=args.disable_mm_preprocessor_cache)
->>>>>>> 98356735
+              disable_mm_preprocessor_cache=args.disable_mm_preprocessor_cache)
     stop_token_ids = None
     return llm, prompt, stop_token_ids
 
@@ -245,11 +205,7 @@
     prompt = f"USER: <video>\n{question} ASSISTANT:"
     llm = LLM(model="llava-hf/LLaVA-NeXT-Video-7B-hf",
               max_model_len=8192,
-<<<<<<< HEAD
-              mm_cache_preprocessor=args.mm_cache_preprocessor)
-=======
-              disable_mm_preprocessor_cache=args.disable_mm_preprocessor_cache)
->>>>>>> 98356735
+              disable_mm_preprocessor_cache=args.disable_mm_preprocessor_cache)
     stop_token_ids = None
     return llm, prompt, stop_token_ids
 
@@ -267,11 +223,7 @@
 
     llm = LLM(model="llava-hf/llava-onevision-qwen2-7b-ov-hf",
               max_model_len=16384,
-<<<<<<< HEAD
-              mm_cache_preprocessor=args.mm_cache_preprocessor)
-=======
-              disable_mm_preprocessor_cache=args.disable_mm_preprocessor_cache)
->>>>>>> 98356735
+              disable_mm_preprocessor_cache=args.disable_mm_preprocessor_cache)
     stop_token_ids = None
     return llm, prompt, stop_token_ids
 
@@ -287,11 +239,7 @@
         model="TIGER-Lab/Mantis-8B-siglip-llama3",
         max_model_len=4096,
         hf_overrides={"architectures": ["MantisForConditionalGeneration"]},
-<<<<<<< HEAD
-        mm_cache_preprocessor=args.mm_cache_preprocessor,
-=======
-        disable_mm_preprocessor_cache=args.disable_mm_preprocessor_cache,
->>>>>>> 98356735
+        disable_mm_preprocessor_cache=args.disable_mm_preprocessor_cache,
     )
     stop_token_ids = [128009]
     return llm, prompt, stop_token_ids
@@ -318,11 +266,7 @@
         max_model_len=4096,
         max_num_seqs=2,
         trust_remote_code=True,
-<<<<<<< HEAD
-        mm_cache_preprocessor=args.mm_cache_preprocessor,
-=======
-        disable_mm_preprocessor_cache=args.disable_mm_preprocessor_cache,
->>>>>>> 98356735
+        disable_mm_preprocessor_cache=args.disable_mm_preprocessor_cache,
     )
     # NOTE The stop_token_ids are different for various versions of MiniCPM-V
     # 2.0
@@ -361,11 +305,7 @@
         max_model_len=4096,
         max_num_seqs=16,
         enforce_eager=True,
-<<<<<<< HEAD
-        mm_cache_preprocessor=args.mm_cache_preprocessor,
-=======
-        disable_mm_preprocessor_cache=args.disable_mm_preprocessor_cache,
->>>>>>> 98356735
+        disable_mm_preprocessor_cache=args.disable_mm_preprocessor_cache,
     )
 
     prompt = f"<|image|><|begin_of_text|>{question}"
@@ -383,11 +323,7 @@
         model=model_name,
         trust_remote_code=True,
         dtype="bfloat16",
-<<<<<<< HEAD
-        mm_cache_preprocessor=args.mm_cache_preprocessor,
-=======
-        disable_mm_preprocessor_cache=args.disable_mm_preprocessor_cache,
->>>>>>> 98356735
+        disable_mm_preprocessor_cache=args.disable_mm_preprocessor_cache,
     )
 
     prompt = question
@@ -407,11 +343,7 @@
         trust_remote_code=True,
         max_model_len=4096,
         tensor_parallel_size=4,
-<<<<<<< HEAD
-        mm_cache_preprocessor=args.mm_cache_preprocessor,
-=======
-        disable_mm_preprocessor_cache=args.disable_mm_preprocessor_cache,
->>>>>>> 98356735
+        disable_mm_preprocessor_cache=args.disable_mm_preprocessor_cache,
     )
 
     tokenizer = AutoTokenizer.from_pretrained(model_name,
@@ -431,11 +363,7 @@
     # PaliGemma has special prompt format for VQA
     prompt = "caption en"
     llm = LLM(model="google/paligemma-3b-mix-224",
-<<<<<<< HEAD
-              mm_cache_preprocessor=args.mm_cache_preprocessor)
-=======
-              disable_mm_preprocessor_cache=args.disable_mm_preprocessor_cache)
->>>>>>> 98356735
+              disable_mm_preprocessor_cache=args.disable_mm_preprocessor_cache)
     stop_token_ids = None
     return llm, prompt, stop_token_ids
 
@@ -447,11 +375,7 @@
     # PaliGemma 2 has special prompt format for VQA
     prompt = "caption en"
     llm = LLM(model="google/paligemma2-3b-ft-docci-448",
-<<<<<<< HEAD
-              mm_cache_preprocessor=args.mm_cache_preprocessor)
-=======
-              disable_mm_preprocessor_cache=args.disable_mm_preprocessor_cache)
->>>>>>> 98356735
+              disable_mm_preprocessor_cache=args.disable_mm_preprocessor_cache)
     stop_token_ids = None
     return llm, prompt, stop_token_ids
 
@@ -481,11 +405,7 @@
         max_num_seqs=2,
         # Note - mm_processor_kwargs can also be passed to generate/chat calls
         mm_processor_kwargs={"num_crops": 16},
-<<<<<<< HEAD
-        mm_cache_preprocessor=args.mm_cache_preprocessor,
-=======
-        disable_mm_preprocessor_cache=args.disable_mm_preprocessor_cache,
->>>>>>> 98356735
+        disable_mm_preprocessor_cache=args.disable_mm_preprocessor_cache,
     )
     stop_token_ids = None
     return llm, prompt, stop_token_ids
@@ -500,11 +420,7 @@
     llm = LLM(
         model=model_name,
         max_model_len=8192,
-<<<<<<< HEAD
-        mm_cache_preprocessor=args.mm_cache_preprocessor,
-=======
-        disable_mm_preprocessor_cache=args.disable_mm_preprocessor_cache,
->>>>>>> 98356735
+        disable_mm_preprocessor_cache=args.disable_mm_preprocessor_cache,
     )
 
     prompt = f"<s>[INST]{question}\n[IMG][/INST]"
@@ -521,11 +437,7 @@
         trust_remote_code=True,
         max_model_len=1024,
         max_num_seqs=2,
-<<<<<<< HEAD
-        mm_cache_preprocessor=args.mm_cache_preprocessor,
-=======
-        disable_mm_preprocessor_cache=args.disable_mm_preprocessor_cache,
->>>>>>> 98356735
+        disable_mm_preprocessor_cache=args.disable_mm_preprocessor_cache,
     )
 
     prompt = f"{question}Picture 1: <img></img>\n"
@@ -548,11 +460,7 @@
             "min_pixels": 28 * 28,
             "max_pixels": 1280 * 28 * 28,
         },
-<<<<<<< HEAD
-        mm_cache_preprocessor=args.mm_cache_preprocessor,
-=======
-        disable_mm_preprocessor_cache=args.disable_mm_preprocessor_cache,
->>>>>>> 98356735
+        disable_mm_preprocessor_cache=args.disable_mm_preprocessor_cache,
     )
 
     prompt = ("<|im_start|>system\nYou are a helpful assistant.<|im_end|>\n"
@@ -743,15 +651,9 @@
         ' (if enabled)')
 
     parser.add_argument(
-<<<<<<< HEAD
-        '--mm-cache-preprocessor',
-        action='store_true',
-        help='If True, enable caching of multi-modal preprocessor/mapper.')
-=======
         '--disable-mm-preprocessor-cache',
         action='store_true',
         help='If True, disables caching of multi-modal preprocessor/mapper.')
->>>>>>> 98356735
 
     parser.add_argument(
         '--time-generate',
