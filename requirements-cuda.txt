# Common dependencies
-r requirements-common.txt

numba == 0.60.0 # v0.61 doesn't support Python 3.9. Required for N-gram speculative decoding

# Dependencies for NVIDIA GPUs
<<<<<<< HEAD
ray[adag]==2.40.0 # Required for pipeline parallelism in V1.
torch==2.6.0
torchaudio==2.6.0
=======
ray[cgraph] >= 2.43.0 # Ray Compiled Graph, required for pipeline parallelism in V1.
torch == 2.5.1
torchaudio==2.5.1
>>>>>>> ca2ca8de
# These must be updated alongside torch
torchvision==0.21.0 # Required for phi3v processor. See https://github.com/pytorch/vision?tab=readme-ov-file#installation for corresponding version
xformers==0.0.29.post2; platform_system == 'Linux' and platform_machine == 'x86_64'  # Requires PyTorch 2.6.0<|MERGE_RESOLUTION|>--- conflicted
+++ resolved
@@ -4,15 +4,9 @@
 numba == 0.60.0 # v0.61 doesn't support Python 3.9. Required for N-gram speculative decoding
 
 # Dependencies for NVIDIA GPUs
-<<<<<<< HEAD
-ray[adag]==2.40.0 # Required for pipeline parallelism in V1.
+ray[cgraph]>=2.43.0 # Ray Compiled Graph, required for pipeline parallelism in V1.
 torch==2.6.0
 torchaudio==2.6.0
-=======
-ray[cgraph] >= 2.43.0 # Ray Compiled Graph, required for pipeline parallelism in V1.
-torch == 2.5.1
-torchaudio==2.5.1
->>>>>>> ca2ca8de
 # These must be updated alongside torch
 torchvision==0.21.0 # Required for phi3v processor. See https://github.com/pytorch/vision?tab=readme-ov-file#installation for corresponding version
 xformers==0.0.29.post2; platform_system == 'Linux' and platform_machine == 'x86_64'  # Requires PyTorch 2.6.0