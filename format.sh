#!/bin/bash

<<<<<<< HEAD
#    # Format files that differ from origin/main.
#    bash format.sh

#    # Commit changed files with message 'Run yapf and ruff'
#
#
# YAPF + Clang formatter (if installed). This script formats all changed files from the last mergebase.
# You are encouraged to run this locally before pushing changes for review.

# Cause the script to exit if a single command fails
set -eo pipefail

# this stops git rev-parse from failing if we run this from the .git directory
builtin cd "$(dirname "${BASH_SOURCE:-$0}")"
ROOT="$(git rev-parse --show-toplevel)"
builtin cd "$ROOT" || exit 1

check_command() {
    if ! command -v "$1" &> /dev/null; then
        echo "❓❓$1 is not installed, please run \`pip install -r requirements-lint.txt\`"
        exit 1
    fi
}

check_command yapf
check_command ruff
check_command mypy
check_command codespell
check_command isort
check_command clang-format

YAPF_VERSION=$(yapf --version | awk '{print $2}')
RUFF_VERSION=$(ruff --version | awk '{print $2}')
MYPY_VERSION=$(mypy --version | awk '{print $2}')
CODESPELL_VERSION=$(codespell --version)
ISORT_VERSION=$(isort --vn)
CLANGFORMAT_VERSION=$(clang-format --version | awk '{print $3}')
PYMARKDOWNLNT_VERSION=$(pymarkdownlnt version | awk '{print $1}')

# # params: tool name, tool version, required version
tool_version_check() {
    expected=$(grep "$1" requirements-lint.txt | cut -d'=' -f3)
    if [[ "$2" != "$expected" ]]; then
        echo "❓❓Wrong $1 version installed: $expected is required, not $2."
        exit 1
    fi
}

tool_version_check "yapf" "$YAPF_VERSION"
tool_version_check "ruff" "$RUFF_VERSION"
tool_version_check "mypy" "$MYPY_VERSION"
tool_version_check "isort" "$ISORT_VERSION"
tool_version_check "codespell" "$CODESPELL_VERSION"
tool_version_check "clang-format" "$CLANGFORMAT_VERSION"
tool_version_check "pymarkdownlnt" "$PYMARKDOWNLNT_VERSION"

YAPF_FLAGS=(
    '--recursive'
    '--parallel'
)

YAPF_EXCLUDES=(
    '--exclude' 'build/**'
)

# Format specified files
format() {
    yapf --in-place "${YAPF_FLAGS[@]}" "$@"
}

# Format files that differ from main branch. Ignores dirs that are not slated
# for autoformat yet.
format_changed() {
    # The `if` guard ensures that the list of filenames is not empty, which
    # could cause yapf to receive 0 positional arguments, making it hang
    # waiting for STDIN.
    #
    # `diff-filter=ACM` and $MERGEBASE is to ensure we only format files that
    # exist on both branches.
    MERGEBASE="$(git merge-base origin/main HEAD)"

    if ! git diff --diff-filter=ACM --quiet --exit-code "$MERGEBASE" -- '*.py' '*.pyi' &>/dev/null; then
        git diff --name-only --diff-filter=ACM "$MERGEBASE" -- '*.py' '*.pyi' | xargs -P 5 \
             yapf --in-place "${YAPF_EXCLUDES[@]}" "${YAPF_FLAGS[@]}"
    fi

}

# Format all files
format_all() {
    yapf --in-place "${YAPF_FLAGS[@]}" "${YAPF_EXCLUDES[@]}" .
}

## This flag formats individual files. --files *must* be the first command line
## arg to use this option.
if [[ "$1" == '--files' ]]; then
   format "${@:2}"
   # If `--all` is passed, then any further arguments are ignored and the
   # entire python directory is formatted.
elif [[ "$1" == '--all' ]]; then
   format_all
else
   # Format only the files that changed in last commit.
   format_changed
fi
echo 'vLLM yapf: Done'

# Run mypy
echo 'vLLM mypy:'
tools/mypy.sh
echo 'vLLM mypy: Done'


# If git diff returns a file that is in the skip list, the file may be checked anyway:
# https://github.com/codespell-project/codespell/issues/1915
# Avoiding the "./" prefix and using "/**" globs for directories appears to solve the problem
CODESPELL_EXCLUDES=(
    '--skip' 'tests/prompts/**,./benchmarks/sonnet.txt,*tests/lora/data/**,build/**'
)

# check spelling of specified files
spell_check() {
    codespell "$@"
}

spell_check_all(){
  codespell --toml pyproject.toml "${CODESPELL_EXCLUDES[@]}"
}

# Spelling check of files that differ from main branch.
spell_check_changed() {
    # The `if` guard ensures that the list of filenames is not empty, which
    # could cause ruff to receive 0 positional arguments, making it hang
    # waiting for STDIN.
    #
    # `diff-filter=ACM` and $MERGEBASE is to ensure we only lint files that
    # exist on both branches.
    MERGEBASE="$(git merge-base origin/main HEAD)"
    if ! git diff --diff-filter=ACM --quiet --exit-code "$MERGEBASE" -- '*.py' '*.pyi' &>/dev/null; then
        git diff --name-only --diff-filter=ACM "$MERGEBASE" -- '*.py' '*.pyi' | xargs \
            codespell "${CODESPELL_EXCLUDES[@]}"
    fi
}

# Run Codespell
## This flag runs spell check of individual files. --files *must* be the first command line
## arg to use this option.
if [[ "$1" == '--files' ]]; then
   spell_check "${@:2}"
   # If `--all` is passed, then any further arguments are ignored and the
   # entire python directory is linted.
elif [[ "$1" == '--all' ]]; then
   spell_check_all
else
   # Check spelling only of the files that changed in last commit.
   spell_check_changed
fi
echo 'vLLM codespell: Done'


# Lint specified files
lint() {
    ruff check "$@"
}

# Lint files that differ from main branch. Ignores dirs that are not slated
# for autolint yet.
lint_changed() {
    # The `if` guard ensures that the list of filenames is not empty, which
    # could cause ruff to receive 0 positional arguments, making it hang
    # waiting for STDIN.
    #
    # `diff-filter=ACM` and $MERGEBASE is to ensure we only lint files that
    # exist on both branches.
    MERGEBASE="$(git merge-base origin/main HEAD)"

    if ! git diff --diff-filter=ACM --quiet --exit-code "$MERGEBASE" -- '*.py' '*.pyi' &>/dev/null; then
        git diff --name-only --diff-filter=ACM "$MERGEBASE" -- '*.py' '*.pyi' | xargs \
             ruff check
    fi

}

# Run Ruff
### This flag lints individual files. --files *must* be the first command line
### arg to use this option.
if [[ "$1" == '--files' ]]; then
   lint "${@:2}"
   # If `--all` is passed, then any further arguments are ignored and the
   # entire python directory is linted.
elif [[ "$1" == '--all' ]]; then
   lint vllm tests
else
   # Format only the files that changed in last commit.
   lint_changed
fi
echo 'vLLM ruff: Done'

# check spelling of specified files
isort_check() {
    isort "$@"
}

isort_check_all(){
  isort .
}

# Spelling  check of files that differ from main branch.
isort_check_changed() {
    # The `if` guard ensures that the list of filenames is not empty, which
    # could cause ruff to receive 0 positional arguments, making it hang
    # waiting for STDIN.
    #
    # `diff-filter=ACM` and $MERGEBASE is to ensure we only lint files that
    # exist on both branches.
    MERGEBASE="$(git merge-base origin/main HEAD)"

    if ! git diff --diff-filter=ACM --quiet --exit-code "$MERGEBASE" -- '*.py' '*.pyi' &>/dev/null; then
        git diff --name-only --diff-filter=ACM "$MERGEBASE" -- '*.py' '*.pyi' | xargs \
             isort
    fi
}

# Run Isort
# This flag runs spell check of individual files. --files *must* be the first command line
# arg to use this option.
if [[ "$1" == '--files' ]]; then
   isort_check "${@:2}"
   # If `--all` is passed, then any further arguments are ignored and the
   # entire python directory is linted.
elif [[ "$1" == '--all' ]]; then
   isort_check_all
else
   # Check spelling only of the files that changed in last commit.
   isort_check_changed
fi
echo 'vLLM isort: Done'

# Clang-format section
# Exclude some files for formatting because they are vendored
# NOTE: Keep up to date with .github/workflows/clang-format.yml
CLANG_FORMAT_EXCLUDES=(
    'csrc/moe/topk_softmax_kernels.cu'
    'csrc/quantization/gguf/ggml-common.h'
    'csrc/quantization/gguf/dequantize.cuh'
    'csrc/quantization/gguf/vecdotq.cuh'
    'csrc/quantization/gguf/mmq.cuh'
    'csrc/quantization/gguf/mmvq.cuh'
)

# Format specified files with clang-format
clang_format() {
    clang-format -i "$@"
}

# Format files that differ from main branch with clang-format.
clang_format_changed() {
    # The `if` guard ensures that the list of filenames is not empty, which
    # could cause clang-format to receive 0 positional arguments, making it hang
    # waiting for STDIN.
    #
    # `diff-filter=ACM` and $MERGEBASE is to ensure we only format files that
    # exist on both branches.
    MERGEBASE="$(git merge-base origin/main HEAD)"

    # Get the list of changed files, excluding the specified ones
    changed_files=$(git diff --name-only --diff-filter=ACM "$MERGEBASE" -- '*.h' '*.cpp' '*.cu' '*.cuh' | (grep -vFf <(printf "%s\n" "${CLANG_FORMAT_EXCLUDES[@]}") || echo -e))
    if [ -n "$changed_files" ]; then
        echo "$changed_files" | xargs -P 5 clang-format -i
    fi
}

# Format all files with clang-format
clang_format_all() {
    find csrc/ \( -name '*.h' -o -name '*.cpp' -o -name '*.cu' -o -name '*.cuh' \) -print \
        | grep -vFf <(printf "%s\n" "${CLANG_FORMAT_EXCLUDES[@]}") \
        | xargs clang-format -i
}

# Run clang-format
if [[ "$1" == '--files' ]]; then
   clang_format "${@:2}"
elif [[ "$1" == '--all' ]]; then
   clang_format_all
else
   clang_format_changed
fi
echo 'vLLM clang-format: Done'

echo 'vLLM actionlint:'
tools/actionlint.sh -color
echo 'vLLM actionlint: Done'

echo 'vLLM shellcheck:'
tools/shellcheck.sh
echo 'vLLM shellcheck: Done'

echo 'excalidraw png check:'
tools/png-lint.sh
echo 'excalidraw png check: Done'

if ! git diff --quiet &>/dev/null; then
    echo 
    echo "🔍🔍There are files changed by the format checker or by you that are not added and committed:"
    git --no-pager diff --name-only
    echo "🔍🔍Format checker passed, but please add, commit and push all the files above to include changes made by the format checker."

    exit 1
else
    echo "✨🎉 Format check passed! Congratulations! 🎉✨"
fi

echo 'vLLM doc-lint:'
tools/doc-lint.sh
echo 'vLLM doc-lint: Done'
=======
echo "vLLM linting system has been moved from format.sh to pre-commit hook."
echo "Please run 'pip install -r requirements-lint.txt' and 'pre-commit install' to install the pre-commit hook."
echo "Then linters will run automatically before each commit."
>>>>>>> 8d7aa9de
<|MERGE_RESOLUTION|>--- conflicted
+++ resolved
@@ -1,323 +1,5 @@
 #!/bin/bash
 
-<<<<<<< HEAD
-#    # Format files that differ from origin/main.
-#    bash format.sh
-
-#    # Commit changed files with message 'Run yapf and ruff'
-#
-#
-# YAPF + Clang formatter (if installed). This script formats all changed files from the last mergebase.
-# You are encouraged to run this locally before pushing changes for review.
-
-# Cause the script to exit if a single command fails
-set -eo pipefail
-
-# this stops git rev-parse from failing if we run this from the .git directory
-builtin cd "$(dirname "${BASH_SOURCE:-$0}")"
-ROOT="$(git rev-parse --show-toplevel)"
-builtin cd "$ROOT" || exit 1
-
-check_command() {
-    if ! command -v "$1" &> /dev/null; then
-        echo "❓❓$1 is not installed, please run \`pip install -r requirements-lint.txt\`"
-        exit 1
-    fi
-}
-
-check_command yapf
-check_command ruff
-check_command mypy
-check_command codespell
-check_command isort
-check_command clang-format
-
-YAPF_VERSION=$(yapf --version | awk '{print $2}')
-RUFF_VERSION=$(ruff --version | awk '{print $2}')
-MYPY_VERSION=$(mypy --version | awk '{print $2}')
-CODESPELL_VERSION=$(codespell --version)
-ISORT_VERSION=$(isort --vn)
-CLANGFORMAT_VERSION=$(clang-format --version | awk '{print $3}')
-PYMARKDOWNLNT_VERSION=$(pymarkdownlnt version | awk '{print $1}')
-
-# # params: tool name, tool version, required version
-tool_version_check() {
-    expected=$(grep "$1" requirements-lint.txt | cut -d'=' -f3)
-    if [[ "$2" != "$expected" ]]; then
-        echo "❓❓Wrong $1 version installed: $expected is required, not $2."
-        exit 1
-    fi
-}
-
-tool_version_check "yapf" "$YAPF_VERSION"
-tool_version_check "ruff" "$RUFF_VERSION"
-tool_version_check "mypy" "$MYPY_VERSION"
-tool_version_check "isort" "$ISORT_VERSION"
-tool_version_check "codespell" "$CODESPELL_VERSION"
-tool_version_check "clang-format" "$CLANGFORMAT_VERSION"
-tool_version_check "pymarkdownlnt" "$PYMARKDOWNLNT_VERSION"
-
-YAPF_FLAGS=(
-    '--recursive'
-    '--parallel'
-)
-
-YAPF_EXCLUDES=(
-    '--exclude' 'build/**'
-)
-
-# Format specified files
-format() {
-    yapf --in-place "${YAPF_FLAGS[@]}" "$@"
-}
-
-# Format files that differ from main branch. Ignores dirs that are not slated
-# for autoformat yet.
-format_changed() {
-    # The `if` guard ensures that the list of filenames is not empty, which
-    # could cause yapf to receive 0 positional arguments, making it hang
-    # waiting for STDIN.
-    #
-    # `diff-filter=ACM` and $MERGEBASE is to ensure we only format files that
-    # exist on both branches.
-    MERGEBASE="$(git merge-base origin/main HEAD)"
-
-    if ! git diff --diff-filter=ACM --quiet --exit-code "$MERGEBASE" -- '*.py' '*.pyi' &>/dev/null; then
-        git diff --name-only --diff-filter=ACM "$MERGEBASE" -- '*.py' '*.pyi' | xargs -P 5 \
-             yapf --in-place "${YAPF_EXCLUDES[@]}" "${YAPF_FLAGS[@]}"
-    fi
-
-}
-
-# Format all files
-format_all() {
-    yapf --in-place "${YAPF_FLAGS[@]}" "${YAPF_EXCLUDES[@]}" .
-}
-
-## This flag formats individual files. --files *must* be the first command line
-## arg to use this option.
-if [[ "$1" == '--files' ]]; then
-   format "${@:2}"
-   # If `--all` is passed, then any further arguments are ignored and the
-   # entire python directory is formatted.
-elif [[ "$1" == '--all' ]]; then
-   format_all
-else
-   # Format only the files that changed in last commit.
-   format_changed
-fi
-echo 'vLLM yapf: Done'
-
-# Run mypy
-echo 'vLLM mypy:'
-tools/mypy.sh
-echo 'vLLM mypy: Done'
-
-
-# If git diff returns a file that is in the skip list, the file may be checked anyway:
-# https://github.com/codespell-project/codespell/issues/1915
-# Avoiding the "./" prefix and using "/**" globs for directories appears to solve the problem
-CODESPELL_EXCLUDES=(
-    '--skip' 'tests/prompts/**,./benchmarks/sonnet.txt,*tests/lora/data/**,build/**'
-)
-
-# check spelling of specified files
-spell_check() {
-    codespell "$@"
-}
-
-spell_check_all(){
-  codespell --toml pyproject.toml "${CODESPELL_EXCLUDES[@]}"
-}
-
-# Spelling check of files that differ from main branch.
-spell_check_changed() {
-    # The `if` guard ensures that the list of filenames is not empty, which
-    # could cause ruff to receive 0 positional arguments, making it hang
-    # waiting for STDIN.
-    #
-    # `diff-filter=ACM` and $MERGEBASE is to ensure we only lint files that
-    # exist on both branches.
-    MERGEBASE="$(git merge-base origin/main HEAD)"
-    if ! git diff --diff-filter=ACM --quiet --exit-code "$MERGEBASE" -- '*.py' '*.pyi' &>/dev/null; then
-        git diff --name-only --diff-filter=ACM "$MERGEBASE" -- '*.py' '*.pyi' | xargs \
-            codespell "${CODESPELL_EXCLUDES[@]}"
-    fi
-}
-
-# Run Codespell
-## This flag runs spell check of individual files. --files *must* be the first command line
-## arg to use this option.
-if [[ "$1" == '--files' ]]; then
-   spell_check "${@:2}"
-   # If `--all` is passed, then any further arguments are ignored and the
-   # entire python directory is linted.
-elif [[ "$1" == '--all' ]]; then
-   spell_check_all
-else
-   # Check spelling only of the files that changed in last commit.
-   spell_check_changed
-fi
-echo 'vLLM codespell: Done'
-
-
-# Lint specified files
-lint() {
-    ruff check "$@"
-}
-
-# Lint files that differ from main branch. Ignores dirs that are not slated
-# for autolint yet.
-lint_changed() {
-    # The `if` guard ensures that the list of filenames is not empty, which
-    # could cause ruff to receive 0 positional arguments, making it hang
-    # waiting for STDIN.
-    #
-    # `diff-filter=ACM` and $MERGEBASE is to ensure we only lint files that
-    # exist on both branches.
-    MERGEBASE="$(git merge-base origin/main HEAD)"
-
-    if ! git diff --diff-filter=ACM --quiet --exit-code "$MERGEBASE" -- '*.py' '*.pyi' &>/dev/null; then
-        git diff --name-only --diff-filter=ACM "$MERGEBASE" -- '*.py' '*.pyi' | xargs \
-             ruff check
-    fi
-
-}
-
-# Run Ruff
-### This flag lints individual files. --files *must* be the first command line
-### arg to use this option.
-if [[ "$1" == '--files' ]]; then
-   lint "${@:2}"
-   # If `--all` is passed, then any further arguments are ignored and the
-   # entire python directory is linted.
-elif [[ "$1" == '--all' ]]; then
-   lint vllm tests
-else
-   # Format only the files that changed in last commit.
-   lint_changed
-fi
-echo 'vLLM ruff: Done'
-
-# check spelling of specified files
-isort_check() {
-    isort "$@"
-}
-
-isort_check_all(){
-  isort .
-}
-
-# Spelling  check of files that differ from main branch.
-isort_check_changed() {
-    # The `if` guard ensures that the list of filenames is not empty, which
-    # could cause ruff to receive 0 positional arguments, making it hang
-    # waiting for STDIN.
-    #
-    # `diff-filter=ACM` and $MERGEBASE is to ensure we only lint files that
-    # exist on both branches.
-    MERGEBASE="$(git merge-base origin/main HEAD)"
-
-    if ! git diff --diff-filter=ACM --quiet --exit-code "$MERGEBASE" -- '*.py' '*.pyi' &>/dev/null; then
-        git diff --name-only --diff-filter=ACM "$MERGEBASE" -- '*.py' '*.pyi' | xargs \
-             isort
-    fi
-}
-
-# Run Isort
-# This flag runs spell check of individual files. --files *must* be the first command line
-# arg to use this option.
-if [[ "$1" == '--files' ]]; then
-   isort_check "${@:2}"
-   # If `--all` is passed, then any further arguments are ignored and the
-   # entire python directory is linted.
-elif [[ "$1" == '--all' ]]; then
-   isort_check_all
-else
-   # Check spelling only of the files that changed in last commit.
-   isort_check_changed
-fi
-echo 'vLLM isort: Done'
-
-# Clang-format section
-# Exclude some files for formatting because they are vendored
-# NOTE: Keep up to date with .github/workflows/clang-format.yml
-CLANG_FORMAT_EXCLUDES=(
-    'csrc/moe/topk_softmax_kernels.cu'
-    'csrc/quantization/gguf/ggml-common.h'
-    'csrc/quantization/gguf/dequantize.cuh'
-    'csrc/quantization/gguf/vecdotq.cuh'
-    'csrc/quantization/gguf/mmq.cuh'
-    'csrc/quantization/gguf/mmvq.cuh'
-)
-
-# Format specified files with clang-format
-clang_format() {
-    clang-format -i "$@"
-}
-
-# Format files that differ from main branch with clang-format.
-clang_format_changed() {
-    # The `if` guard ensures that the list of filenames is not empty, which
-    # could cause clang-format to receive 0 positional arguments, making it hang
-    # waiting for STDIN.
-    #
-    # `diff-filter=ACM` and $MERGEBASE is to ensure we only format files that
-    # exist on both branches.
-    MERGEBASE="$(git merge-base origin/main HEAD)"
-
-    # Get the list of changed files, excluding the specified ones
-    changed_files=$(git diff --name-only --diff-filter=ACM "$MERGEBASE" -- '*.h' '*.cpp' '*.cu' '*.cuh' | (grep -vFf <(printf "%s\n" "${CLANG_FORMAT_EXCLUDES[@]}") || echo -e))
-    if [ -n "$changed_files" ]; then
-        echo "$changed_files" | xargs -P 5 clang-format -i
-    fi
-}
-
-# Format all files with clang-format
-clang_format_all() {
-    find csrc/ \( -name '*.h' -o -name '*.cpp' -o -name '*.cu' -o -name '*.cuh' \) -print \
-        | grep -vFf <(printf "%s\n" "${CLANG_FORMAT_EXCLUDES[@]}") \
-        | xargs clang-format -i
-}
-
-# Run clang-format
-if [[ "$1" == '--files' ]]; then
-   clang_format "${@:2}"
-elif [[ "$1" == '--all' ]]; then
-   clang_format_all
-else
-   clang_format_changed
-fi
-echo 'vLLM clang-format: Done'
-
-echo 'vLLM actionlint:'
-tools/actionlint.sh -color
-echo 'vLLM actionlint: Done'
-
-echo 'vLLM shellcheck:'
-tools/shellcheck.sh
-echo 'vLLM shellcheck: Done'
-
-echo 'excalidraw png check:'
-tools/png-lint.sh
-echo 'excalidraw png check: Done'
-
-if ! git diff --quiet &>/dev/null; then
-    echo 
-    echo "🔍🔍There are files changed by the format checker or by you that are not added and committed:"
-    git --no-pager diff --name-only
-    echo "🔍🔍Format checker passed, but please add, commit and push all the files above to include changes made by the format checker."
-
-    exit 1
-else
-    echo "✨🎉 Format check passed! Congratulations! 🎉✨"
-fi
-
-echo 'vLLM doc-lint:'
-tools/doc-lint.sh
-echo 'vLLM doc-lint: Done'
-=======
 echo "vLLM linting system has been moved from format.sh to pre-commit hook."
 echo "Please run 'pip install -r requirements-lint.txt' and 'pre-commit install' to install the pre-commit hook."
-echo "Then linters will run automatically before each commit."
->>>>>>> 8d7aa9de
+echo "Then linters will run automatically before each commit."