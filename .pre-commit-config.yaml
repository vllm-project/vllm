default_stages:
  - pre-commit # Run locally
  - manual # Run in CI
repos:
- repo: https://github.com/google/yapf
  rev: v0.43.0
  hooks:
  - id: yapf
    args: [--in-place, --verbose]
    additional_dependencies: [toml] # TODO: Remove when yapf is upgraded
    exclude: 'vllm/third_party/.*'
- repo: https://github.com/astral-sh/ruff-pre-commit
  rev: v0.9.3
  hooks:
  - id: ruff
    args: [--output-format, github]
    exclude: 'vllm/third_party/.*'
- repo: https://github.com/codespell-project/codespell
  rev: v2.4.0
  hooks:
  - id: codespell
    exclude: 'benchmarks/sonnet.txt|(build|tests/(lora/data|models/fixtures|prompts))/.*|vllm/third_party/.*'
- repo: https://github.com/PyCQA/isort
  rev: 5.13.2
  hooks:
  - id: isort
    exclude: 'vllm/third_party/.*'
- repo: https://github.com/pre-commit/mirrors-clang-format
  rev: v19.1.7
  hooks:
  - id: clang-format
    exclude: 'csrc/(moe/topk_softmax_kernels.cu|quantization/gguf/(ggml-common.h|dequantize.cuh|vecdotq.cuh|mmq.cuh|mmvq.cuh))|vllm/third_party/.*'
    types_or: [c++, cuda]
    args: [--style=file, --verbose]
- repo: https://github.com/jackdewinter/pymarkdown
  rev: v0.9.27
  hooks:
  - id: pymarkdown
    args: [fix]
    exclude: 'vllm/third_party/.*'
- repo: https://github.com/rhysd/actionlint
  rev: v1.7.7
  hooks:
  - id: actionlint
    exclude: 'vllm/third_party/.*'
- repo: local
  hooks:
  - id: mypy-local
    name: Run mypy for local Python installation
    entry: tools/mypy.sh 0 "local"
    language: python
    types: [python]
    additional_dependencies: &mypy_deps [mypy==1.11.1, types-setuptools, types-PyYAML, types-requests]
    stages: [pre-commit] # Don't run in CI
<<<<<<< HEAD
    exclude: 'vllm/third_party/.*'
  - id: mypy-3.9 # TODO: Use https://github.com/pre-commit/mirrors-mypy when mypy setup is less awkward
    name: Run mypy for Python 3.9
    entry: tools/mypy.sh 1 "3.9"
    language: python
    types: [python]
    additional_dependencies: *mypy_deps
    stages: [manual] # Only run in CI
    exclude: 'vllm/third_party/.*'
=======
>>>>>>> 529faa13
  - id: mypy-3.10 # TODO: Use https://github.com/pre-commit/mirrors-mypy when mypy setup is less awkward
    name: Run mypy for Python 3.10
    entry: tools/mypy.sh 1 "3.10"
    language: python
    types: [python]
    additional_dependencies: *mypy_deps
    stages: [manual] # Only run in CI
    exclude: 'vllm/third_party/.*'
  - id: mypy-3.11 # TODO: Use https://github.com/pre-commit/mirrors-mypy when mypy setup is less awkward
    name: Run mypy for Python 3.11
    entry: tools/mypy.sh 1 "3.11"
    language: python
    types: [python]
    additional_dependencies: *mypy_deps
    stages: [manual] # Only run in CI
    exclude: 'vllm/third_party/.*'
  - id: mypy-3.12 # TODO: Use https://github.com/pre-commit/mirrors-mypy when mypy setup is less awkward
    name: Run mypy for Python 3.12
    entry: tools/mypy.sh 1 "3.12"
    language: python
    types: [python]
    additional_dependencies: *mypy_deps
    stages: [manual] # Only run in CI
    exclude: 'vllm/third_party/.*'
  - id: shellcheck
    name: Lint shell scripts
    entry: tools/shellcheck.sh
    language: script
    types: [shell]
    exclude: 'vllm/third_party/.*'
  - id: png-lint
    name: Lint PNG exports from excalidraw
    entry: tools/png-lint.sh
    language: script
    types: [png]
    exclude: 'vllm/third_party/.*'
  - id: signoff-commit
    name: Sign-off Commit
    entry: bash
    args:
      - -c
      - |
        if ! grep -q "^Signed-off-by: $(git config user.name) <$(git config user.email)>" .git/COMMIT_EDITMSG; then
          printf "\nSigned-off-by: $(git config user.name) <$(git config user.email)>\n" >> .git/COMMIT_EDITMSG
        fi
    language: system
    verbose: true
    stages: [commit-msg]
    exclude: 'vllm/third_party/.*'
  - id: check-spdx-header
    name: Check SPDX headers
    entry: python tools/check_spdx_header.py
    language: python
    types: [python]
    exclude: 'vllm/third_party/.*'
  - id: suggestion
    name: Suggestion
    entry: bash -c 'echo "To bypass pre-commit hooks, add --no-verify to git commit."'
    language: system
    verbose: true
    pass_filenames: false
    exclude: 'vllm/third_party/.*'
  - id: check-filenames
    name: Check for spaces in all filenames
    entry: bash
    args:
      - -c
      - 'git ls-files | grep " " && echo "Filenames should not contain spaces!" && exit 1 || exit 0'
    language: system
    always_run: true
    pass_filenames: false
    exclude: 'vllm/third_party/.*'<|MERGE_RESOLUTION|>--- conflicted
+++ resolved
@@ -52,18 +52,6 @@
     types: [python]
     additional_dependencies: &mypy_deps [mypy==1.11.1, types-setuptools, types-PyYAML, types-requests]
     stages: [pre-commit] # Don't run in CI
-<<<<<<< HEAD
-    exclude: 'vllm/third_party/.*'
-  - id: mypy-3.9 # TODO: Use https://github.com/pre-commit/mirrors-mypy when mypy setup is less awkward
-    name: Run mypy for Python 3.9
-    entry: tools/mypy.sh 1 "3.9"
-    language: python
-    types: [python]
-    additional_dependencies: *mypy_deps
-    stages: [manual] # Only run in CI
-    exclude: 'vllm/third_party/.*'
-=======
->>>>>>> 529faa13
   - id: mypy-3.10 # TODO: Use https://github.com/pre-commit/mirrors-mypy when mypy setup is less awkward
     name: Run mypy for Python 3.10
     entry: tools/mypy.sh 1 "3.10"
