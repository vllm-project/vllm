# The vLLM Dockerfile is used to construct vLLM image that can be directly used
# to run the OpenAI compatible server.

# Please update any changes made here to
# docs/source/contributing/dockerfile/dockerfile.md and
# docs/source/assets/contributing/dockerfile-stages-dependency.png

ARG CUDA_VERSION=12.8.1
#################### BASE BUILD IMAGE ####################
# prepare basic build environment
FROM nvidia/cuda:${CUDA_VERSION}-devel-ubuntu20.04 AS base
ARG CUDA_VERSION=12.8.1
ARG PYTHON_VERSION=3.12
ARG TARGETPLATFORM
ENV DEBIAN_FRONTEND=noninteractive

# Install Python and other dependencies
RUN echo 'tzdata tzdata/Areas select America' | debconf-set-selections \
    && echo 'tzdata tzdata/Zones/America select Los_Angeles' | debconf-set-selections \
    && apt-get update -y \
    && apt-get install -y ccache software-properties-common git curl sudo \
    && for i in 1 2 3; do \
        add-apt-repository -y ppa:deadsnakes/ppa && break || \
        { echo "Attempt $i failed, retrying in 5s..."; sleep 5; }; \
    done \
    && apt-get update -y \
    && apt-get install -y python${PYTHON_VERSION} python${PYTHON_VERSION}-dev python${PYTHON_VERSION}-venv \
    && update-alternatives --install /usr/bin/python3 python3 /usr/bin/python${PYTHON_VERSION} 1 \
    && update-alternatives --set python3 /usr/bin/python${PYTHON_VERSION} \
    && ln -sf /usr/bin/python${PYTHON_VERSION}-config /usr/bin/python3-config \
    && curl -sS https://bootstrap.pypa.io/get-pip.py | python${PYTHON_VERSION} \
    && python3 --version && python3 -m pip --version
# Install uv for faster pip installs
RUN --mount=type=cache,target=/root/.cache/uv \
    python3 -m pip install uv

# This timeout (in seconds) is necessary when installing some dependencies via uv since it's likely to time out
# Reference: https://github.com/astral-sh/uv/pull/1694
ENV UV_HTTP_TIMEOUT=500
ENV UV_INDEX_STRATEGY="unsafe-best-match"

# Upgrade to GCC 10 to avoid https://gcc.gnu.org/bugzilla/show_bug.cgi?id=92519
# as it was causing spam when compiling the CUTLASS kernels
RUN apt-get install -y gcc-10 g++-10
RUN update-alternatives --install /usr/bin/gcc gcc /usr/bin/gcc-10 110 --slave /usr/bin/g++ g++ /usr/bin/g++-10
RUN <<EOF
gcc --version
EOF

# Workaround for https://github.com/openai/triton/issues/2507 and
# https://github.com/pytorch/pytorch/issues/107960 -- hopefully
# this won't be needed for future versions of this docker image
# or future versions of triton.
RUN ldconfig /usr/local/cuda-$(echo $CUDA_VERSION | cut -d. -f1,2)/compat/

WORKDIR /workspace

# install build and runtime dependencies

# arm64 (GH200) build follows the practice of "use existing pytorch" build,
# we need to install torch and torchvision from the nightly builds first,
# pytorch will not appear as a vLLM dependency in all of the following steps
# after this step
RUN --mount=type=cache,target=/root/.cache/uv \
    if [ "$TARGETPLATFORM" = "linux/arm64" ]; then \
        uv pip install --system --index-url https://download.pytorch.org/whl/nightly/cu128 "torch==2.8.0.dev20250318+cu128" "torchvision==0.22.0.dev20250319";  \
        uv pip install --system --index-url https://download.pytorch.org/whl/nightly/cu128 --pre pytorch_triton==3.3.0+gitab727c40; \
    fi

COPY requirements/common.txt requirements/common.txt
COPY requirements/cuda.txt requirements/cuda.txt
RUN --mount=type=cache,target=/root/.cache/uv \
    uv pip install --system -r requirements/cuda.txt \
    --extra-index-url https://download.pytorch.org/whl/cu$(echo $CUDA_VERSION | cut -d. -f1,2 | tr -d '.')

# cuda arch list used by torch
# can be useful for both `dev` and `test`
# explicitly set the list to avoid issues with torch 2.2
# see https://github.com/pytorch/pytorch/pull/123243
ARG torch_cuda_arch_list='7.0 7.5 8.0 8.6 8.9 9.0+PTX'
ENV TORCH_CUDA_ARCH_LIST=${torch_cuda_arch_list}
# Override the arch list for flash-attn to reduce the binary size
ARG vllm_fa_cmake_gpu_arches='80-real;90-real'
ENV VLLM_FA_CMAKE_GPU_ARCHES=${vllm_fa_cmake_gpu_arches}
#################### BASE BUILD IMAGE ####################

#################### WHEEL BUILD IMAGE ####################
FROM base AS build
ARG TARGETPLATFORM

# install build dependencies
COPY requirements/build.txt requirements/build.txt

# This timeout (in seconds) is necessary when installing some dependencies via uv since it's likely to time out
# Reference: https://github.com/astral-sh/uv/pull/1694
ENV UV_HTTP_TIMEOUT=500
ENV UV_INDEX_STRATEGY="unsafe-best-match"

RUN --mount=type=cache,target=/root/.cache/uv \
    uv pip install --system -r requirements/build.txt \
    --extra-index-url https://download.pytorch.org/whl/cu$(echo $CUDA_VERSION | cut -d. -f1,2 | tr -d '.')

COPY . .
ARG GIT_REPO_CHECK=0
RUN --mount=type=bind,source=.git,target=.git \
    if [ "$GIT_REPO_CHECK" != "0" ]; then bash tools/check_repo.sh ; fi

# max jobs used by Ninja to build extensions
ARG max_jobs=2
ENV MAX_JOBS=${max_jobs}
# number of threads used by nvcc
ARG nvcc_threads=8
ENV NVCC_THREADS=$nvcc_threads

ARG USE_SCCACHE
ARG SCCACHE_BUCKET_NAME=vllm-build-sccache
ARG SCCACHE_REGION_NAME=us-west-2
ARG SCCACHE_S3_NO_CREDENTIALS=0
# if USE_SCCACHE is set, use sccache to speed up compilation
RUN --mount=type=cache,target=/root/.cache/uv \
    --mount=type=bind,source=.git,target=.git \
    if [ "$USE_SCCACHE" = "1" ]; then \
        echo "Installing sccache..." \
        && curl -L -o sccache.tar.gz https://github.com/mozilla/sccache/releases/download/v0.8.1/sccache-v0.8.1-x86_64-unknown-linux-musl.tar.gz \
        && tar -xzf sccache.tar.gz \
        && sudo mv sccache-v0.8.1-x86_64-unknown-linux-musl/sccache /usr/bin/sccache \
        && rm -rf sccache.tar.gz sccache-v0.8.1-x86_64-unknown-linux-musl \
        && export SCCACHE_BUCKET=${SCCACHE_BUCKET_NAME} \
        && export SCCACHE_REGION=${SCCACHE_REGION_NAME} \
        && export SCCACHE_S3_NO_CREDENTIALS=${SCCACHE_S3_NO_CREDENTIALS} \
        && export SCCACHE_IDLE_TIMEOUT=0 \
        && export CMAKE_BUILD_TYPE=Release \
        && sccache --show-stats \
        && python3 setup.py bdist_wheel --dist-dir=dist --py-limited-api=cp38 \
        && sccache --show-stats; \
    fi

ENV CCACHE_DIR=/root/.cache/ccache
RUN --mount=type=cache,target=/root/.cache/ccache \
    --mount=type=cache,target=/root/.cache/uv \
    --mount=type=bind,source=.git,target=.git  \
    if [ "$USE_SCCACHE" != "1" ]; then \
        # Clean any existing CMake artifacts
        rm -rf .deps && \
        mkdir -p .deps && \
        python3 setup.py bdist_wheel --dist-dir=dist --py-limited-api=cp38; \
    fi

# Check the size of the wheel if RUN_WHEEL_CHECK is true
COPY .buildkite/check-wheel-size.py check-wheel-size.py
# sync the default value with .buildkite/check-wheel-size.py
ARG VLLM_MAX_SIZE_MB=400
ENV VLLM_MAX_SIZE_MB=$VLLM_MAX_SIZE_MB
ARG RUN_WHEEL_CHECK=true
RUN if [ "$RUN_WHEEL_CHECK" = "true" ]; then \
        python3 check-wheel-size.py dist; \
    else \
        echo "Skipping wheel size check."; \
    fi
#################### EXTENSION Build IMAGE ####################

#################### DEV IMAGE ####################
FROM base as dev

# This timeout (in seconds) is necessary when installing some dependencies via uv since it's likely to time out
# Reference: https://github.com/astral-sh/uv/pull/1694
ENV UV_HTTP_TIMEOUT=500
ENV UV_INDEX_STRATEGY="unsafe-best-match"

# Workaround for #17068
RUN --mount=type=cache,target=/root/.cache/uv \
    uv pip install --system --no-build-isolation "git+https://github.com/state-spaces/mamba@v2.2.4"

COPY requirements/lint.txt requirements/lint.txt
COPY requirements/test.txt requirements/test.txt
COPY requirements/dev.txt requirements/dev.txt
RUN --mount=type=cache,target=/root/.cache/uv \
    uv pip install --system -r requirements/dev.txt \
    --extra-index-url https://download.pytorch.org/whl/cu$(echo $CUDA_VERSION | cut -d. -f1,2 | tr -d '.')
#################### DEV IMAGE ####################

#################### vLLM installation IMAGE ####################
# image with vLLM installed
# TODO: Restore to base image after FlashInfer AOT wheel fixed
FROM nvidia/cuda:${CUDA_VERSION}-devel-ubuntu22.04 AS vllm-base
ARG CUDA_VERSION=12.8.1
ARG PYTHON_VERSION=3.12
WORKDIR /vllm-workspace
ENV DEBIAN_FRONTEND=noninteractive
ARG TARGETPLATFORM

RUN PYTHON_VERSION_STR=$(echo ${PYTHON_VERSION} | sed 's/\.//g') && \
    echo "export PYTHON_VERSION_STR=${PYTHON_VERSION_STR}" >> /etc/environment

# Install Python and other dependencies
RUN echo 'tzdata tzdata/Areas select America' | debconf-set-selections \
    && echo 'tzdata tzdata/Zones/America select Los_Angeles' | debconf-set-selections \
    && apt-get update -y \
    && apt-get install -y ccache software-properties-common git curl wget sudo vim python3-pip \
    && apt-get install -y ffmpeg libsm6 libxext6 libgl1 \
    && for i in 1 2 3; do \
        add-apt-repository -y ppa:deadsnakes/ppa && break || \
        { echo "Attempt $i failed, retrying in 5s..."; sleep 5; }; \
    done \
    && apt-get update -y \
    && apt-get install -y python${PYTHON_VERSION} python${PYTHON_VERSION}-dev python${PYTHON_VERSION}-venv libibverbs-dev \
    && update-alternatives --install /usr/bin/python3 python3 /usr/bin/python${PYTHON_VERSION} 1 \
    && update-alternatives --set python3 /usr/bin/python${PYTHON_VERSION} \
    && ln -sf /usr/bin/python${PYTHON_VERSION}-config /usr/bin/python3-config \
    && curl -sS https://bootstrap.pypa.io/get-pip.py | python${PYTHON_VERSION} \
    && python3 --version && python3 -m pip --version
# Install uv for faster pip installs
RUN --mount=type=cache,target=/root/.cache/uv \
    python3 -m pip install uv

# This timeout (in seconds) is necessary when installing some dependencies via uv since it's likely to time out
# Reference: https://github.com/astral-sh/uv/pull/1694
ENV UV_HTTP_TIMEOUT=500
ENV UV_INDEX_STRATEGY="unsafe-best-match"

# Workaround for https://github.com/openai/triton/issues/2507 and
# https://github.com/pytorch/pytorch/issues/107960 -- hopefully
# this won't be needed for future versions of this docker image
# or future versions of triton.
RUN ldconfig /usr/local/cuda-$(echo $CUDA_VERSION | cut -d. -f1,2)/compat/

# arm64 (GH200) build follows the practice of "use existing pytorch" build,
# we need to install torch and torchvision from the nightly builds first,
# pytorch will not appear as a vLLM dependency in all of the following steps
# after this step
RUN --mount=type=cache,target=/root/.cache/uv \
    if [ "$TARGETPLATFORM" = "linux/arm64" ]; then \
        uv pip install --system --index-url https://download.pytorch.org/whl/nightly/cu128 "torch==2.8.0.dev20250318+cu128" "torchvision==0.22.0.dev20250319";  \
        uv pip install --system --index-url https://download.pytorch.org/whl/nightly/cu128 --pre pytorch_triton==3.3.0+gitab727c40; \
    fi

# Install vllm wheel first, so that torch etc will be installed.
RUN --mount=type=bind,from=build,src=/workspace/dist,target=/vllm-workspace/dist \
    --mount=type=cache,target=/root/.cache/uv \
    uv pip install --system dist/*.whl --verbose \
    --extra-index-url https://download.pytorch.org/whl/cu$(echo $CUDA_VERSION | cut -d. -f1,2 | tr -d '.')

# If we need to build FlashInfer wheel before its release:
# $ export FLASHINFER_ENABLE_AOT=1
# $ # Note we remove 7.0 from the arch list compared to the list below, since FlashInfer only supports sm75+
# $ export TORCH_CUDA_ARCH_LIST='7.5 8.0 8.6 8.9 9.0+PTX'
# $ git clone https://github.com/flashinfer-ai/flashinfer.git --recursive
# $ cd flashinfer
# $ git checkout 524304395bd1d8cd7d07db083859523fcaa246a4
# $ rm -rf build
# $ python3 setup.py bdist_wheel --dist-dir=dist --verbose
# $ ls dist
# $ # upload the wheel to a public location, e.g. https://wheels.vllm.ai/flashinfer/524304395bd1d8cd7d07db083859523fcaa246a4/flashinfer_python-0.2.1.post1+cu124torch2.5-cp38-abi3-linux_x86_64.whl

RUN --mount=type=cache,target=/root/.cache/uv \
. /etc/environment && \
if [ "$TARGETPLATFORM" != "linux/arm64" ]; then \
<<<<<<< HEAD
    uv pip install --system https://github.com/flashinfer-ai/flashinfer/releases/download/v0.2.4/flashinfer_python-0.2.4+cu124torch2.6-cp38-abi3-linux_x86_64.whl ; \
=======
    # TESTING: install FlashInfer from source to test 2.7.0 final RC
    FLASHINFER_ENABLE_AOT=1 TORCH_CUDA_ARCH_LIST='7.5 8.0 8.6 8.9 9.0+PTX' \
    uv pip install --system --no-build-isolation "git+https://github.com/flashinfer-ai/flashinfer@v0.2.2.post1" ; \
>>>>>>> 0189a65a
fi
COPY examples examples
COPY benchmarks benchmarks
COPY ./vllm/collect_env.py .

RUN --mount=type=cache,target=/root/.cache/uv \
. /etc/environment && \
uv pip list

# Although we build Flashinfer with AOT mode, there's still
# some issues w.r.t. JIT compilation. Therefore we need to
# install build dependencies for JIT compilation.
# TODO: Remove this once FlashInfer AOT wheel is fixed
COPY requirements/build.txt requirements/build.txt
RUN --mount=type=cache,target=/root/.cache/uv \
    uv pip install --system -r requirements/build.txt \
    --extra-index-url https://download.pytorch.org/whl/cu$(echo $CUDA_VERSION | cut -d. -f1,2 | tr -d '.')

#################### vLLM installation IMAGE ####################

#################### TEST IMAGE ####################
# image to run unit testing suite
# note that this uses vllm installed by `pip`
FROM vllm-base AS test

ADD . /vllm-workspace/

# This timeout (in seconds) is necessary when installing some dependencies via uv since it's likely to time out
# Reference: https://github.com/astral-sh/uv/pull/1694
ENV UV_HTTP_TIMEOUT=500
ENV UV_INDEX_STRATEGY="unsafe-best-match"

# Workaround for #17068
RUN --mount=type=cache,target=/root/.cache/uv \
    uv pip install --system --no-build-isolation "git+https://github.com/state-spaces/mamba@v2.2.4"

# install development dependencies (for testing)
RUN --mount=type=cache,target=/root/.cache/uv \
    uv pip install --system -r requirements/dev.txt

# install development dependencies (for testing)
RUN --mount=type=cache,target=/root/.cache/uv \
    uv pip install --system -e tests/vllm_test_utils

# enable fast downloads from hf (for testing)
RUN --mount=type=cache,target=/root/.cache/uv \
    uv pip install --system hf_transfer
ENV HF_HUB_ENABLE_HF_TRANSFER 1

# Copy in the v1 package for testing (it isn't distributed yet)
COPY vllm/v1 /usr/local/lib/python3.12/dist-packages/vllm/v1

# doc requires source code
# we hide them inside `test_docs/` , so that this source code
# will not be imported by other tests
RUN mkdir test_docs
RUN mv docs test_docs/
RUN mv vllm test_docs/
#################### TEST IMAGE ####################

#################### OPENAI API SERVER ####################
# base openai image with additional requirements, for any subsequent openai-style images
FROM vllm-base AS vllm-openai-base
ARG TARGETPLATFORM

# This timeout (in seconds) is necessary when installing some dependencies via uv since it's likely to time out
# Reference: https://github.com/astral-sh/uv/pull/1694
ENV UV_HTTP_TIMEOUT=500

# install additional dependencies for openai api server
RUN --mount=type=cache,target=/root/.cache/uv \
    if [ "$TARGETPLATFORM" = "linux/arm64" ]; then \
        uv pip install --system accelerate hf_transfer 'modelscope!=1.15.0' 'bitsandbytes>=0.42.0' 'timm==0.9.10' boto3 runai-model-streamer runai-model-streamer[s3]; \
    else \
        uv pip install --system accelerate hf_transfer 'modelscope!=1.15.0' 'bitsandbytes>=0.45.3' 'timm==0.9.10' boto3 runai-model-streamer runai-model-streamer[s3]; \
    fi

ENV VLLM_USAGE_SOURCE production-docker-image

# define sagemaker first, so it is not default from `docker build`
FROM vllm-openai-base AS vllm-sagemaker

COPY examples/online_serving/sagemaker-entrypoint.sh .
RUN chmod +x sagemaker-entrypoint.sh
ENTRYPOINT ["./sagemaker-entrypoint.sh"]

FROM vllm-openai-base AS vllm-openai

ENTRYPOINT ["python3", "-m", "vllm.entrypoints.openai.api_server"]
#################### OPENAI API SERVER ####################<|MERGE_RESOLUTION|>--- conflicted
+++ resolved
@@ -255,13 +255,10 @@
 RUN --mount=type=cache,target=/root/.cache/uv \
 . /etc/environment && \
 if [ "$TARGETPLATFORM" != "linux/arm64" ]; then \
-<<<<<<< HEAD
     uv pip install --system https://github.com/flashinfer-ai/flashinfer/releases/download/v0.2.4/flashinfer_python-0.2.4+cu124torch2.6-cp38-abi3-linux_x86_64.whl ; \
-=======
-    # TESTING: install FlashInfer from source to test 2.7.0 final RC
-    FLASHINFER_ENABLE_AOT=1 TORCH_CUDA_ARCH_LIST='7.5 8.0 8.6 8.9 9.0+PTX' \
-    uv pip install --system --no-build-isolation "git+https://github.com/flashinfer-ai/flashinfer@v0.2.2.post1" ; \
->>>>>>> 0189a65a
+    # # TESTING: install FlashInfer from source to test 2.7.0 final RC
+    # FLASHINFER_ENABLE_AOT=1 TORCH_CUDA_ARCH_LIST='7.5 8.0 8.6 8.9 9.0+PTX' \
+    # uv pip install --system --no-build-isolation "git+https://github.com/flashinfer-ai/flashinfer@v0.2.2.post1" ; \
 fi
 COPY examples examples
 COPY benchmarks benchmarks
