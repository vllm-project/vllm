--- conflicted
+++ resolved
@@ -1,4 +1,4 @@
-# The vLLM Dockerfile is used to construct vLLM image that can be directly used
+Vim # The vLLM Dockerfile is used to construct vLLM image that can be directly used
 # to run the OpenAI compatible server.
 
 # Please update any changes made here to
@@ -132,13 +132,9 @@
 COPY requirements/common.txt requirements/common.txt
 COPY requirements/cuda.txt requirements/cuda.txt
 RUN --mount=type=cache,target=/root/.cache/uv \
-<<<<<<< HEAD
-    uv pip install --python /opt/venv/bin/python3 --prerelease=allow -r requirements/cuda.txt \
-=======
     # TODO: remove apache-tvm-ffi once FlashInfer is fixed https://github.com/flashinfer-ai/flashinfer/issues/1962
     uv pip install --python /opt/venv/bin/python3 --pre apache-tvm-ffi==0.1.0b15 \
     && uv pip install --python /opt/venv/bin/python3 -r requirements/cuda.txt \
->>>>>>> 86ed7702
     --extra-index-url ${PYTORCH_CUDA_INDEX_BASE_URL}/cu$(echo $CUDA_VERSION | cut -d. -f1,2 | tr -d '.')
 
 # cuda arch list used by torch
@@ -360,13 +356,9 @@
 # Install vllm wheel first, so that torch etc will be installed.
 RUN --mount=type=bind,from=build,src=/workspace/dist,target=/vllm-workspace/dist \
     --mount=type=cache,target=/root/.cache/uv \
-<<<<<<< HEAD
-    uv pip install --prerelease=allow --system dist/*.whl --verbose \
-=======
     # TODO: remove apache-tvm-ffi once FlashInfer is fixed https://github.com/flashinfer-ai/flashinfer/issues/1962
     uv pip install --system --pre apache-tvm-ffi==0.1.0b15 \
     && uv pip install --system dist/*.whl --verbose \
->>>>>>> 86ed7702
         --extra-index-url ${PYTORCH_CUDA_INDEX_BASE_URL}/cu$(echo $CUDA_VERSION | cut -d. -f1,2 | tr -d '.')
 
 # TODO (huydhn): Remove this once xformers is released for 2.9.0
