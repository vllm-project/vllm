--- conflicted
+++ resolved
@@ -85,7 +85,6 @@
 RUN echo 'tzdata tzdata/Areas select America' | debconf-set-selections \
     && echo 'tzdata tzdata/Zones/America select Los_Angeles' | debconf-set-selections \
     && apt-get update -y \
-<<<<<<< HEAD
     && apt-get install -y --no-install-recommends \
         ccache \
         software-properties-common \
@@ -93,15 +92,13 @@
         curl \
         sudo \
         python3-pip \
+        libibverbs-dev \
         # Upgrade to GCC 10 to avoid https://gcc.gnu.org/bugzilla/show_bug.cgi?id=92519
         # as it was causing spam when compiling the CUTLASS kernels
         gcc-10 \
         g++-10 \
     && update-alternatives --install /usr/bin/gcc gcc /usr/bin/gcc-10 110 --slave /usr/bin/g++ g++ /usr/bin/g++-10 \
     && rm -rf /var/lib/apt/lists/* \
-=======
-    && apt-get install -y ccache software-properties-common git curl sudo python3-pip libibverbs-dev \
->>>>>>> 30854783
     && curl -LsSf https://astral.sh/uv/install.sh | sh \
     && $HOME/.local/bin/uv venv /opt/venv --python ${PYTHON_VERSION} \
     && rm -f /usr/bin/python3 /usr/bin/python3-config /usr/bin/pip \
@@ -317,7 +314,6 @@
 RUN echo 'tzdata tzdata/Areas select America' | debconf-set-selections \
     && echo 'tzdata tzdata/Zones/America select Los_Angeles' | debconf-set-selections \
     && apt-get update -y \
-<<<<<<< HEAD
     && apt-get install -y --no-install-recommends \
         ccache \
         software-properties-common \
@@ -331,10 +327,6 @@
         libsm6 \
         libxext6 \
         libgl1 \
-=======
-    && apt-get install -y software-properties-common curl sudo python3-pip \
-    && apt-get install -y ffmpeg libsm6 libxext6 libgl1 \
->>>>>>> 30854783
     && if [ ! -z ${DEADSNAKES_MIRROR_URL} ] ; then \
         if [ ! -z "${DEADSNAKES_GPGKEY_URL}" ] ; then \
             mkdir -p -m 0755 /etc/apt/keyrings ; \
