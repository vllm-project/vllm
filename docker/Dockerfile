--- conflicted
+++ resolved
@@ -448,7 +448,6 @@
 # Workaround for triton/pytorch issues
 RUN ldconfig /usr/local/cuda-$(echo $CUDA_VERSION | cut -d. -f1,2)/compat/
 
-<<<<<<< HEAD
 # ============================================================
 # SLOW-CHANGING DEPENDENCIES BELOW
 # These are the expensive layers that we want to cache
@@ -463,13 +462,6 @@
     uv pip install --system -r /tmp/requirements-cuda.txt \
         --extra-index-url ${PYTORCH_CUDA_INDEX_BASE_URL}/cu$(echo $CUDA_VERSION | cut -d. -f1,2 | tr -d '.') && \
     rm /tmp/requirements-cuda.txt /tmp/common.txt
-=======
-# Install vllm wheel first, so that torch etc will be installed.
-RUN --mount=type=bind,from=build,src=/workspace/dist,target=/vllm-workspace/dist \
-    --mount=type=cache,target=/root/.cache/uv \
-    uv pip install -v --system dist/*.whl --verbose \
-        --extra-index-url ${PYTORCH_CUDA_INDEX_BASE_URL}/cu$(echo $CUDA_VERSION | cut -d. -f1,2 | tr -d '.')
->>>>>>> b105d14b
 
 # Install FlashInfer pre-compiled kernel cache and binaries
 # This is ~1.1GB and only changes when FlashInfer version bumps
@@ -524,7 +516,7 @@
 # Install vllm wheel first, so that torch etc will be installed.
 RUN --mount=type=bind,from=build,src=/workspace/dist,target=/vllm-workspace/dist \
     --mount=type=cache,target=/root/.cache/uv \
-    uv pip install --system dist/*.whl --verbose \
+    uv pip install -v --system dist/*.whl --verbose \
         --extra-index-url ${PYTORCH_CUDA_INDEX_BASE_URL}/cu$(echo $CUDA_VERSION | cut -d. -f1,2 | tr -d '.')
 
 RUN --mount=type=cache,target=/root/.cache/uv \
