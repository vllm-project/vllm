# The vLLM Dockerfile is used to construct vLLM image that can be directly used
# to run the OpenAI compatible server.

# Please update any changes made here to
# docs/contributing/dockerfile/dockerfile.md and
# docs/assets/contributing/dockerfile-stages-dependency.png

ARG CUDA_VERSION=12.9.1
ARG PYTHON_VERSION=3.12

# By parameterizing the base images, we allow third-party to use their own
# base images. One use case is hermetic builds with base images stored in
# private registries that use a different repository naming conventions.
#
# Example:
# docker build --build-arg BUILD_BASE_IMAGE=registry.acme.org/mirror/nvidia/cuda:${CUDA_VERSION}-devel-ubuntu20.04

<<<<<<< HEAD
# Important: We build with an old version of Ubuntu to maintain broad
=======
# Important: We build with an old version of Ubuntu to maintain broad 
>>>>>>> b8b302cd
# compatibility with other Linux OSes. The main reason for this is that the
# glibc version is baked into the distro, and binaries built with one glibc
# version are not backwards compatible with OSes that use an earlier version.
ARG BUILD_BASE_IMAGE=nvidia/cuda:${CUDA_VERSION}-devel-ubuntu20.04
# Using cuda base image with minimal dependencies necessary for JIT compilation (FlashInfer, DeepGEMM, EP kernels)
ARG FINAL_BASE_IMAGE=nvidia/cuda:${CUDA_VERSION}-base-ubuntu22.04

# By parameterizing the Deadsnakes repository URL, we allow third-party to use
# their own mirror. When doing so, we don't benefit from the transparent
# installation of the GPG key of the PPA, as done by add-apt-repository, so we
# also need a URL for the GPG key.
ARG DEADSNAKES_MIRROR_URL
ARG DEADSNAKES_GPGKEY_URL

# The PyPA get-pip.py script is a self contained script+zip file, that provides
# both the installer script and the pip base85-encoded zip archive. This allows
# bootstrapping pip in environment where a dsitribution package does not exist.
#
# By parameterizing the URL for get-pip.py installation script, we allow
# third-party to use their own copy of the script stored in a private mirror.
# We set the default value to the PyPA owned get-pip.py script.
#
# Reference: https://pip.pypa.io/en/stable/installation/#get-pip-py
ARG GET_PIP_URL="https://bootstrap.pypa.io/get-pip.py"

# PIP supports fetching the packages from custom indexes, allowing third-party
# to host the packages in private mirrors. The PIP_INDEX_URL and
# PIP_EXTRA_INDEX_URL are standard PIP environment variables to override the
# default indexes. By letting them empty by default, PIP will use its default
# indexes if the build process doesn't override the indexes.
#
# Uv uses different variables. We set them by default to the same values as
# PIP, but they can be overridden.
ARG PIP_INDEX_URL
ARG PIP_EXTRA_INDEX_URL
ARG UV_INDEX_URL=${PIP_INDEX_URL}
ARG UV_EXTRA_INDEX_URL=${PIP_EXTRA_INDEX_URL}

# PyTorch provides its own indexes for standard and nightly builds
ARG PYTORCH_CUDA_INDEX_BASE_URL=https://download.pytorch.org/whl

# PIP supports multiple authentication schemes, including keyring
# By parameterizing the PIP_KEYRING_PROVIDER variable and setting it to
# disabled by default, we allow third-party to use keyring authentication for
# their private Python indexes, while not changing the default behavior which
# is no authentication.
#
# Reference: https://pip.pypa.io/en/stable/topics/authentication/#keyring-support
ARG PIP_KEYRING_PROVIDER=disabled
ARG UV_KEYRING_PROVIDER=${PIP_KEYRING_PROVIDER}

# Flag enables built-in KV-connector dependency libs into docker images
ARG INSTALL_KV_CONNECTORS=false

#################### BASE BUILD IMAGE ####################
# prepare basic build environment
FROM ${BUILD_BASE_IMAGE} AS base
ARG CUDA_VERSION
ARG PYTHON_VERSION
ARG TARGETPLATFORM
ARG INSTALL_KV_CONNECTORS=false
ENV DEBIAN_FRONTEND=noninteractive

ARG GET_PIP_URL

# Install system dependencies and uv, then create Python virtual environment
RUN echo 'tzdata tzdata/Areas select America' | debconf-set-selections \
    && echo 'tzdata tzdata/Zones/America select Los_Angeles' | debconf-set-selections \
    && apt-get update -y \
<<<<<<< HEAD
    && apt-get install -y --no-install-recommends \
        ccache \
        software-properties-common \
        git \
        curl \
        sudo \
        python3-pip \
        libibverbs-dev \
        # Upgrade to GCC 10 to avoid https://gcc.gnu.org/bugzilla/show_bug.cgi?id=92519
        # as it was causing spam when compiling the CUTLASS kernels
        gcc-10 \
        g++-10 \
    && update-alternatives --install /usr/bin/gcc gcc /usr/bin/gcc-10 110 --slave /usr/bin/g++ g++ /usr/bin/g++-10 \
    && rm -rf /var/lib/apt/lists/* \
=======
    && apt-get install -y ccache software-properties-common git curl sudo python3-pip \
>>>>>>> b8b302cd
    && curl -LsSf https://astral.sh/uv/install.sh | sh \
    && $HOME/.local/bin/uv venv /opt/venv --python ${PYTHON_VERSION} \
    && rm -f /usr/bin/python3 /usr/bin/python3-config /usr/bin/pip \
    && ln -s /opt/venv/bin/python3 /usr/bin/python3 \
    && ln -s /opt/venv/bin/python3-config /usr/bin/python3-config \
    && ln -s /opt/venv/bin/pip /usr/bin/pip \
    && python3 --version && python3 -m pip --version

ARG PIP_INDEX_URL UV_INDEX_URL
ARG PIP_EXTRA_INDEX_URL UV_EXTRA_INDEX_URL
ARG PYTORCH_CUDA_INDEX_BASE_URL
ARG PIP_KEYRING_PROVIDER UV_KEYRING_PROVIDER

# Activate virtual environment and add uv to PATH
ENV PATH="/opt/venv/bin:/root/.local/bin:$PATH"
ENV VIRTUAL_ENV="/opt/venv"

# This timeout (in seconds) is necessary when installing some dependencies via uv since it's likely to time out
# Reference: https://github.com/astral-sh/uv/pull/1694
ENV UV_HTTP_TIMEOUT=500
ENV UV_INDEX_STRATEGY="unsafe-best-match"
# Use copy mode to avoid hardlink failures with Docker cache mounts
ENV UV_LINK_MODE=copy

RUN <<EOF
gcc --version
EOF

# Workaround for https://github.com/openai/triton/issues/2507 and
# https://github.com/pytorch/pytorch/issues/107960 -- hopefully
# this won't be needed for future versions of this docker image
# or future versions of triton.
RUN ldconfig /usr/local/cuda-$(echo $CUDA_VERSION | cut -d. -f1,2)/compat/

WORKDIR /workspace

# install build and runtime dependencies
COPY requirements/common.txt requirements/common.txt
COPY requirements/cuda.txt requirements/cuda.txt
RUN --mount=type=cache,target=/root/.cache/uv \
    uv pip install --python /opt/venv/bin/python3 -r requirements/cuda.txt \
    --extra-index-url ${PYTORCH_CUDA_INDEX_BASE_URL}/cu$(echo $CUDA_VERSION | cut -d. -f1,2 | tr -d '.')

# cuda arch list used by torch
# can be useful for both `dev` and `test`
# explicitly set the list to avoid issues with torch 2.2
# see https://github.com/pytorch/pytorch/pull/123243
ARG torch_cuda_arch_list='7.0 7.5 8.0 8.9 9.0 10.0 12.0'
ENV TORCH_CUDA_ARCH_LIST=${torch_cuda_arch_list}
#################### BASE BUILD IMAGE ####################

#################### WHEEL BUILD IMAGE ####################
FROM base AS build
ARG TARGETPLATFORM

ARG PIP_INDEX_URL UV_INDEX_URL
ARG PIP_EXTRA_INDEX_URL UV_EXTRA_INDEX_URL
ARG PYTORCH_CUDA_INDEX_BASE_URL

# install build dependencies
COPY requirements/build.txt requirements/build.txt

# This timeout (in seconds) is necessary when installing some dependencies via uv since it's likely to time out
# Reference: https://github.com/astral-sh/uv/pull/1694
ENV UV_HTTP_TIMEOUT=500
ENV UV_INDEX_STRATEGY="unsafe-best-match"
# Use copy mode to avoid hardlink failures with Docker cache mounts
ENV UV_LINK_MODE=copy

RUN --mount=type=cache,target=/root/.cache/uv \
    uv pip install --python /opt/venv/bin/python3 -r requirements/build.txt \
    --extra-index-url ${PYTORCH_CUDA_INDEX_BASE_URL}/cu$(echo $CUDA_VERSION | cut -d. -f1,2 | tr -d '.')

COPY . .
ARG GIT_REPO_CHECK=0
RUN --mount=type=bind,source=.git,target=.git \
    if [ "$GIT_REPO_CHECK" != "0" ]; then bash tools/check_repo.sh ; fi

# max jobs used by Ninja to build extensions
ARG max_jobs=2
ENV MAX_JOBS=${max_jobs}
# number of threads used by nvcc
ARG nvcc_threads=8
ENV NVCC_THREADS=$nvcc_threads

ARG USE_SCCACHE
ARG SCCACHE_DOWNLOAD_URL=https://github.com/mozilla/sccache/releases/download/v0.8.1/sccache-v0.8.1-x86_64-unknown-linux-musl.tar.gz
ARG SCCACHE_ENDPOINT
ARG SCCACHE_BUCKET_NAME=vllm-build-sccache
ARG SCCACHE_REGION_NAME=us-west-2
ARG SCCACHE_S3_NO_CREDENTIALS=0

# Flag to control whether to use pre-built vLLM wheels
ARG VLLM_USE_PRECOMPILED=""
ARG VLLM_MAIN_CUDA_VERSION=""

# if USE_SCCACHE is set, use sccache to speed up compilation
RUN --mount=type=cache,target=/root/.cache/uv \
    --mount=type=bind,source=.git,target=.git \
    if [ "$USE_SCCACHE" = "1" ]; then \
        echo "Installing sccache..." \
        && curl -L -o sccache.tar.gz ${SCCACHE_DOWNLOAD_URL} \
        && tar -xzf sccache.tar.gz \
        && sudo mv sccache-v0.8.1-x86_64-unknown-linux-musl/sccache /usr/bin/sccache \
        && rm -rf sccache.tar.gz sccache-v0.8.1-x86_64-unknown-linux-musl \
        && if [ ! -z ${SCCACHE_ENDPOINT} ] ; then export SCCACHE_ENDPOINT=${SCCACHE_ENDPOINT} ; fi \
        && export SCCACHE_BUCKET=${SCCACHE_BUCKET_NAME} \
        && export SCCACHE_REGION=${SCCACHE_REGION_NAME} \
        && export SCCACHE_S3_NO_CREDENTIALS=${SCCACHE_S3_NO_CREDENTIALS} \
        && export SCCACHE_IDLE_TIMEOUT=0 \
        && export CMAKE_BUILD_TYPE=Release \
        && export VLLM_USE_PRECOMPILED="${VLLM_USE_PRECOMPILED}" \
        && export VLLM_MAIN_CUDA_VERSION="${VLLM_MAIN_CUDA_VERSION}" \
        && export VLLM_DOCKER_BUILD_CONTEXT=1 \
        && sccache --show-stats \
        && python3 setup.py bdist_wheel --dist-dir=dist --py-limited-api=cp38 \
        && sccache --show-stats; \
    fi

ARG vllm_target_device="cuda"
ENV VLLM_TARGET_DEVICE=${vllm_target_device}
ENV CCACHE_DIR=/root/.cache/ccache
RUN --mount=type=cache,target=/root/.cache/ccache \
    --mount=type=cache,target=/root/.cache/uv \
    --mount=type=bind,source=.git,target=.git  \
    if [ "$USE_SCCACHE" != "1" ]; then \
        # Clean any existing CMake artifacts
        rm -rf .deps && \
        mkdir -p .deps && \
        export VLLM_USE_PRECOMPILED="${VLLM_USE_PRECOMPILED}" && \
        export VLLM_DOCKER_BUILD_CONTEXT=1 && \
        python3 setup.py bdist_wheel --dist-dir=dist --py-limited-api=cp38; \
    fi

# Install DeepGEMM from source
ARG DEEPGEMM_GIT_REF
COPY tools/install_deepgemm.sh /tmp/install_deepgemm.sh
RUN --mount=type=cache,target=/root/.cache/uv \
    VLLM_DOCKER_BUILD_CONTEXT=1 TORCH_CUDA_ARCH_LIST="9.0a 10.0a" /tmp/install_deepgemm.sh --cuda-version "${CUDA_VERSION}" ${DEEPGEMM_GIT_REF:+--ref "$DEEPGEMM_GIT_REF"} --wheel-dir /tmp/deepgemm/dist

# Ensure the wheel dir exists so later-stage COPY won't fail when DeepGEMM is skipped
RUN mkdir -p /tmp/deepgemm/dist && touch /tmp/deepgemm/dist/.deepgemm_skipped

COPY tools/ep_kernels/install_python_libraries.sh /tmp/install_python_libraries.sh
# Install EP kernels(pplx-kernels and DeepEP)
RUN --mount=type=cache,target=/root/.cache/uv \
    export TORCH_CUDA_ARCH_LIST='9.0a 10.0a' && \
    /tmp/install_python_libraries.sh /tmp/ep_kernels_workspace wheel && \
    find /tmp/ep_kernels_workspace/nvshmem -name '*.a' -delete

# Check the size of the wheel if RUN_WHEEL_CHECK is true
COPY .buildkite/check-wheel-size.py check-wheel-size.py
# sync the default value with .buildkite/check-wheel-size.py
ARG VLLM_MAX_SIZE_MB=500
ENV VLLM_MAX_SIZE_MB=$VLLM_MAX_SIZE_MB
ARG RUN_WHEEL_CHECK=true
RUN if [ "$RUN_WHEEL_CHECK" = "true" ]; then \
        python3 check-wheel-size.py dist; \
    else \
        echo "Skipping wheel size check."; \
    fi
#################### EXTENSION Build IMAGE ####################

#################### DEV IMAGE ####################
FROM base AS dev

ARG PIP_INDEX_URL UV_INDEX_URL
ARG PIP_EXTRA_INDEX_URL UV_EXTRA_INDEX_URL
ARG PYTORCH_CUDA_INDEX_BASE_URL

# This timeout (in seconds) is necessary when installing some dependencies via uv since it's likely to time out
# Reference: https://github.com/astral-sh/uv/pull/1694
ENV UV_HTTP_TIMEOUT=500
ENV UV_INDEX_STRATEGY="unsafe-best-match"
# Use copy mode to avoid hardlink failures with Docker cache mounts
ENV UV_LINK_MODE=copy

# Install libnuma-dev, required by fastsafetensors (fixes #20384)
RUN apt-get update && apt-get install -y --no-install-recommends libnuma-dev && rm -rf /var/lib/apt/lists/*
COPY requirements/lint.txt requirements/lint.txt
COPY requirements/test.txt requirements/test.txt
COPY requirements/dev.txt requirements/dev.txt
RUN --mount=type=cache,target=/root/.cache/uv \
    uv pip install --python /opt/venv/bin/python3 -r requirements/dev.txt \
    --extra-index-url ${PYTORCH_CUDA_INDEX_BASE_URL}/cu$(echo $CUDA_VERSION | cut -d. -f1,2 | tr -d '.')
#################### DEV IMAGE ####################

#################### vLLM installation IMAGE ####################
# image with vLLM installed
FROM ${FINAL_BASE_IMAGE} AS vllm-base
ARG CUDA_VERSION
ARG PYTHON_VERSION
ARG INSTALL_KV_CONNECTORS=false
WORKDIR /vllm-workspace
ENV DEBIAN_FRONTEND=noninteractive
ARG TARGETPLATFORM

# TODO (huydhn): There is no prebuilt gdrcopy package on 12.9 at the moment
ARG GDRCOPY_CUDA_VERSION=12.8
# Keep in line with FINAL_BASE_IMAGE
ARG GDRCOPY_OS_VERSION=Ubuntu22_04

SHELL ["/bin/bash", "-c"]

ARG DEADSNAKES_MIRROR_URL
ARG DEADSNAKES_GPGKEY_URL
ARG GET_PIP_URL

RUN PYTHON_VERSION_STR=$(echo ${PYTHON_VERSION} | sed 's/\.//g') && \
    echo "export PYTHON_VERSION_STR=${PYTHON_VERSION_STR}" >> /etc/environment

# Install Python and other dependencies
RUN echo 'tzdata tzdata/Areas select America' | debconf-set-selections \
    && echo 'tzdata tzdata/Zones/America select Los_Angeles' | debconf-set-selections \
    && apt-get update -y \
    && apt-get install -y --no-install-recommends \
        software-properties-common \
        curl \
        sudo \
        python3-pip \
        ffmpeg \
        libsm6 \
        libxext6 \
        libgl1 \
    && if [ ! -z ${DEADSNAKES_MIRROR_URL} ] ; then \
        if [ ! -z "${DEADSNAKES_GPGKEY_URL}" ] ; then \
            mkdir -p -m 0755 /etc/apt/keyrings ; \
            curl -L ${DEADSNAKES_GPGKEY_URL} | gpg --dearmor > /etc/apt/keyrings/deadsnakes.gpg ; \
            sudo chmod 644 /etc/apt/keyrings/deadsnakes.gpg ; \
            echo "deb [signed-by=/etc/apt/keyrings/deadsnakes.gpg] ${DEADSNAKES_MIRROR_URL} $(lsb_release -cs) main" > /etc/apt/sources.list.d/deadsnakes.list ; \
        fi ; \
    else \
        for i in 1 2 3; do \
            add-apt-repository -y ppa:deadsnakes/ppa && break || \
            { echo "Attempt $i failed, retrying in 5s..."; sleep 5; }; \
        done ; \
    fi \
    && apt-get update -y \
    && apt-get install -y --no-install-recommends \
        python${PYTHON_VERSION} \
        python${PYTHON_VERSION}-dev \
        python${PYTHON_VERSION}-venv \
        libibverbs-dev \
    && rm -rf /var/lib/apt/lists/* \
    && update-alternatives --install /usr/bin/python3 python3 /usr/bin/python${PYTHON_VERSION} 1 \
    && update-alternatives --set python3 /usr/bin/python${PYTHON_VERSION} \
    && ln -sf /usr/bin/python${PYTHON_VERSION}-config /usr/bin/python3-config \
    && curl -sS ${GET_PIP_URL} | python${PYTHON_VERSION} \
    && python3 --version && python3 -m pip --version

# Install CUDA development tools and build essentials for runtime JIT compilation
# (FlashInfer, DeepGEMM, EP kernels all require compilation at runtime)
RUN CUDA_VERSION_DASH=$(echo $CUDA_VERSION | cut -d. -f1,2 | tr '.' '-') && \
    apt-get update -y && \
    apt-get install -y --no-install-recommends \
    cuda-nvcc-${CUDA_VERSION_DASH} \
    cuda-cudart-${CUDA_VERSION_DASH} \
    cuda-nvrtc-${CUDA_VERSION_DASH} \
    cuda-cuobjdump-${CUDA_VERSION_DASH} \
    libcublas-${CUDA_VERSION_DASH} && \
    rm -rf /var/lib/apt/lists/*

ARG PIP_INDEX_URL UV_INDEX_URL
ARG PIP_EXTRA_INDEX_URL UV_EXTRA_INDEX_URL
ARG PYTORCH_CUDA_INDEX_BASE_URL
ARG PIP_KEYRING_PROVIDER UV_KEYRING_PROVIDER

# Install uv for faster pip installs
RUN --mount=type=cache,target=/root/.cache/uv \
    python3 -m pip install uv

# This timeout (in seconds) is necessary when installing some dependencies via uv since it's likely to time out
# Reference: https://github.com/astral-sh/uv/pull/1694
ENV UV_HTTP_TIMEOUT=500
ENV UV_INDEX_STRATEGY="unsafe-best-match"
# Use copy mode to avoid hardlink failures with Docker cache mounts
ENV UV_LINK_MODE=copy

# Workaround for https://github.com/openai/triton/issues/2507 and
# https://github.com/pytorch/pytorch/issues/107960 -- hopefully
# this won't be needed for future versions of this docker image
# or future versions of triton.
RUN ldconfig /usr/local/cuda-$(echo $CUDA_VERSION | cut -d. -f1,2)/compat/

# Install vllm wheel first, so that torch etc will be installed.
RUN --mount=type=bind,from=build,src=/workspace/dist,target=/vllm-workspace/dist \
    --mount=type=cache,target=/root/.cache/uv \
    uv pip install --system dist/*.whl --verbose \
        --extra-index-url ${PYTORCH_CUDA_INDEX_BASE_URL}/cu$(echo $CUDA_VERSION | cut -d. -f1,2 | tr -d '.')

<<<<<<< HEAD
# Install FlashInfer pre-compiled kernel cache and binaries
# https://docs.flashinfer.ai/installation.html
RUN --mount=type=cache,target=/root/.cache/uv \
    uv pip install --system flashinfer-cubin==0.5.2 \
    && uv pip install --system flashinfer-jit-cache==0.5.2 \
        --extra-index-url https://flashinfer.ai/whl/cu$(echo $CUDA_VERSION | cut -d. -f1,2 | tr -d '.') \
    && flashinfer show-config

=======
# If we need to build FlashInfer wheel before its release:
# $ # Note we remove 7.0 from the arch list compared to the list below, since FlashInfer only supports sm75+
# $ export TORCH_CUDA_ARCH_LIST='7.5 8.0 8.9 9.0a 10.0a 12.0'
# $ git clone https://github.com/flashinfer-ai/flashinfer.git --recursive
# $ cd flashinfer
# $ git checkout v0.2.6.post1
# $ python -m flashinfer.aot
# $ python -m build --no-isolation --wheel
# $ ls -la dist
# -rw-rw-r-- 1 mgoin mgoin 205M Jun  9 18:03 flashinfer_python-0.2.6.post1-cp39-abi3-linux_x86_64.whl
# $ # upload the wheel to a public location, e.g. https://wheels.vllm.ai/flashinfer/v0.2.6.post1/flashinfer_python-0.2.6.post1-cp39-abi3-linux_x86_64.whl

# Install FlashInfer from source
ARG FLASHINFER_GIT_REPO="https://github.com/flashinfer-ai/flashinfer.git"
# Keep this in sync with "flashinfer" extra in setup.py
ARG FLASHINFER_GIT_REF="v0.3.1"
# Flag to control whether to compile FlashInfer AOT kernels
# Set to "true" to enable AOT compilation:
# docker build --build-arg FLASHINFER_AOT_COMPILE=true ...
ARG FLASHINFER_AOT_COMPILE=false
RUN --mount=type=cache,target=/root/.cache/uv bash - <<'BASH'
  . /etc/environment
    git clone --depth 1 --recursive --shallow-submodules \
        --branch ${FLASHINFER_GIT_REF} \
        ${FLASHINFER_GIT_REPO} flashinfer
    pushd flashinfer
        if [ "${FLASHINFER_AOT_COMPILE}" = "true" ]; then
            # Exclude CUDA arches for older versions (11.x and 12.0-12.7)
            # TODO: Update this to allow setting TORCH_CUDA_ARCH_LIST as a build arg.
            if [[ "${CUDA_VERSION}" == 11.* ]]; then
                FI_TORCH_CUDA_ARCH_LIST="7.5 8.0 8.9"
            elif [[ "${CUDA_VERSION}" == 12.[0-7]* ]]; then
                FI_TORCH_CUDA_ARCH_LIST="7.5 8.0 8.9 9.0a"
            else
                # CUDA 12.8+ supports 10.0a and 12.0
                FI_TORCH_CUDA_ARCH_LIST="7.5 8.0 8.9 9.0a 10.0a 12.0"
            fi
            echo "🏗️  Installing FlashInfer with AOT compilation for arches: ${FI_TORCH_CUDA_ARCH_LIST}"
            export FLASHINFER_CUDA_ARCH_LIST="${FI_TORCH_CUDA_ARCH_LIST}"
            # HACK: We need these to run flashinfer.aot before installing flashinfer, get from the package in the future
            uv pip install --system cuda-python==$(echo $CUDA_VERSION | cut -d. -f1,2) pynvml==$(echo $CUDA_VERSION | cut -d. -f1) nvidia-nvshmem-cu$(echo $CUDA_VERSION | cut -d. -f1)
            # Build AOT kernels
            TORCH_CUDA_ARCH_LIST="${FI_TORCH_CUDA_ARCH_LIST}" \
                python3 -m flashinfer.aot
            # Install with no-build-isolation since we already built AOT kernels
            TORCH_CUDA_ARCH_LIST="${FI_TORCH_CUDA_ARCH_LIST}" \
                uv pip install --system --no-build-isolation . \
                --extra-index-url ${PYTORCH_CUDA_INDEX_BASE_URL}/cu$(echo $CUDA_VERSION | cut -d. -f1,2 | tr -d '.')
            # Download pre-compiled cubins
            TORCH_CUDA_ARCH_LIST="${FI_TORCH_CUDA_ARCH_LIST}" \
                python3 -m flashinfer --download-cubin || echo "WARNING: Failed to download flashinfer cubins."
        else
            echo "🏗️  Installing FlashInfer without AOT compilation in JIT mode"
            uv pip install --system . \
                --extra-index-url ${PYTORCH_CUDA_INDEX_BASE_URL}/cu$(echo $CUDA_VERSION | cut -d. -f1,2 | tr -d '.')
        fi
    popd
    rm -rf flashinfer
BASH
>>>>>>> b8b302cd
COPY examples examples
COPY benchmarks benchmarks
COPY ./vllm/collect_env.py .

RUN --mount=type=cache,target=/root/.cache/uv \
. /etc/environment && \
uv pip list

# Install deepgemm wheel that has been built in the `build` stage
RUN --mount=type=cache,target=/root/.cache/uv \
    --mount=type=bind,from=build,source=/tmp/deepgemm/dist,target=/tmp/deepgemm/dist,ro \
    sh -c 'if ls /tmp/deepgemm/dist/*.whl >/dev/null 2>&1; then \
              uv pip install --system /tmp/deepgemm/dist/*.whl; \
           else \
              echo "No DeepGEMM wheels to install; skipping."; \
           fi'

# Pytorch now installs NVSHMEM, setting LD_LIBRARY_PATH (https://github.com/pytorch/pytorch/blob/d38164a545b4a4e4e0cf73ce67173f70574890b6/.ci/manywheel/build_cuda.sh#L141C14-L141C36)
ENV LD_LIBRARY_PATH=/usr/local/cuda/lib64:$LD_LIBRARY_PATH

# Install EP kernels wheels (pplx-kernels and DeepEP) that have been built in the `build` stage
RUN --mount=type=bind,from=build,src=/tmp/ep_kernels_workspace/dist,target=/vllm-workspace/ep_kernels/dist \
    --mount=type=cache,target=/root/.cache/uv \
    uv pip install --system ep_kernels/dist/*.whl --verbose \
        --extra-index-url ${PYTORCH_CUDA_INDEX_BASE_URL}/cu$(echo $CUDA_VERSION | cut -d. -f1,2 | tr -d '.')

RUN --mount=type=bind,source=tools/install_gdrcopy.sh,target=/tmp/install_gdrcopy.sh,ro \
    set -eux; \
    case "${TARGETPLATFORM}" in \
      linux/arm64) UUARCH="aarch64" ;; \
      linux/amd64) UUARCH="x64" ;; \
      *) echo "Unsupported TARGETPLATFORM: ${TARGETPLATFORM}" >&2; exit 1 ;; \
    esac; \
    /tmp/install_gdrcopy.sh "${GDRCOPY_OS_VERSION}" "${GDRCOPY_CUDA_VERSION}" "${UUARCH}"

# CUDA image changed from /usr/local/nvidia to /usr/local/cuda in 12.8 but will
# return to /usr/local/nvidia in 13.0 to allow container providers to mount drivers
# consistently from the host (see https://github.com/vllm-project/vllm/issues/18859).
# Until then, add /usr/local/nvidia/lib64 before the image cuda path to allow override.
ENV LD_LIBRARY_PATH=/usr/local/nvidia/lib64:${LD_LIBRARY_PATH}

#################### vLLM installation IMAGE ####################

#################### TEST IMAGE ####################
# image to run unit testing suite
# note that this uses vllm installed by `pip`
FROM vllm-base AS test

ADD . /vllm-workspace/

ARG PYTHON_VERSION

ARG PIP_INDEX_URL UV_INDEX_URL
ARG PIP_EXTRA_INDEX_URL UV_EXTRA_INDEX_URL
ARG PYTORCH_CUDA_INDEX_BASE_URL

# This timeout (in seconds) is necessary when installing some dependencies via uv since it's likely to time out
# Reference: https://github.com/astral-sh/uv/pull/1694
ENV UV_HTTP_TIMEOUT=500
ENV UV_INDEX_STRATEGY="unsafe-best-match"
# Use copy mode to avoid hardlink failures with Docker cache mounts
ENV UV_LINK_MODE=copy

RUN echo 'tzdata tzdata/Areas select America' | debconf-set-selections \
    && echo 'tzdata tzdata/Zones/America select Los_Angeles' | debconf-set-selections \
    && apt-get update -y \
    && apt-get install -y git

# install development dependencies (for testing)
RUN --mount=type=cache,target=/root/.cache/uv \
    CUDA_MAJOR="${CUDA_VERSION%%.*}"; \
    if [ "$CUDA_MAJOR" -ge 12 ]; then \
        uv pip install --system -r requirements/dev.txt \
        --extra-index-url ${PYTORCH_CUDA_INDEX_BASE_URL}/cu$(echo $CUDA_VERSION | cut -d. -f1,2 | tr -d '.'); \
    fi

# install development dependencies (for testing)
RUN --mount=type=cache,target=/root/.cache/uv \
    uv pip install --system -e tests/vllm_test_utils

# enable fast downloads from hf (for testing)
RUN --mount=type=cache,target=/root/.cache/uv \
    uv pip install --system hf_transfer
ENV HF_HUB_ENABLE_HF_TRANSFER 1

# Copy in the v1 package for testing (it isn't distributed yet)
COPY vllm/v1 /usr/local/lib/python${PYTHON_VERSION}/dist-packages/vllm/v1

# Source code is used in the `python_only_compile.sh` test
# We hide it inside `src/` so that this source code
# will not be imported by other tests
RUN mkdir src
RUN mv vllm src/vllm
#################### TEST IMAGE ####################

#################### OPENAI API SERVER ####################
# base openai image with additional requirements, for any subsequent openai-style images
FROM vllm-base AS vllm-openai-base
ARG TARGETPLATFORM
ARG INSTALL_KV_CONNECTORS=false

ARG PIP_INDEX_URL UV_INDEX_URL
ARG PIP_EXTRA_INDEX_URL UV_EXTRA_INDEX_URL

# This timeout (in seconds) is necessary when installing some dependencies via uv since it's likely to time out
# Reference: https://github.com/astral-sh/uv/pull/1694
ENV UV_HTTP_TIMEOUT=500

# install additional dependencies for openai api server
RUN --mount=type=cache,target=/root/.cache/uv \
    --mount=type=bind,source=requirements/kv_connectors.txt,target=/tmp/kv_connectors.txt,ro \
    if [ "$INSTALL_KV_CONNECTORS" = "true" ]; then \
        uv pip install --system -r /tmp/kv_connectors.txt; \
    fi; \
    if [ "$TARGETPLATFORM" = "linux/arm64" ]; then \
        BITSANDBYTES_VERSION="0.42.0"; \
    else \
        BITSANDBYTES_VERSION="0.46.1"; \
    fi; \
    uv pip install --system accelerate hf_transfer modelscope "bitsandbytes>=${BITSANDBYTES_VERSION}" 'timm>=1.0.17' 'runai-model-streamer[s3,gcs]>=0.15.0'

ENV VLLM_USAGE_SOURCE production-docker-image

# define sagemaker first, so it is not default from `docker build`
FROM vllm-openai-base AS vllm-sagemaker

COPY examples/online_serving/sagemaker-entrypoint.sh .
RUN chmod +x sagemaker-entrypoint.sh
ENTRYPOINT ["./sagemaker-entrypoint.sh"]

FROM vllm-openai-base AS vllm-openai

ENTRYPOINT ["vllm", "serve"]
#################### OPENAI API SERVER ####################<|MERGE_RESOLUTION|>--- conflicted
+++ resolved
@@ -15,11 +15,7 @@
 # Example:
 # docker build --build-arg BUILD_BASE_IMAGE=registry.acme.org/mirror/nvidia/cuda:${CUDA_VERSION}-devel-ubuntu20.04
 
-<<<<<<< HEAD
-# Important: We build with an old version of Ubuntu to maintain broad
-=======
 # Important: We build with an old version of Ubuntu to maintain broad 
->>>>>>> b8b302cd
 # compatibility with other Linux OSes. The main reason for this is that the
 # glibc version is baked into the distro, and binaries built with one glibc
 # version are not backwards compatible with OSes that use an earlier version.
@@ -89,7 +85,6 @@
 RUN echo 'tzdata tzdata/Areas select America' | debconf-set-selections \
     && echo 'tzdata tzdata/Zones/America select Los_Angeles' | debconf-set-selections \
     && apt-get update -y \
-<<<<<<< HEAD
     && apt-get install -y --no-install-recommends \
         ccache \
         software-properties-common \
@@ -104,9 +99,6 @@
         g++-10 \
     && update-alternatives --install /usr/bin/gcc gcc /usr/bin/gcc-10 110 --slave /usr/bin/g++ g++ /usr/bin/g++-10 \
     && rm -rf /var/lib/apt/lists/* \
-=======
-    && apt-get install -y ccache software-properties-common git curl sudo python3-pip \
->>>>>>> b8b302cd
     && curl -LsSf https://astral.sh/uv/install.sh | sh \
     && $HOME/.local/bin/uv venv /opt/venv --python ${PYTHON_VERSION} \
     && rm -f /usr/bin/python3 /usr/bin/python3-config /usr/bin/pip \
@@ -397,7 +389,6 @@
     uv pip install --system dist/*.whl --verbose \
         --extra-index-url ${PYTORCH_CUDA_INDEX_BASE_URL}/cu$(echo $CUDA_VERSION | cut -d. -f1,2 | tr -d '.')
 
-<<<<<<< HEAD
 # Install FlashInfer pre-compiled kernel cache and binaries
 # https://docs.flashinfer.ai/installation.html
 RUN --mount=type=cache,target=/root/.cache/uv \
@@ -405,19 +396,6 @@
     && uv pip install --system flashinfer-jit-cache==0.5.2 \
         --extra-index-url https://flashinfer.ai/whl/cu$(echo $CUDA_VERSION | cut -d. -f1,2 | tr -d '.') \
     && flashinfer show-config
-
-=======
-# If we need to build FlashInfer wheel before its release:
-# $ # Note we remove 7.0 from the arch list compared to the list below, since FlashInfer only supports sm75+
-# $ export TORCH_CUDA_ARCH_LIST='7.5 8.0 8.9 9.0a 10.0a 12.0'
-# $ git clone https://github.com/flashinfer-ai/flashinfer.git --recursive
-# $ cd flashinfer
-# $ git checkout v0.2.6.post1
-# $ python -m flashinfer.aot
-# $ python -m build --no-isolation --wheel
-# $ ls -la dist
-# -rw-rw-r-- 1 mgoin mgoin 205M Jun  9 18:03 flashinfer_python-0.2.6.post1-cp39-abi3-linux_x86_64.whl
-# $ # upload the wheel to a public location, e.g. https://wheels.vllm.ai/flashinfer/v0.2.6.post1/flashinfer_python-0.2.6.post1-cp39-abi3-linux_x86_64.whl
 
 # Install FlashInfer from source
 ARG FLASHINFER_GIT_REPO="https://github.com/flashinfer-ai/flashinfer.git"
@@ -466,7 +444,6 @@
     popd
     rm -rf flashinfer
 BASH
->>>>>>> b8b302cd
 COPY examples examples
 COPY benchmarks benchmarks
 COPY ./vllm/collect_env.py .
