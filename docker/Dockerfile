--- conflicted
+++ resolved
@@ -358,23 +358,12 @@
             --pre pytorch_triton==3.3.0+gitab727c40 ; \
     fi
 
-<<<<<<< HEAD
 # install build and runtime dependencies
 COPY requirements/common.txt requirements/common.txt
 COPY requirements/cuda.txt requirements/cuda.txt
 RUN --mount=type=cache,target=/root/.cache/uv \
     uv pip install --system -r requirements/cuda.txt \
-    -r requirements/common.txt \
     --extra-index-url ${PYTORCH_CUDA_INDEX_BASE_URL}/cu$(echo $CUDA_VERSION | cut -d. -f1,2 | tr -d '.')
-=======
-# Install vllm wheel first, so that torch etc will be installed.
-RUN --mount=type=bind,from=build,src=/workspace/dist,target=/vllm-workspace/dist \
-    --mount=type=cache,target=/root/.cache/uv \
-    # TODO: remove apache-tvm-ffi once FlashInfer is fixed https://github.com/flashinfer-ai/flashinfer/issues/1962
-    uv pip install --system --pre apache-tvm-ffi==0.1.0b15 \
-    && uv pip install --system dist/*.whl --verbose \
-        --extra-index-url ${PYTORCH_CUDA_INDEX_BASE_URL}/cu$(echo $CUDA_VERSION | cut -d. -f1,2 | tr -d '.')
->>>>>>> 86ed7702
 
 # Install FlashInfer pre-compiled kernel cache and binaries
 # https://docs.flashinfer.ai/installation.html
@@ -476,7 +465,8 @@
 # Install vllm wheel
 RUN --mount=type=bind,from=build,src=/workspace/dist,target=/vllm-workspace/dist \
     --mount=type=cache,target=/root/.cache/uv \
-    uv pip install --system dist/*.whl --verbose \
+    uv pip install --system --pre apache-tvm-ffi==0.1.0b15 \
+        dist/*.whl --verbose \
         --extra-index-url ${PYTORCH_CUDA_INDEX_BASE_URL}/cu$(echo $CUDA_VERSION | cut -d. -f1,2 | tr -d '.')
 
 # Source code is used in the `python_only_compile.sh` test
