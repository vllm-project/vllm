--- conflicted
+++ resolved
@@ -72,23 +72,19 @@
 ARG CUDA_VERSION
 ARG PYTHON_VERSION
 ARG TARGETPLATFORM
-<<<<<<< HEAD
+ARG INSTALL_KV_CONNECTORS=false
+ENV DEBIAN_FRONTEND=noninteractive
+
+ARG DEADSNAKES_MIRROR_URL
+ARG DEADSNAKES_GPGKEY_URL
+ARG GET_PIP_URL
 ARG UBUNTU_MIRROR
-ENV DEBIAN_FRONTEND=noninteractive
 
 # Replace Ubuntu sources if mirror is specified
 RUN if [ -n "$UBUNTU_MIRROR" ]; then \
     sed -i "s|http://.*archive.ubuntu.com|$UBUNTU_MIRROR|g" /etc/apt/sources.list && \
     sed -i "s|http://.*security.ubuntu.com|$UBUNTU_MIRROR|g" /etc/apt/sources.list; \
 fi
-=======
-ARG INSTALL_KV_CONNECTORS=false
-ENV DEBIAN_FRONTEND=noninteractive
-
-ARG DEADSNAKES_MIRROR_URL
-ARG DEADSNAKES_GPGKEY_URL
-ARG GET_PIP_URL
->>>>>>> 53d7c392
 
 # Install Python and other dependencies
 RUN echo 'tzdata tzdata/Areas select America' | debconf-set-selections \
@@ -300,18 +296,11 @@
 
 #################### vLLM installation IMAGE ####################
 # image with vLLM installed
-<<<<<<< HEAD
-# TODO: Restore to base image after FlashInfer AOT wheel fixed
-FROM nvidia/cuda:${CUDA_VERSION}-devel-ubuntu22.04 AS vllm-base
-ARG CUDA_VERSION=12.8.1
-ARG PYTHON_VERSION=3.12
-ARG UBUNTU_MIRROR
-=======
 FROM ${FINAL_BASE_IMAGE} AS vllm-base
 ARG CUDA_VERSION
 ARG PYTHON_VERSION
 ARG INSTALL_KV_CONNECTORS=false
->>>>>>> 53d7c392
+ARG UBUNTU_MIRROR
 WORKDIR /vllm-workspace
 ENV DEBIAN_FRONTEND=noninteractive
 ARG TARGETPLATFORM
