--- conflicted
+++ resolved
@@ -10,13 +10,8 @@
 ARG PYTORCH_VISION_REPO="https://github.com/pytorch/vision.git"
 ARG FA_BRANCH="3222ea3"
 ARG FA_REPO="https://github.com/Dao-AILab/flash-attention.git"
-<<<<<<< HEAD
 # ARG AITER_BRANCH="6b92d30de680ec10e1e1463b609ed0f228f999f3"
 # ARG AITER_REPO="https://github.com/ROCm/aiter.git"
-=======
-ARG AITER_BRANCH="alizaidy/vllm_gemm_tuning"
-ARG AITER_REPO="https://github.com/ROCm/aiter.git"
->>>>>>> ee90cd2b
 
 FROM ${BASE_IMAGE} AS base
 
@@ -111,7 +106,6 @@
     && cp /app/flash-attention/dist/*.whl /app/install
 RUN mkdir -p /app/install && cp /app/flash-attention/dist/*.whl /app/install
 
-<<<<<<< HEAD
 # FROM base AS build_aiter
 # ARG AITER_BRANCH
 # ARG AITER_REPO
@@ -124,20 +118,6 @@
 #     && pip install -r requirements.txt
 # RUN pip install pyyaml && cd aiter && PREBUILD_KERNELS=1 GPU_ARCHS=${AITER_ROCM_ARCH} python3 setup.py bdist_wheel --dist-dir=dist && ls /app/aiter/dist/*.whl
 # RUN mkdir -p /app/install && cp /app/aiter/dist/*.whl /app/install
-=======
-FROM base AS build_aiter
-ARG AITER_BRANCH
-ARG AITER_REPO
-RUN --mount=type=bind,from=build_pytorch,src=/app/install/,target=/install \
-    pip install /install/*.whl
-RUN git clone --recursive ${AITER_REPO}
-RUN cd aiter \
-    && git checkout ${AITER_BRANCH} \
-    && git submodule update --init --recursive \
-    && pip install -r requirements.txt
-RUN pip install pyyaml && cd aiter && PREBUILD_KERNELS=1 GPU_ARCHS=${AITER_ROCM_ARCH} python3 setup.py bdist_wheel --dist-dir=dist && ls /app/aiter/dist/*.whl
-RUN mkdir -p /app/install && cp /app/aiter/dist/*.whl /app/install
->>>>>>> ee90cd2b
 
 FROM base AS debs
 RUN mkdir /app/debs
@@ -147,17 +127,10 @@
     cp /install/*.whl /app/debs
 RUN --mount=type=bind,from=build_amdsmi,src=/app/install/,target=/install \
     cp /install/*.whl /app/debs
-<<<<<<< HEAD
 # RUN --mount=type=bind,from=build_pytorch,src=/app/install/,target=/install \
 #     cp /install/*.whl /app/debs
 # RUN --mount=type=bind,from=build_aiter,src=/app/install/,target=/install \
 #     cp /install/*.whl /app/debs
-=======
-RUN --mount=type=bind,from=build_pytorch,src=/app/install/,target=/install \
-    cp /install/*.whl /app/debs
-RUN --mount=type=bind,from=build_aiter,src=/app/install/,target=/install \
-    cp /install/*.whl /app/debs
->>>>>>> ee90cd2b
 
 FROM base AS final
 # RUN --mount=type=bind,from=build_hipblaslt,src=/app/install/,target=/install \
@@ -169,17 +142,10 @@
     pip install /install/*.whl
 RUN --mount=type=bind,from=build_amdsmi,src=/app/install/,target=/install \
     pip install /install/*.whl
-<<<<<<< HEAD
 # RUN --mount=type=bind,from=build_pytorch,src=/app/install/,target=/install \
 #     pip install /install/*.whl
 # RUN --mount=type=bind,from=build_aiter,src=/app/install/,target=/install \
 #     pip install /install/*.whl
-=======
-RUN --mount=type=bind,from=build_pytorch,src=/app/install/,target=/install \
-    pip install /install/*.whl
-RUN --mount=type=bind,from=build_aiter,src=/app/install/,target=/install \
-    pip install /install/*.whl
->>>>>>> ee90cd2b
 
 ARG BASE_IMAGE
 ARG HIPBLAS_COMMON_BRANCH
