ARG BASE_UBI_IMAGE_TAG=9.6-1754584681

###############################################################
# Stage to build openblas
###############################################################

FROM registry.access.redhat.com/ubi9/ubi-minimal:${BASE_UBI_IMAGE_TAG} AS openblas-builder

ARG MAX_JOBS
ARG OPENBLAS_VERSION=0.3.30
RUN microdnf install -y dnf && dnf install -y gcc-toolset-13 make wget unzip \
    && source /opt/rh/gcc-toolset-13/enable \
    && wget https://github.com/OpenMathLib/OpenBLAS/releases/download/v$OPENBLAS_VERSION/OpenBLAS-$OPENBLAS_VERSION.zip \
    && unzip OpenBLAS-$OPENBLAS_VERSION.zip \
    && cd OpenBLAS-$OPENBLAS_VERSION \
    &&  make -j${MAX_JOBS} TARGET=POWER9 BINARY=64 USE_OPENMP=1 USE_THREAD=1 NUM_THREADS=120 DYNAMIC_ARCH=1 INTERFACE64=0 \
    && cd /tmp && touch control


###############################################################
# base stage with dependencies coming from centos mirrors
###############################################################
FROM registry.access.redhat.com/ubi9/ubi-minimal:${BASE_UBI_IMAGE_TAG} AS centos-deps-builder
RUN  microdnf install -y dnf && \ 
     dnf install -y https://mirror.stream.centos.org/9-stream/BaseOS/`arch`/os/Packages/centos-gpg-keys-9.0-24.el9.noarch.rpm \
        https://mirror.stream.centos.org/9-stream/BaseOS/`arch`/os/Packages/centos-stream-repos-9.0-24.el9.noarch.rpm \
        https://dl.fedoraproject.org/pub/epel/epel-release-latest-9.noarch.rpm && \
        dnf config-manager --set-enabled crb

RUN dnf install -y openjpeg2-devel lcms2-devel tcl-devel tk-devel fribidi-devel && \
    dnf remove -y centos-gpg-keys-9.0-24.el9.noarch centos-stream-repos-9.0-24.el9.noarch 


###############################################################
# base stage with basic dependencies
###############################################################

FROM centos-deps-builder AS base-builder

ARG PYTHON_VERSION=3.12
ARG OPENBLAS_VERSION=0.3.30

# Set Environment Variables for venv, cargo & openblas
ENV VIRTUAL_ENV=/opt/vllm
ENV PATH=${VIRTUAL_ENV}/bin:/root/.cargo/bin:$PATH
ENV PKG_CONFIG_PATH=/usr/local/lib/pkgconfig/
ENV LD_LIBRARY_PATH=$LD_LIBRARY_PATH:/usr/local/lib64:/usr/local/lib:/usr/lib64:/usr/lib
ENV UV_LINK_MODE=copy

# install gcc-13, python, rust, openblas
# Note: A symlink for libatomic.so is created for gcc-13 (linker fails to find libatomic otherwise - reqd. for sentencepiece)
# Note: A dummy file 'control' is created in /tmp/ to artificially create dependencies between stages when building stages in parallel
#       when `--jobs=<N>` is passed with podman build command

COPY --from=openblas-builder /tmp/control /dev/null

RUN --mount=type=bind,from=openblas-builder,source=/OpenBLAS-$OPENBLAS_VERSION/,target=/openblas/,rw \
    dnf install -y openssl-devel \
    && dnf install -y \
       git tar gcc-toolset-13 automake libtool \
       pkgconfig xsimd zeromq-devel kmod findutils protobuf* \
       libtiff-devel libjpeg-devel zlib-devel freetype-devel libwebp-devel \
       harfbuzz-devel libraqm-devel libimagequant-devel libxcb-devel \
       python${PYTHON_VERSION}-devel python${PYTHON_VERSION}-pip clang-devel \
    && dnf clean all \
    && PREFIX=/usr/local make -C /openblas install \
    && ln -sf /usr/lib64/libatomic.so.1 /usr/lib64/libatomic.so \
    && python${PYTHON_VERSION} -m venv ${VIRTUAL_ENV} \
    && python -m pip install -U pip uv \
    && uv pip install wheel build "setuptools<70" setuptools_scm setuptools_rust meson-python 'cmake<4' ninja cython scikit_build_core scikit_build \
    && curl --proto '=https' --tlsv1.2 -sSf https://sh.rustup.rs | sh -s -- -y \
    && cd /tmp && touch control


###############################################################
# Stage to build torch family
###############################################################

FROM base-builder AS torch-builder

ARG MAX_JOBS
ARG TORCH_VERSION=2.7.0
ARG _GLIBCXX_USE_CXX11_ABI=1
ARG OPENBLAS_VERSION=0.3.30

RUN --mount=type=cache,target=/root/.cache/uv \
    source /opt/rh/gcc-toolset-13/enable &&  \
    git clone --recursive https://github.com/pytorch/pytorch.git -b v${TORCH_VERSION} && \
    cd pytorch && \
    uv pip install -r requirements.txt && \
    python setup.py develop && \
    rm -f dist/torch*+git*whl && \
    MAX_JOBS=${MAX_JOBS:-$(nproc)} \
    PYTORCH_BUILD_VERSION=${TORCH_VERSION} PYTORCH_BUILD_NUMBER=1 uv build --wheel --out-dir /torchwheels/

ARG TORCHVISION_VERSION=0.22.0
ARG TORCHVISION_USE_NVJPEG=0
ARG TORCHVISION_USE_FFMPEG=0
RUN --mount=type=cache,target=/root/.cache/uv \
    source /opt/rh/gcc-toolset-13/enable && \
    git clone --recursive https://github.com/pytorch/vision.git -b v${TORCHVISION_VERSION} && \
    cd vision && \
    MAX_JOBS=${MAX_JOBS:-$(nproc)} \
    BUILD_VERSION=${TORCHVISION_VERSION} \
    uv build --wheel --out-dir /torchwheels/ --no-build-isolation

ARG TORCHAUDIO_VERSION=2.7.0
ARG BUILD_SOX=1
ARG BUILD_KALDI=1
ARG BUILD_RNNT=1
ARG USE_FFMPEG=0
ARG USE_ROCM=0
ARG USE_CUDA=0
ARG TORCHAUDIO_TEST_ALLOW_SKIP_IF_NO_FFMPEG=1
RUN --mount=type=cache,target=/root/.cache/uv \
    source /opt/rh/gcc-toolset-13/enable && \
    git clone --recursive https://github.com/pytorch/audio.git -b v${TORCHAUDIO_VERSION} && \
    cd audio && \
    MAX_JOBS=${MAX_JOBS:-$(nproc)} \
    BUILD_VERSION=${TORCHAUDIO_VERSION} \
    uv build --wheel --out-dir /torchwheels/ --no-build-isolation

###############################################################
# Stage to build pyarrow
###############################################################

FROM base-builder AS arrow-builder

ARG MAX_JOBS
ARG PYARROW_PARALLEL
ARG PYARROW_VERSION=21.0.0
RUN --mount=type=cache,target=/root/.cache/uv \
    source /opt/rh/gcc-toolset-13/enable && \
    git clone --recursive https://github.com/apache/arrow.git -b apache-arrow-${PYARROW_VERSION} && \
    cd arrow/cpp && \
    mkdir build && cd build && \
    cmake -DCMAKE_BUILD_TYPE=release \
        -DCMAKE_INSTALL_PREFIX=/usr/local \
        -DARROW_PYTHON=ON \
        -DARROW_BUILD_TESTS=OFF \
        -DARROW_JEMALLOC=ON \
        -DARROW_BUILD_STATIC="OFF" \
        -DARROW_PARQUET=ON \
        .. && \
    make install -j ${MAX_JOBS:-$(nproc)} && \
    cd ../../python/ && \
    uv pip install -v -r requirements-build.txt && uv pip install numpy==2.1.3 && \
    PYARROW_PARALLEL=${PYARROW_PARALLEL:-$(nproc)} \
    python setup.py build_ext \
    --build-type=release --bundle-arrow-cpp \
    bdist_wheel --dist-dir /arrowwheels/

###############################################################
# Stage to build opencv
###############################################################

FROM base-builder AS cv-builder

ARG MAX_JOBS
ARG OPENCV_VERSION=86
# patch for version 4.11.0.86
ARG OPENCV_PATCH=97f3f39
ARG ENABLE_HEADLESS=1
RUN --mount=type=cache,target=/root/.cache/uv \
    source /opt/rh/gcc-toolset-13/enable && \
    git clone --recursive https://github.com/opencv/opencv-python.git -b ${OPENCV_VERSION} && \
    cd opencv-python && \
    sed -i -E -e 's/"setuptools.+",/"setuptools",/g' pyproject.toml && \
    cd opencv && git cherry-pick --no-commit $OPENCV_PATCH && cd .. && \
    uv pip install scikit-build && \    
    python -m build --wheel --installer=uv --outdir /opencvwheels/

###############################################################
# Stage to build numactl
###############################################################

FROM base-builder AS numa-builder

# Note: Building numactl with gcc-11. Compiling with gcc-13 in this builder stage will
# trigger recompilation with gcc-11 (and require libtool) in the final stage where we do not have gcc-13
ARG MAX_JOBS
ARG NUMACTL_VERSION=2.0.19
RUN git clone --recursive https://github.com/numactl/numactl.git -b v${NUMACTL_VERSION} \
    && cd numactl \
    && autoreconf -i && ./configure \
    && make -j ${MAX_JOBS:-$(nproc)}


###############################################################
# Stage to build numba 
###############################################################

FROM base-builder AS numba-builder

ARG MAX_JOBS
ARG NUMBA_VERSION=0.61.2

# Clone all required dependencies
RUN dnf install ninja-build llvm15 llvm15-devel -y && source /opt/rh/gcc-toolset-13/enable && export PATH=$PATH:/usr/lib64/llvm15/bin && \
    git clone --recursive https://github.com/numba/numba.git -b ${NUMBA_VERSION} && \
    cd ./numba && \
    if ! grep '#include "dynamic_annotations.h"' numba/_dispatcher.cpp; then \
       sed -i '/#include "internal\/pycore_atomic.h"/i\#include "dynamic_annotations.h"' numba/_dispatcher.cpp; \
    fi && python -m build --wheel --installer=uv --outdir /numbawheels/

###############################################################
# Stage to build vllm - this stage builds and installs
# vllm, tensorizer and vllm-tgis-adapter and builds uv cache
# for transitive dependencies - eg. grpcio
###############################################################

FROM base-builder AS vllmcache-builder

COPY --from=torch-builder /tmp/control /dev/null
COPY --from=arrow-builder /tmp/control /dev/null
COPY --from=cv-builder /tmp/control /dev/null
COPY --from=numa-builder /tmp/control /dev/null
COPY --from=numba-builder /tmp/control /dev/null

ARG VLLM_TARGET_DEVICE=cpu
ARG GRPC_PYTHON_BUILD_SYSTEM_OPENSSL=1

# this step installs vllm and populates uv cache
# with all the transitive dependencies
RUN --mount=type=cache,target=/root/.cache/uv \
    dnf install llvm15 llvm15-devel -y && \
    rpm -ivh --nodeps https://mirror.stream.centos.org/9-stream/CRB/ppc64le/os/Packages/protobuf-lite-devel-3.14.0-16.el9.ppc64le.rpm && \
    source /opt/rh/gcc-toolset-13/enable && \
    git clone https://github.com/huggingface/xet-core.git && cd xet-core/hf_xet/ && \
    uv pip install maturin && \
    uv build --wheel --out-dir /hf_wheels/
RUN --mount=type=cache,target=/root/.cache/uv \
    --mount=type=bind,from=torch-builder,source=/torchwheels/,target=/torchwheels/,ro \
    --mount=type=bind,from=arrow-builder,source=/arrowwheels/,target=/arrowwheels/,ro \
    --mount=type=bind,from=cv-builder,source=/opencvwheels/,target=/opencvwheels/,ro \
    --mount=type=bind,from=numa-builder,source=/numactl/,target=/numactl/,rw \
    --mount=type=bind,from=numba-builder,source=/numbawheels/,target=/numbawheels/,ro \
    --mount=type=bind,src=.,dst=/src/,rw \
    source /opt/rh/gcc-toolset-13/enable && \
    export PATH=$PATH:/usr/lib64/llvm15/bin && \
    uv pip install /opencvwheels/*.whl /arrowwheels/*.whl /torchwheels/*.whl /numbawheels/*.whl && \
    sed -i -e 's/.*torch.*//g' /src/pyproject.toml /src/requirements/*.txt && \
    sed -i -e 's/.*sentencepiece.*//g' /src/pyproject.toml /src/requirements/*.txt && \
    uv pip install sentencepiece==0.2.0 pandas pythran nanobind pybind11 /hf_wheels/*.whl && \
    make -C /numactl install && \
    # sentencepiece.pc is in some pkgconfig inside uv cache
    export PKG_CONFIG_PATH=$(find / -type d -name "pkgconfig" 2>/dev/null | tr '\n' ':') && \
    nanobind_DIR=$(uv pip show nanobind | grep Location | sed 's/^Location: //;s/$/\/nanobind\/cmake/') && uv pip install -r /src/requirements/common.txt -r /src/requirements/cpu.txt -r /src/requirements/build.txt --no-build-isolation && \
    cd /src/ && \
    uv build --wheel --out-dir /vllmwheel/ --no-build-isolation && \
    uv pip install /vllmwheel/*.whl


###############################################################
# Stage to build lapack
###############################################################

FROM base-builder AS lapack-builder

ARG MAX_JOBS
ARG LAPACK_VERSION=3.12.1
RUN git clone --recursive https://github.com/Reference-LAPACK/lapack.git -b v${LAPACK_VERSION} \
    && cd lapack && source /opt/rh/gcc-toolset-13/enable \
    && cmake -B build -S . \
    && cmake --build build -j ${MAX_JOBS:-$(nproc)}


###############################################################
#                   FINAL VLLM IMAGE STAGE                    #
###############################################################

FROM registry.access.redhat.com/ubi9/ubi-minimal:${BASE_UBI_IMAGE_TAG} AS vllm-openai

ARG PYTHON_VERSION=3.12
ARG OPENBLAS_VERSION=0.3.30

# Set Environment Variables for venv & openblas
ENV VIRTUAL_ENV=/opt/vllm
ENV PATH=${VIRTUAL_ENV}/bin:$PATH
ENV PKG_CONFIG_PATH=/usr/local/lib/pkgconfig/
ENV LD_LIBRARY_PATH=$LD_LIBRARY_PATH:/usr/local/lib64:/usr/local/lib:/usr/lib64:/usr/lib
ENV UV_LINK_MODE=copy
ENV OMP_NUM_THREADS=16

# create artificial dependencies between stages for independent stages to build in parallel
COPY --from=torch-builder /tmp/control /dev/null
COPY --from=arrow-builder /tmp/control /dev/null
COPY --from=cv-builder /tmp/control /dev/null
COPY --from=vllmcache-builder /tmp/control /dev/null
COPY --from=numa-builder /tmp/control /dev/null
COPY --from=lapack-builder /tmp/control /dev/null
COPY --from=openblas-builder /tmp/control /dev/null
COPY --from=numba-builder /tmp/control /dev/null

# install gcc-11, python, openblas, numactl, lapack
RUN --mount=type=cache,target=/root/.cache/uv \
    --mount=type=bind,from=numa-builder,source=/numactl/,target=/numactl/,rw \
    --mount=type=bind,from=lapack-builder,source=/lapack/,target=/lapack/,rw \
    --mount=type=bind,from=openblas-builder,source=/OpenBLAS-$OPENBLAS_VERSION/,target=/openblas/,rw \
    rpm -ivh https://dl.fedoraproject.org/pub/epel/epel-release-latest-9.noarch.rpm && \
    microdnf install --nodocs -y \
    libomp tar findutils openssl llvm15 llvm15-devel \
    pkgconfig xsimd g++ gcc-fortran libsndfile \
    libtiff libjpeg openjpeg2 zlib zeromq \
    freetype lcms2 libwebp tcl tk utf8proc \
    harfbuzz fribidi libraqm libimagequant libxcb util-linux \
    python${PYTHON_VERSION}-devel python${PYTHON_VERSION}-pip \
    && export PATH=$PATH:/usr/lib64/llvm15/bin && microdnf clean all \
    && python${PYTHON_VERSION} -m venv ${VIRTUAL_ENV} \
    && python -m pip install -U pip uv --no-cache \
    && make -C /numactl install \
    && PREFIX=/usr/local make -C /openblas install \
    && uv pip install 'cmake<4' \
    && cmake --install /lapack/build \
    && uv pip uninstall cmake

# consume previously built wheels (including vllm)
RUN --mount=type=cache,target=/root/.cache/uv \
    --mount=type=bind,from=torch-builder,source=/torchwheels/,target=/torchwheels/,ro \
    --mount=type=bind,from=arrow-builder,source=/arrowwheels/,target=/arrowwheels/,ro \
    --mount=type=bind,from=cv-builder,source=/opencvwheels/,target=/opencvwheels/,ro \
    --mount=type=bind,from=vllmcache-builder,source=/hf_wheels/,target=/hf_wheels/,ro \
    --mount=type=bind,from=vllmcache-builder,source=/vllmwheel/,target=/vllmwheel/,ro \
    --mount=type=bind,from=numba-builder,source=/numbawheels/,target=/numbawheels/,ro \
    export PKG_CONFIG_PATH=$(find / -type d -name "pkgconfig" 2>/dev/null | tr '\n' ':') && uv pip install sentencepiece==0.2.0 && \
    HOME=/root uv pip install /opencvwheels/*.whl /arrowwheels/*.whl /torchwheels/*.whl /numbawheels/*.whl /hf_wheels/*.whl /vllmwheel/*.whl


COPY ./ /workspace/vllm
WORKDIR /workspace/vllm
ARG GIT_REPO_CHECK=0
RUN --mount=type=bind,source=.git,target=.git \
    if [ "$GIT_REPO_CHECK" != 0 ]; then bash tools/check_repo.sh; fi

# install development dependencies (for testing)
RUN --mount=type=cache,target=/root/.cache/uv \
    uv pip install -e tests/vllm_test_utils

WORKDIR /workspace/

RUN ln -s /workspace/vllm/tests && ln -s /workspace/vllm/examples && ln -s /workspace/vllm/benchmarks

<<<<<<< HEAD
ENTRYPOINT ["python", "-m", "vllm.entrypoints.openai.api_server"]
=======
ENTRYPOINT ["vllm", "serve"]
>>>>>>> 43c146ca
<|MERGE_RESOLUTION|>--- conflicted
+++ resolved
@@ -340,8 +340,4 @@
 
 RUN ln -s /workspace/vllm/tests && ln -s /workspace/vllm/examples && ln -s /workspace/vllm/benchmarks
 
-<<<<<<< HEAD
-ENTRYPOINT ["python", "-m", "vllm.entrypoints.openai.api_server"]
-=======
-ENTRYPOINT ["vllm", "serve"]
->>>>>>> 43c146ca
+ENTRYPOINT ["vllm", "serve"]