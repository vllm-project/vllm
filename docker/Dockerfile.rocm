# default base image
ARG REMOTE_VLLM="0"
ARG COMMON_WORKDIR=/app
ARG BASE_IMAGE=rocm/vllm-dev:base_rocm7.0_base_br0610_rc2_0610_maleksan_rocm_7_0_20250610

FROM ${BASE_IMAGE} AS base

ARG ARG_PYTORCH_ROCM_ARCH
ENV PYTORCH_ROCM_ARCH=${ARG_PYTORCH_ROCM_ARCH:-${PYTORCH_ROCM_ARCH}}

# Install some basic utilities
RUN apt-get update -q -y && apt-get install -q -y \
    sqlite3 libsqlite3-dev libfmt-dev libmsgpack-dev libsuitesparse-dev \
    apt-transport-https ca-certificates wget curl
# Remove sccache    
RUN python3 -m pip install --upgrade pip
RUN apt-get purge -y sccache; python3 -m pip uninstall -y sccache; rm -f "$(which sccache)"
ARG COMMON_WORKDIR
WORKDIR ${COMMON_WORKDIR}


# -----------------------
# vLLM fetch stages
FROM base AS fetch_vllm_0
ONBUILD COPY ./ vllm/
FROM base AS fetch_vllm_1
ARG VLLM_REPO="https://github.com/ROCm/vllm.git"
<<<<<<< HEAD
ARG VLLM_BRANCH="main"
=======
ARG VLLM_BRANCH="0715_rc1"
>>>>>>> b432b7a2
ONBUILD RUN git clone ${VLLM_REPO} \
        && cd vllm \
        && git fetch -v --prune -- origin ${VLLM_BRANCH} \
        && git checkout FETCH_HEAD \
        && git remote add upstream "https://github.com/vllm-project/vllm.git" \
        && git fetch upstream
FROM fetch_vllm_${REMOTE_VLLM} AS fetch_vllm

# -----------------------
# vLLM build stages
FROM fetch_vllm AS build_vllm
# Build vLLM
RUN cd vllm \
    && python3 -m pip install -r requirements/rocm.txt \
    && python3 setup.py clean --all  \
    && python3 setup.py bdist_wheel --dist-dir=dist
FROM scratch AS export_vllm
ARG COMMON_WORKDIR
COPY --from=build_vllm ${COMMON_WORKDIR}/vllm/dist/*.whl /
COPY --from=build_vllm ${COMMON_WORKDIR}/vllm/requirements /requirements
COPY --from=build_vllm ${COMMON_WORKDIR}/vllm/benchmarks /benchmarks
COPY --from=build_vllm ${COMMON_WORKDIR}/vllm/tests /tests
COPY --from=build_vllm ${COMMON_WORKDIR}/vllm/examples /examples
COPY --from=build_vllm ${COMMON_WORKDIR}/vllm/.buildkite /.buildkite

# -----------------------
# Test vLLM image
FROM base AS test

RUN python3 -m pip install --upgrade pip && rm -rf /var/lib/apt/lists/*

# Install vLLM
RUN --mount=type=bind,from=export_vllm,src=/,target=/install \
    cd /install \
    && pip install -U -r requirements/rocm.txt \
    && pip install -U -r requirements/rocm-test.txt \
    && pip uninstall -y vllm \
    && pip install *.whl

WORKDIR /vllm-workspace
ARG COMMON_WORKDIR
COPY --from=build_vllm ${COMMON_WORKDIR}/vllm /vllm-workspace

# install development dependencies (for testing)
RUN cd /vllm-workspace \
    && rm -rf vllm \
    && python3 -m pip install -e tests/vllm_test_utils \
    && python3 -m pip install lm-eval[api]==0.4.4 \
    && python3 -m pip install pytest-shard

# -----------------------
# Final vLLM image
FROM base AS final

RUN python3 -m pip install --upgrade pip && rm -rf /var/lib/apt/lists/*
# Error related to odd state for numpy 1.20.3 where there is no METADATA etc, but an extra LICENSES_bundled.txt.
# Manually remove it so that later steps of numpy upgrade can continue
RUN case "$(which python3)" in \
        *"/opt/conda/envs/py_3.9"*) \
            rm -rf /opt/conda/envs/py_3.9/lib/python3.9/site-packages/numpy-1.20.3.dist-info/;; \
        *) ;; esac

RUN python3 -m pip install --upgrade huggingface-hub[cli]

# Install vLLM
RUN --mount=type=bind,from=export_vllm,src=/,target=/install \
    cd /install \
    && pip install -U -r requirements/rocm.txt \
    && pip uninstall -y vllm \
    && pip install *.whl

ARG COMMON_WORKDIR

# Copy over the benchmark scripts as well
COPY --from=export_vllm /benchmarks ${COMMON_WORKDIR}/vllm/benchmarks
COPY --from=export_vllm /examples ${COMMON_WORKDIR}/vllm/examples

ENV RAY_EXPERIMENTAL_NOSET_ROCR_VISIBLE_DEVICES=1
ENV TOKENIZERS_PARALLELISM=false

# ENV that can improve safe tensor loading, and end-to-end time
ENV SAFETENSORS_FAST_GPU=1

# Performance environment variable.
ENV HIP_FORCE_DEV_KERNARG=1

CMD ["/bin/bash"]<|MERGE_RESOLUTION|>--- conflicted
+++ resolved
@@ -14,6 +14,7 @@
     apt-transport-https ca-certificates wget curl
 # Remove sccache    
 RUN python3 -m pip install --upgrade pip
+RUN python3 -m pip install --upgrade pip
 RUN apt-get purge -y sccache; python3 -m pip uninstall -y sccache; rm -f "$(which sccache)"
 ARG COMMON_WORKDIR
 WORKDIR ${COMMON_WORKDIR}
@@ -25,11 +26,7 @@
 ONBUILD COPY ./ vllm/
 FROM base AS fetch_vllm_1
 ARG VLLM_REPO="https://github.com/ROCm/vllm.git"
-<<<<<<< HEAD
 ARG VLLM_BRANCH="main"
-=======
-ARG VLLM_BRANCH="0715_rc1"
->>>>>>> b432b7a2
 ONBUILD RUN git clone ${VLLM_REPO} \
         && cd vllm \
         && git fetch -v --prune -- origin ${VLLM_BRANCH} \
