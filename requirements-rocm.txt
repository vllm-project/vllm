--- conflicted
+++ resolved
@@ -9,12 +9,8 @@
 numpy
 tokenizers>=0.15.0
 huggingface_hub<0.18,>=0.16.4
-<<<<<<< HEAD
-transformers >= 4.34.0  # Required for Mistral.
-=======
 einops  # Required for phi-1_5
 transformers >= 4.36.0  # Required for Mixtral.
->>>>>>> cb3f30c6
 fastapi
 uvicorn[standard]
 pydantic == 1.10.13  # Required for OpenAI server.
