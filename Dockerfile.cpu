--- conflicted
+++ resolved
@@ -2,11 +2,6 @@
 
 FROM ubuntu:22.04 AS cpu-test-1
 
-<<<<<<< HEAD
-RUN --mount=type=cache,target=/var/cache/apt \
-    apt-get update -y \
-    && apt-get install -y curl ccache git wget vim numactl gcc-12 g++-12 python3 python3-pip libtcmalloc-minimal4 libnuma-dev \
-=======
 ENV CCACHE_DIR=/root/.cache/ccache
 
 ENV CMAKE_CXX_COMPILER_LAUNCHER=ccache
@@ -15,7 +10,6 @@
     apt-get update -y \
     && apt-get install -y curl ccache git wget vim numactl gcc-12 g++-12 python3 python3-pip libtcmalloc-minimal4 libnuma-dev \
     && apt-get install -y ffmpeg libsm6 libxext6 libgl1 \
->>>>>>> 9ba0817f
     && update-alternatives --install /usr/bin/gcc gcc /usr/bin/gcc-12 10 --slave /usr/bin/g++ g++ /usr/bin/g++-12
 
 # https://intel.github.io/intel-extension-for-pytorch/cpu/latest/tutorials/performance_tuning/tuning_guide.html
@@ -35,8 +29,6 @@
     --mount=type=bind,src=requirements-build.txt,target=requirements-build.txt \
     pip install --upgrade pip && \
     pip install -r requirements-build.txt
-<<<<<<< HEAD
-=======
 
 # install oneDNN
 RUN git clone -b rls-v3.5 https://github.com/oneapi-src/oneDNN.git
@@ -50,7 +42,6 @@
     -DONEDNN_ENABLE_WORKLOAD=INFERENCE \ 
     -DONEDNN_ENABLE_PRIMITIVE=MATMUL && \
     cmake --build ./oneDNN/build --target install --config Release
->>>>>>> 9ba0817f
 
 FROM cpu-test-1 AS build
 
@@ -67,10 +58,6 @@
 ARG VLLM_CPU_DISABLE_AVX512
 ENV VLLM_CPU_DISABLE_AVX512=${VLLM_CPU_DISABLE_AVX512}
 
-<<<<<<< HEAD
-ENV CCACHE_DIR=/root/.cache/ccache
-=======
->>>>>>> 9ba0817f
 RUN --mount=type=cache,target=/root/.cache/pip \
     --mount=type=cache,target=/root/.cache/ccache \
     VLLM_TARGET_DEVICE=cpu python3 setup.py bdist_wheel && \
