name: pre-commit

on:
  pull_request:
  push:
    branches: [main]

concurrency:
  group: ${{ github.workflow }}-${{ github.ref }}
  cancel-in-progress: ${{ github.event_name == 'pull_request' }}

permissions:
  contents: read

jobs:
  pre-commit:
    runs-on: ubuntu-latest
    steps:
    - uses: actions/checkout@1af3b93b6815bc44a9784bd300feb67ff0d1eeb3 # v6.0.0
<<<<<<< HEAD
    - uses: actions/setup-python@e797f83bcb11b83ae66e0230d6156d7c80228e7c # v6.0.0
=======
    - uses: actions/setup-python@83679a892e2d95755f2dac6acb0bfd1e9ac5d548 # v6.1.0
>>>>>>> e6358610
      with:
        python-version: "3.12"
    - run: echo "::add-matcher::.github/workflows/matchers/actionlint.json"
    - run: echo "::add-matcher::.github/workflows/matchers/markdownlint.json"
    - run: echo "::add-matcher::.github/workflows/matchers/mypy.json"
    - uses: pre-commit/action@2c7b3805fd2a0fd8c1884dcaebf91fc102a13ecd # v3.0.1
      with:
        extra_args: --all-files --hook-stage manual<|MERGE_RESOLUTION|>--- conflicted
+++ resolved
@@ -17,11 +17,7 @@
     runs-on: ubuntu-latest
     steps:
     - uses: actions/checkout@1af3b93b6815bc44a9784bd300feb67ff0d1eeb3 # v6.0.0
-<<<<<<< HEAD
-    - uses: actions/setup-python@e797f83bcb11b83ae66e0230d6156d7c80228e7c # v6.0.0
-=======
     - uses: actions/setup-python@83679a892e2d95755f2dac6acb0bfd1e9ac5d548 # v6.1.0
->>>>>>> e6358610
       with:
         python-version: "3.12"
     - run: echo "::add-matcher::.github/workflows/matchers/actionlint.json"
