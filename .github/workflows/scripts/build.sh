--- conflicted
+++ resolved
@@ -10,13 +10,9 @@
 # Limit the number of parallel jobs to avoid OOM
 export MAX_JOBS=1
 # Make sure release wheels are built for the following architectures
-<<<<<<< HEAD
-export PYTORCH_ROCM_ARCH="gfx90a;gfx942"
+export TORCH_CUDA_ARCH_LIST="7.0 7.5 8.0 8.6 8.9 9.0+PTX"
 
 rm -f "$(which sccache)"
-=======
-export TORCH_CUDA_ARCH_LIST="7.0 7.5 8.0 8.6 8.9 9.0+PTX"
->>>>>>> 4fbd8bb5
 
 export MAX_JOBS=32
 
