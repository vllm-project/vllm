--- conflicted
+++ resolved
@@ -35,25 +35,10 @@
         mypy vllm/attention --config-file pyproject.toml
         # TODO(sang): Fix nested dir
         mypy vllm/core/*.py --follow-imports=skip --config-file pyproject.toml
-<<<<<<< HEAD
-        mypy vllm/distributed/*.py --follow-imports=skip --config-file pyproject.toml
-        mypy vllm/entrypoints/*.py --follow-imports=skip --config-file pyproject.toml
-        mypy vllm/executor/*.py --follow-imports=skip --config-file pyproject.toml
-        mypy vllm/multimodal --config-file pyproject.toml
-        mypy vllm/usage/*.py --follow-imports=skip --config-file pyproject.toml
-        mypy vllm/*.py --follow-imports=skip --config-file pyproject.toml
-        mypy vllm/transformers_utils/*.py --follow-imports=skip --config-file pyproject.toml
-
-        mypy vllm/engine/*.py --follow-imports=skip --config-file pyproject.toml
-        mypy vllm/worker/*.py --follow-imports=skip --config-file pyproject.toml
-        mypy vllm/spec_decode/*.py --follow-imports=skip --config-file pyproject.toml
-        mypy vllm/model_executor/*.py --follow-imports=skip --config-file pyproject.toml
-        # TODO(sang): Follow up
-        # mypy vllm/lora/*.py --follow-imports=skip --config-file pyproject.toml
-=======
         mypy vllm/distributed --config-file pyproject.toml
         mypy vllm/entrypoints --config-file pyproject.toml
         mypy vllm/executor --config-file pyproject.toml
+        mypy vllm/multimodal --config-file pyproject.toml
         mypy vllm/usage --config-file pyproject.toml
         mypy vllm/*.py --config-file pyproject.toml
         mypy vllm/transformers_utils --config-file pyproject.toml
@@ -64,4 +49,3 @@
         mypy vllm/model_executor/*.py  --config-file pyproject.toml
         # TODO(sang): Fix nested dir
         # mypy vllm/lora/*.py --config-file pyproject.toml
->>>>>>> 62b8aebc
