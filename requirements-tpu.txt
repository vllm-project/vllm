# Common dependencies
-r requirements-common.txt

# Dependencies for TPU
# Currently, the TPU backend uses a nightly version of PyTorch XLA.
<<<<<<< HEAD
# You can install the dependencies in Dockerfile.tpu.
=======
# You can install the dependencies in Dockerfile.tpu.
ray
triton  # To avoid import errors
>>>>>>> 925de97e
<|MERGE_RESOLUTION|>--- conflicted
+++ resolved
@@ -3,10 +3,5 @@
 
 # Dependencies for TPU
 # Currently, the TPU backend uses a nightly version of PyTorch XLA.
-<<<<<<< HEAD
 # You can install the dependencies in Dockerfile.tpu.
-=======
-# You can install the dependencies in Dockerfile.tpu.
-ray
-triton  # To avoid import errors
->>>>>>> 925de97e
+ray