--- conflicted
+++ resolved
@@ -6,7 +6,7 @@
 import logging
 from abc import ABC, abstractmethod
 from contextlib import AsyncExitStack
-from typing import TYPE_CHECKING, Union
+from typing import TYPE_CHECKING
 
 from openai.types.responses.tool import Mcp
 from openai_harmony import Author, Message, Role, StreamState, TextContent
@@ -129,17 +129,10 @@
                 (includes both elevated and custom MCP tools)
         """
         self._messages = messages
-<<<<<<< HEAD
-        self.finish_reason: Optional[str] = None
+        self.finish_reason: str | None = None
         self.available_tools = enabled_tool_namespaces
-        self._tool_sessions: dict[str, Union[ClientSession, Tool]] = {}
+        self._tool_sessions: dict[str, ClientSession | Tool] = {}
         self.called_namespaces: set[str] = set()
-=======
-        self.finish_reason: str | None = None
-        self.available_tools = available_tools
-        self._tool_sessions: dict[str, ClientSession | Tool] = {}
-        self.called_tools: set[str] = set()
->>>>>>> 0d21b9b5
 
         self.parser = get_streamable_parser_for_assistant()
         self.num_init_messages = len(messages)
