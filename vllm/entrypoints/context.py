--- conflicted
+++ resolved
@@ -18,20 +18,15 @@
     get_streamable_parser_for_assistant,
     render_for_completion,
 )
-<<<<<<< HEAD
-from vllm.entrypoints.openai.protocol import (
-    ResponseRawMessageAndToken,
-)
-=======
 from vllm.entrypoints.openai.parser.responses_parser import (
     get_responses_parser_for_simple_context,
 )
 from vllm.entrypoints.openai.protocol import (
     ResponseInputOutputItem,
+    ResponseRawMessageAndToken,
     ResponsesRequest,
 )
 from vllm.entrypoints.responses_utils import construct_tool_dicts
->>>>>>> 52cb349f
 from vllm.entrypoints.tool import Tool
 from vllm.entrypoints.tool_server import ToolServer
 from vllm.outputs import RequestOutput
