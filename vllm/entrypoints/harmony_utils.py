# SPDX-License-Identifier: Apache-2.0
# SPDX-FileCopyrightText: Copyright contributors to the vLLM project

import datetime
import json
from collections.abc import Iterable, Sequence
from typing import Literal

from openai.types.responses import (
    ResponseFunctionToolCall,
    ResponseOutputItem,
    ResponseOutputMessage,
    ResponseOutputText,
    ResponseReasoningItem,
)
from openai.types.responses.response_function_web_search import (
    ActionFind,
    ActionOpenPage,
    ActionSearch,
    ResponseFunctionWebSearch,
)
from openai.types.responses.response_reasoning_item import (
    Content as ResponseReasoningTextContent,
)
from openai.types.responses.tool import Tool
from openai_harmony import (
    Author,
    ChannelConfig,
    Conversation,
    DeveloperContent,
    HarmonyEncodingName,
    Message,
    ReasoningEffort,
    Role,
    StreamableParser,
    SystemContent,
    TextContent,
    ToolDescription,
    load_harmony_encoding,
)
from openai_harmony import Message as OpenAIHarmonyMessage
from openai_harmony import Role as OpenAIHarmonyRole

from vllm import envs
from vllm.entrypoints.openai.protocol import (
    ChatCompletionToolsParam,
    ResponseInputOutputItem,
    ResponsesRequest,
)
from vllm.utils import random_uuid

REASONING_EFFORT = {
    "high": ReasoningEffort.HIGH,
    "medium": ReasoningEffort.MEDIUM,
    "low": ReasoningEffort.LOW,
}

_harmony_encoding = None

# Builtin tools that should be included in the system message when
# they are available and requested by the user.
# Tool args are provided by MCP tool descriptions. Output
# of the tools are stringified.
MCP_BUILTIN_TOOLS: set[str] = {
    "web_search_preview",
    "code_interpreter",
    "container",
}


def has_custom_tools(tool_types: set[str]) -> bool:
    """
    Checks if the given tool types are custom tools
    (i.e. any tool other than MCP buildin tools)
    """
    return not tool_types.issubset(MCP_BUILTIN_TOOLS)


def get_encoding():
    global _harmony_encoding
    if _harmony_encoding is None:
        _harmony_encoding = load_harmony_encoding(HarmonyEncodingName.HARMONY_GPT_OSS)
    return _harmony_encoding


def get_system_message(
    model_identity: str | None = None,
    reasoning_effort: Literal["high", "medium", "low"] | None = None,
    start_date: str | None = None,
    browser_description: str | None = None,
    python_description: str | None = None,
    container_description: str | None = None,
    instructions: str | None = None,
    with_custom_tools: bool = False,
) -> Message:
    sys_msg_content = SystemContent.new()
    if model_identity is not None:
        sys_msg_content = sys_msg_content.with_model_identity(model_identity)
    if instructions is not None and envs.VLLM_GPT_OSS_HARMONY_SYSTEM_INSTRUCTIONS:
        current_identity = sys_msg_content.model_identity
        new_identity = (
            f"{current_identity}\n{instructions}" if current_identity else instructions
        )
        sys_msg_content = sys_msg_content.with_model_identity(new_identity)
    if reasoning_effort is not None:
        sys_msg_content = sys_msg_content.with_reasoning_effort(
            REASONING_EFFORT[reasoning_effort]
        )
    if start_date is None:
        # NOTE(woosuk): This brings non-determinism in vLLM. Be careful.
        start_date = datetime.datetime.now().strftime("%Y-%m-%d")
    sys_msg_content = sys_msg_content.with_conversation_start_date(start_date)
    if browser_description is not None:
        sys_msg_content = sys_msg_content.with_tools(browser_description)
    if python_description is not None:
        sys_msg_content = sys_msg_content.with_tools(python_description)
    if container_description is not None:
        sys_msg_content = sys_msg_content.with_tools(container_description)
    if not with_custom_tools:
        channel_config = sys_msg_content.channel_config
        invalid_channel = "commentary"
        new_config = ChannelConfig.require_channels(
            [c for c in channel_config.valid_channels if c != invalid_channel]
        )
        sys_msg_content = sys_msg_content.with_channel_config(new_config)
    sys_msg = Message.from_role_and_content(Role.SYSTEM, sys_msg_content)
    return sys_msg


def create_tool_definition(tool: ChatCompletionToolsParam | Tool):
    if isinstance(tool, ChatCompletionToolsParam):
        return ToolDescription.new(
            name=tool.function.name,
            description=tool.function.description,
            parameters=tool.function.parameters,
        )
    return ToolDescription.new(
        name=tool.name,
        description=tool.description,
        parameters=tool.parameters,
    )


def get_developer_message(
    instructions: str | None = None,
    tools: list[Tool | ChatCompletionToolsParam] | None = None,
) -> Message:
    dev_msg_content = DeveloperContent.new()
    if instructions is not None and not envs.VLLM_GPT_OSS_HARMONY_SYSTEM_INSTRUCTIONS:
        dev_msg_content = dev_msg_content.with_instructions(instructions)
    if tools is not None:
        function_tools: list[Tool | ChatCompletionToolsParam] = []
        for tool in tools:
            if tool.type in (
                "web_search_preview",
                "code_interpreter",
                "container",
                "mcp",
            ):
                # These are built-in tools that are added to the system message.
                # Adding in MCP for now until we support MCP tools executed
                # server side
                pass

            elif tool.type == "function":
                function_tools.append(tool)
            else:
                raise ValueError(f"tool type {tool.type} not supported")
        if function_tools:
            function_tool_descriptions = [
                create_tool_definition(tool) for tool in function_tools
            ]
            dev_msg_content = dev_msg_content.with_function_tools(
                function_tool_descriptions
            )
    dev_msg = Message.from_role_and_content(Role.DEVELOPER, dev_msg_content)
    return dev_msg


def get_user_message(content: str) -> Message:
    return Message.from_role_and_content(Role.USER, content)


def parse_response_input(
    response_msg: ResponseInputOutputItem,
    prev_responses: list[ResponseOutputItem | ResponseReasoningItem],
) -> Message:
    if not isinstance(response_msg, dict):
        response_msg = response_msg.model_dump()
    if "type" not in response_msg or response_msg["type"] == "message":
        role = response_msg["role"]
        content = response_msg["content"]
        if role == "system":
            # User is trying to set a system message. Change it to:
            # <|start|>developer<|message|># Instructions
            # {instructions}<|end|>
            role = "developer"
            text_prefix = "Instructions:\n"
        else:
            text_prefix = ""
        if isinstance(content, str):
            msg = Message.from_role_and_content(role, text_prefix + content)
        else:
            contents = [TextContent(text=text_prefix + c["text"]) for c in content]
            msg = Message.from_role_and_contents(role, contents)
        if role == "assistant":
            msg = msg.with_channel("final")
    elif response_msg["type"] == "function_call_output":
        call_id = response_msg["call_id"]
        call_response: ResponseFunctionToolCall | None = None
        for prev_response in reversed(prev_responses):
            if (
                isinstance(prev_response, ResponseFunctionToolCall)
                and prev_response.call_id == call_id
            ):
                call_response = prev_response
                break
        if call_response is None:
            raise ValueError(f"No call message found for {call_id}")
        msg = Message.from_author_and_content(
            Author.new(Role.TOOL, f"functions.{call_response.name}"),
            response_msg["output"],
        )
    elif response_msg["type"] == "reasoning":
        content = response_msg["content"]
        assert len(content) == 1
        msg = Message.from_role_and_content(Role.ASSISTANT, content[0]["text"])
    elif response_msg["type"] == "function_call":
        msg = Message.from_role_and_content(Role.ASSISTANT, response_msg["arguments"])
        msg = msg.with_channel("commentary")
        msg = msg.with_recipient(f"functions.{response_msg['name']}")
        msg = msg.with_content_type("json")
    else:
        raise ValueError(f"Unknown input type: {response_msg['type']}")
    return msg


def parse_input_to_harmony_message(chat_msg) -> list[Message]:
    if not isinstance(chat_msg, dict):
        # Handle Pydantic models
        chat_msg = chat_msg.model_dump(exclude_none=True)

    role = chat_msg.get("role")

    # Assistant message with tool calls
    tool_calls = chat_msg.get("tool_calls")
    if role == "assistant" and tool_calls:
        msgs: list[Message] = []
        for call in tool_calls:
            func = call.get("function", {})
            name = func.get("name", "")
            arguments = func.get("arguments", "") or ""
            msg = Message.from_role_and_content(Role.ASSISTANT, arguments)
            msg = msg.with_channel("commentary")
            msg = msg.with_recipient(f"functions.{name}")
            msg = msg.with_content_type("json")
            msgs.append(msg)
        return msgs

    # Tool role message (tool output)
    if role == "tool":
        name = chat_msg.get("name", "")
        content = chat_msg.get("content", "") or ""
        if isinstance(content, list):
            # Handle array format for tool message content
            # by concatenating all text parts.
            content = "".join(
                item.get("text", "")
                for item in content
                if isinstance(item, dict) and item.get("type") == "text"
            )

        msg = Message.from_author_and_content(
            Author.new(Role.TOOL, f"functions.{name}"), content
        ).with_channel("commentary")
        return [msg]

    # Default: user/assistant/system messages with content
    content = chat_msg.get("content", "")
    if isinstance(content, str):
        contents = [TextContent(text=content)]
    else:
        # TODO: Support refusal.
        contents = [TextContent(text=c.get("text", "")) for c in content]
    msg = Message.from_role_and_contents(role, contents)
    return [msg]


def construct_harmony_previous_input_messages(
    request: ResponsesRequest,
) -> list[OpenAIHarmonyMessage]:
    messages: list[OpenAIHarmonyMessage] = []
    if request.previous_input_messages:
        for message in request.previous_input_messages:
            # Handle both OpenAIHarmonyMessage objects and dictionary inputs
            if isinstance(message, OpenAIHarmonyMessage):
                message_role = message.author.role
                # To match OpenAI, instructions, reasoning and tools are
                # always taken from the most recent Responses API request
                # not carried over from previous requests
                if (
                    message_role == OpenAIHarmonyRole.SYSTEM
                    or message_role == OpenAIHarmonyRole.DEVELOPER
                ):
                    continue
                messages.append(message)
            else:
                harmony_messages = parse_input_to_harmony_message(message)
                for harmony_msg in harmony_messages:
                    message_role = harmony_msg.author.role
                    # To match OpenAI, instructions, reasoning and tools are
                    # always taken from the most recent Responses API request
                    # not carried over from previous requests
                    if (
                        message_role == OpenAIHarmonyRole.SYSTEM
                        or message_role == OpenAIHarmonyRole.DEVELOPER
                    ):
                        continue
                    messages.append(harmony_msg)
    return messages


def render_for_completion(messages: list[Message]) -> list[int]:
    conversation = Conversation.from_messages(messages)
    token_ids = get_encoding().render_conversation_for_completion(
        conversation, Role.ASSISTANT
    )
    return token_ids


def _parse_browser_tool_call(message: Message, recipient: str) -> ResponseOutputItem:
    """Parse browser tool calls (search, open, find) into web search items."""
    if len(message.content) != 1:
        raise ValueError("Invalid number of contents in browser message")
    content = message.content[0]

    # Parse JSON args (with retry detection)
    try:
        browser_call = json.loads(content.text)
    except json.JSONDecodeError:
        json_retry_output_message = (
            f"Invalid JSON args, caught and retried: {content.text}"
        )
        browser_call = {
            "query": json_retry_output_message,
            "url": json_retry_output_message,
            "pattern": json_retry_output_message,
        }

    # Create appropriate action based on recipient
    if recipient == "browser.search":
        action = ActionSearch(
            query=f"cursor:{browser_call.get('query', '')}", type="search"
        )
    elif recipient == "browser.open":
        action = ActionOpenPage(
            url=f"cursor:{browser_call.get('url', '')}", type="open_page"
        )
    elif recipient == "browser.find":
        action = ActionFind(
            pattern=browser_call.get("pattern", ""),
            url=f"cursor:{browser_call.get('url', '')}",
            type="find",
        )
    else:
        raise ValueError(f"Unknown browser action: {recipient}")

    return ResponseFunctionWebSearch(
        id=f"ws_{random_uuid()}",
        action=action,
        status="completed",
        type="web_search_call",
    )


def _parse_function_call(message: Message, recipient: str) -> list[ResponseOutputItem]:
    """Parse function calls into function tool call items."""
    function_name = recipient.split(".")[-1]
    output_items = []
    for content in message.content:
        random_id = random_uuid()
        response_item = ResponseFunctionToolCall(
            arguments=content.text,
            call_id=f"call_{random_id}",
            type="function_call",
            name=function_name,
            id=f"fc_{random_id}",
        )
        output_items.append(response_item)
    return output_items


def _parse_reasoning_content(message: Message) -> list[ResponseOutputItem]:
    """Parse reasoning/analysis content into reasoning items."""
    output_items = []
    for content in message.content:
        reasoning_item = ResponseReasoningItem(
            id=f"rs_{random_uuid()}",
            summary=[],
            type="reasoning",
            content=[
                ResponseReasoningTextContent(text=content.text, type="reasoning_text")
            ],
            status=None,
        )
        output_items.append(reasoning_item)
    return output_items


def _parse_final_message(message: Message) -> ResponseOutputItem:
    """Parse final channel messages into output message items."""
    contents = []
    for content in message.content:
        output_text = ResponseOutputText(
            text=content.text,
            annotations=[],  # TODO
            type="output_text",
            logprobs=None,  # TODO
        )
        contents.append(output_text)
    return ResponseOutputMessage(
        id=f"msg_{random_uuid()}",
        content=contents,
        role=message.author.role,
        status="completed",
        type="message",
    )


def parse_output_message(message: Message) -> list[ResponseOutputItem]:
    """
    Parse a Harmony message into a list of output response items.
    """
    if message.author.role != "assistant":
        # This is a message from a tool to the assistant (e.g., search result).
        # Don't include it in the final output for now. This aligns with
        # OpenAI's behavior on models like o4-mini.
        return []

    output_items: list[ResponseOutputItem] = []
    recipient = message.recipient

    # Browser tool calls
    if recipient is not None and recipient.startswith("browser."):
        output_items.append(_parse_browser_tool_call(message, recipient))

    # Analysis channel (reasoning/chain-of-thought)
    elif message.channel == "analysis":
        output_items.extend(_parse_reasoning_content(message))

    # Commentary channel
    elif message.channel == "commentary":
        # Function calls
        if recipient is not None and recipient.startswith("functions."):
<<<<<<< HEAD
            function_name = recipient.split(".")[-1]
            for content in message.content:
                random_id = random_uuid()
                response_item = ResponseFunctionToolCall(
                    arguments=content.text,
                    call_id=f"call_{random_id}",
                    type="function_call",
                    name=function_name,
                    id=f"fc_{random_id}",
                )
                output_items.append(response_item)
        elif (
            recipient is None  # Preambles: explanatory text before tool calls
            or recipient.startswith(("python", "browser", "container"))
        ):
            # Per Harmony format, commentary channel can contain preambles to calling
            # multiple functions - explanatory text with no recipient. Built-in tool
            # recipients (python/browser/container) also generate reasoning output.
            for content in message.content:
                reasoning_item = ResponseReasoningItem(
                    id=f"rs_{random_uuid()}",
                    summary=[],
                    type="reasoning",
                    content=[
                        ResponseReasoningTextContent(
                            text=content.text, type="reasoning_text"
                        )
                    ],
                    status=None,
                )
                output_items.append(reasoning_item)
=======
            output_items.extend(_parse_function_call(message, recipient))

        # Built-in tools on commentary channel are treated as reasoning for now
        elif recipient is not None and (
            recipient.startswith("python")
            or recipient.startswith("browser")
            or recipient.startswith("container")
        ):
            output_items.extend(_parse_reasoning_content(message))
>>>>>>> 6366c098
        else:
            raise ValueError(f"Unknown recipient: {recipient}")

    # Final output message
    elif message.channel == "final":
        output_items.append(_parse_final_message(message))

    else:
        raise ValueError(f"Unknown channel: {message.channel}")

    return output_items


def parse_remaining_state(parser: StreamableParser) -> list[ResponseOutputItem]:
    if not parser.current_content:
        return []
    if parser.current_role != Role.ASSISTANT:
        return []
    current_recipient = parser.current_recipient
    if current_recipient is not None and current_recipient.startswith("browser."):
        return []

    if parser.current_channel == "analysis":
        reasoning_item = ResponseReasoningItem(
            id=f"rs_{random_uuid()}",
            summary=[],
            type="reasoning",
            content=[
                ResponseReasoningTextContent(
                    text=parser.current_content, type="reasoning_text"
                )
            ],
            status=None,
        )
        return [reasoning_item]
    elif parser.current_channel == "final":
        output_text = ResponseOutputText(
            text=parser.current_content,
            annotations=[],  # TODO
            type="output_text",
            logprobs=None,  # TODO
        )
        text_item = ResponseOutputMessage(
            id=f"msg_{random_uuid()}",
            content=[output_text],
            role="assistant",
            # if the parser still has messages (ie if the generator got cut
            # abruptly), this should be incomplete
            status="incomplete",
            type="message",
        )
        return [text_item]
    return []


def get_stop_tokens_for_assistant_actions() -> list[int]:
    return get_encoding().stop_tokens_for_assistant_actions()


def get_streamable_parser_for_assistant() -> StreamableParser:
    return StreamableParser(get_encoding(), role=Role.ASSISTANT)


def parse_output_into_messages(token_ids: Iterable[int]) -> StreamableParser:
    parser = get_streamable_parser_for_assistant()
    for token_id in token_ids:
        parser.process(token_id)
    return parser


def parse_chat_output(
    token_ids: Sequence[int],
) -> tuple[str | None, str | None, bool]:
    parser = parse_output_into_messages(token_ids)
    output_msgs = parser.messages
    is_tool_call = False  # TODO: update this when tool call is supported
    if len(output_msgs) == 0:
        # The generation has stopped during reasoning.
        reasoning = parser.current_content
        final_content = None
    elif len(output_msgs) == 1:
        # The generation has stopped during final message.
        reasoning = output_msgs[0].content[0].text
        final_content = parser.current_content
    else:
        reasoning_msg = output_msgs[:-1]
        final_msg = output_msgs[-1]
        reasoning = "\n".join([msg.content[0].text for msg in reasoning_msg])
        final_content = final_msg.content[0].text
    return reasoning, final_content, is_tool_call<|MERGE_RESOLUTION|>--- conflicted
+++ resolved
@@ -452,18 +452,9 @@
     elif message.channel == "commentary":
         # Function calls
         if recipient is not None and recipient.startswith("functions."):
-<<<<<<< HEAD
-            function_name = recipient.split(".")[-1]
-            for content in message.content:
-                random_id = random_uuid()
-                response_item = ResponseFunctionToolCall(
-                    arguments=content.text,
-                    call_id=f"call_{random_id}",
-                    type="function_call",
-                    name=function_name,
-                    id=f"fc_{random_id}",
-                )
-                output_items.append(response_item)
+            output_items.extend(_parse_function_call(message, recipient))
+
+        # Built-in tools on commentary channel are treated as reasoning for now
         elif (
             recipient is None  # Preambles: explanatory text before tool calls
             or recipient.startswith(("python", "browser", "container"))
@@ -471,30 +462,7 @@
             # Per Harmony format, commentary channel can contain preambles to calling
             # multiple functions - explanatory text with no recipient. Built-in tool
             # recipients (python/browser/container) also generate reasoning output.
-            for content in message.content:
-                reasoning_item = ResponseReasoningItem(
-                    id=f"rs_{random_uuid()}",
-                    summary=[],
-                    type="reasoning",
-                    content=[
-                        ResponseReasoningTextContent(
-                            text=content.text, type="reasoning_text"
-                        )
-                    ],
-                    status=None,
-                )
-                output_items.append(reasoning_item)
-=======
-            output_items.extend(_parse_function_call(message, recipient))
-
-        # Built-in tools on commentary channel are treated as reasoning for now
-        elif recipient is not None and (
-            recipient.startswith("python")
-            or recipient.startswith("browser")
-            or recipient.startswith("container")
-        ):
             output_items.extend(_parse_reasoning_content(message))
->>>>>>> 6366c098
         else:
             raise ValueError(f"Unknown recipient: {recipient}")
 
