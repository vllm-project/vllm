# SPDX-License-Identifier: Apache-2.0
# SPDX-FileCopyrightText: Copyright contributors to the vLLM project

from __future__ import annotations

import datetime
import json
from collections.abc import Iterable, Sequence
from typing import Literal, Optional, Union

from openai.types.responses import (ResponseFunctionToolCall,
                                    ResponseOutputItem, ResponseOutputMessage,
                                    ResponseOutputText, ResponseReasoningItem)
from openai.types.responses.response_function_web_search import (
    ActionFind, ActionOpenPage, ActionSearch, ResponseFunctionWebSearch)
from openai.types.responses.response_reasoning_item import (
    Content as ResponseReasoningTextContent)
from openai.types.responses.tool import Tool
from openai_harmony import (Author, ChannelConfig, Conversation,
                            DeveloperContent, HarmonyEncodingName, Message,
                            ReasoningEffort, Role, StreamableParser,
                            SystemContent, TextContent, ToolDescription,
                            load_harmony_encoding)

<<<<<<< HEAD
from vllm import envs
from vllm.entrypoints.openai.protocol import ResponseInputOutputItem
=======
from vllm.entrypoints.openai.protocol import (ChatCompletionToolsParam,
                                              ResponseInputOutputItem)
>>>>>>> e599e2c6
from vllm.utils import random_uuid

REASONING_EFFORT = {
    "high": ReasoningEffort.HIGH,
    "medium": ReasoningEffort.MEDIUM,
    "low": ReasoningEffort.LOW,
}

_harmony_encoding = None

# Builtin tools that should be included in the system message when
# they are available and requested by the user.
# Tool args are provided by MCP tool descriptions. Output
# of the tools are stringified.
BUILTIN_TOOLS = {
    "web_search_preview",
    "code_interpreter",
    "container",
}


def has_custom_tools(tool_types: list[str]) -> bool:
    return not set(tool_types).issubset(BUILTIN_TOOLS)


def get_encoding():
    global _harmony_encoding
    if _harmony_encoding is None:
        _harmony_encoding = load_harmony_encoding(
            HarmonyEncodingName.HARMONY_GPT_OSS)
    return _harmony_encoding


def get_system_message(
    model_identity: Optional[str] = None,
    reasoning_effort: Optional[Literal["high", "medium", "low"]] = None,
    start_date: Optional[str] = None,
    browser_description: Optional[str] = None,
    python_description: Optional[str] = None,
    container_description: Optional[str] = None,
    instructions: Optional[str] = None,
    with_custom_tools: bool = False,
) -> Message:
    sys_msg_content = SystemContent.new()
    if model_identity is not None:
        sys_msg_content = sys_msg_content.with_model_identity(model_identity)
    if (instructions is not None
            and envs.VLLM_GPT_OSS_HARMONY_SYSTEM_INSTRUCTIONS):
        current_identity = sys_msg_content.model_identity
        new_identity = (f'{current_identity}\n{instructions}'
                        if current_identity else instructions)
        sys_msg_content = sys_msg_content.with_model_identity(new_identity)
    if reasoning_effort is not None:
        sys_msg_content = sys_msg_content.with_reasoning_effort(
            REASONING_EFFORT[reasoning_effort])
    if start_date is None:
        # NOTE(woosuk): This brings non-determinism in vLLM. Be careful.
        start_date = datetime.datetime.now().strftime("%Y-%m-%d")
    sys_msg_content = sys_msg_content.with_conversation_start_date(start_date)
    if browser_description is not None:
        sys_msg_content = sys_msg_content.with_tools(browser_description)
    if python_description is not None:
        sys_msg_content = sys_msg_content.with_tools(python_description)
    if container_description is not None:
        sys_msg_content = sys_msg_content.with_tools(container_description)
    if not with_custom_tools:
        channel_config = sys_msg_content.channel_config
        invalid_channel = "commentary"
        new_config = ChannelConfig.require_channels(
            [c for c in channel_config.valid_channels if c != invalid_channel])
        sys_msg_content = sys_msg_content.with_channel_config(new_config)
    sys_msg = Message.from_role_and_content(Role.SYSTEM, sys_msg_content)
    return sys_msg


def create_tool_definition(tool: Union[ChatCompletionToolsParam, Tool]):
    if isinstance(tool, ChatCompletionToolsParam):
        return ToolDescription.new(
            name=tool.function.name,
            description=tool.function.description,
            parameters=tool.function.parameters,
        )
    return ToolDescription.new(
        name=tool.name,
        description=tool.description,
        parameters=tool.parameters,
    )


def get_developer_message(
    instructions: Optional[str] = None,
    tools: Optional[list[Union[Tool, ChatCompletionToolsParam]]] = None,
) -> Message:
    dev_msg_content = DeveloperContent.new()
    if (instructions is not None
            and not envs.VLLM_GPT_OSS_HARMONY_SYSTEM_INSTRUCTIONS):
        dev_msg_content = dev_msg_content.with_instructions(instructions)
    if tools is not None:
        function_tools: list[Union[Tool, ChatCompletionToolsParam]] = []
        for tool in tools:
            if tool.type in ("web_search_preview", "code_interpreter",
                             "container"):
                # These are built-in tools that are added to the system message.
                pass

            elif tool.type == "function":
                function_tools.append(tool)
            else:
                raise ValueError(f"tool type {tool.type} not supported")
        if function_tools:
            function_tool_descriptions = [
                create_tool_definition(tool) for tool in function_tools
            ]
            dev_msg_content = dev_msg_content.with_function_tools(
                function_tool_descriptions)
    dev_msg = Message.from_role_and_content(Role.DEVELOPER, dev_msg_content)
    return dev_msg


def get_user_message(content: str) -> Message:
    return Message.from_role_and_content(Role.USER, content)


def parse_response_input(
    response_msg: ResponseInputOutputItem,
    prev_responses: list[Union[ResponseOutputItem, ResponseReasoningItem]]
) -> Message:
    if not isinstance(response_msg, dict):
        response_msg = response_msg.model_dump()
    if "type" not in response_msg or response_msg["type"] == "message":
        role = response_msg["role"]
        content = response_msg["content"]
        if role == "system":
            # User is trying to set a system message. Change it to:
            # <|start|>developer<|message|># Instructions
            # {instructions}<|end|>
            role = "developer"
            text_prefix = "Instructions:\n"
        else:
            text_prefix = ""
        if isinstance(content, str):
            msg = Message.from_role_and_content(role, text_prefix + content)
        else:
            contents = [
                TextContent(text=text_prefix + c["text"]) for c in content
            ]
            msg = Message.from_role_and_contents(role, contents)
        if role == "assistant":
            msg = msg.with_channel("final")
    elif response_msg["type"] == "function_call_output":
        call_id = response_msg["call_id"]
        call_response: Optional[ResponseFunctionToolCall] = None
        for prev_response in reversed(prev_responses):
            if isinstance(prev_response, ResponseFunctionToolCall
                          ) and prev_response.call_id == call_id:
                call_response = prev_response
                break
        if call_response is None:
            raise ValueError(f"No call message found for {call_id}")
        msg = Message.from_author_and_content(
            Author.new(Role.TOOL, f"functions.{call_response.name}"),
            response_msg["output"])
    elif response_msg["type"] == "reasoning":
        content = response_msg["content"]
        assert len(content) == 1
        msg = Message.from_role_and_content(Role.ASSISTANT, content[0]["text"])
    elif response_msg["type"] == "function_call":
        msg = Message.from_role_and_content(Role.ASSISTANT,
                                            response_msg["arguments"])
        msg = msg.with_channel("commentary")
        msg = msg.with_recipient(f"functions.{response_msg['name']}")
        msg = msg.with_content_type("json")
    else:
        raise ValueError(f"Unknown input type: {response_msg['type']}")
    return msg


def parse_chat_input(chat_msg) -> list[Message]:
    if not isinstance(chat_msg, dict):
        # Handle Pydantic models
        chat_msg = chat_msg.model_dump(exclude_none=True)

    role = chat_msg.get("role")

    # Assistant message with tool calls
    tool_calls = chat_msg.get("tool_calls")
    if role == "assistant" and tool_calls:
        msgs: list[Message] = []
        for call in tool_calls:
            func = call.get("function", {})
            name = func.get("name", "")
            arguments = func.get("arguments", "") or ""
            msg = Message.from_role_and_content(Role.ASSISTANT, arguments)
            msg = msg.with_channel("commentary")
            msg = msg.with_recipient(f"functions.{name}")
            msg = msg.with_content_type("json")
            msgs.append(msg)
        return msgs

    # Tool role message (tool output)
    if role == "tool":
        name = chat_msg.get("name", "")
        content = chat_msg.get("content", "") or ""
        msg = Message.from_author_and_content(
            Author.new(Role.TOOL, f"functions.{name}"),
            content).with_channel("commentary")
        return [msg]

    # Default: user/assistant/system messages with content
    content = chat_msg.get("content", "")
    if isinstance(content, str):
        contents = [TextContent(text=content)]
    else:
        # TODO: Support refusal.
        contents = [TextContent(text=c.get("text", "")) for c in content]
    msg = Message.from_role_and_contents(role, contents)
    return [msg]


def render_for_completion(messages: list[Message]) -> list[int]:
    conversation = Conversation.from_messages(messages)
    token_ids = get_encoding().render_conversation_for_completion(
        conversation, Role.ASSISTANT)
    return token_ids


def parse_output_message(message: Message) -> list[ResponseOutputItem]:
    """
    Parse a Harmony message into a list of output response items.
    """
    if message.author.role != "assistant":
        # This is a message from a tool to the assistant (e.g., search result).
        # Don't include it in the final output for now. This aligns with
        # OpenAI's behavior on models like o4-mini.
        return []

    output_items: list[ResponseOutputItem] = []
    recipient = message.recipient
    if recipient is not None and recipient.startswith("browser."):
        if len(message.content) != 1:
            raise ValueError("Invalid number of contents in browser message")
        content = message.content[0]
        browser_call = json.loads(content.text)
        # TODO: translate to url properly!
        if recipient == "browser.search":
            action = ActionSearch(
                query=f"cursor:{browser_call.get('query', '')}", type="search")
        elif recipient == "browser.open":
            action = ActionOpenPage(
                url=f"cursor:{browser_call.get('url', '')}", type="open_page")
        elif recipient == "browser.find":
            action = ActionFind(pattern=browser_call["pattern"],
                                url=f"cursor:{browser_call.get('url', '')}",
                                type="find")
        else:
            raise ValueError(f"Unknown browser action: {recipient}")
        web_search_item = ResponseFunctionWebSearch(
            id=f"ws_{random_uuid()}",
            action=action,
            status="completed",
            type="web_search_call",
        )
        output_items.append(web_search_item)
    elif message.channel == "analysis":
        for content in message.content:
            reasoning_item = ResponseReasoningItem(
                id=f"rs_{random_uuid()}",
                summary=[],
                type="reasoning",
                content=[
                    ResponseReasoningTextContent(text=content.text,
                                                 type="reasoning_text")
                ],
                status=None,
            )
            output_items.append(reasoning_item)
    elif message.channel == "commentary":
        if recipient is not None and recipient.startswith("functions."):
            function_name = recipient.split(".")[-1]
            for content in message.content:
                random_id = random_uuid()
                response_item = ResponseFunctionToolCall(
                    arguments=content.text,
                    call_id=f"call_{random_id}",
                    type="function_call",
                    name=function_name,
                    id=f"ft_{random_id}",
                )
                output_items.append(response_item)
        elif recipient is not None and (recipient.startswith("python")
                                        or recipient.startswith("browser")):
            for content in message.content:
                reasoning_item = ResponseReasoningItem(
                    id=f"rs_{random_uuid()}",
                    summary=[],
                    type="reasoning",
                    content=[
                        ResponseReasoningTextContent(text=content.text,
                                                     type="reasoning_text")
                    ],
                    status=None,
                )
                output_items.append(reasoning_item)
        else:
            raise ValueError(f"Unknown recipient: {recipient}")
    elif message.channel == "final":
        contents = []
        for content in message.content:
            output_text = ResponseOutputText(
                text=content.text,
                annotations=[],  # TODO
                type="output_text",
                logprobs=None,  # TODO
            )
            contents.append(output_text)
        text_item = ResponseOutputMessage(
            id=f"msg_{random_uuid()}",
            content=contents,
            role=message.author.role,
            status="completed",
            type="message",
        )
        output_items.append(text_item)
    else:
        raise ValueError(f"Unknown channel: {message.channel}")
    return output_items


def parse_remaining_state(
        parser: StreamableParser) -> list[ResponseOutputItem]:
    if not parser.current_content:
        return []
    if parser.current_role != Role.ASSISTANT:
        return []
    current_recipient = parser.current_recipient
    if (current_recipient is not None
            and current_recipient.startswith("browser.")):
        return []

    if parser.current_channel == "analysis":
        reasoning_item = ResponseReasoningItem(
            id=f"rs_{random_uuid()}",
            summary=[],
            type="reasoning",
            content=[
                ResponseReasoningTextContent(text=parser.current_content,
                                             type="reasoning_text")
            ],
            status=None,
        )
        return [reasoning_item]
    elif parser.current_channel == "final":
        output_text = ResponseOutputText(
            text=parser.current_content,
            annotations=[],  # TODO
            type="output_text",
            logprobs=None,  # TODO
        )
        text_item = ResponseOutputMessage(
            id=f"msg_{random_uuid()}",
            content=[output_text],
            role="assistant",
            status="completed",
            type="message",
        )
        return [text_item]
    return []


def get_stop_tokens_for_assistant_actions() -> list[int]:
    return get_encoding().stop_tokens_for_assistant_actions()


def get_streamable_parser_for_assistant() -> StreamableParser:
    return StreamableParser(get_encoding(), role=Role.ASSISTANT)


def parse_output_into_messages(token_ids: Iterable[int]) -> StreamableParser:
    parser = get_streamable_parser_for_assistant()
    for token_id in token_ids:
        parser.process(token_id)
    return parser


def parse_chat_output(
        token_ids: Sequence[int]) -> tuple[Optional[str], Optional[str], bool]:
    parser = parse_output_into_messages(token_ids)
    output_msgs = parser.messages
    is_tool_call = False  # TODO: update this when tool call is supported
    if len(output_msgs) == 0:
        # The generation has stopped during reasoning.
        reasoning_content = parser.current_content
        final_content = None
    elif len(output_msgs) == 1:
        # The generation has stopped during final message.
        reasoning_content = output_msgs[0].content[0].text
        final_content = parser.current_content
    else:
        reasoning_msg = output_msgs[:-1]
        final_msg = output_msgs[-1]
        reasoning_content = "\n".join(
            [msg.content[0].text for msg in reasoning_msg])
        final_content = final_msg.content[0].text
    return reasoning_content, final_content, is_tool_call<|MERGE_RESOLUTION|>--- conflicted
+++ resolved
@@ -22,13 +22,9 @@
                             SystemContent, TextContent, ToolDescription,
                             load_harmony_encoding)
 
-<<<<<<< HEAD
 from vllm import envs
-from vllm.entrypoints.openai.protocol import ResponseInputOutputItem
-=======
 from vllm.entrypoints.openai.protocol import (ChatCompletionToolsParam,
                                               ResponseInputOutputItem)
->>>>>>> e599e2c6
 from vllm.utils import random_uuid
 
 REASONING_EFFORT = {
