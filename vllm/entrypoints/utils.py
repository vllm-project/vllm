# SPDX-License-Identifier: Apache-2.0
# SPDX-FileCopyrightText: Copyright contributors to the vLLM project

import argparse
import asyncio
import functools
import os
import sys
from typing import Any, Optional, Union

from fastapi import Request
from fastapi.responses import JSONResponse, StreamingResponse
from starlette.background import BackgroundTask, BackgroundTasks

from vllm.entrypoints.openai.protocol import (ChatCompletionRequest,
                                              CompletionRequest)
from vllm.logger import init_logger
from vllm.platforms import current_platform

logger = init_logger(__name__)

VLLM_SUBCMD_PARSER_EPILOG = (
<<<<<<< HEAD
    "Tip: Use `vllm [serve|run-batch] --help=<keyword>` "
    "to explore arguments from help.\n"
=======
    "Tip: Use `vllm [serve|run-batch|bench <bench_type>] "
    "--help=<keyword>` to explore arguments from help.\n"
>>>>>>> 110df743
    "   - To view a argument group:     --help=ModelConfig\n"
    "   - To view a single argument:    --help=max-num-seqs\n"
    "   - To search by keyword:         --help=max\n"
    "   - To list all groups:           --help=listgroup")


async def listen_for_disconnect(request: Request) -> None:
    """Returns if a disconnect message is received"""
    while True:
        message = await request.receive()
        if message["type"] == "http.disconnect":
            if request.app.state.enable_server_load_tracking:
                # on timeout/cancellation the BackgroundTask in load_aware_call
                # cannot decrement the server load metrics.
                # Must be decremented by with_cancellation instead.
                request.app.state.server_load_metrics -= 1
            break


def with_cancellation(handler_func):
    """Decorator that allows a route handler to be cancelled by client
    disconnections.

    This does _not_ use request.is_disconnected, which does not work with
    middleware. Instead this follows the pattern from
    starlette.StreamingResponse, which simultaneously awaits on two tasks- one
    to wait for an http disconnect message, and the other to do the work that we
    want done. When the first task finishes, the other is cancelled.

    A core assumption of this method is that the body of the request has already
    been read. This is a safe assumption to make for fastapi handlers that have
    already parsed the body of the request into a pydantic model for us.
    This decorator is unsafe to use elsewhere, as it will consume and throw away
    all incoming messages for the request while it looks for a disconnect
    message.

    In the case where a `StreamingResponse` is returned by the handler, this
    wrapper will stop listening for disconnects and instead the response object
    will start listening for disconnects.
    """

    # Functools.wraps is required for this wrapper to appear to fastapi as a
    # normal route handler, with the correct request type hinting.
    @functools.wraps(handler_func)
    async def wrapper(*args, **kwargs):

        # The request is either the second positional arg or `raw_request`
        request = args[1] if len(args) > 1 else kwargs["raw_request"]

        handler_task = asyncio.create_task(handler_func(*args, **kwargs))
        cancellation_task = asyncio.create_task(listen_for_disconnect(request))

        done, pending = await asyncio.wait([handler_task, cancellation_task],
                                           return_when=asyncio.FIRST_COMPLETED)
        for task in pending:
            task.cancel()

        if handler_task in done:
            return handler_task.result()
        return None

    return wrapper


def decrement_server_load(request: Request):
    request.app.state.server_load_metrics -= 1


def load_aware_call(func):

    @functools.wraps(func)
    async def wrapper(*args, **kwargs):
        raw_request = kwargs.get("raw_request",
                                 args[1] if len(args) > 1 else None)

        if raw_request is None:
            raise ValueError(
                "raw_request required when server load tracking is enabled")

        if not raw_request.app.state.enable_server_load_tracking:
            return await func(*args, **kwargs)

        raw_request.app.state.server_load_metrics += 1
        try:
            response = await func(*args, **kwargs)
        except Exception:
            raw_request.app.state.server_load_metrics -= 1
            raise

        if isinstance(response, (JSONResponse, StreamingResponse)):
            if response.background is None:
                response.background = BackgroundTask(decrement_server_load,
                                                     raw_request)
            elif isinstance(response.background, BackgroundTasks):
                response.background.add_task(decrement_server_load,
                                             raw_request)
            elif isinstance(response.background, BackgroundTask):
                # Convert the single BackgroundTask to BackgroundTasks
                # and chain the decrement_server_load task to it
                tasks = BackgroundTasks()
                tasks.add_task(response.background.func,
                               *response.background.args,
                               **response.background.kwargs)
                tasks.add_task(decrement_server_load, raw_request)
                response.background = tasks
        else:
            raw_request.app.state.server_load_metrics -= 1

        return response

    return wrapper


def cli_env_setup():
    # The safest multiprocessing method is `spawn`, as the default `fork` method
    # is not compatible with some accelerators. The default method will be
    # changing in future versions of Python, so we should use it explicitly when
    # possible.
    #
    # We only set it here in the CLI entrypoint, because changing to `spawn`
    # could break some existing code using vLLM as a library. `spawn` will cause
    # unexpected behavior if the code is not protected by
    # `if __name__ == "__main__":`.
    #
    # References:
    # - https://docs.python.org/3/library/multiprocessing.html#contexts-and-start-methods
    # - https://pytorch.org/docs/stable/notes/multiprocessing.html#cuda-in-multiprocessing
    # - https://pytorch.org/docs/stable/multiprocessing.html#sharing-cuda-tensors
    # - https://docs.habana.ai/en/latest/PyTorch/Getting_Started_with_PyTorch_and_Gaudi/Getting_Started_with_PyTorch.html?highlight=multiprocessing#torch-multiprocessing-for-dataloaders
    if "VLLM_WORKER_MULTIPROC_METHOD" not in os.environ:
        logger.debug("Setting VLLM_WORKER_MULTIPROC_METHOD to 'spawn'")
        os.environ["VLLM_WORKER_MULTIPROC_METHOD"] = "spawn"


def _validate_truncation_size(
    max_model_len: int,
    truncate_prompt_tokens: Optional[int],
    tokenization_kwargs: Optional[dict[str, Any]] = None,
) -> Optional[int]:

    if truncate_prompt_tokens is not None:
        if truncate_prompt_tokens <= -1:
            truncate_prompt_tokens = max_model_len

        if truncate_prompt_tokens > max_model_len:
            raise ValueError(
                f"truncate_prompt_tokens value ({truncate_prompt_tokens}) "
                f"is greater than max_model_len ({max_model_len})."
                f" Please, select a smaller truncation size.")

        if tokenization_kwargs is not None:
            tokenization_kwargs["truncation"] = True
            tokenization_kwargs["max_length"] = truncate_prompt_tokens

<<<<<<< HEAD
    return truncate_prompt_tokens


def show_filtered_argument_or_group_from_help(parser, subcommand_name):
    import sys
=======
    else:
        if tokenization_kwargs is not None:
            tokenization_kwargs["truncation"] = False

    return truncate_prompt_tokens


def show_filtered_argument_or_group_from_help(parser: argparse.ArgumentParser,
                                              subcommand_name: list[str]):
>>>>>>> 110df743

    # Only handle --help=<keyword> for the current subcommand.
    # Since subparser_init() runs for all subcommands during CLI setup,
    # we skip processing if the subcommand name is not in sys.argv.
<<<<<<< HEAD
    if subcommand_name not in sys.argv:
=======
    # sys.argv[0] is the program name. The subcommand follows.
    # e.g., for `vllm bench latency`,
    # sys.argv is `['vllm', 'bench', 'latency', ...]`
    # and subcommand_name is "bench latency".
    if len(sys.argv) <= len(subcommand_name) or sys.argv[
            1:1 + len(subcommand_name)] != subcommand_name:
>>>>>>> 110df743
        return

    for arg in sys.argv:
        if arg.startswith('--help='):
            search_keyword = arg.split('=', 1)[1]

            # List available groups
            if search_keyword == 'listgroup':
                print("\nAvailable argument groups:")
                for group in parser._action_groups:
                    if group.title and not group.title.startswith(
                            "positional arguments"):
                        print(f"  - {group.title}")
                        if group.description:
                            print("    " + group.description.strip())
                        print()
                sys.exit(0)

            # For group search
            formatter = parser._get_formatter()
            for group in parser._action_groups:
                if group.title and group.title.lower() == search_keyword.lower(
                ):
                    formatter.start_section(group.title)
                    formatter.add_text(group.description)
                    formatter.add_arguments(group._group_actions)
                    formatter.end_section()
                    print(formatter.format_help())
                    sys.exit(0)

            # For single arg
            matched_actions = []

            for group in parser._action_groups:
                for action in group._group_actions:
                    # search option name
                    if any(search_keyword.lower() in opt.lower()
                           for opt in action.option_strings):
                        matched_actions.append(action)

            if matched_actions:
                print(f"\nParameters matching '{search_keyword}':\n")
                formatter = parser._get_formatter()
                formatter.add_arguments(matched_actions)
                print(formatter.format_help())
                sys.exit(0)

            print(f"\nNo group or parameter matching '{search_keyword}'")
            print("Tip: use `--help=listgroup` to view all groups.")
<<<<<<< HEAD
            sys.exit(1)
=======
            sys.exit(1)


def get_max_tokens(max_model_len: int, request: Union[ChatCompletionRequest,
                                                      CompletionRequest],
                   input_length: int, default_sampling_params: dict) -> int:

    max_tokens = getattr(request, "max_completion_tokens",
                         None) or request.max_tokens
    default_max_tokens = max_model_len - input_length
    max_output_tokens = current_platform.get_max_output_tokens(input_length)

    return min(val
               for val in (default_max_tokens, max_tokens, max_output_tokens,
                           default_sampling_params.get("max_tokens"))
               if val is not None)
>>>>>>> 110df743
<|MERGE_RESOLUTION|>--- conflicted
+++ resolved
@@ -20,13 +20,8 @@
 logger = init_logger(__name__)
 
 VLLM_SUBCMD_PARSER_EPILOG = (
-<<<<<<< HEAD
-    "Tip: Use `vllm [serve|run-batch] --help=<keyword>` "
-    "to explore arguments from help.\n"
-=======
     "Tip: Use `vllm [serve|run-batch|bench <bench_type>] "
     "--help=<keyword>` to explore arguments from help.\n"
->>>>>>> 110df743
     "   - To view a argument group:     --help=ModelConfig\n"
     "   - To view a single argument:    --help=max-num-seqs\n"
     "   - To search by keyword:         --help=max\n"
@@ -181,13 +176,6 @@
             tokenization_kwargs["truncation"] = True
             tokenization_kwargs["max_length"] = truncate_prompt_tokens
 
-<<<<<<< HEAD
-    return truncate_prompt_tokens
-
-
-def show_filtered_argument_or_group_from_help(parser, subcommand_name):
-    import sys
-=======
     else:
         if tokenization_kwargs is not None:
             tokenization_kwargs["truncation"] = False
@@ -197,21 +185,16 @@
 
 def show_filtered_argument_or_group_from_help(parser: argparse.ArgumentParser,
                                               subcommand_name: list[str]):
->>>>>>> 110df743
 
     # Only handle --help=<keyword> for the current subcommand.
     # Since subparser_init() runs for all subcommands during CLI setup,
     # we skip processing if the subcommand name is not in sys.argv.
-<<<<<<< HEAD
-    if subcommand_name not in sys.argv:
-=======
     # sys.argv[0] is the program name. The subcommand follows.
     # e.g., for `vllm bench latency`,
     # sys.argv is `['vllm', 'bench', 'latency', ...]`
     # and subcommand_name is "bench latency".
     if len(sys.argv) <= len(subcommand_name) or sys.argv[
             1:1 + len(subcommand_name)] != subcommand_name:
->>>>>>> 110df743
         return
 
     for arg in sys.argv:
@@ -261,9 +244,6 @@
 
             print(f"\nNo group or parameter matching '{search_keyword}'")
             print("Tip: use `--help=listgroup` to view all groups.")
-<<<<<<< HEAD
-            sys.exit(1)
-=======
             sys.exit(1)
 
 
@@ -279,5 +259,4 @@
     return min(val
                for val in (default_max_tokens, max_tokens, max_output_tokens,
                            default_sampling_params.get("max_tokens"))
-               if val is not None)
->>>>>>> 110df743
+               if val is not None)