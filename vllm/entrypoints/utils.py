# SPDX-License-Identifier: Apache-2.0
# SPDX-FileCopyrightText: Copyright contributors to the vLLM project

import asyncio
import dataclasses
import functools
import os
from argparse import Namespace
from pathlib import Path
from typing import Any

from fastapi import Request
from fastapi.responses import JSONResponse, StreamingResponse
from starlette.background import BackgroundTask, BackgroundTasks

from vllm.config import ModelConfig
from vllm.engine.arg_utils import EngineArgs
from vllm.engine.protocol import EngineClient
from vllm.entrypoints.chat_utils import (
    load_chat_template,
    resolve_hf_chat_template,
    resolve_mistral_chat_template,
)
from vllm.entrypoints.openai.cli_args import make_arg_parser
from vllm.entrypoints.openai.protocol import (
    ChatCompletionRequest,
    CompletionRequest,
    StreamOptions,
)
from vllm.entrypoints.openai.serving_models import LoRAModulePath
from vllm.logger import init_logger
from vllm.platforms import current_platform
from vllm.transformers_utils.tokenizers import MistralTokenizer
from vllm.utils.argparse_utils import FlexibleArgumentParser

logger = init_logger(__name__)

VLLM_SUBCMD_PARSER_EPILOG = (
    "For full list:            vllm {subcmd} --help=all\n"
    "For a section:            vllm {subcmd} --help=ModelConfig    (case-insensitive)\n"  # noqa: E501
    "For a flag:               vllm {subcmd} --help=max-model-len  (_ or - accepted)\n"  # noqa: E501
    "Documentation:            https://docs.vllm.ai\n"
)


async def listen_for_disconnect(request: Request) -> None:
    """Returns if a disconnect message is received"""
    while True:
        message = await request.receive()
        if message["type"] == "http.disconnect":
            # If load tracking is enabled *and* the counter exists, decrement
            # it. Combines the previous nested checks into a single condition
            # to satisfy the linter rule.
            if getattr(
                request.app.state, "enable_server_load_tracking", False
            ) and hasattr(request.app.state, "server_load_metrics"):
                request.app.state.server_load_metrics -= 1
            break


def with_cancellation(handler_func):
    """Decorator that allows a route handler to be cancelled by client
    disconnections.

    This does _not_ use request.is_disconnected, which does not work with
    middleware. Instead this follows the pattern from
    starlette.StreamingResponse, which simultaneously awaits on two tasks- one
    to wait for an http disconnect message, and the other to do the work that we
    want done. When the first task finishes, the other is cancelled.

    A core assumption of this method is that the body of the request has already
    been read. This is a safe assumption to make for fastapi handlers that have
    already parsed the body of the request into a pydantic model for us.
    This decorator is unsafe to use elsewhere, as it will consume and throw away
    all incoming messages for the request while it looks for a disconnect
    message.

    In the case where a `StreamingResponse` is returned by the handler, this
    wrapper will stop listening for disconnects and instead the response object
    will start listening for disconnects.
    """

    # Functools.wraps is required for this wrapper to appear to fastapi as a
    # normal route handler, with the correct request type hinting.
    @functools.wraps(handler_func)
    async def wrapper(*args, **kwargs):
        # The request is either the second positional arg or `raw_request`
        request = args[1] if len(args) > 1 else kwargs["raw_request"]

        handler_task = asyncio.create_task(handler_func(*args, **kwargs))
        cancellation_task = asyncio.create_task(listen_for_disconnect(request))

        done, pending = await asyncio.wait(
            [handler_task, cancellation_task], return_when=asyncio.FIRST_COMPLETED
        )
        for task in pending:
            task.cancel()

        if handler_task in done:
            return handler_task.result()
        return None

    return wrapper


def decrement_server_load(request: Request):
    request.app.state.server_load_metrics -= 1


def load_aware_call(func):
    @functools.wraps(func)
    async def wrapper(*args, **kwargs):
        raw_request = kwargs.get("raw_request", args[1] if len(args) > 1 else None)

        if raw_request is None:
            raise ValueError(
                "raw_request required when server load tracking is enabled"
            )

        if not getattr(raw_request.app.state, "enable_server_load_tracking", False):
            return await func(*args, **kwargs)

        # ensure the counter exists
        if not hasattr(raw_request.app.state, "server_load_metrics"):
            raw_request.app.state.server_load_metrics = 0

        raw_request.app.state.server_load_metrics += 1
        try:
            response = await func(*args, **kwargs)
        except Exception:
            raw_request.app.state.server_load_metrics -= 1
            raise

        if isinstance(response, (JSONResponse, StreamingResponse)):
            if response.background is None:
                response.background = BackgroundTask(decrement_server_load, raw_request)
            elif isinstance(response.background, BackgroundTasks):
                response.background.add_task(decrement_server_load, raw_request)
            elif isinstance(response.background, BackgroundTask):
                # Convert the single BackgroundTask to BackgroundTasks
                # and chain the decrement_server_load task to it
                tasks = BackgroundTasks()
                tasks.add_task(
                    response.background.func,
                    *response.background.args,
                    **response.background.kwargs,
                )
                tasks.add_task(decrement_server_load, raw_request)
                response.background = tasks
        else:
            raw_request.app.state.server_load_metrics -= 1

        return response

    return wrapper


def cli_env_setup():
    # The safest multiprocessing method is `spawn`, as the default `fork` method
    # is not compatible with some accelerators. The default method will be
    # changing in future versions of Python, so we should use it explicitly when
    # possible.
    #
    # We only set it here in the CLI entrypoint, because changing to `spawn`
    # could break some existing code using vLLM as a library. `spawn` will cause
    # unexpected behavior if the code is not protected by
    # `if __name__ == "__main__":`.
    #
    # References:
    # - https://docs.python.org/3/library/multiprocessing.html#contexts-and-start-methods
    # - https://pytorch.org/docs/stable/notes/multiprocessing.html#cuda-in-multiprocessing
    # - https://pytorch.org/docs/stable/multiprocessing.html#sharing-cuda-tensors
    # - https://docs.habana.ai/en/latest/PyTorch/Getting_Started_with_PyTorch_and_Gaudi/Getting_Started_with_PyTorch.html?highlight=multiprocessing#torch-multiprocessing-for-dataloaders
    if "VLLM_WORKER_MULTIPROC_METHOD" not in os.environ:
        logger.debug("Setting VLLM_WORKER_MULTIPROC_METHOD to 'spawn'")
        os.environ["VLLM_WORKER_MULTIPROC_METHOD"] = "spawn"


def _validate_truncation_size(
    max_model_len: int,
    truncate_prompt_tokens: int | None,
    tokenization_kwargs: dict[str, Any] | None = None,
) -> int | None:
    if truncate_prompt_tokens is not None:
        if truncate_prompt_tokens <= -1:
            truncate_prompt_tokens = max_model_len

        if truncate_prompt_tokens > max_model_len:
            raise ValueError(
                f"truncate_prompt_tokens value ({truncate_prompt_tokens}) "
                f"is greater than max_model_len ({max_model_len})."
                f" Please, select a smaller truncation size."
            )

        if tokenization_kwargs is not None:
            tokenization_kwargs["truncation"] = True
            tokenization_kwargs["max_length"] = truncate_prompt_tokens

    else:
        if tokenization_kwargs is not None:
            tokenization_kwargs["truncation"] = False

    return truncate_prompt_tokens


def get_max_tokens(
    max_model_len: int,
    request: ChatCompletionRequest | CompletionRequest,
    input_length: int,
    default_sampling_params: dict,
) -> int:
    max_tokens = getattr(request, "max_completion_tokens", None) or request.max_tokens
    default_max_tokens = max_model_len - input_length
    max_output_tokens = current_platform.get_max_output_tokens(input_length)

    return min(
        val
        for val in (
            default_max_tokens,
            max_tokens,
            max_output_tokens,
            default_sampling_params.get("max_tokens"),
        )
        if val is not None
    )


def log_non_default_args(args: Namespace | EngineArgs):
    non_default_args = {}

    # Handle Namespace
    if isinstance(args, Namespace):
        parser = make_arg_parser(FlexibleArgumentParser())
        for arg, default in vars(parser.parse_args([])).items():
            if default != getattr(args, arg):
                non_default_args[arg] = getattr(args, arg)

    # Handle EngineArgs instance
    elif isinstance(args, EngineArgs):
        default_args = EngineArgs(model=args.model)  # Create default instance
        for field in dataclasses.fields(args):
            current_val = getattr(args, field.name)
            default_val = getattr(default_args, field.name)
            if current_val != default_val:
                non_default_args[field.name] = current_val
        if default_args.model != EngineArgs.model:
            non_default_args["model"] = default_args.model
    else:
        raise TypeError(
            "Unsupported argument type. Must be Namespace or EngineArgs instance."
        )

<<<<<<< HEAD
    logger.debug("non-default args: %s", non_default_args)
=======
    logger.info("non-default args: %s", non_default_args)


def should_include_usage(
    stream_options: StreamOptions | None, enable_force_include_usage: bool
) -> tuple[bool, bool]:
    if stream_options:
        include_usage = stream_options.include_usage or enable_force_include_usage
        include_continuous_usage = include_usage and bool(
            stream_options.continuous_usage_stats
        )
    else:
        include_usage, include_continuous_usage = enable_force_include_usage, False
    return include_usage, include_continuous_usage


def process_lora_modules(
    args_lora_modules: list[LoRAModulePath], default_mm_loras: dict[str, str] | None
) -> list[LoRAModulePath]:
    lora_modules = args_lora_modules
    if default_mm_loras:
        default_mm_lora_paths = [
            LoRAModulePath(
                name=modality,
                path=lora_path,
            )
            for modality, lora_path in default_mm_loras.items()
        ]
        if args_lora_modules is None:
            lora_modules = default_mm_lora_paths
        else:
            lora_modules += default_mm_lora_paths
    return lora_modules


async def process_chat_template(
    args_chat_template: Path | str | None,
    engine_client: EngineClient,
    model_config: ModelConfig,
) -> str | None:
    resolved_chat_template = load_chat_template(args_chat_template)
    if resolved_chat_template is not None:
        # Get the tokenizer to check official template
        tokenizer = await engine_client.get_tokenizer()

        if isinstance(tokenizer, MistralTokenizer):
            # The warning is logged in resolve_mistral_chat_template.
            resolved_chat_template = resolve_mistral_chat_template(
                chat_template=resolved_chat_template
            )
        else:
            hf_chat_template = resolve_hf_chat_template(
                tokenizer=tokenizer,
                chat_template=None,
                tools=None,
                model_config=model_config,
            )

            if hf_chat_template != resolved_chat_template:
                logger.warning(
                    "Using supplied chat template: %s\n"
                    "It is different from official chat template '%s'. "
                    "This discrepancy may lead to performance degradation.",
                    resolved_chat_template,
                    model_config.model,
                )
    return resolved_chat_template
>>>>>>> 294c805f
<|MERGE_RESOLUTION|>--- conflicted
+++ resolved
@@ -250,9 +250,6 @@
             "Unsupported argument type. Must be Namespace or EngineArgs instance."
         )
 
-<<<<<<< HEAD
-    logger.debug("non-default args: %s", non_default_args)
-=======
     logger.info("non-default args: %s", non_default_args)
 
 
@@ -319,5 +316,4 @@
                     resolved_chat_template,
                     model_config.model,
                 )
-    return resolved_chat_template
->>>>>>> 294c805f
+    return resolved_chat_template