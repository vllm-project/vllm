# SPDX-License-Identifier: Apache-2.0
# SPDX-FileCopyrightText: Copyright contributors to the vLLM project
from dataclasses import dataclass
from typing import Any, Final

import jinja2
from fastapi import Request

from vllm.engine.protocol import EngineClient
from vllm.entrypoints.chat_utils import ChatTemplateContentFormatOption
from vllm.entrypoints.logger import RequestLogger
from vllm.entrypoints.openai.protocol import (
    DetokenizeRequest,
    DetokenizeResponse,
    ErrorResponse,
    TokenizeChatRequest,
    TokenizeRequest,
    TokenizeResponse,
    TokenizerInfoResponse,
)
from vllm.entrypoints.openai.serving_engine import OpenAIServing
from vllm.entrypoints.openai.serving_models import OpenAIServingModels
from vllm.entrypoints.renderer import RenderConfig
from vllm.inputs import TokensPrompt
from vllm.logger import init_logger
from vllm.tokenizers import TokenizerLike

logger = init_logger(__name__)


class OpenAIServingTokenization(OpenAIServing):
    def __init__(
        self,
        engine_client: EngineClient,
        models: OpenAIServingModels,
        *,
        request_logger: RequestLogger | None,
        chat_template: str | None,
        chat_template_content_format: ChatTemplateContentFormatOption,
        trust_request_chat_template: bool = False,
        log_error_stack: bool = False,
    ) -> None:
        super().__init__(
            engine_client=engine_client,
            models=models,
            request_logger=request_logger,
            log_error_stack=log_error_stack,
        )

        self.chat_template = chat_template
        self.chat_template_content_format: Final = chat_template_content_format
        self.trust_request_chat_template = trust_request_chat_template

    async def create_tokenize(
        self,
        request: TokenizeRequest,
        raw_request: Request,
    ) -> TokenizeResponse | ErrorResponse:
        error_check_ret = await self._check_model(request)
        if error_check_ret is not None:
            return error_check_ret

        request_id = f"tokn-{self._base_request_id(raw_request)}"

        try:
            lora_request = self._maybe_get_adapters(request)

            if isinstance(request, TokenizeChatRequest):
                tool_dicts = (
                    None
                    if request.tools is None
                    else [tool.model_dump() for tool in request.tools]
                )
                error_check_ret = self._validate_chat_template(
                    request_chat_template=request.chat_template,
                    chat_template_kwargs=request.chat_template_kwargs,
                    trust_request_chat_template=self.trust_request_chat_template,
                )
                if error_check_ret is not None:
                    return error_check_ret
<<<<<<< HEAD
=======

>>>>>>> dcb31196
                _, engine_prompts = await self._preprocess_chat(
                    request,
                    self.renderer,
                    request.messages,
                    tool_dicts=tool_dicts,
                    chat_template=request.chat_template or self.chat_template,
                    chat_template_content_format=self.chat_template_content_format,
                    add_generation_prompt=request.add_generation_prompt,
                    continue_final_message=request.continue_final_message,
                    chat_template_kwargs=request.chat_template_kwargs,
                    add_special_tokens=request.add_special_tokens,
                )
            else:
                renderer = self._get_completion_renderer()
                engine_prompts = await renderer.render_prompt(
                    prompt_or_prompts=request.prompt,
                    config=self._build_render_config(request),
                )
        except (ValueError, TypeError, jinja2.TemplateError) as e:
            logger.exception("Error in preprocessing prompt inputs")
            return self.create_error_response(f"{e} {e.__cause__}")

        input_ids: list[int] = []
        for engine_prompt in engine_prompts:
            self._log_inputs(
                request_id, engine_prompt, params=None, lora_request=lora_request
            )

            if isinstance(engine_prompt, dict) and "prompt_token_ids" in engine_prompt:
                input_ids.extend(engine_prompt["prompt_token_ids"])

        token_strs = None
        if request.return_token_strs:
            tokenizer = self.renderer.get_tokenizer()
            token_strs = tokenizer.convert_ids_to_tokens(input_ids)

        return TokenizeResponse(
            tokens=input_ids,
            token_strs=token_strs,
            count=len(input_ids),
            max_model_len=self.max_model_len,
        )

    async def create_detokenize(
        self,
        request: DetokenizeRequest,
        raw_request: Request,
    ) -> DetokenizeResponse | ErrorResponse:
        error_check_ret = await self._check_model(request)
        if error_check_ret is not None:
            return error_check_ret

        request_id = f"tokn-{self._base_request_id(raw_request)}"

        lora_request = self._maybe_get_adapters(request)
        tokenizer = self.renderer.get_tokenizer()

        self._log_inputs(
            request_id,
            TokensPrompt(prompt_token_ids=request.tokens),
            params=None,
            lora_request=lora_request,
        )

        prompt_input = await self._tokenize_prompt_input_async(
            request,
            tokenizer,
            request.tokens,
        )
        input_text = prompt_input["prompt"]

        return DetokenizeResponse(prompt=input_text)

    async def get_tokenizer_info(
        self,
    ) -> TokenizerInfoResponse | ErrorResponse:
        """Get comprehensive tokenizer information."""
        try:
            tokenizer = self.renderer.get_tokenizer()
            info = TokenizerInfo(tokenizer, self.chat_template).to_dict()
            return TokenizerInfoResponse(**info)
        except Exception as e:
            return self.create_error_response(f"Failed to get tokenizer info: {str(e)}")

    def _build_render_config(self, request: TokenizeRequest) -> RenderConfig:
        return RenderConfig(add_special_tokens=request.add_special_tokens)


@dataclass
class TokenizerInfo:
    tokenizer: TokenizerLike
    chat_template: str | None

    def to_dict(self) -> dict[str, Any]:
        """Return the tokenizer configuration."""
        return self._get_tokenizer_config()

    def _get_tokenizer_config(self) -> dict[str, Any]:
        """Get tokenizer configuration directly from the tokenizer object."""
        config = dict(getattr(self.tokenizer, "init_kwargs", None) or {})

        # Remove file path fields
        config.pop("vocab_file", None)
        config.pop("merges_file", None)

        config = self._make_json_serializable(config)
        config["tokenizer_class"] = type(self.tokenizer).__name__
        if self.chat_template:
            config["chat_template"] = self.chat_template
        return config

    def _make_json_serializable(self, obj):
        """Convert any non-JSON-serializable objects to serializable format."""
        if hasattr(obj, "content"):
            return obj.content
        elif isinstance(obj, dict):
            return {k: self._make_json_serializable(v) for k, v in obj.items()}
        elif isinstance(obj, list):
            return [self._make_json_serializable(item) for item in obj]
        else:
            return obj<|MERGE_RESOLUTION|>--- conflicted
+++ resolved
@@ -78,10 +78,7 @@
                 )
                 if error_check_ret is not None:
                     return error_check_ret
-<<<<<<< HEAD
-=======
-
->>>>>>> dcb31196
+
                 _, engine_prompts = await self._preprocess_chat(
                     request,
                     self.renderer,
