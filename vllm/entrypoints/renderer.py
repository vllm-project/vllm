--- conflicted
+++ resolved
@@ -12,12 +12,7 @@
 from pydantic import Field
 
 from vllm.config import ModelConfig
-<<<<<<< HEAD
-from vllm.inputs.data import EmbedsPrompt as EngineEmbedsPrompt
-from vllm.inputs.data import TextPrompt, TokensPrompt
-=======
 from vllm.inputs.data import EmbedsPrompt, TextPrompt, TokensPrompt
->>>>>>> dcb31196
 from vllm.inputs.parse import get_prompt_components, parse_raw_prompts
 from vllm.tokenizers import TokenizerLike
 from vllm.utils.async_utils import AsyncMicrobatchTokenizer
@@ -132,11 +127,7 @@
         prompt_or_prompts: str | list[str] | list[int] | list[list[int]] | None = None,
         prompt_embeds: bytes | list[bytes] | None = None,
         config: RenderConfig,
-<<<<<<< HEAD
-    ) -> list[TokensPrompt | EngineEmbedsPrompt]:
-=======
     ) -> list[TokensPrompt | EmbedsPrompt]:
->>>>>>> dcb31196
         """
         Convert text/token and/or base64-encoded embeddings inputs into
         engine-ready prompt objects using a unified RenderConfig.
@@ -153,11 +144,7 @@
                 (e.g., tokenization and length handling).
 
         Returns:
-<<<<<<< HEAD
-            list[Union[TokensPrompt, EngineEmbedsPrompt]]:
-=======
             list[Union[TokensPrompt, EmbedsPrompt]]:
->>>>>>> dcb31196
                 Engine-ready prompt objects.
 
         Raises:
@@ -251,11 +238,7 @@
         prompt_or_prompts: str | list[str] | list[int] | list[list[int]] | None = None,
         prompt_embeds: bytes | list[bytes] | None = None,
         config: RenderConfig,
-<<<<<<< HEAD
-    ) -> list[TokensPrompt | EngineEmbedsPrompt]:
-=======
     ) -> list[TokensPrompt | EmbedsPrompt]:
->>>>>>> dcb31196
         """
         Render text/token prompts and/or precomputed embedding prompts. At
         least one of `prompt_or_prompts` or `prompt_embeds` must be provided.
@@ -264,11 +247,7 @@
         if truncate_prompt_tokens == 0:
             return []
 
-<<<<<<< HEAD
-        rendered: list[TokensPrompt | EngineEmbedsPrompt] = []
-=======
         rendered: list[TokensPrompt | EmbedsPrompt] = []
->>>>>>> dcb31196
 
         if prompt_embeds is not None:
             rendered.extend(
