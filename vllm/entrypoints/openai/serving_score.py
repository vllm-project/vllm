# SPDX-License-Identifier: Apache-2.0
# SPDX-FileCopyrightText: Copyright contributors to the vLLM project
import asyncio
import time
from collections.abc import AsyncGenerator, Mapping
from typing import Any, Optional, Union

from fastapi import Request

from vllm.config import ModelConfig
from vllm.engine.protocol import EngineClient
from vllm.entrypoints.logger import RequestLogger
from vllm.entrypoints.openai.protocol import (ErrorResponse, RerankDocument,
                                              RerankRequest, RerankResponse,
                                              RerankResult, RerankUsage,
                                              ScoreRequest, ScoreResponse,
                                              ScoreResponseData, UsageInfo)
from vllm.entrypoints.openai.serving_engine import OpenAIServing
from vllm.entrypoints.openai.serving_models import OpenAIServingModels
from vllm.entrypoints.score_utils import (ScoreContentPartParam,
                                          ScoreMultiModalParam,
                                          _cosine_similarity,
                                          _validate_score_input_lens,
                                          get_score_prompt)
from vllm.entrypoints.utils import _validate_truncation_size
from vllm.inputs.data import TokensPrompt
from vllm.logger import init_logger
from vllm.lora.request import LoRARequest
from vllm.outputs import PoolingRequestOutput, ScoringRequestOutput
from vllm.prompt_adapter.request import PromptAdapterRequest
from vllm.transformers_utils.tokenizer import AnyTokenizer, MistralTokenizer
from vllm.utils import make_async, merge_async_iterators

logger = init_logger(__name__)


class ServingScores(OpenAIServing):

    def __init__(
        self,
        engine_client: EngineClient,
        model_config: ModelConfig,
        models: OpenAIServingModels,
        *,
        request_logger: Optional[RequestLogger],
    ) -> None:
        super().__init__(engine_client=engine_client,
                         model_config=model_config,
                         models=models,
                         request_logger=request_logger)

    async def _embedding_score(
        self,
        tokenizer: AnyTokenizer,
        texts_1: list[str],
        texts_2: list[str],
        request: Union[RerankRequest, ScoreRequest],
        request_id=str,
        tokenization_kwargs: Optional[dict[str, Any]] = None,
        lora_request: Optional[Union[LoRARequest, None]] = None,
        prompt_adapter_request: Optional[Union[PromptAdapterRequest,
                                               None]] = None,
        trace_headers: Optional[Mapping[str, str]] = None,
    ) -> list[PoolingRequestOutput]:

        input_texts = texts_1 + texts_2

        engine_prompts: list[TokensPrompt] = []
        tokenize_async = make_async(tokenizer.__call__,
                                    executor=self._tokenizer_executor)

        tokenization_kwargs = tokenization_kwargs or {}
        tokenized_prompts = await asyncio.gather(
            *(tokenize_async(t, **tokenization_kwargs) for t in input_texts))

        for tok_result, input_text in zip(tokenized_prompts, input_texts):

            text_token_prompt = \
                self._validate_input(
                    request,
                    tok_result["input_ids"],
                    input_text)

            engine_prompts.append(
                TokensPrompt(
                    prompt_token_ids=text_token_prompt["prompt_token_ids"]))

        # Schedule the request and get the result generator.
        generators: list[AsyncGenerator[PoolingRequestOutput, None]] = []
        pooling_params = request.to_pooling_params()

        for i, engine_prompt in enumerate(engine_prompts):

            request_id_item = f"{request_id}-{i}"

            self._log_inputs(request_id_item,
                             input_texts[i],
                             params=pooling_params,
                             lora_request=lora_request,
                             prompt_adapter_request=prompt_adapter_request)

            generators.append(
                self.engine_client.encode(
                    engine_prompt,
                    pooling_params,
                    request_id_item,
                    lora_request=lora_request,
                    trace_headers=trace_headers,
                    priority=request.priority,
                ))

        result_generator = merge_async_iterators(*generators)

        # Non-streaming response
        final_res_batch: list[PoolingRequestOutput] = []

        embeddings: list[Optional[PoolingRequestOutput]] =\
              [None] * len(engine_prompts)

        async for i, res in result_generator:
            embeddings[i] = res

        emb_texts_1: list[PoolingRequestOutput] = []
        emb_texts_2: list[PoolingRequestOutput] = []

        for i in range(0, len(texts_1)):
            assert (emb := embeddings[i]) is not None
            emb_texts_1.append(emb)

        for i in range(len(texts_1), len(embeddings)):
            assert (emb := embeddings[i]) is not None
            emb_texts_2.append(emb)

        if len(emb_texts_1) == 1:
            emb_texts_1 = emb_texts_1 * len(emb_texts_2)

        final_res_batch = _cosine_similarity(tokenizer=tokenizer,
                                             embed_1=emb_texts_1,
                                             embed_2=emb_texts_2)

        return final_res_batch

    def _preprocess_score(
        self,
        request: Union[RerankRequest, ScoreRequest],
        tokenizer: AnyTokenizer,
        tokenization_kwargs: dict[str, Any],
        data_1: Union[str, ScoreContentPartParam],
        data_2: Union[str, ScoreContentPartParam],
    ) -> tuple[str, TokensPrompt]:

        model_config = self.model_config

        full_prompt, engine_prompt = get_score_prompt(
            model_config=model_config,
            data_1=data_1,
            data_2=data_2,
            tokenizer=tokenizer,
            tokenization_kwargs=tokenization_kwargs,
        )
        if request.mm_processor_kwargs is not None:
            engine_prompt["mm_processor_kwargs"] = request.mm_processor_kwargs

        return full_prompt, engine_prompt

    async def _cross_encoding_score(
        self,
        tokenizer: AnyTokenizer,
        data_1: Union[list[str], list[ScoreContentPartParam]],
        data_2: Union[list[str], list[ScoreContentPartParam]],
        request: Union[RerankRequest, ScoreRequest],
        request_id=str,
        tokenization_kwargs: Optional[dict[str, Any]] = None,
        lora_request: Optional[Union[LoRARequest, None]] = None,
        prompt_adapter_request: Optional[Union[PromptAdapterRequest,
                                               None]] = None,
        trace_headers: Optional[Mapping[str, str]] = None,
    ) -> list[PoolingRequestOutput]:

        request_prompts: list[str] = []
        engine_prompts: list[TokensPrompt] = []

        if len(data_1) == 1:
            data_1 = data_1 * len(data_2)

        if isinstance(tokenizer, MistralTokenizer):
            raise ValueError(
                "MistralTokenizer not supported for cross-encoding")

        tokenization_kwargs = tokenization_kwargs or {}

        input_pairs = [(t1, t2) for t1, t2 in zip(data_1, data_2)]

        if self.model_config.is_multimodal_model:

            preprocess_async = make_async(self._preprocess_score,
                                          executor=self._tokenizer_executor)

            preprocessed_prompts = await asyncio.gather(
                *(preprocess_async(request=request,
                                   tokenizer=tokenizer,
                                   tokenization_kwargs=tokenization_kwargs,
                                   data_1=t1,
                                   data_2=t2) for t1, t2 in input_pairs))

            for full_prompt, engine_prompt in preprocessed_prompts:
                request_prompts.append(full_prompt)
                engine_prompts.append(engine_prompt)

        else:
            tokenize_async = make_async(tokenizer.__call__,
                                        executor=self._tokenizer_executor)
            use_pad_token = self.model_config.use_pad_token

            if use_pad_token:
                # cross_encoder models defaults to using pad_token.
                tokenized_prompts = await asyncio.gather(*(
                    tokenize_async(
<<<<<<< HEAD
                        text=t1,  #  type: ignore[arg-type]
                        text_pair=t2,  #  type: ignore[arg-type]
=======
                        text=t1,  # type: ignore[arg-type]
                        text_pair=t2,  # type: ignore[arg-type]
>>>>>>> 5b6fe23d
                        **tokenization_kwargs) for t1, t2 in input_pairs))
            else:
                # `llm as reranker` models defaults to not using pad_token.
                tokenized_prompts = await asyncio.gather(*(
                    tokenize_async(
                        text=t1 +  # type: ignore[operator]
                        t2,
                        **tokenization_kwargs) for t1, t2 in input_pairs))

            for prompt_inputs, (t1, t2) in zip(tokenized_prompts, input_pairs):
                sep_token = tokenizer.sep_token if (tokenizer.sep_token
                                                    and use_pad_token) else ''
                request_prompt = f"{t1}{sep_token}{t2}"

                input_ids = prompt_inputs["input_ids"]
                text_token_prompt = \
                    self._validate_input(request, input_ids, request_prompt)
                engine_prompt = TokensPrompt(
                    prompt_token_ids=text_token_prompt["prompt_token_ids"],
                    token_type_ids=prompt_inputs.get("token_type_ids"))

                request_prompts.append(request_prompt)
                engine_prompts.append(engine_prompt)

        # Schedule the request and get the result generator.
        generators: list[AsyncGenerator[PoolingRequestOutput, None]] = []

        pooling_params = request.to_pooling_params(use_cross_encoder=True)

        for i, engine_prompt in enumerate(engine_prompts):
            request_id_item = f"{request_id}-{i}"

            self._log_inputs(request_id_item,
                             request_prompts[i],
                             params=pooling_params,
                             lora_request=lora_request,
                             prompt_adapter_request=prompt_adapter_request)

            generator = self.engine_client.encode(
                engine_prompt,
                pooling_params,
                request_id_item,
                lora_request=lora_request,
                trace_headers=trace_headers,
                priority=request.priority,
            )

            generators.append(generator)

        result_generator = merge_async_iterators(*generators)

        # Non-streaming response
        final_res_batch: list[
            Optional[PoolingRequestOutput]] = [None] * len(engine_prompts)

        async for i, res in result_generator:
            final_res_batch[i] = res

        return [out for out in final_res_batch if out is not None]

    async def _run_scoring(
        self,
        data_1: Union[list[str], str, ScoreMultiModalParam],
        data_2: Union[list[str], str, ScoreMultiModalParam],
        request: Union[ScoreRequest, RerankRequest],
        request_id: str,
        raw_request: Optional[Request] = None,
        truncate_prompt_tokens: Optional[int] = None,
    ) -> list[PoolingRequestOutput]:

        (
            lora_request,
            prompt_adapter_request,
        ) = self._maybe_get_adapters(request)

        if prompt_adapter_request is not None:
            raise NotImplementedError("Prompt adapter is not supported "
                                      "for scoring models")

        tokenizer = await self.engine_client.get_tokenizer(lora_request)

        tokenization_kwargs: dict[str, Any] = {}
        _validate_truncation_size(self.max_model_len, truncate_prompt_tokens,
                                  tokenization_kwargs)

        trace_headers = (None if raw_request is None else await
                         self._get_trace_headers(raw_request.headers))

        if not self.model_config.is_multimodal_model and (isinstance(
                data_1, dict) or isinstance(data_2, dict)):
            raise ValueError(
                f"MultiModalParam is not supported for {self.model_config.architecture}"  # noqa: E501
            )

        if isinstance(data_1, str):
            data_1 = [data_1]
        elif isinstance(data_1, dict):
            data_1 = data_1.get("content")  # type: ignore[assignment]

        if isinstance(data_2, str):
            data_2 = [data_2]
        elif isinstance(data_2, dict):
            data_2 = data_2.get("content")  # type: ignore[assignment]

        _validate_score_input_lens(data_1, data_2)  # type: ignore[arg-type]

        if self.model_config.is_cross_encoder:
            return await self._cross_encoding_score(
                tokenizer=tokenizer,
                data_1=data_1,  # type: ignore[arg-type]
                data_2=data_2,  # type: ignore[arg-type]
                request=request,
                request_id=request_id,
                tokenization_kwargs=tokenization_kwargs,
                lora_request=lora_request,
                prompt_adapter_request=prompt_adapter_request,
                trace_headers=trace_headers)

        else:
            return await self._embedding_score(
                tokenizer=tokenizer,
                texts_1=data_1,  # type: ignore[arg-type]
                texts_2=data_2,  # type: ignore[arg-type]
                request=request,
                request_id=request_id,
                tokenization_kwargs=tokenization_kwargs,
                lora_request=lora_request,
                prompt_adapter_request=prompt_adapter_request,
                trace_headers=trace_headers)

    async def create_score(
        self,
        request: ScoreRequest,
        raw_request: Optional[Request] = None,
    ) -> Union[ScoreResponse, ErrorResponse]:
        """
        Score API similar to Sentence Transformers cross encoder

        See https://sbert.net/docs/package_reference/cross_encoder
        """
        error_check_ret = await self._check_model(request)
        if error_check_ret is not None:
            return error_check_ret

        request_id = f"score-{self._base_request_id(raw_request)}"
        created_time = int(time.time())

        try:
            final_res_batch = await self._run_scoring(
                request.text_1,
                request.text_2,
                request,
                request_id,
                raw_request,
                request.truncate_prompt_tokens,
            )

            return self.request_output_to_score_response(
                final_res_batch,
                request_id,
                created_time,
                self._get_model_name(request.model),
            )
        except asyncio.CancelledError:
            return self.create_error_response("Client disconnected")
        except ValueError as e:
            # TODO: Use a vllm-specific Validation Error
            return self.create_error_response(str(e))

    async def do_rerank(
        self,
        request: RerankRequest,
        raw_request: Optional[Request] = None
    ) -> Union[RerankResponse, ErrorResponse]:
        """
        Rerank API based on JinaAI's rerank API; implements the same
        API interface. Designed for compatibility with off-the-shelf
        tooling, since this is a common standard for reranking APIs

        See example client implementations at
        https://github.com/infiniflow/ragflow/blob/main/rag/llm/rerank_model.py
        numerous clients use this standard.
        """
        error_check_ret = await self._check_model(request)
        if error_check_ret is not None:
            return error_check_ret

        request_id = f"rerank-{self._base_request_id(raw_request)}"
        documents = request.documents
        top_n = request.top_n if request.top_n > 0 else (
            len(documents)
            if isinstance(documents, list) else len(documents["content"]))

        try:
            final_res_batch = await self._run_scoring(
                request.query,
                documents,
                request,
                request_id,
                raw_request,
                request.truncate_prompt_tokens,
            )
            return self.request_output_to_rerank_response(
                final_res_batch,
                request_id,
                self._get_model_name(request.model),
                documents,
                top_n,
            )
        except asyncio.CancelledError:
            return self.create_error_response("Client disconnected")
        except ValueError as e:
            # TODO: Use a vllm-specific Validation Error
            return self.create_error_response(str(e))

    def request_output_to_score_response(
        self,
        final_res_batch: list[PoolingRequestOutput],
        request_id: str,
        created_time: int,
        model_name: str,
    ) -> ScoreResponse:
        items: list[ScoreResponseData] = []
        num_prompt_tokens = 0

        for idx, final_res in enumerate(final_res_batch):
            classify_res = ScoringRequestOutput.from_base(final_res)

            item = ScoreResponseData(
                index=idx,
                score=classify_res.outputs.score,
            )
            prompt_token_ids = final_res.prompt_token_ids

            items.append(item)
            num_prompt_tokens += len(prompt_token_ids)

        usage = UsageInfo(
            prompt_tokens=num_prompt_tokens,
            total_tokens=num_prompt_tokens,
        )

        return ScoreResponse(
            id=request_id,
            created=created_time,
            model=model_name,
            data=items,
            usage=usage,
        )

    def request_output_to_rerank_response(
            self, final_res_batch: list[PoolingRequestOutput], request_id: str,
            model_name: str, documents: Union[list[str], ScoreMultiModalParam],
            top_n: int) -> RerankResponse:
        """
        Convert the output of do_rank to a RerankResponse
        """
        results: list[RerankResult] = []
        num_prompt_tokens = 0
        for idx, final_res in enumerate(final_res_batch):
            classify_res = ScoringRequestOutput.from_base(final_res)

            result = RerankResult(
                index=idx,
                document=RerankDocument(text=documents[idx]) if isinstance(
                    documents, list) else RerankDocument(
                        multi_modal=documents["content"][idx]),
                relevance_score=classify_res.outputs.score,
            )
            results.append(result)
            prompt_token_ids = final_res.prompt_token_ids
            num_prompt_tokens += len(prompt_token_ids)

        # sort by relevance, then return the top n if set
        results.sort(key=lambda x: x.relevance_score, reverse=True)
        if top_n < len(documents):
            results = results[:top_n]

        return RerankResponse(
            id=request_id,
            model=model_name,
            results=results,
            usage=RerankUsage(total_tokens=num_prompt_tokens))<|MERGE_RESOLUTION|>--- conflicted
+++ resolved
@@ -216,13 +216,8 @@
                 # cross_encoder models defaults to using pad_token.
                 tokenized_prompts = await asyncio.gather(*(
                     tokenize_async(
-<<<<<<< HEAD
-                        text=t1,  #  type: ignore[arg-type]
-                        text_pair=t2,  #  type: ignore[arg-type]
-=======
                         text=t1,  # type: ignore[arg-type]
                         text_pair=t2,  # type: ignore[arg-type]
->>>>>>> 5b6fe23d
                         **tokenization_kwargs) for t1, t2 in input_pairs))
             else:
                 # `llm as reranker` models defaults to not using pad_token.
