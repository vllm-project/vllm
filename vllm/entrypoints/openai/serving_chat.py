import codecs
import time
from dataclasses import dataclass, field
from functools import cached_property
from typing import (AsyncGenerator, AsyncIterator, Awaitable, Dict, Iterable,
                    List, Optional)
from typing import Sequence as GenericSequence
from typing import TypedDict, Union, cast, final

from fastapi import Request
from openai.types.chat import (ChatCompletionContentPartImageParam,
                               ChatCompletionContentPartTextParam)

from vllm.config import ModelConfig
from vllm.engine.async_llm_engine import AsyncLLMEngine
from vllm.entrypoints.openai.protocol import (
    ChatCompletionContentPartParam, ChatCompletionLogProb,
    ChatCompletionLogProbs, ChatCompletionLogProbsContent,
    ChatCompletionMessageParam, ChatCompletionNamedToolChoiceParam,
    ChatCompletionRequest, ChatCompletionResponse,
    ChatCompletionResponseChoice, ChatCompletionResponseStreamChoice,
    ChatCompletionStreamResponse, ChatMessage, DeltaMessage, ErrorResponse,
    FunctionCall, ToolCall, UsageInfo)
from vllm.entrypoints.openai.serving_engine import (LoRAModulePath,
                                                    OpenAIServing)
from vllm.inputs import PromptInputs
from vllm.logger import init_logger
from vllm.model_executor.guided_decoding import (
    get_guided_decoding_logits_processor)
<<<<<<< HEAD
from vllm.multimodal.image import ImagePixelData
from vllm.multimodal.utils import async_get_and_parse_image
=======
from vllm.multimodal import MultiModalDataDict
from vllm.multimodal.utils import (async_get_and_parse_image,
                                   get_full_image_text_prompt)
>>>>>>> 2c1d2912
from vllm.outputs import RequestOutput
from vllm.sequence import Logprob
from vllm.tracing import (contains_trace_headers, extract_trace_headers,
                          log_tracing_disabled_warning)
from vllm.utils import random_uuid

logger = init_logger(__name__)


@final  # So that it should be compatible with Dict[str, str]
class ConversationMessage(TypedDict):
    role: str
    content: str


@dataclass(frozen=True)
class ChatMessageParseResult:
    messages: List[ConversationMessage]
    mm_futures: List[Awaitable[MultiModalDataDict]] = field(
        default_factory=list)


class OpenAIServingChat(OpenAIServing):

    def __init__(self,
                 engine: AsyncLLMEngine,
                 model_config: ModelConfig,
                 served_model_names: List[str],
                 response_role: str,
                 lora_modules: Optional[List[LoRAModulePath]] = None,
                 chat_template: Optional[str] = None):
        super().__init__(engine=engine,
                         model_config=model_config,
                         served_model_names=served_model_names,
                         lora_modules=lora_modules)

        self.response_role = response_role
        self._load_chat_template(chat_template)

    def _load_chat_template(self, chat_template: Optional[str]):
        tokenizer = self.tokenizer

        if chat_template is not None:
            try:
                with open(chat_template, "r") as f:
                    tokenizer.chat_template = f.read()
            except OSError as e:
                JINJA_CHARS = "{}\n"
                if not any(c in chat_template for c in JINJA_CHARS):
                    msg = (f"The supplied chat template ({chat_template}) "
                           f"looks like a file path, but it failed to be "
                           f"opened. Reason: {e}")
                    raise ValueError(msg) from e

                # If opening a file fails, set chat template to be args to
                # ensure we decode so our escape are interpreted correctly
                tokenizer.chat_template = codecs.decode(
                    chat_template, "unicode_escape")

            logger.info("Using supplied chat template:\n%s",
                        tokenizer.chat_template)
        elif tokenizer.chat_template is not None:
            logger.info("Using default chat template:\n%s",
                        tokenizer.chat_template)
        else:
            logger.warning(
                "No chat template provided. Chat API will not work.")

    @cached_property
    def image_token_str(self) -> Optional[str]:
        # TODO: Let user specify how to insert image tokens into prompt
        # (similar to chat template)
        model_type = self.model_config.hf_config.model_type
        if model_type == "phi3_v":
            # Workaround since this token is not defined in the tokenizer
            return "<|image_1|>"
        if model_type in ("blip-2", "chatglm", "fuyu", "minicpmv",
                          "paligemma"):
            # These models do not use image tokens in the prompt
            return None

        # The default behaviour assumes that the image token is
        # available to the tokenizer.
        # (Suitable for LLaVA, Idefics2, DeepSeek-VL)
        vlm_config = self.model_config.multimodal_config
        if vlm_config is None:
            raise ValueError(
                "'image_url' input is not supported as the loaded "
                "model is not multimodal.")

        image_token_id = vlm_config.image_token_id
        if vlm_config.image_token_id is None:
            raise ValueError(
                "'image_url' input is not supported as the loaded "
                "model does not specify an image token.")

        return self.tokenizer.decode(image_token_id)

    def _parse_chat_message_content_parts(
        self,
        role: str,
        parts: Iterable[ChatCompletionContentPartParam],
    ) -> ChatMessageParseResult:
        texts: List[str] = []
        mm_futures: List[Awaitable[MultiModalDataDict]] = []

        for part in parts:
            part_type = part["type"]
            if part_type == "text":
                text = cast(ChatCompletionContentPartTextParam, part)["text"]
                texts.append(text)
            elif part_type == "image_url":
<<<<<<< HEAD
                if len(image_futures) > 0:
                    raise NotImplementedError(
                        "Multiple 'image_url' input is currently not supported."
                    )

                image_token_str = self.image_token_str
                if image_token_str is not None:
                    if any(image_token_str in text for text in texts):
                        logger.warning(
                            "Detected image token string in the text prompt. "
                            "Skipping prompt formatting.")
                    else:
                        texts.append(image_token_str)

                image_url = cast(ChatCompletionContentPartImageParam,
                                 part)["image_url"]

                if image_url.get("detail", "auto") != "auto":
                    logger.warning(
                        "'image_url.detail' is currently not supported and "
                        "will be ignored.")
=======
                if vlm_config is None:
                    raise ValueError(
                        "'image_url' input is not supported as the loaded "
                        "model is not multimodal.")
                assert self.tokenizer is not None
                image_url = cast(ChatCompletionContentPartImageParam,
                                 part)["image_url"]

                if image_url.get("detail", "auto") != "auto":
                    logger.warning(
                        "'image_url.detail' is currently not supported and "
                        "will be ignored.")

                mm_future = async_get_and_parse_image(image_url["url"])
                mm_futures.append(mm_future)
>>>>>>> 2c1d2912

                image_future = async_get_and_parse_image(image_url["url"])
                image_futures.append(image_future)
            else:
                raise NotImplementedError(f"Unknown part type: {part_type}")

        text_prompt = "\n".join(texts)
<<<<<<< HEAD
        messages = [ConversationMessage(role=role, content=text_prompt)]
=======

        if vlm_config is not None and len(mm_futures):

            assert len(
                mm_futures
            ) == 1, "Multiple 'image_url' input is currently not supported."
            (image_token_prompt,
             image_token_str) = vlm_config.get_image_token_text(self.tokenizer)

            # NOTE: If image token string (e.g, <image>) is already present
            # in the text prompt, we assume it follows the same format required
            # by the engine.
            if image_token_str in text_prompt:
                logger.warning(
                    "Detected image token string in the text prompt. "
                    "Skipping prompt formatting.")
                messages = [
                    ConversationMessage(role=role, content=text_prompt)
                ]

            else:
                full_prompt = get_full_image_text_prompt(
                    image_prompt=image_token_prompt,
                    text_prompt=text_prompt,
                    config=model_config)
                messages = [
                    ConversationMessage(role=role, content=full_prompt)
                ]
        else:
            messages = [ConversationMessage(role=role, content=text_prompt)]
>>>>>>> 2c1d2912

        return ChatMessageParseResult(messages=messages, mm_futures=mm_futures)

    def _parse_chat_message_content(
        self,
        message: ChatCompletionMessageParam,
    ) -> ChatMessageParseResult:
        role = message["role"]
        content = message.get("content")

        if content is None:
            return ChatMessageParseResult(messages=[], mm_futures=[])
        if isinstance(content, str):
            messages = [ConversationMessage(role=role, content=content)]
            return ChatMessageParseResult(messages=messages, mm_futures=[])

        return self._parse_chat_message_content_parts(role, content)

    async def create_chat_completion(
        self,
        request: ChatCompletionRequest,
        raw_request: Optional[Request] = None
    ) -> Union[ErrorResponse, AsyncGenerator[str, None],
               ChatCompletionResponse]:
        """Completion API similar to OpenAI's API.

        See https://platform.openai.com/docs/api-reference/chat/create
        for the API specification. This API mimics the OpenAI
        ChatCompletion API.

        NOTE: Currently we do not support the following feature:
            - function_call (Users should implement this by themselves)
        """
        error_check_ret = await self._check_model(request)
        if error_check_ret is not None:
            return error_check_ret

        try:
            conversation: List[ConversationMessage] = []
            mm_futures: List[Awaitable[MultiModalDataDict]] = []

            for msg in request.messages:
                chat_parsed_result = self._parse_chat_message_content(msg)

                conversation.extend(chat_parsed_result.messages)
                mm_futures.extend(chat_parsed_result.mm_futures)

            prompt = self.tokenizer.apply_chat_template(
                conversation=conversation,
                tokenize=False,
                add_generation_prompt=request.add_generation_prompt,
            )
        except Exception as e:
            logger.error("Error in applying chat template from request: %s", e)
            return self.create_error_response(str(e))

        mm_data: Optional[MultiModalDataDict] = None
        try:
            if len(mm_futures):
                # since we support only single mm data currently
                assert len(mm_futures) == 1
                mm_data = await mm_futures[0]
        except Exception as e:
            logger.error("Error in loading multi-modal data: %s", e)
            return self.create_error_response(str(e))

        request_id = f"cmpl-{random_uuid()}"
        try:
            # Tokenize/detokenize depending on prompt format (string/token list)
            prompt_ids, prompt_text = self._validate_prompt_and_tokenize(
                request,
                prompt=prompt,
                add_special_tokens=request.add_special_tokens)
            sampling_params = request.to_sampling_params()
            lora_request = self._maybe_get_lora(request)
            decoding_config = await self.engine.get_decoding_config()
            guided_decoding_backend = request.guided_decoding_backend \
                or decoding_config.guided_decoding_backend
            guided_decode_logits_processor = (
                await get_guided_decoding_logits_processor(
                    guided_decoding_backend, request, await
                    self.engine.get_tokenizer()))
            if guided_decode_logits_processor:
                if sampling_params.logits_processors is None:
                    sampling_params.logits_processors = []
                sampling_params.logits_processors.append(
                    guided_decode_logits_processor)
        except ValueError as e:
            return self.create_error_response(str(e))

        inputs: PromptInputs = {
            "prompt": prompt_text,
            "prompt_token_ids": prompt_ids,
        }
        if mm_data is not None:
            inputs["multi_modal_data"] = mm_data

        is_tracing_enabled = await self.engine.is_tracing_enabled()
        trace_headers = None
        if is_tracing_enabled and raw_request:
            trace_headers = extract_trace_headers(raw_request.headers)
        if not is_tracing_enabled and raw_request and contains_trace_headers(
                raw_request.headers):
            log_tracing_disabled_warning()

        result_generator = self.engine.generate(
            inputs,
            sampling_params,
            request_id,
            lora_request,
            trace_headers=trace_headers,
        )
        # Streaming response
        if request.stream:
            return self.chat_completion_stream_generator(
                request, result_generator, request_id, conversation)
        else:
            try:
                return await self.chat_completion_full_generator(
                    request, raw_request, result_generator, request_id,
                    conversation)
            except ValueError as e:
                # TODO: Use a vllm-specific Validation Error
                return self.create_error_response(str(e))

    def get_chat_request_role(self, request: ChatCompletionRequest) -> str:
        if request.add_generation_prompt:
            return self.response_role
        else:
            return request.messages[-1]["role"]

    async def chat_completion_stream_generator(
            self, request: ChatCompletionRequest,
            result_generator: AsyncIterator[RequestOutput], request_id: str,
            conversation: List[ConversationMessage]
    ) -> AsyncGenerator[str, None]:
        model_name = self.served_model_names[0]
        created_time = int(time.time())
        chunk_object_type = "chat.completion.chunk"
        first_iteration = True

        # Send response for each token for each request.n (index)
        assert request.n is not None
        previous_texts = [""] * request.n
        previous_num_tokens = [0] * request.n
        finish_reason_sent = [False] * request.n
        try:
            async for res in result_generator:
                # We need to do it here, because if there are exceptions in
                # the result_generator, it needs to be sent as the FIRST
                # response (by the try...catch).
                if first_iteration:
                    # Send first response for each request.n (index) with
                    # the role
                    role = self.get_chat_request_role(request)
                    for i in range(request.n):
                        choice_data = ChatCompletionResponseStreamChoice(
                            index=i,
                            delta=DeltaMessage(role=role),
                            logprobs=None,
                            finish_reason=None)
                        chunk = ChatCompletionStreamResponse(
                            id=request_id,
                            object=chunk_object_type,
                            created=created_time,
                            choices=[choice_data],
                            model=model_name)
                        if (request.stream_options
                                and request.stream_options.include_usage):
                            chunk.usage = None
                        data = chunk.model_dump_json(exclude_unset=True)
                        yield f"data: {data}\n\n"

                    # Send response to echo the input portion of the
                    # last message
                    if request.echo:
                        last_msg_content = ""
                        if conversation and conversation[-1].get(
                                "content") and conversation[-1].get(
                                    "role") == role:
                            last_msg_content = conversation[-1]["content"]

                        if last_msg_content:
                            for i in range(request.n):
                                choice_data = (
                                    ChatCompletionResponseStreamChoice(
                                        index=i,
                                        delta=DeltaMessage(
                                            content=last_msg_content),
                                        finish_reason=None))
                                chunk = ChatCompletionStreamResponse(
                                    id=request_id,
                                    object=chunk_object_type,
                                    created=created_time,
                                    choices=[choice_data],
                                    logprobs=None,
                                    model=model_name)
                                if (request.stream_options and
                                        request.stream_options.include_usage):
                                    chunk.usage = None
                                data = chunk.model_dump_json(
                                    exclude_unset=True)
                                yield f"data: {data}\n\n"
                    first_iteration = False

                for output in res.outputs:
                    i = output.index

                    if finish_reason_sent[i]:
                        continue

                    delta_token_ids = output.token_ids[previous_num_tokens[i]:]
                    out_logprobs = output.logprobs[
                        previous_num_tokens[i]:] if output.logprobs else None

                    if request.logprobs and request.top_logprobs is not None:
                        assert out_logprobs is not None, (
                            "Did not output logprobs")
                        logprobs = self._create_chat_logprobs(
                            token_ids=delta_token_ids,
                            top_logprobs=out_logprobs,
                            num_output_top_logprobs=request.top_logprobs,
                        )
                    else:
                        logprobs = None

                    delta_text = output.text[len(previous_texts[i]):]
                    previous_texts[i] = output.text
                    previous_num_tokens[i] = len(output.token_ids)

                    if request.tool_choice and type(
                            request.tool_choice
                    ) is ChatCompletionNamedToolChoiceParam:
                        delta_message = DeltaMessage(tool_calls=[
                            ToolCall(function=FunctionCall(
                                name=request.tool_choice.function.name,
                                arguments=delta_text))
                        ])
                    else:
                        delta_message = DeltaMessage(content=delta_text)

                    if output.finish_reason is None:
                        # Send token-by-token response for each request.n

                        choice_data = ChatCompletionResponseStreamChoice(
                            index=i,
                            delta=delta_message,
                            logprobs=logprobs,
                            finish_reason=None)
                        chunk = ChatCompletionStreamResponse(
                            id=request_id,
                            object=chunk_object_type,
                            created=created_time,
                            choices=[choice_data],
                            model=model_name)
                        if (request.stream_options
                                and request.stream_options.include_usage):
                            chunk.usage = None
                        data = chunk.model_dump_json(exclude_unset=True)
                        yield f"data: {data}\n\n"
                    else:
                        # Send the finish response for each request.n only once
                        prompt_tokens = len(res.prompt_token_ids)
                        choice_data = ChatCompletionResponseStreamChoice(
                            index=i,
                            delta=delta_message,
                            logprobs=logprobs,
                            finish_reason=output.finish_reason,
                            stop_reason=output.stop_reason)
                        chunk = ChatCompletionStreamResponse(
                            id=request_id,
                            object=chunk_object_type,
                            created=created_time,
                            choices=[choice_data],
                            model=model_name)
                        if (request.stream_options
                                and request.stream_options.include_usage):
                            chunk.usage = None
                        data = chunk.model_dump_json(exclude_unset=True)
                        yield f"data: {data}\n\n"
                        finish_reason_sent[i] = True

            if (request.stream_options
                    and request.stream_options.include_usage):
                final_usage = UsageInfo(
                    prompt_tokens=prompt_tokens,
                    completion_tokens=previous_num_tokens[i],
                    total_tokens=prompt_tokens + previous_num_tokens[i],
                )

                final_usage_chunk = ChatCompletionStreamResponse(
                    id=request_id,
                    object=chunk_object_type,
                    created=created_time,
                    choices=[],
                    model=model_name,
                    usage=final_usage)
                final_usage_data = (final_usage_chunk.model_dump_json(
                    exclude_unset=True, exclude_none=True))
                yield f"data: {final_usage_data}\n\n"

        except ValueError as e:
            # TODO: Use a vllm-specific Validation Error
            data = self.create_streaming_error_response(str(e))
            yield f"data: {data}\n\n"
        # Send the final done message after all response.n are finished
        yield "data: [DONE]\n\n"

    async def chat_completion_full_generator(
        self, request: ChatCompletionRequest, raw_request: Optional[Request],
        result_generator: AsyncIterator[RequestOutput], request_id: str,
        conversation: List[ConversationMessage]
    ) -> Union[ErrorResponse, ChatCompletionResponse]:

        model_name = self.served_model_names[0]
        created_time = int(time.time())
        final_res: Optional[RequestOutput] = None

        async for res in result_generator:
            if raw_request is not None and await raw_request.is_disconnected():
                # Abort the request if the client disconnects.
                await self.engine.abort(request_id)
                return self.create_error_response("Client disconnected")
            final_res = res
        assert final_res is not None

        choices: List[ChatCompletionResponseChoice] = []

        role = self.get_chat_request_role(request)
        for output in final_res.outputs:
            token_ids = output.token_ids
            out_logprobs = output.logprobs

            if request.logprobs and request.top_logprobs is not None:
                assert out_logprobs is not None, "Did not output logprobs"
                logprobs = self._create_chat_logprobs(
                    token_ids=token_ids,
                    top_logprobs=out_logprobs,
                    num_output_top_logprobs=request.top_logprobs,
                )
            else:
                logprobs = None

            if request.tool_choice and type(
                    request.tool_choice) is ChatCompletionNamedToolChoiceParam:
                message = ChatMessage(
                    role=role,
                    content="",
                    tool_calls=[
                        ToolCall(function=FunctionCall(
                            name=request.tool_choice.function.name,
                            arguments=output.text))
                    ])
            elif not request.tool_choice or request.tool_choice == "none":
                message = ChatMessage(role=role, content=output.text)

            choice_data = ChatCompletionResponseChoice(
                index=output.index,
                message=message,
                logprobs=logprobs,
                finish_reason=output.finish_reason,
                stop_reason=output.stop_reason)
            choices.append(choice_data)

        if request.echo:
            last_msg_content = ""
            if conversation and conversation[-1].get(
                    "content") and conversation[-1].get("role") == role:
                last_msg_content = conversation[-1]["content"]

            for choice in choices:
                full_message = last_msg_content + choice.message.content
                choice.message.content = full_message

        num_prompt_tokens = len(final_res.prompt_token_ids)
        num_generated_tokens = sum(
            len(output.token_ids) for output in final_res.outputs)
        usage = UsageInfo(
            prompt_tokens=num_prompt_tokens,
            completion_tokens=num_generated_tokens,
            total_tokens=num_prompt_tokens + num_generated_tokens,
        )
        response = ChatCompletionResponse(
            id=request_id,
            created=created_time,
            model=model_name,
            choices=choices,
            usage=usage,
        )

        return response

    def _get_top_logprobs(
            self, logprobs: Dict[int, Logprob],
            top_logprobs: Optional[int]) -> List[ChatCompletionLogProb]:
        return [
            ChatCompletionLogProb(
                token=self._get_decoded_token(p[1], p[0]),
                logprob=max(p[1].logprob, -9999.0),
                bytes=list(
                    self._get_decoded_token(p[1],
                                            p[0]).encode("utf-8",
                                                         errors="replace")))
            for i, p in enumerate(logprobs.items())
            if top_logprobs and i < top_logprobs
        ]

    def _create_chat_logprobs(
        self,
        token_ids: GenericSequence[int],
        top_logprobs: GenericSequence[Optional[Dict[int, Logprob]]],
        num_output_top_logprobs: Optional[int] = None,
    ) -> ChatCompletionLogProbs:
        """Create OpenAI-style logprobs."""

        logprobs_content = []

        for i, token_id in enumerate(token_ids):
            step_top_logprobs = top_logprobs[i]
            if step_top_logprobs is None:
                logprobs_content.append(
                    ChatCompletionLogProbsContent(
                        token=self.tokenizer.decode(token_id),
                        bytes=list(
                            self.tokenizer.decode(token_id).encode(
                                "utf-8", errors="replace"))))
            else:
                logprobs_content.append(
                    ChatCompletionLogProbsContent(
                        token=step_top_logprobs[token_id].decoded_token,
                        logprob=max(step_top_logprobs[token_id].logprob,
                                    -9999.0),
                        bytes=list(
                            step_top_logprobs[token_id].decoded_token.encode(
                                "utf-8", errors="replace")),
                        top_logprobs=self._get_top_logprobs(
                            step_top_logprobs, num_output_top_logprobs)))

        return ChatCompletionLogProbs(content=logprobs_content)<|MERGE_RESOLUTION|>--- conflicted
+++ resolved
@@ -27,14 +27,8 @@
 from vllm.logger import init_logger
 from vllm.model_executor.guided_decoding import (
     get_guided_decoding_logits_processor)
-<<<<<<< HEAD
-from vllm.multimodal.image import ImagePixelData
+from vllm.multimodal import MultiModalDataDict
 from vllm.multimodal.utils import async_get_and_parse_image
-=======
-from vllm.multimodal import MultiModalDataDict
-from vllm.multimodal.utils import (async_get_and_parse_image,
-                                   get_full_image_text_prompt)
->>>>>>> 2c1d2912
 from vllm.outputs import RequestOutput
 from vllm.sequence import Logprob
 from vllm.tracing import (contains_trace_headers, extract_trace_headers,
@@ -147,8 +141,7 @@
                 text = cast(ChatCompletionContentPartTextParam, part)["text"]
                 texts.append(text)
             elif part_type == "image_url":
-<<<<<<< HEAD
-                if len(image_futures) > 0:
+                if len(mm_futures) > 0:
                     raise NotImplementedError(
                         "Multiple 'image_url' input is currently not supported."
                     )
@@ -169,64 +162,14 @@
                     logger.warning(
                         "'image_url.detail' is currently not supported and "
                         "will be ignored.")
-=======
-                if vlm_config is None:
-                    raise ValueError(
-                        "'image_url' input is not supported as the loaded "
-                        "model is not multimodal.")
-                assert self.tokenizer is not None
-                image_url = cast(ChatCompletionContentPartImageParam,
-                                 part)["image_url"]
-
-                if image_url.get("detail", "auto") != "auto":
-                    logger.warning(
-                        "'image_url.detail' is currently not supported and "
-                        "will be ignored.")
-
-                mm_future = async_get_and_parse_image(image_url["url"])
-                mm_futures.append(mm_future)
->>>>>>> 2c1d2912
 
                 image_future = async_get_and_parse_image(image_url["url"])
-                image_futures.append(image_future)
+                mm_futures.append(image_future)
             else:
                 raise NotImplementedError(f"Unknown part type: {part_type}")
 
         text_prompt = "\n".join(texts)
-<<<<<<< HEAD
         messages = [ConversationMessage(role=role, content=text_prompt)]
-=======
-
-        if vlm_config is not None and len(mm_futures):
-
-            assert len(
-                mm_futures
-            ) == 1, "Multiple 'image_url' input is currently not supported."
-            (image_token_prompt,
-             image_token_str) = vlm_config.get_image_token_text(self.tokenizer)
-
-            # NOTE: If image token string (e.g, <image>) is already present
-            # in the text prompt, we assume it follows the same format required
-            # by the engine.
-            if image_token_str in text_prompt:
-                logger.warning(
-                    "Detected image token string in the text prompt. "
-                    "Skipping prompt formatting.")
-                messages = [
-                    ConversationMessage(role=role, content=text_prompt)
-                ]
-
-            else:
-                full_prompt = get_full_image_text_prompt(
-                    image_prompt=image_token_prompt,
-                    text_prompt=text_prompt,
-                    config=model_config)
-                messages = [
-                    ConversationMessage(role=role, content=full_prompt)
-                ]
-        else:
-            messages = [ConversationMessage(role=role, content=text_prompt)]
->>>>>>> 2c1d2912
 
         return ChatMessageParseResult(messages=messages, mm_futures=mm_futures)
 
