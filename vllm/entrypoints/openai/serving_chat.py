--- conflicted
+++ resolved
@@ -1859,16 +1859,10 @@
         messages.append(sys_msg)
 
         # Add developer message.
-<<<<<<< HEAD
-        if request.tools:
-            dev_msg = get_developer_message(tools=request.tools)
-            messages.append(dev_msg)
-=======
         dev_msg = get_developer_message(
             tools=request.tools if should_include_tools else None
         )
         messages.append(dev_msg)
->>>>>>> 7b43db21
 
         # Add user message.
         messages.extend(parse_chat_inputs_to_harmony_messages(request.messages))
