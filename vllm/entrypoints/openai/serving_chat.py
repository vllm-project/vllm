# SPDX-License-Identifier: Apache-2.0
# SPDX-FileCopyrightText: Copyright contributors to the vLLM project

import asyncio
import json
import time
from collections.abc import AsyncGenerator, AsyncIterator
from collections.abc import Sequence as GenericSequence
from typing import Final

import jinja2
import partial_json_parser
import regex as re
from fastapi import Request
from openai_harmony import Message as OpenAIMessage

from vllm.engine.protocol import EngineClient
from vllm.entrypoints.chat_utils import (
    ChatTemplateContentFormatOption,
    ConversationMessage,
    get_history_tool_calls_cnt,
    make_tool_call_id,
)
from vllm.entrypoints.harmony_utils import (
    get_developer_message,
    get_stop_tokens_for_assistant_actions,
    get_streamable_parser_for_assistant,
    get_system_message,
    parse_chat_output,
    parse_input_to_harmony_message,
    render_for_completion,
)
from vllm.entrypoints.logger import RequestLogger
from vllm.entrypoints.openai.protocol import (
    ChatCompletionLogProb,
    ChatCompletionLogProbs,
    ChatCompletionLogProbsContent,
    ChatCompletionNamedToolChoiceParam,
    ChatCompletionRequest,
    ChatCompletionResponse,
    ChatCompletionResponseChoice,
    ChatCompletionResponseStreamChoice,
    ChatCompletionStreamResponse,
    ChatMessage,
    DeltaFunctionCall,
    DeltaMessage,
    DeltaToolCall,
    ErrorResponse,
    PromptTokenUsageInfo,
    RequestResponseMetadata,
    ToolCall,
    UsageInfo,
)
from vllm.entrypoints.openai.serving_engine import OpenAIServing, clamp_prompt_logprobs
from vllm.entrypoints.openai.serving_models import OpenAIServingModels
from vllm.entrypoints.openai.tool_parsers import ToolParser
from vllm.entrypoints.openai.tool_parsers.mistral_tool_parser import MistralToolCall
from vllm.entrypoints.utils import get_max_tokens, should_include_usage
from vllm.inputs.data import TokensPrompt as EngineTokensPrompt
from vllm.logger import init_logger
from vllm.logprobs import Logprob
from vllm.outputs import CompletionOutput, RequestOutput
from vllm.sampling_params import BeamSearchParams, SamplingParams
from vllm.transformers_utils.tokenizer import AnyTokenizer, MistralTokenizer
from vllm.transformers_utils.tokenizers import (
    maybe_serialize_tool_calls,
    truncate_tool_call_ids,
    validate_request_params,
)
from vllm.utils.collection_utils import as_list
from vllm.v1.sample.logits_processor import validate_logits_processors_parameters

logger = init_logger(__name__)


class OpenAIServingChat(OpenAIServing):
    def __init__(
        self,
        engine_client: EngineClient,
        models: OpenAIServingModels,
        response_role: str,
        *,
        request_logger: RequestLogger | None,
        chat_template: str | None,
        chat_template_content_format: ChatTemplateContentFormatOption,
        trust_request_chat_template: bool = False,
        return_tokens_as_token_ids: bool = False,
        reasoning_parser: str = "",
        enable_auto_tools: bool = False,
        exclude_tools_when_tool_choice_none: bool = False,
        tool_parser: str | None = None,
        enable_prompt_tokens_details: bool = False,
        enable_force_include_usage: bool = False,
        enable_log_outputs: bool = False,
        log_error_stack: bool = False,
    ) -> None:
        super().__init__(
            engine_client=engine_client,
            models=models,
            request_logger=request_logger,
            return_tokens_as_token_ids=return_tokens_as_token_ids,
            log_error_stack=log_error_stack,
        )

        self.response_role = response_role
        self.chat_template = chat_template
        self.chat_template_content_format: Final = chat_template_content_format
        self.trust_request_chat_template = trust_request_chat_template
        self.enable_log_outputs = enable_log_outputs

        # set up logits processors
        self.logits_processors = self.model_config.logits_processors

        # set up reasoning parser
        self.reasoning_parser = self._get_reasoning_parser(
            reasoning_parser_name=reasoning_parser
        )
        # set up tool use
        self.enable_auto_tools: bool = enable_auto_tools
        self.tool_parser = self._get_tool_parser(
            tool_parser_name=tool_parser, enable_auto_tools=enable_auto_tools
        )
        self.exclude_tools_when_tool_choice_none = exclude_tools_when_tool_choice_none

        self.enable_prompt_tokens_details = enable_prompt_tokens_details
        self.enable_force_include_usage = enable_force_include_usage
        self.default_sampling_params = self.model_config.get_diff_sampling_param()
        if self.default_sampling_params:
            source = self.model_config.generation_config
            source = "model" if source == "auto" else source
            logger.info(
                "Using default chat sampling params from %s: %s",
                source,
                self.default_sampling_params,
            )
        if self.model_config.hf_config.model_type == "kimi_k2":
            self.tool_call_id_type = "kimi_k2"
        else:
            self.tool_call_id_type = "random"

        self.use_harmony = self.model_config.hf_config.model_type == "gpt_oss"
        if self.use_harmony:
            if "stop_token_ids" not in self.default_sampling_params:
                self.default_sampling_params["stop_token_ids"] = []
            self.default_sampling_params["stop_token_ids"].extend(
                get_stop_tokens_for_assistant_actions()
            )

        # NOTE(woosuk): While OpenAI's chat completion API supports browsing
        # for some models, currently vLLM doesn't support it. Please use the
        # Responses API instead.
        self.supports_browsing = False
        self.browser_tool = None
        # NOTE(woosuk): Chat completion API does not support code interpreter.
        # Please use the Responses API instead.
        self.supports_code_interpreter = False
        self.python_tool = None

    async def create_chat_completion(
        self,
        request: ChatCompletionRequest,
        raw_request: Request | None = None,
    ) -> AsyncGenerator[str, None] | ChatCompletionResponse | ErrorResponse:
        """
        Chat Completion API similar to OpenAI's API.

        See https://platform.openai.com/docs/api-reference/chat/create
        for the API specification. This API mimics the OpenAI
        Chat Completion API.
        """
        error_check_ret = await self._check_model(request)
        if error_check_ret is not None:
            logger.error("Error with model %s", error_check_ret)
            return error_check_ret

        # If the engine is dead, raise the engine's DEAD_ERROR.
        # This is required for the streaming case, where we return a
        # success status before we actually start generating text :).
        if self.engine_client.errored:
            raise self.engine_client.dead_error

        try:
            lora_request = self._maybe_get_adapters(
                request, supports_default_mm_loras=True
            )

            model_name = self.models.model_name(lora_request)

            tokenizer = await self.engine_client.get_tokenizer()

            tool_parser = self.tool_parser

            if isinstance(tokenizer, MistralTokenizer):
                # because of issues with pydantic we need to potentially
                # re-serialize the tool_calls field of the request
                # for more info: see comment in `maybe_serialize_tool_calls`
                maybe_serialize_tool_calls(request)
                truncate_tool_call_ids(request)
                validate_request_params(request)

            if (
                request.tool_choice == "auto"
                and not (self.enable_auto_tools and tool_parser is not None)
                and not isinstance(tokenizer, MistralTokenizer)
                and not self.use_harmony
            ):
                # for hf tokenizers, "auto" tools requires
                # --enable-auto-tool-choice and --tool-call-parser
                return self.create_error_response(
                    '"auto" tool choice requires '
                    "--enable-auto-tool-choice and --tool-call-parser to be set"
                )

            if request.tools is None or (
                request.tool_choice == "none"
                and self.exclude_tools_when_tool_choice_none
            ):
                tool_dicts = None
            else:
                tool_dicts = [tool.model_dump() for tool in request.tools]

            if not self.use_harmony:
                # Common case.
                error_check_ret = self._validate_chat_template(
                    request_chat_template=request.chat_template,
                    chat_template_kwargs=request.chat_template_kwargs,
                    trust_request_chat_template=self.trust_request_chat_template,
                )
                if error_check_ret is not None:
                    return error_check_ret
                (
                    conversation,
                    request_prompts,
                    engine_prompts,
                ) = await self._preprocess_chat(
                    request,
                    tokenizer,
                    request.messages,
                    chat_template=request.chat_template or self.chat_template,
                    chat_template_content_format=self.chat_template_content_format,
                    add_generation_prompt=request.add_generation_prompt,
                    continue_final_message=request.continue_final_message,
                    tool_dicts=tool_dicts,
                    documents=request.documents,
                    chat_template_kwargs=request.chat_template_kwargs,
                    tool_parser=tool_parser,
                    add_special_tokens=request.add_special_tokens,
                )
            else:
                # For GPT-OSS.
                (
                    conversation,
                    request_prompts,
                    engine_prompts,
                ) = self._make_request_with_harmony(request)
        except (ValueError, TypeError, RuntimeError, jinja2.TemplateError) as e:
            logger.exception("Error in preprocessing prompt inputs")
            return self.create_error_response(f"{e} {e.__cause__}")

        request_id = (
            f"chatcmpl-{self._base_request_id(raw_request, request.request_id)}"
        )

        request_metadata = RequestResponseMetadata(request_id=request_id)
        if raw_request:
            raw_request.state.request_metadata = request_metadata

        # Extract data_parallel_rank from header (router can inject it)
        data_parallel_rank = self._get_data_parallel_rank(raw_request)

        # Schedule the request and get the result generator.
        generators: list[AsyncGenerator[RequestOutput, None]] = []
        try:
            for i, engine_prompt in enumerate(engine_prompts):
                prompt_text, _, _ = self._get_prompt_components(request_prompts[i])

                if self.default_sampling_params is None:
                    self.default_sampling_params = {}

                max_tokens = get_max_tokens(
                    max_model_len=self.max_model_len,
                    request=request,
                    input_length=len(engine_prompt["prompt_token_ids"]),
                    default_sampling_params=self.default_sampling_params,
                )

                sampling_params: SamplingParams | BeamSearchParams
                if request.use_beam_search:
                    sampling_params = request.to_beam_search_params(
                        max_tokens, self.default_sampling_params
                    )
                else:
                    sampling_params = request.to_sampling_params(
                        max_tokens,
                        self.model_config.logits_processor_pattern,
                        self.default_sampling_params,
                    )
                    validate_logits_processors_parameters(
                        self.logits_processors,
                        sampling_params,
                    )

                self._log_inputs(
                    request_id,
                    request_prompts[i],
                    params=sampling_params,
                    lora_request=lora_request,
                )

                trace_headers = (
                    None
                    if raw_request is None
                    else await self._get_trace_headers(raw_request.headers)
                )

                if isinstance(sampling_params, BeamSearchParams):
                    generator = self.beam_search(
                        prompt=engine_prompt,
                        request_id=request_id,
                        params=sampling_params,
                        lora_request=lora_request,
                    )
                else:
                    engine_request, tokenization_kwargs = await self._process_inputs(
                        request_id,
                        engine_prompt,
                        sampling_params,
                        lora_request=lora_request,
                        trace_headers=trace_headers,
                        priority=request.priority,
                    )

                    generator = self.engine_client.generate(
                        engine_request,
                        sampling_params,
                        request_id,
                        lora_request=lora_request,
                        trace_headers=trace_headers,
                        priority=request.priority,
                        prompt_text=prompt_text,
                        tokenization_kwargs=tokenization_kwargs,
                        data_parallel_rank=data_parallel_rank,
                    )

                generators.append(generator)
        except ValueError as e:
            # TODO: Use a vllm-specific Validation Error
            return self.create_error_response(str(e))

        assert len(generators) == 1
        (result_generator,) = generators

        # Streaming response
        if request.stream:
            return self.chat_completion_stream_generator(
                request,
                result_generator,
                request_id,
                model_name,
                conversation,
                tokenizer,
                request_metadata,
            )

        try:
            return await self.chat_completion_full_generator(
                request,
                result_generator,
                request_id,
                model_name,
                conversation,
                tokenizer,
                request_metadata,
            )
        except ValueError as e:
            # TODO: Use a vllm-specific Validation Error
            return self.create_error_response(str(e))

    def get_chat_request_role(self, request: ChatCompletionRequest) -> str:
        if request.add_generation_prompt:
            return self.response_role
        return request.messages[-1]["role"]

    @staticmethod
    def _bracket_level(s: str, opening="{", closing="}") -> int:
        """
        Calculate the current level of nested brackets in a given string.
        """
        level = 0
        for char in s:
            if char == opening:
                level += 1
            elif char == closing:
                level -= 1
        return level

    @staticmethod
    def _filter_delta_text(delta_text: str, previous_text: str) -> tuple[str, bool]:
        # remove last '},' of the tool definition stemming from the
        # "name"/"parameters" outer object or closing ']' of the tool list
        # count occurrences of opening and closing curly braces and
        # once level 0 is reached stop outputting text
        # if 0 is reached while parsing the delta_text we know the current
        # tool will finish in this current iteration
        bracket_level = OpenAIServingChat._bracket_level(previous_text)
        updated_delta, passed_zero = "", False
        for c in delta_text:
            if c == "{":
                bracket_level += 1
                passed_zero = bracket_level == 0
            elif c == "}":
                bracket_level -= 1
                passed_zero = bracket_level == 0

            if bracket_level != 0:
                updated_delta += c
            else:
                # if a comma is reached at level 0 we can stop
                if c == ",":
                    break
        return updated_delta, passed_zero

    def extract_tool_call_required_streaming(
        self,
        previous_text: str,
        current_text: str | None,
        delta_text: str,
        function_name_returned: bool,
        tool_call_idx: int | None = None,
    ) -> tuple[DeltaMessage | None, bool]:
        if current_text is None or current_text == "":
            # if the current text is empty, we cannot parse it
            return None, function_name_returned
        try:
            obj = partial_json_parser.loads(current_text)
        except partial_json_parser.core.exceptions.MalformedJSON:
            logger.debug("not enough tokens to parse into JSON yet")
            obj = None

        # check if the current text is a valid array
        # containing a partial tool calling object
        # if not repeat
        if obj is None or not isinstance(obj, list) or not len(obj) > 0:
            function_name_returned = False
            delta_message = None
        else:
            _, finishes_previous_tool = OpenAIServingChat._filter_delta_text(
                delta_text, previous_text
            )
            # take the last tool call from the generated list
            current_tool_call = obj[-1]

            # once parameters have been generated the name is complete as well
            if not finishes_previous_tool and (
                "name" not in current_tool_call or "parameters" not in current_tool_call
            ):
                function_name_returned = False
                delta_message = None
            else:
                if not function_name_returned:
                    # get partly generated arguments from the latest tool call
                    param_match = re.search(
                        r'.*"parameters":\s*(.*)', current_text, re.DOTALL
                    )
                    arguments = param_match.group(1) if param_match else ""
                    arguments, _ = OpenAIServingChat._filter_delta_text(
                        arguments, previous_text
                    )

                    # if this iteration finishes a previous tool call but a
                    # new incomplete tool is already generated, take the
                    # previous from the list
                    if finishes_previous_tool and "parameters" not in current_tool_call:
                        current_tool_call = obj[-2]

                    function_name_returned = True
                    tool_call_id = make_tool_call_id(
                        id_type=self.tool_call_id_type,
                        func_name=current_tool_call["name"],
                        idx=tool_call_idx,
                    )
                    delta_message = DeltaMessage(
                        tool_calls=[
                            DeltaToolCall(
                                id=tool_call_id,
                                function=DeltaFunctionCall(
                                    name=current_tool_call["name"], arguments=arguments
                                ),
                                index=len(obj) - 1,
                                type="function",
                            )
                        ]
                    )

                else:
                    delta_text, _ = OpenAIServingChat._filter_delta_text(
                        delta_text, previous_text
                    )

                    if delta_text != "":
                        delta_message = DeltaMessage(
                            tool_calls=[
                                DeltaToolCall(
                                    function=DeltaFunctionCall(
                                        # OpenAI API returns None
                                        # instead of name every time
                                        name=None,
                                        arguments=delta_text,
                                    ),
                                    index=len(obj) - 1,
                                )
                            ]
                        )
                    else:
                        delta_message = None

        return delta_message, function_name_returned

    async def chat_completion_stream_generator(
        self,
        request: ChatCompletionRequest,
        result_generator: AsyncIterator[RequestOutput],
        request_id: str,
        model_name: str,
        conversation: list[ConversationMessage],
        tokenizer: AnyTokenizer,
        request_metadata: RequestResponseMetadata,
    ) -> AsyncGenerator[str, None]:
        created_time = int(time.time())
        chunk_object_type: Final = "chat.completion.chunk"
        first_iteration = True

        # Send response for each token for each request.n (index)
        num_choices = 1 if request.n is None else request.n
        previous_num_tokens = [0] * num_choices
        finish_reason_sent = [False] * num_choices
        num_prompt_tokens = 0
        num_cached_tokens = None
        if self.use_harmony:
            harmony_parsers = [
                get_streamable_parser_for_assistant() for _ in range(num_choices)
            ]
            harmony_tools_streamed = [False] * num_choices
        tools_streamed = [False] * num_choices

        if isinstance(request.tool_choice, ChatCompletionNamedToolChoiceParam):
            tool_choice_function_name = request.tool_choice.function.name
        else:
            tool_choice_function_name = None

        # Determine whether tools are in use with "auto" tool choice
        tool_choice_auto = (
            not tool_choice_function_name
            and self._should_stream_with_auto_tool_parsing(request)
        )

        all_previous_token_ids: list[list[int]] | None
        function_name_returned = [False] * num_choices
        if self.tool_call_id_type == "kimi_k2":
            history_tool_call_cnt = get_history_tool_calls_cnt(conversation)
        else:
            history_tool_call_cnt = 0

        # Always track previous_texts for comprehensive output logging
        previous_texts = [""] * num_choices

        # Only one of these will be used, thus previous_texts and
        # all_previous_token_ids will not be used twice in the same iteration.
        if tool_choice_auto or self.reasoning_parser:
            # These are only required in "auto" tool choice case
            all_previous_token_ids = [[]] * num_choices
            # For reasoning parser and tool call all enabled
            added_content_delta_arr = [False] * num_choices
            reasoning_end_arr = [False] * num_choices
        else:
            all_previous_token_ids = None

        try:
            if self.reasoning_parser:
                reasoning_parser = self.reasoning_parser(
                    tokenizer,
                    chat_template_kwargs=request.chat_template_kwargs,  # type: ignore
                )
        except RuntimeError as e:
            logger.exception("Error in reasoning parser creation.")
            data = self.create_streaming_error_response(str(e))
            yield f"data: {data}\n\n"
            yield "data: [DONE]\n\n"
            return
        # Prepare the tool parser if it's needed
        try:
            if tool_choice_auto and self.tool_parser:
                tool_parsers: list[ToolParser | None] = [
                    self.tool_parser(tokenizer)
                ] * num_choices
            else:
                tool_parsers = [None] * num_choices
        except Exception as e:
            logger.exception("Error in tool parser creation.")
            data = self.create_streaming_error_response(str(e))
            yield f"data: {data}\n\n"
            yield "data: [DONE]\n\n"
            return

        stream_options = request.stream_options
        include_usage, include_continuous_usage = should_include_usage(
            stream_options, self.enable_force_include_usage
        )

        try:
            async for res in result_generator:
                if res.prompt_token_ids is not None:
                    num_prompt_tokens = len(res.prompt_token_ids)
                    if res.encoder_prompt_token_ids is not None:
                        num_prompt_tokens += len(res.encoder_prompt_token_ids)

                # We need to do it here, because if there are exceptions in
                # the result_generator, it needs to be sent as the FIRST
                # response (by the try...catch).
                if first_iteration:
                    num_cached_tokens = res.num_cached_tokens
                    # Send first response for each request.n (index) with
                    # the role
                    role = self.get_chat_request_role(request)

                    # NOTE num_choices defaults to 1 so this usually executes
                    # once per request
                    for i in range(num_choices):
                        choice_data = ChatCompletionResponseStreamChoice(
                            index=i,
                            delta=DeltaMessage(
                                role=role,
                                content="",
                            ),
                            logprobs=None,
                            finish_reason=None,
                        )

                        # return prompt_token_ids at the first chunk ever
                        chunk = ChatCompletionStreamResponse(
                            id=request_id,
                            object=chunk_object_type,
                            created=created_time,
                            choices=[choice_data],
                            model=model_name,
                            prompt_token_ids=(
                                res.prompt_token_ids
                                if request.return_token_ids
                                else None
                            ),
                        )

                        # if continuous usage stats are requested, add it
                        if include_continuous_usage:
                            chunk.usage = UsageInfo(
                                prompt_tokens=num_prompt_tokens,
                                completion_tokens=0,
                                total_tokens=num_prompt_tokens,
                            )

                        data = chunk.model_dump_json(exclude_unset=True)
                        yield f"data: {data}\n\n"

                    # Send response to echo the input portion of the
                    # last message
                    if request.echo:
                        last_msg_content: str | list[dict[str, str]] = ""
                        if (
                            conversation
                            and "content" in conversation[-1]
                            and conversation[-1].get("role") == role
                        ):
                            last_msg_content = conversation[-1]["content"] or ""

                        if last_msg_content:
                            for i in range(num_choices):
                                choice_data = ChatCompletionResponseStreamChoice(
                                    index=i,
                                    delta=DeltaMessage(content=last_msg_content),
                                    logprobs=None,
                                    finish_reason=None,
                                )
                                chunk = ChatCompletionStreamResponse(
                                    id=request_id,
                                    object=chunk_object_type,
                                    created=created_time,
                                    choices=[choice_data],
                                    model=model_name,
                                )
                                if include_continuous_usage:
                                    chunk.usage = UsageInfo(
                                        prompt_tokens=num_prompt_tokens,
                                        completion_tokens=0,
                                        total_tokens=num_prompt_tokens,
                                    )

                                data = chunk.model_dump_json(exclude_unset=True)
                                yield f"data: {data}\n\n"
                    first_iteration = False

                for output in res.outputs:
                    i = output.index
                    tool_parser = tool_parsers[i]

                    if finish_reason_sent[i]:
                        continue

                    if request.logprobs and request.top_logprobs is not None:
                        assert output.logprobs is not None, "Did not output logprobs"
                        logprobs = self._create_chat_logprobs(
                            token_ids=output.token_ids,
                            top_logprobs=output.logprobs,
                            tokenizer=tokenizer,
                            num_output_top_logprobs=request.top_logprobs,
                            return_as_token_id=request.return_tokens_as_token_ids,
                        )
                    else:
                        logprobs = None

                    if self.use_harmony:
                        harmony_parser = harmony_parsers[i]
                        prev_recipient = harmony_parser.current_recipient
                        delta_text = ""
                        for token_id in output.token_ids:
                            harmony_parser.process(token_id)
                            delta_text += harmony_parser.last_content_delta or ""
                        cur_channel = harmony_parser.current_channel
                        cur_recipient = harmony_parser.current_recipient
                    else:
                        delta_text = output.text

                    if (
                        not delta_text
                        and not output.token_ids
                        and not previous_num_tokens[i]
                    ):
                        # Chunked prefill case, don't return empty chunks
                        continue

                    delta_message: DeltaMessage | None

                    # just update previous_texts and previous_token_ids
                    if tool_choice_auto or self.reasoning_parser:
                        assert previous_texts is not None
                        assert all_previous_token_ids is not None
                        previous_text = previous_texts[i]
                        previous_token_ids = all_previous_token_ids[i]
                        current_text = previous_text + delta_text
                        # avoid the None + list error.
                        if previous_token_ids:
                            current_token_ids = previous_token_ids + as_list(
                                output.token_ids
                            )
                        else:
                            current_token_ids = as_list(output.token_ids)

                    if self.use_harmony:
                        if cur_channel == "final":
                            delta_message = DeltaMessage(content=delta_text)
                        elif cur_channel == "analysis":
                            if request.include_reasoning:
                                delta_message = DeltaMessage(reasoning=delta_text)
                            else:
                                delta_message = None
                        elif (
                            cur_channel == "commentary"
                            and cur_recipient
                            and cur_recipient.startswith("functions.")
                        ):
                            # Count completed tool calls to determine index
                            base_index = 0
                            for msg in harmony_parser.messages:
                                if (
                                    msg.channel == "commentary"
                                    and msg.recipient
                                    and msg.recipient.startswith("functions.")
                                ):
                                    base_index += 1

                            if prev_recipient != cur_recipient:
                                tool_name = cur_recipient.split("functions.", 1)[1]
                                delta_message = DeltaMessage(
                                    tool_calls=[
                                        DeltaToolCall(
                                            id=make_tool_call_id(),
                                            type="function",
                                            function=DeltaFunctionCall(
                                                name=tool_name,
                                                arguments="",
                                            ),
                                            index=base_index,
                                        )
                                    ]
                                )
                            elif delta_text:
                                delta_message = DeltaMessage(
                                    tool_calls=[
                                        DeltaToolCall(
                                            index=base_index,
                                            function=DeltaFunctionCall(
                                                arguments=delta_text
                                            ),
                                        )
                                    ]
                                )
                            else:
                                delta_message = None

                            if delta_message is not None:
                                harmony_tools_streamed[i] = True
                        else:
                            delta_message = None
                    # handle streaming deltas for tools with named tool_choice
                    elif tool_choice_function_name:
                        if (
                            self.reasoning_parser
                            and not reasoning_end_arr[i]
                            and not reasoning_parser.is_reasoning_end(
                                previous_token_ids
                            )
                        ):
                            assert reasoning_parser is not None
                            delta_message = (
                                reasoning_parser.extract_reasoning_streaming(
                                    previous_text,
                                    current_text,
                                    delta_text,
                                    previous_token_ids,
                                    current_token_ids,
                                    output.token_ids,
                                )
                            )
                            # When encountering think end id in delta_token_ids
                            # or think end id in prompt_token_ids
                            # i.e {"enable_thinking": False},
                            # set reasoning status to end.
                            # Only keep 'content', remove 'reasoning'.
                            if reasoning_parser.is_reasoning_end(
                                as_list(output.token_ids)
                            ) or (
                                res.prompt_token_ids
                                and reasoning_parser.is_reasoning_end(
                                    res.prompt_token_ids
                                )
                            ):
                                reasoning_end_arr[i] = True
                                if delta_message and delta_message.content:
                                    # This need to be added to next `delta_text`
                                    current_text = delta_message.content
                                    delta_message.content = None
                                else:
                                    current_text = ""
                        else:
                            # Just to add remaining `content`
                            if self.reasoning_parser:
                                delta_text = previous_text + delta_text
                                current_text = ""

                            if function_name_returned[i]:
                                delta_tool_call = DeltaToolCall(
                                    function=DeltaFunctionCall(arguments=delta_text),
                                    index=i,
                                )
                            else:
                                delta_tool_call = DeltaToolCall(
                                    id=make_tool_call_id(),
                                    type="function",
                                    function=DeltaFunctionCall(
                                        name=tool_choice_function_name,
                                        arguments=delta_text,
                                    ),
                                    index=i,
                                )
                                function_name_returned[i] = True

                            delta_message = DeltaMessage(
                                tool_calls=[
                                    delta_tool_call,
                                ]
                            )
                            tools_streamed[i] = True

                    elif request.tool_choice == "required":
                        assert previous_texts is not None
                        previous_text = previous_texts[i]
                        current_text = previous_text + delta_text
                        fn_name_returned = function_name_returned[i]
                        output_token_ids = as_list(output.token_ids)

                        if (
                            self.reasoning_parser is not None
                            and not reasoning_end_arr[i]
                            and res.prompt_token_ids
                            and reasoning_parser.is_reasoning_end(res.prompt_token_ids)
                        ):
                            reasoning_end_arr[i] = True

                        if self.reasoning_parser and not reasoning_end_arr[i]:
                            delta_message = (
                                reasoning_parser.extract_reasoning_streaming(
                                    previous_text,
                                    current_text,
                                    delta_text,
                                    previous_token_ids,
                                    current_token_ids,
                                    output_token_ids,
                                )
                            )
                            if reasoning_parser.is_reasoning_end(output_token_ids):
                                reasoning_end_arr[i] = True
                                if delta_message and delta_message.content:
                                    current_text = delta_message.content
                                    delta_message.content = None
                                else:
                                    # reasoning ended
                                    current_text = ""

                        else:
                            # either finished reasoning or no reasoning at all
                            content = current_text

                            delta_message, function_name_returned[i] = (
                                self.extract_tool_call_required_streaming(
                                    previous_text=previous_text,
                                    current_text=content,
                                    delta_text=delta_text,
                                    function_name_returned=fn_name_returned,
                                    tool_call_idx=history_tool_call_cnt,
                                )
                            )
                            if (
                                delta_message
                                and delta_message.tool_calls
                                and delta_message.tool_calls[0].id is not None
                            ):
                                history_tool_call_cnt += 1
                                tools_streamed[i] = True

                    # handle streaming deltas for tools with "auto" tool choice
                    # and reasoning parser
                    elif tool_choice_auto and self.reasoning_parser:
                        assert tool_parser is not None
                        assert reasoning_parser is not None
                        assert added_content_delta_arr is not None
                        assert reasoning_end_arr is not None
                        output_token_ids = as_list(output.token_ids)
                        if not reasoning_end_arr[i]:
                            delta_message = (
                                reasoning_parser.extract_reasoning_streaming(
                                    previous_text,
                                    current_text,
                                    delta_text,
                                    previous_token_ids,
                                    current_token_ids,
                                    output_token_ids,
                                )
                            )
                            # When encountering think end id in prompt_token_ids
                            # i.e {"enable_thinking": False},
                            # set reasoning status to end.
                            # Remove the text and token ids related
                            # to 'reasoning'.
                            if (
                                res.prompt_token_ids
                                and reasoning_parser.is_reasoning_end(
                                    res.prompt_token_ids
                                )
                            ):
                                reasoning_end_arr[i] = True
                                current_token_ids = output_token_ids
                                if delta_message and delta_message.content:
                                    current_text = delta_message.content
                                    delta_message.content = None
                                else:
                                    current_text = ""
                            # When encountering think end id in delta_token_ids,
                            # set reasoning status to end.
                            # Remove the text and token ids related
                            # to 'reasoning'.
                            if reasoning_parser.is_reasoning_end(output_token_ids):
                                reasoning_end_arr[i] = True
                                current_token_ids = (
                                    reasoning_parser.extract_content_ids(
                                        output_token_ids
                                    )
                                )
                                if delta_message and delta_message.content:
                                    current_text = delta_message.content
                                    delta_message.content = None
                                else:
                                    current_text = ""

                        # handle tool calls only after reasoning is done,
                        else:
                            delta_token_ids = output_token_ids
                            # First time to tool call,
                            # add the remaining text and token ids
                            # to delta from previous
                            if not added_content_delta_arr[i]:
                                added_content_delta_arr[i] = True
                                previous_text = ""
                                previous_token_ids = []
                                delta_text = current_text
                                delta_token_ids = current_token_ids

                            delta_message = tool_parser.extract_tool_calls_streaming(
                                previous_text=previous_text,
                                current_text=current_text,
                                delta_text=delta_text,
                                previous_token_ids=previous_token_ids,
                                current_token_ids=current_token_ids,
                                delta_token_ids=delta_token_ids,
                                request=request,
                            )
                            if delta_message and delta_message.tool_calls:
                                tools_streamed[i] = True
                    # when only tool calls
                    elif tool_choice_auto:
                        assert tool_parser is not None
                        delta_message = tool_parser.extract_tool_calls_streaming(
                            previous_text=previous_text,
                            current_text=current_text,
                            delta_text=delta_text,
                            previous_token_ids=previous_token_ids,
                            current_token_ids=current_token_ids,
                            delta_token_ids=output.token_ids,
                            request=request,
                        )
                        if delta_message and delta_message.tool_calls:
                            tools_streamed[i] = True

                    # when only reasoning
                    elif self.reasoning_parser:
                        delta_message = reasoning_parser.extract_reasoning_streaming(
                            previous_text,
                            current_text,
                            delta_text,
                            previous_token_ids,
                            current_token_ids,
                            output.token_ids,
                        )
                    # handle streaming just a content delta
                    else:
                        delta_message = DeltaMessage(content=delta_text)

                    # update the previous values for the next iteration
                    if (
                        tool_choice_auto or self.reasoning_parser
                    ) and not self.use_harmony:
                        assert previous_texts is not None
                        assert all_previous_token_ids is not None
                        previous_texts[i] = current_text
                        all_previous_token_ids[i] = current_token_ids
                    else:
                        # Update for comprehensive logging even in simple case
                        assert previous_texts is not None
                        previous_texts[i] += delta_text

                    # set the previous values for the next iteration
                    previous_num_tokens[i] += len(output.token_ids)

                    # if the message delta is None (e.g. because it was a
                    # "control token" for tool calls or the parser otherwise
                    # wasn't ready to send a token, then
                    #   get the next token without streaming a chunk
                    if delta_message is None:
                        if output.finish_reason is None:
                            continue
                        else:
                            delta_message = DeltaMessage()

                    # Log streaming delta if output logging is enabled
                    if self.enable_log_outputs and self.request_logger:
                        delta_content = ""
                        if delta_message.content:
                            delta_content = delta_message.content
                        elif delta_message.tool_calls:
                            delta_content = "".join(
                                tc.function.arguments
                                for tc in delta_message.tool_calls
                                if tc.function and tc.function.arguments
                            )

                        if delta_content:
                            self.request_logger.log_outputs(
                                request_id=request_id,
                                outputs=delta_content,
                                output_token_ids=as_list(output.token_ids),
                                finish_reason=output.finish_reason,
                                is_streaming=True,
                                delta=True,
                            )

                    if output.finish_reason is None:
                        # Send token-by-token response for each request.n
                        choice_data = ChatCompletionResponseStreamChoice(
                            index=i,
                            delta=delta_message,
                            logprobs=logprobs,
                            finish_reason=None,
                            token_ids=(
                                as_list(output.token_ids)
                                if request.return_token_ids
                                else None
                            ),
                        )

                    # if the model is finished generating
                    else:
                        # check to make sure we haven't "forgotten" to stream
                        #   any tokens that were generated but previously
                        #   matched by partial json parsing
                        # only happens if we are NOT using structured outputs
                        auto_tools_called = False
                        if tool_parser:
                            auto_tools_called = len(tool_parser.prev_tool_call_arr) > 0
                            index = (
                                len(tool_parser.prev_tool_call_arr) - 1
                                if auto_tools_called
                                else 0
                            )
                        else:
                            index = 0

                        if (
                            self._should_check_for_unstreamed_tool_arg_tokens(
                                delta_message, output
                            )
                            and tool_parser
                        ):
                            latest_delta_len = 0
                            if (
                                isinstance(
                                    delta_message.tool_calls[0].function,
                                    DeltaFunctionCall,
                                )
                            ) and isinstance(
                                delta_message.tool_calls[0].function.arguments, str
                            ):
                                latest_delta_len = len(
                                    delta_message.tool_calls[0].function.arguments
                                )

                            # get the expected call based on partial JSON
                            # parsing which "autocompletes" the JSON
                            expected_call = json.dumps(
                                tool_parser.prev_tool_call_arr[index].get(
                                    "arguments", {}
                                ),
                                ensure_ascii=False,
                            )

                            # get what we've streamed so far for arguments
                            # for the current tool
                            actual_call = tool_parser.streamed_args_for_tool[index]
                            if latest_delta_len > 0:
                                actual_call = actual_call[:-latest_delta_len]

                            # check to see if there's anything left to stream
                            remaining_call = expected_call.replace(actual_call, "", 1)
                            # set that as a delta message
                            delta_message = DeltaMessage(
                                tool_calls=[
                                    DeltaToolCall(
                                        index=index,
                                        function=DeltaFunctionCall(
                                            arguments=remaining_call
                                        ).model_dump(exclude_none=True),
                                    )
                                ]
                            )

                        # Send the finish response for each request.n only once
                        # In OpenAI's API, when a tool is called, the
                        # finish_reason is:
                        # "tool_calls" for "auto" or "required" tool calls,
                        # and "stop" for named tool calls.
                        if (
                            auto_tools_called
                            or (tools_streamed[i] and not tool_choice_function_name)
                            or (self.use_harmony and harmony_tools_streamed[i])
                        ):
                            finish_reason_ = "tool_calls"
                        else:
                            finish_reason_ = (
                                output.finish_reason if output.finish_reason else "stop"
                            )
                        choice_data = ChatCompletionResponseStreamChoice(
                            index=i,
                            delta=delta_message,
                            logprobs=logprobs,
                            finish_reason=finish_reason_,
                            stop_reason=output.stop_reason,
                            token_ids=(
                                as_list(output.token_ids)
                                if request.return_token_ids
                                else None
                            ),
                        )

                        finish_reason_sent[i] = True

                    chunk = ChatCompletionStreamResponse(
                        id=request_id,
                        object=chunk_object_type,
                        created=created_time,
                        choices=[choice_data],
                        model=model_name,
                    )

                    # handle usage stats if requested & if continuous
                    if include_continuous_usage:
                        completion_tokens = previous_num_tokens[i]
                        chunk.usage = UsageInfo(
                            prompt_tokens=num_prompt_tokens,
                            completion_tokens=completion_tokens,
                            total_tokens=num_prompt_tokens + completion_tokens,
                        )

                    data = chunk.model_dump_json(exclude_unset=True)
                    yield f"data: {data}\n\n"

            # once the final token is handled, if stream_options.include_usage
            # is sent, send the usage
            if include_usage:
                completion_tokens = sum(previous_num_tokens)
                final_usage = UsageInfo(
                    prompt_tokens=num_prompt_tokens,
                    completion_tokens=completion_tokens,
                    total_tokens=num_prompt_tokens + completion_tokens,
                )
                if self.enable_prompt_tokens_details and num_cached_tokens:
                    final_usage.prompt_tokens_details = PromptTokenUsageInfo(
                        cached_tokens=num_cached_tokens
                    )

                final_usage_chunk = ChatCompletionStreamResponse(
                    id=request_id,
                    object=chunk_object_type,
                    created=created_time,
                    choices=[],
                    model=model_name,
                    usage=final_usage,
                )
                final_usage_data = final_usage_chunk.model_dump_json(
                    exclude_unset=True, exclude_none=True
                )
                yield f"data: {final_usage_data}\n\n"

            # report to FastAPI middleware aggregate usage across all choices
            num_completion_tokens = sum(previous_num_tokens)
            request_metadata.final_usage_info = UsageInfo(
                prompt_tokens=num_prompt_tokens,
                completion_tokens=num_completion_tokens,
                total_tokens=num_prompt_tokens + num_completion_tokens,
            )

            # Log complete streaming response if output logging is enabled
            if self.enable_log_outputs and self.request_logger:
                # Log the complete response for each choice
                for i in range(num_choices):
                    full_text = (
                        previous_texts[i]
                        if previous_texts and i < len(previous_texts)
                        else f"<streaming_complete: {previous_num_tokens[i]} tokens>"
                    )
                    self.request_logger.log_outputs(
                        request_id=request_id,
                        outputs=full_text,
                        output_token_ids=None,  # Consider also logging all token IDs
                        finish_reason="streaming_complete",
                        is_streaming=True,
                        delta=False,
                    )

        except Exception as e:
            # TODO: Use a vllm-specific Validation Error
            logger.exception("Error in chat completion stream generator.")
            data = self.create_streaming_error_response(str(e))
            yield f"data: {data}\n\n"
        # Send the final done message after all response.n are finished
        yield "data: [DONE]\n\n"

    async def chat_completion_full_generator(
        self,
        request: ChatCompletionRequest,
        result_generator: AsyncIterator[RequestOutput],
        request_id: str,
        model_name: str,
        conversation: list[ConversationMessage],
        tokenizer: AnyTokenizer,
        request_metadata: RequestResponseMetadata,
    ) -> ErrorResponse | ChatCompletionResponse:
        created_time = int(time.time())
        final_res: RequestOutput | None = None

        try:
            async for res in result_generator:
                final_res = res
        except asyncio.CancelledError:
            return self.create_error_response("Client disconnected")
        except ValueError as e:
            # TODO: Use a vllm-specific Validation Error
            return self.create_error_response(str(e))

        assert final_res is not None

        choices: list[ChatCompletionResponseChoice] = []
        if self.tool_call_id_type == "kimi_k2":
            history_tool_call_cnt = get_history_tool_calls_cnt(conversation)
        else:
            history_tool_call_cnt = 0

        role = self.get_chat_request_role(request)
        for output in final_res.outputs:
            token_ids = output.token_ids
            out_logprobs = output.logprobs
            tool_call_info = None

            if request.logprobs and request.top_logprobs is not None:
                assert out_logprobs is not None, "Did not output logprobs"
                logprobs = self._create_chat_logprobs(
                    token_ids=token_ids,
                    top_logprobs=out_logprobs,
                    num_output_top_logprobs=request.top_logprobs,
                    tokenizer=tokenizer,
                    return_as_token_id=request.return_tokens_as_token_ids,
                )
            else:
                logprobs = None

            if self.use_harmony:
                reasoning, content, _ = parse_chat_output(token_ids)
                if not request.include_reasoning:
                    reasoning = None

                if self.tool_parser is not None:
                    tool_parser = self.tool_parser(tokenizer)
                    # NOTE: We use token_ids for openai tool parser
                    tool_call_info = tool_parser.extract_tool_calls(
                        "",
                        request=request,
                        token_ids=token_ids,  # type: ignore
                    )
                    content = tool_call_info.content
                    message = ChatMessage(
                        role=role,
                        reasoning=reasoning,
                        content=content,
                        tool_calls=tool_call_info.tool_calls,
                    )
                else:
                    message = ChatMessage(
                        role=role,
                        reasoning=reasoning,
                        content=content,
                    )

                choice_data = ChatCompletionResponseChoice(
                    index=output.index,
                    message=message,
                    logprobs=logprobs,
                    finish_reason=(
                        "tool_calls"
                        if (tool_call_info is not None and tool_call_info.tools_called)
                        else output.finish_reason
                        if output.finish_reason
                        else "stop"
                    ),
                    stop_reason=output.stop_reason,
                )
                choices.append(choice_data)
                continue

            if self.reasoning_parser:
                try:
                    reasoning_parser = self.reasoning_parser(
                        tokenizer,
                        chat_template_kwargs=request.chat_template_kwargs,  # type: ignore
                    )
                except RuntimeError as e:
                    logger.exception("Error in reasoning parser creation.")
                    return self.create_error_response(str(e))
                # If the reasoning parser is enabled,
                # tool calls are extracted exclusively from the content.
                reasoning, content = reasoning_parser.extract_reasoning(
                    output.text, request=request
                )
                if not request.include_reasoning:
                    reasoning = None
            else:
                reasoning = None
                content = output.text

            auto_tools_called = False
            # if auto tools are not enabled, and a named tool choice using
            #   outlines is not being used
            tool_calls, content = self._parse_tool_calls_from_content(
                request=request,
                tokenizer=tokenizer,
                content=content,
                enable_auto_tools=self.enable_auto_tools,
                tool_parser_cls=self.tool_parser,
            )
            tool_call_class = (
                MistralToolCall if isinstance(tokenizer, MistralTokenizer) else ToolCall
            )
            if (not self.enable_auto_tools or not self.tool_parser) and (
                not isinstance(request.tool_choice, ChatCompletionNamedToolChoiceParam)
                and request.tool_choice != "required"
            ):
                message = ChatMessage(role=role, reasoning=reasoning, content=content)

            # if the request uses tools and specified a tool choice
            elif (
                request.tool_choice
                and type(request.tool_choice) is ChatCompletionNamedToolChoiceParam
            ):
                assert tool_calls is not None and len(tool_calls) > 0
                message = ChatMessage(
                    role=role,
                    reasoning=reasoning,
                    content="",
                    tool_calls=[tool_call_class(function=tc) for tc in tool_calls],
                )

            elif request.tool_choice and request.tool_choice == "required":
                tool_call_class_items = []
                assert tool_calls is not None and len(tool_calls) > 0
                for tool_call in tool_calls:
                    tool_call_class_items.append(
                        tool_call_class(
                            id=make_tool_call_id(
                                id_type=self.tool_call_id_type,
                                func_name=tool_call.name,
                                idx=history_tool_call_cnt,
                            ),
                            function=tool_call,
                        )
                    )
                    history_tool_call_cnt += 1
                message = ChatMessage(
                    role=role,
                    content="",
<<<<<<< HEAD
                    tool_calls=[
                        tool_call_class(
                            id=tool_call_ids[i],
                            function=FunctionCall(
                                name=tool_call.name,
                                arguments=json.dumps(
                                    tool_call.parameters, ensure_ascii=False
                                ),
                            ),
                        )
                        for i, tool_call in enumerate(tool_calls)
                    ],
                    reasoning=reasoning,
=======
                    tool_calls=tool_call_class_items,
                    reasoning_content=reasoning_content,
>>>>>>> 40db1944
                )

            # if the request doesn't use tool choice
            # OR specifies to not use a tool
            elif not request.tool_choice or request.tool_choice == "none":
                message = ChatMessage(role=role, reasoning=reasoning, content=content)

            # handle when there are tools and tool choice is auto
            elif (
                request.tools
                and (request.tool_choice == "auto" or request.tool_choice is None)
                and self.enable_auto_tools
                and self.tool_parser
            ):
                # In the OpenAI API the finish_reason is "tools_called"
                # if the tool choice is auto and the model produced a tool
                # call. The same is not true for named function calls
                auto_tools_called = tool_calls is not None and len(tool_calls) > 0
                if tool_calls:
                    message = ChatMessage(
                        role=role,
<<<<<<< HEAD
                        reasoning=reasoning,
                        content=tool_call_info.content,
                        tool_calls=tool_call_info.tool_calls,
=======
                        reasoning_content=reasoning_content,
                        content=content,
                        tool_calls=[
                            ToolCall(
                                function=tc,
                                type="function",
                            )
                            for tc in tool_calls
                        ],
>>>>>>> 40db1944
                    )

                else:
                    # FOR NOW make it a chat message; we will have to detect
                    # the type to make it later.
                    ret_content = content

                    # try to use content return from tool parser first,
                    # tool parser may do some modify for the content.
                    if content and len(content) > 0:
                        ret_content = content
                    message = ChatMessage(
                        role=role,
                        reasoning=reasoning,
                        content=ret_content,
                    )

            # undetermined case that is still important to handle
            else:
                logger.error(
                    "Error in chat_completion_full_generator - cannot determine"
                    " if tools should be extracted. Returning a standard chat "
                    "completion."
                )
<<<<<<< HEAD
                message = ChatMessage(role=role, reasoning=reasoning, content=content)
=======
                message = ChatMessage(
                    role=role, reasoning_content=reasoning_content, content=content
                )
            # In OpenAI's API, when a tool is called, the finish_reason is:
            # "tool_calls" for "auto" or "required" tool calls,
            # and "stop" for named tool calls.
            is_finish_reason_tool_calls = auto_tools_called or (
                request.tool_choice
                and request.tool_choice == "required"
                and output.finish_reason == "stop"
            )
>>>>>>> 40db1944

            choice_data = ChatCompletionResponseChoice(
                index=output.index,
                message=message,
                logprobs=logprobs,
                finish_reason="tool_calls"
                if is_finish_reason_tool_calls
                else output.finish_reason
                if output.finish_reason
                else "stop",
                stop_reason=output.stop_reason,
                token_ids=(
                    as_list(output.token_ids) if request.return_token_ids else None
                ),
            )

            choices.append(choice_data)

        if request.echo:
            last_msg_content: str | list[dict[str, str]] = ""
            if (
                conversation
                and "content" in conversation[-1]
                and conversation[-1].get("role") == role
            ):
                last_msg_content = conversation[-1]["content"] or ""
            if isinstance(last_msg_content, list):
                last_msg_content = "\n".join(msg["text"] for msg in last_msg_content)

            for choice in choices:
                full_message = last_msg_content + (choice.message.content or "")
                choice.message.content = full_message

        assert final_res.prompt_token_ids is not None
        num_prompt_tokens = len(final_res.prompt_token_ids)
        if final_res.encoder_prompt_token_ids is not None:
            num_prompt_tokens += len(final_res.encoder_prompt_token_ids)
        num_generated_tokens = sum(
            len(output.token_ids) for output in final_res.outputs
        )
        usage = UsageInfo(
            prompt_tokens=num_prompt_tokens,
            completion_tokens=num_generated_tokens,
            total_tokens=num_prompt_tokens + num_generated_tokens,
        )
        if self.enable_prompt_tokens_details and final_res.num_cached_tokens:
            usage.prompt_tokens_details = PromptTokenUsageInfo(
                cached_tokens=final_res.num_cached_tokens
            )

        request_metadata.final_usage_info = usage

        response = ChatCompletionResponse(
            id=request_id,
            created=created_time,
            model=model_name,
            choices=choices,
            usage=usage,
            prompt_logprobs=clamp_prompt_logprobs(final_res.prompt_logprobs),
            prompt_token_ids=(
                final_res.prompt_token_ids if request.return_token_ids else None
            ),
            kv_transfer_params=final_res.kv_transfer_params,
        )

        # Log complete response if output logging is enabled
        if self.enable_log_outputs and self.request_logger:
            for choice in choices:
                output_text = ""
                if choice.message.content:
                    output_text = choice.message.content
                elif choice.message.tool_calls:
                    # For tool calls, log the function name and arguments
                    tool_call_descriptions = []
                    for tc in choice.message.tool_calls:
                        if hasattr(tc.function, "name") and hasattr(
                            tc.function, "arguments"
                        ):
                            tool_call_descriptions.append(
                                f"{tc.function.name}({tc.function.arguments})"
                            )
                    tool_calls_str = ", ".join(tool_call_descriptions)
                    output_text = f"[tool_calls: {tool_calls_str}]"

                if output_text:
                    # Get the corresponding output token IDs
                    output_token_ids = None
                    if choice.index < len(final_res.outputs):
                        output_token_ids = final_res.outputs[choice.index].token_ids

                    self.request_logger.log_outputs(
                        request_id=request_id,
                        outputs=output_text,
                        output_token_ids=output_token_ids,
                        finish_reason=choice.finish_reason,
                        is_streaming=False,
                        delta=False,
                    )

        return response

    def _get_top_logprobs(
        self,
        logprobs: dict[int, Logprob],
        top_logprobs: int | None,
        tokenizer: AnyTokenizer,
        should_return_as_token_id: bool,
    ) -> list[ChatCompletionLogProb]:
        return [
            ChatCompletionLogProb(
                token=(
                    token := self._get_decoded_token(
                        p[1],
                        p[0],
                        tokenizer,
                        return_as_token_id=should_return_as_token_id,
                    )
                ),
                logprob=max(p[1].logprob, -9999.0),
                bytes=list(token.encode("utf-8", errors="replace")),
            )
            for i, p in enumerate(logprobs.items())
            if (top_logprobs and i < top_logprobs or top_logprobs == -1)
        ]

    def _create_chat_logprobs(
        self,
        token_ids: GenericSequence[int],
        top_logprobs: GenericSequence[dict[int, Logprob] | None],
        tokenizer: AnyTokenizer,
        num_output_top_logprobs: int | None = None,
        return_as_token_id: bool | None = None,
    ) -> ChatCompletionLogProbs:
        """Create OpenAI-style logprobs."""
        logprobs_content: list[ChatCompletionLogProbsContent] = []

        should_return_as_token_id = (
            return_as_token_id
            if return_as_token_id is not None
            else self.return_tokens_as_token_ids
        )
        for i, token_id in enumerate(token_ids):
            step_top_logprobs = top_logprobs[i]
            if step_top_logprobs is None or step_top_logprobs.get(token_id) is None:
                if should_return_as_token_id:
                    token = f"token_id:{token_id}"
                else:
                    token = tokenizer.decode(token_id)

                logprobs_content.append(
                    ChatCompletionLogProbsContent(
                        token=token,
                        bytes=list(token.encode("utf-8", errors="replace")),
                    )
                )
            else:
                step_token = step_top_logprobs[token_id]
                step_decoded = step_token.decoded_token

                logprobs_content.append(
                    ChatCompletionLogProbsContent(
                        token=self._get_decoded_token(
                            step_token,
                            token_id,
                            tokenizer,
                            should_return_as_token_id,
                        ),
                        logprob=max(step_token.logprob, -9999.0),
                        bytes=(
                            None
                            if step_decoded is None
                            else list(step_decoded.encode("utf-8", errors="replace"))
                        ),
                        top_logprobs=self._get_top_logprobs(
                            step_top_logprobs,
                            num_output_top_logprobs,
                            tokenizer,
                            should_return_as_token_id,
                        ),
                    )
                )

        return ChatCompletionLogProbs(content=logprobs_content)

    def _should_stream_with_auto_tool_parsing(self, request: ChatCompletionRequest):
        """
        Utility function to check if streamed tokens should go through the tool
        call parser that was configured.

        We only want to do this IF user-provided tools are set, a tool parser
        is configured, "auto" tool choice is enabled, and the request's tool
        choice field indicates that "auto" tool choice should be used.
        """
        return (
            request.tools
            and self.tool_parser
            and self.enable_auto_tools
            and request.tool_choice in ["auto", None]
        )

    def _should_check_for_unstreamed_tool_arg_tokens(
        self,
        delta_message: DeltaMessage | None,
        output: CompletionOutput,
    ) -> bool:
        """
        Check to see if we should check for unstreamed tool arguments tokens.
        This is only applicable when auto tool parsing is enabled, the delta
        is a tool call with arguments.
        """

        return bool(
            # if there is a delta message that includes tool calls which
            # include a function that has arguments
            output.finish_reason is not None
            and self.enable_auto_tools
            and self.tool_parser
            and delta_message
            and delta_message.tool_calls
            and delta_message.tool_calls[0]
            and delta_message.tool_calls[0].function
            and delta_message.tool_calls[0].function.arguments is not None
        )

    def _make_request_with_harmony(
        self,
        request: ChatCompletionRequest,
    ):
        messages: list[OpenAIMessage] = []

        # Add system message.
        # NOTE: In Chat Completion API, browsing is enabled by default
        # if the model supports it. TODO: Support browsing.
        assert not self.supports_browsing
        assert not self.supports_code_interpreter
        sys_msg = get_system_message(
            reasoning_effort=request.reasoning_effort,
            browser_description=None,
            python_description=None,
            with_custom_tools=request.tools is not None,
        )
        messages.append(sys_msg)

        # Add developer message.
        dev_msg = get_developer_message(tools=request.tools)
        messages.append(dev_msg)

        # Add user message.
        for chat_msg in request.messages:
            messages.extend(parse_input_to_harmony_message(chat_msg))

        # Render prompt token ids.
        prompt_token_ids = render_for_completion(messages)
        engine_prompt = EngineTokensPrompt(prompt_token_ids=prompt_token_ids)

        # Add cache_salt if provided in the request
        if request.cache_salt is not None:
            engine_prompt["cache_salt"] = request.cache_salt

        return messages, [prompt_token_ids], [engine_prompt]<|MERGE_RESOLUTION|>--- conflicted
+++ resolved
@@ -1442,24 +1442,8 @@
                 message = ChatMessage(
                     role=role,
                     content="",
-<<<<<<< HEAD
-                    tool_calls=[
-                        tool_call_class(
-                            id=tool_call_ids[i],
-                            function=FunctionCall(
-                                name=tool_call.name,
-                                arguments=json.dumps(
-                                    tool_call.parameters, ensure_ascii=False
-                                ),
-                            ),
-                        )
-                        for i, tool_call in enumerate(tool_calls)
-                    ],
+                    tool_calls=tool_call_class_items,
                     reasoning=reasoning,
-=======
-                    tool_calls=tool_call_class_items,
-                    reasoning_content=reasoning_content,
->>>>>>> 40db1944
                 )
 
             # if the request doesn't use tool choice
@@ -1481,12 +1465,7 @@
                 if tool_calls:
                     message = ChatMessage(
                         role=role,
-<<<<<<< HEAD
                         reasoning=reasoning,
-                        content=tool_call_info.content,
-                        tool_calls=tool_call_info.tool_calls,
-=======
-                        reasoning_content=reasoning_content,
                         content=content,
                         tool_calls=[
                             ToolCall(
@@ -1495,7 +1474,6 @@
                             )
                             for tc in tool_calls
                         ],
->>>>>>> 40db1944
                     )
 
                 else:
@@ -1520,12 +1498,7 @@
                     " if tools should be extracted. Returning a standard chat "
                     "completion."
                 )
-<<<<<<< HEAD
                 message = ChatMessage(role=role, reasoning=reasoning, content=content)
-=======
-                message = ChatMessage(
-                    role=role, reasoning_content=reasoning_content, content=content
-                )
             # In OpenAI's API, when a tool is called, the finish_reason is:
             # "tool_calls" for "auto" or "required" tool calls,
             # and "stop" for named tool calls.
@@ -1534,7 +1507,6 @@
                 and request.tool_choice == "required"
                 and output.finish_reason == "stop"
             )
->>>>>>> 40db1944
 
             choice_data = ChatCompletionResponseChoice(
                 index=output.index,
