import codecs
import time
from dataclasses import dataclass, field
from functools import cached_property
from typing import (AsyncGenerator, AsyncIterator, Awaitable, Dict, Iterable,
                    List, Optional)
from typing import Sequence as GenericSequence
from typing import TypedDict, Union, cast, final

from fastapi import Request
from openai.types.chat import (ChatCompletionContentPartImageParam,
                               ChatCompletionContentPartTextParam)

from vllm.config import ModelConfig
from vllm.engine.async_llm_engine import AsyncLLMEngine
from vllm.entrypoints.openai.protocol import (
    ChatCompletionContentPartParam, ChatCompletionLogProb,
    ChatCompletionLogProbs, ChatCompletionLogProbsContent,
    ChatCompletionMessageParam, ChatCompletionNamedToolChoiceParam,
    ChatCompletionRequest, ChatCompletionResponse,
    ChatCompletionResponseChoice, ChatCompletionResponseStreamChoice,
    ChatCompletionStreamResponse, ChatMessage, DeltaMessage, ErrorResponse,
    FunctionCall, ToolCall, UsageInfo)
from vllm.entrypoints.openai.serving_engine import (LoRAModulePath,
                                                    OpenAIServing)
from vllm.inputs import PromptInputs
from vllm.logger import init_logger
from vllm.model_executor.guided_decoding import (
    get_guided_decoding_logits_processor)
from vllm.multimodal import MultiModalDataDict
<<<<<<< HEAD
from vllm.multimodal.utils import async_get_and_parse_image
=======
from vllm.multimodal.utils import (async_get_and_parse_image,
                                   get_full_image_text_prompt)
>>>>>>> 98d6682c
from vllm.outputs import RequestOutput
from vllm.sequence import Logprob
from vllm.tracing import (contains_trace_headers, extract_trace_headers,
                          log_tracing_disabled_warning)
from vllm.utils import random_uuid

logger = init_logger(__name__)


@final  # So that it should be compatible with Dict[str, str]
class ConversationMessage(TypedDict):
    role: str
    content: str


@dataclass(frozen=True)
class ChatMessageParseResult:
    messages: List[ConversationMessage]
    mm_futures: List[Awaitable[MultiModalDataDict]] = field(
        default_factory=list)


class OpenAIServingChat(OpenAIServing):

    def __init__(self,
                 engine: AsyncLLMEngine,
                 model_config: ModelConfig,
                 served_model_names: List[str],
                 response_role: str,
                 lora_modules: Optional[List[LoRAModulePath]] = None,
                 chat_template: Optional[str] = None):
        super().__init__(engine=engine,
                         model_config=model_config,
                         served_model_names=served_model_names,
                         lora_modules=lora_modules)

        self.response_role = response_role
        self._load_chat_template(chat_template)

    def _load_chat_template(self, chat_template: Optional[str]):
        tokenizer = self.tokenizer

        if chat_template is not None:
            try:
                with open(chat_template, "r") as f:
                    tokenizer.chat_template = f.read()
            except OSError as e:
                JINJA_CHARS = "{}\n"
                if not any(c in chat_template for c in JINJA_CHARS):
                    msg = (f"The supplied chat template ({chat_template}) "
                           f"looks like a file path, but it failed to be "
                           f"opened. Reason: {e}")
                    raise ValueError(msg) from e

                # If opening a file fails, set chat template to be args to
                # ensure we decode so our escape are interpreted correctly
                tokenizer.chat_template = codecs.decode(
                    chat_template, "unicode_escape")

            logger.info("Using supplied chat template:\n%s",
                        tokenizer.chat_template)
        elif tokenizer.chat_template is not None:
            logger.info("Using default chat template:\n%s",
                        tokenizer.chat_template)
        else:
            logger.warning(
                "No chat template provided. Chat API will not work.")

    @cached_property
    def image_token_str(self) -> Optional[str]:
        # TODO: Let user specify how to insert image tokens into prompt
        # (similar to chat template)
        model_type = self.model_config.hf_config.model_type
        if model_type == "phi3_v":
            # Workaround since this token is not defined in the tokenizer
            return "<|image_1|>"
        if model_type in ("blip-2", "chatglm", "fuyu", "minicpmv",
                          "paligemma"):
            # These models do not use image tokens in the prompt
            return None

        # The default behaviour assumes that the image token is
        # available to the tokenizer.
        # (Suitable for LLaVA, Idefics2, DeepSeek-VL)
        vlm_config = self.model_config.multimodal_config
        if vlm_config is None:
            raise ValueError(
                "'image_url' input is not supported as the loaded "
                "model is not multimodal.")

        image_token_id = vlm_config.image_token_id
        if vlm_config.image_token_id is None:
            raise ValueError(
                "'image_url' input is not supported as the loaded "
                "model does not specify an image token.")

        return self.tokenizer.decode(image_token_id)

    def _parse_chat_message_content_parts(
        self,
        role: str,
        parts: Iterable[ChatCompletionContentPartParam],
    ) -> ChatMessageParseResult:
        texts: List[str] = []
        mm_futures: List[Awaitable[MultiModalDataDict]] = []
<<<<<<< HEAD
=======

        vlm_config: Optional[VisionLanguageConfig] = getattr(
            self.engine.engine, "vision_language_config", None)
        model_config = getattr(self.engine.engine, "model_config", None)
>>>>>>> 98d6682c

        for part in parts:
            part_type = part["type"]
            if part_type == "text":
                text = cast(ChatCompletionContentPartTextParam, part)["text"]
                texts.append(text)
            elif part_type == "image_url":
<<<<<<< HEAD
                if len(mm_futures) > 0:
                    raise NotImplementedError(
                        "Multiple 'image_url' input is currently not supported."
                    )

                image_token_str = self.image_token_str
                if image_token_str is not None:
                    if any(image_token_str in text for text in texts):
                        logger.warning(
                            "Detected image token string in the text prompt. "
                            "Skipping prompt formatting.")
                    else:
                        texts.append(image_token_str)

                image_url = cast(ChatCompletionContentPartImageParam,
                                 part)["image_url"]

                if image_url.get("detail", "auto") != "auto":
                    logger.warning(
                        "'image_url.detail' is currently not supported and "
                        "will be ignored.")
=======
                if vlm_config is None:
                    raise ValueError(
                        "'image_url' input is not supported as the loaded "
                        "model is not multimodal.")
                assert self.tokenizer is not None
                image_url = cast(ChatCompletionContentPartImageParam,
                                 part)["image_url"]

                if image_url.get("detail", "auto") != "auto":
                    logger.warning(
                        "'image_url.detail' is currently not supported and "
                        "will be ignored.")

                mm_future = async_get_and_parse_image(image_url["url"])
                mm_futures.append(mm_future)
>>>>>>> 98d6682c

                image_future = async_get_and_parse_image(image_url["url"])
                mm_futures.append(image_future)
            else:
                raise NotImplementedError(f"Unknown part type: {part_type}")

        text_prompt = "\n".join(texts)
        messages = [ConversationMessage(role=role, content=text_prompt)]

<<<<<<< HEAD
=======
        if vlm_config is not None and len(mm_futures):

            assert len(
                mm_futures
            ) == 1, "Multiple 'image_url' input is currently not supported."
            (image_token_prompt,
             image_token_str) = vlm_config.get_image_token_text(self.tokenizer)

            # NOTE: If image token string (e.g, <image>) is already present
            # in the text prompt, we assume it follows the same format required
            # by the engine.
            if image_token_str in text_prompt:
                logger.warning(
                    "Detected image token string in the text prompt. "
                    "Skipping prompt formatting.")
                messages = [
                    ConversationMessage(role=role, content=text_prompt)
                ]

            else:
                full_prompt = get_full_image_text_prompt(
                    image_prompt=image_token_prompt,
                    text_prompt=text_prompt,
                    config=model_config)
                messages = [
                    ConversationMessage(role=role, content=full_prompt)
                ]
        else:
            messages = [ConversationMessage(role=role, content=text_prompt)]

>>>>>>> 98d6682c
        return ChatMessageParseResult(messages=messages, mm_futures=mm_futures)

    def _parse_chat_message_content(
        self,
        message: ChatCompletionMessageParam,
    ) -> ChatMessageParseResult:
        role = message["role"]
        content = message.get("content")

        if content is None:
            return ChatMessageParseResult(messages=[], mm_futures=[])
        if isinstance(content, str):
            messages = [ConversationMessage(role=role, content=content)]
            return ChatMessageParseResult(messages=messages, mm_futures=[])

        return self._parse_chat_message_content_parts(role, content)

    async def create_chat_completion(
        self,
        request: ChatCompletionRequest,
        raw_request: Optional[Request] = None
    ) -> Union[ErrorResponse, AsyncGenerator[str, None],
               ChatCompletionResponse]:
        """Completion API similar to OpenAI's API.

        See https://platform.openai.com/docs/api-reference/chat/create
        for the API specification. This API mimics the OpenAI
        ChatCompletion API.

        NOTE: Currently we do not support the following feature:
            - function_call (Users should implement this by themselves)
        """
        error_check_ret = await self._check_model(request)
        if error_check_ret is not None:
            return error_check_ret

        try:
            conversation: List[ConversationMessage] = []
            mm_futures: List[Awaitable[MultiModalDataDict]] = []

            for msg in request.messages:
                chat_parsed_result = self._parse_chat_message_content(msg)

                conversation.extend(chat_parsed_result.messages)
                mm_futures.extend(chat_parsed_result.mm_futures)
<<<<<<< HEAD
=======

            tool_dicts = None if request.tools is None else [
                tool.model_dump() for tool in request.tools
            ]
>>>>>>> 98d6682c

            prompt = self.tokenizer.apply_chat_template(
                conversation=conversation,
                tokenize=False,
                add_generation_prompt=request.add_generation_prompt,
                tools=tool_dicts,
                documents=request.documents,
                chat_template=request.chat_template,
                **(request.chat_template_kwargs or {}),
            )
        except Exception as e:
            logger.error("Error in applying chat template from request: %s", e)
            return self.create_error_response(str(e))

        mm_data: Optional[MultiModalDataDict] = None
        try:
            if len(mm_futures):
                # since we support only single mm data currently
                assert len(mm_futures) == 1
                mm_data = await mm_futures[0]
        except Exception as e:
            logger.error("Error in loading multi-modal data: %s", e)
            return self.create_error_response(str(e))

        request_id = f"cmpl-{random_uuid()}"
        try:
            # Tokenize/detokenize depending on prompt format (string/token list)
            prompt_ids, prompt_text = self._validate_prompt_and_tokenize(
                request,
                prompt=prompt,
                add_special_tokens=request.add_special_tokens)
            sampling_params = request.to_sampling_params()
            lora_request = self._maybe_get_lora(request)
            decoding_config = await self.engine.get_decoding_config()
            guided_decoding_backend = request.guided_decoding_backend \
                or decoding_config.guided_decoding_backend
            guided_decode_logits_processor = (
                await get_guided_decoding_logits_processor(
                    guided_decoding_backend, request, await
                    self.engine.get_tokenizer()))
            if guided_decode_logits_processor:
                if sampling_params.logits_processors is None:
                    sampling_params.logits_processors = []
                sampling_params.logits_processors.append(
                    guided_decode_logits_processor)
        except ValueError as e:
            return self.create_error_response(str(e))

        inputs: PromptInputs = {
            "prompt": prompt_text,
            "prompt_token_ids": prompt_ids,
        }
        if mm_data is not None:
            inputs["multi_modal_data"] = mm_data

        is_tracing_enabled = await self.engine.is_tracing_enabled()
        trace_headers = None
        if is_tracing_enabled and raw_request:
            trace_headers = extract_trace_headers(raw_request.headers)
        if not is_tracing_enabled and raw_request and contains_trace_headers(
                raw_request.headers):
            log_tracing_disabled_warning()

        result_generator = self.engine.generate(
            inputs,
            sampling_params,
            request_id,
            lora_request,
            trace_headers=trace_headers,
        )
        # Streaming response
        if request.stream:
            return self.chat_completion_stream_generator(
                request, result_generator, request_id, conversation)
        else:
            try:
                return await self.chat_completion_full_generator(
                    request, raw_request, result_generator, request_id,
                    conversation)
            except ValueError as e:
                # TODO: Use a vllm-specific Validation Error
                return self.create_error_response(str(e))

    def get_chat_request_role(self, request: ChatCompletionRequest) -> str:
        if request.add_generation_prompt:
            return self.response_role
        else:
            return request.messages[-1]["role"]

    async def chat_completion_stream_generator(
            self, request: ChatCompletionRequest,
            result_generator: AsyncIterator[RequestOutput], request_id: str,
            conversation: List[ConversationMessage]
    ) -> AsyncGenerator[str, None]:
        model_name = self.served_model_names[0]
        created_time = int(time.time())
        chunk_object_type = "chat.completion.chunk"
        first_iteration = True

        # Send response for each token for each request.n (index)
        assert request.n is not None
        previous_texts = [""] * request.n
        previous_num_tokens = [0] * request.n
        finish_reason_sent = [False] * request.n
        try:
            async for res in result_generator:
                # We need to do it here, because if there are exceptions in
                # the result_generator, it needs to be sent as the FIRST
                # response (by the try...catch).
                if first_iteration:
                    # Send first response for each request.n (index) with
                    # the role
                    role = self.get_chat_request_role(request)
                    for i in range(request.n):
                        choice_data = ChatCompletionResponseStreamChoice(
                            index=i,
                            delta=DeltaMessage(role=role),
                            logprobs=None,
                            finish_reason=None)
                        chunk = ChatCompletionStreamResponse(
                            id=request_id,
                            object=chunk_object_type,
                            created=created_time,
                            choices=[choice_data],
                            model=model_name)
                        if (request.stream_options
                                and request.stream_options.include_usage):
                            chunk.usage = None
                        data = chunk.model_dump_json(exclude_unset=True)
                        yield f"data: {data}\n\n"

                    # Send response to echo the input portion of the
                    # last message
                    if request.echo:
                        last_msg_content = ""
                        if conversation and conversation[-1].get(
                                "content") and conversation[-1].get(
                                    "role") == role:
                            last_msg_content = conversation[-1]["content"]

                        if last_msg_content:
                            for i in range(request.n):
                                choice_data = (
                                    ChatCompletionResponseStreamChoice(
                                        index=i,
                                        delta=DeltaMessage(
                                            content=last_msg_content),
                                        finish_reason=None))
                                chunk = ChatCompletionStreamResponse(
                                    id=request_id,
                                    object=chunk_object_type,
                                    created=created_time,
                                    choices=[choice_data],
                                    logprobs=None,
                                    model=model_name)
                                if (request.stream_options and
                                        request.stream_options.include_usage):
                                    chunk.usage = None
                                data = chunk.model_dump_json(
                                    exclude_unset=True)
                                yield f"data: {data}\n\n"
                    first_iteration = False

                for output in res.outputs:
                    i = output.index

                    if finish_reason_sent[i]:
                        continue

                    delta_token_ids = output.token_ids[previous_num_tokens[i]:]
                    out_logprobs = output.logprobs[
                        previous_num_tokens[i]:] if output.logprobs else None

                    if request.logprobs and request.top_logprobs is not None:
                        assert out_logprobs is not None, (
                            "Did not output logprobs")
                        logprobs = self._create_chat_logprobs(
                            token_ids=delta_token_ids,
                            top_logprobs=out_logprobs,
                            num_output_top_logprobs=request.top_logprobs,
                        )
                    else:
                        logprobs = None

                    delta_text = output.text[len(previous_texts[i]):]
                    previous_texts[i] = output.text
                    previous_num_tokens[i] = len(output.token_ids)

                    if request.tool_choice and type(
                            request.tool_choice
                    ) is ChatCompletionNamedToolChoiceParam:
                        delta_message = DeltaMessage(tool_calls=[
                            ToolCall(function=FunctionCall(
                                name=request.tool_choice.function.name,
                                arguments=delta_text))
                        ])
                    else:
                        delta_message = DeltaMessage(content=delta_text)

                    if output.finish_reason is None:
                        # Send token-by-token response for each request.n

                        choice_data = ChatCompletionResponseStreamChoice(
                            index=i,
                            delta=delta_message,
                            logprobs=logprobs,
                            finish_reason=None)
                        chunk = ChatCompletionStreamResponse(
                            id=request_id,
                            object=chunk_object_type,
                            created=created_time,
                            choices=[choice_data],
                            model=model_name)
                        if (request.stream_options
                                and request.stream_options.include_usage):
                            chunk.usage = None
                        data = chunk.model_dump_json(exclude_unset=True)
                        yield f"data: {data}\n\n"
                    else:
                        # Send the finish response for each request.n only once
                        prompt_tokens = len(res.prompt_token_ids)
                        choice_data = ChatCompletionResponseStreamChoice(
                            index=i,
                            delta=delta_message,
                            logprobs=logprobs,
                            finish_reason=output.finish_reason,
                            stop_reason=output.stop_reason)
                        chunk = ChatCompletionStreamResponse(
                            id=request_id,
                            object=chunk_object_type,
                            created=created_time,
                            choices=[choice_data],
                            model=model_name)
                        if (request.stream_options
                                and request.stream_options.include_usage):
                            chunk.usage = None
                        data = chunk.model_dump_json(exclude_unset=True)
                        yield f"data: {data}\n\n"
                        finish_reason_sent[i] = True

            if (request.stream_options
                    and request.stream_options.include_usage):
                final_usage = UsageInfo(
                    prompt_tokens=prompt_tokens,
                    completion_tokens=previous_num_tokens[i],
                    total_tokens=prompt_tokens + previous_num_tokens[i],
                )

                final_usage_chunk = ChatCompletionStreamResponse(
                    id=request_id,
                    object=chunk_object_type,
                    created=created_time,
                    choices=[],
                    model=model_name,
                    usage=final_usage)
                final_usage_data = (final_usage_chunk.model_dump_json(
                    exclude_unset=True, exclude_none=True))
                yield f"data: {final_usage_data}\n\n"

        except ValueError as e:
            # TODO: Use a vllm-specific Validation Error
            data = self.create_streaming_error_response(str(e))
            yield f"data: {data}\n\n"
        # Send the final done message after all response.n are finished
        yield "data: [DONE]\n\n"

    async def chat_completion_full_generator(
        self, request: ChatCompletionRequest, raw_request: Optional[Request],
        result_generator: AsyncIterator[RequestOutput], request_id: str,
        conversation: List[ConversationMessage]
    ) -> Union[ErrorResponse, ChatCompletionResponse]:

        model_name = self.served_model_names[0]
        created_time = int(time.time())
        final_res: Optional[RequestOutput] = None

        async for res in result_generator:
            if raw_request is not None and await raw_request.is_disconnected():
                # Abort the request if the client disconnects.
                await self.engine.abort(request_id)
                return self.create_error_response("Client disconnected")
            final_res = res
        assert final_res is not None

        choices: List[ChatCompletionResponseChoice] = []

        role = self.get_chat_request_role(request)
        for output in final_res.outputs:
            token_ids = output.token_ids
            out_logprobs = output.logprobs

            if request.logprobs and request.top_logprobs is not None:
                assert out_logprobs is not None, "Did not output logprobs"
                logprobs = self._create_chat_logprobs(
                    token_ids=token_ids,
                    top_logprobs=out_logprobs,
                    num_output_top_logprobs=request.top_logprobs,
                )
            else:
                logprobs = None

            if request.tool_choice and type(
                    request.tool_choice) is ChatCompletionNamedToolChoiceParam:
                message = ChatMessage(
                    role=role,
                    content="",
                    tool_calls=[
                        ToolCall(function=FunctionCall(
                            name=request.tool_choice.function.name,
                            arguments=output.text))
                    ])
            elif not request.tool_choice or request.tool_choice == "none":
                message = ChatMessage(role=role, content=output.text)

            choice_data = ChatCompletionResponseChoice(
                index=output.index,
                message=message,
                logprobs=logprobs,
                finish_reason=output.finish_reason,
                stop_reason=output.stop_reason)
            choices.append(choice_data)

        if request.echo:
            last_msg_content = ""
            if conversation and conversation[-1].get(
                    "content") and conversation[-1].get("role") == role:
                last_msg_content = conversation[-1]["content"]

            for choice in choices:
                full_message = last_msg_content + choice.message.content
                choice.message.content = full_message

        num_prompt_tokens = len(final_res.prompt_token_ids)
        num_generated_tokens = sum(
            len(output.token_ids) for output in final_res.outputs)
        usage = UsageInfo(
            prompt_tokens=num_prompt_tokens,
            completion_tokens=num_generated_tokens,
            total_tokens=num_prompt_tokens + num_generated_tokens,
        )
        response = ChatCompletionResponse(
            id=request_id,
            created=created_time,
            model=model_name,
            choices=choices,
            usage=usage,
        )

        return response

    def _get_top_logprobs(
            self, logprobs: Dict[int, Logprob],
            top_logprobs: Optional[int]) -> List[ChatCompletionLogProb]:
        return [
            ChatCompletionLogProb(
                token=self._get_decoded_token(p[1], p[0]),
                logprob=max(p[1].logprob, -9999.0),
                bytes=list(
                    self._get_decoded_token(p[1],
                                            p[0]).encode("utf-8",
                                                         errors="replace")))
            for i, p in enumerate(logprobs.items())
            if top_logprobs and i < top_logprobs
        ]

    def _create_chat_logprobs(
        self,
        token_ids: GenericSequence[int],
        top_logprobs: GenericSequence[Optional[Dict[int, Logprob]]],
        num_output_top_logprobs: Optional[int] = None,
    ) -> ChatCompletionLogProbs:
        """Create OpenAI-style logprobs."""

        logprobs_content = []

        for i, token_id in enumerate(token_ids):
            step_top_logprobs = top_logprobs[i]
            if step_top_logprobs is None:
                logprobs_content.append(
                    ChatCompletionLogProbsContent(
                        token=self.tokenizer.decode(token_id),
                        bytes=list(
                            self.tokenizer.decode(token_id).encode(
                                "utf-8", errors="replace"))))
            else:
                logprobs_content.append(
                    ChatCompletionLogProbsContent(
                        token=step_top_logprobs[token_id].decoded_token,
                        logprob=max(step_top_logprobs[token_id].logprob,
                                    -9999.0),
                        bytes=list(
                            step_top_logprobs[token_id].decoded_token.encode(
                                "utf-8", errors="replace")),
                        top_logprobs=self._get_top_logprobs(
                            step_top_logprobs, num_output_top_logprobs)))

        return ChatCompletionLogProbs(content=logprobs_content)<|MERGE_RESOLUTION|>--- conflicted
+++ resolved
@@ -28,12 +28,7 @@
 from vllm.model_executor.guided_decoding import (
     get_guided_decoding_logits_processor)
 from vllm.multimodal import MultiModalDataDict
-<<<<<<< HEAD
 from vllm.multimodal.utils import async_get_and_parse_image
-=======
-from vllm.multimodal.utils import (async_get_and_parse_image,
-                                   get_full_image_text_prompt)
->>>>>>> 98d6682c
 from vllm.outputs import RequestOutput
 from vllm.sequence import Logprob
 from vllm.tracing import (contains_trace_headers, extract_trace_headers,
@@ -139,13 +134,6 @@
     ) -> ChatMessageParseResult:
         texts: List[str] = []
         mm_futures: List[Awaitable[MultiModalDataDict]] = []
-<<<<<<< HEAD
-=======
-
-        vlm_config: Optional[VisionLanguageConfig] = getattr(
-            self.engine.engine, "vision_language_config", None)
-        model_config = getattr(self.engine.engine, "model_config", None)
->>>>>>> 98d6682c
 
         for part in parts:
             part_type = part["type"]
@@ -153,7 +141,6 @@
                 text = cast(ChatCompletionContentPartTextParam, part)["text"]
                 texts.append(text)
             elif part_type == "image_url":
-<<<<<<< HEAD
                 if len(mm_futures) > 0:
                     raise NotImplementedError(
                         "Multiple 'image_url' input is currently not supported."
@@ -175,23 +162,6 @@
                     logger.warning(
                         "'image_url.detail' is currently not supported and "
                         "will be ignored.")
-=======
-                if vlm_config is None:
-                    raise ValueError(
-                        "'image_url' input is not supported as the loaded "
-                        "model is not multimodal.")
-                assert self.tokenizer is not None
-                image_url = cast(ChatCompletionContentPartImageParam,
-                                 part)["image_url"]
-
-                if image_url.get("detail", "auto") != "auto":
-                    logger.warning(
-                        "'image_url.detail' is currently not supported and "
-                        "will be ignored.")
-
-                mm_future = async_get_and_parse_image(image_url["url"])
-                mm_futures.append(mm_future)
->>>>>>> 98d6682c
 
                 image_future = async_get_and_parse_image(image_url["url"])
                 mm_futures.append(image_future)
@@ -201,39 +171,6 @@
         text_prompt = "\n".join(texts)
         messages = [ConversationMessage(role=role, content=text_prompt)]
 
-<<<<<<< HEAD
-=======
-        if vlm_config is not None and len(mm_futures):
-
-            assert len(
-                mm_futures
-            ) == 1, "Multiple 'image_url' input is currently not supported."
-            (image_token_prompt,
-             image_token_str) = vlm_config.get_image_token_text(self.tokenizer)
-
-            # NOTE: If image token string (e.g, <image>) is already present
-            # in the text prompt, we assume it follows the same format required
-            # by the engine.
-            if image_token_str in text_prompt:
-                logger.warning(
-                    "Detected image token string in the text prompt. "
-                    "Skipping prompt formatting.")
-                messages = [
-                    ConversationMessage(role=role, content=text_prompt)
-                ]
-
-            else:
-                full_prompt = get_full_image_text_prompt(
-                    image_prompt=image_token_prompt,
-                    text_prompt=text_prompt,
-                    config=model_config)
-                messages = [
-                    ConversationMessage(role=role, content=full_prompt)
-                ]
-        else:
-            messages = [ConversationMessage(role=role, content=text_prompt)]
-
->>>>>>> 98d6682c
         return ChatMessageParseResult(messages=messages, mm_futures=mm_futures)
 
     def _parse_chat_message_content(
@@ -279,13 +216,10 @@
 
                 conversation.extend(chat_parsed_result.messages)
                 mm_futures.extend(chat_parsed_result.mm_futures)
-<<<<<<< HEAD
-=======
 
             tool_dicts = None if request.tools is None else [
                 tool.model_dump() for tool in request.tools
             ]
->>>>>>> 98d6682c
 
             prompt = self.tokenizer.apply_chat_template(
                 conversation=conversation,
