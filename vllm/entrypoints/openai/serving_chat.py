--- conflicted
+++ resolved
@@ -66,9 +66,6 @@
             token_ids = self._validate_prompt_and_tokenize(request,
                                                            prompt=prompt)
             sampling_params = request.to_sampling_params()
-<<<<<<< HEAD
-            lora_params = request.to_lora_params()
-=======
             lora_request = self._maybe_get_lora(request)
             guided_decode_logits_processor = (
                 await get_guided_decoding_logits_processor(
@@ -78,17 +75,12 @@
                     sampling_params.logits_processors = []
                 sampling_params.logits_processors.append(
                     guided_decode_logits_processor)
->>>>>>> 819a309c
         except ValueError as e:
             return self.create_error_response(str(e))
 
         result_generator = self.engine.generate(prompt, sampling_params,
-<<<<<<< HEAD
-                                                request_id, token_ids, lora_request=lora_params)
-=======
                                                 request_id, token_ids,
                                                 lora_request)
->>>>>>> 819a309c
         # Streaming response
         if request.stream:
             return self.chat_completion_stream_generator(
