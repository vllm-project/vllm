--- conflicted
+++ resolved
@@ -4,13 +4,9 @@
 import asyncio
 import json
 import time
-from collections.abc import AsyncGenerator, AsyncIterator, Callable
+from collections.abc import AsyncGenerator, AsyncIterator
 from collections.abc import Sequence as GenericSequence
-<<<<<<< HEAD
 from typing import Final
-=======
-from typing import Final, Optional, Union
->>>>>>> d0bed837
 
 import jinja2
 import partial_json_parser
@@ -121,44 +117,9 @@
         )
         # set up tool use
         self.enable_auto_tools: bool = enable_auto_tools
-<<<<<<< HEAD
-        if self.enable_auto_tools:
-            logger.info(
-                '"auto" tool choice has been enabled please note that while'
-                " the parallel_tool_calls client option is preset for "
-                "compatibility reasons, it will be ignored."
-            )
-
-        self.reasoning_parser: Callable[[AnyTokenizer], ReasoningParser] | None = None
-        if reasoning_parser:
-            try:
-                self.reasoning_parser = ReasoningParserManager.get_reasoning_parser(
-                    reasoning_parser
-                )
-                assert self.reasoning_parser is not None
-            except Exception as e:
-                raise TypeError(f"{reasoning_parser=} has not been registered") from e
-        self.tool_parser: Callable[[AnyTokenizer], ToolParser] | None = None
-        if self.enable_auto_tools:
-            try:
-                if tool_parser == "pythonic" and self.model_config.model.startswith(
-                    "meta-llama/Llama-3.2"
-                ):
-                    logger.warning(
-                        "Llama3.2 models may struggle to emit valid pythonic tool calls"
-                    )
-                self.tool_parser = ToolParserManager.get_tool_parser(tool_parser)
-            except Exception as e:
-                raise TypeError(
-                    "Error: --enable-auto-tool-choice requires "
-                    f"tool_parser:'{tool_parser}' which has not "
-                    "been registered"
-                ) from e
-=======
         self.tool_parser = self._get_tool_parser(
             tool_parser_name=tool_parser, enable_auto_tools=enable_auto_tools
         )
->>>>>>> d0bed837
         self.exclude_tools_when_tool_choice_none = exclude_tools_when_tool_choice_none
 
         self.enable_prompt_tokens_details = enable_prompt_tokens_details
