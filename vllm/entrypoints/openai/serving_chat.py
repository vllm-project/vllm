import asyncio
import json
import time
from typing import (AsyncGenerator, AsyncIterator, Callable, Dict, Final, List,
                    Optional)
from typing import Sequence as GenericSequence
from typing import Union

from fastapi import Request

from vllm.config import ModelConfig
from vllm.engine.async_llm_engine import AsyncLLMEngine
from vllm.engine.multiprocessing.client import MQLLMEngineClient
from vllm.engine.protocol import EngineClient
from vllm.entrypoints.chat_utils import (ConversationMessage,
                                         apply_hf_chat_template,
                                         apply_mistral_chat_template,
                                         load_chat_template,
                                         parse_chat_messages_futures)
from vllm.entrypoints.logger import RequestLogger
from vllm.entrypoints.openai.protocol import (
    ChatCompletionLogProb, ChatCompletionLogProbs,
    ChatCompletionLogProbsContent, ChatCompletionNamedToolChoiceParam,
    ChatCompletionRequest, ChatCompletionResponse,
    ChatCompletionResponseChoice, ChatCompletionResponseStreamChoice,
    ChatCompletionStreamResponse, ChatMessage, DeltaFunctionCall, DeltaMessage,
    DeltaToolCall, ErrorResponse, FunctionCall, RequestResponseMetadata,
    ToolCall, UsageInfo)
from vllm.entrypoints.openai.serving_engine import (BaseModelPath,
                                                    LoRAModulePath,
                                                    OpenAIServing,
                                                    PromptAdapterPath,
                                                    TextTokensPrompt)
<<<<<<< HEAD
from vllm.entrypoints.openai.tool_parsers import (Hermes2ProToolParser,
                                                  JambaToolParser,
                                                  MistralToolParser,
                                                  ToolParser)
=======
from vllm.entrypoints.openai.tool_parsers import ToolParser, ToolParserManager
>>>>>>> 8c746226
from vllm.inputs import TokensPrompt
from vllm.logger import init_logger
from vllm.outputs import CompletionOutput, RequestOutput
from vllm.sampling_params import BeamSearchParams, SamplingParams
from vllm.sequence import Logprob
from vllm.tracing import (contains_trace_headers, extract_trace_headers,
                          log_tracing_disabled_warning)
from vllm.transformers_utils.tokenizer import AnyTokenizer, MistralTokenizer
from vllm.utils import iterate_with_cancellation, random_uuid

logger = init_logger(__name__)


class OpenAIServingChat(OpenAIServing):

    def __init__(self,
                 engine_client: EngineClient,
                 model_config: ModelConfig,
                 base_model_paths: List[BaseModelPath],
                 response_role: str,
                 *,
                 lora_modules: Optional[List[LoRAModulePath]],
                 prompt_adapters: Optional[List[PromptAdapterPath]],
                 request_logger: Optional[RequestLogger],
                 chat_template: Optional[str],
                 return_tokens_as_token_ids: bool = False,
                 enable_auto_tools: bool = False,
                 tool_parser: Optional[str] = None):
        super().__init__(engine_client=engine_client,
                         model_config=model_config,
                         base_model_paths=base_model_paths,
                         lora_modules=lora_modules,
                         prompt_adapters=prompt_adapters,
                         request_logger=request_logger,
                         return_tokens_as_token_ids=return_tokens_as_token_ids)

        self.response_role = response_role
        self.use_tool_use_model_template = False
        self.chat_template = load_chat_template(chat_template)

        # set up tool use
        self.enable_auto_tools: bool = enable_auto_tools
        if self.enable_auto_tools:
            logger.info(
                "\"auto\" tool choice has been enabled please note that while"
                " the parallel_tool_calls client option is preset for "
                "compatibility reasons, it will be ignored.")

        self.tool_parser: Optional[Callable[[AnyTokenizer], ToolParser]] = None
        if self.enable_auto_tools:
<<<<<<< HEAD
            if tool_parser == "mistral":
                self.tool_parser = MistralToolParser
            elif tool_parser == "hermes":
                self.tool_parser = Hermes2ProToolParser
            elif tool_parser == "jamba":
                self.tool_parser = JambaToolParser
            else:
=======
            try:
                self.tool_parser = ToolParserManager.get_tool_parser(
                    tool_parser)
            except Exception as e:
>>>>>>> 8c746226
                raise TypeError("Error: --enable-auto-tool-choice requires "
                                f"tool_parser:'{tool_parser}' which has not "
                                "been registered") from e

    async def create_chat_completion(
        self,
        request: ChatCompletionRequest,
        raw_request: Optional[Request] = None,
    ) -> Union[AsyncGenerator[str, None], ChatCompletionResponse,
               ErrorResponse]:
        """Completion API similar to OpenAI's API.

        See https://platform.openai.com/docs/api-reference/chat/create
        for the API specification. This API mimics the OpenAI
        ChatCompletion API.

        """
        error_check_ret = await self._check_model(request)
        if error_check_ret is not None:
            logger.error("Error with model %s", error_check_ret)
            return error_check_ret

        # If the engine is dead, raise the engine's DEAD_ERROR.
        # This is required for the streaming case, where we return a
        # success status before we actually start generating text :).
        if self.engine_client.errored:
            raise self.engine_client.dead_error

        try:
            (
                lora_request,
                prompt_adapter_request,
            ) = self._maybe_get_adapters(request)

            model_config = self.model_config
            tokenizer = await self.engine_client.get_tokenizer(lora_request)

            conversation, mm_data_future = parse_chat_messages_futures(
                request.messages, model_config, tokenizer)

            tool_dicts = None if request.tools is None else [
                tool.model_dump() for tool in request.tools
            ]

            prompt: Union[str, List[int]]
            is_mistral_tokenizer = isinstance(tokenizer, MistralTokenizer)
            if is_mistral_tokenizer:
                prompt = apply_mistral_chat_template(
                    tokenizer,
                    messages=request.messages,
                    chat_template=request.chat_template or self.chat_template,
                    add_generation_prompt=request.add_generation_prompt,
                    continue_final_message=request.continue_final_message,
                    tools=tool_dicts,
                    documents=request.documents,
                    **(request.chat_template_kwargs or {}),
                )
            else:
                prompt = apply_hf_chat_template(
                    tokenizer,
                    conversation=conversation,
                    chat_template=request.chat_template or self.chat_template,
                    add_generation_prompt=request.add_generation_prompt,
                    continue_final_message=request.continue_final_message,
                    tools=tool_dicts,
                    documents=request.documents,
                    **(request.chat_template_kwargs or {}),
                )
        except Exception as e:
            logger.exception("Error in applying chat template from request")
            return self.create_error_response(str(e))

        try:
            mm_data = await mm_data_future
        except Exception as e:
            logger.exception("Error in loading multi-modal data")
            return self.create_error_response(str(e))

        # validation for OpenAI tools
        # tool_choice = "required" is not supported
        if request.tool_choice == "required":
            return self.create_error_response(
                "tool_choice = \"required\" is not supported!")

        if not is_mistral_tokenizer and request.tool_choice == "auto" and not (
                self.enable_auto_tools and self.tool_parser is not None):
            # for hf tokenizers, "auto" tools requires
            # --enable-auto-tool-choice and --tool-call-parser
            return self.create_error_response(
                "\"auto\" tool choice requires "
                "--enable-auto-tool-choice and --tool-call-parser to be set")

        request_id = f"chat-{random_uuid()}"

        request_metadata = RequestResponseMetadata(request_id=request_id)
        if raw_request:
            raw_request.state.request_metadata = request_metadata

        try:
            if self.enable_auto_tools and self.tool_parser:
                request = self.tool_parser(tokenizer).adjust_request(
                    request=request)

            if isinstance(prompt, str):
                prompt_inputs = self._tokenize_prompt_input(
                    request,
                    tokenizer,
                    prompt,
                    truncate_prompt_tokens=request.truncate_prompt_tokens,
                    add_special_tokens=request.add_special_tokens,
                )
            else:
                assert isinstance(prompt, list) and isinstance(
                    prompt[0], int
                ), "Prompt has to be either a string or a list of token ids"
                prompt_inputs = TextTokensPrompt(
                    prompt=tokenizer.decode(prompt), prompt_token_ids=prompt)

            assert prompt_inputs is not None

            sampling_params: Union[SamplingParams, BeamSearchParams]
            default_max_tokens = self.max_model_len - len(
                prompt_inputs["prompt_token_ids"])
            if request.use_beam_search:
                sampling_params = request.to_beam_search_params(
                    default_max_tokens)
            else:
                sampling_params = request.to_sampling_params(
                    default_max_tokens)

            self._log_inputs(request_id,
                             prompt_inputs,
                             params=sampling_params,
                             lora_request=lora_request,
                             prompt_adapter_request=prompt_adapter_request)

            engine_inputs = TokensPrompt(
                prompt_token_ids=prompt_inputs["prompt_token_ids"])
            if mm_data is not None:
                engine_inputs["multi_modal_data"] = mm_data

            is_tracing_enabled = (await
                                  self.engine_client.is_tracing_enabled())
            trace_headers = None
            if is_tracing_enabled and raw_request:
                trace_headers = extract_trace_headers(raw_request.headers)
            if (not is_tracing_enabled and raw_request
                    and contains_trace_headers(raw_request.headers)):
                log_tracing_disabled_warning()

            if isinstance(sampling_params, BeamSearchParams):
                assert isinstance(self.engine_client,
                                    (AsyncLLMEngine,
                                    MQLLMEngineClient)), \
                    "Beam search is only supported with" \
                    "AsyncLLMEngine and MQLLMEngineClient."
                result_generator = self.engine_client.beam_search(
                    engine_inputs['prompt_token_ids'],
                    request_id,
                    sampling_params,
                )
            else:
                result_generator = self.engine_client.generate(
                    engine_inputs,
                    sampling_params,
                    request_id,
                    lora_request=lora_request,
                    trace_headers=trace_headers,
                    prompt_adapter_request=prompt_adapter_request,
                    priority=request.priority,
                )
        except ValueError as e:
            # TODO: Use a vllm-specific Validation Error
            return self.create_error_response(str(e))

        if raw_request:
            result_generator = iterate_with_cancellation(
                result_generator, raw_request.is_disconnected)

        # Streaming response
        if request.stream:
            return self.chat_completion_stream_generator(
                request, result_generator, request_id, conversation, tokenizer,
                request_metadata)

        try:
            return await self.chat_completion_full_generator(
                request, result_generator, request_id, conversation, tokenizer,
                request_metadata)
        except ValueError as e:
            # TODO: Use a vllm-specific Validation Error
            return self.create_error_response(str(e))

    def get_chat_request_role(self, request: ChatCompletionRequest) -> str:
        if request.add_generation_prompt:
            return self.response_role
        return request.messages[-1]["role"]

    async def chat_completion_stream_generator(
        self,
        request: ChatCompletionRequest,
        result_generator: AsyncIterator[RequestOutput],
        request_id: str,
        conversation: List[ConversationMessage],
        tokenizer: AnyTokenizer,
        request_metadata: RequestResponseMetadata,
    ) -> AsyncGenerator[str, None]:
        model_name = self.base_model_paths[0].name
        created_time = int(time.time())
        chunk_object_type: Final = "chat.completion.chunk"
        first_iteration = True

        # Send response for each token for each request.n (index)
        num_choices = 1 if request.n is None else request.n
        previous_num_tokens = [0] * num_choices
        finish_reason_sent = [False] * num_choices
        num_prompt_tokens = 0

        if isinstance(request.tool_choice, ChatCompletionNamedToolChoiceParam):
            tool_choice_function_name = request.tool_choice.function.name
        else:
            tool_choice_function_name = None

        # Determine whether tools are in use with "auto" tool choice
        tool_choice_auto = (
            not tool_choice_function_name
            and self._should_stream_with_auto_tool_parsing(request))

        all_previous_token_ids: Optional[List[List[int]]]
        if tool_choice_auto:
            # These are only required in "auto" tool choice case
            previous_texts = [""] * num_choices
            all_previous_token_ids = [[]] * num_choices
        else:
            previous_texts, all_previous_token_ids = None, None

        # Prepare the tool parser if it's needed
        try:
            if tool_choice_auto and self.tool_parser:
                tool_parsers: List[Optional[ToolParser]] = [
                    self.tool_parser(tokenizer)
                ] * num_choices
            else:
                tool_parsers = [None] * num_choices
        except RuntimeError as e:
            logger.error("Error in tool parser creation: %s", e)
            data = self.create_streaming_error_response(str(e))
            yield f"data: {data}\n\n"
            yield "data: [DONE]\n\n"
            return

        try:
            async for res in result_generator:
                if res.prompt_token_ids is not None:
                    num_prompt_tokens = len(res.prompt_token_ids)
                    if res.encoder_prompt_token_ids is not None:
                        num_prompt_tokens += len(res.encoder_prompt_token_ids)

                # We need to do it here, because if there are exceptions in
                # the result_generator, it needs to be sent as the FIRST
                # response (by the try...catch).
                if first_iteration:
                    # Send first response for each request.n (index) with
                    # the role
                    role = self.get_chat_request_role(request)

                    # NOTE num_choices defaults to 1 so this usually executes
                    # once per request
                    for i in range(num_choices):
                        tool_parser = tool_parsers[i]
                        choice_data = ChatCompletionResponseStreamChoice(
                            index=i,
                            delta=DeltaMessage(
                                role=role,
                                content="",
                            ),
                            logprobs=None,
                            finish_reason=None)
                        chunk = ChatCompletionStreamResponse(
                            id=request_id,
                            object=chunk_object_type,
                            created=created_time,
                            choices=[choice_data],
                            model=model_name)

                        # if usage should be included
                        if (request.stream_options
                                and request.stream_options.include_usage):
                            # if continuous usage stats are requested, add it
                            if request.stream_options.continuous_usage_stats:
                                usage = UsageInfo(
                                    prompt_tokens=num_prompt_tokens,
                                    completion_tokens=0,
                                    total_tokens=num_prompt_tokens)
                                chunk.usage = usage
                            # otherwise don't
                            else:
                                chunk.usage = None

                        data = chunk.model_dump_json(exclude_unset=True)
                        yield f"data: {data}\n\n"

                    # Send response to echo the input portion of the
                    # last message
                    if request.echo or request.continue_final_message:
                        last_msg_content: str = ""
                        if conversation and "content" in conversation[
                                -1] and conversation[-1].get("role") == role:
                            last_msg_content = conversation[-1]["content"] or ""

                        if last_msg_content:
                            for i in range(num_choices):
                                choice_data = (
                                    ChatCompletionResponseStreamChoice(
                                        index=i,
                                        delta=DeltaMessage(
                                            content=last_msg_content),
                                        logprobs=None,
                                        finish_reason=None))
                                chunk = ChatCompletionStreamResponse(
                                    id=request_id,
                                    object=chunk_object_type,
                                    created=created_time,
                                    choices=[choice_data],
                                    model=model_name)
                                if (request.stream_options and
                                        request.stream_options.include_usage):
                                    if (request.stream_options.
                                            continuous_usage_stats):
                                        usage = UsageInfo(
                                            prompt_tokens=num_prompt_tokens,
                                            completion_tokens=0,
                                            total_tokens=num_prompt_tokens)
                                        chunk.usage = usage
                                    else:
                                        chunk.usage = None

                                data = chunk.model_dump_json(
                                    exclude_unset=True)
                                yield f"data: {data}\n\n"
                    first_iteration = False

                for output in res.outputs:
                    i = output.index
                    tool_parser = tool_parsers[i]

                    if finish_reason_sent[i]:
                        continue

                    if request.logprobs and request.top_logprobs is not None:
                        assert output.logprobs is not None, (
                            "Did not output logprobs")
                        logprobs = self._create_chat_logprobs(
                            token_ids=output.token_ids,
                            top_logprobs=output.logprobs,
                            tokenizer=tokenizer,
                            num_output_top_logprobs=request.top_logprobs,
                        )
                    else:
                        logprobs = None

                    delta_text = output.text
                    delta_message: Optional[DeltaMessage]

                    # handle streaming deltas for tools with named tool_choice
                    if tool_choice_function_name:
                        delta_message = DeltaMessage(tool_calls=[
                            DeltaToolCall(function=DeltaFunctionCall(
                                name=tool_choice_function_name,
                                arguments=delta_text),
                                          index=i)
                        ])

                    # handle streaming deltas for tools with "auto" tool choice
                    elif tool_choice_auto:
                        assert previous_texts is not None
                        assert all_previous_token_ids is not None
                        assert tool_parser is not None
                        #TODO optimize manipulation of these lists
                        previous_text = previous_texts[i]
                        previous_token_ids = all_previous_token_ids[i]
                        current_text = previous_text + delta_text
                        current_token_ids = previous_token_ids + list(
                            output.token_ids)

                        delta_message = (
                            tool_parser.extract_tool_calls_streaming(
                                previous_text=previous_text,
                                current_text=current_text,
                                delta_text=delta_text,
                                previous_token_ids=previous_token_ids,
                                current_token_ids=current_token_ids,
                                delta_token_ids=output.token_ids,
                                request=request))

                        # update the previous values for the next iteration
                        previous_texts[i] = current_text
                        all_previous_token_ids[i] = current_token_ids

                    # handle streaming just a content delta
                    else:
                        delta_message = DeltaMessage(content=delta_text)

                    # set the previous values for the next iteration
                    previous_num_tokens[i] += len(output.token_ids)

                    # if the message delta is None (e.g. because it was a
                    # "control token" for tool calls or the parser otherwise
                    # wasn't ready to send a token, then
                    #   get the next token without streaming a chunk
                    if delta_message is None:
                        continue

                    if output.finish_reason is None:
                        # Send token-by-token response for each request.n

                        choice_data = ChatCompletionResponseStreamChoice(
                            index=i,
                            delta=delta_message,
                            logprobs=logprobs,
                            finish_reason=None)
                        chunk = ChatCompletionStreamResponse(
                            id=request_id,
                            object=chunk_object_type,
                            created=created_time,
                            choices=[choice_data],
                            model=model_name)

                        # handle usage stats if requested & if continuous
                        if (request.stream_options
                                and request.stream_options.include_usage):
                            if request.stream_options.continuous_usage_stats:
                                completion_tokens = len(output.token_ids)
                                usage = UsageInfo(
                                    prompt_tokens=num_prompt_tokens,
                                    completion_tokens=completion_tokens,
                                    total_tokens=num_prompt_tokens +
                                    completion_tokens,
                                )
                                chunk.usage = usage
                            else:
                                chunk.usage = None

                        data = chunk.model_dump_json(exclude_unset=True)
                        yield f"data: {data}\n\n"

                    # if the model is finished generating
                    else:
                        # check to make sure we haven't "forgotten" to stream
                        #   any tokens that were generated but previously
                        #   matched by partial json parsing
                        # only happens if we are NOT using guided decoding
                        if tool_parser:
                            index = len(
                                tool_parser.prev_tool_call_arr) - 1 if len(
                                    tool_parser.prev_tool_call_arr) > 0 else 0
                        else:
                            index = 0

                        if self._should_check_for_unstreamed_tool_arg_tokens(
                                delta_message, output) and tool_parser:
                            # get the expected call based on partial JSON
                            # parsing which "autocompletes" the JSON
                            expected_call = json.dumps(
                                tool_parser.prev_tool_call_arr[index].get(
                                    "arguments", {}))

                            # get what we've streamed so far for arguments
                            # for the current tool
                            actual_call = tool_parser.streamed_args_for_tool[
                                index]

                            # check to see if there's anything left to stream
                            remaining_call = expected_call.replace(
                                actual_call, "", 1)

                            # set that as a delta message
                            delta_message = DeltaMessage(tool_calls=[
                                DeltaToolCall(index=index,
                                              function=DeltaFunctionCall(
                                                  arguments=remaining_call).
                                              model_dump(exclude_none=True))
                            ])

                        # Send the finish response for each request.n only once
                        choice_data = ChatCompletionResponseStreamChoice(
                            index=i,
                            delta=delta_message,
                            logprobs=logprobs,
                            finish_reason=output.finish_reason
                            if not (tool_parser
                                    and len(tool_parser.prev_tool_call_arr))
                            else "tool_calls",
                            stop_reason=output.stop_reason)
                        chunk = ChatCompletionStreamResponse(
                            id=request_id,
                            object=chunk_object_type,
                            created=created_time,
                            choices=[choice_data],
                            model=model_name)
                        if (request.stream_options
                                and request.stream_options.include_usage):
                            if request.stream_options.continuous_usage_stats:
                                completion_tokens = len(output.token_ids)
                                usage = UsageInfo(
                                    prompt_tokens=num_prompt_tokens,
                                    completion_tokens=completion_tokens,
                                    total_tokens=num_prompt_tokens +
                                    completion_tokens,
                                )
                                chunk.usage = usage
                            else:
                                chunk.usage = None
                        data = chunk.model_dump_json(exclude_unset=True)
                        yield f"data: {data}\n\n"
                        finish_reason_sent[i] = True

            # once the final token is handled, if stream_options.include_usage
            # is sent, send the usage
            if (request.stream_options
                    and request.stream_options.include_usage):
                completion_tokens = previous_num_tokens[i]
                final_usage = UsageInfo(
                    prompt_tokens=num_prompt_tokens,
                    completion_tokens=completion_tokens,
                    total_tokens=num_prompt_tokens + completion_tokens,
                )

                final_usage_chunk = ChatCompletionStreamResponse(
                    id=request_id,
                    object=chunk_object_type,
                    created=created_time,
                    choices=[],
                    model=model_name,
                    usage=final_usage)
                final_usage_data = (final_usage_chunk.model_dump_json(
                    exclude_unset=True, exclude_none=True))
                yield f"data: {final_usage_data}\n\n"

            # report to FastAPI middleware aggregate usage across all choices
            num_completion_tokens = sum(previous_num_tokens)
            request_metadata.final_usage_info = UsageInfo(
                prompt_tokens=num_prompt_tokens,
                completion_tokens=num_completion_tokens,
                total_tokens=num_prompt_tokens + num_completion_tokens)

        except ValueError as e:
            # TODO: Use a vllm-specific Validation Error
            logger.error("error in chat completion stream generator: %s", e)
            data = self.create_streaming_error_response(str(e))
            yield f"data: {data}\n\n"
        # Send the final done message after all response.n are finished
        yield "data: [DONE]\n\n"

    async def chat_completion_full_generator(
        self,
        request: ChatCompletionRequest,
        result_generator: AsyncIterator[RequestOutput],
        request_id: str,
        conversation: List[ConversationMessage],
        tokenizer: AnyTokenizer,
        request_metadata: RequestResponseMetadata,
    ) -> Union[ErrorResponse, ChatCompletionResponse]:

        model_name = self.base_model_paths[0].name
        created_time = int(time.time())
        final_res: Optional[RequestOutput] = None

        try:
            async for res in result_generator:
                final_res = res
        except asyncio.CancelledError:
            return self.create_error_response("Client disconnected")

        assert final_res is not None

        choices: List[ChatCompletionResponseChoice] = []

        role = self.get_chat_request_role(request)
        for output in final_res.outputs:
            token_ids = output.token_ids
            out_logprobs = output.logprobs

            if request.logprobs and request.top_logprobs is not None:
                assert out_logprobs is not None, "Did not output logprobs"
                logprobs = self._create_chat_logprobs(
                    token_ids=token_ids,
                    top_logprobs=out_logprobs,
                    num_output_top_logprobs=request.top_logprobs,
                    tokenizer=tokenizer,
                )
            else:
                logprobs = None

            # by default, tools are not used.
            tools_called = False

            # if auto tools are not enabled, and a named tool choice using
            #   outlines is not being used
            if (not self.enable_auto_tools
                    or not self.tool_parser) and not isinstance(
                        request.tool_choice,
                        ChatCompletionNamedToolChoiceParam):
                message = ChatMessage(role=role, content=output.text)

            # if the request uses tools and specified a tool choice
            elif request.tool_choice and type(
                    request.tool_choice) is ChatCompletionNamedToolChoiceParam:

                message = ChatMessage(
                    role=role,
                    content="",
                    tool_calls=[
                        ToolCall(function=FunctionCall(
                            name=request.tool_choice.function.name,
                            arguments=output.text))
                    ])
                tools_called = True

            # if the request doesn't use tool choice
            # OR specifies to not use a tool
            elif not request.tool_choice or request.tool_choice == "none":

                message = ChatMessage(role=role, content=output.text)

            # handle when there are tools and tool choice is auto
            elif request.tools and (
                    request.tool_choice == "auto"
                    or request.tool_choice is None) and self.enable_auto_tools \
                    and self.tool_parser:

                try:
                    tool_parser = self.tool_parser(tokenizer)
                except RuntimeError as e:
                    logger.error("Error in tool parser creation: %s", e)
                    return self.create_error_response(str(e))

                tool_call_info = tool_parser.extract_tool_calls(
                    output.text, request=request)
                tools_called = tool_call_info.tools_called
                if tool_call_info.tools_called:
                    message = ChatMessage(role=role,
                                          content=tool_call_info.content,
                                          tool_calls=tool_call_info.tool_calls)

                else:
                    # FOR NOW make it a chat message; we will have to detect
                    # the type to make it later.
                    message = ChatMessage(role=role, content=output.text)

            # undetermined case that is still important to handle
            else:
                logger.error(
                    "Error in chat_completion_full_generator - cannot determine"
                    " if tools should be extracted. Returning a standard chat "
                    "completion.")
                message = ChatMessage(role=role, content=output.text)

            choice_data = ChatCompletionResponseChoice(
                index=output.index,
                message=message,
                logprobs=logprobs,
                finish_reason="tool_calls" if tools_called else
                output.finish_reason if output.finish_reason else "stop",
                stop_reason=output.stop_reason)
            choices.append(choice_data)

        if request.echo or request.continue_final_message:
            last_msg_content = ""
            if conversation and "content" in conversation[-1] and conversation[
                    -1].get("role") == role:
                last_msg_content = conversation[-1]["content"] or ""

            for choice in choices:
                full_message = last_msg_content + (choice.message.content
                                                   or "")
                choice.message.content = full_message

        assert final_res.prompt_token_ids is not None
        num_prompt_tokens = len(final_res.prompt_token_ids)
        if final_res.encoder_prompt_token_ids is not None:
            num_prompt_tokens += len(final_res.encoder_prompt_token_ids)
        num_generated_tokens = sum(
            len(output.token_ids) for output in final_res.outputs)
        usage = UsageInfo(
            prompt_tokens=num_prompt_tokens,
            completion_tokens=num_generated_tokens,
            total_tokens=num_prompt_tokens + num_generated_tokens,
        )

        request_metadata.final_usage_info = usage

        response = ChatCompletionResponse(
            id=request_id,
            created=created_time,
            model=model_name,
            choices=choices,
            usage=usage,
            prompt_logprobs=final_res.prompt_logprobs,
        )

        return response

    def _get_top_logprobs(
            self, logprobs: Dict[int, Logprob], top_logprobs: Optional[int],
            tokenizer: AnyTokenizer) -> List[ChatCompletionLogProb]:
        return [
            ChatCompletionLogProb(token=(token := self._get_decoded_token(
                p[1],
                p[0],
                tokenizer,
                return_as_token_id=self.return_tokens_as_token_ids)),
                                  logprob=max(p[1].logprob, -9999.0),
                                  bytes=list(
                                      token.encode("utf-8", errors="replace")))
            for i, p in enumerate(logprobs.items())
            if top_logprobs and i < top_logprobs
        ]

    def _create_chat_logprobs(
        self,
        token_ids: GenericSequence[int],
        top_logprobs: GenericSequence[Optional[Dict[int, Logprob]]],
        tokenizer: AnyTokenizer,
        num_output_top_logprobs: Optional[int] = None,
    ) -> ChatCompletionLogProbs:
        """Create OpenAI-style logprobs."""
        logprobs_content: List[ChatCompletionLogProbsContent] = []

        for i, token_id in enumerate(token_ids):
            step_top_logprobs = top_logprobs[i]
            if step_top_logprobs is None:
                token = tokenizer.decode(token_id)
                if self.return_tokens_as_token_ids:
                    token = f"token_id:{token_id}"

                logprobs_content.append(
                    ChatCompletionLogProbsContent(
                        token=token,
                        bytes=list(token.encode("utf-8", errors="replace")),
                    ))
            else:
                step_token = step_top_logprobs[token_id]
                step_decoded = step_token.decoded_token

                logprobs_content.append(
                    ChatCompletionLogProbsContent(
                        token=self._get_decoded_token(
                            step_token,
                            token_id,
                            tokenizer,
                            self.return_tokens_as_token_ids,
                        ),
                        logprob=max(step_token.logprob, -9999.0),
                        bytes=None if step_decoded is None else list(
                            step_decoded.encode("utf-8", errors="replace")),
                        top_logprobs=self._get_top_logprobs(
                            step_top_logprobs,
                            num_output_top_logprobs,
                            tokenizer,
                        ),
                    ))

        return ChatCompletionLogProbs(content=logprobs_content)

    def _should_stream_with_auto_tool_parsing(self,
                                              request: ChatCompletionRequest):
        """
        Utility function to check if streamed tokens should go through the tool
        call parser that was configured.

        We only want to do this IF user-provided tools are set, a tool parser
        is configured, "auto" tool choice is enabled, and the request's tool
        choice field indicates that "auto" tool choice should be used.
        """
        return (request.tools and self.tool_parser and self.enable_auto_tools
                and request.tool_choice in ['auto', None])

    def _should_check_for_unstreamed_tool_arg_tokens(
        self,
        delta_message: Optional[DeltaMessage],
        output: CompletionOutput,
    ) -> bool:
        """
        Check to see if we should check for unstreamed tool arguments tokens.
        This is only applicable when auto tool parsing is enabled, the delta
        is a tool call with arguments.
        """

        # yapf: disable
        return bool(
            # if there is a delta message that includes tool calls which
            # include a function that has arguments
            output.finish_reason is not None
            and self.enable_auto_tools and self.tool_parser and delta_message
            and delta_message.tool_calls and delta_message.tool_calls[0]
            and delta_message.tool_calls[0].function
            and delta_message.tool_calls[0].function.arguments is not None
        )<|MERGE_RESOLUTION|>--- conflicted
+++ resolved
@@ -31,14 +31,7 @@
                                                     OpenAIServing,
                                                     PromptAdapterPath,
                                                     TextTokensPrompt)
-<<<<<<< HEAD
-from vllm.entrypoints.openai.tool_parsers import (Hermes2ProToolParser,
-                                                  JambaToolParser,
-                                                  MistralToolParser,
-                                                  ToolParser)
-=======
 from vllm.entrypoints.openai.tool_parsers import ToolParser, ToolParserManager
->>>>>>> 8c746226
 from vllm.inputs import TokensPrompt
 from vllm.logger import init_logger
 from vllm.outputs import CompletionOutput, RequestOutput
@@ -89,20 +82,10 @@
 
         self.tool_parser: Optional[Callable[[AnyTokenizer], ToolParser]] = None
         if self.enable_auto_tools:
-<<<<<<< HEAD
-            if tool_parser == "mistral":
-                self.tool_parser = MistralToolParser
-            elif tool_parser == "hermes":
-                self.tool_parser = Hermes2ProToolParser
-            elif tool_parser == "jamba":
-                self.tool_parser = JambaToolParser
-            else:
-=======
             try:
                 self.tool_parser = ToolParserManager.get_tool_parser(
                     tool_parser)
             except Exception as e:
->>>>>>> 8c746226
                 raise TypeError("Error: --enable-auto-tool-choice requires "
                                 f"tool_parser:'{tool_parser}' which has not "
                                 "been registered") from e
