--- conflicted
+++ resolved
@@ -1536,21 +1536,11 @@
                 index=output.index,
                 message=message,
                 logprobs=logprobs,
-<<<<<<< HEAD
                 finish_reason="tool_calls"
                 if is_finish_reason_tool_calls
                 else output.finish_reason
                 if output.finish_reason
                 else "stop",
-=======
-                finish_reason=(
-                    "tool_calls"
-                    if auto_tools_called
-                    else output.finish_reason
-                    if output.finish_reason
-                    else "stop"
-                ),
->>>>>>> ded8ada8
                 stop_reason=output.stop_reason,
                 token_ids=(
                     as_list(output.token_ids) if request.return_token_ids else None
