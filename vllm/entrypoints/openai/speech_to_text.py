# SPDX-License-Identifier: Apache-2.0
# SPDX-FileCopyrightText: Copyright contributors to the vLLM project
import asyncio
import io
import math
import time
from collections.abc import AsyncGenerator, Callable
from functools import cached_property
<<<<<<< HEAD
from typing import Any, Callable, Literal, Optional, TypeVar, Union, cast
=======
from typing import Literal, TypeAlias, TypeVar, cast
>>>>>>> 4821ac1b

import numpy as np
from fastapi import Request
from transformers import PreTrainedTokenizerBase

import vllm.envs as envs
from vllm.engine.protocol import EngineClient
from vllm.entrypoints.logger import RequestLogger
from vllm.entrypoints.openai.protocol import (
<<<<<<< HEAD
    DeltaMessage, ErrorResponse, RequestResponseMetadata,
    TranscriptionResponse, TranscriptionResponseStreamChoice,
    TranscriptionResponseVerbose, TranscriptionSegment,
    TranscriptionStreamResponse, TranslationResponse,
    TranslationResponseStreamChoice, TranslationResponseVerbose,
    TranslationSegment, TranslationStreamResponse, UsageInfo)
from vllm.entrypoints.openai.serving_engine import (OpenAIServing,
                                                    SpeechToTextRequest)
=======
    DeltaMessage,
    ErrorResponse,
    RequestResponseMetadata,
    TranscriptionResponse,
    TranscriptionResponseStreamChoice,
    TranscriptionStreamResponse,
    TranslationResponse,
    TranslationResponseStreamChoice,
    TranslationStreamResponse,
    UsageInfo,
)
from vllm.entrypoints.openai.serving_engine import OpenAIServing, SpeechToTextRequest
>>>>>>> 4821ac1b
from vllm.entrypoints.openai.serving_models import OpenAIServingModels
from vllm.inputs.data import PromptType
from vllm.logger import init_logger
from vllm.model_executor.models import SupportsTranscription
from vllm.outputs import RequestOutput
from vllm.transformers_utils.tokenizer import get_tokenizer
from vllm.utils import PlaceholderModule

try:
    import librosa
except ImportError:
    librosa = PlaceholderModule("librosa")  # type: ignore[assignment]

<<<<<<< HEAD
SpeechToTextResponse = Union[TranscriptionResponse, TranslationResponse]
SpeechToTextResponseVerbose = Union[TranscriptionResponseVerbose,
                                    TranslationResponseVerbose]
SpeechToTextSegment = Union[TranscriptionSegment, TranslationSegment]
=======
SpeechToTextResponse: TypeAlias = TranscriptionResponse | TranslationResponse
>>>>>>> 4821ac1b
T = TypeVar("T", bound=SpeechToTextResponse)
V = TypeVar("V", bound=SpeechToTextResponseVerbose)
S = TypeVar("S", bound=SpeechToTextSegment)

ResponseType = Union[TranscriptionResponse, TranslationResponse,
                     TranscriptionResponseVerbose, TranslationResponseVerbose]
logger = init_logger(__name__)


class OpenAISpeechToText(OpenAIServing):
    """Base class for speech-to-text operations like transcription and
    translation."""

    def __init__(
        self,
        engine_client: EngineClient,
        models: OpenAIServingModels,
        *,
        request_logger: RequestLogger | None,
        return_tokens_as_token_ids: bool = False,
        task_type: Literal["transcribe", "translate"] = "transcribe",
        log_error_stack: bool = False,
    ):
        super().__init__(
            engine_client=engine_client,
            models=models,
            request_logger=request_logger,
            return_tokens_as_token_ids=return_tokens_as_token_ids,
            log_error_stack=log_error_stack,
        )

        self.default_sampling_params = self.model_config.get_diff_sampling_param()
        self.task_type = task_type

        self.asr_config = self.model_cls.get_speech_to_text_config(
            self.model_config, task_type
        )

        self.max_audio_filesize_mb = envs.VLLM_MAX_AUDIO_CLIP_FILESIZE_MB
        self.tokenizer = cast(
            PreTrainedTokenizerBase,
            get_tokenizer(tokenizer_name=model_config.tokenizer,
                          tokenizer_mode=model_config.tokenizer_mode))
        if self.default_sampling_params:
            logger.info(
                "Overwriting default completion sampling param with: %s",
                self.default_sampling_params,
            )

    @cached_property
    def model_cls(self) -> type[SupportsTranscription]:
        from vllm.model_executor.model_loader import get_model_cls

        model_cls = get_model_cls(self.model_config)
        return cast(type[SupportsTranscription], model_cls)

    async def _preprocess_speech_to_text(
        self,
        request: SpeechToTextRequest,
        audio_data: bytes,
    ) -> tuple[list[PromptType], float]:
        # Validate request
        language = self.model_cls.validate_language(request.language)
        # Skip to_language validation to avoid extra logging for Whisper.
        to_language = (
            self.model_cls.validate_language(request.to_language)
            if request.to_language
            else None
        )

        if len(audio_data) / 1024**2 > self.max_audio_filesize_mb:
            raise ValueError("Maximum file size exceeded.")

        with io.BytesIO(audio_data) as bytes_:
            # NOTE resample to model SR here for efficiency. This is also a
            # pre-requisite for chunking, as it assumes Whisper SR.
            y, sr = librosa.load(bytes_, sr=self.asr_config.sample_rate)

        duration = librosa.get_duration(y=y, sr=sr)
        do_split_audio = (
            self.asr_config.allow_audio_chunking
            and duration > self.asr_config.max_audio_clip_s
        )
        chunks = [y] if not do_split_audio else self._split_audio(y, int(sr))
        prompts = []
        for chunk in chunks:
            # The model has control over the construction, as long as it
            # returns a valid PromptType.
            prompt = self.model_cls.get_generation_prompt(
                audio=chunk,
                stt_config=self.asr_config,
                model_config=self.model_config,
                language=language,
                task_type=self.task_type,
                request_prompt=request.prompt,
                to_language=to_language,
            )
            if request.response_format == "verbose_json":
                if not isinstance(prompt, dict):
                    raise ValueError("Expected prompt to be a dict,"
                                     f"got {type(prompt)}")
                prompt_dict = cast(dict[str, Any], prompt)
                decoder_prompt = prompt.get("decoder_prompt")
                if not isinstance(decoder_prompt, str):
                    raise ValueError("Expected decoder_prompt to be"
                                     f"str, got {type(decoder_prompt)}")
                prompt_dict["decoder_prompt"] = decoder_prompt.replace(
                    '<|notimestamps|>', '<|0.00|>')
            prompts.append(prompt)
        return prompts, duration

    def _get_verbose_segments(self,
                              tokens: tuple,
                              segment_class: type[S],
                              start_time: float = 0) -> list[S]:

        init_token = self.tokenizer.encode('<|0.00|>')[0]
        if (tokens[-1] == self.tokenizer.eos_token_id):
            tokens = tokens[:-1]

        tokens_with_start = (init_token, ) + tokens
        tokens_is_timestamps = list(
            map(lambda x: x >= init_token, tokens_with_start))

        end_right = tokens_is_timestamps[-2:] == [False, True]

        tokens_consecutive = []
        segments: list[S] = []
        for idx, token in enumerate(tokens_is_timestamps):
            if (token and idx != len(tokens_is_timestamps) - 1
                    and tokens_is_timestamps[idx + 1]):
                tokens_consecutive.append(idx + 1)

        if len(tokens_consecutive) > 0:
            if end_right:
                tokens_consecutive.append(len(tokens_is_timestamps))
            start = 0
            for tokenIdx in tokens_consecutive:

                sliced_timestamp_tokens = tokens_with_start[start:tokenIdx]
                start_timestamp = sliced_timestamp_tokens[0] - init_token
                end_timestamp = sliced_timestamp_tokens[-1] - init_token
                start = tokenIdx
                casting_segment = cast(
                    S,
                    segment_class(id=len(segments),
                                  avg_logprob=-1.0,
                                  compression_ratio=-1.0,
                                  end=start_time + 0.02 * end_timestamp,
                                  no_speech_prob=-1.0,
                                  seek=start_time,
                                  start=start_time + 0.02 * start_timestamp,
                                  temperature=-1.0,
                                  text=self.tokenizer.decode(
                                      sliced_timestamp_tokens[1:-1]),
                                  tokens=sliced_timestamp_tokens[1:-1]))
                segments.append(casting_segment)
        else:
            all_timestamp_tokens = [
                idx for idx, data in enumerate(tokens_with_start) if data > 0
            ]
            end_timestamp = all_timestamp_tokens[-1] - init_token

            casting_segment = cast(
                S,
                segment_class(
                    id=len(segments),
                    avg_logprob=-1.0,
                    compression_ratio=-1.0,
                    end=start_time + 0.02 * end_timestamp,
                    no_speech_prob=-1.0,
                    seek=start_time,
                    start=start_time,
                    temperature=-1.0,
                    text=self.tokenizer.decode(
                        tokens_with_start[1:all_timestamp_tokens[-1]]),
                    tokens=tokens_with_start[1:all_timestamp_tokens[-1]]))
            segments.append(casting_segment)
        return segments

    async def _create_speech_to_text(
        self,
        audio_data: bytes,
        request: SpeechToTextRequest,
        raw_request: Request,
        response_class: Union[type[T], type[V]],
        stream_generator_method: Callable[..., AsyncGenerator[str, None]],
<<<<<<< HEAD
    ) -> Union[T, V, AsyncGenerator[str, None], ErrorResponse]:
        """Base method for speech-to-text operations like transcription and 
=======
    ) -> T | AsyncGenerator[str, None] | ErrorResponse:
        """Base method for speech-to-text operations like transcription and
>>>>>>> 4821ac1b
        translation."""
        error_check_ret = await self._check_model(request)
        if error_check_ret is not None:
            return error_check_ret

        # If the engine is dead, raise the engine's DEAD_ERROR.
        # This is required for the streaming case, where we return a
        # success status before we actually start generating text :).
        if self.engine_client.errored:
            raise self.engine_client.dead_error

<<<<<<< HEAD
        if request.response_format not in ['text', 'json', 'verbose_json']:
            return self.create_error_response(
                ("Currently only support response_format") +
                ("`text`, `json` or `verbose_json`"))
=======
        if request.response_format not in ["text", "json"]:
            return self.create_error_response(
                "Currently only support response_format `text` or `json`"
            )
>>>>>>> 4821ac1b

        request_id = f"{self.task_type}-{self._base_request_id(raw_request)}"

        request_metadata = RequestResponseMetadata(request_id=request_id)
        if raw_request:
            raw_request.state.request_metadata = request_metadata

        try:
            lora_request = self._maybe_get_adapters(request)

            if lora_request:
                return self.create_error_response(
                    f"Currently do not support LoRA for {self.task_type.title()}."
                )

            prompts, duration_s = await self._preprocess_speech_to_text(
                request=request,
                audio_data=audio_data,
            )

        except ValueError as e:
            logger.exception("Error in preprocessing prompt inputs")
            return self.create_error_response(str(e))

        list_result_generator: list[AsyncGenerator[RequestOutput, None]] | None = None
        try:
            # Unlike most decoder-only models, whisper generation length is not
            # constrained by the size of the input audio, which is mapped to a
            # fixed-size log-mel-spectogram.
            default_max_tokens = self.model_config.max_model_len
            sampling_params = request.to_sampling_params(
                default_max_tokens, self.default_sampling_params
            )

            self._log_inputs(
                request_id,
                # It will not display special tokens like <|startoftranscript|>
                request.prompt,
                params=sampling_params,
                lora_request=None,
            )

            list_result_generator = [
                self.engine_client.generate(
                    prompt,
                    sampling_params,
                    request_id,
                )
                for prompt in prompts
            ]
        except ValueError as e:
            # TODO: Use a vllm-specific Validation Error
            return self.create_error_response(str(e))

        if request.stream:
            return stream_generator_method(
                request, list_result_generator, request_id, request_metadata, duration_s
            )
        # Non-streaming response.
        total_segments = []
        try:
            assert list_result_generator is not None
            text = ""
            for idx, result_generator in enumerate(list_result_generator):
                async for op in result_generator:
                    if request.response_format == 'verbose_json':
                        segment_class: Union[type[TranscriptionSegment],
                                             type[TranslationSegment]] = (
                                                 TranscriptionSegment if
                                                 self.task_type == "transcribe"
                                                 else TranslationSegment)

                        segments: list[Union[
                            TranslationSegment,
                            TranscriptionSegment]] = self._get_verbose_segments(
                                tuple(op.outputs[0].token_ids),
                                segment_class=segment_class,
                                start_time=idx * 30)

                        total_segments.extend(segments)
                        text += "".join(map(lambda x: x.text, segments))
                    else:
                        text += op.outputs[0].text

            if self.task_type == "transcribe":
                final_response: ResponseType
                # add usage in TranscriptionResponse.
                usage = {
                    "type": "duration",
                    # rounded up as per openAI specs
                    "seconds": int(math.ceil(duration_s)),
                }
<<<<<<< HEAD
                if request.response_format != 'verbose_json':
                    final_response = cast(
                        T, TranscriptionResponse(text=text, usage=usage))
                else:
                    final_response = cast(
                        V,
                        TranscriptionResponseVerbose(text=text,
                                                     language=request.language,
                                                     duration=str(duration_s),
                                                     segments=total_segments))
            else:
                # no usage in response for translation task
                if request.response_format != 'verbose_json':
                    final_response = cast(T, TranslationResponse(text=text))
                else:
                    final_response = cast(
                        V,
                        TranslationResponseVerbose(text=text,
                                                   language=request.language,
                                                   duration=str(duration_s),
                                                   segments=total_segments))
                # final_response = cast(response_class, final_response)
=======
                final_response = cast(T, response_class(text=text, usage=usage))
            else:
                # no usage in response for translation task
                final_response = cast(T, response_class(text=text))  # type: ignore[call-arg]

>>>>>>> 4821ac1b
            return final_response
        except asyncio.CancelledError:
            return self.create_error_response("Client disconnected")
        except ValueError as e:
            # TODO: Use a vllm-specific Validation Error
            return self.create_error_response(str(e))

    async def _speech_to_text_stream_generator(
        self,
        request: SpeechToTextRequest,
        list_result_generator: list[AsyncGenerator[RequestOutput, None]],
        request_id: str,
        request_metadata: RequestResponseMetadata,
        audio_duration_s: float,
        chunk_object_type: Literal["translation.chunk", "transcription.chunk"],
        response_stream_choice_class: type[TranscriptionResponseStreamChoice]
        | type[TranslationResponseStreamChoice],
        stream_response_class: type[TranscriptionStreamResponse]
        | type[TranslationStreamResponse],
    ) -> AsyncGenerator[str, None]:
        created_time = int(time.time())
        model_name = request.model

        completion_tokens = 0
        num_prompt_tokens = 0

        include_usage = (
            request.stream_include_usage if request.stream_include_usage else False
        )
        include_continuous_usage = (
            request.stream_continuous_usage_stats
            if include_usage and request.stream_continuous_usage_stats
            else False
        )

        try:
            for result_generator in list_result_generator:
                async for res in result_generator:
                    # On first result.
                    if res.prompt_token_ids is not None:
                        num_prompt_tokens = len(res.prompt_token_ids)
                        if audio_tokens := self.model_cls.get_num_audio_tokens(
                            audio_duration_s, self.asr_config, self.model_config
                        ):
                            num_prompt_tokens += audio_tokens

                    # We need to do it here, because if there are exceptions in
                    # the result_generator, it needs to be sent as the FIRST
                    # response (by the try...catch).

                    # Just one output (n=1) supported.
                    assert len(res.outputs) == 1
                    output = res.outputs[0]

                    delta_message = DeltaMessage(content=output.text)
                    completion_tokens += len(output.token_ids)

                    if output.finish_reason is None:
                        # Still generating, send delta update.
                        choice_data = response_stream_choice_class(delta=delta_message)
                    else:
                        # Model is finished generating.
                        choice_data = response_stream_choice_class(
                            delta=delta_message,
                            finish_reason=output.finish_reason,
                            stop_reason=output.stop_reason,
                        )

                    chunk = stream_response_class(
                        id=request_id,
                        object=chunk_object_type,
                        created=created_time,
                        choices=[choice_data],
                        model=model_name,
                    )

                    # handle usage stats if requested & if continuous
                    if include_continuous_usage:
                        chunk.usage = UsageInfo(
                            prompt_tokens=num_prompt_tokens,
                            completion_tokens=completion_tokens,
                            total_tokens=num_prompt_tokens + completion_tokens,
                        )

                    data = chunk.model_dump_json(exclude_unset=True)
                    yield f"data: {data}\n\n"

            # Once the final token is handled, if stream_options.include_usage
            # is sent, send the usage.
            if include_usage:
                final_usage = UsageInfo(
                    prompt_tokens=num_prompt_tokens,
                    completion_tokens=completion_tokens,
                    total_tokens=num_prompt_tokens + completion_tokens,
                )

                final_usage_chunk = stream_response_class(
                    id=request_id,
                    object=chunk_object_type,
                    created=created_time,
                    choices=[],
                    model=model_name,
                    usage=final_usage,
                )
                final_usage_data = final_usage_chunk.model_dump_json(
                    exclude_unset=True, exclude_none=True
                )
                yield f"data: {final_usage_data}\n\n"

            # report to FastAPI middleware aggregate usage across all choices
            request_metadata.final_usage_info = UsageInfo(
                prompt_tokens=num_prompt_tokens,
                completion_tokens=completion_tokens,
                total_tokens=num_prompt_tokens + completion_tokens,
            )

        except Exception as e:
            # TODO: Use a vllm-specific Validation Error
            logger.exception("Error in %s stream generator.", self.task_type)
            data = self.create_streaming_error_response(str(e))
            yield f"data: {data}\n\n"
        # Send the final done message after all response.n are finished
        yield "data: [DONE]\n\n"

    def _split_audio(
        self, audio_data: np.ndarray, sample_rate: int
    ) -> list[np.ndarray]:
        chunk_size = sample_rate * self.asr_config.max_audio_clip_s
        overlap_size = sample_rate * self.asr_config.overlap_chunk_second
        chunks = []
        i = 0
        while i < audio_data.shape[-1]:
            if i + chunk_size >= audio_data.shape[-1]:
                # handle last chunk
                chunks.append(audio_data[..., i:])
                break

            # Find the best split point in the overlap region
            search_start = i + chunk_size - overlap_size
            search_end = min(i + chunk_size, audio_data.shape[-1])
            split_point = self._find_split_point(audio_data, search_start, search_end)

            # Extract chunk up to the split point
            chunks.append(audio_data[..., i:split_point])
            i = split_point
        return chunks

    def _find_split_point(self, wav: np.ndarray, start_idx: int, end_idx: int) -> int:
        """Find the best point to split audio by
        looking for silence or low amplitude.
        Args:
            wav: Audio tensor [1, T]
            start_idx: Start index of search region
            end_idx: End index of search region
        Returns:
            Index of best splitting point
        """
        segment = wav[start_idx:end_idx]

        # Calculate RMS energy in small windows
        min_energy = math.inf
        quietest_idx = 0
        min_energy_window = self.asr_config.min_energy_split_window_size
        assert min_energy_window is not None
        for i in range(0, len(segment) - min_energy_window, min_energy_window):
            window = segment[i : i + min_energy_window]
            energy = (window**2).mean() ** 0.5
            if energy < min_energy:
                quietest_idx = i + start_idx
                min_energy = energy
        return quietest_idx<|MERGE_RESOLUTION|>--- conflicted
+++ resolved
@@ -6,11 +6,7 @@
 import time
 from collections.abc import AsyncGenerator, Callable
 from functools import cached_property
-<<<<<<< HEAD
-from typing import Any, Callable, Literal, Optional, TypeVar, Union, cast
-=======
 from typing import Literal, TypeAlias, TypeVar, cast
->>>>>>> 4821ac1b
 
 import numpy as np
 from fastapi import Request
@@ -20,29 +16,22 @@
 from vllm.engine.protocol import EngineClient
 from vllm.entrypoints.logger import RequestLogger
 from vllm.entrypoints.openai.protocol import (
-<<<<<<< HEAD
-    DeltaMessage, ErrorResponse, RequestResponseMetadata,
-    TranscriptionResponse, TranscriptionResponseStreamChoice,
-    TranscriptionResponseVerbose, TranscriptionSegment,
-    TranscriptionStreamResponse, TranslationResponse,
-    TranslationResponseStreamChoice, TranslationResponseVerbose,
-    TranslationSegment, TranslationStreamResponse, UsageInfo)
-from vllm.entrypoints.openai.serving_engine import (OpenAIServing,
-                                                    SpeechToTextRequest)
-=======
     DeltaMessage,
     ErrorResponse,
     RequestResponseMetadata,
     TranscriptionResponse,
     TranscriptionResponseStreamChoice,
+    TranscriptionResponseVerbose,
+    TranscriptionSegment,
     TranscriptionStreamResponse,
     TranslationResponse,
     TranslationResponseStreamChoice,
+    TranslationResponseVerbose,
+    TranslationSegment,
     TranslationStreamResponse,
     UsageInfo,
 )
 from vllm.entrypoints.openai.serving_engine import OpenAIServing, SpeechToTextRequest
->>>>>>> 4821ac1b
 from vllm.entrypoints.openai.serving_models import OpenAIServingModels
 from vllm.inputs.data import PromptType
 from vllm.logger import init_logger
@@ -56,20 +45,17 @@
 except ImportError:
     librosa = PlaceholderModule("librosa")  # type: ignore[assignment]
 
-<<<<<<< HEAD
-SpeechToTextResponse = Union[TranscriptionResponse, TranslationResponse]
-SpeechToTextResponseVerbose = Union[TranscriptionResponseVerbose,
-                                    TranslationResponseVerbose]
-SpeechToTextSegment = Union[TranscriptionSegment, TranslationSegment]
-=======
-SpeechToTextResponse: TypeAlias = TranscriptionResponse | TranslationResponse
->>>>>>> 4821ac1b
+SpeechToTextResponse:  TypeAlias = TranscriptionResponse | TranslationResponse
+SpeechToTextResponseVerbose: TypeAlias = (TranscriptionResponseVerbose 
+                                          | TranslationResponseVerbose)
+SpeechToTextSegment: TypeAlias = TranscriptionSegment | TranslationSegment
 T = TypeVar("T", bound=SpeechToTextResponse)
 V = TypeVar("V", bound=SpeechToTextResponseVerbose)
 S = TypeVar("S", bound=SpeechToTextSegment)
 
-ResponseType = Union[TranscriptionResponse, TranslationResponse,
-                     TranscriptionResponseVerbose, TranslationResponseVerbose]
+ResponseType : TypeAlias = (TranscriptionResponse | TranslationResponse
+            | TranscriptionResponseVerbose | TranslationResponseVerbose)
+
 logger = init_logger(__name__)
 
 
@@ -105,8 +91,9 @@
         self.max_audio_filesize_mb = envs.VLLM_MAX_AUDIO_CLIP_FILESIZE_MB
         self.tokenizer = cast(
             PreTrainedTokenizerBase,
-            get_tokenizer(tokenizer_name=model_config.tokenizer,
-                          tokenizer_mode=model_config.tokenizer_mode))
+            get_tokenizer(tokenizer_name=self.model_config.tokenizer,
+                        tokenizer_mode=self.model_config.tokenizer_mode))
+
         if self.default_sampling_params:
             logger.info(
                 "Overwriting default completion sampling param with: %s",
@@ -165,7 +152,7 @@
                 if not isinstance(prompt, dict):
                     raise ValueError("Expected prompt to be a dict,"
                                      f"got {type(prompt)}")
-                prompt_dict = cast(dict[str, Any], prompt)
+                prompt_dict = cast(dict, prompt)
                 decoder_prompt = prompt.get("decoder_prompt")
                 if not isinstance(decoder_prompt, str):
                     raise ValueError("Expected decoder_prompt to be"
@@ -249,15 +236,10 @@
         audio_data: bytes,
         request: SpeechToTextRequest,
         raw_request: Request,
-        response_class: Union[type[T], type[V]],
+        response_class: type[T | V],
         stream_generator_method: Callable[..., AsyncGenerator[str, None]],
-<<<<<<< HEAD
-    ) -> Union[T, V, AsyncGenerator[str, None], ErrorResponse]:
-        """Base method for speech-to-text operations like transcription and 
-=======
-    ) -> T | AsyncGenerator[str, None] | ErrorResponse:
+    ) -> T | V | AsyncGenerator[str, None] | ErrorResponse:
         """Base method for speech-to-text operations like transcription and
->>>>>>> 4821ac1b
         translation."""
         error_check_ret = await self._check_model(request)
         if error_check_ret is not None:
@@ -269,17 +251,10 @@
         if self.engine_client.errored:
             raise self.engine_client.dead_error
 
-<<<<<<< HEAD
         if request.response_format not in ['text', 'json', 'verbose_json']:
             return self.create_error_response(
                 ("Currently only support response_format") +
                 ("`text`, `json` or `verbose_json`"))
-=======
-        if request.response_format not in ["text", "json"]:
-            return self.create_error_response(
-                "Currently only support response_format `text` or `json`"
-            )
->>>>>>> 4821ac1b
 
         request_id = f"{self.task_type}-{self._base_request_id(raw_request)}"
 
@@ -346,15 +321,14 @@
             for idx, result_generator in enumerate(list_result_generator):
                 async for op in result_generator:
                     if request.response_format == 'verbose_json':
-                        segment_class: Union[type[TranscriptionSegment],
-                                             type[TranslationSegment]] = (
+                        segment_class: (type[TranscriptionSegment] 
+                                    | type[TranslationSegment]) = (
                                                  TranscriptionSegment if
                                                  self.task_type == "transcribe"
                                                  else TranslationSegment)
 
-                        segments: list[Union[
-                            TranslationSegment,
-                            TranscriptionSegment]] = self._get_verbose_segments(
+                        segments: list[TranslationSegment 
+                                | TranscriptionSegment] = self._get_verbose_segments(
                                 tuple(op.outputs[0].token_ids),
                                 segment_class=segment_class,
                                 start_time=idx * 30)
@@ -372,7 +346,6 @@
                     # rounded up as per openAI specs
                     "seconds": int(math.ceil(duration_s)),
                 }
-<<<<<<< HEAD
                 if request.response_format != 'verbose_json':
                     final_response = cast(
                         T, TranscriptionResponse(text=text, usage=usage))
@@ -395,13 +368,6 @@
                                                    duration=str(duration_s),
                                                    segments=total_segments))
                 # final_response = cast(response_class, final_response)
-=======
-                final_response = cast(T, response_class(text=text, usage=usage))
-            else:
-                # no usage in response for translation task
-                final_response = cast(T, response_class(text=text))  # type: ignore[call-arg]
-
->>>>>>> 4821ac1b
             return final_response
         except asyncio.CancelledError:
             return self.create_error_response("Client disconnected")
