--- conflicted
+++ resolved
@@ -23,11 +23,9 @@
 from vllm.entrypoints.openai.serving_models import OpenAIServingModels
 from vllm.inputs.data import PromptType
 from vllm.logger import init_logger
-<<<<<<< HEAD
-=======
 from vllm.model_executor.model_loader.utils import get_model_architecture
 from vllm.outputs import RequestOutput
->>>>>>> 19108ef3
+
 from vllm.transformers_utils.processor import cached_get_processor
 from vllm.utils import PlaceholderModule
 from vllm.sampling_params import SamplingParams
@@ -107,14 +105,10 @@
             y, sr = librosa.load(bytes_, sr=self.model_sr)
 
         duration = librosa.get_duration(y=y, sr=sr)
-<<<<<<< HEAD
-        chunks = [y] if duration < 30 else self._split_audio(y, int(sr))
-=======
         chunks = [y
                   ] if duration < self.max_audio_clip_s else self._split_audio(
                       y, int(sr))
         prompts = []
->>>>>>> 19108ef3
         for chunk in chunks:
             prompt = {
                 "encoder_prompt": {
@@ -124,14 +118,9 @@
                     },
                 },
                 "decoder_prompt":
-<<<<<<< HEAD
-                (f"<|prev|>{request.prompt}<|startoftranscript|>{lang_token}"
-                 f"<|{self.task_type}|><|notimestamps|>{previous_text}")
-=======
                 self.model_cls.
                 get_decoder_prompt(  # type: ignore[attr-defined]
                     lang, self.task_type, request.prompt)
->>>>>>> 19108ef3
             }
             yield (cast(PromptType, prompt), duration)
             
