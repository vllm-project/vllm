--- conflicted
+++ resolved
@@ -25,11 +25,7 @@
 from vllm.entrypoints.openai.serving_models import OpenAIServingModels
 from vllm.inputs.data import PromptType
 from vllm.logger import init_logger
-<<<<<<< HEAD
-from vllm.model_executor.model_loader.utils import get_model_architecture
-=======
 from vllm.model_executor.models import SupportsTranscription
->>>>>>> 016c25b5
 from vllm.outputs import RequestOutput
 from vllm.utils import PlaceholderModule
 
@@ -43,16 +39,6 @@
 
 logger = init_logger(__name__)
 
-<<<<<<< HEAD
-# As per https://platform.openai.com/docs/guides/speech-to-text#overview.
-# TODO configurable
-MAX_AUDIO_CLIP_FILESIZE_MB = 25
-MAX_AUDIO_CLIP_SECONDS = 30
-OVERLAP_CHUNK_SECOND = 1
-MIN_ENERGY_WINDOW_SIZE = 1600  # 1600 ~ 100ms for 16000 Hz audio
-
-=======
->>>>>>> 016c25b5
 
 class OpenAISpeechToText(OpenAIServing):
     """Base class for speech-to-text operations like transcription and 
@@ -76,17 +62,7 @@
 
         self.default_sampling_params = (
             self.model_config.get_diff_sampling_param())
-<<<<<<< HEAD
-        processor = cached_get_processor(model_config.model)
-        self.max_audio_clip_s = processor.feature_extractor.chunk_length \
-            if hasattr(processor.feature_extractor, 'chunk_length') \
-            else MAX_AUDIO_CLIP_SECONDS
-        self.model_sr = processor.feature_extractor.sampling_rate
-        self.hop_length = processor.feature_extractor.hop_length
-=======
->>>>>>> 016c25b5
         self.task_type = task_type
-        self.model_cls, _ = get_model_architecture(model_config)
 
         self.asr_config = self.model_cls.get_speech_to_text_config(
             model_config, task_type)
@@ -110,19 +86,9 @@
         audio_data: bytes,
     ) -> tuple[list[PromptType], float]:
         # Validate request
-<<<<<<< HEAD
-        # TODO language should be optional and can be guessed.
-        # For now we default to en. See
-        # https://github.com/huggingface/transformers/blob/main/src/transformers/models/whisper/generation_whisper.py#L1520
-        lang = request.language or "en"
-        self.model_cls.validate_language(lang)  # type: ignore[attr-defined]
-
-        if len(audio_data) / 1024**2 > MAX_AUDIO_CLIP_FILESIZE_MB:
-=======
         language = self.model_cls.validate_language(request.language)
 
         if len(audio_data) / 1024**2 > self.max_audio_filesize_mb:
->>>>>>> 016c25b5
             raise ValueError("Maximum file size exceeded.")
 
         with io.BytesIO(audio_data) as bytes_:
@@ -131,26 +97,6 @@
             y, sr = librosa.load(bytes_, sr=self.asr_config.sample_rate)
 
         duration = librosa.get_duration(y=y, sr=sr)
-<<<<<<< HEAD
-        chunks = [y
-                  ] if duration < self.max_audio_clip_s else self._split_audio(
-                      y, int(sr))
-        prompts = []
-        for chunk in chunks:
-            prompt = {
-                "encoder_prompt": {
-                    "prompt": "",
-                    "multi_modal_data": {
-                        "audio": (chunk, sr),
-                    },
-                },
-                "decoder_prompt":
-                self.model_cls.
-                get_decoder_prompt(  # type: ignore[attr-defined]
-                    lang, self.task_type, request.prompt)
-            }
-            prompts.append(cast(PromptType, prompt))
-=======
         do_split_audio = (self.asr_config.allow_audio_chunking
                           and duration > self.asr_config.max_audio_clip_s)
         chunks = [y] if not do_split_audio else self._split_audio(y, int(sr))
@@ -166,7 +112,6 @@
                 task_type=self.task_type,
                 request_prompt=request.prompt)
             prompts.append(prompt)
->>>>>>> 016c25b5
         return prompts, duration
 
     async def _create_speech_to_text(
