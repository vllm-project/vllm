--- conflicted
+++ resolved
@@ -117,14 +117,9 @@
                     },
                 },
                 "decoder_prompt":
-<<<<<<< HEAD
-                (f"<|prev|>{request.prompt}<|startoftranscript|>{lang_token}"
-                 f"<|{self.task_type}|><|notimestamps|>")
-=======
                 self.model_cls.
                 get_decoder_prompt(  # type: ignore[attr-defined]
                     lang, self.task_type, request.prompt)
->>>>>>> 19108ef3
             }
             prompts.append(cast(PromptType, prompt))
         return prompts, duration
