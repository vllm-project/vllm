# SPDX-License-Identifier: Apache-2.0
# SPDX-FileCopyrightText: Copyright contributors to the vLLM project

import asyncio
<<<<<<< HEAD
=======
import json
>>>>>>> 1f633b86
import time
from collections.abc import AsyncGenerator
from typing import Final, cast

import jinja2
from fastapi import Request

from vllm.engine.protocol import EngineClient
from vllm.entrypoints.chat_utils import ChatTemplateContentFormatOption
from vllm.entrypoints.logger import RequestLogger
from vllm.entrypoints.openai.protocol import (
    ErrorResponse,
    IOProcessorRequest,
    IOProcessorResponse,
    PoolingBytesResponse,
    PoolingChatRequest,
    PoolingCompletionRequest,
    PoolingRequest,
    PoolingResponse,
    PoolingResponseData,
    UsageInfo,
)
from vllm.entrypoints.openai.serving_engine import OpenAIServing
from vllm.entrypoints.openai.serving_models import OpenAIServingModels
from vllm.entrypoints.renderer import RenderConfig
from vllm.entrypoints.utils import _validate_truncation_size
from vllm.logger import init_logger
from vllm.outputs import PoolingRequestOutput
from vllm.tasks import SupportedTask
from vllm.utils.async_utils import merge_async_iterators
from vllm.utils.serial_utils import (
    EmbedDType,
    EncodingFormat,
    Endianness,
    encode_pooling_bytes,
    encode_pooling_output,
)

logger = init_logger(__name__)


class OpenAIServingPooling(OpenAIServing):
    def __init__(
        self,
        engine_client: EngineClient,
        models: OpenAIServingModels,
        *,
        supported_tasks: tuple[SupportedTask, ...],
        request_logger: RequestLogger | None,
        chat_template: str | None,
        chat_template_content_format: ChatTemplateContentFormatOption,
        trust_request_chat_template: bool = False,
        log_error_stack: bool = False,
    ) -> None:
        super().__init__(
            engine_client=engine_client,
            models=models,
            request_logger=request_logger,
            log_error_stack=log_error_stack,
        )

        self.supported_tasks = supported_tasks
        self.chat_template = chat_template
        self.chat_template_content_format: Final = chat_template_content_format
        self.trust_request_chat_template = trust_request_chat_template

    async def create_pooling(
        self,
        request: PoolingRequest,
        raw_request: Request | None = None,
    ) -> PoolingResponse | IOProcessorResponse | PoolingBytesResponse | ErrorResponse:
        """
        See https://platform.openai.com/docs/api-reference/embeddings/create
        for the API specification. This API mimics the OpenAI Embedding API.
        """
        error_check_ret = await self._check_model(request)
        if error_check_ret is not None:
            return error_check_ret

        model_name = self.models.model_name()

        request_id = f"pool-{self._base_request_id(raw_request)}"
        created_time = int(time.time())

        is_io_processor_request = isinstance(request, IOProcessorRequest)
        try:
            lora_request = self._maybe_get_adapters(request)

            if self.model_config.skip_tokenizer_init:
                tokenizer = None
            else:
                tokenizer = await self.engine_client.get_tokenizer()
            renderer = self._get_renderer(tokenizer)

            if getattr(request, "dimensions", None) is not None:
                return self.create_error_response(
                    "dimensions is currently not supported"
                )

            truncate_prompt_tokens = getattr(request, "truncate_prompt_tokens", None)
            truncate_prompt_tokens = _validate_truncation_size(
                self.max_model_len, truncate_prompt_tokens
            )

            if is_io_processor_request:
                if self.io_processor is None:
                    raise ValueError(
                        "No IOProcessor plugin installed. Please refer "
                        "to the documentation and to the "
                        "'prithvi_geospatial_mae_io_processor' "
                        "offline inference example for more details."
                    )

                validated_prompt = self.io_processor.parse_request(request)

                engine_prompts = await self.io_processor.pre_process_async(
                    prompt=validated_prompt, request_id=request_id
                )

            elif isinstance(request, PoolingChatRequest):
                error_check_ret = self._validate_chat_template(
                    request_chat_template=request.chat_template,
                    chat_template_kwargs=request.chat_template_kwargs,
                    trust_request_chat_template=self.trust_request_chat_template,
                )
                if error_check_ret is not None:
                    return error_check_ret
                (
                    _,
                    _,
                    engine_prompts,
                ) = await self._preprocess_chat(
                    request,
                    tokenizer,
                    request.messages,
                    chat_template=request.chat_template or self.chat_template,
                    chat_template_content_format=self.chat_template_content_format,
                    # In pooling requests, we are not generating tokens,
                    # so there is no need to append extra tokens to the input
                    add_generation_prompt=False,
                    continue_final_message=False,
                    add_special_tokens=request.add_special_tokens,
                )
            elif isinstance(request, PoolingCompletionRequest):
                engine_prompts = await renderer.render_prompt(
                    prompt_or_prompts=request.input,
                    config=self._build_render_config(request),
                )
            else:
                raise ValueError(f"Unsupported request of type {type(request)}")
        except (ValueError, TypeError, jinja2.TemplateError) as e:
            logger.exception("Error in preprocessing prompt inputs")
            return self.create_error_response(str(e))

        # Schedule the request and get the result generator.
        generators: list[AsyncGenerator[PoolingRequestOutput, None]] = []
        try:
            pooling_params = request.to_pooling_params()

            if "token_embed" in self.supported_tasks:
                pooling_task = "token_embed"
            elif "token_classify" in self.supported_tasks:
                pooling_task = "token_classify"
            elif "plugin" in self.supported_tasks:
                pooling_task = "plugin"
            else:
                return self.create_error_response(
                    f"pooling_task must be one of {self.supported_tasks}."
                )

            try:
                pooling_params.verify(pooling_task, self.model_config)
            except ValueError as e:
                return self.create_error_response(str(e))

            for i, engine_prompt in enumerate(engine_prompts):
                request_id_item = f"{request_id}-{i}"

                self._log_inputs(
                    request_id_item,
                    engine_prompt,
                    params=pooling_params,
                    lora_request=lora_request,
                )

                trace_headers = (
                    None
                    if raw_request is None
                    else await self._get_trace_headers(raw_request.headers)
                )

                generator = self.engine_client.encode(
                    engine_prompt,
                    pooling_params,
                    request_id_item,
                    lora_request=lora_request,
                    trace_headers=trace_headers,
                    priority=request.priority,
                )

                generators.append(generator)
        except ValueError as e:
            # TODO: Use a vllm-specific Validation Error
            return self.create_error_response(str(e))

        result_generator = merge_async_iterators(*generators)

        if is_io_processor_request:
            assert self.io_processor is not None
            output = await self.io_processor.post_process_async(
                model_output=result_generator,
                request_id=request_id,
            )
            return self.io_processor.output_to_response(output)

        assert isinstance(request, (PoolingCompletionRequest, PoolingChatRequest))
        num_prompts = len(engine_prompts)

        # Non-streaming response
        final_res_batch: list[PoolingRequestOutput | None]
        final_res_batch = [None] * num_prompts
        try:
            async for i, res in result_generator:
                final_res_batch[i] = res

            assert all(final_res is not None for final_res in final_res_batch)

            final_res_batch_checked = cast(list[PoolingRequestOutput], final_res_batch)

            response = self.request_output_to_pooling_response(
                final_res_batch_checked,
                request_id,
                created_time,
                model_name,
                request.encoding_format,
                request.embed_dtype,
                request.endianness,
            )
        except asyncio.CancelledError:
            return self.create_error_response("Client disconnected")
        except ValueError as e:
            # TODO: Use a vllm-specific Validation Error
            return self.create_error_response(str(e))

        return response

    def request_output_to_pooling_response(
        self,
        final_res_batch: list[PoolingRequestOutput],
        request_id: str,
        created_time: int,
        model_name: str,
        encoding_format: EncodingFormat,
        embed_dtype: EmbedDType,
        endianness: Endianness,
    ) -> PoolingResponse | PoolingBytesResponse:
        def encode_float_base64():
            items: list[PoolingResponseData] = []
            num_prompt_tokens = 0

            for idx, final_res in enumerate(final_res_batch):
                item = PoolingResponseData(
                    index=idx,
                    data=encode_pooling_output(
                        final_res,
                        encoding_format=encoding_format,
                        embed_dtype=embed_dtype,
                        endianness=endianness,
                    ),
                )
                prompt_token_ids = final_res.prompt_token_ids

                items.append(item)
                num_prompt_tokens += len(prompt_token_ids)

            usage = UsageInfo(
                prompt_tokens=num_prompt_tokens,
                total_tokens=num_prompt_tokens,
            )

            return PoolingResponse(
                id=request_id,
                created=created_time,
                model=model_name,
                data=items,
                usage=usage,
            )

        def encode_bytes():
            body, items, usage = encode_pooling_bytes(
                pooling_outputs=final_res_batch,
                embed_dtype=embed_dtype,
                endianness=endianness,
            )

            metadata = {
                "id": request_id,
                "created": created_time,
                "model": model_name,
                "data": items,
                "usage": usage,
            }
            return PoolingBytesResponse(
                body=body,
                metadata=json.dumps(metadata),
            )

        if encoding_format == "float" or encoding_format == "base64":
            return encode_float_base64()
        elif encoding_format == "bytes":
            return encode_bytes()
        else:
            assert_never(encoding_format)

    def _build_render_config(self, request: PoolingCompletionRequest) -> RenderConfig:
        return RenderConfig(
            max_length=self.max_model_len,
            truncate_prompt_tokens=request.truncate_prompt_tokens,
            add_special_tokens=request.add_special_tokens,
        )<|MERGE_RESOLUTION|>--- conflicted
+++ resolved
@@ -2,10 +2,7 @@
 # SPDX-FileCopyrightText: Copyright contributors to the vLLM project
 
 import asyncio
-<<<<<<< HEAD
-=======
 import json
->>>>>>> 1f633b86
 import time
 from collections.abc import AsyncGenerator
 from typing import Final, cast
