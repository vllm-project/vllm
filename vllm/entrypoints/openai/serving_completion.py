--- conflicted
+++ resolved
@@ -29,18 +29,12 @@
 from vllm.entrypoints.openai.serving_engine import (
     EmbedsPrompt as ServingEngineEmbedsPrompt)
 from vllm.entrypoints.openai.serving_engine import (OpenAIServing,
-<<<<<<< HEAD
-                                                    clamp_prompt_logprobs,
-                                                    is_text_tokens_prompt)
-from vllm.entrypoints.openai.serving_models import OpenAIServingModels
-=======
                                                     TextTokensPrompt,
                                                     clamp_prompt_logprobs,
                                                     is_text_tokens_prompt)
 # yapf: enable
 from vllm.entrypoints.openai.serving_models import OpenAIServingModels
 from vllm.entrypoints.utils import get_max_tokens
->>>>>>> 110df743
 from vllm.inputs.data import (EmbedsPrompt, TokensPrompt, is_embeds_prompt,
                               is_tokens_prompt)
 from vllm.logger import init_logger
@@ -63,23 +57,14 @@
         *,
         request_logger: Optional[RequestLogger],
         return_tokens_as_token_ids: bool = False,
-<<<<<<< HEAD
-        enable_prompt_tokens_details: bool = False,
-=======
         enable_force_include_usage: bool = False,
->>>>>>> 110df743
     ):
         super().__init__(engine_client=engine_client,
                          model_config=model_config,
                          models=models,
                          request_logger=request_logger,
-<<<<<<< HEAD
-                         return_tokens_as_token_ids=return_tokens_as_token_ids)
-        self.enable_prompt_tokens_details = enable_prompt_tokens_details
-=======
                          return_tokens_as_token_ids=return_tokens_as_token_ids,
                          enable_force_include_usage=enable_force_include_usage)
->>>>>>> 110df743
         self.default_sampling_params = (
             self.model_config.get_diff_sampling_param())
         if self.default_sampling_params:
@@ -177,9 +162,6 @@
                     input_length = len(engine_prompt["prompt_token_ids"])
                 else:
                     assert_never(engine_prompt)
-<<<<<<< HEAD
-                default_max_tokens = self.max_model_len - input_length
-=======
 
                 if self.default_sampling_params is None:
                     self.default_sampling_params = {}
@@ -189,7 +171,6 @@
                     request=request,
                     input_length=input_length,
                     default_sampling_params=self.default_sampling_params)
->>>>>>> 110df743
 
                 if request.use_beam_search:
                     sampling_params = request.to_beam_search_params(
@@ -354,10 +335,6 @@
             async for prompt_idx, res in result_generator:
                 prompt_token_ids = res.prompt_token_ids
                 prompt_logprobs = res.prompt_logprobs
-<<<<<<< HEAD
-                prompt_text = res.prompt
-                cached_tokens = res.num_cached_tokens
-=======
 
                 if res.prompt is not None:
                     prompt_text = res.prompt
@@ -367,17 +344,10 @@
                         prompt_text = request_prompt["prompt"]
                     else:
                         prompt_text = None
->>>>>>> 110df743
 
                 # Prompt details are excluded from later streamed outputs
                 if prompt_token_ids is not None:
                     num_prompt_tokens[prompt_idx] = len(prompt_token_ids)
-<<<<<<< HEAD
-
-                if cached_tokens is not None:
-                    num_cached_tokens[prompt_idx] = cached_tokens
-=======
->>>>>>> 110df743
 
                 delta_token_ids: GenericSequence[int]
                 out_logprobs: Optional[GenericSequence[Optional[dict[
