# SPDX-License-Identifier: Apache-2.0

import asyncio
import time
from typing import AsyncGenerator, AsyncIterator, Dict, List, Optional
from typing import Sequence as GenericSequence
from typing import Tuple, Union, cast

from fastapi import Request

from vllm.config import ModelConfig
from vllm.engine.protocol import EngineClient
from vllm.entrypoints.logger import RequestLogger
# yapf conflicts with isort for this block
# yapf: disable
from vllm.entrypoints.openai.protocol import (CompletionLogProbs,
                                              CompletionRequest,
                                              CompletionResponse,
                                              CompletionResponseChoice,
                                              CompletionResponseStreamChoice,
                                              CompletionStreamResponse,
                                              ErrorResponse,
                                              RequestResponseMetadata,
                                              UsageInfo)
# yapf: enable
from vllm.entrypoints.openai.serving_engine import OpenAIServing
from vllm.entrypoints.openai.serving_models import OpenAIServingModels
from vllm.logger import init_logger
from vllm.outputs import RequestOutput
from vllm.sampling_params import BeamSearchParams, SamplingParams
from vllm.sequence import Logprob
from vllm.transformers_utils.tokenizer import AnyTokenizer
from vllm.utils import merge_async_iterators

logger = init_logger(__name__)


class OpenAIServingCompletion(OpenAIServing):

    def __init__(
        self,
        engine_client: EngineClient,
        model_config: ModelConfig,
        models: OpenAIServingModels,
        *,
        request_logger: Optional[RequestLogger],
        return_tokens_as_token_ids: bool = False,
        fim_encoder: Optional[str] = None,
    ):
        super().__init__(engine_client=engine_client,
                         model_config=model_config,
                         models=models,
                         request_logger=request_logger,
<<<<<<< HEAD
                         return_tokens_as_token_ids=return_tokens_as_token_ids,
                         fim_encoder=fim_encoder)
=======
                         return_tokens_as_token_ids=return_tokens_as_token_ids)
        diff_sampling_param = self.model_config.get_diff_sampling_param()
        if diff_sampling_param:
            logger.info(
                "Overwriting default completion sampling param with: %s",
                diff_sampling_param)
>>>>>>> 367cb8ce

    async def create_completion(
        self,
        request: CompletionRequest,
        raw_request: Optional[Request] = None,
    ) -> Union[AsyncGenerator[str, None], CompletionResponse, ErrorResponse]:
        """Completion API similar to OpenAI's API.

        See https://platform.openai.com/docs/api-reference/completions/create
        for the API specification. This API mimics the OpenAI Completion API.

        """
        error_check_ret = await self._check_model(request)
        if error_check_ret is not None:
            return error_check_ret

        # If the engine is dead, raise the engine's DEAD_ERROR.
        # This is required for the streaming case, where we return a
        # success status before we actually start generating text :).
        if self.engine_client.errored:
            raise self.engine_client.dead_error

<<<<<<< HEAD
        model_name = self.base_model_paths[0].name
        request_id = f"cmpl-{random_uuid()}"
=======
        # Return error for unsupported features.
        if request.suffix is not None:
            return self.create_error_response(
                "suffix is not currently supported")

        request_id = f"cmpl-{self._base_request_id(raw_request)}"
>>>>>>> 367cb8ce
        created_time = int(time.time())

        request_metadata = RequestResponseMetadata(request_id=request_id)
        if raw_request:
            raw_request.state.request_metadata = request_metadata

        try:
            (
                lora_request,
                prompt_adapter_request,
            ) = self._maybe_get_adapters(request)

            tokenizer = await self.engine_client.get_tokenizer(lora_request)

            request_prompts, engine_prompts = await self._preprocess_completion(
                request,
                tokenizer,
                request.prompt,
                request.suffix,
                truncate_prompt_tokens=request.truncate_prompt_tokens,
                add_special_tokens=request.add_special_tokens,
            )
        except ValueError as e:
            logger.exception("Error in preprocessing prompt inputs")
            return self.create_error_response(str(e))

        # Schedule the request and get the result generator.
        generators: List[AsyncGenerator[RequestOutput, None]] = []
        try:
            for i, engine_prompt in enumerate(engine_prompts):
                sampling_params: Union[SamplingParams, BeamSearchParams]
                default_max_tokens = self.max_model_len - len(
                    engine_prompt["prompt_token_ids"])
                # Build default sampling params
                default_sampling_params = (
                    self.model_config.get_diff_sampling_param())
                if request.use_beam_search:
                    sampling_params = request.to_beam_search_params(
                        default_max_tokens, default_sampling_params)
                else:
                    sampling_params = request.to_sampling_params(
                        default_max_tokens,
                        self.model_config.logits_processor_pattern,
                        default_sampling_params)

                request_id_item = f"{request_id}-{i}"

                self._log_inputs(request_id_item,
                                 request_prompts[i],
                                 params=sampling_params,
                                 lora_request=lora_request,
                                 prompt_adapter_request=prompt_adapter_request)

                trace_headers = (None if raw_request is None else await
                                 self._get_trace_headers(raw_request.headers))

                if isinstance(sampling_params, BeamSearchParams):
                    generator = self.engine_client.beam_search(
                        prompt=engine_prompt,
                        request_id=request_id,
                        params=sampling_params,
                    )
                else:
                    generator = self.engine_client.generate(
                        engine_prompt,
                        sampling_params,
                        request_id_item,
                        lora_request=lora_request,
                        prompt_adapter_request=prompt_adapter_request,
                        trace_headers=trace_headers,
                        priority=request.priority,
                    )

                generators.append(generator)
        except ValueError as e:
            # TODO: Use a vllm-specific Validation Error
            return self.create_error_response(str(e))

        result_generator = merge_async_iterators(*generators)

        model_name = self.models.model_name(lora_request)
        num_prompts = len(engine_prompts)

        # Similar to the OpenAI API, when n != best_of, we do not stream the
        # results. In addition, we do not stream the results when use
        # beam search.
        stream = (request.stream
                  and (request.best_of is None or request.n == request.best_of)
                  and not request.use_beam_search)

        # Streaming response
        if stream:
            return self.completion_stream_generator(
                request,
                result_generator,
                request_id,
                created_time,
                model_name,
                num_prompts=num_prompts,
                tokenizer=tokenizer,
                request_metadata=request_metadata)

        # Non-streaming response
        final_res_batch: List[Optional[RequestOutput]] = [None] * num_prompts
        try:
            async for i, res in result_generator:
                final_res_batch[i] = res

            for i, final_res in enumerate(final_res_batch):
                assert final_res is not None

                # The output should contain the input text
                # We did not pass it into vLLM engine to avoid being redundant
                # with the inputs token IDs
                if final_res.prompt is None:
                    final_res.prompt = request_prompts[i]["prompt"]

            final_res_batch_checked = cast(List[RequestOutput],
                                           final_res_batch)

            response = self.request_output_to_completion_response(
                final_res_batch_checked,
                request,
                request_id,
                created_time,
                model_name,
                tokenizer,
                request_metadata,
            )
        except asyncio.CancelledError:
            return self.create_error_response("Client disconnected")
        except ValueError as e:
            # TODO: Use a vllm-specific Validation Error
            return self.create_error_response(str(e))

        # When user requests streaming but we don't stream, we still need to
        # return a streaming response with a single event.
        if request.stream:
            response_json = response.model_dump_json()

            async def fake_stream_generator() -> AsyncGenerator[str, None]:
                yield f"data: {response_json}\n\n"
                yield "data: [DONE]\n\n"

            return fake_stream_generator()

        return response

    async def completion_stream_generator(
        self,
        request: CompletionRequest,
        result_generator: AsyncIterator[Tuple[int, RequestOutput]],
        request_id: str,
        created_time: int,
        model_name: str,
        num_prompts: int,
        tokenizer: AnyTokenizer,
        request_metadata: RequestResponseMetadata,
    ) -> AsyncGenerator[str, None]:
        num_choices = 1 if request.n is None else request.n
        previous_text_lens = [0] * num_choices * num_prompts
        previous_num_tokens = [0] * num_choices * num_prompts
        has_echoed = [False] * num_choices * num_prompts
        num_prompt_tokens = [0] * num_prompts

        stream_options = request.stream_options
        if stream_options:
            include_usage = stream_options.include_usage
            include_continuous_usage = include_usage and \
                                       stream_options.continuous_usage_stats
        else:
            include_usage, include_continuous_usage = False, False

        try:
            async for prompt_idx, res in result_generator:
                prompt_token_ids = res.prompt_token_ids
                prompt_logprobs = res.prompt_logprobs
                prompt_text = res.prompt

                # Prompt details are excluded from later streamed outputs
                if res.prompt_token_ids is not None:
                    num_prompt_tokens[prompt_idx] = len(res.prompt_token_ids)

                delta_token_ids: GenericSequence[int]
                out_logprobs: Optional[GenericSequence[Optional[Dict[
                    int, Logprob]]]]

                for output in res.outputs:
                    i = output.index + prompt_idx * num_choices

                    assert request.max_tokens is not None
                    if request.echo and not has_echoed[i]:
                        assert prompt_token_ids is not None
                        assert prompt_text is not None
                        if request.max_tokens == 0:
                            # only return the prompt
                            delta_text = prompt_text
                            delta_token_ids = prompt_token_ids
                            out_logprobs = prompt_logprobs
                        else:
                            assert prompt_logprobs is not None
                            # echo the prompt and first token
                            delta_text = prompt_text + output.text
                            delta_token_ids = [
                                *prompt_token_ids, *output.token_ids
                            ]
                            out_logprobs = [
                                *prompt_logprobs,
                                *(output.logprobs or []),
                            ]
                        has_echoed[i] = True
                    else:
                        # return just the delta
                        delta_text = output.text
                        delta_token_ids = output.token_ids
                        out_logprobs = output.logprobs

                        if not delta_text and not delta_token_ids \
                            and not previous_num_tokens[i]:
                            # Chunked prefill case, don't return empty chunks
                            continue

                    previous_text_lens[i] += len(output.text)
                    previous_num_tokens[i] += len(output.token_ids)
                    finish_reason = output.finish_reason
                    stop_reason = output.stop_reason

                    if finish_reason and request.echo and request.suffix:
                        delta_text += request.suffix

                    if request.logprobs is not None:
                        assert out_logprobs is not None, (
                            "Did not output logprobs")
                        logprobs = self._create_completion_logprobs(
                            token_ids=delta_token_ids,
                            top_logprobs=out_logprobs,
                            num_output_top_logprobs=request.logprobs,
                            tokenizer=tokenizer,
                            initial_text_offset=previous_text_lens[i],
                        )
                    else:
                        logprobs = None

                    chunk = CompletionStreamResponse(
                        id=request_id,
                        created=created_time,
                        model=model_name,
                        choices=[
                            CompletionResponseStreamChoice(
                                index=i,
                                text=delta_text,
                                logprobs=logprobs,
                                finish_reason=finish_reason,
                                stop_reason=stop_reason,
                            )
                        ])
                    if include_continuous_usage:
                        prompt_tokens = num_prompt_tokens[prompt_idx]
                        completion_tokens = previous_num_tokens[i]
                        chunk.usage = UsageInfo(
                            prompt_tokens=prompt_tokens,
                            completion_tokens=completion_tokens,
                            total_tokens=prompt_tokens + completion_tokens,
                        )

                    response_json = chunk.model_dump_json(exclude_unset=False)
                    yield f"data: {response_json}\n\n"

            total_prompt_tokens = sum(num_prompt_tokens)
            total_completion_tokens = sum(previous_num_tokens)
            final_usage_info = UsageInfo(
                prompt_tokens=total_prompt_tokens,
                completion_tokens=total_completion_tokens,
                total_tokens=total_prompt_tokens + total_completion_tokens)

            if include_usage:
                final_usage_chunk = CompletionStreamResponse(
                    id=request_id,
                    created=created_time,
                    model=model_name,
                    choices=[],
                    usage=final_usage_info,
                )
                final_usage_data = (final_usage_chunk.model_dump_json(
                    exclude_unset=False, exclude_none=True))
                yield f"data: {final_usage_data}\n\n"

            # report to FastAPI middleware aggregate usage across all choices
            request_metadata.final_usage_info = final_usage_info

        except Exception as e:
            # TODO: Use a vllm-specific Validation Error
            data = self.create_streaming_error_response(str(e))
            yield f"data: {data}\n\n"
        yield "data: [DONE]\n\n"

    def request_output_to_completion_response(
        self,
        final_res_batch: List[RequestOutput],
        request: CompletionRequest,
        request_id: str,
        created_time: int,
        model_name: str,
        tokenizer: AnyTokenizer,
        request_metadata: RequestResponseMetadata,
    ) -> CompletionResponse:
        choices: List[CompletionResponseChoice] = []
        num_prompt_tokens = 0
        num_generated_tokens = 0

        suffix = "" if request.suffix is None else request.suffix

        for final_res in final_res_batch:
            prompt_token_ids = final_res.prompt_token_ids
            assert prompt_token_ids is not None
            prompt_logprobs = final_res.prompt_logprobs
            if prompt_logprobs:
                for logprob_dict in prompt_logprobs:
                    if logprob_dict:
                        for logprob_values in logprob_dict.values():
                            if logprob_values.logprob == float('-inf'):
                                logprob_values.logprob = -9999.0
            prompt_text = final_res.prompt

            token_ids: GenericSequence[int]
            out_logprobs: Optional[GenericSequence[Optional[Dict[int,
                                                                 Logprob]]]]
            for output in final_res.outputs:
                assert request.max_tokens is not None
                if request.echo:
                    assert prompt_text is not None
                    if request.max_tokens == 0:
                        token_ids = prompt_token_ids
                        out_logprobs = prompt_logprobs
                        output_text = prompt_text + suffix
                    else:
                        token_ids = [*prompt_token_ids, *output.token_ids]

                        if request.logprobs is None:
                            out_logprobs = None
                        else:
                            assert prompt_logprobs is not None
                            assert output.logprobs is not None
                            out_logprobs = [
                                *prompt_logprobs,
                                *output.logprobs,
                            ]

                        output_text = prompt_text + output.text + suffix
                else:
                    token_ids = output.token_ids
                    out_logprobs = output.logprobs
                    output_text = output.text

                if request.logprobs is not None:
                    assert out_logprobs is not None, "Did not output logprobs"
                    logprobs = self._create_completion_logprobs(
                        token_ids=token_ids,
                        top_logprobs=out_logprobs,
                        tokenizer=tokenizer,
                        num_output_top_logprobs=request.logprobs,
                    )
                else:
                    logprobs = None

                choice_data = CompletionResponseChoice(
                    index=len(choices),
                    text=output_text,
                    logprobs=logprobs,
                    finish_reason=output.finish_reason,
                    stop_reason=output.stop_reason,
                    prompt_logprobs=final_res.prompt_logprobs,
                )
                choices.append(choice_data)

                num_generated_tokens += len(output.token_ids)

            num_prompt_tokens += len(prompt_token_ids)

        usage = UsageInfo(
            prompt_tokens=num_prompt_tokens,
            completion_tokens=num_generated_tokens,
            total_tokens=num_prompt_tokens + num_generated_tokens,
        )

        request_metadata.final_usage_info = usage

        return CompletionResponse(
            id=request_id,
            created=created_time,
            model=model_name,
            choices=choices,
            usage=usage,
        )

    def _create_completion_logprobs(
        self,
        token_ids: GenericSequence[int],
        top_logprobs: GenericSequence[Optional[Dict[int, Logprob]]],
        num_output_top_logprobs: int,
        tokenizer: AnyTokenizer,
        initial_text_offset: int = 0,
    ) -> CompletionLogProbs:
        """Create logprobs for OpenAI Completion API."""
        out_text_offset: List[int] = []
        out_token_logprobs: List[Optional[float]] = []
        out_tokens: List[str] = []
        out_top_logprobs: List[Optional[Dict[str, float]]] = []

        last_token_len = 0

        for i, token_id in enumerate(token_ids):
            step_top_logprobs = top_logprobs[i]
            if step_top_logprobs is None:
                token = tokenizer.decode(token_id)
                if self.return_tokens_as_token_ids:
                    token = f"token_id:{token_id}"

                out_tokens.append(token)
                out_token_logprobs.append(None)
                out_top_logprobs.append(None)
            else:
                step_token = step_top_logprobs[token_id]

                token = self._get_decoded_token(
                    step_token,
                    token_id,
                    tokenizer,
                    return_as_token_id=self.return_tokens_as_token_ids,
                )
                token_logprob = max(step_token.logprob, -9999.0)

                out_tokens.append(token)
                out_token_logprobs.append(token_logprob)

                # makes sure to add the top num_output_top_logprobs + 1
                # logprobs, as defined in the openai API
                # (cf. https://github.com/openai/openai-openapi/blob/
                # 893ba52242dbd5387a97b96444ee1c742cfce9bd/openapi.yaml#L7153)
                out_top_logprobs.append({
                    # Convert float("-inf") to the
                    # JSON-serializable float that OpenAI uses
                    self._get_decoded_token(top_lp[1],
                                            top_lp[0],
                                            tokenizer,
                                            return_as_token_id=self.return_tokens_as_token_ids):
                    max(top_lp[1].logprob, -9999.0)
                    for i, top_lp in enumerate(step_top_logprobs.items())
                    if num_output_top_logprobs >= i
                })

            if len(out_text_offset) == 0:
                out_text_offset.append(initial_text_offset)
            else:
                out_text_offset.append(out_text_offset[-1] + last_token_len)
            last_token_len = len(token)

        return CompletionLogProbs(
            text_offset=out_text_offset,
            token_logprobs=out_token_logprobs,
            tokens=out_tokens,
            top_logprobs=out_top_logprobs,
        )<|MERGE_RESOLUTION|>--- conflicted
+++ resolved
@@ -51,17 +51,13 @@
                          model_config=model_config,
                          models=models,
                          request_logger=request_logger,
-<<<<<<< HEAD
                          return_tokens_as_token_ids=return_tokens_as_token_ids,
                          fim_encoder=fim_encoder)
-=======
-                         return_tokens_as_token_ids=return_tokens_as_token_ids)
         diff_sampling_param = self.model_config.get_diff_sampling_param()
         if diff_sampling_param:
             logger.info(
                 "Overwriting default completion sampling param with: %s",
                 diff_sampling_param)
->>>>>>> 367cb8ce
 
     async def create_completion(
         self,
@@ -73,6 +69,9 @@
         See https://platform.openai.com/docs/api-reference/completions/create
         for the API specification. This API mimics the OpenAI Completion API.
 
+        NOTE: Currently we do not support the following feature:
+            - suffix (the language models we currently support do not support
+            suffix)
         """
         error_check_ret = await self._check_model(request)
         if error_check_ret is not None:
@@ -84,17 +83,12 @@
         if self.engine_client.errored:
             raise self.engine_client.dead_error
 
-<<<<<<< HEAD
-        model_name = self.base_model_paths[0].name
-        request_id = f"cmpl-{random_uuid()}"
-=======
         # Return error for unsupported features.
         if request.suffix is not None:
             return self.create_error_response(
                 "suffix is not currently supported")
 
         request_id = f"cmpl-{self._base_request_id(raw_request)}"
->>>>>>> 367cb8ce
         created_time = int(time.time())
 
         request_metadata = RequestResponseMetadata(request_id=request_id)
@@ -317,14 +311,6 @@
                             # Chunked prefill case, don't return empty chunks
                             continue
 
-                    previous_text_lens[i] += len(output.text)
-                    previous_num_tokens[i] += len(output.token_ids)
-                    finish_reason = output.finish_reason
-                    stop_reason = output.stop_reason
-
-                    if finish_reason and request.echo and request.suffix:
-                        delta_text += request.suffix
-
                     if request.logprobs is not None:
                         assert out_logprobs is not None, (
                             "Did not output logprobs")
@@ -337,6 +323,14 @@
                         )
                     else:
                         logprobs = None
+
+                    previous_text_lens[i] += len(output.text)
+                    previous_num_tokens[i] += len(output.token_ids)
+                    finish_reason = output.finish_reason
+                    stop_reason = output.stop_reason
+
+                    if finish_reason and request.echo and request.suffix:
+                        delta_text += request.suffix
 
                     chunk = CompletionStreamResponse(
                         id=request_id,
@@ -422,6 +416,7 @@
             token_ids: GenericSequence[int]
             out_logprobs: Optional[GenericSequence[Optional[Dict[int,
                                                                  Logprob]]]]
+
             for output in final_res.outputs:
                 assert request.max_tokens is not None
                 if request.echo:
