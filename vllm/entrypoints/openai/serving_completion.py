--- conflicted
+++ resolved
@@ -300,13 +300,10 @@
         previous_num_tokens = [0] * num_choices * num_prompts
         has_echoed = [False] * num_choices * num_prompts
         num_prompt_tokens = [0] * num_prompts
-<<<<<<< HEAD
         num_cached_tokens = [0] * num_prompts
-=======
         accumulated_text = [""] * num_choices * num_prompts
         accumulated_tokens = [[] * num_choices * num_prompts]
         accumulated_logprobs = [[] * num_choices * num_prompts]
->>>>>>> 6c7451c2
 
         stream_options = request.stream_options
         if stream_options:
