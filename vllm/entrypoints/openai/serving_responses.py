# SPDX-License-Identifier: Apache-2.0
# SPDX-FileCopyrightText: Copyright contributors to the vLLM project

import asyncio
import json
import time
import uuid
from collections import deque
from collections.abc import AsyncGenerator, AsyncIterator, Sequence
from contextlib import AsyncExitStack
from copy import copy
from http import HTTPStatus
from typing import Callable, Final, Optional, Union

import jinja2
from fastapi import Request
# yapf conflicts with isort for this block
# yapf: disable
from openai.types.responses import (
    ResponseCodeInterpreterCallCodeDeltaEvent,
    ResponseCodeInterpreterCallCodeDoneEvent,
    ResponseCodeInterpreterCallCompletedEvent,
    ResponseCodeInterpreterCallInProgressEvent,
    ResponseCodeInterpreterCallInterpretingEvent,
<<<<<<< HEAD
    ResponseCodeInterpreterToolCallParam, ResponseCompletedEvent,
    ResponseContentPartAddedEvent, ResponseContentPartDoneEvent,
    ResponseCreatedEvent, ResponseFunctionCallArgumentsDeltaEvent,
    ResponseFunctionToolCall, ResponseFunctionWebSearch,
    ResponseInProgressEvent, ResponseOutputItem, ResponseOutputItemAddedEvent,
    ResponseOutputItemDoneEvent, ResponseOutputMessage, ResponseOutputText,
    ResponseReasoningItem, ResponseReasoningTextDeltaEvent,
    ResponseReasoningTextDoneEvent, ResponseStatus, ResponseTextDeltaEvent,
    ResponseTextDoneEvent, ResponseWebSearchCallCompletedEvent,
    ResponseWebSearchCallInProgressEvent, ResponseWebSearchCallSearchingEvent,
    response_function_web_search, response_text_delta_event)
=======
    ResponseCodeInterpreterToolCallParam, ResponseContentPartAddedEvent,
    ResponseContentPartDoneEvent, ResponseFunctionToolCall,
    ResponseFunctionWebSearch, ResponseOutputItem,
    ResponseOutputItemAddedEvent, ResponseOutputItemDoneEvent,
    ResponseOutputMessage, ResponseOutputText, ResponseReasoningItem,
    ResponseReasoningTextDeltaEvent, ResponseReasoningTextDoneEvent,
    ResponseStatus, ResponseTextDeltaEvent, ResponseTextDoneEvent,
    ResponseWebSearchCallCompletedEvent, ResponseWebSearchCallInProgressEvent,
    ResponseWebSearchCallSearchingEvent, response_function_web_search,
    response_text_delta_event)
>>>>>>> 5234dc74
from openai.types.responses.response_output_text import (Logprob,
                                                         LogprobTopLogprob)
# yapf: enable
from openai.types.responses.response_reasoning_item import (
    Content as ResponseReasoningTextContent)
from openai_harmony import Message as OpenAIHarmonyMessage

from vllm import envs
from vllm.config import ModelConfig
from vllm.engine.protocol import EngineClient
from vllm.entrypoints.chat_utils import (ChatCompletionMessageParam,
                                         ChatTemplateContentFormatOption)
from vllm.entrypoints.context import (ConversationContext, HarmonyContext,
                                      SimpleContext, StreamingHarmonyContext)
from vllm.entrypoints.harmony_utils import (
    get_developer_message, get_stop_tokens_for_assistant_actions,
    get_system_message, get_user_message, has_custom_tools,
    parse_output_message, parse_remaining_state, parse_response_input,
    render_for_completion)
from vllm.entrypoints.logger import RequestLogger
# yapf conflicts with isort for this block
# yapf: disable
from vllm.entrypoints.openai.protocol import (DeltaMessage, ErrorResponse,
                                              InputTokensDetails,
                                              OutputTokensDetails,
                                              RequestResponseMetadata,
                                              ResponseCompletedEvent,
                                              ResponseCreatedEvent,
                                              ResponseInProgressEvent,
                                              ResponseReasoningPartAddedEvent,
                                              ResponseReasoningPartDoneEvent,
                                              ResponsesRequest,
                                              ResponsesResponse, ResponseUsage,
                                              StreamingResponsesResponse)
# yapf: enable
from vllm.entrypoints.openai.serving_engine import OpenAIServing
from vllm.entrypoints.openai.serving_models import OpenAIServingModels
from vllm.entrypoints.tool_server import ToolServer
from vllm.inputs.data import TokensPrompt as EngineTokensPrompt
from vllm.logger import init_logger
from vllm.logprobs import Logprob as SampleLogprob
from vllm.logprobs import SampleLogprobs
from vllm.outputs import CompletionOutput
from vllm.reasoning import ReasoningParser, ReasoningParserManager
from vllm.sampling_params import SamplingParams
from vllm.transformers_utils.tokenizer import AnyTokenizer
from vllm.utils import random_uuid

logger = init_logger(__name__)


class OpenAIServingResponses(OpenAIServing):

    def __init__(
        self,
        engine_client: EngineClient,
        model_config: ModelConfig,
        models: OpenAIServingModels,
        *,
        request_logger: Optional[RequestLogger],
        chat_template: Optional[str],
        chat_template_content_format: ChatTemplateContentFormatOption,
        return_tokens_as_token_ids: bool = False,
        reasoning_parser: str = "",
        enable_auto_tools: bool = False,
        tool_parser: Optional[str] = None,
        tool_server: Optional[ToolServer] = None,
        enable_prompt_tokens_details: bool = False,
        enable_force_include_usage: bool = False,
        enable_log_outputs: bool = False,
        log_error_stack: bool = False,
    ) -> None:
        super().__init__(
            engine_client=engine_client,
            model_config=model_config,
            models=models,
            request_logger=request_logger,
            return_tokens_as_token_ids=return_tokens_as_token_ids,
            enable_force_include_usage=enable_force_include_usage,
            log_error_stack=log_error_stack,
        )

        self.chat_template = chat_template
        self.chat_template_content_format: Final = chat_template_content_format
        self.enable_log_outputs = enable_log_outputs

        self.reasoning_parser: Optional[Callable[[AnyTokenizer],
                                                 ReasoningParser]] = None
        if reasoning_parser:
            try:
                self.reasoning_parser = (
                    ReasoningParserManager.get_reasoning_parser(
                        reasoning_parser))
                assert self.reasoning_parser is not None
            except Exception as e:
                raise TypeError(
                    f"{reasoning_parser=} has not been registered") from e

        self.enable_prompt_tokens_details = enable_prompt_tokens_details
        self.enable_force_include_usage = enable_force_include_usage
        self.default_sampling_params = (
            self.model_config.get_diff_sampling_param())
        if self.default_sampling_params:
            source = self.model_config.generation_config
            source = "model" if source == "auto" else source
            logger.info("Using default chat sampling params from %s: %s",
                        source, self.default_sampling_params)

        # If False (default), the "store" option is (silently) ignored and the
        # response is not stored. If True, the response is stored in memory.
        # NOTE(woosuk): This may not be intuitive for users, as the default
        # behavior in OpenAI's Responses API is to store the response, but
        # vLLM's default behavior is not.
        self.enable_store = envs.VLLM_ENABLE_RESPONSES_API_STORE
        if self.enable_store:
            logger.warning_once(
                "`VLLM_ENABLE_RESPONSES_API_STORE` is enabled. This may "
                "cause a memory leak since we never remove responses from "
                "the store.")

        self.use_harmony = model_config.hf_config.model_type == "gpt_oss"
        if self.use_harmony:
            logger.warning("For gpt-oss, we ignore --enable-auto-tool-choice "
                           "and always enable tool use.")
            # OpenAI models have two EOS-like tokens: <|return|> and <|call|>.
            # We need to add them to the stop token ids.
            if "stop_token_ids" not in self.default_sampling_params:
                self.default_sampling_params["stop_token_ids"] = []
            self.default_sampling_params["stop_token_ids"].extend(
                get_stop_tokens_for_assistant_actions())

        # set up tool use
        self.enable_auto_tools: bool = enable_auto_tools
        if self.enable_auto_tools:
            logger.info(
                "\"auto\" tool choice has been enabled please note that while"
                " the parallel_tool_calls client option is preset for "
                "compatibility reasons, it will be ignored.")

        # HACK(woosuk): This is a hack. We should use a better store.
        # FIXME: If enable_store=True, this may cause a memory leak since we
        # never remove responses from the store.
        self.response_store: dict[str, ResponsesResponse] = {}
        self.response_store_lock = asyncio.Lock()

        # HACK(woosuk): This is a hack. We should use a better store.
        # FIXME: If enable_store=True, this may cause a memory leak since we
        # never remove messages from the store.
        self.msg_store: dict[str, list[ChatCompletionMessageParam]] = {}

        # HACK(wuhang): This is a hack. We should use a better store.
        # FIXME: If enable_store=True, this may cause a memory leak since we
        # never remove events from the store.
        self.event_store: dict[str, tuple[deque[StreamingResponsesResponse],
                                          asyncio.Event]] = {}

        self.background_tasks: dict[str, asyncio.Task] = {}

        self.tool_server = tool_server

    async def create_responses(
        self,
        request: ResponsesRequest,
        raw_request: Optional[Request] = None,
    ) -> Union[AsyncGenerator[StreamingResponsesResponse, None],
               ResponsesResponse, ErrorResponse]:
        error_check_ret = await self._check_model(request)
        if error_check_ret is not None:
            logger.error("Error with model %s", error_check_ret)
            return error_check_ret

        # If the engine is dead, raise the engine's DEAD_ERROR.
        # This is required for the streaming case, where we return a
        # success status before we actually start generating text :).
        if self.engine_client.errored:
            raise self.engine_client.dead_error

        if request.store and not self.enable_store:
            if request.background:
                return self.create_error_response(
                    err_type="invalid_request_error",
                    message=(
                        "This vLLM engine does not support `store=True` and "
                        "therefore does not support the background mode. To "
                        "enable these features, set the environment variable "
                        "`VLLM_ENABLE_RESPONSES_API_STORE=1` when launching "
                        "the vLLM server."),
                    status_code=HTTPStatus.BAD_REQUEST,
                )
            # Disable the store option.
            # NOTE(woosuk): Although returning an error is possible, we opted
            # to implicitly disable store and process the request anyway, as
            # we assume most users do not intend to actually store the response
            # (i.e., their request's `store=True` just because it's the default
            # value).
            request.store = False
        if self.use_harmony and request.is_include_output_logprobs():
            return self.create_error_response(
                err_type="invalid_request_error",
                message="logprobs are not supported with gpt-oss models",
                status_code=HTTPStatus.BAD_REQUEST,
            )

        # Handle the previous response ID.
        prev_response_id = request.previous_response_id
        if prev_response_id is not None:
            async with self.response_store_lock:
                prev_response = self.response_store.get(prev_response_id)
            if prev_response is None:
                return self._make_not_found_error(prev_response_id)
        else:
            prev_response = None

        try:
            lora_request = self._maybe_get_adapters(request)
            model_name = self.models.model_name(lora_request)
            tokenizer = await self.engine_client.get_tokenizer()

            if self.use_harmony:
                messages, request_prompts, engine_prompts = (
                    self._make_request_with_harmony(request, prev_response))
            else:
                messages, request_prompts, engine_prompts = (
                    await self._make_request(request, prev_response,
                                             tokenizer))

        except (ValueError, TypeError, RuntimeError, jinja2.TemplateError,
                NotImplementedError) as e:
            logger.exception("Error in preprocessing prompt inputs")
            return self.create_error_response(f"{e} {e.__cause__}")

        request_metadata = RequestResponseMetadata(
            request_id=request.request_id)
        if raw_request:
            raw_request.state.request_metadata = request_metadata

        # Schedule the request and get the result generator.
        generators: list[AsyncGenerator[ConversationContext, None]] = []

        builtin_tool_list: list[str] = []
        if self.use_harmony and self.tool_server is not None:
            if self.tool_server.has_tool("browser"):
                builtin_tool_list.append("browser")
            if self.tool_server.has_tool("python"):
                builtin_tool_list.append("python")
            if self.tool_server.has_tool("container"):
                builtin_tool_list.append("container")

        if self.tool_server is not None:
            available_tools = builtin_tool_list
        else:
            assert len(builtin_tool_list) == 0
            available_tools = []
        try:
            for i, engine_prompt in enumerate(engine_prompts):
                default_max_tokens = self.max_model_len - len(
                    engine_prompt["prompt_token_ids"])
                sampling_params = request.to_sampling_params(
                    default_max_tokens, self.default_sampling_params)

                trace_headers = (None if raw_request is None else await
                                 self._get_trace_headers(raw_request.headers))

                context: ConversationContext
                if self.use_harmony:
                    if request.stream:
                        context = StreamingHarmonyContext(
                            messages, available_tools)
                    else:
                        context = HarmonyContext(messages, available_tools)
                else:
                    context = SimpleContext()
                generator = self._generate_with_builtin_tools(
                    request_id=request.request_id,
                    request_prompt=request_prompts[i],
                    engine_prompt=engine_prompt,
                    sampling_params=sampling_params,
                    context=context,
                    lora_request=lora_request,
                    priority=request.priority,
                    trace_headers=trace_headers,
                )
                generators.append(generator)
        except ValueError as e:
            # TODO: Use a vllm-specific Validation Error
            return self.create_error_response(str(e))

        assert len(generators) == 1
        result_generator, = generators

        # Store the input messages.
        if request.store:
            self.msg_store[request.request_id] = messages

        if request.background:
            created_time = int(time.time())
            response = ResponsesResponse.from_request(
                request,
                sampling_params,
                model_name=model_name,
                created_time=created_time,
                output=[],
                status="queued",
                usage=None,
            )
            async with self.response_store_lock:
                self.response_store[response.id] = response

            # Run the request in the background.
            if request.stream:
                task = asyncio.create_task(
                    self._run_background_request_stream(
                        request,
                        sampling_params,
                        result_generator,
                        context,
                        model_name,
                        tokenizer,
                        request_metadata,
                        created_time,
                    ),
                    name=f"create_{request.request_id}",
                )
            else:
                task = asyncio.create_task(
                    self._run_background_request(
                        request,
                        sampling_params,
                        result_generator,
                        context,
                        model_name,
                        tokenizer,
                        request_metadata,
                        created_time,
                    ),
                    name=f"create_{response.id}",
                )

            # For cleanup.
            response_id = response.id
            self.background_tasks[response_id] = task
            task.add_done_callback(
                lambda _: self.background_tasks.pop(response_id, None))

            if request.stream:
                return self.responses_background_stream_generator(
                    request.request_id)
            return response

        if request.stream:
            return self.responses_stream_generator(
                request,
                sampling_params,
                result_generator,
                context,
                model_name,
                tokenizer,
                request_metadata,
            )

        try:
            return await self.responses_full_generator(
                request,
                sampling_params,
                result_generator,
                context,
                model_name,
                tokenizer,
                request_metadata,
            )
        except Exception as e:
            return self.create_error_response(str(e))

    async def _make_request(
        self,
        request: ResponsesRequest,
        prev_response: Optional[ResponsesResponse],
        tokenizer: AnyTokenizer,
    ):
        if len(request.tools) > 0:
            raise NotImplementedError(
                "Tool use is not supported in Responses API without Harmony")
        # Construct the input messages.
        messages = self._construct_input_messages(request, prev_response)
        _, request_prompts, engine_prompts = await self._preprocess_chat(
            request,
            tokenizer,
            messages,
            chat_template=self.chat_template,
            chat_template_content_format=self.chat_template_content_format,
        )
        return messages, request_prompts, engine_prompts

    def _make_request_with_harmony(
        self,
        request: ResponsesRequest,
        prev_response: Optional[ResponsesResponse],
    ):
        if request.tool_choice != "auto":
            raise NotImplementedError(
                "Only 'auto' tool_choice is supported in "
                "response API with Harmony")
        messages = self._construct_input_messages_with_harmony(
            request, prev_response)
        prompt_token_ids = render_for_completion(messages)
        engine_prompt = EngineTokensPrompt(prompt_token_ids=prompt_token_ids)

        # Add cache_salt if provided in the request
        if request.cache_salt is not None:
            engine_prompt["cache_salt"] = request.cache_salt

        return messages, [prompt_token_ids], [engine_prompt]

    async def responses_full_generator(
        self,
        request: ResponsesRequest,
        sampling_params: SamplingParams,
        result_generator: AsyncIterator[ConversationContext],
        context: ConversationContext,
        model_name: str,
        tokenizer: AnyTokenizer,
        request_metadata: RequestResponseMetadata,
        created_time: Optional[int] = None,
    ) -> Union[ErrorResponse, ResponsesResponse]:
        if created_time is None:
            created_time = int(time.time())

        async with AsyncExitStack() as exit_stack:
            try:
                mcp_tools = {
                    tool.server_label: tool
                    for tool in request.tools if tool.type == "mcp"
                }
                await context.init_tool_sessions(self.tool_server, exit_stack,
                                                 request.request_id, mcp_tools)
                async for _ in result_generator:
                    pass
            except asyncio.CancelledError:
                return self.create_error_response("Client disconnected")
            except ValueError as e:
                # TODO: Use a vllm-specific Validation Error
                return self.create_error_response(str(e))

        # NOTE: Implementation of stauts is still WIP, but for now
        # we guarantee that if the status is not "completed", it is accurate.
        # "completed" is implemented as the "catch-all" for now.
        status: ResponseStatus = "completed"

        input_messages = None
        output_messages = None
        if self.use_harmony:
            assert isinstance(context, HarmonyContext)
            output = self._make_response_output_items_with_harmony(context)
            if request.enable_response_messages:
                input_messages = context.messages[:context.num_init_messages]
                output_messages = context.messages[context.num_init_messages:]
            num_tool_output_tokens = context.num_tool_output_tokens
            if len(output) > 0:
                if context.finish_reason == "length":
                    status = "incomplete"
                elif context.finish_reason == "abort":
                    status = "cancelled"
            else:
                status = "incomplete"
        else:
            assert isinstance(context, SimpleContext)
            final_res = context.last_output
            assert final_res is not None
            assert len(final_res.outputs) == 1
            final_output = final_res.outputs[0]

            output = self._make_response_output_items(request, final_output,
                                                      tokenizer)

            # TODO: context for non-gptoss models doesn't use messages
            # so we can't get them out yet
            if request.enable_response_messages:
                raise NotImplementedError(
                    "enable_response_messages is currently"
                    " only supported for gpt-oss")
            # Calculate usage.
            assert final_res.prompt_token_ids is not None
            num_tool_output_tokens = 0

        assert isinstance(context, (SimpleContext, HarmonyContext))
        num_prompt_tokens = context.num_prompt_tokens
        num_generated_tokens = context.num_output_tokens
        num_cached_tokens = context.num_cached_tokens
        num_reasoning_tokens = context.num_reasoning_tokens

        usage = ResponseUsage(
            input_tokens=num_prompt_tokens,
            output_tokens=num_generated_tokens,
            total_tokens=num_prompt_tokens + num_generated_tokens,
            input_tokens_details=InputTokensDetails(
                cached_tokens=num_cached_tokens),
            output_tokens_details=OutputTokensDetails(
                reasoning_tokens=num_reasoning_tokens,
                tool_output_tokens=num_tool_output_tokens),
        )
        response = ResponsesResponse.from_request(
            request,
            sampling_params,
            input_messages=input_messages,
            output_messages=output_messages,
            model_name=model_name,
            created_time=created_time,
            output=output,
            status=status,
            usage=usage,
        )

        if request.store:
            async with self.response_store_lock:
                stored_response = self.response_store.get(response.id)
                # If the response is already cancelled, don't update it.
                if (stored_response is None
                        or stored_response.status != "cancelled"):
                    self.response_store[response.id] = response
        return response

    def _topk_logprobs(self, logprobs: dict[int,
                                            SampleLogprob], top_logprobs: int,
                       tokenizer: AnyTokenizer) -> list[LogprobTopLogprob]:
        """Returns the top-k logprobs from the logprobs dictionary."""
        out = []
        for i, (token_id, _logprob) in enumerate(logprobs.items()):
            if i >= top_logprobs:
                break
            text = _logprob.decoded_token if _logprob.decoded_token \
                is not None else tokenizer.decode([token_id])
            out.append(
                LogprobTopLogprob(
                    token=text,
                    logprob=max(_logprob.logprob, -9999.0),
                    bytes=list(text.encode("utf-8", errors="replace")),
                ))
        return out

    def _create_response_logprobs(
            self,
            token_ids: Sequence[int],
            logprobs: Optional[SampleLogprobs],
            tokenizer: AnyTokenizer,
            top_logprobs: Optional[int] = None) -> list[Logprob]:
        assert logprobs is not None, "logprobs must be provided"
        assert len(token_ids) == len(logprobs), (
            "token_ids and logprobs.token_ids must have the same length")
        out = []
        for i, token_id in enumerate(token_ids):
            logprob = logprobs[i]
            token_logprob = logprob[token_id]
            text = token_logprob.decoded_token if token_logprob.decoded_token \
                is not None else tokenizer.decode([token_id])
            out.append(
                Logprob(
                    token=text,
                    logprob=max(token_logprob.logprob, -9999.0),
                    bytes=list(text.encode("utf-8", errors="replace")),
                    top_logprobs=self._topk_logprobs(logprob,
                                                     top_logprobs=top_logprobs,
                                                     tokenizer=tokenizer)
                    if top_logprobs else [],
                ))
        return out

    def _create_stream_response_logprobs(
        self,
        token_ids: Sequence[int],
        logprobs: Optional[SampleLogprobs],
        tokenizer: AnyTokenizer,
        top_logprobs: Optional[int] = None
    ) -> list[response_text_delta_event.Logprob]:
        lgs = self._create_response_logprobs(token_ids=token_ids,
                                             logprobs=logprobs,
                                             tokenizer=tokenizer,
                                             top_logprobs=top_logprobs)
        return [
            response_text_delta_event.Logprob(
                token=lg.token,
                logprob=lg.logprob,
                top_logprobs=[
                    response_text_delta_event.LogprobTopLogprob(
                        token=tl.token, logprob=tl.logprob)
                    for tl in lg.top_logprobs
                ]) for lg in lgs
        ]

    def _make_response_output_items(
        self,
        request: ResponsesRequest,
        final_output: CompletionOutput,
        tokenizer: AnyTokenizer,
    ) -> list[ResponseOutputItem]:
        if self.reasoning_parser:
            try:
                reasoning_parser = self.reasoning_parser(tokenizer)
            except RuntimeError as e:
                logger.exception("Error in reasoning parser creation.")
                raise e

            reasoning_content, content = (
                reasoning_parser.extract_reasoning_content(final_output.text,
                                                           request=request))
        else:
            reasoning_content = None
            content = final_output.text

        # Log complete response if output logging is enabled
        if self.enable_log_outputs and self.request_logger:
            output_text = ""
            if content:
                output_text = content
            elif reasoning_content:
                output_text = f"[reasoning: {reasoning_content}]"

            if output_text:
                self.request_logger.log_outputs(
                    request_id=request.request_id,
                    outputs=output_text,
                    output_token_ids=final_output.token_ids,
                    finish_reason=final_output.finish_reason,
                    is_streaming=False,
                    delta=False,
                )

        output = []
        if reasoning_content:
            reasoning_item = ResponseReasoningItem(
                id=f"rs_{random_uuid()}",
                summary=[],
                type="reasoning",
                content=[
                    ResponseReasoningTextContent(text=reasoning_content,
                                                 type="reasoning_text")
                ],
                status=None,  # NOTE: Only the last output item has status.
            )
            output.append(reasoning_item)
        if content:
            output_text = ResponseOutputText(
                text=content,
                annotations=[],  # TODO
                type="output_text",
                logprobs=self._create_response_logprobs(
                    token_ids=final_output.token_ids,
                    logprobs=final_output.logprobs,
                    tokenizer=tokenizer,
                    top_logprobs=request.top_logprobs,
                ) if request.is_include_output_logprobs() else None,
            )
            message = ResponseOutputMessage(
                id=f"msg_{random_uuid()}",
                content=[output_text],
                role="assistant",
                status="completed",
                type="message",
            )
            output.append(message)
        return output

    def _make_response_output_items_with_harmony(
        self,
        context: HarmonyContext,
    ) -> list[ResponseOutputItem]:
        output_items: list[ResponseOutputItem] = []
        num_init_messages = context.num_init_messages
        for msg in context.messages[num_init_messages:]:
            output_items.extend(parse_output_message(msg))
        # Handle the generation stopped in the middle (if any).
        last_items = parse_remaining_state(context.parser)
        if last_items:
            output_items.extend(last_items)
        return output_items

    def _construct_input_messages(
        self,
        request: ResponsesRequest,
        prev_response: Optional[ResponsesResponse] = None,
    ) -> list[ChatCompletionMessageParam]:
        messages: list[ChatCompletionMessageParam] = []
        if request.instructions:
            messages.append({
                "role": "system",
                "content": request.instructions,
            })

        # Prepend the conversation history.
        if prev_response is not None:
            # Add the previous messages.
            prev_msg = self.msg_store[prev_response.id]
            messages.extend(prev_msg)

            # Add the previous output.
            for output_item in prev_response.output:
                # NOTE: We skip the reasoning output.
                if isinstance(output_item, ResponseOutputMessage):
                    for content in output_item.content:
                        messages.append({
                            "role": "assistant",
                            "content": content.text,
                        })

        # Append the new input.
        # Responses API supports simple text inputs without chat format.
        if isinstance(request.input, str):
            messages.append({"role": "user", "content": request.input})
        else:
            messages.extend(request.input)  # type: ignore
        return messages

    def _construct_input_messages_with_harmony(
        self,
        request: ResponsesRequest,
        prev_response: Optional[ResponsesResponse],
    ) -> list[OpenAIHarmonyMessage]:
        messages: list[OpenAIHarmonyMessage] = []
        if prev_response is None:
            # New conversation.
            reasoning_effort = (request.reasoning.effort
                                if request.reasoning else None)
            tool_types = [tool.type for tool in request.tools]

            # Allow the MCP Tool type to enable built in tools if the
            # server_label is allowlisted in
            # envs.GPT_OSS_SYSTEM_TOOL_MCP_LABELS
            if envs.GPT_OSS_SYSTEM_TOOL_MCP_LABELS:
                for tool in request.tools:
                    if (tool.type == "mcp" and tool.server_label
                            in envs.GPT_OSS_SYSTEM_TOOL_MCP_LABELS):
                        tool_types.append(tool.server_label)
            enable_browser = ("web_search_preview" in tool_types
                              and self.tool_server is not None
                              and self.tool_server.has_tool("browser"))
            enable_code_interpreter = ("code_interpreter" in tool_types
                                       and self.tool_server is not None
                                       and self.tool_server.has_tool("python"))
            enable_container = ("container" in tool_types
                                and self.tool_server is not None
                                and self.tool_server.has_tool("container"))
            with_custom_tools = has_custom_tools(tool_types)
            sys_msg = get_system_message(
                reasoning_effort=reasoning_effort,
                browser_description=self.tool_server.get_tool_description(
                    "browser")
                if enable_browser and self.tool_server is not None else None,
                python_description=self.tool_server.get_tool_description(
                    "python") if enable_code_interpreter
                and self.tool_server is not None else None,
                container_description=self.tool_server.get_tool_description(
                    "container")
                if enable_container and self.tool_server is not None else None,
                instructions=request.instructions,
                with_custom_tools=with_custom_tools,
            )
            messages.append(sys_msg)
            if with_custom_tools:
                dev_msg = get_developer_message(
                    instructions=request.instructions, tools=request.tools)
                messages.append(dev_msg)
        else:
            # Continue the previous conversation.
            # FIXME(woosuk): Currently, request params like reasoning and
            # instructions are ignored.
            prev_msgs = self.msg_store[prev_response.id]
            # Remove the previous chain-of-thoughts if there is a new "final"
            # message. Note that this also removes these messages from the
            # msg_store.
            if len(prev_msgs) > 0:
                last_msg = prev_msgs[-1]
                assert isinstance(last_msg, OpenAIHarmonyMessage)
                if last_msg.channel == "final":
                    prev_final_msg_idx = -1
                    for i in range(len(prev_msgs) - 2, -1, -1):
                        prev_msg_i = prev_msgs[i]
                        assert isinstance(prev_msg_i, OpenAIHarmonyMessage)
                        if prev_msg_i.channel == "final":
                            prev_final_msg_idx = i
                            break
                    recent_turn_msgs = prev_msgs[prev_final_msg_idx + 1:]
                    del prev_msgs[prev_final_msg_idx + 1:]
                    for msg in recent_turn_msgs:
                        assert isinstance(msg, OpenAIHarmonyMessage)
                        if msg.channel != "analysis":
                            prev_msgs.append(msg)
            messages.extend(prev_msgs)
        # Append the new input.
        # Responses API supports simple text inputs without chat format.
        if isinstance(request.input, str):
            messages.append(get_user_message(request.input))
        else:
            if prev_response is not None:
                prev_outputs = copy(prev_response.output)
            else:
                prev_outputs = []
            for response_msg in request.input:
                messages.append(
                    parse_response_input(response_msg, prev_outputs))
                # User passes in a tool call request and its output. We need
                # to add the tool call request to prev_outputs so that the
                # parse_response_input can find the tool call request when
                # parsing the tool call output.
                if isinstance(response_msg, ResponseFunctionToolCall):
                    prev_outputs.append(response_msg)
        return messages

    async def _run_background_request_stream(
        self,
        request: ResponsesRequest,
        *args,
        **kwargs,
    ):
        event_deque: deque[StreamingResponsesResponse] = deque()
        new_event_signal = asyncio.Event()
        self.event_store[request.request_id] = (event_deque, new_event_signal)
        response = None
        try:
            generator = self.responses_stream_generator(
                request, *args, **kwargs)
            async for event in generator:
                event_deque.append(event)
                new_event_signal.set()  # Signal new event available
        except Exception as e:
            logger.exception("Background request failed for %s",
                             request.request_id)
            response = self.create_error_response(str(e))
        finally:
            new_event_signal.set()

        if response is not None and isinstance(response, ErrorResponse):
            # If the request has failed, update the status to "failed".
            response_id = request.request_id
            async with self.response_store_lock:
                stored_response = self.response_store.get(response_id)
                assert stored_response is not None
                if stored_response.status not in ("completed", "cancelled"):
                    stored_response.status = "failed"

    async def _run_background_request(
        self,
        request: ResponsesRequest,
        *args,
        **kwargs,
    ):
        try:
            response = await self.responses_full_generator(
                request, *args, **kwargs)
        except Exception as e:
            logger.exception("Background request failed for %s",
                             request.request_id)
            response = self.create_error_response(str(e))

        if isinstance(response, ErrorResponse):
            # If the request has failed, update the status to "failed".
            response_id = request.request_id
            async with self.response_store_lock:
                stored_response = self.response_store.get(response_id)
                assert stored_response is not None
                if stored_response.status not in ("completed", "cancelled"):
                    stored_response.status = "failed"

    async def responses_background_stream_generator(
        self,
        response_id: str,
        starting_after: Optional[int] = None,
    ) -> AsyncGenerator[StreamingResponsesResponse, None]:
        if response_id not in self.event_store:
            raise ValueError(f"Unknown response_id: {response_id}")

        event_deque, new_event_signal = self.event_store[response_id]
        start_index = 0 if starting_after is None else starting_after + 1
        current_index = start_index

        while True:
            new_event_signal.clear()

            # Yield existing events from start_index
            while current_index < len(event_deque):
                event = event_deque[current_index]
                yield event
                if getattr(event, 'type', 'unknown') == "response.completed":
                    return
                current_index += 1

            await new_event_signal.wait()

    async def retrieve_responses(
        self,
        response_id: str,
        starting_after: Optional[int],
        stream: Optional[bool],
    ) -> Union[ErrorResponse, ResponsesResponse, AsyncGenerator[
            StreamingResponsesResponse, None]]:
        async with self.response_store_lock:
            response = self.response_store.get(response_id)

        if response is None:
            return self._make_not_found_error(response_id)

        if stream:
            return self.responses_background_stream_generator(
                response_id,
                starting_after,
            )
        return response

    async def cancel_responses(
        self,
        response_id: str,
    ) -> Union[ErrorResponse, ResponsesResponse]:
        async with self.response_store_lock:
            response = self.response_store.get(response_id)
            if response is None:
                return self._make_not_found_error(response_id)

            prev_status = response.status
            if prev_status not in ("queued", "in_progress"):
                return self.create_error_response(
                    err_type="invalid_request_error",
                    message="Cannot cancel a synchronous response.",
                )

            # Update the status to "cancelled".
            response.status = "cancelled"

        # Abort the request.
        if (task := self.background_tasks.get(response_id)):
            task.cancel()
            try:
                await task
            except asyncio.CancelledError:
                logger.exception("Background task for %s was cancelled",
                                 response_id)
        return response

    def _make_not_found_error(self, response_id: str) -> ErrorResponse:
        return self.create_error_response(
            err_type="invalid_request_error",
            message=f"Response with id '{response_id}' not found.",
            status_code=HTTPStatus.NOT_FOUND,
        )

    def _make_store_not_supported_error(self) -> ErrorResponse:
        return self.create_error_response(
            err_type="invalid_request_error",
            message=("`store=True` (default) is not supported. Please set "
                     "`store=False` in Responses API or set "
                     "`VLLM_ENABLE_RESPONSES_API_STORE=1` in the env var when "
                     "starting the vLLM server."),
            status_code=HTTPStatus.BAD_REQUEST,
        )

    async def _process_simple_streaming_events(
        self,
        request: ResponsesRequest,
        sampling_params: SamplingParams,
        result_generator: AsyncIterator[Optional[ConversationContext]],
        context: ConversationContext,
        model_name: str,
        tokenizer: AnyTokenizer,
        request_metadata: RequestResponseMetadata,
        created_time: int,
        _increment_sequence_number_and_return: Callable[
            [StreamingResponsesResponse], StreamingResponsesResponse],
    ) -> AsyncGenerator[StreamingResponsesResponse, None]:
        current_content_index = 0
        current_output_index = 0
        current_item_id = ""
        reasoning_parser = None
        if self.reasoning_parser:
            reasoning_parser = self.reasoning_parser(tokenizer)
        previous_text = ""
        previous_token_ids: list[int] = []
        first_delta_sent = False
        previous_delta_messages: list[DeltaMessage] = []
        async for ctx in result_generator:
            assert isinstance(ctx, SimpleContext)
            if ctx.last_output is None:
                continue
            if ctx.last_output.outputs:
                output = ctx.last_output.outputs[0]
                if reasoning_parser:
                    delta_message = \
                        reasoning_parser.extract_reasoning_content_streaming(
                        previous_text=previous_text,
                        current_text=previous_text + output.text,
                        delta_text=output.text,
                        previous_token_ids=previous_token_ids,
                        current_token_ids=previous_token_ids +
                        output.token_ids,
                        delta_token_ids=output.token_ids,
                    )
                else:
                    delta_message = DeltaMessage(content=output.text, )
                previous_text += output.text
                previous_token_ids += output.token_ids
                if not delta_message:
                    continue
                if not first_delta_sent:
                    current_item_id = str(uuid.uuid4())
                    if delta_message.reasoning_content:
                        yield _increment_sequence_number_and_return(
                            ResponseOutputItemAddedEvent(
                                type="response.output_item.added",
                                sequence_number=-1,
                                output_index=current_output_index,
                                item=ResponseReasoningItem(
                                    type="reasoning",
                                    id=current_item_id,
                                    summary=[],
                                    status="in_progress",
                                ),
                            ))
                    else:
                        yield _increment_sequence_number_and_return(
                            ResponseOutputItemAddedEvent(
                                type="response.output_item.added",
                                sequence_number=-1,
                                output_index=current_output_index,
                                item=ResponseOutputMessage(
                                    id=current_item_id,
                                    type="message",
                                    role="assistant",
                                    content=[],
                                    status="in_progress",
                                ),
                            ))
                    yield _increment_sequence_number_and_return(
                        ResponseContentPartAddedEvent(
                            type="response.content_part.added",
                            sequence_number=-1,
                            output_index=current_output_index,
                            item_id=current_item_id,
                            content_index=current_content_index,
                            part=ResponseOutputText(
                                type="output_text",
                                text="",
                                annotations=[],
                                logprobs=[],
                            ),
                        ))
                    current_content_index += 1
                    first_delta_sent = True
                # todo(kebe7jun) tool call support

                # check delta message and previous delta message are
                # same as content or reasoning content
                if (previous_delta_messages
                        and previous_delta_messages[-1].reasoning_content
                        is not None and delta_message.content is not None):
                    # from reasoning to normal content, send done
                    # event for reasoning
                    reason_content = ''.join(
                        pm.reasoning_content for pm in previous_delta_messages
                        if pm.reasoning_content is not None)
                    yield _increment_sequence_number_and_return(
                        ResponseReasoningTextDoneEvent(
                            type="response.reasoning_text.done",
                            item_id=current_item_id,
                            sequence_number=-1,
                            output_index=current_output_index,
                            content_index=current_content_index,
                            text=reason_content,
                        ))
                    current_content_index = 0
                    reasoning_item = ResponseReasoningItem(
                        type="reasoning",
                        content=[
                            ResponseReasoningTextContent(
                                text=reason_content,
                                type="reasoning_text",
                            ),
                        ],
                        status="completed",
                        id=current_item_id,
                        summary=[],
                    )
                    yield _increment_sequence_number_and_return(
                        ResponseOutputItemDoneEvent(
                            type="response.output_item.done",
                            sequence_number=-1,
                            output_index=current_output_index,
                            item=reasoning_item,
                        ))
                    yield _increment_sequence_number_and_return(
                        ResponseOutputItemAddedEvent(
                            type="response.output_item.added",
                            sequence_number=-1,
                            output_index=current_output_index,
                            item=ResponseOutputMessage(
                                id=current_item_id,
                                type="message",
                                role="assistant",
                                content=[],
                                status="in_progress",
                            ),
                        ))
                    current_output_index += 1
                    current_item_id = str(uuid.uuid4())
                    yield _increment_sequence_number_and_return(
                        ResponseContentPartAddedEvent(
                            type="response.content_part.added",
                            sequence_number=-1,
                            output_index=current_output_index,
                            item_id=current_item_id,
                            content_index=current_content_index,
                            part=ResponseOutputText(
                                type="output_text",
                                text="",
                                annotations=[],
                                logprobs=[],
                            ),
                        ))
                    current_content_index += 1
                    # reset previous delta messages
                    previous_delta_messages = []

                if delta_message.reasoning_content is not None:
                    yield _increment_sequence_number_and_return(
                        ResponseReasoningTextDeltaEvent(
                            type="response.reasoning_text.delta",
                            sequence_number=-1,
                            content_index=current_content_index,
                            output_index=current_output_index,
                            item_id=current_item_id,
                            delta=delta_message.reasoning_content,
                        ))
                elif delta_message.content is not None:
                    yield _increment_sequence_number_and_return(
                        ResponseTextDeltaEvent(
                            type="response.output_text.delta",
                            sequence_number=-1,
                            content_index=current_content_index,
                            output_index=current_output_index,
                            item_id=current_item_id,
                            delta=delta_message.content,
                            logprobs=self._create_stream_response_logprobs(
                                token_ids=output.token_ids,
                                logprobs=output.logprobs,
                                tokenizer=tokenizer,
                                top_logprobs=request.top_logprobs,
                            ) if request.is_include_output_logprobs() else [],
                        ))
                current_content_index += 1

                previous_delta_messages.append(delta_message)
        if previous_delta_messages:
            if previous_delta_messages[-1].reasoning_content is not None:
                reason_content = ''.join(pm.reasoning_content
                                         for pm in previous_delta_messages
                                         if pm.reasoning_content is not None)
                yield _increment_sequence_number_and_return(
                    ResponseReasoningTextDoneEvent(
                        type="response.reasoning_text.done",
                        item_id=current_item_id,
                        sequence_number=-1,
                        output_index=current_output_index,
                        content_index=current_content_index,
                        text=reason_content,
                    ))
                current_content_index += 1
                reasoning_item = ResponseReasoningItem(
                    type="reasoning",
                    content=[
                        ResponseReasoningTextContent(
                            text=reason_content,
                            type="reasoning_text",
                        ),
                    ],
                    status="completed",
                    id=current_item_id,
                    summary=[],
                )
                yield _increment_sequence_number_and_return(
                    ResponseOutputItemDoneEvent(
                        type="response.output_item.done",
                        sequence_number=-1,
                        output_index=current_output_index,
                        item=reasoning_item,
                    ))
            elif previous_delta_messages[-1].content is not None:
                final_content = ''.join(pm.content
                                        for pm in previous_delta_messages
                                        if pm.content is not None)
                yield _increment_sequence_number_and_return(
                    ResponseTextDoneEvent(
                        type="response.output_text.done",
                        sequence_number=-1,
                        output_index=current_output_index,
                        content_index=current_content_index,
                        text=final_content,
                        logprobs=[],
                        item_id=current_item_id,
                    ))
                current_content_index += 1
                part = ResponseOutputText(
                    text=final_content,
                    type="output_text",
                    annotations=[],
                )
                yield _increment_sequence_number_and_return(
                    ResponseContentPartDoneEvent(
                        type="response.content_part.done",
                        sequence_number=-1,
                        item_id=current_item_id,
                        output_index=current_output_index,
                        content_index=current_content_index,
                        part=part,
                    ))
                current_content_index += 1
                item = ResponseOutputMessage(
                    type="message",
                    role="assistant",
                    content=[
                        part,
                    ],
                    status="completed",
                    id=current_item_id,
                    summary=[],
                )
                yield _increment_sequence_number_and_return(
                    ResponseOutputItemDoneEvent(
                        type="response.output_item.done",
                        sequence_number=-1,
                        output_index=current_output_index,
                        item=item,
                    ))

    async def _process_harmony_streaming_events(
        self,
        request: ResponsesRequest,
        sampling_params: SamplingParams,
        result_generator: AsyncIterator[Optional[ConversationContext]],
        context: ConversationContext,
        model_name: str,
        tokenizer: AnyTokenizer,
        request_metadata: RequestResponseMetadata,
        created_time: int,
        _increment_sequence_number_and_return: Callable[
            [StreamingResponsesResponse], StreamingResponsesResponse],
    ) -> AsyncGenerator[StreamingResponsesResponse, None]:
        current_content_index = -1
        current_output_index = 0
        current_item_id: str = ""
        sent_output_item_added = False

        async for ctx in result_generator:

            assert isinstance(ctx, StreamingHarmonyContext)

            if ctx.is_expecting_start():
                current_output_index += 1
                sent_output_item_added = False

                if len(ctx.parser.messages) > 0:
                    previous_item = ctx.parser.messages[-1]
                    if previous_item.recipient is not None:
                        # Deal with tool call here
                        pass
                    elif previous_item.channel == "analysis":
                        content = ResponseReasoningTextContent(
                            text=previous_item.content[0].text,
                            type="reasoning_text",
                        )
                        reasoning_item = ResponseReasoningItem(
                            type="reasoning",
                            content=[content],
                            status="completed",
                            id=current_item_id,
                            summary=[],
                        )
                        yield _increment_sequence_number_and_return(
                            ResponseReasoningTextDoneEvent(
                                type="response.reasoning_text.done",
                                item_id=current_item_id,
                                sequence_number=-1,
                                output_index=current_output_index,
                                content_index=current_content_index,
                                text=previous_item.content[0].text,
                            ))
                        yield _increment_sequence_number_and_return(
                            ResponseReasoningPartDoneEvent(
                                type="response.reasoning_part.done",
                                sequence_number=-1,
                                item_id=current_item_id,
                                output_index=current_output_index,
                                content_index=current_content_index,
                                part=content,
                            ))
                        yield _increment_sequence_number_and_return(
                            ResponseOutputItemDoneEvent(
                                type="response.output_item.done",
                                sequence_number=-1,
                                output_index=current_output_index,
                                item=reasoning_item,
                            ))
                    elif previous_item.channel == "final":
                        text_content = ResponseOutputText(
                            type="output_text",
                            text=previous_item.content[0].text,
                            annotations=[],
                        )
                        yield _increment_sequence_number_and_return(
                            ResponseTextDoneEvent(
                                type="response.output_text.done",
                                sequence_number=-1,
                                output_index=current_output_index,
                                content_index=current_content_index,
                                text=previous_item.content[0].text,
                                logprobs=[],
                                item_id=current_item_id,
                            ))
                        yield _increment_sequence_number_and_return(
                            ResponseContentPartDoneEvent(
                                type="response.content_part.done",
                                sequence_number=-1,
                                item_id=current_item_id,
                                output_index=current_output_index,
                                content_index=current_content_index,
                                part=text_content,
                            ))
                        yield _increment_sequence_number_and_return(
                            ResponseOutputItemDoneEvent(
                                type="response.output_item.done",
                                sequence_number=-1,
                                output_index=current_output_index,
                                item=ResponseOutputMessage(
                                    id=current_item_id,
                                    type="message",
                                    role="assistant",
                                    content=[text_content],
                                    status="completed",
                                ),
                            ))

            # stream the output of a harmony message
            if ctx.parser.last_content_delta:
                if (ctx.parser.current_channel == "final"
                        and ctx.parser.current_recipient is None):
                    if not sent_output_item_added:
                        sent_output_item_added = True
                        current_item_id = f"msg_{random_uuid()}"
                        yield _increment_sequence_number_and_return(
                            ResponseOutputItemAddedEvent(
                                type="response.output_item.added",
                                sequence_number=-1,
                                output_index=current_output_index,
                                item=ResponseOutputMessage(
                                    id=current_item_id,
                                    type="message",
                                    role="assistant",
                                    content=[],
                                    status="in_progress",
                                ),
                            ))
                        current_content_index += 1
                        yield _increment_sequence_number_and_return(
                            ResponseContentPartAddedEvent(
                                type="response.content_part.added",
                                sequence_number=-1,
                                output_index=current_output_index,
                                item_id=current_item_id,
                                content_index=current_content_index,
                                part=ResponseOutputText(
                                    type="output_text",
                                    text="",
                                    annotations=[],
                                    logprobs=[],
                                ),
                            ))
                    yield _increment_sequence_number_and_return(
                        ResponseTextDeltaEvent(
                            type="response.output_text.delta",
                            sequence_number=-1,
                            content_index=current_content_index,
                            output_index=current_output_index,
                            item_id=current_item_id,
                            delta=ctx.parser.last_content_delta,
                            # TODO, use logprobs from ctx.last_request_output
                            logprobs=[],
                        ))
                elif (ctx.parser.current_channel == "commentary"
                      and ctx.parser.current_recipient is not None and
                      ctx.parser.current_recipient.startswith("functions.")):
                    # Start or continue streaming function-call arguments
                    if not sent_output_item_added:
                        sent_output_item_added = True
                        current_item_id = f"fc_{random_uuid()}"
                        _func_name = ctx.parser.current_recipient.split(
                            ".", 1)[1]
                        yield _increment_sequence_number_and_return(
                            ResponseOutputItemAddedEvent(
                                type="response.output_item.added",
                                sequence_number=-1,
                                output_index=current_output_index,
                                item=ResponseFunctionToolCall(
                                    type="function_call",
                                    id=current_item_id,
                                    name=_func_name,
                                    call_id=f"call_{current_item_id}",
                                    arguments="",
                                ),
                            ))
                        current_content_index = 0
                    yield _increment_sequence_number_and_return(
                        ResponseFunctionCallArgumentsDeltaEvent(
                            type="response.function_call_arguments.delta",
                            sequence_number=-1,
                            content_index=current_content_index,
                            output_index=current_output_index,
                            item_id=current_item_id,
                            delta=ctx.parser.last_content_delta,
                        ))
                elif (ctx.parser.current_channel == "analysis"
                      and ctx.parser.current_recipient is None):
                    if not sent_output_item_added:
                        sent_output_item_added = True
                        current_item_id = f"msg_{random_uuid()}"
                        yield _increment_sequence_number_and_return(
                            ResponseOutputItemAddedEvent(
                                type="response.output_item.added",
                                sequence_number=-1,
                                output_index=current_output_index,
                                item=ResponseReasoningItem(
                                    type="reasoning",
                                    id=current_item_id,
                                    summary=[],
                                    status="in_progress",
                                ),
                            ))
                        current_content_index += 1
                        yield _increment_sequence_number_and_return(
                            ResponseReasoningPartAddedEvent(
                                type="response.reasoning_part.added",
                                sequence_number=-1,
                                output_index=current_output_index,
                                item_id=current_item_id,
                                content_index=current_content_index,
                                part=ResponseReasoningTextContent(
                                    text="",
                                    type="reasoning_text",
                                ),
                            ))
                    yield _increment_sequence_number_and_return(
                        ResponseReasoningTextDeltaEvent(
                            type="response.reasoning_text.delta",
                            item_id=current_item_id,
                            output_index=current_output_index,
                            content_index=current_content_index,
                            delta=ctx.parser.last_content_delta,
                            sequence_number=-1,
                        ))
                # built-in tools will be triggered on the analysis channel
                # However, occasionally built-in tools will
                # still be output to commentary.
                elif (ctx.parser.current_channel == "commentary"
                      or ctx.parser.current_channel == "analysis"
                      ) and ctx.parser.current_recipient == "python":
                    if not sent_output_item_added:
                        sent_output_item_added = True
                        current_item_id = f"tool_{random_uuid()}"
                        yield _increment_sequence_number_and_return(
                            ResponseOutputItemAddedEvent(
                                type="response.output_item.added",
                                sequence_number=-1,
                                output_index=current_output_index,
                                item=ResponseCodeInterpreterToolCallParam(
                                    type="code_interpreter_call",
                                    id=current_item_id,
                                    code=None,
                                    container_id="auto",
                                    outputs=None,
                                    status="in_progress",
                                ),
                            ))
                        yield _increment_sequence_number_and_return(
                            ResponseCodeInterpreterCallInProgressEvent(
                                type=
                                "response.code_interpreter_call.in_progress",
                                sequence_number=-1,
                                output_index=current_output_index,
                                item_id=current_item_id,
                            ))
                    yield _increment_sequence_number_and_return(
                        ResponseCodeInterpreterCallCodeDeltaEvent(
                            type="response.code_interpreter_call_code.delta",
                            sequence_number=-1,
                            output_index=current_output_index,
                            item_id=current_item_id,
                            delta=ctx.parser.last_content_delta,
                        ))

            # stream tool call outputs
            if ctx.is_assistant_action_turn() and len(ctx.parser.messages) > 0:
                previous_item = ctx.parser.messages[-1]
                # Complete a function tool call turn, if any
                if (previous_item.recipient is not None
                        and previous_item.recipient.startswith("functions.")):
                    yield _increment_sequence_number_and_return(
                        ResponseOutputItemDoneEvent(
                            type="response.output_item.done",
                            sequence_number=-1,
                            output_index=current_output_index,
                            item=ResponseFunctionToolCall(
                                type="function_call",
                                id=current_item_id or f"fc_{random_uuid()}",
                                name=previous_item.recipient.split(".", 1)[1],
                                call_id=f"call_{current_item_id}" if
                                current_item_id else f"call_{random_uuid()}",
                                arguments=previous_item.content[0].text,
                            ),
                        ))
                if (self.tool_server is not None
                        and self.tool_server.has_tool("browser")
                        and previous_item.recipient is not None
                        and previous_item.recipient.startswith("browser.")):
                    function_name = previous_item.recipient[len("browser."):]
                    action = None
                    parsed_args = json.loads(previous_item.content[0].text)
                    if function_name == "search":
                        action = (response_function_web_search.ActionSearch(
                            type="search",
                            query=parsed_args["query"],
                        ))
                    elif function_name == "open":
                        action = (
                            response_function_web_search.ActionOpenPage(
                                type="open_page",
                                # TODO: translate to url
                                url=f"cursor:{parsed_args.get('cursor', '')}",
                            ))
                    elif function_name == "find":
                        action = (
                            response_function_web_search.ActionFind(
                                type="find",
                                pattern=parsed_args["pattern"],
                                # TODO: translate to url
                                url=f"cursor:{parsed_args.get('cursor', '')}",
                            ))
                    else:
                        raise ValueError(
                            f"Unknown function name: {function_name}")

                    current_item_id = f"tool_{random_uuid()}"
                    yield _increment_sequence_number_and_return(
                        ResponseOutputItemAddedEvent(
                            type="response.output_item.added",
                            sequence_number=-1,
                            output_index=current_output_index,
                            item=response_function_web_search.
                            ResponseFunctionWebSearch(
                                # TODO: generate a unique id for web search call
                                type="web_search_call",
                                id=current_item_id,
                                action=action,
                                status="in_progress",
                            ),
                        ))
                    yield _increment_sequence_number_and_return(
                        ResponseWebSearchCallInProgressEvent(
                            type="response.web_search_call.in_progress",
                            sequence_number=-1,
                            output_index=current_output_index,
                            item_id=current_item_id,
                        ))
                    yield _increment_sequence_number_and_return(
                        ResponseWebSearchCallSearchingEvent(
                            type="response.web_search_call.searching",
                            sequence_number=-1,
                            output_index=current_output_index,
                            item_id=current_item_id,
                        ))

                    # enqueue
                    yield _increment_sequence_number_and_return(
                        ResponseWebSearchCallCompletedEvent(
                            type="response.web_search_call.completed",
                            sequence_number=-1,
                            output_index=current_output_index,
                            item_id=current_item_id,
                        ))
                    yield _increment_sequence_number_and_return(
                        ResponseOutputItemDoneEvent(
                            type="response.output_item.done",
                            sequence_number=-1,
                            output_index=current_output_index,
                            item=ResponseFunctionWebSearch(
                                type="web_search_call",
                                id=current_item_id,
                                action=action,
                                status="completed",
                            ),
                        ))

                if (self.tool_server is not None
                        and self.tool_server.has_tool("python")
                        and previous_item.recipient is not None
                        and previous_item.recipient.startswith("python")):
                    yield _increment_sequence_number_and_return(
                        ResponseCodeInterpreterCallCodeDoneEvent(
                            type="response.code_interpreter_call_code.done",
                            sequence_number=-1,
                            output_index=current_output_index,
                            item_id=current_item_id,
                            code=previous_item.content[0].text,
                        ))
                    yield _increment_sequence_number_and_return(
                        ResponseCodeInterpreterCallInterpretingEvent(
                            type="response.code_interpreter_call.interpreting",
                            sequence_number=-1,
                            output_index=current_output_index,
                            item_id=current_item_id,
                        ))
                    yield _increment_sequence_number_and_return(
                        ResponseCodeInterpreterCallCompletedEvent(
                            type="response.code_interpreter_call.completed",
                            sequence_number=-1,
                            output_index=current_output_index,
                            item_id=current_item_id,
                        ))
                    yield _increment_sequence_number_and_return(
                        ResponseOutputItemDoneEvent(
                            type="response.output_item.done",
                            sequence_number=-1,
                            output_index=current_output_index,
                            item=ResponseCodeInterpreterToolCallParam(
                                type="code_interpreter_call",
                                id=current_item_id,
                                code=previous_item.content[0].text,
                                container_id="auto",
                                # TODO: add outputs here
                                outputs=[],
                                status="completed",
                            ),
                        ))

    async def responses_stream_generator(
        self,
        request: ResponsesRequest,
        sampling_params: SamplingParams,
        result_generator: AsyncIterator[Optional[ConversationContext]],
        context: ConversationContext,
        model_name: str,
        tokenizer: AnyTokenizer,
        request_metadata: RequestResponseMetadata,
        created_time: Optional[int] = None,
    ) -> AsyncGenerator[StreamingResponsesResponse, None]:
        # TODO:
        # 1. Handle disconnect

        created_time = created_time or int(time.time())

        sequence_number = 0

        def _increment_sequence_number_and_return(
                event: StreamingResponsesResponse
        ) -> StreamingResponsesResponse:
            nonlocal sequence_number
            # Set sequence_number if the event has this attribute
            if hasattr(event, 'sequence_number'):
                event.sequence_number = sequence_number
            sequence_number += 1
            return event

        async with AsyncExitStack() as exit_stack:
            processer = None
            if self.use_harmony:
                mcp_tools = {
                    tool.server_label: tool
                    for tool in request.tools if tool.type == "mcp"
                }
                await context.init_tool_sessions(self.tool_server, exit_stack,
                                                 request.request_id, mcp_tools)
                processer = self._process_harmony_streaming_events
            else:
                processer = self._process_simple_streaming_events

            initial_response = ResponsesResponse.from_request(
                request,
                sampling_params,
                model_name=model_name,
                created_time=created_time,
                output=[],
                status="in_progress",
                usage=None,
            ).model_dump()
            yield _increment_sequence_number_and_return(
                ResponseCreatedEvent(
                    type="response.created",
                    sequence_number=-1,
                    response=initial_response,
                ))
            yield _increment_sequence_number_and_return(
                ResponseInProgressEvent(
                    type="response.in_progress",
                    sequence_number=-1,
                    response=initial_response,
                ))

            async for event_data in processer(
                    request, sampling_params, result_generator, context,
                    model_name, tokenizer, request_metadata, created_time,
                    _increment_sequence_number_and_return):
                yield event_data

            async def empty_async_generator():
                # A hack to trick Python to think this is a generator but
                # in fact it immediately returns.
                if False:
                    yield

            final_response = await self.responses_full_generator(
                request,
                sampling_params,
                empty_async_generator(),
                context,
                model_name,
                tokenizer,
                request_metadata,
                created_time=created_time,
            )
            yield _increment_sequence_number_and_return(
                ResponseCompletedEvent(
                    type="response.completed",
                    sequence_number=-1,
                    response=final_response.model_dump(),
                ))<|MERGE_RESOLUTION|>--- conflicted
+++ resolved
@@ -22,21 +22,8 @@
     ResponseCodeInterpreterCallCompletedEvent,
     ResponseCodeInterpreterCallInProgressEvent,
     ResponseCodeInterpreterCallInterpretingEvent,
-<<<<<<< HEAD
-    ResponseCodeInterpreterToolCallParam, ResponseCompletedEvent,
-    ResponseContentPartAddedEvent, ResponseContentPartDoneEvent,
-    ResponseCreatedEvent, ResponseFunctionCallArgumentsDeltaEvent,
-    ResponseFunctionToolCall, ResponseFunctionWebSearch,
-    ResponseInProgressEvent, ResponseOutputItem, ResponseOutputItemAddedEvent,
-    ResponseOutputItemDoneEvent, ResponseOutputMessage, ResponseOutputText,
-    ResponseReasoningItem, ResponseReasoningTextDeltaEvent,
-    ResponseReasoningTextDoneEvent, ResponseStatus, ResponseTextDeltaEvent,
-    ResponseTextDoneEvent, ResponseWebSearchCallCompletedEvent,
-    ResponseWebSearchCallInProgressEvent, ResponseWebSearchCallSearchingEvent,
-    response_function_web_search, response_text_delta_event)
-=======
     ResponseCodeInterpreterToolCallParam, ResponseContentPartAddedEvent,
-    ResponseContentPartDoneEvent, ResponseFunctionToolCall,
+    ResponseContentPartDoneEvent, ResponseFunctionCallArgumentsDeltaEvent, ResponseFunctionToolCall,
     ResponseFunctionWebSearch, ResponseOutputItem,
     ResponseOutputItemAddedEvent, ResponseOutputItemDoneEvent,
     ResponseOutputMessage, ResponseOutputText, ResponseReasoningItem,
@@ -45,7 +32,6 @@
     ResponseWebSearchCallCompletedEvent, ResponseWebSearchCallInProgressEvent,
     ResponseWebSearchCallSearchingEvent, response_function_web_search,
     response_text_delta_event)
->>>>>>> 5234dc74
 from openai.types.responses.response_output_text import (Logprob,
                                                          LogprobTopLogprob)
 # yapf: enable
