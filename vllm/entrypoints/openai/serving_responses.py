--- conflicted
+++ resolved
@@ -1876,11 +1876,6 @@
                 ResponseCompletedEvent(
                     type="response.completed",
                     sequence_number=-1,
-<<<<<<< HEAD
                     response=final_response,
-                ))
-=======
-                    response=final_response.model_dump(),
-                )
-            )
->>>>>>> fc679696
+                )
+            )