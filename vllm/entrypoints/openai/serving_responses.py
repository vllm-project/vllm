--- conflicted
+++ resolved
@@ -135,22 +135,9 @@
         self.chat_template_content_format: Final = chat_template_content_format
         self.enable_log_outputs = enable_log_outputs
 
-<<<<<<< HEAD
-        self.reasoning_parser: Callable[[AnyTokenizer], ReasoningParser] | None = None
-        if reasoning_parser:
-            try:
-                self.reasoning_parser = ReasoningParserManager.get_reasoning_parser(
-                    reasoning_parser
-                )
-                assert self.reasoning_parser is not None
-            except Exception as e:
-                raise TypeError(f"{reasoning_parser=} has not been registered") from e
-
-=======
         self.reasoning_parser = self._get_reasoning_parser(
             reasoning_parser_name=reasoning_parser
         )
->>>>>>> d0bed837
         self.enable_prompt_tokens_details = enable_prompt_tokens_details
         self.enable_force_include_usage = enable_force_include_usage
         self.default_sampling_params = self.model_config.get_diff_sampling_param()
