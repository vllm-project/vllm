--- conflicted
+++ resolved
@@ -677,23 +677,17 @@
     def _make_response_output_items_with_harmony(
         self,
         context: HarmonyContext,
-<<<<<<< HEAD
-    ) -> list[ResponseOutputItemWithMetadata]:
-        output_items_with_metadata = []
-=======
     ) -> list[ResponseOutputItem]:
         output_items: list[ResponseOutputItem] = []
->>>>>>> c15309a7
         num_init_messages = context.num_init_messages
         for msg in context.messages[num_init_messages:]:
-            output_items_with_metadata.extend(parse_output_message(msg,
-                                                                 previous_output_items=output_items_with_metadata))
+            output_items.extend(parse_output_message(msg))
 
         # Handle the generation stopped in the middle (if any).
         last_items = parse_remaining_state(context.parser)
         if last_items:
-            output_items_with_metadata.extend(last_items)
-        return output_items_with_metadata
+            output_items.extend(last_items)
+        return output_items
 
     def _construct_input_messages(
         self,
