--- conflicted
+++ resolved
@@ -237,13 +237,8 @@
 
         try:
             lora_request = self._maybe_get_adapters(request)
-<<<<<<< HEAD
-            model_name = self._get_model_name(request.model, lora_request)
+            model_name = self.models.model_name(lora_request)
             tokenizer = await self.engine_client.get_tokenizer()
-=======
-            model_name = self.models.model_name(lora_request)
-            tokenizer = await self.engine_client.get_tokenizer(lora_request)
->>>>>>> 90f3f7d7
 
             if self.use_harmony:
                 messages, request_prompts, engine_prompts = (
