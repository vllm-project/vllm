# SPDX-License-Identifier: Apache-2.0
# SPDX-FileCopyrightText: Copyright contributors to the vLLM project

import asyncio
import json
import time
import uuid
from collections import deque
from collections.abc import AsyncGenerator, AsyncIterator, Callable, Sequence
from contextlib import AsyncExitStack
from copy import copy
from http import HTTPStatus
from typing import Final

import jinja2
from fastapi import Request
from openai.types.responses import (
    ResponseCodeInterpreterCallCodeDeltaEvent,
    ResponseCodeInterpreterCallCodeDoneEvent,
    ResponseCodeInterpreterCallCompletedEvent,
    ResponseCodeInterpreterCallInProgressEvent,
    ResponseCodeInterpreterCallInterpretingEvent,
    ResponseCodeInterpreterToolCallParam,
    ResponseContentPartAddedEvent,
    ResponseContentPartDoneEvent,
    ResponseFunctionToolCall,
    ResponseFunctionWebSearch,
    ResponseOutputItem,
    ResponseOutputItemAddedEvent,
    ResponseOutputItemDoneEvent,
    ResponseOutputMessage,
    ResponseOutputText,
    ResponseReasoningItem,
    ResponseReasoningTextDeltaEvent,
    ResponseReasoningTextDoneEvent,
    ResponseStatus,
    ResponseTextDeltaEvent,
    ResponseTextDoneEvent,
    ResponseWebSearchCallCompletedEvent,
    ResponseWebSearchCallInProgressEvent,
    ResponseWebSearchCallSearchingEvent,
    response_function_web_search,
    response_text_delta_event,
)
from openai.types.responses.response_output_text import Logprob, LogprobTopLogprob
from openai.types.responses.response_reasoning_item import (
    Content as ResponseReasoningTextContent,
)
from openai_harmony import Message as OpenAIHarmonyMessage

from vllm import envs
from vllm.engine.protocol import EngineClient
from vllm.entrypoints.chat_utils import (
    ChatCompletionMessageParam,
    ChatTemplateContentFormatOption,
)
from vllm.entrypoints.context import (
    ConversationContext,
    HarmonyContext,
    SimpleContext,
    StreamingHarmonyContext,
)
from vllm.entrypoints.harmony_utils import (
    get_developer_message,
    get_stop_tokens_for_assistant_actions,
    get_system_message,
    get_user_message,
    has_custom_tools,
    parse_output_message,
    parse_remaining_state,
    parse_response_input,
    render_for_completion,
)
from vllm.entrypoints.logger import RequestLogger
from vllm.entrypoints.openai.protocol import (
    DeltaMessage,
    ErrorResponse,
    InputTokensDetails,
    OutputTokensDetails,
    RequestResponseMetadata,
    ResponseCompletedEvent,
    ResponseCreatedEvent,
    ResponseInProgressEvent,
    ResponseReasoningPartAddedEvent,
    ResponseReasoningPartDoneEvent,
    ResponsesRequest,
    ResponsesResponse,
    ResponseUsage,
    StreamingResponsesResponse,
)
from vllm.entrypoints.openai.serving_engine import OpenAIServing
from vllm.entrypoints.openai.serving_models import OpenAIServingModels
from vllm.entrypoints.tool_server import ToolServer
from vllm.inputs.data import TokensPrompt as EngineTokensPrompt
from vllm.logger import init_logger
from vllm.logprobs import Logprob as SampleLogprob
from vllm.logprobs import SampleLogprobs
from vllm.outputs import CompletionOutput
from vllm.sampling_params import SamplingParams
from vllm.transformers_utils.tokenizer import AnyTokenizer
from vllm.utils import random_uuid

logger = init_logger(__name__)


class OpenAIServingResponses(OpenAIServing):
    def __init__(
        self,
        engine_client: EngineClient,
        models: OpenAIServingModels,
        *,
        request_logger: RequestLogger | None,
        chat_template: str | None,
        chat_template_content_format: ChatTemplateContentFormatOption,
        return_tokens_as_token_ids: bool = False,
        reasoning_parser: str = "",
        enable_auto_tools: bool = False,
        tool_parser: str | None = None,
        tool_server: ToolServer | None = None,
        enable_prompt_tokens_details: bool = False,
        enable_force_include_usage: bool = False,
        enable_log_outputs: bool = False,
        log_error_stack: bool = False,
    ) -> None:
        super().__init__(
            engine_client=engine_client,
            models=models,
            request_logger=request_logger,
            return_tokens_as_token_ids=return_tokens_as_token_ids,
            enable_force_include_usage=enable_force_include_usage,
            log_error_stack=log_error_stack,
        )

        self.chat_template = chat_template
        self.chat_template_content_format: Final = chat_template_content_format
        self.enable_log_outputs = enable_log_outputs

        self.reasoning_parser = self._get_reasoning_parser(
            reasoning_parser_name=reasoning_parser
        )
        self.enable_prompt_tokens_details = enable_prompt_tokens_details
        self.enable_force_include_usage = enable_force_include_usage
        self.default_sampling_params = self.model_config.get_diff_sampling_param()
        if self.default_sampling_params:
            source = self.model_config.generation_config
            source = "model" if source == "auto" else source
            logger.info(
                "Using default chat sampling params from %s: %s",
                source,
                self.default_sampling_params,
            )

        # If False (default), the "store" option is (silently) ignored and the
        # response is not stored. If True, the response is stored in memory.
        # NOTE(woosuk): This may not be intuitive for users, as the default
        # behavior in OpenAI's Responses API is to store the response, but
        # vLLM's default behavior is not.
        self.enable_store = envs.VLLM_ENABLE_RESPONSES_API_STORE
        if self.enable_store:
            logger.warning_once(
                "`VLLM_ENABLE_RESPONSES_API_STORE` is enabled. This may "
                "cause a memory leak since we never remove responses from "
                "the store."
            )

        self.use_harmony = self.model_config.hf_config.model_type == "gpt_oss"
        if self.use_harmony:
            logger.warning(
                "For gpt-oss, we ignore --enable-auto-tool-choice "
                "and always enable tool use."
            )
            # OpenAI models have two EOS-like tokens: <|return|> and <|call|>.
            # We need to add them to the stop token ids.
            if "stop_token_ids" not in self.default_sampling_params:
                self.default_sampling_params["stop_token_ids"] = []
            self.default_sampling_params["stop_token_ids"].extend(
                get_stop_tokens_for_assistant_actions()
            )

        # set up tool use
        self.enable_auto_tools: bool = enable_auto_tools
        if self.enable_auto_tools:
            logger.info(
                '"auto" tool choice has been enabled please note that while'
                " the parallel_tool_calls client option is preset for "
                "compatibility reasons, it will be ignored."
            )

        # HACK(woosuk): This is a hack. We should use a better store.
        # FIXME: If enable_store=True, this may cause a memory leak since we
        # never remove responses from the store.
        self.response_store: dict[str, ResponsesResponse] = {}
        self.response_store_lock = asyncio.Lock()

        # HACK(woosuk): This is a hack. We should use a better store.
        # FIXME: If enable_store=True, this may cause a memory leak since we
        # never remove messages from the store.
        self.msg_store: dict[str, list[ChatCompletionMessageParam]] = {}

        # HACK(wuhang): This is a hack. We should use a better store.
        # FIXME: If enable_store=True, this may cause a memory leak since we
        # never remove events from the store.
        self.event_store: dict[
            str, tuple[deque[StreamingResponsesResponse], asyncio.Event]
        ] = {}

        self.background_tasks: dict[str, asyncio.Task] = {}

        self.tool_server = tool_server

    def _validate_generator_input(
        self, engine_prompt: EngineTokensPrompt
    ) -> ErrorResponse | None:
        """Add validations to the input to the generator here."""
        if self.max_model_len <= len(engine_prompt["prompt_token_ids"]):
            error_message = (
                "The engine prompt length"
                f" {len(engine_prompt['prompt_token_ids'])} "
                f"exceeds the max_model_len {self.max_model_len}. "
                "Please reduce prompt."
            )
            return self.create_error_response(
                err_type="invalid_request_error",
                message=error_message,
                status_code=HTTPStatus.BAD_REQUEST,
            )
        return None

    async def create_responses(
        self,
        request: ResponsesRequest,
        raw_request: Request | None = None,
    ) -> (
        AsyncGenerator[StreamingResponsesResponse, None]
        | ResponsesResponse
        | ErrorResponse
    ):
        error_check_ret = await self._check_model(request)
        if error_check_ret is not None:
            logger.error("Error with model %s", error_check_ret)
            return error_check_ret

        # If the engine is dead, raise the engine's DEAD_ERROR.
        # This is required for the streaming case, where we return a
        # success status before we actually start generating text :).
        if self.engine_client.errored:
            raise self.engine_client.dead_error

        if request.store and not self.enable_store:
            if request.background:
                return self.create_error_response(
                    err_type="invalid_request_error",
                    message=(
                        "This vLLM engine does not support `store=True` and "
                        "therefore does not support the background mode. To "
                        "enable these features, set the environment variable "
                        "`VLLM_ENABLE_RESPONSES_API_STORE=1` when launching "
                        "the vLLM server."
                    ),
                    status_code=HTTPStatus.BAD_REQUEST,
                )
            # Disable the store option.
            # NOTE(woosuk): Although returning an error is possible, we opted
            # to implicitly disable store and process the request anyway, as
            # we assume most users do not intend to actually store the response
            # (i.e., their request's `store=True` just because it's the default
            # value).
            request.store = False
        if self.use_harmony and request.is_include_output_logprobs():
            return self.create_error_response(
                err_type="invalid_request_error",
                message="logprobs are not supported with gpt-oss models",
                status_code=HTTPStatus.BAD_REQUEST,
            )

        # Handle the previous response ID.
        prev_response_id = request.previous_response_id
        if prev_response_id is not None:
            async with self.response_store_lock:
                prev_response = self.response_store.get(prev_response_id)
            if prev_response is None:
                return self._make_not_found_error(prev_response_id)
        else:
            prev_response = None

        try:
            lora_request = self._maybe_get_adapters(request)
            model_name = self.models.model_name(lora_request)
            tokenizer = await self.engine_client.get_tokenizer()

            if self.use_harmony:
                messages, request_prompts, engine_prompts = (
                    self._make_request_with_harmony(request, prev_response)
                )
            else:
                messages, request_prompts, engine_prompts = await self._make_request(
                    request, prev_response, tokenizer
                )

        except (
            ValueError,
            TypeError,
            RuntimeError,
            jinja2.TemplateError,
            NotImplementedError,
        ) as e:
            logger.exception("Error in preprocessing prompt inputs")
            return self.create_error_response(f"{e} {e.__cause__}")

        request_metadata = RequestResponseMetadata(request_id=request.request_id)
        if raw_request:
            raw_request.state.request_metadata = request_metadata

        # Schedule the request and get the result generator.
        generators: list[AsyncGenerator[ConversationContext, None]] = []

        builtin_tool_list: list[str] = []
        if self.use_harmony and self.tool_server is not None:
            if self.tool_server.has_tool("browser"):
                builtin_tool_list.append("browser")
            if self.tool_server.has_tool("python"):
                builtin_tool_list.append("python")
            if self.tool_server.has_tool("container"):
                builtin_tool_list.append("container")

        if self.tool_server is not None:
            available_tools = builtin_tool_list
        else:
            assert len(builtin_tool_list) == 0
            available_tools = []
        try:
            for i, engine_prompt in enumerate(engine_prompts):
                maybe_error = self._validate_generator_input(engine_prompt)
                if maybe_error is not None:
                    return maybe_error

                default_max_tokens = self.max_model_len - len(
                    engine_prompt["prompt_token_ids"]
                )

                sampling_params = request.to_sampling_params(
                    default_max_tokens, self.default_sampling_params
                )

                trace_headers = (
                    None
                    if raw_request is None
                    else await self._get_trace_headers(raw_request.headers)
                )

                context: ConversationContext
                if self.use_harmony:
                    if request.stream:
                        context = StreamingHarmonyContext(messages, available_tools)
                    else:
                        context = HarmonyContext(messages, available_tools)
                else:
                    context = SimpleContext()
                context.set_prompt(request_prompts[i])
                generator = self._generate_with_builtin_tools(
                    request_id=request.request_id,
                    request_prompt=request_prompts[i],
                    engine_prompt=engine_prompt,
                    sampling_params=sampling_params,
                    context=context,
                    lora_request=lora_request,
                    priority=request.priority,
                    trace_headers=trace_headers,
                )
                generators.append(generator)
        except ValueError as e:
            # TODO: Use a vllm-specific Validation Error
            return self.create_error_response(str(e))

        assert len(generators) == 1
        (result_generator,) = generators

        # Store the input messages.
        if request.store:
            self.msg_store[request.request_id] = messages

        if request.background:
            created_time = int(time.time())
            response = ResponsesResponse.from_request(
                request,
                sampling_params,
                model_name=model_name,
                created_time=created_time,
                output=[],
                status="queued",
                usage=None,
            )
            async with self.response_store_lock:
                self.response_store[response.id] = response

            # Run the request in the background.
            if request.stream:
                task = asyncio.create_task(
                    self._run_background_request_stream(
                        request,
                        sampling_params,
                        result_generator,
                        context,
                        model_name,
                        tokenizer,
                        request_metadata,
                        created_time,
                    ),
                    name=f"create_{request.request_id}",
                )
            else:
                task = asyncio.create_task(
                    self._run_background_request(
                        request,
                        sampling_params,
                        result_generator,
                        context,
                        model_name,
                        tokenizer,
                        request_metadata,
                        created_time,
                    ),
                    name=f"create_{response.id}",
                )

            # For cleanup.
            response_id = response.id
            self.background_tasks[response_id] = task
            task.add_done_callback(
                lambda _: self.background_tasks.pop(response_id, None)
            )

            if request.stream:
                return self.responses_background_stream_generator(request.request_id)
            return response

        if request.stream:
            return self.responses_stream_generator(
                request,
                sampling_params,
                result_generator,
                context,
                model_name,
                tokenizer,
                request_metadata,
            )

        try:
            return await self.responses_full_generator(
                request,
                sampling_params,
                result_generator,
                context,
                model_name,
                tokenizer,
                request_metadata,
            )
        except Exception as e:
            return self.create_error_response(str(e))

    async def _make_request(
        self,
        request: ResponsesRequest,
        prev_response: ResponsesResponse | None,
        tokenizer: AnyTokenizer,
    ):
        if len(request.tools) > 0:
            raise NotImplementedError(
                "Tool use is not supported in Responses API without Harmony"
            )
        # Construct the input messages.
        messages = self._construct_input_messages(request, prev_response)
        _, request_prompts, engine_prompts = await self._preprocess_chat(
            request,
            tokenizer,
            messages,
            chat_template=self.chat_template,
            chat_template_content_format=self.chat_template_content_format,
        )
        return messages, request_prompts, engine_prompts

    def _make_request_with_harmony(
        self,
        request: ResponsesRequest,
        prev_response: ResponsesResponse | None,
    ):
        if request.tool_choice != "auto":
            raise NotImplementedError(
                "Only 'auto' tool_choice is supported in response API with Harmony"
            )
        messages = self._construct_input_messages_with_harmony(request, prev_response)
        prompt_token_ids = render_for_completion(messages)
        engine_prompt = EngineTokensPrompt(prompt_token_ids=prompt_token_ids)

        # Add cache_salt if provided in the request
        if request.cache_salt is not None:
            engine_prompt["cache_salt"] = request.cache_salt

        return messages, [prompt_token_ids], [engine_prompt]

    async def _initialize_tool_sessions(
        self,
        request: ResponsesRequest,
        context: ConversationContext,
        exit_stack: AsyncExitStack,
    ):
        # we should only initialize the tool session if the request needs tools
        if len(request.tools) == 0:
            return
        mcp_tools = {
            tool.server_label: tool for tool in request.tools if tool.type == "mcp"
        }
        await context.init_tool_sessions(
            self.tool_server, exit_stack, request.request_id, mcp_tools
        )

    async def responses_full_generator(
        self,
        request: ResponsesRequest,
        sampling_params: SamplingParams,
        result_generator: AsyncIterator[ConversationContext],
        context: ConversationContext,
        model_name: str,
        tokenizer: AnyTokenizer,
        request_metadata: RequestResponseMetadata,
        created_time: int | None = None,
    ) -> ErrorResponse | ResponsesResponse:
        if created_time is None:
            created_time = int(time.time())

        async with AsyncExitStack() as exit_stack:
            try:
                await self._initialize_tool_sessions(request, context, exit_stack)
                async for _ in result_generator:
                    pass
            except asyncio.CancelledError:
                return self.create_error_response("Client disconnected")
            except ValueError as e:
                # TODO: Use a vllm-specific Validation Error
                return self.create_error_response(str(e))

        # NOTE: Implementation of stauts is still WIP, but for now
        # we guarantee that if the status is not "completed", it is accurate.
        # "completed" is implemented as the "catch-all" for now.
        status: ResponseStatus = "completed"

        input_messages = None
        output_messages = None
        if self.use_harmony:
            assert isinstance(context, HarmonyContext)
            output = self._make_response_output_items_with_harmony(context)
            if request.enable_response_messages:
                input_messages = context.messages[: context.num_init_messages]
                output_messages = context.messages[context.num_init_messages :]
            num_tool_output_tokens = context.num_tool_output_tokens
            if len(output) > 0:
                if context.finish_reason == "length":
                    status = "incomplete"
                elif context.finish_reason == "abort":
                    status = "cancelled"
            else:
                status = "incomplete"
        else:
            assert isinstance(context, SimpleContext)
            final_res = context.last_output
            assert final_res is not None
            assert len(final_res.outputs) == 1
            final_output = final_res.outputs[0]

<<<<<<< HEAD
            output = self._make_response_output_items(request, final_output,
                                                      tokenizer, context)
=======
            output = self._make_response_output_items(request, final_output, tokenizer)
>>>>>>> 0d21b9b5

            # TODO: context for non-gptoss models doesn't use messages
            # so we can't get them out yet
            if request.enable_response_messages:
                raise NotImplementedError(
                    "enable_response_messages is currently only supported for gpt-oss"
                )
            # Calculate usage.
            assert final_res.prompt_token_ids is not None
            num_tool_output_tokens = 0

        assert isinstance(context, (SimpleContext, HarmonyContext))
        num_prompt_tokens = context.num_prompt_tokens
        num_generated_tokens = context.num_output_tokens
        num_cached_tokens = context.num_cached_tokens
        num_reasoning_tokens = context.num_reasoning_tokens

        usage = ResponseUsage(
            input_tokens=num_prompt_tokens,
            output_tokens=num_generated_tokens,
            total_tokens=num_prompt_tokens + num_generated_tokens,
            input_tokens_details=InputTokensDetails(cached_tokens=num_cached_tokens),
            output_tokens_details=OutputTokensDetails(
                reasoning_tokens=num_reasoning_tokens,
                tool_output_tokens=num_tool_output_tokens,
            ),
        )
        response = ResponsesResponse.from_request(
            request,
            sampling_params,
            input_messages=input_messages,
            output_messages=output_messages,
            model_name=model_name,
            created_time=created_time,
            output=output,
            status=status,
            usage=usage,
        )

        if request.store:
            async with self.response_store_lock:
                stored_response = self.response_store.get(response.id)
                # If the response is already cancelled, don't update it.
                if stored_response is None or stored_response.status != "cancelled":
                    self.response_store[response.id] = response
        return response

    def _topk_logprobs(
        self,
        logprobs: dict[int, SampleLogprob],
        top_logprobs: int,
        tokenizer: AnyTokenizer,
    ) -> list[LogprobTopLogprob]:
        """Returns the top-k logprobs from the logprobs dictionary."""
        out = []
        for i, (token_id, _logprob) in enumerate(logprobs.items()):
            if i >= top_logprobs:
                break
            text = (
                _logprob.decoded_token
                if _logprob.decoded_token is not None
                else tokenizer.decode([token_id])
            )
            out.append(
                LogprobTopLogprob(
                    token=text,
                    logprob=max(_logprob.logprob, -9999.0),
                    bytes=list(text.encode("utf-8", errors="replace")),
                )
            )
        return out

    def _create_response_logprobs(
        self,
        token_ids: Sequence[int],
        logprobs: SampleLogprobs | None,
        tokenizer: AnyTokenizer,
        top_logprobs: int | None = None,
    ) -> list[Logprob]:
        assert logprobs is not None, "logprobs must be provided"
        assert len(token_ids) == len(logprobs), (
            "token_ids and logprobs.token_ids must have the same length"
        )
        out = []
        for i, token_id in enumerate(token_ids):
            logprob = logprobs[i]
            token_logprob = logprob[token_id]
            text = (
                token_logprob.decoded_token
                if token_logprob.decoded_token is not None
                else tokenizer.decode([token_id])
            )
            out.append(
                Logprob(
                    token=text,
                    logprob=max(token_logprob.logprob, -9999.0),
                    bytes=list(text.encode("utf-8", errors="replace")),
                    top_logprobs=self._topk_logprobs(
                        logprob, top_logprobs=top_logprobs, tokenizer=tokenizer
                    )
                    if top_logprobs
                    else [],
                )
            )
        return out

    def _create_stream_response_logprobs(
        self,
        token_ids: Sequence[int],
        logprobs: SampleLogprobs | None,
        tokenizer: AnyTokenizer,
        top_logprobs: int | None = None,
    ) -> list[response_text_delta_event.Logprob]:
        lgs = self._create_response_logprobs(
            token_ids=token_ids,
            logprobs=logprobs,
            tokenizer=tokenizer,
            top_logprobs=top_logprobs,
        )
        return [
            response_text_delta_event.Logprob(
                token=lg.token,
                logprob=lg.logprob,
                top_logprobs=[
                    response_text_delta_event.LogprobTopLogprob(
                        token=tl.token, logprob=tl.logprob
                    )
                    for tl in lg.top_logprobs
                ],
            )
            for lg in lgs
        ]

    def _make_response_output_items(
        self,
        request: ResponsesRequest,
        final_output: CompletionOutput,
        tokenizer: AnyTokenizer,
        context: ConversationContext,
    ) -> list[ResponseOutputItem]:
        if self.reasoning_parser:
            try:
                reasoning_parser = self.reasoning_parser(tokenizer)
            except RuntimeError as e:
                logger.exception("Error in reasoning parser creation.")
                raise e

<<<<<<< HEAD
            reasoning_content, content = (
                reasoning_parser.extract_reasoning_content(
                    final_output.text, context.get_prompt(), request=request))
=======
            reasoning_content, content = reasoning_parser.extract_reasoning_content(
                final_output.text, request=request
            )
>>>>>>> 0d21b9b5
        else:
            reasoning_content = None
            content = final_output.text

        # Log complete response if output logging is enabled
        if self.enable_log_outputs and self.request_logger:
            output_text = ""
            if content:
                output_text = content
            elif reasoning_content:
                output_text = f"[reasoning: {reasoning_content}]"

            if output_text:
                self.request_logger.log_outputs(
                    request_id=request.request_id,
                    outputs=output_text,
                    output_token_ids=final_output.token_ids,
                    finish_reason=final_output.finish_reason,
                    is_streaming=False,
                    delta=False,
                )

        output = []
        if reasoning_content:
            reasoning_item = ResponseReasoningItem(
                id=f"rs_{random_uuid()}",
                summary=[],
                type="reasoning",
                content=[
                    ResponseReasoningTextContent(
                        text=reasoning_content, type="reasoning_text"
                    )
                ],
                status=None,  # NOTE: Only the last output item has status.
            )
            output.append(reasoning_item)
        if content:
            output_text = ResponseOutputText(
                text=content,
                annotations=[],  # TODO
                type="output_text",
                logprobs=self._create_response_logprobs(
                    token_ids=final_output.token_ids,
                    logprobs=final_output.logprobs,
                    tokenizer=tokenizer,
                    top_logprobs=request.top_logprobs,
                )
                if request.is_include_output_logprobs()
                else None,
            )
            message = ResponseOutputMessage(
                id=f"msg_{random_uuid()}",
                content=[output_text],
                role="assistant",
                status="completed",
                type="message",
            )
            output.append(message)
        return output

    def _make_response_output_items_with_harmony(
        self,
        context: HarmonyContext,
    ) -> list[ResponseOutputItem]:
        output_items: list[ResponseOutputItem] = []
        num_init_messages = context.num_init_messages
        for msg in context.messages[num_init_messages:]:
            output_items.extend(parse_output_message(msg))
        # Handle the generation stopped in the middle (if any).
        last_items = parse_remaining_state(context.parser)
        if last_items:
            output_items.extend(last_items)
        return output_items

    def _construct_input_messages(
        self,
        request: ResponsesRequest,
        prev_response: ResponsesResponse | None = None,
    ) -> list[ChatCompletionMessageParam]:
        messages: list[ChatCompletionMessageParam] = []
        if request.instructions:
            messages.append(
                {
                    "role": "system",
                    "content": request.instructions,
                }
            )

        # Prepend the conversation history.
        if prev_response is not None:
            # Add the previous messages.
            prev_msg = self.msg_store[prev_response.id]
            messages.extend(prev_msg)

            # Add the previous output.
            for output_item in prev_response.output:
                # NOTE: We skip the reasoning output.
                if isinstance(output_item, ResponseOutputMessage):
                    for content in output_item.content:
                        messages.append(
                            {
                                "role": "assistant",
                                "content": content.text,
                            }
                        )

        # Append the new input.
        # Responses API supports simple text inputs without chat format.
        if isinstance(request.input, str):
            messages.append({"role": "user", "content": request.input})
        else:
            messages.extend(request.input)  # type: ignore
        return messages

    def _construct_input_messages_with_harmony(
        self,
        request: ResponsesRequest,
        prev_response: ResponsesResponse | None,
    ) -> list[OpenAIHarmonyMessage]:
        messages: list[OpenAIHarmonyMessage] = []
        if prev_response is None:
            # New conversation.
            reasoning_effort = request.reasoning.effort if request.reasoning else None
            tool_types = [tool.type for tool in request.tools]

            # Allow the MCP Tool type to enable built in tools if the
            # server_label is allowlisted in
            # envs.GPT_OSS_SYSTEM_TOOL_MCP_LABELS
            if envs.GPT_OSS_SYSTEM_TOOL_MCP_LABELS:
                for tool in request.tools:
                    if (
                        tool.type == "mcp"
                        and tool.server_label in envs.GPT_OSS_SYSTEM_TOOL_MCP_LABELS
                    ):
                        tool_types.append(tool.server_label)
            enable_browser = (
                "web_search_preview" in tool_types
                and self.tool_server is not None
                and self.tool_server.has_tool("browser")
            )
            enable_code_interpreter = (
                "code_interpreter" in tool_types
                and self.tool_server is not None
                and self.tool_server.has_tool("python")
            )
            enable_container = (
                "container" in tool_types
                and self.tool_server is not None
                and self.tool_server.has_tool("container")
            )
            with_custom_tools = has_custom_tools(tool_types)
            sys_msg = get_system_message(
                reasoning_effort=reasoning_effort,
                browser_description=self.tool_server.get_tool_description("browser")
                if enable_browser and self.tool_server is not None
                else None,
                python_description=self.tool_server.get_tool_description("python")
                if enable_code_interpreter and self.tool_server is not None
                else None,
                container_description=self.tool_server.get_tool_description("container")
                if enable_container and self.tool_server is not None
                else None,
                instructions=request.instructions,
                with_custom_tools=with_custom_tools,
            )
            messages.append(sys_msg)
            if with_custom_tools:
                dev_msg = get_developer_message(
                    instructions=request.instructions, tools=request.tools
                )
                messages.append(dev_msg)
        else:
            # Continue the previous conversation.
            # FIXME(woosuk): Currently, request params like reasoning and
            # instructions are ignored.
            prev_msgs = self.msg_store[prev_response.id]
            # Remove the previous chain-of-thoughts if there is a new "final"
            # message. Note that this also removes these messages from the
            # msg_store.
            if len(prev_msgs) > 0:
                last_msg = prev_msgs[-1]
                assert isinstance(last_msg, OpenAIHarmonyMessage)
                if last_msg.channel == "final":
                    prev_final_msg_idx = -1
                    for i in range(len(prev_msgs) - 2, -1, -1):
                        prev_msg_i = prev_msgs[i]
                        assert isinstance(prev_msg_i, OpenAIHarmonyMessage)
                        if prev_msg_i.channel == "final":
                            prev_final_msg_idx = i
                            break
                    recent_turn_msgs = prev_msgs[prev_final_msg_idx + 1 :]
                    del prev_msgs[prev_final_msg_idx + 1 :]
                    for msg in recent_turn_msgs:
                        assert isinstance(msg, OpenAIHarmonyMessage)
                        if msg.channel != "analysis":
                            prev_msgs.append(msg)
            messages.extend(prev_msgs)
        # Append the new input.
        # Responses API supports simple text inputs without chat format.
        if isinstance(request.input, str):
            messages.append(get_user_message(request.input))
        else:
            if prev_response is not None:
                prev_outputs = copy(prev_response.output)
            else:
                prev_outputs = []
            for response_msg in request.input:
                messages.append(parse_response_input(response_msg, prev_outputs))
                # User passes in a tool call request and its output. We need
                # to add the tool call request to prev_outputs so that the
                # parse_response_input can find the tool call request when
                # parsing the tool call output.
                if isinstance(response_msg, ResponseFunctionToolCall):
                    prev_outputs.append(response_msg)
        return messages

    async def _run_background_request_stream(
        self,
        request: ResponsesRequest,
        *args,
        **kwargs,
    ):
        event_deque: deque[StreamingResponsesResponse] = deque()
        new_event_signal = asyncio.Event()
        self.event_store[request.request_id] = (event_deque, new_event_signal)
        response = None
        try:
            generator = self.responses_stream_generator(request, *args, **kwargs)
            async for event in generator:
                event_deque.append(event)
                new_event_signal.set()  # Signal new event available
        except Exception as e:
            logger.exception("Background request failed for %s", request.request_id)
            response = self.create_error_response(str(e))
        finally:
            new_event_signal.set()

        if response is not None and isinstance(response, ErrorResponse):
            # If the request has failed, update the status to "failed".
            response_id = request.request_id
            async with self.response_store_lock:
                stored_response = self.response_store.get(response_id)
                assert stored_response is not None
                if stored_response.status not in ("completed", "cancelled"):
                    stored_response.status = "failed"

    async def _run_background_request(
        self,
        request: ResponsesRequest,
        *args,
        **kwargs,
    ):
        try:
            response = await self.responses_full_generator(request, *args, **kwargs)
        except Exception as e:
            logger.exception("Background request failed for %s", request.request_id)
            response = self.create_error_response(str(e))

        if isinstance(response, ErrorResponse):
            # If the request has failed, update the status to "failed".
            response_id = request.request_id
            async with self.response_store_lock:
                stored_response = self.response_store.get(response_id)
                assert stored_response is not None
                if stored_response.status not in ("completed", "cancelled"):
                    stored_response.status = "failed"

    async def responses_background_stream_generator(
        self,
        response_id: str,
        starting_after: int | None = None,
    ) -> AsyncGenerator[StreamingResponsesResponse, None]:
        if response_id not in self.event_store:
            raise ValueError(f"Unknown response_id: {response_id}")

        event_deque, new_event_signal = self.event_store[response_id]
        start_index = 0 if starting_after is None else starting_after + 1
        current_index = start_index

        while True:
            new_event_signal.clear()

            # Yield existing events from start_index
            while current_index < len(event_deque):
                event = event_deque[current_index]
                yield event
                if getattr(event, "type", "unknown") == "response.completed":
                    return
                current_index += 1

            await new_event_signal.wait()

    async def retrieve_responses(
        self,
        response_id: str,
        starting_after: int | None,
        stream: bool | None,
    ) -> (
        ErrorResponse
        | ResponsesResponse
        | AsyncGenerator[StreamingResponsesResponse, None]
    ):
        async with self.response_store_lock:
            response = self.response_store.get(response_id)

        if response is None:
            return self._make_not_found_error(response_id)

        if stream:
            return self.responses_background_stream_generator(
                response_id,
                starting_after,
            )
        return response

    async def cancel_responses(
        self,
        response_id: str,
    ) -> ErrorResponse | ResponsesResponse:
        async with self.response_store_lock:
            response = self.response_store.get(response_id)
            if response is None:
                return self._make_not_found_error(response_id)

            prev_status = response.status
            if prev_status not in ("queued", "in_progress"):
                return self.create_error_response(
                    err_type="invalid_request_error",
                    message="Cannot cancel a synchronous response.",
                )

            # Update the status to "cancelled".
            response.status = "cancelled"

        # Abort the request.
        if task := self.background_tasks.get(response_id):
            task.cancel()
            try:
                await task
            except asyncio.CancelledError:
                logger.exception("Background task for %s was cancelled", response_id)
        return response

    def _make_not_found_error(self, response_id: str) -> ErrorResponse:
        return self.create_error_response(
            err_type="invalid_request_error",
            message=f"Response with id '{response_id}' not found.",
            status_code=HTTPStatus.NOT_FOUND,
        )

    def _make_store_not_supported_error(self) -> ErrorResponse:
        return self.create_error_response(
            err_type="invalid_request_error",
            message=(
                "`store=True` (default) is not supported. Please set "
                "`store=False` in Responses API or set "
                "`VLLM_ENABLE_RESPONSES_API_STORE=1` in the env var when "
                "starting the vLLM server."
            ),
            status_code=HTTPStatus.BAD_REQUEST,
        )

    async def _process_simple_streaming_events(
        self,
        request: ResponsesRequest,
        sampling_params: SamplingParams,
        result_generator: AsyncIterator[ConversationContext | None],
        context: ConversationContext,
        model_name: str,
        tokenizer: AnyTokenizer,
        request_metadata: RequestResponseMetadata,
        created_time: int,
        _increment_sequence_number_and_return: Callable[
            [StreamingResponsesResponse], StreamingResponsesResponse
        ],
    ) -> AsyncGenerator[StreamingResponsesResponse, None]:
        current_content_index = 0
        current_output_index = 0
        current_item_id = ""
        reasoning_parser = None
        if self.reasoning_parser:
            reasoning_parser = self.reasoning_parser(tokenizer)
        previous_text = ""
        previous_token_ids: list[int] = []
        first_delta_sent = False
        previous_delta_messages: list[DeltaMessage] = []
        async for ctx in result_generator:
            assert isinstance(ctx, SimpleContext)
            if ctx.last_output is None:
                continue
            if ctx.last_output.outputs:
                output = ctx.last_output.outputs[0]
                if reasoning_parser:
                    delta_message = (
                        reasoning_parser.extract_reasoning_content_streaming(
<<<<<<< HEAD
                        previous_text=previous_text,
                        current_text=previous_text + output.text,
                        delta_text=output.text,
                        previous_token_ids=previous_token_ids,
                        current_token_ids=previous_token_ids +
                        output.token_ids,
                        delta_token_ids=output.token_ids,
                        request=request,
=======
                            previous_text=previous_text,
                            current_text=previous_text + output.text,
                            delta_text=output.text,
                            previous_token_ids=previous_token_ids,
                            current_token_ids=previous_token_ids + output.token_ids,
                            delta_token_ids=output.token_ids,
                        )
>>>>>>> 0d21b9b5
                    )
                else:
                    delta_message = DeltaMessage(
                        content=output.text,
                    )
                previous_text += output.text
                previous_token_ids += output.token_ids
                if not delta_message:
                    continue
                if not first_delta_sent:
                    current_item_id = str(uuid.uuid4())
                    if delta_message.reasoning_content:
                        yield _increment_sequence_number_and_return(
                            ResponseOutputItemAddedEvent(
                                type="response.output_item.added",
                                sequence_number=-1,
                                output_index=current_output_index,
                                item=ResponseReasoningItem(
                                    type="reasoning",
                                    id=current_item_id,
                                    summary=[],
                                    status="in_progress",
                                ),
                            )
                        )
                    else:
                        yield _increment_sequence_number_and_return(
                            ResponseOutputItemAddedEvent(
                                type="response.output_item.added",
                                sequence_number=-1,
                                output_index=current_output_index,
                                item=ResponseOutputMessage(
                                    id=current_item_id,
                                    type="message",
                                    role="assistant",
                                    content=[],
                                    status="in_progress",
                                ),
                            )
                        )
                    yield _increment_sequence_number_and_return(
                        ResponseContentPartAddedEvent(
                            type="response.content_part.added",
                            sequence_number=-1,
                            output_index=current_output_index,
                            item_id=current_item_id,
                            content_index=current_content_index,
                            part=ResponseOutputText(
                                type="output_text",
                                text="",
                                annotations=[],
                                logprobs=[],
                            ),
                        )
                    )
                    current_content_index += 1
                    first_delta_sent = True
                # todo(kebe7jun) tool call support

                # check delta message and previous delta message are
                # same as content or reasoning content
                if (
                    previous_delta_messages
                    and previous_delta_messages[-1].reasoning_content is not None
                    and delta_message.content is not None
                ):
                    # from reasoning to normal content, send done
                    # event for reasoning
                    reason_content = "".join(
                        pm.reasoning_content
                        for pm in previous_delta_messages
                        if pm.reasoning_content is not None
                    )
                    yield _increment_sequence_number_and_return(
                        ResponseReasoningTextDoneEvent(
                            type="response.reasoning_text.done",
                            item_id=current_item_id,
                            sequence_number=-1,
                            output_index=current_output_index,
                            content_index=current_content_index,
                            text=reason_content,
                        )
                    )
                    current_content_index = 0
                    reasoning_item = ResponseReasoningItem(
                        type="reasoning",
                        content=[
                            ResponseReasoningTextContent(
                                text=reason_content,
                                type="reasoning_text",
                            ),
                        ],
                        status="completed",
                        id=current_item_id,
                        summary=[],
                    )
                    yield _increment_sequence_number_and_return(
                        ResponseOutputItemDoneEvent(
                            type="response.output_item.done",
                            sequence_number=-1,
                            output_index=current_output_index,
                            item=reasoning_item,
                        )
                    )
                    yield _increment_sequence_number_and_return(
                        ResponseOutputItemAddedEvent(
                            type="response.output_item.added",
                            sequence_number=-1,
                            output_index=current_output_index,
                            item=ResponseOutputMessage(
                                id=current_item_id,
                                type="message",
                                role="assistant",
                                content=[],
                                status="in_progress",
                            ),
                        )
                    )
                    current_output_index += 1
                    current_item_id = str(uuid.uuid4())
                    yield _increment_sequence_number_and_return(
                        ResponseContentPartAddedEvent(
                            type="response.content_part.added",
                            sequence_number=-1,
                            output_index=current_output_index,
                            item_id=current_item_id,
                            content_index=current_content_index,
                            part=ResponseOutputText(
                                type="output_text",
                                text="",
                                annotations=[],
                                logprobs=[],
                            ),
                        )
                    )
                    current_content_index += 1
                    # reset previous delta messages
                    previous_delta_messages = []

                if delta_message.reasoning_content is not None:
                    yield _increment_sequence_number_and_return(
                        ResponseReasoningTextDeltaEvent(
                            type="response.reasoning_text.delta",
                            sequence_number=-1,
                            content_index=current_content_index,
                            output_index=current_output_index,
                            item_id=current_item_id,
                            delta=delta_message.reasoning_content,
                        )
                    )
                elif delta_message.content is not None:
                    yield _increment_sequence_number_and_return(
                        ResponseTextDeltaEvent(
                            type="response.output_text.delta",
                            sequence_number=-1,
                            content_index=current_content_index,
                            output_index=current_output_index,
                            item_id=current_item_id,
                            delta=delta_message.content,
                            logprobs=self._create_stream_response_logprobs(
                                token_ids=output.token_ids,
                                logprobs=output.logprobs,
                                tokenizer=tokenizer,
                                top_logprobs=request.top_logprobs,
                            )
                            if request.is_include_output_logprobs()
                            else [],
                        )
                    )
                current_content_index += 1

                previous_delta_messages.append(delta_message)
        if previous_delta_messages:
            if previous_delta_messages[-1].reasoning_content is not None:
                reason_content = "".join(
                    pm.reasoning_content
                    for pm in previous_delta_messages
                    if pm.reasoning_content is not None
                )
                yield _increment_sequence_number_and_return(
                    ResponseReasoningTextDoneEvent(
                        type="response.reasoning_text.done",
                        item_id=current_item_id,
                        sequence_number=-1,
                        output_index=current_output_index,
                        content_index=current_content_index,
                        text=reason_content,
                    )
                )
                current_content_index += 1
                reasoning_item = ResponseReasoningItem(
                    type="reasoning",
                    content=[
                        ResponseReasoningTextContent(
                            text=reason_content,
                            type="reasoning_text",
                        ),
                    ],
                    status="completed",
                    id=current_item_id,
                    summary=[],
                )
                yield _increment_sequence_number_and_return(
                    ResponseOutputItemDoneEvent(
                        type="response.output_item.done",
                        sequence_number=-1,
                        output_index=current_output_index,
                        item=reasoning_item,
                    )
                )
            elif previous_delta_messages[-1].content is not None:
                final_content = "".join(
                    pm.content
                    for pm in previous_delta_messages
                    if pm.content is not None
                )
                yield _increment_sequence_number_and_return(
                    ResponseTextDoneEvent(
                        type="response.output_text.done",
                        sequence_number=-1,
                        output_index=current_output_index,
                        content_index=current_content_index,
                        text=final_content,
                        logprobs=[],
                        item_id=current_item_id,
                    )
                )
                current_content_index += 1
                part = ResponseOutputText(
                    text=final_content,
                    type="output_text",
                    annotations=[],
                )
                yield _increment_sequence_number_and_return(
                    ResponseContentPartDoneEvent(
                        type="response.content_part.done",
                        sequence_number=-1,
                        item_id=current_item_id,
                        output_index=current_output_index,
                        content_index=current_content_index,
                        part=part,
                    )
                )
                current_content_index += 1
                item = ResponseOutputMessage(
                    type="message",
                    role="assistant",
                    content=[
                        part,
                    ],
                    status="completed",
                    id=current_item_id,
                    summary=[],
                )
                yield _increment_sequence_number_and_return(
                    ResponseOutputItemDoneEvent(
                        type="response.output_item.done",
                        sequence_number=-1,
                        output_index=current_output_index,
                        item=item,
                    )
                )

    async def _process_harmony_streaming_events(
        self,
        request: ResponsesRequest,
        sampling_params: SamplingParams,
        result_generator: AsyncIterator[ConversationContext | None],
        context: ConversationContext,
        model_name: str,
        tokenizer: AnyTokenizer,
        request_metadata: RequestResponseMetadata,
        created_time: int,
        _increment_sequence_number_and_return: Callable[
            [StreamingResponsesResponse], StreamingResponsesResponse
        ],
    ) -> AsyncGenerator[StreamingResponsesResponse, None]:
        current_content_index = -1
        current_output_index = 0
        current_item_id: str = ""
        sent_output_item_added = False

        async for ctx in result_generator:
            assert isinstance(ctx, StreamingHarmonyContext)

            if ctx.is_expecting_start():
                current_output_index += 1
                sent_output_item_added = False

                if len(ctx.parser.messages) > 0:
                    previous_item = ctx.parser.messages[-1]
                    if previous_item.recipient is not None:
                        # Deal with tool call here
                        pass
                    elif previous_item.channel == "analysis":
                        content = ResponseReasoningTextContent(
                            text=previous_item.content[0].text,
                            type="reasoning_text",
                        )
                        reasoning_item = ResponseReasoningItem(
                            type="reasoning",
                            content=[content],
                            status="completed",
                            id=current_item_id,
                            summary=[],
                        )
                        yield _increment_sequence_number_and_return(
                            ResponseReasoningTextDoneEvent(
                                type="response.reasoning_text.done",
                                item_id=current_item_id,
                                sequence_number=-1,
                                output_index=current_output_index,
                                content_index=current_content_index,
                                text=previous_item.content[0].text,
                            )
                        )
                        yield _increment_sequence_number_and_return(
                            ResponseReasoningPartDoneEvent(
                                type="response.reasoning_part.done",
                                sequence_number=-1,
                                item_id=current_item_id,
                                output_index=current_output_index,
                                content_index=current_content_index,
                                part=content,
                            )
                        )
                        yield _increment_sequence_number_and_return(
                            ResponseOutputItemDoneEvent(
                                type="response.output_item.done",
                                sequence_number=-1,
                                output_index=current_output_index,
                                item=reasoning_item,
                            )
                        )
                    elif previous_item.channel == "final":
                        text_content = ResponseOutputText(
                            type="output_text",
                            text=previous_item.content[0].text,
                            annotations=[],
                        )
                        yield _increment_sequence_number_and_return(
                            ResponseTextDoneEvent(
                                type="response.output_text.done",
                                sequence_number=-1,
                                output_index=current_output_index,
                                content_index=current_content_index,
                                text=previous_item.content[0].text,
                                logprobs=[],
                                item_id=current_item_id,
                            )
                        )
                        yield _increment_sequence_number_and_return(
                            ResponseContentPartDoneEvent(
                                type="response.content_part.done",
                                sequence_number=-1,
                                item_id=current_item_id,
                                output_index=current_output_index,
                                content_index=current_content_index,
                                part=text_content,
                            )
                        )
                        yield _increment_sequence_number_and_return(
                            ResponseOutputItemDoneEvent(
                                type="response.output_item.done",
                                sequence_number=-1,
                                output_index=current_output_index,
                                item=ResponseOutputMessage(
                                    id=current_item_id,
                                    type="message",
                                    role="assistant",
                                    content=[text_content],
                                    status="completed",
                                ),
                            )
                        )

            # stream the output of a harmony message
            if ctx.parser.last_content_delta:
                if (
                    ctx.parser.current_channel == "final"
                    and ctx.parser.current_recipient is None
                ):
                    if not sent_output_item_added:
                        sent_output_item_added = True
                        current_item_id = f"msg_{random_uuid()}"
                        yield _increment_sequence_number_and_return(
                            ResponseOutputItemAddedEvent(
                                type="response.output_item.added",
                                sequence_number=-1,
                                output_index=current_output_index,
                                item=ResponseOutputMessage(
                                    id=current_item_id,
                                    type="message",
                                    role="assistant",
                                    content=[],
                                    status="in_progress",
                                ),
                            )
                        )
                        current_content_index += 1
                        yield _increment_sequence_number_and_return(
                            ResponseContentPartAddedEvent(
                                type="response.content_part.added",
                                sequence_number=-1,
                                output_index=current_output_index,
                                item_id=current_item_id,
                                content_index=current_content_index,
                                part=ResponseOutputText(
                                    type="output_text",
                                    text="",
                                    annotations=[],
                                    logprobs=[],
                                ),
                            )
                        )
                    yield _increment_sequence_number_and_return(
                        ResponseTextDeltaEvent(
                            type="response.output_text.delta",
                            sequence_number=-1,
                            content_index=current_content_index,
                            output_index=current_output_index,
                            item_id=current_item_id,
                            delta=ctx.parser.last_content_delta,
                            # TODO, use logprobs from ctx.last_request_output
                            logprobs=[],
                        )
                    )
                elif (
                    ctx.parser.current_channel == "analysis"
                    and ctx.parser.current_recipient is None
                ):
                    if not sent_output_item_added:
                        sent_output_item_added = True
                        current_item_id = f"msg_{random_uuid()}"
                        yield _increment_sequence_number_and_return(
                            ResponseOutputItemAddedEvent(
                                type="response.output_item.added",
                                sequence_number=-1,
                                output_index=current_output_index,
                                item=ResponseReasoningItem(
                                    type="reasoning",
                                    id=current_item_id,
                                    summary=[],
                                    status="in_progress",
                                ),
                            )
                        )
                        current_content_index += 1
                        yield _increment_sequence_number_and_return(
                            ResponseReasoningPartAddedEvent(
                                type="response.reasoning_part.added",
                                sequence_number=-1,
                                output_index=current_output_index,
                                item_id=current_item_id,
                                content_index=current_content_index,
                                part=ResponseReasoningTextContent(
                                    text="",
                                    type="reasoning_text",
                                ),
                            )
                        )
                    yield _increment_sequence_number_and_return(
                        ResponseReasoningTextDeltaEvent(
                            type="response.reasoning_text.delta",
                            item_id=current_item_id,
                            output_index=current_output_index,
                            content_index=current_content_index,
                            delta=ctx.parser.last_content_delta,
                            sequence_number=-1,
                        )
                    )
                # built-in tools will be triggered on the analysis channel
                # However, occasionally built-in tools will
                # still be output to commentary.
                elif (
                    ctx.parser.current_channel == "commentary"
                    or ctx.parser.current_channel == "analysis"
                ) and ctx.parser.current_recipient == "python":
                    if not sent_output_item_added:
                        sent_output_item_added = True
                        current_item_id = f"tool_{random_uuid()}"
                        yield _increment_sequence_number_and_return(
                            ResponseOutputItemAddedEvent(
                                type="response.output_item.added",
                                sequence_number=-1,
                                output_index=current_output_index,
                                item=ResponseCodeInterpreterToolCallParam(
                                    type="code_interpreter_call",
                                    id=current_item_id,
                                    code=None,
                                    container_id="auto",
                                    outputs=None,
                                    status="in_progress",
                                ),
                            )
                        )
                        yield _increment_sequence_number_and_return(
                            ResponseCodeInterpreterCallInProgressEvent(
                                type="response.code_interpreter_call.in_progress",
                                sequence_number=-1,
                                output_index=current_output_index,
                                item_id=current_item_id,
                            )
                        )
                    yield _increment_sequence_number_and_return(
                        ResponseCodeInterpreterCallCodeDeltaEvent(
                            type="response.code_interpreter_call_code.delta",
                            sequence_number=-1,
                            output_index=current_output_index,
                            item_id=current_item_id,
                            delta=ctx.parser.last_content_delta,
                        )
                    )

            # stream tool call outputs
            if ctx.is_assistant_action_turn() and len(ctx.parser.messages) > 0:
                previous_item = ctx.parser.messages[-1]
                if (
                    self.tool_server is not None
                    and self.tool_server.has_tool("browser")
                    and previous_item.recipient is not None
                    and previous_item.recipient.startswith("browser.")
                ):
                    function_name = previous_item.recipient[len("browser.") :]
                    action = None
                    parsed_args = json.loads(previous_item.content[0].text)
                    if function_name == "search":
                        action = response_function_web_search.ActionSearch(
                            type="search",
                            query=parsed_args["query"],
                        )
                    elif function_name == "open":
                        action = response_function_web_search.ActionOpenPage(
                            type="open_page",
                            # TODO: translate to url
                            url=f"cursor:{parsed_args.get('cursor', '')}",
                        )
                    elif function_name == "find":
                        action = response_function_web_search.ActionFind(
                            type="find",
                            pattern=parsed_args["pattern"],
                            # TODO: translate to url
                            url=f"cursor:{parsed_args.get('cursor', '')}",
                        )
                    else:
                        raise ValueError(f"Unknown function name: {function_name}")

                    current_item_id = f"tool_{random_uuid()}"
                    yield _increment_sequence_number_and_return(
                        ResponseOutputItemAddedEvent(
                            type="response.output_item.added",
                            sequence_number=-1,
                            output_index=current_output_index,
                            item=response_function_web_search.ResponseFunctionWebSearch(
                                # TODO: generate a unique id for web search call
                                type="web_search_call",
                                id=current_item_id,
                                action=action,
                                status="in_progress",
                            ),
                        )
                    )
                    yield _increment_sequence_number_and_return(
                        ResponseWebSearchCallInProgressEvent(
                            type="response.web_search_call.in_progress",
                            sequence_number=-1,
                            output_index=current_output_index,
                            item_id=current_item_id,
                        )
                    )
                    yield _increment_sequence_number_and_return(
                        ResponseWebSearchCallSearchingEvent(
                            type="response.web_search_call.searching",
                            sequence_number=-1,
                            output_index=current_output_index,
                            item_id=current_item_id,
                        )
                    )

                    # enqueue
                    yield _increment_sequence_number_and_return(
                        ResponseWebSearchCallCompletedEvent(
                            type="response.web_search_call.completed",
                            sequence_number=-1,
                            output_index=current_output_index,
                            item_id=current_item_id,
                        )
                    )
                    yield _increment_sequence_number_and_return(
                        ResponseOutputItemDoneEvent(
                            type="response.output_item.done",
                            sequence_number=-1,
                            output_index=current_output_index,
                            item=ResponseFunctionWebSearch(
                                type="web_search_call",
                                id=current_item_id,
                                action=action,
                                status="completed",
                            ),
                        )
                    )

                if (
                    self.tool_server is not None
                    and self.tool_server.has_tool("python")
                    and previous_item.recipient is not None
                    and previous_item.recipient.startswith("python")
                ):
                    yield _increment_sequence_number_and_return(
                        ResponseCodeInterpreterCallCodeDoneEvent(
                            type="response.code_interpreter_call_code.done",
                            sequence_number=-1,
                            output_index=current_output_index,
                            item_id=current_item_id,
                            code=previous_item.content[0].text,
                        )
                    )
                    yield _increment_sequence_number_and_return(
                        ResponseCodeInterpreterCallInterpretingEvent(
                            type="response.code_interpreter_call.interpreting",
                            sequence_number=-1,
                            output_index=current_output_index,
                            item_id=current_item_id,
                        )
                    )
                    yield _increment_sequence_number_and_return(
                        ResponseCodeInterpreterCallCompletedEvent(
                            type="response.code_interpreter_call.completed",
                            sequence_number=-1,
                            output_index=current_output_index,
                            item_id=current_item_id,
                        )
                    )
                    yield _increment_sequence_number_and_return(
                        ResponseOutputItemDoneEvent(
                            type="response.output_item.done",
                            sequence_number=-1,
                            output_index=current_output_index,
                            item=ResponseCodeInterpreterToolCallParam(
                                type="code_interpreter_call",
                                id=current_item_id,
                                code=previous_item.content[0].text,
                                container_id="auto",
                                # TODO: add outputs here
                                outputs=[],
                                status="completed",
                            ),
                        )
                    )

    async def responses_stream_generator(
        self,
        request: ResponsesRequest,
        sampling_params: SamplingParams,
        result_generator: AsyncIterator[ConversationContext | None],
        context: ConversationContext,
        model_name: str,
        tokenizer: AnyTokenizer,
        request_metadata: RequestResponseMetadata,
        created_time: int | None = None,
    ) -> AsyncGenerator[StreamingResponsesResponse, None]:
        # TODO:
        # 1. Handle disconnect

        created_time = created_time or int(time.time())

        sequence_number = 0

        def _increment_sequence_number_and_return(
            event: StreamingResponsesResponse,
        ) -> StreamingResponsesResponse:
            nonlocal sequence_number
            # Set sequence_number if the event has this attribute
            if hasattr(event, "sequence_number"):
                event.sequence_number = sequence_number
            sequence_number += 1
            return event

        async with AsyncExitStack() as exit_stack:
            processer = None
            if self.use_harmony:
                # TODO: in streaming, we noticed this bug:
                # https://github.com/vllm-project/vllm/issues/25697
                await self._initialize_tool_sessions(request, context, exit_stack)
                processer = self._process_harmony_streaming_events
            else:
                processer = self._process_simple_streaming_events

            initial_response = ResponsesResponse.from_request(
                request,
                sampling_params,
                model_name=model_name,
                created_time=created_time,
                output=[],
                status="in_progress",
                usage=None,
            ).model_dump()
            yield _increment_sequence_number_and_return(
                ResponseCreatedEvent(
                    type="response.created",
                    sequence_number=-1,
                    response=initial_response,
                )
            )
            yield _increment_sequence_number_and_return(
                ResponseInProgressEvent(
                    type="response.in_progress",
                    sequence_number=-1,
                    response=initial_response,
                )
            )

            async for event_data in processer(
                request,
                sampling_params,
                result_generator,
                context,
                model_name,
                tokenizer,
                request_metadata,
                created_time,
                _increment_sequence_number_and_return,
            ):
                yield event_data

            async def empty_async_generator():
                # A hack to trick Python to think this is a generator but
                # in fact it immediately returns.
                if False:
                    yield

            final_response = await self.responses_full_generator(
                request,
                sampling_params,
                empty_async_generator(),
                context,
                model_name,
                tokenizer,
                request_metadata,
                created_time=created_time,
            )
            yield _increment_sequence_number_and_return(
                ResponseCompletedEvent(
                    type="response.completed",
                    sequence_number=-1,
                    response=final_response,
                )
            )<|MERGE_RESOLUTION|>--- conflicted
+++ resolved
@@ -567,12 +567,9 @@
             assert len(final_res.outputs) == 1
             final_output = final_res.outputs[0]
 
-<<<<<<< HEAD
-            output = self._make_response_output_items(request, final_output,
-                                                      tokenizer, context)
-=======
-            output = self._make_response_output_items(request, final_output, tokenizer)
->>>>>>> 0d21b9b5
+            output = self._make_response_output_items(
+                request, final_output, tokenizer, context
+            )
 
             # TODO: context for non-gptoss models doesn't use messages
             # so we can't get them out yet
@@ -720,15 +717,9 @@
                 logger.exception("Error in reasoning parser creation.")
                 raise e
 
-<<<<<<< HEAD
-            reasoning_content, content = (
-                reasoning_parser.extract_reasoning_content(
-                    final_output.text, context.get_prompt(), request=request))
-=======
             reasoning_content, content = reasoning_parser.extract_reasoning_content(
-                final_output.text, request=request
-            )
->>>>>>> 0d21b9b5
+                final_output.text, context.get_prompt(), request=request
+            )
         else:
             reasoning_content = None
             content = final_output.text
@@ -1124,24 +1115,14 @@
                 if reasoning_parser:
                     delta_message = (
                         reasoning_parser.extract_reasoning_content_streaming(
-<<<<<<< HEAD
-                        previous_text=previous_text,
-                        current_text=previous_text + output.text,
-                        delta_text=output.text,
-                        previous_token_ids=previous_token_ids,
-                        current_token_ids=previous_token_ids +
-                        output.token_ids,
-                        delta_token_ids=output.token_ids,
-                        request=request,
-=======
                             previous_text=previous_text,
                             current_text=previous_text + output.text,
                             delta_text=output.text,
                             previous_token_ids=previous_token_ids,
                             current_token_ids=previous_token_ids + output.token_ids,
                             delta_token_ids=output.token_ids,
-                        )
->>>>>>> 0d21b9b5
+                            request=request,
+                        )
                     )
                 else:
                     delta_message = DeltaMessage(
