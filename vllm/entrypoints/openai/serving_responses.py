--- conflicted
+++ resolved
@@ -97,11 +97,7 @@
 from vllm.entrypoints.openai.serving_models import OpenAIServingModels
 from vllm.entrypoints.responses_utils import (
     construct_input_messages,
-<<<<<<< HEAD
-    convert_tool_responses_to_completions_format,
-=======
     construct_tool_dicts,
->>>>>>> e6358610
     extract_tool_types,
     make_response_output_items_from_parsable_context,
 )
