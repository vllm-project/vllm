--- conflicted
+++ resolved
@@ -6,10 +6,6 @@
 from enum import Enum, auto
 from random import choices
 from string import ascii_letters, digits
-<<<<<<< HEAD
-from typing import Optional, Union
-=======
->>>>>>> 334535b6
 
 import ijson
 import regex as re
@@ -94,8 +90,8 @@
         self.streaming_state: StreamingState = StreamingState.WAITING_FOR_TOOL_START
 
         # For streaming pre v11 tokenizer tool calls
-        self.current_tool_name: Optional[str] = None
-        self.current_tool_mistral_id: Optional[str] = None
+        self.current_tool_name: str | None = None
+        self.current_tool_mistral_id: str | None = None
         self.starting_new_tool = False
         if _is_pre_v11_tokeniser(self.model_tokenizer):
             self.parse_coro = ijson.parse_coro(
@@ -219,17 +215,10 @@
         current_token_ids: Sequence[int],
         delta_token_ids: Sequence[int],
         request: ChatCompletionRequest,
-<<<<<<< HEAD
-    ) -> Union[DeltaMessage, None]:
+    ) -> DeltaMessage | None:
         if self.bot_token_id not in current_token_ids:
             # if the tool call token is not in the tokens generated so far,
             # append output to contents since it's not a tool
-=======
-    ) -> DeltaMessage | None:
-        # if the tool call token is not in the tokens generated so far, append
-        # output to contents since it's not a tool
-        if self.bot_token not in current_text:
->>>>>>> 334535b6
             return DeltaMessage(content=delta_text)
 
         # if the tool call token IS in the tokens generated so far, that
@@ -249,7 +238,7 @@
         self,
         delta_text: str,
         delta_token_ids: Sequence[int],
-    ) -> Union[DeltaMessage, None]:
+    ) -> DeltaMessage | None:
         """
         Extracts tool calls for Mistral models
         doing tool calls of the following format:
@@ -283,7 +272,6 @@
                 # before sendingthe function name
                 return None
 
-<<<<<<< HEAD
         delta = DeltaMessage()
         if additional_content:
             delta.content = additional_content
@@ -346,64 +334,6 @@
                         function=DeltaFunctionCall(
                             name=self.current_tool_name, arguments=delta_arguments
                         ).model_dump(exclude_none=True),
-=======
-            # case: we are starting a new tool in the array
-            #   -> array has > 0 length AND length has moved past cursor
-            elif (
-                len(tool_call_arr) > 0 and len(tool_call_arr) > self.current_tool_id + 1
-            ):
-                # if we're moving on to a new call, first make sure we
-                # haven't missed anything in the previous one that was
-                # auto-generated due to JSON completions, but wasn't
-                # streamed to the client yet.
-                if self.current_tool_id >= 0:
-                    diff: str | None = current_tool_call.get("arguments")
-
-                    if diff:
-                        diff = json.dumps(diff, ensure_ascii=False).replace(
-                            self.streamed_args_for_tool[self.current_tool_id], ""
-                        )
-                        delta = DeltaMessage(
-                            tool_calls=[
-                                DeltaToolCall(
-                                    index=self.current_tool_id,
-                                    function=DeltaFunctionCall(
-                                        arguments=diff
-                                    ).model_dump(exclude_none=True),
-                                )
-                            ]
-                        )
-                        self.streamed_args_for_tool[self.current_tool_id] += diff
-                    else:
-                        delta = None
-                else:
-                    delta = None
-                # re-set stuff pertaining to progress in the current tool
-                self.current_tool_id = len(tool_call_arr) - 1
-                self.current_tool_name_sent = False
-                self.streamed_args_for_tool.append("")
-                logger.debug("starting on new tool %d", self.current_tool_id)
-                return delta
-
-            # case: update an existing tool - this is handled below
-
-            # if the current tool name hasn't been sent, send if available
-            # - otherwise send nothing
-            if not self.current_tool_name_sent:
-                function_name = current_tool_call.get("name")
-                if function_name:
-                    delta = DeltaMessage(
-                        tool_calls=[
-                            DeltaToolCall(
-                                index=self.current_tool_id,
-                                type="function",
-                                id=MistralToolCall.generate_random_id(),
-                                function=DeltaFunctionCall(
-                                    name=function_name
-                                ).model_dump(exclude_none=True),
-                            )
-                        ]
->>>>>>> 334535b6
                     )
                 ]
                 self.current_tool_name = None
@@ -440,7 +370,7 @@
         self,
         delta_text: str,
         delta_token_ids: Sequence[int],
-    ) -> Union[DeltaMessage, None]:
+    ) -> DeltaMessage | None:
         """
         Extracts tool calls for Mistral models
         doing tool calls of the following format:
