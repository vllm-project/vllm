# SPDX-License-Identifier: Apache-2.0
# SPDX-FileCopyrightText: Copyright contributors to the vLLM project

import json
from collections.abc import Sequence
from enum import Enum, auto
from random import choices
from string import ascii_letters, digits

import ijson
import regex as re
from pydantic import Field

from vllm.entrypoints.openai.protocol import (
    ChatCompletionRequest,
    DeltaFunctionCall,
    DeltaMessage,
    DeltaToolCall,
    ExtractedToolCallInformation,
    FunctionCall,
    ToolCall,
)
from vllm.entrypoints.openai.tool_parsers.abstract_tool_parser import (
    ToolParser,
)
from vllm.logger import init_logger
from vllm.tokenizers import MistralTokenizer, TokenizerLike

logger = init_logger(__name__)

ALPHANUMERIC = ascii_letters + digits


class StreamingState(Enum):
    """Enum for tracking the current streaming parsing state."""

    WAITING_FOR_TOOL_START = auto()
    WAITING_FOR_TOOL_KEY = (
        auto()
    )  # waiting for the "name" or "arguments" key to be complete
    PARSING_NAME = auto()
    PARSING_NAME_COMPLETED = auto()
    WAITING_FOR_ARGUMENTS_START = auto()
    PARSING_ARGUMENTS = auto()
    PARSING_ARGUMENTS_COMPLETED = auto()
    TOOL_COMPLETE = auto()
    ALL_TOOLS_COMPLETE = auto()


class MistralToolCall(ToolCall):
    id: str = Field(default_factory=lambda: MistralToolCall.generate_random_id())

    @staticmethod
    def generate_random_id():
        # Mistral Tool Call Ids must be alphanumeric with a length of 9.
        # https://github.com/mistralai/mistral-common/blob/21ee9f6cee3441e9bb1e6ed2d10173f90bd9b94b/src/mistral_common/protocol/instruct/validator.py#L299
        return "".join(choices(ALPHANUMERIC, k=9))

    @staticmethod
    def is_valid_id(id: str) -> bool:
        return id.isalnum() and len(id) == 9


<<<<<<< HEAD
def _is_pre_v11_tokeniser(model_tokenizer: AnyTokenizer) -> bool:
    return not (
=======
def _is_fn_name_regex_support(model_tokenizer: TokenizerLike) -> bool:
    return (
>>>>>>> 60c3d413
        isinstance(model_tokenizer, MistralTokenizer) and model_tokenizer.version >= 11
    )


class MistralToolParser(ToolParser):
    """
    Tool call parser for Mistral 7B Instruct v0.3, intended for use with
    - [`mistral_common`](https://github.com/mistralai/mistral-common/)
    - the examples/tool_chat_template_mistral.jinja template.

    Used when --enable-auto-tool-choice --tool-call-parser mistral are all set
    """

    def __init__(self, tokenizer: TokenizerLike):
        super().__init__(tokenizer)

        if not isinstance(self.model_tokenizer, MistralTokenizer):
            logger.info("Non-Mistral tokenizer detected when using a Mistral model...")

        # initialize properties used for state when parsing tool calls in
        # streaming mode
        self.current_tool_id: int = -1
        self.streaming_state: StreamingState = StreamingState.WAITING_FOR_TOOL_START

        # For streaming pre v11 tokenizer tool calls
        self.current_tool_name: str | None = None
        self.current_tool_mistral_id: str | None = None
        self.starting_new_tool = False
        if _is_pre_v11_tokeniser(self.model_tokenizer):
            self.parse_coro = ijson.parse_coro(
                self.update_stream_state_pre_v11_tokenizer()
            )

        self.bot_token = "[TOOL_CALLS]"
        self.bot_token_id = self.vocab.get(self.bot_token)
        self.tool_call_regex = re.compile(r"\[{.*}\]", re.DOTALL)
        if not _is_pre_v11_tokeniser(self.model_tokenizer):
            self.fn_name_regex = re.compile(
                r"([a-zA-Z0-9_-]+)(\{[\s\S]*?\})(?=\s*$|,|\s)?", re.DOTALL
            )
        else:
            self.fn_name_regex = None

        if self.bot_token_id is None:
            raise RuntimeError(
                "Mistral Tool Parser could not locate the tool call token in "
                "the tokenizer!"
            )

    def adjust_request(self, request: ChatCompletionRequest) -> ChatCompletionRequest:
        request = super().adjust_request(request)
        if (
            not isinstance(self.model_tokenizer, MistralTokenizer)
            and request.tools
            and request.tool_choice != "none"
        ):
            # Do not skip special tokens when using chat template
            # with Mistral parser as TOOL_CALL token is needed
            # for tool detection.
            # Note: we don't want skip_special_tokens=False
            # with MistralTokenizer as it is incompatible
            request.skip_special_tokens = False
        return request

    def extract_tool_calls(
        self,
        model_output: str,
        request: ChatCompletionRequest,
    ) -> ExtractedToolCallInformation:
        """
        Extract the tool calls from a complete model response. Requires
        find-and-replacing single quotes with double quotes for JSON parsing,
        make sure your tool call arguments don't ever include quotes!
        """

        # case -- if a tool call token is not present, return a text response
        if self.bot_token not in model_output:
            return ExtractedToolCallInformation(
                tools_called=False, tool_calls=[], content=model_output
            )

        # first remove the BOT token
        tool_content = model_output.replace(self.bot_token, "").strip()

        try:
            # we first try to directly load the json as parsing very nested
            # jsons is difficult
            try:
                if self.fn_name_regex:
                    function_call_arr = []
                    for single_tool_content in model_output.split(self.bot_token):
                        matches = self.fn_name_regex.findall(single_tool_content)

                        for match in matches:
                            fn_name = match[0]
                            args = match[1]

                            # fn_name is encoded outside serialized json dump
                            # only arguments are serialized
                            function_call_arr.append(
                                {"name": fn_name, "arguments": json.loads(args)}
                            )
                else:
                    function_call_arr = json.loads(tool_content)
            except json.JSONDecodeError:
                # use a regex to find the part corresponding to the tool call.
                # NOTE: This use case should not happen if the model is trained
                # correctly. It's an easy possible fix so it's included, but
                # can be brittle for very complex / highly nested tool calls
                raw_tool_call = self.tool_call_regex.findall(tool_content)[0]
                function_call_arr = json.loads(raw_tool_call)

            # Tool Call
            tool_calls: list[MistralToolCall] = [
                MistralToolCall(
                    type="function",
                    function=FunctionCall(
                        name=raw_function_call["name"],
                        # function call args are JSON but as a string
                        arguments=json.dumps(
                            raw_function_call["arguments"], ensure_ascii=False
                        ),
                    ),
                )
                for raw_function_call in function_call_arr
            ]

            # get any content before  the tool call
            content = model_output.split(self.bot_token)[0]
            return ExtractedToolCallInformation(
                tools_called=True,
                tool_calls=tool_calls,
                content=content if len(content) > 0 else None,
            )

        except Exception:
            logger.exception("Error in extracting tool call from response.")
            # return information to just treat the tool call as regular JSON
            return ExtractedToolCallInformation(
                tools_called=False, tool_calls=[], content=tool_content
            )

    def extract_tool_calls_streaming(
        self,
        previous_text: str,
        current_text: str,
        delta_text: str,
        previous_token_ids: Sequence[int],
        current_token_ids: Sequence[int],
        delta_token_ids: Sequence[int],
        request: ChatCompletionRequest,
    ) -> DeltaMessage | None:
        if self.bot_token_id not in current_token_ids:
            # if the tool call token is not in the tokens generated so far,
            # append output to contents since it's not a tool
            return DeltaMessage(content=delta_text)

        # if the tool call token IS in the tokens generated so far, that
        # means we're parsing as tool calls now
        try:
            if _is_pre_v11_tokeniser(self.model_tokenizer):
                return self._extract_tool_calls_streaming_pre_v11_tokenizer(
                    delta_text=delta_text,
                    delta_token_ids=delta_token_ids,
                )
            else:
                return self._extract_tool_calls_streaming(
                    delta_text=delta_text, delta_token_ids=delta_token_ids
                )
        except Exception:
            logger.exception("Error trying to handle streaming tool call.")
            return None

    def _extract_tool_calls_streaming(
        self,
        delta_text: str,
        delta_token_ids: Sequence[int],
    ) -> DeltaMessage | None:
        """
        Extracts tool calls for Mistral models
        doing tool calls of the following format:
        `[TOOL_CALLS]add{"a": 3.5, "b": 4}`
        """
        additional_content: str = ""
        if self.streaming_state == StreamingState.WAITING_FOR_TOOL_START:
            # this is the first tool call
            assert self.bot_token_id in delta_token_ids
            if not delta_text.startswith(self.bot_token):
                additional_content += delta_text.split(self.bot_token)[0]
                delta_text = self.bot_token + "".join(
                    delta_text.split(self.bot_token)[1:]
                )

        delta_tool_calls = self._generate_delta_tool_call(delta_text)
        if not additional_content and len(delta_tool_calls) == 0:
            if self.streaming_state in [
                StreamingState.PARSING_ARGUMENTS,
                StreamingState.PARSING_ARGUMENTS_COMPLETED,
                StreamingState.TOOL_COMPLETE,
                StreamingState.ALL_TOOLS_COMPLETE,
            ]:
                # Return an empty DeltaMessage once the tool calls are all done
                # so that finish_reason gets set.
                return DeltaMessage()
            else:
                # return None when the tool is not likely to be finished
                # This can occur when the name is being parsed for example
                # and we wait for the name to be complete
                # before sending the function name
                return None

        delta = DeltaMessage()
        if additional_content:
            delta.content = additional_content
        if len(delta_tool_calls) > 0:
            delta.tool_calls = delta_tool_calls

        # HACK: serving_chat.py inspects the internal state of tool parsers
        # when determining its final streaming delta, automatically
        # adding autocompleted JSON.
        # These two lines avoid that nonsense while ensuring finish_reason
        # is set to tool_calls when at least one tool is called.
        if delta_tool_calls and not self.prev_tool_call_arr:
            self.prev_tool_call_arr = [{"arguments": {}}]
        return delta

    def _generate_delta_tool_call(self, delta_text: str) -> list[DeltaToolCall]:
        if delta_text == "" or delta_text is None:
            return []
        delta_function_name = None
        tool_id = None
        if self.streaming_state not in [
            StreamingState.PARSING_NAME,
            StreamingState.PARSING_ARGUMENTS,
        ] and delta_text.startswith(self.bot_token):
            self.current_tool_id += 1
            self.streaming_state = StreamingState.PARSING_NAME
            delta_text = delta_text.replace(self.bot_token, "", 1)
        if self.streaming_state == StreamingState.PARSING_NAME:
            if self.current_tool_name is None:
                self.current_tool_name = ""
            # The name stops where the arguments start
            # And the arguments start with the `{` char
            if "{" in delta_text:
                tool_id = MistralToolCall.generate_random_id()
                delta_function_name = delta_text.split("{")[0]
                self.current_tool_name += delta_function_name
                delta_text = delta_text[len(delta_function_name) :]
                self.streaming_state = StreamingState.PARSING_ARGUMENTS
            else:
                # we want to send the tool name once it's complete
                self.current_tool_name += delta_text
                return []
        if self.streaming_state == StreamingState.PARSING_ARGUMENTS:
            next_function_text = None
            if self.bot_token in delta_text:
                # current tool call is over
                delta_arguments = ""
                delta_arguments += delta_text.split(self.bot_token)[0]
                next_function_text = delta_text[len(delta_arguments) :]
                self.streaming_state = StreamingState.TOOL_COMPLETE
            else:
                delta_arguments = delta_text
            ret = []
            if self.current_tool_name or delta_arguments:
                ret += [
                    DeltaToolCall(
                        index=self.current_tool_id,
                        type="function",
                        id=tool_id,
                        function=DeltaFunctionCall(
                            name=self.current_tool_name, arguments=delta_arguments
                        ).model_dump(exclude_none=True),
                    )
                ]
                self.current_tool_name = None
            if next_function_text:
                ret += self._generate_delta_tool_call(next_function_text)
            return ret
        # Should not happen
        return []

    @ijson.coroutine
    def update_stream_state_pre_v11_tokenizer(self):
        while True:
            (prefix, event, value) = yield

            if prefix == "item" and event == "start_map":
                self.streaming_state = StreamingState.WAITING_FOR_TOOL_KEY
            if prefix == "item" and event == "map_key" and value == "name":
                self.streaming_state = StreamingState.PARSING_NAME
            if prefix == "item.name" and event == "string":
                self.current_tool_name = value
                self.streaming_state = StreamingState.PARSING_NAME_COMPLETED
            if prefix == "item" and event == "map_key" and value == "arguments":
                self.streaming_state = StreamingState.WAITING_FOR_ARGUMENTS_START
            if prefix == "item.arguments" and event == "start_map":
                self.streaming_state = StreamingState.PARSING_ARGUMENTS
            if prefix == "item.arguments" and event == "end_map":
                self.streaming_state = StreamingState.PARSING_ARGUMENTS_COMPLETED
            if prefix == "item" and event == "end_map":
                self.streaming_state = StreamingState.TOOL_COMPLETE
            if prefix == "" and event == "end_array":
                self.streaming_state = StreamingState.ALL_TOOLS_COMPLETE

    def _extract_tool_calls_streaming_pre_v11_tokenizer(
        self,
        delta_text: str,
        delta_token_ids: Sequence[int],
    ) -> DeltaMessage | None:
        """
        Extracts tool calls for Mistral models
        doing tool calls of the following format:
        `[TOOL_CALLS][{"name": "add", "arguments":{"a": 3.5, "b": 4}}`
        """
        assert self.parse_coro is not None
        content = None
        delta_tool_calls: list[DeltaToolCall] = []
        current_tool_call: DeltaToolCall = DeltaToolCall(
            index=self.current_tool_id, type="function"
        )
        current_tool_call_modified = False
        if self.bot_token_id in delta_token_ids:
            # this is the first tool call
            if not delta_text.startswith(self.bot_token):
                content = delta_text.split(self.bot_token)[0]
            delta_text = "".join(delta_text.split(self.bot_token)[1:])

        # Cut smartly the delta text to catch the ijson events
        # as ijson does not give us the index in the text at each event.
        # We need to cut so that we know
        # where in the text the events are emitted from.
        while len(delta_text) > 0:
            streaming_state_before_parse = self.streaming_state

            if self.streaming_state == StreamingState.WAITING_FOR_TOOL_START:
                delta_to_be_parsed, delta_text = self._split_delta(
                    delta_text=delta_text,
                    stop_after_opening_curly_braces=1,
                )
            elif self.streaming_state == StreamingState.WAITING_FOR_TOOL_KEY:
                # Wait until another key is sent
                # or the current tool is completed
                delta_to_be_parsed, delta_text = self._split_delta(
                    delta_text=delta_text,
                    stop_after_colon=1,
                    stop_after_opening_curly_braces=1,
                    # if the tool ends, we want to separate
                    # at the start of the next tool
                )
            elif self.streaming_state == StreamingState.PARSING_NAME:
                delta_to_be_parsed, delta_text = self._split_delta(
                    delta_text=delta_text,
                    stop_after_comma=1,
                    stop_after_closing_brackets=1,
                )
            elif self.streaming_state == StreamingState.WAITING_FOR_ARGUMENTS_START:
                delta_to_be_parsed, delta_text = self._split_delta(
                    delta_text=delta_text,
                    stop_after_opening_curly_braces=1,
                )
            elif self.streaming_state == StreamingState.PARSING_ARGUMENTS:
                delta_to_be_parsed, delta_text = self._split_delta(
                    delta_text=delta_text,
                    stop_after_closing_curly_braces=1,
                    # we could be more clever
                    # by listening to item.arguments.* start_map events
                    # and know how many curly braces we can allow
                )
            elif self.streaming_state in [
                StreamingState.PARSING_ARGUMENTS_COMPLETED,
                StreamingState.PARSING_NAME_COMPLETED,
            ]:
                delta_to_be_parsed, delta_text = self._split_delta(
                    delta_text=delta_text,
                    stop_after_closing_curly_braces=1,
                    stop_after_closing_brackets=1,
                )
            elif self.streaming_state == StreamingState.TOOL_COMPLETE:
                delta_to_be_parsed, delta_text = self._split_delta(
                    delta_text=delta_text,
                    stop_after_opening_curly_braces=1,
                    stop_after_closing_brackets=1,
                )
            elif self.streaming_state == StreamingState.ALL_TOOLS_COMPLETE:
                content = delta_text
                delta_text = ""
            else:
                delta_to_be_parsed = delta_text
                delta_text = ""

            if self.streaming_state != StreamingState.ALL_TOOLS_COMPLETE:
                self.parse_coro.send(delta_to_be_parsed.encode("utf-8"))

            # Given the parsed text and the possible streaming state change,
            # let's add to the tool delta
            if (
                (streaming_state_before_parse != self.streaming_state)
                and streaming_state_before_parse
                in [StreamingState.WAITING_FOR_TOOL_START, StreamingState.TOOL_COMPLETE]
                and self.streaming_state
                not in [
                    StreamingState.ALL_TOOLS_COMPLETE,
                    StreamingState.TOOL_COMPLETE,
                    StreamingState.WAITING_FOR_TOOL_START,
                ]
            ):
                # starting a new tool call
                if current_tool_call_modified:
                    if self.current_tool_mistral_id is not None:
                        current_tool_call.id = self.current_tool_mistral_id
                        self.current_tool_mistral_id = None
                    delta_tool_calls.append(current_tool_call)
                current_tool_call_modified = False
                self.current_tool_id += 1
                self.current_tool_mistral_id = MistralToolCall.generate_random_id()
                current_tool_call = DeltaToolCall(
                    index=self.current_tool_id,
                    type="function",
                )
            if current_tool_call.function is None:
                current_tool_call.function = DeltaFunctionCall()

            if self.current_tool_name is not None:
                # we have the complete tool name
                current_tool_call_modified = True
                current_tool_call.function.name = self.current_tool_name
                self.current_tool_name = None
            if self.streaming_state == StreamingState.PARSING_NAME_COMPLETED:
                self.streaming_state = StreamingState.WAITING_FOR_TOOL_KEY
            if self.streaming_state in [
                StreamingState.PARSING_ARGUMENTS,
                StreamingState.PARSING_ARGUMENTS_COMPLETED,
            ]:
                if self.streaming_state == StreamingState.PARSING_ARGUMENTS_COMPLETED:
                    self.streaming_state = StreamingState.WAITING_FOR_TOOL_KEY
                # the delta_to_be_parsed is part of arguments.
                current_tool_call_modified = True
                if current_tool_call.function.arguments is None:
                    current_tool_call.function.arguments = delta_to_be_parsed
                else:
                    current_tool_call.function.arguments += delta_to_be_parsed
                if streaming_state_before_parse != StreamingState.PARSING_ARGUMENTS:
                    # It's the first chunk of arg. let's lstrip it
                    current_tool_call.function.arguments = (
                        current_tool_call.function.arguments.lstrip()
                    )

        if current_tool_call_modified:
            if self.current_tool_mistral_id is not None:
                current_tool_call.id = self.current_tool_mistral_id
                self.current_tool_mistral_id = None
            delta_tool_calls.append(current_tool_call)

        # HACK: serving_chat.py inspects the internal state of tool parsers
        # when determining it's final streaming delta, automatically
        # adding autocompleted JSON.
        # These two lines avoid that nonsense while ensuring finish_reason
        # is set to tool_calls when at least one tool is called.
        if delta_tool_calls and not self.prev_tool_call_arr:
            self.prev_tool_call_arr = [{"arguments": {}}]

        if content or len(delta_tool_calls) > 0:
            delta_message = DeltaMessage()
            if content:
                delta_message.content = content
            if len(delta_tool_calls) > 0:
                delta_message.tool_calls = delta_tool_calls
            return delta_message
        else:
            if self.streaming_state == StreamingState.ALL_TOOLS_COMPLETE:
                return DeltaMessage()
            else:
                return None

    def _split_delta(
        self,
        delta_text: str,
        stop_after_quotes: int = -1,
        stop_after_opening_curly_braces: int = -1,
        stop_after_closing_curly_braces: int = -1,
        stop_after_closing_brackets: int = -1,
        stop_after_colon: int = -1,
        stop_after_comma=-1,
    ) -> tuple[str, str]:
        delta_to_be_parsed = ""
        for i, c in enumerate(delta_text):
            if c in ['"', "'"]:
                delta_to_be_parsed += c
                stop_after_quotes -= 1
                if stop_after_quotes == 0:
                    return (delta_to_be_parsed, delta_text[i + 1 :])
            elif c == "{":
                delta_to_be_parsed += c
                stop_after_opening_curly_braces -= 1
                if stop_after_opening_curly_braces == 0:
                    return (delta_to_be_parsed, delta_text[i + 1 :])
            elif c == "}":
                delta_to_be_parsed += c
                stop_after_closing_curly_braces -= 1
                if stop_after_closing_curly_braces == 0:
                    return (delta_to_be_parsed, delta_text[i + 1 :])
            elif c == "]":
                delta_to_be_parsed += c
                stop_after_closing_brackets -= 1
                if stop_after_closing_brackets == 0:
                    return (delta_to_be_parsed, delta_text[i + 1 :])
            elif c == ":":
                delta_to_be_parsed += c
                stop_after_colon -= 1
                if stop_after_colon == 0:
                    return (delta_to_be_parsed, delta_text[i + 1 :])
            elif c == ",":
                delta_to_be_parsed += c
                stop_after_comma -= 1
                if stop_after_comma == 0:
                    return (delta_to_be_parsed, delta_text[i + 1 :])
            else:
                delta_to_be_parsed += c

        return (delta_to_be_parsed, "")<|MERGE_RESOLUTION|>--- conflicted
+++ resolved
@@ -61,13 +61,8 @@
         return id.isalnum() and len(id) == 9
 
 
-<<<<<<< HEAD
-def _is_pre_v11_tokeniser(model_tokenizer: AnyTokenizer) -> bool:
+def _is_pre_v11_tokeniser(model_tokenizer: TokenizerLike) -> bool:
     return not (
-=======
-def _is_fn_name_regex_support(model_tokenizer: TokenizerLike) -> bool:
-    return (
->>>>>>> 60c3d413
         isinstance(model_tokenizer, MistralTokenizer) and model_tokenizer.version >= 11
     )
 
