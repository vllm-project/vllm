# SPDX-License-Identifier: Apache-2.0
# SPDX-FileCopyrightText: Copyright contributors to the vLLM project

import json
from collections.abc import Sequence
from enum import Enum, auto
from random import choices
from string import ascii_letters, digits
from typing import Optional, Union

import ijson
import regex as re
from pydantic import Field

from vllm.entrypoints.openai.protocol import (
    ChatCompletionRequest,
    DeltaFunctionCall,
    DeltaMessage,
    DeltaToolCall,
    ExtractedToolCallInformation,
    FunctionCall,
    ToolCall,
)
from vllm.entrypoints.openai.tool_parsers.abstract_tool_parser import (
<<<<<<< HEAD
    ToolParser, ToolParserManager)
=======
    ToolParser,
    ToolParserManager,
)
from vllm.entrypoints.openai.tool_parsers.utils import extract_intermediate_diff
>>>>>>> 2161efe9
from vllm.logger import init_logger
from vllm.transformers_utils.tokenizer import AnyTokenizer, MistralTokenizer

logger = init_logger(__name__)

ALPHANUMERIC = ascii_letters + digits


class StreamingState(Enum):
    """Enum for tracking the current streaming parsing state."""
    WAITING_FOR_TOOL_START = auto()
    WAITING_FOR_TOOL_KEY = auto(
    )  # waiting for the "name" or "arguments" key to be complete
    PARSING_NAME = auto()
    PARSING_NAME_COMPLETED = auto()
    WAITING_FOR_ARGUMENTS_START = auto()
    PARSING_ARGUMENTS = auto()
    PARSING_ARGUMENTS_COMPLETED = auto()
    TOOL_COMPLETE = auto()
    ALL_TOOLS_COMPLETE = auto()


class MistralToolCall(ToolCall):
    id: str = Field(default_factory=lambda: MistralToolCall.generate_random_id())

    @staticmethod
    def generate_random_id():
        # Mistral Tool Call Ids must be alphanumeric with a length of 9.
        # https://github.com/mistralai/mistral-common/blob/21ee9f6cee3441e9bb1e6ed2d10173f90bd9b94b/src/mistral_common/protocol/instruct/validator.py#L299
        return "".join(choices(ALPHANUMERIC, k=9))

    @staticmethod
    def is_valid_id(id: str) -> bool:
        return id.isalnum() and len(id) == 9


<<<<<<< HEAD
def _is_pre_v11_tokeniser(model_tokenizer: AnyTokenizer) -> bool:
    return not (isinstance(model_tokenizer, MistralTokenizer) \
        and model_tokenizer.version >= 11)
=======
def _is_fn_name_regex_support(model_tokenizer: AnyTokenizer) -> bool:
    return (
        isinstance(model_tokenizer, MistralTokenizer) and model_tokenizer.version >= 11
    )
>>>>>>> 2161efe9


@ToolParserManager.register_module("mistral")
class MistralToolParser(ToolParser):
    """
    Tool call parser for Mistral 7B Instruct v0.3, intended for use with
    - [`mistral_common`](https://github.com/mistralai/mistral-common/)
    - the examples/tool_chat_template_mistral.jinja template.

    Used when --enable-auto-tool-choice --tool-call-parser mistral are all set
    """

    def __init__(self, tokenizer: AnyTokenizer):
        super().__init__(tokenizer)

        if not isinstance(self.model_tokenizer, MistralTokenizer):
            logger.info("Non-Mistral tokenizer detected when using a Mistral model...")

        # initialize properties used for state when parsing tool calls in
        # streaming mode
        self.current_tool_id: int = -1
<<<<<<< HEAD
        self.streaming_state: StreamingState = \
            StreamingState.WAITING_FOR_TOOL_START

        # For streaming pre v11 tokenizer tool calls
        self.current_tool_name: Optional[str] = None
        self.current_tool_mistral_id: Optional[str] = None
        self.starting_new_tool = False
        if _is_pre_v11_tokeniser(self.model_tokenizer):
            self.parse_coro = ijson.parse_coro(
                self.update_stream_state_pre_v11_tokenizer())

=======
        self.current_tool_name_sent: bool = False
        self.streamed_args_for_tool: list[
            str
        ] = []  # map what has been streamed for each tool so far to a list
>>>>>>> 2161efe9
        self.bot_token = "[TOOL_CALLS]"
        self.bot_token_id = self.vocab.get(self.bot_token)
        self.tool_call_regex = re.compile(r"\[{.*}\]", re.DOTALL)
        if not _is_pre_v11_tokeniser(self.model_tokenizer):
            self.fn_name_regex = re.compile(
                r"([a-zA-Z0-9_-]+)(\{[\s\S]*?\})(?=\s*$|,|\s)", re.DOTALL
            )
        else:
            self.fn_name_regex = None

        if self.bot_token_id is None:
            raise RuntimeError(
                "Mistral Tool Parser could not locate the tool call token in "
                "the tokenizer!"
            )

    def adjust_request(self, request: ChatCompletionRequest) -> ChatCompletionRequest:
        if (
            not isinstance(self.model_tokenizer, MistralTokenizer)
            and request.tools
            and request.tool_choice != "none"
        ):
            # Do not skip special tokens when using chat template
            # with Mistral parser as TOOL_CALL token is needed
            # for tool detection.
            # Note: we don't want skip_special_tokens=False
            # with MistralTokenizer as it is incompatible
            request.skip_special_tokens = False
        return request

    def extract_tool_calls(
        self,
        model_output: str,
        request: ChatCompletionRequest,
    ) -> ExtractedToolCallInformation:
        """
        Extract the tool calls from a complete model response. Requires
        find-and-replacing single quotes with double quotes for JSON parsing,
        make sure your tool call arguments don't ever include quotes!
        """

        # case -- if a tool call token is not present, return a text response
        if self.bot_token not in model_output:
            return ExtractedToolCallInformation(
                tools_called=False, tool_calls=[], content=model_output
            )

        # first remove the BOT token
        tool_content = model_output.replace(self.bot_token, "").strip()

        try:
            # we first try to directly load the json as parsing very nested
            # jsons is difficult
            try:
                if self.fn_name_regex:
                    function_call_arr = []
<<<<<<< HEAD
                    for single_tool_content in model_output.split(
                            self.bot_token):
                        matches = self.fn_name_regex.findall(
                            single_tool_content)

                        for match in matches:
                            fn_name = match[0]
                            args = match[1]

                            # fn_name is encoded outside serialized json dump
                            # only arguments are serialized
                            function_call_arr.append({
                                "name":
                                fn_name,
                                "arguments":
                                json.loads(args)
                            })
=======
                    for match in matches:
                        fn_name = match[0]
                        args = match[1]

                        # fn_name is encoded outside serialized json dump
                        # only arguments are serialized
                        function_call_arr.append(
                            {"name": fn_name, "arguments": json.loads(args)}
                        )
>>>>>>> 2161efe9
                else:
                    function_call_arr = json.loads(tool_content)
            except json.JSONDecodeError:
                # use a regex to find the part corresponding to the tool call.
                # NOTE: This use case should not happen if the model is trained
                # correctly. It's an easy possible fix so it's included, but
                # can be brittle for very complex / highly nested tool calls
                raw_tool_call = self.tool_call_regex.findall(tool_content)[0]
                function_call_arr = json.loads(raw_tool_call)

            # Tool Call
            tool_calls: list[MistralToolCall] = [
                MistralToolCall(
                    type="function",
                    function=FunctionCall(
                        name=raw_function_call["name"],
                        # function call args are JSON but as a string
                        arguments=json.dumps(
                            raw_function_call["arguments"], ensure_ascii=False
                        ),
                    ),
                )
                for raw_function_call in function_call_arr
            ]

            # get any content before  the tool call
            content = model_output.split(self.bot_token)[0]
            return ExtractedToolCallInformation(
                tools_called=True,
                tool_calls=tool_calls,
                content=content if len(content) > 0 else None,
            )

        except Exception:
            logger.exception("Error in extracting tool call from response.")
            # return information to just treat the tool call as regular JSON
            return ExtractedToolCallInformation(
                tools_called=False, tool_calls=[], content=tool_content
            )

    def extract_tool_calls_streaming(
        self,
        previous_text: str,
        current_text: str,
        delta_text: str,
        previous_token_ids: Sequence[int],
        current_token_ids: Sequence[int],
        delta_token_ids: Sequence[int],
        request: ChatCompletionRequest,
    ) -> Union[DeltaMessage, None]:
<<<<<<< HEAD

=======
        # if the tool call token is not in the tokens generated so far, append
        # output to contents since it's not a tool
>>>>>>> 2161efe9
        if self.bot_token not in current_text:
            # if the tool call token is not in the tokens generated so far,
            # append output to contents since it's not a tool
            return DeltaMessage(content=delta_text)

        # if the tool call token IS in the tokens generated so far, that
        # means we're parsing as tool calls now

<<<<<<< HEAD
        if _is_pre_v11_tokeniser(self.model_tokenizer):
            return self._extract_tool_calls_streaming_pre_v11_tokenizer(
                delta_text=delta_text, )
        else:
            return self._extract_tool_calls_streaming(delta_text=delta_text)
=======
        # handle if we detected the BOT token which means the start of tool
        # calling
        if self.bot_token_id in delta_token_ids and len(delta_token_ids) == 1:
            # if it's the only token, return None, so we don't send a chat
            # completion any don't send a control token
            return None

        # bit mask flags for partial JSON parsing. If the name hasn't been
        # sent yet, don't allow sending
        # an incomplete string since OpenAI only ever (as far as I have
        # seen) allows sending the entire tool/ function name at once.
        flags = Allow.ALL if self.current_tool_name_sent else Allow.ALL & ~Allow.STR
        try:
            # replace BOT token with empty string, and convert single quotes
            # to double to allow parsing as JSON since mistral uses single
            # quotes instead of double for tool calls
            parsable_arr = current_text.split(self.bot_token)[-1]

            # tool calls are generated in an array, so do partial JSON
            # parsing on the entire array
            try:
                tool_call_arr: list[dict] = partial_json_parser.loads(
                    parsable_arr, flags
                )
            except partial_json_parser.core.exceptions.MalformedJSON:
                logger.debug("not enough tokens to parse into JSON yet")
                return None

            # select as the current tool call the one we're on the state at

            current_tool_call: dict = (
                tool_call_arr[self.current_tool_id] if len(tool_call_arr) > 0 else {}
            )
>>>>>>> 2161efe9

    def _extract_tool_calls_streaming(
        self,
        delta_text: str,
    ) -> Union[DeltaMessage, None]:
        """
        Extracts tool calls for Mistral models
        doing tool calls of the following format:
        `[TOOL_CALLS]add{"a": 3.5, "b": 4}`
        """
        additional_content: str = ""
        if self.streaming_state == StreamingState.WAITING_FOR_TOOL_START:
            # this is the first tool call
            assert self.bot_token in delta_text
            if not delta_text.startswith(self.bot_token):
                additional_content += delta_text.split(self.bot_token)[0]
                delta_text = self.bot_token + "".join(
                    delta_text.split(self.bot_token)[1:])

        delta_tool_calls = self._generate_delta_tool_call(delta_text)
        if not additional_content and len(delta_tool_calls) == 0:
            if self.streaming_state in [
                    StreamingState.PARSING_ARGUMENTS,
                    StreamingState.PARSING_ARGUMENTS_COMPLETED,
                    StreamingState.TOOL_COMPLETE,
                    StreamingState.ALL_TOOLS_COMPLETE
            ]:
                # Return an empty DeltaMessage once the tool calls are all done
                # so that finish_reason gets set.
                return DeltaMessage()
            else:
                # return None when the tool is not likely to be finished
                # This can occur when the name is being parsed for example
                # and we wait for the name to be complete
                # before sendingthe function name
                return None

<<<<<<< HEAD
        delta = DeltaMessage()
        if additional_content:
            delta.content = additional_content
        if len(delta_tool_calls) > 0:
            delta.tool_calls = delta_tool_calls

        # HACK: serving_chat.py inspects the internal state of tool parsers
        # when determining it's final streaming delta, automatically
        # adding autocompleted JSON.
        # These two lines avoid that nonsense while ensuring finish_reason
        # is set to tool_calls when at least one tool is called.
        if delta_tool_calls and not self.prev_tool_call_arr:
            self.prev_tool_call_arr = [{"arguments": {}}]
        return delta

    def _generate_delta_tool_call(self,
                                  delta_text: str) -> list[DeltaToolCall]:
        if delta_text == "" or delta_text is None:
            return []
        delta_function_name = None
        tool_id = None
        if self.streaming_state not in [
                StreamingState.PARSING_NAME, StreamingState.PARSING_ARGUMENTS
        ] and delta_text.startswith(self.bot_token):
            self.current_tool_id += 1
            self.streaming_state = StreamingState.PARSING_NAME
            delta_text = delta_text.replace(self.bot_token, "", 1)
        if self.streaming_state == StreamingState.PARSING_NAME:
            if self.current_tool_name is None:
                self.current_tool_name = ""
            # The name stops where the arguments start
            # And the arguments start with the `{` char
            if "{" in delta_text:
                tool_id = MistralToolCall.generate_random_id()
                delta_function_name = delta_text.split("{")[0]
                self.current_tool_name += delta_function_name
                delta_text = delta_text[len(delta_function_name):]
                self.streaming_state = StreamingState.PARSING_ARGUMENTS
            else:
                # we want to send the tool name once it's complete
                self.current_tool_name += delta_text
                return []
        if self.streaming_state == StreamingState.PARSING_ARGUMENTS:
            next_function_text = None
            if self.bot_token in delta_text:
                # current tool call is over
                delta_arguments = ""
                delta_arguments += delta_text.split(self.bot_token)[0]
                next_function_text = delta_text[len(delta_arguments):]
                self.streaming_state = StreamingState.TOOL_COMPLETE
            else:
                delta_arguments = delta_text
            ret = []
            if self.current_tool_name or delta_arguments:
                ret += [
                    DeltaToolCall(
                        index=self.current_tool_id,
                        type="function",
                        id=tool_id,
                        function=DeltaFunctionCall(
                            name=self.current_tool_name,
                            arguments=delta_arguments).model_dump(
                                exclude_none=True),
                    )
                ]
                self.current_tool_name = None
            if next_function_text:
                ret += self._generate_delta_tool_call(next_function_text)
            return ret
        # Should not happen
        return []

    @ijson.coroutine
    def update_stream_state_pre_v11_tokenizer(self):
        while True:
            (prefix, event, value) = (yield)

            if prefix == "item" and event == "start_map":
                self.streaming_state = StreamingState.WAITING_FOR_TOOL_KEY
            if prefix == "item" and event == "map_key" and value == "name":
                self.streaming_state = StreamingState.PARSING_NAME
            if prefix == "item.name" and event == "string":
                self.current_tool_name = value
                self.streaming_state = StreamingState.PARSING_NAME_COMPLETED
            if prefix == "item"\
                and event == "map_key" and value == "arguments":
                self.streaming_state =\
                    StreamingState.WAITING_FOR_ARGUMENTS_START
            if prefix == "item.arguments" and event == "start_map":
                self.streaming_state = StreamingState.PARSING_ARGUMENTS
            if prefix == "item.arguments" and event == "end_map":
                self.streaming_state = \
                    StreamingState.PARSING_ARGUMENTS_COMPLETED
            if prefix == "item" and event == "end_map":
                self.streaming_state = StreamingState.TOOL_COMPLETE
            if prefix == "" and event == "end_array":
                self.streaming_state = StreamingState.ALL_TOOLS_COMPLETE

    def _extract_tool_calls_streaming_pre_v11_tokenizer(
            self, delta_text: str) -> Union[DeltaMessage, None]:
        """
        Extracts tool calls for Mistral models
        doing tool calls of the following format:
        `[TOOL_CALLS][{"name": "add", "arguments":{"a": 3.5, "b": 4}}`
        """
        assert self.parse_coro is not None
        content = None
        delta_tool_calls: list[DeltaToolCall] = []
        current_tool_call: DeltaToolCall = DeltaToolCall(
            index=self.current_tool_id, type="function")
        current_tool_call_modified = False
        if self.bot_token in delta_text:
            # this is the first tool call
            if not delta_text.startswith(self.bot_token):
                content = delta_text.split(self.bot_token)[0]
            delta_text = "".join(delta_text.split(self.bot_token)[1:])

        # Cut smartly the delta text to catch the ijson events
        # as ijson does not give us the index in the text at each event.
        # We need to cut so that we know
        # where in the text the events are emited from.
        while len(delta_text) > 0:
            streaming_state_before_parse = self.streaming_state

            if self.streaming_state == StreamingState.WAITING_FOR_TOOL_START:
                delta_to_be_parsed, delta_text = self._split_delta(
                    delta_text=delta_text,
                    stop_after_opening_curly_braces=1,
                )
            elif self.streaming_state == StreamingState.WAITING_FOR_TOOL_KEY:
                # Wait until another key is sent
                # or the current tool is completed
                delta_to_be_parsed, delta_text = self._split_delta(
                    delta_text=delta_text,
                    stop_after_colon=1,
                    stop_after_opening_curly_braces=1,
                    # if the tool ends, we want to separate
                    # at the start of the next tool
                )
            elif self.streaming_state == StreamingState.PARSING_NAME:
                delta_to_be_parsed, delta_text = self._split_delta(
                    delta_text=delta_text,
                    stop_after_comma=1,
                    stop_after_closing_brackets=1,
                )
            elif self.streaming_state ==\
                StreamingState.WAITING_FOR_ARGUMENTS_START:
                delta_to_be_parsed, delta_text = self._split_delta(
                    delta_text=delta_text,
                    stop_after_opening_curly_braces=1,
                )
            elif self.streaming_state ==\
                StreamingState.PARSING_ARGUMENTS:
                delta_to_be_parsed, delta_text = self._split_delta(
                    delta_text=delta_text,
                    stop_after_closing_curly_braces=1,
                    # we could be more clever
                    # by listening to item.arguments.* start_map events
                    # and know how many curly braces we can allow
                )
            elif self.streaming_state in [
                    StreamingState.PARSING_ARGUMENTS_COMPLETED,
                    StreamingState.PARSING_NAME_COMPLETED
            ]:
                delta_to_be_parsed, delta_text = self._split_delta(
                    delta_text=delta_text,
                    stop_after_closing_curly_braces=1,
                    stop_after_closing_brackets=1,
                )
            elif self.streaming_state == StreamingState.TOOL_COMPLETE:
                delta_to_be_parsed, delta_text = self._split_delta(
                    delta_text=delta_text,
                    stop_after_opening_curly_braces=1,
                    stop_after_closing_brackets=1,
                )
            elif self.streaming_state == StreamingState.ALL_TOOLS_COMPLETE:
                content = delta_text
                delta_text = ""
            else:
                delta_to_be_parsed = delta_text
                delta_text = ""

            if self.streaming_state != StreamingState.ALL_TOOLS_COMPLETE:
                self.parse_coro.send(delta_to_be_parsed.encode('utf-8'))

            # Given the parsed text and the possible streaming state change,
            # let's add to the tool delta
            if ((streaming_state_before_parse != self.streaming_state)
                    and streaming_state_before_parse in [
                        StreamingState.WAITING_FOR_TOOL_START,
                        StreamingState.TOOL_COMPLETE
                    ] and self.streaming_state not in [
                        StreamingState.ALL_TOOLS_COMPLETE,
                        StreamingState.TOOL_COMPLETE,
                        StreamingState.WAITING_FOR_TOOL_START
                    ]):
                # starting a new tool call
                if current_tool_call_modified:
                    if self.current_tool_mistral_id is not None:
                        current_tool_call.id = self.current_tool_mistral_id
                        self.current_tool_mistral_id = None
                    delta_tool_calls.append(current_tool_call)
                current_tool_call_modified = False
                self.current_tool_id += 1
                self.current_tool_mistral_id = \
                    MistralToolCall.generate_random_id()
                current_tool_call = DeltaToolCall(
                    index=self.current_tool_id,
                    type="function",
                )
            if current_tool_call.function is None:
                current_tool_call.function = DeltaFunctionCall()

            if self.current_tool_name is not None:
                # we have the complete tool name
                current_tool_call_modified = True
                current_tool_call.function.name = self.current_tool_name
                self.current_tool_name = None
            if self.streaming_state == StreamingState.PARSING_NAME_COMPLETED:
                self.streaming_state = StreamingState.WAITING_FOR_TOOL_KEY
            if self.streaming_state in [
                    StreamingState.PARSING_ARGUMENTS,
                    StreamingState.PARSING_ARGUMENTS_COMPLETED
            ]:
                if self.streaming_state ==\
                    StreamingState.PARSING_ARGUMENTS_COMPLETED:
                    self.streaming_state = StreamingState.WAITING_FOR_TOOL_KEY
                # the delta_to_be_parsed is part of arguments.
                current_tool_call_modified = True
                if current_tool_call.function.arguments is None:
                    current_tool_call.function.arguments = delta_to_be_parsed
=======
            # case: we are starting a new tool in the array
            #   -> array has > 0 length AND length has moved past cursor
            elif (
                len(tool_call_arr) > 0 and len(tool_call_arr) > self.current_tool_id + 1
            ):
                # if we're moving on to a new call, first make sure we
                # haven't missed anything in the previous one that was
                # auto-generated due to JSON completions, but wasn't
                # streamed to the client yet.
                if self.current_tool_id >= 0:
                    diff: Union[str, None] = current_tool_call.get("arguments")

                    if diff:
                        diff = json.dumps(diff, ensure_ascii=False).replace(
                            self.streamed_args_for_tool[self.current_tool_id], ""
                        )
                        delta = DeltaMessage(
                            tool_calls=[
                                DeltaToolCall(
                                    index=self.current_tool_id,
                                    function=DeltaFunctionCall(
                                        arguments=diff
                                    ).model_dump(exclude_none=True),
                                )
                            ]
                        )
                        self.streamed_args_for_tool[self.current_tool_id] += diff
                    else:
                        delta = None
                else:
                    delta = None
                # re-set stuff pertaining to progress in the current tool
                self.current_tool_id = len(tool_call_arr) - 1
                self.current_tool_name_sent = False
                self.streamed_args_for_tool.append("")
                logger.debug("starting on new tool %d", self.current_tool_id)
                return delta

            # case: update an existing tool - this is handled below

            # if the current tool name hasn't been sent, send if available
            # - otherwise send nothing
            if not self.current_tool_name_sent:
                function_name = current_tool_call.get("name")
                if function_name:
                    delta = DeltaMessage(
                        tool_calls=[
                            DeltaToolCall(
                                index=self.current_tool_id,
                                type="function",
                                id=MistralToolCall.generate_random_id(),
                                function=DeltaFunctionCall(
                                    name=function_name
                                ).model_dump(exclude_none=True),
                            )
                        ]
                    )
                    self.current_tool_name_sent = True
                else:
                    delta = None

            # now we know we're on the same tool call and we're streaming
            # arguments
            else:
                prev_arguments = self.prev_tool_call_arr[self.current_tool_id].get(
                    "arguments"
                )
                cur_arguments = current_tool_call.get("arguments")

                new_text = delta_text.replace("'", '"')
                if '"}' in new_text:
                    new_text = new_text[: new_text.rindex('"}')]

                if not cur_arguments and not prev_arguments:
                    delta = None
                elif not cur_arguments and prev_arguments:
                    logger.error(
                        "INVARIANT - impossible to have arguments reset mid-arguments"
                    )
                    delta = None
                elif cur_arguments and not prev_arguments:
                    cur_arguments_json = json.dumps(cur_arguments, ensure_ascii=False)[
                        :-2
                    ]
                    logger.debug("finding %s in %s", new_text, cur_arguments_json)

                    if new_text not in cur_arguments_json:
                        return None
                    arguments_delta = cur_arguments_json[
                        : cur_arguments_json.rindex(new_text) + len(new_text)
                    ]
                    logger.debug(
                        "First tokens in arguments received: %s", arguments_delta
                    )
                    delta = DeltaMessage(
                        tool_calls=[
                            DeltaToolCall(
                                index=self.current_tool_id,
                                function=DeltaFunctionCall(
                                    arguments=arguments_delta
                                ).model_dump(exclude_none=True),
                            )
                        ]
                    )
                    self.streamed_args_for_tool[self.current_tool_id] += arguments_delta

                elif cur_arguments and prev_arguments:
                    cur_args_json = json.dumps(cur_arguments, ensure_ascii=False)
                    prev_args_json = json.dumps(prev_arguments, ensure_ascii=False)
                    logger.debug(
                        "Searching for diff between \n%s\n%s",
                        cur_args_json,
                        prev_args_json,
                    )

                    argument_diff = extract_intermediate_diff(
                        cur_args_json, prev_args_json
                    )
                    logger.debug("got arguments diff: %s", argument_diff)
                    delta = DeltaMessage(
                        tool_calls=[
                            DeltaToolCall(
                                index=self.current_tool_id,
                                function=DeltaFunctionCall(
                                    arguments=argument_diff
                                ).model_dump(exclude_none=True),
                            )
                        ]
                    )
                    self.streamed_args_for_tool[self.current_tool_id] += argument_diff
>>>>>>> 2161efe9
                else:
                    current_tool_call.function.arguments += delta_to_be_parsed
                if streaming_state_before_parse !=\
                    StreamingState.PARSING_ARGUMENTS:
                    # It's the first chunk of arg. let's lstrip it
                    current_tool_call.function.arguments =\
                        current_tool_call.function.arguments.lstrip()

        if current_tool_call_modified:
            if self.current_tool_mistral_id is not None:
                current_tool_call.id = self.current_tool_mistral_id
                self.current_tool_mistral_id = None
            delta_tool_calls.append(current_tool_call)

        # HACK: serving_chat.py inspects the internal state of tool parsers
        # when determining it's final streaming delta, automatically
        # adding autocompleted JSON.
        # These two lines avoid that nonsense while ensuring finish_reason
        # is set to tool_calls when at least one tool is called.
        if delta_tool_calls and not self.prev_tool_call_arr:
            self.prev_tool_call_arr = [{"arguments": {}}]

        if content or len(delta_tool_calls) > 0:
            delta_message = DeltaMessage()
            if content:
                delta_message.content = content
            if len(delta_tool_calls) > 0:
                delta_message.tool_calls = delta_tool_calls
            return delta_message
        else:
            if self.streaming_state == StreamingState.ALL_TOOLS_COMPLETE:
                return DeltaMessage()
            else:
                return None

    def _split_delta(
        self,
        delta_text: str,
        stop_after_quotes: int = -1,
        stop_after_opening_curly_braces: int = -1,
        stop_after_closing_curly_braces: int = -1,
        stop_after_closing_brackets: int = -1,
        stop_after_colon: int = -1,
        stop_after_comma=-1,
    ) -> tuple[str, str]:
        delta_to_be_parsed = ""
        for i, c in enumerate(delta_text):
            if c in ['"', "'"]:
                delta_to_be_parsed += c
                stop_after_quotes -= 1
                if stop_after_quotes == 0:
                    return (delta_to_be_parsed, delta_text[i + 1:])
            elif c == "{":
                delta_to_be_parsed += c
                stop_after_opening_curly_braces -= 1
                if stop_after_opening_curly_braces == 0:
                    return (delta_to_be_parsed, delta_text[i + 1:])
            elif c == "}":
                delta_to_be_parsed += c
                stop_after_closing_curly_braces -= 1
                if stop_after_closing_curly_braces == 0:
                    return (delta_to_be_parsed, delta_text[i + 1:])
            elif c == "]":
                delta_to_be_parsed += c
                stop_after_closing_brackets -= 1
                if stop_after_closing_brackets == 0:
                    return (delta_to_be_parsed, delta_text[i + 1:])
            elif c == ":":
                delta_to_be_parsed += c
                stop_after_colon -= 1
                if stop_after_colon == 0:
                    return (delta_to_be_parsed, delta_text[i + 1:])
            elif c == ",":
                delta_to_be_parsed += c
                stop_after_comma -= 1
                if stop_after_comma == 0:
                    return (delta_to_be_parsed, delta_text[i + 1:])
            else:
                delta_to_be_parsed += c

<<<<<<< HEAD
        return (delta_to_be_parsed, "")
=======
        except Exception:
            logger.exception("Error trying to handle streaming tool call.")
            logger.debug(
                "Skipping chunk as a result of tool streaming extraction error"
            )
            return None
>>>>>>> 2161efe9
<|MERGE_RESOLUTION|>--- conflicted
+++ resolved
@@ -22,14 +22,9 @@
     ToolCall,
 )
 from vllm.entrypoints.openai.tool_parsers.abstract_tool_parser import (
-<<<<<<< HEAD
-    ToolParser, ToolParserManager)
-=======
     ToolParser,
     ToolParserManager,
 )
-from vllm.entrypoints.openai.tool_parsers.utils import extract_intermediate_diff
->>>>>>> 2161efe9
 from vllm.logger import init_logger
 from vllm.transformers_utils.tokenizer import AnyTokenizer, MistralTokenizer
 
@@ -40,8 +35,10 @@
 
 class StreamingState(Enum):
     """Enum for tracking the current streaming parsing state."""
+
     WAITING_FOR_TOOL_START = auto()
-    WAITING_FOR_TOOL_KEY = auto(
+    WAITING_FOR_TOOL_KEY = (
+        auto()
     )  # waiting for the "name" or "arguments" key to be complete
     PARSING_NAME = auto()
     PARSING_NAME_COMPLETED = auto()
@@ -66,16 +63,10 @@
         return id.isalnum() and len(id) == 9
 
 
-<<<<<<< HEAD
 def _is_pre_v11_tokeniser(model_tokenizer: AnyTokenizer) -> bool:
-    return not (isinstance(model_tokenizer, MistralTokenizer) \
-        and model_tokenizer.version >= 11)
-=======
-def _is_fn_name_regex_support(model_tokenizer: AnyTokenizer) -> bool:
-    return (
+    return not (
         isinstance(model_tokenizer, MistralTokenizer) and model_tokenizer.version >= 11
     )
->>>>>>> 2161efe9
 
 
 @ToolParserManager.register_module("mistral")
@@ -97,9 +88,7 @@
         # initialize properties used for state when parsing tool calls in
         # streaming mode
         self.current_tool_id: int = -1
-<<<<<<< HEAD
-        self.streaming_state: StreamingState = \
-            StreamingState.WAITING_FOR_TOOL_START
+        self.streaming_state: StreamingState = StreamingState.WAITING_FOR_TOOL_START
 
         # For streaming pre v11 tokenizer tool calls
         self.current_tool_name: Optional[str] = None
@@ -107,14 +96,9 @@
         self.starting_new_tool = False
         if _is_pre_v11_tokeniser(self.model_tokenizer):
             self.parse_coro = ijson.parse_coro(
-                self.update_stream_state_pre_v11_tokenizer())
-
-=======
-        self.current_tool_name_sent: bool = False
-        self.streamed_args_for_tool: list[
-            str
-        ] = []  # map what has been streamed for each tool so far to a list
->>>>>>> 2161efe9
+                self.update_stream_state_pre_v11_tokenizer()
+            )
+
         self.bot_token = "[TOOL_CALLS]"
         self.bot_token_id = self.vocab.get(self.bot_token)
         self.tool_call_regex = re.compile(r"\[{.*}\]", re.DOTALL)
@@ -171,11 +155,8 @@
             try:
                 if self.fn_name_regex:
                     function_call_arr = []
-<<<<<<< HEAD
-                    for single_tool_content in model_output.split(
-                            self.bot_token):
-                        matches = self.fn_name_regex.findall(
-                            single_tool_content)
+                    for single_tool_content in model_output.split(self.bot_token):
+                        matches = self.fn_name_regex.findall(single_tool_content)
 
                         for match in matches:
                             fn_name = match[0]
@@ -183,23 +164,9 @@
 
                             # fn_name is encoded outside serialized json dump
                             # only arguments are serialized
-                            function_call_arr.append({
-                                "name":
-                                fn_name,
-                                "arguments":
-                                json.loads(args)
-                            })
-=======
-                    for match in matches:
-                        fn_name = match[0]
-                        args = match[1]
-
-                        # fn_name is encoded outside serialized json dump
-                        # only arguments are serialized
-                        function_call_arr.append(
-                            {"name": fn_name, "arguments": json.loads(args)}
-                        )
->>>>>>> 2161efe9
+                            function_call_arr.append(
+                                {"name": fn_name, "arguments": json.loads(args)}
+                            )
                 else:
                     function_call_arr = json.loads(tool_content)
             except json.JSONDecodeError:
@@ -250,12 +217,6 @@
         delta_token_ids: Sequence[int],
         request: ChatCompletionRequest,
     ) -> Union[DeltaMessage, None]:
-<<<<<<< HEAD
-
-=======
-        # if the tool call token is not in the tokens generated so far, append
-        # output to contents since it's not a tool
->>>>>>> 2161efe9
         if self.bot_token not in current_text:
             # if the tool call token is not in the tokens generated so far,
             # append output to contents since it's not a tool
@@ -264,47 +225,12 @@
         # if the tool call token IS in the tokens generated so far, that
         # means we're parsing as tool calls now
 
-<<<<<<< HEAD
         if _is_pre_v11_tokeniser(self.model_tokenizer):
             return self._extract_tool_calls_streaming_pre_v11_tokenizer(
-                delta_text=delta_text, )
+                delta_text=delta_text,
+            )
         else:
             return self._extract_tool_calls_streaming(delta_text=delta_text)
-=======
-        # handle if we detected the BOT token which means the start of tool
-        # calling
-        if self.bot_token_id in delta_token_ids and len(delta_token_ids) == 1:
-            # if it's the only token, return None, so we don't send a chat
-            # completion any don't send a control token
-            return None
-
-        # bit mask flags for partial JSON parsing. If the name hasn't been
-        # sent yet, don't allow sending
-        # an incomplete string since OpenAI only ever (as far as I have
-        # seen) allows sending the entire tool/ function name at once.
-        flags = Allow.ALL if self.current_tool_name_sent else Allow.ALL & ~Allow.STR
-        try:
-            # replace BOT token with empty string, and convert single quotes
-            # to double to allow parsing as JSON since mistral uses single
-            # quotes instead of double for tool calls
-            parsable_arr = current_text.split(self.bot_token)[-1]
-
-            # tool calls are generated in an array, so do partial JSON
-            # parsing on the entire array
-            try:
-                tool_call_arr: list[dict] = partial_json_parser.loads(
-                    parsable_arr, flags
-                )
-            except partial_json_parser.core.exceptions.MalformedJSON:
-                logger.debug("not enough tokens to parse into JSON yet")
-                return None
-
-            # select as the current tool call the one we're on the state at
-
-            current_tool_call: dict = (
-                tool_call_arr[self.current_tool_id] if len(tool_call_arr) > 0 else {}
-            )
->>>>>>> 2161efe9
 
     def _extract_tool_calls_streaming(
         self,
@@ -322,15 +248,16 @@
             if not delta_text.startswith(self.bot_token):
                 additional_content += delta_text.split(self.bot_token)[0]
                 delta_text = self.bot_token + "".join(
-                    delta_text.split(self.bot_token)[1:])
+                    delta_text.split(self.bot_token)[1:]
+                )
 
         delta_tool_calls = self._generate_delta_tool_call(delta_text)
         if not additional_content and len(delta_tool_calls) == 0:
             if self.streaming_state in [
-                    StreamingState.PARSING_ARGUMENTS,
-                    StreamingState.PARSING_ARGUMENTS_COMPLETED,
-                    StreamingState.TOOL_COMPLETE,
-                    StreamingState.ALL_TOOLS_COMPLETE
+                StreamingState.PARSING_ARGUMENTS,
+                StreamingState.PARSING_ARGUMENTS_COMPLETED,
+                StreamingState.TOOL_COMPLETE,
+                StreamingState.ALL_TOOLS_COMPLETE,
             ]:
                 # Return an empty DeltaMessage once the tool calls are all done
                 # so that finish_reason gets set.
@@ -342,7 +269,6 @@
                 # before sendingthe function name
                 return None
 
-<<<<<<< HEAD
         delta = DeltaMessage()
         if additional_content:
             delta.content = additional_content
@@ -358,14 +284,14 @@
             self.prev_tool_call_arr = [{"arguments": {}}]
         return delta
 
-    def _generate_delta_tool_call(self,
-                                  delta_text: str) -> list[DeltaToolCall]:
+    def _generate_delta_tool_call(self, delta_text: str) -> list[DeltaToolCall]:
         if delta_text == "" or delta_text is None:
             return []
         delta_function_name = None
         tool_id = None
         if self.streaming_state not in [
-                StreamingState.PARSING_NAME, StreamingState.PARSING_ARGUMENTS
+            StreamingState.PARSING_NAME,
+            StreamingState.PARSING_ARGUMENTS,
         ] and delta_text.startswith(self.bot_token):
             self.current_tool_id += 1
             self.streaming_state = StreamingState.PARSING_NAME
@@ -379,7 +305,7 @@
                 tool_id = MistralToolCall.generate_random_id()
                 delta_function_name = delta_text.split("{")[0]
                 self.current_tool_name += delta_function_name
-                delta_text = delta_text[len(delta_function_name):]
+                delta_text = delta_text[len(delta_function_name) :]
                 self.streaming_state = StreamingState.PARSING_ARGUMENTS
             else:
                 # we want to send the tool name once it's complete
@@ -391,7 +317,7 @@
                 # current tool call is over
                 delta_arguments = ""
                 delta_arguments += delta_text.split(self.bot_token)[0]
-                next_function_text = delta_text[len(delta_arguments):]
+                next_function_text = delta_text[len(delta_arguments) :]
                 self.streaming_state = StreamingState.TOOL_COMPLETE
             else:
                 delta_arguments = delta_text
@@ -403,9 +329,8 @@
                         type="function",
                         id=tool_id,
                         function=DeltaFunctionCall(
-                            name=self.current_tool_name,
-                            arguments=delta_arguments).model_dump(
-                                exclude_none=True),
+                            name=self.current_tool_name, arguments=delta_arguments
+                        ).model_dump(exclude_none=True),
                     )
                 ]
                 self.current_tool_name = None
@@ -418,7 +343,7 @@
     @ijson.coroutine
     def update_stream_state_pre_v11_tokenizer(self):
         while True:
-            (prefix, event, value) = (yield)
+            (prefix, event, value) = yield
 
             if prefix == "item" and event == "start_map":
                 self.streaming_state = StreamingState.WAITING_FOR_TOOL_KEY
@@ -427,22 +352,20 @@
             if prefix == "item.name" and event == "string":
                 self.current_tool_name = value
                 self.streaming_state = StreamingState.PARSING_NAME_COMPLETED
-            if prefix == "item"\
-                and event == "map_key" and value == "arguments":
-                self.streaming_state =\
-                    StreamingState.WAITING_FOR_ARGUMENTS_START
+            if prefix == "item" and event == "map_key" and value == "arguments":
+                self.streaming_state = StreamingState.WAITING_FOR_ARGUMENTS_START
             if prefix == "item.arguments" and event == "start_map":
                 self.streaming_state = StreamingState.PARSING_ARGUMENTS
             if prefix == "item.arguments" and event == "end_map":
-                self.streaming_state = \
-                    StreamingState.PARSING_ARGUMENTS_COMPLETED
+                self.streaming_state = StreamingState.PARSING_ARGUMENTS_COMPLETED
             if prefix == "item" and event == "end_map":
                 self.streaming_state = StreamingState.TOOL_COMPLETE
             if prefix == "" and event == "end_array":
                 self.streaming_state = StreamingState.ALL_TOOLS_COMPLETE
 
     def _extract_tool_calls_streaming_pre_v11_tokenizer(
-            self, delta_text: str) -> Union[DeltaMessage, None]:
+        self, delta_text: str
+    ) -> Union[DeltaMessage, None]:
         """
         Extracts tool calls for Mistral models
         doing tool calls of the following format:
@@ -452,7 +375,8 @@
         content = None
         delta_tool_calls: list[DeltaToolCall] = []
         current_tool_call: DeltaToolCall = DeltaToolCall(
-            index=self.current_tool_id, type="function")
+            index=self.current_tool_id, type="function"
+        )
         current_tool_call_modified = False
         if self.bot_token in delta_text:
             # this is the first tool call
@@ -488,14 +412,12 @@
                     stop_after_comma=1,
                     stop_after_closing_brackets=1,
                 )
-            elif self.streaming_state ==\
-                StreamingState.WAITING_FOR_ARGUMENTS_START:
+            elif self.streaming_state == StreamingState.WAITING_FOR_ARGUMENTS_START:
                 delta_to_be_parsed, delta_text = self._split_delta(
                     delta_text=delta_text,
                     stop_after_opening_curly_braces=1,
                 )
-            elif self.streaming_state ==\
-                StreamingState.PARSING_ARGUMENTS:
+            elif self.streaming_state == StreamingState.PARSING_ARGUMENTS:
                 delta_to_be_parsed, delta_text = self._split_delta(
                     delta_text=delta_text,
                     stop_after_closing_curly_braces=1,
@@ -504,8 +426,8 @@
                     # and know how many curly braces we can allow
                 )
             elif self.streaming_state in [
-                    StreamingState.PARSING_ARGUMENTS_COMPLETED,
-                    StreamingState.PARSING_NAME_COMPLETED
+                StreamingState.PARSING_ARGUMENTS_COMPLETED,
+                StreamingState.PARSING_NAME_COMPLETED,
             ]:
                 delta_to_be_parsed, delta_text = self._split_delta(
                     delta_text=delta_text,
@@ -526,19 +448,21 @@
                 delta_text = ""
 
             if self.streaming_state != StreamingState.ALL_TOOLS_COMPLETE:
-                self.parse_coro.send(delta_to_be_parsed.encode('utf-8'))
+                self.parse_coro.send(delta_to_be_parsed.encode("utf-8"))
 
             # Given the parsed text and the possible streaming state change,
             # let's add to the tool delta
-            if ((streaming_state_before_parse != self.streaming_state)
-                    and streaming_state_before_parse in [
-                        StreamingState.WAITING_FOR_TOOL_START,
-                        StreamingState.TOOL_COMPLETE
-                    ] and self.streaming_state not in [
-                        StreamingState.ALL_TOOLS_COMPLETE,
-                        StreamingState.TOOL_COMPLETE,
-                        StreamingState.WAITING_FOR_TOOL_START
-                    ]):
+            if (
+                (streaming_state_before_parse != self.streaming_state)
+                and streaming_state_before_parse
+                in [StreamingState.WAITING_FOR_TOOL_START, StreamingState.TOOL_COMPLETE]
+                and self.streaming_state
+                not in [
+                    StreamingState.ALL_TOOLS_COMPLETE,
+                    StreamingState.TOOL_COMPLETE,
+                    StreamingState.WAITING_FOR_TOOL_START,
+                ]
+            ):
                 # starting a new tool call
                 if current_tool_call_modified:
                     if self.current_tool_mistral_id is not None:
@@ -547,8 +471,7 @@
                     delta_tool_calls.append(current_tool_call)
                 current_tool_call_modified = False
                 self.current_tool_id += 1
-                self.current_tool_mistral_id = \
-                    MistralToolCall.generate_random_id()
+                self.current_tool_mistral_id = MistralToolCall.generate_random_id()
                 current_tool_call = DeltaToolCall(
                     index=self.current_tool_id,
                     type="function",
@@ -564,155 +487,22 @@
             if self.streaming_state == StreamingState.PARSING_NAME_COMPLETED:
                 self.streaming_state = StreamingState.WAITING_FOR_TOOL_KEY
             if self.streaming_state in [
-                    StreamingState.PARSING_ARGUMENTS,
-                    StreamingState.PARSING_ARGUMENTS_COMPLETED
+                StreamingState.PARSING_ARGUMENTS,
+                StreamingState.PARSING_ARGUMENTS_COMPLETED,
             ]:
-                if self.streaming_state ==\
-                    StreamingState.PARSING_ARGUMENTS_COMPLETED:
+                if self.streaming_state == StreamingState.PARSING_ARGUMENTS_COMPLETED:
                     self.streaming_state = StreamingState.WAITING_FOR_TOOL_KEY
                 # the delta_to_be_parsed is part of arguments.
                 current_tool_call_modified = True
                 if current_tool_call.function.arguments is None:
                     current_tool_call.function.arguments = delta_to_be_parsed
-=======
-            # case: we are starting a new tool in the array
-            #   -> array has > 0 length AND length has moved past cursor
-            elif (
-                len(tool_call_arr) > 0 and len(tool_call_arr) > self.current_tool_id + 1
-            ):
-                # if we're moving on to a new call, first make sure we
-                # haven't missed anything in the previous one that was
-                # auto-generated due to JSON completions, but wasn't
-                # streamed to the client yet.
-                if self.current_tool_id >= 0:
-                    diff: Union[str, None] = current_tool_call.get("arguments")
-
-                    if diff:
-                        diff = json.dumps(diff, ensure_ascii=False).replace(
-                            self.streamed_args_for_tool[self.current_tool_id], ""
-                        )
-                        delta = DeltaMessage(
-                            tool_calls=[
-                                DeltaToolCall(
-                                    index=self.current_tool_id,
-                                    function=DeltaFunctionCall(
-                                        arguments=diff
-                                    ).model_dump(exclude_none=True),
-                                )
-                            ]
-                        )
-                        self.streamed_args_for_tool[self.current_tool_id] += diff
-                    else:
-                        delta = None
-                else:
-                    delta = None
-                # re-set stuff pertaining to progress in the current tool
-                self.current_tool_id = len(tool_call_arr) - 1
-                self.current_tool_name_sent = False
-                self.streamed_args_for_tool.append("")
-                logger.debug("starting on new tool %d", self.current_tool_id)
-                return delta
-
-            # case: update an existing tool - this is handled below
-
-            # if the current tool name hasn't been sent, send if available
-            # - otherwise send nothing
-            if not self.current_tool_name_sent:
-                function_name = current_tool_call.get("name")
-                if function_name:
-                    delta = DeltaMessage(
-                        tool_calls=[
-                            DeltaToolCall(
-                                index=self.current_tool_id,
-                                type="function",
-                                id=MistralToolCall.generate_random_id(),
-                                function=DeltaFunctionCall(
-                                    name=function_name
-                                ).model_dump(exclude_none=True),
-                            )
-                        ]
-                    )
-                    self.current_tool_name_sent = True
-                else:
-                    delta = None
-
-            # now we know we're on the same tool call and we're streaming
-            # arguments
-            else:
-                prev_arguments = self.prev_tool_call_arr[self.current_tool_id].get(
-                    "arguments"
-                )
-                cur_arguments = current_tool_call.get("arguments")
-
-                new_text = delta_text.replace("'", '"')
-                if '"}' in new_text:
-                    new_text = new_text[: new_text.rindex('"}')]
-
-                if not cur_arguments and not prev_arguments:
-                    delta = None
-                elif not cur_arguments and prev_arguments:
-                    logger.error(
-                        "INVARIANT - impossible to have arguments reset mid-arguments"
-                    )
-                    delta = None
-                elif cur_arguments and not prev_arguments:
-                    cur_arguments_json = json.dumps(cur_arguments, ensure_ascii=False)[
-                        :-2
-                    ]
-                    logger.debug("finding %s in %s", new_text, cur_arguments_json)
-
-                    if new_text not in cur_arguments_json:
-                        return None
-                    arguments_delta = cur_arguments_json[
-                        : cur_arguments_json.rindex(new_text) + len(new_text)
-                    ]
-                    logger.debug(
-                        "First tokens in arguments received: %s", arguments_delta
-                    )
-                    delta = DeltaMessage(
-                        tool_calls=[
-                            DeltaToolCall(
-                                index=self.current_tool_id,
-                                function=DeltaFunctionCall(
-                                    arguments=arguments_delta
-                                ).model_dump(exclude_none=True),
-                            )
-                        ]
-                    )
-                    self.streamed_args_for_tool[self.current_tool_id] += arguments_delta
-
-                elif cur_arguments and prev_arguments:
-                    cur_args_json = json.dumps(cur_arguments, ensure_ascii=False)
-                    prev_args_json = json.dumps(prev_arguments, ensure_ascii=False)
-                    logger.debug(
-                        "Searching for diff between \n%s\n%s",
-                        cur_args_json,
-                        prev_args_json,
-                    )
-
-                    argument_diff = extract_intermediate_diff(
-                        cur_args_json, prev_args_json
-                    )
-                    logger.debug("got arguments diff: %s", argument_diff)
-                    delta = DeltaMessage(
-                        tool_calls=[
-                            DeltaToolCall(
-                                index=self.current_tool_id,
-                                function=DeltaFunctionCall(
-                                    arguments=argument_diff
-                                ).model_dump(exclude_none=True),
-                            )
-                        ]
-                    )
-                    self.streamed_args_for_tool[self.current_tool_id] += argument_diff
->>>>>>> 2161efe9
                 else:
                     current_tool_call.function.arguments += delta_to_be_parsed
-                if streaming_state_before_parse !=\
-                    StreamingState.PARSING_ARGUMENTS:
+                if streaming_state_before_parse != StreamingState.PARSING_ARGUMENTS:
                     # It's the first chunk of arg. let's lstrip it
-                    current_tool_call.function.arguments =\
+                    current_tool_call.function.arguments = (
                         current_tool_call.function.arguments.lstrip()
+                    )
 
         if current_tool_call_modified:
             if self.current_tool_mistral_id is not None:
@@ -757,42 +547,33 @@
                 delta_to_be_parsed += c
                 stop_after_quotes -= 1
                 if stop_after_quotes == 0:
-                    return (delta_to_be_parsed, delta_text[i + 1:])
+                    return (delta_to_be_parsed, delta_text[i + 1 :])
             elif c == "{":
                 delta_to_be_parsed += c
                 stop_after_opening_curly_braces -= 1
                 if stop_after_opening_curly_braces == 0:
-                    return (delta_to_be_parsed, delta_text[i + 1:])
+                    return (delta_to_be_parsed, delta_text[i + 1 :])
             elif c == "}":
                 delta_to_be_parsed += c
                 stop_after_closing_curly_braces -= 1
                 if stop_after_closing_curly_braces == 0:
-                    return (delta_to_be_parsed, delta_text[i + 1:])
+                    return (delta_to_be_parsed, delta_text[i + 1 :])
             elif c == "]":
                 delta_to_be_parsed += c
                 stop_after_closing_brackets -= 1
                 if stop_after_closing_brackets == 0:
-                    return (delta_to_be_parsed, delta_text[i + 1:])
+                    return (delta_to_be_parsed, delta_text[i + 1 :])
             elif c == ":":
                 delta_to_be_parsed += c
                 stop_after_colon -= 1
                 if stop_after_colon == 0:
-                    return (delta_to_be_parsed, delta_text[i + 1:])
+                    return (delta_to_be_parsed, delta_text[i + 1 :])
             elif c == ",":
                 delta_to_be_parsed += c
                 stop_after_comma -= 1
                 if stop_after_comma == 0:
-                    return (delta_to_be_parsed, delta_text[i + 1:])
+                    return (delta_to_be_parsed, delta_text[i + 1 :])
             else:
                 delta_to_be_parsed += c
 
-<<<<<<< HEAD
-        return (delta_to_be_parsed, "")
-=======
-        except Exception:
-            logger.exception("Error trying to handle streaming tool call.")
-            logger.debug(
-                "Skipping chunk as a result of tool streaming extraction error"
-            )
-            return None
->>>>>>> 2161efe9
+        return (delta_to_be_parsed, "")