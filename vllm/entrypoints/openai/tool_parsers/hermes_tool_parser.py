# SPDX-License-Identifier: Apache-2.0
# SPDX-FileCopyrightText: Copyright contributors to the vLLM project

import json
from collections.abc import Sequence

import partial_json_parser
import regex as re
from partial_json_parser.core.options import Allow

from vllm.entrypoints.chat_utils import make_tool_call_id
from vllm.entrypoints.openai.protocol import (
    ChatCompletionRequest,
    DeltaFunctionCall,
    DeltaMessage,
    DeltaToolCall,
    ExtractedToolCallInformation,
    FunctionCall,
    ToolCall,
)
from vllm.entrypoints.openai.tool_parsers.abstract_tool_parser import (
    ToolParser,
)
from vllm.logger import init_logger
from vllm.transformers_utils.tokenizer import AnyTokenizer, MistralTokenizer

logger = init_logger(__name__)


class Hermes2ProToolParser(ToolParser):
    def __init__(self, tokenizer: AnyTokenizer):
        super().__init__(tokenizer)

        if isinstance(self.model_tokenizer, MistralTokenizer):
            logger.error("Detected Mistral tokenizer when using a Hermes model")
            self.model_tokenizer = self.model_tokenizer.tokenizer

        self.current_tool_name_sent: bool = False
        self.prev_tool_call_arr: list[dict] = []
        self.current_tool_id: int = -1
        self.streamed_args_for_tool: list[
            str
        ] = []  # map what has been streamed for each tool so far to a list

        self.tool_call_start_token: str = "<tool_call>"
        self.tool_call_end_token: str = "</tool_call>"

        self.tool_call_regex = re.compile(
            r"<tool_call>(.*?)</tool_call>|<tool_call>(.*)", re.DOTALL
        )
        self.scratch_pad_regex = re.compile(
            r"<scratch_pad>(.*?)</scratch_pad>", re.DOTALL
        )

        if not self.model_tokenizer:
            raise ValueError(
                "The model tokenizer must be passed to the ToolParser "
                "constructor during construction."
            )
        self.tool_call_start_token_ids = self.model_tokenizer.encode(
            self.tool_call_start_token, add_special_tokens=False
        )
        self.tool_call_end_token_ids = self.model_tokenizer.encode(
            self.tool_call_end_token, add_special_tokens=False
        )

        self.tool_call_start_token_array = [
            self.model_tokenizer.decode([token_id])
            for token_id in self.tool_call_start_token_ids
        ]

        self.tool_call_end_token_array = [
            self.model_tokenizer.decode([token_id])
            for token_id in self.tool_call_end_token_ids
        ]

        self.buffered_delta_text = ""

    # Very simple idea: when encountering tokens like <, tool, _call, >,
    # <, /, tool, _call, >, store them in a buffer.
    # When the last token is encountered, empty the buffer and return it.
    # If a token appears in an incorrect sequence while storing in the buffer,
    # return the preceding buffer along with the token.
    def tool_call_delta_buffer(self, delta_text: str):
        # If the sequence of tool_call_start or tool_call_end tokens is not yet
        # complete, fill the buffer with the token and return "".
        if (
            delta_text in self.tool_call_start_token_array
            or delta_text in self.tool_call_end_token_array
        ):
            # If delta_text is the last token of tool_call_start_token or
            # tool_call_end_token, empty the buffer and return
            # the buffered text + delta_text.
            if (
                delta_text == self.tool_call_start_token_array[-1]
                or delta_text == self.tool_call_end_token_array[-1]
            ):
                buffered_text = self.buffered_delta_text
                self.buffered_delta_text = ""
                return buffered_text + delta_text
            else:
                self.buffered_delta_text = self.buffered_delta_text + delta_text
                return ""
        else:
            if self.buffered_delta_text:
                buffered_text = self.buffered_delta_text
                self.buffered_delta_text = ""
                return buffered_text + delta_text
            else:
                return delta_text

    def adjust_request(self, request: ChatCompletionRequest) -> ChatCompletionRequest:
        request = super().adjust_request(request)
        if request.tools and request.tool_choice != "none":
            # do not skip special tokens because the tool_call tokens are
            # marked "special" in some models. Since they are skipped
            # prior to the call to the tool parser, it breaks tool calling.
            request.skip_special_tokens = False
        return request

    def extract_tool_calls(
        self,
        model_output: str,
        request: ChatCompletionRequest,
    ) -> ExtractedToolCallInformation:
        # sanity check; avoid unnecessary processing
        if self.tool_call_start_token not in model_output:
            return ExtractedToolCallInformation(
                tools_called=False, tool_calls=[], content=model_output
            )

        else:
            try:
                # there are two possible captures - between tags, or between a
                # tag and end-of-string so the result of
                # findall is an array of tuples where one is a function call and
                # the other is None
                function_call_tuples = self.tool_call_regex.findall(model_output)

                # load the JSON, and then use it to build the Function and
                # Tool Call
                raw_function_calls = [
                    json.loads(match[0] if match[0] else match[1])
                    for match in function_call_tuples
                ]
                tool_calls = [
                    ToolCall(
                        type="function",
                        function=FunctionCall(
                            name=function_call["name"],
                            # function call args are JSON but as a string
                            arguments=json.dumps(
                                function_call["arguments"], ensure_ascii=False
                            ),
                        ),
                    )
                    for function_call in raw_function_calls
                ]

                content = model_output[: model_output.find(self.tool_call_start_token)]
                return ExtractedToolCallInformation(
                    tools_called=True,
                    tool_calls=tool_calls,
                    content=content if content else None,
                )

            except Exception:
                logger.exception("Error in extracting tool call from response.")
                return ExtractedToolCallInformation(
                    tools_called=False, tool_calls=[], content=model_output
                )

    def extract_tool_calls_streaming(
        self,
        previous_text: str,
        current_text: str,
        delta_text: str,
        previous_token_ids: Sequence[int],
        current_token_ids: Sequence[int],
        delta_token_ids: Sequence[int],
        request: ChatCompletionRequest,
    ) -> DeltaMessage | None:
        # 1. All tokens are parsed based on _text, not token_ids.
        # 2. All incoming text data is processed by the tool_call_delta_buffer
        #    function for buffering before being used for parsing.

        delta_text = self.tool_call_delta_buffer(delta_text)
        # If the last characters of previous_text
        # match self.buffered_delta_text, remove only the matching part.
        if (
            len(previous_text) >= len(self.buffered_delta_text)
            and previous_text[-len(self.buffered_delta_text) :]
            == self.buffered_delta_text
        ):
            previous_text = previous_text[: -len(self.buffered_delta_text)]
            current_text = previous_text + delta_text

        logger.debug("delta_text: %s", delta_text)
        logger.debug("delta_token_ids: %s", delta_token_ids)
        # check to see if we should be streaming a tool call - is there a
        if self.tool_call_start_token not in current_text:
            logger.debug("No tool call tokens found!")
            return DeltaMessage(content=delta_text)

        try:
            # figure out where we are in the parsing by counting tool call
            # start & end tags
            prev_tool_start_count = previous_text.count(self.tool_call_start_token)
            prev_tool_end_count = previous_text.count(self.tool_call_end_token)
            cur_tool_start_count = current_text.count(self.tool_call_start_token)
            cur_tool_end_count = current_text.count(self.tool_call_end_token)
            tool_call_portion = None
            text_portion = None
            tool_call_end = False

            # case: if we're generating text, OR rounding out a tool call
            if (
                cur_tool_start_count == cur_tool_end_count
                and prev_tool_end_count == cur_tool_end_count
                and self.tool_call_end_token not in delta_text
            ):
                logger.debug("Generating text content! skipping tool parsing.")
                return DeltaMessage(content=delta_text)

            if self.tool_call_end_token in delta_text:
                logger.debug("tool_call_end_token in delta_text")
                tool_call_end = True
                full_text = current_text + delta_text
                tool_call_portion = (
                    full_text.split(self.tool_call_start_token)[-1]
                    .split(self.tool_call_end_token)[0]
                    .rstrip()
                )
                delta_text = delta_text.split(self.tool_call_end_token)[0].rstrip()
                text_portion = delta_text.split(self.tool_call_end_token)[-1].lstrip()

            # case: if tool open & close tag counts don't match, we're doing
            # imaginary "else" block here
            # something with tools with this diff.
            # flags for partial JSON parting. exported constants from
            # "Allow" are handled via BIT MASK
            flags = Allow.ALL if self.current_tool_name_sent else Allow.ALL & ~Allow.STR

            # case -- we're starting a new tool call
            if (
                cur_tool_start_count > cur_tool_end_count
                and cur_tool_start_count > prev_tool_start_count
            ):
                if len(delta_token_ids) > 1:
                    tool_call_portion = current_text.split(self.tool_call_start_token)[
                        -1
                    ]
                else:
                    tool_call_portion = None
                    delta = None

                text_portion = None

                # set cursors and state appropriately
                self.current_tool_id += 1
                self.current_tool_name_sent = False
                self.streamed_args_for_tool.append("")
                logger.debug("Starting on a new tool %s", self.current_tool_id)

            # case -- we're updating an existing tool call
            elif (
                cur_tool_start_count > cur_tool_end_count
                and cur_tool_start_count == prev_tool_start_count
            ):
                # get the portion of the text that's the tool call
                tool_call_portion = current_text.split(self.tool_call_start_token)[-1]
                text_portion = None

            # case -- the current tool call is being closed.
            elif (
                cur_tool_start_count == cur_tool_end_count
                and cur_tool_end_count >= prev_tool_end_count
            ):
                if self.prev_tool_call_arr is None or len(self.prev_tool_call_arr) == 0:
                    logger.debug("attempting to close tool call, but no tool call")
                    return None
                diff = self.prev_tool_call_arr[self.current_tool_id].get("arguments")
                if diff:
                    diff = (
                        diff.encode("utf-8").decode("unicode_escape")
                        if diff is str
                        else diff
                    )
                    if '"}' not in delta_text:
                        return None
                    end_loc = delta_text.rindex('"}')
                    diff = delta_text[:end_loc] + '"}'
                    logger.debug(
                        "Finishing tool and found diff that had not "
                        "been streamed yet: %s",
                        diff,
                    )
                    self.streamed_args_for_tool[self.current_tool_id] += diff
                    return DeltaMessage(
                        tool_calls=[
                            DeltaToolCall(
                                index=self.current_tool_id,
                                function=DeltaFunctionCall(arguments=diff).model_dump(
                                    exclude_none=True
                                ),
                            )
                        ]
                    )

            # case -- otherwise we're just generating text
            else:
                text = delta_text.replace(self.tool_call_start_token, "")
                text = text.replace(self.tool_call_end_token, "")
                delta = DeltaMessage(tool_calls=[], content=text)
                return delta

            try:
                current_tool_call = (
                    partial_json_parser.loads(tool_call_portion or "{}", flags)
                    if tool_call_portion
                    else None
                )
                logger.debug("Parsed tool call %s", current_tool_call)
            except partial_json_parser.core.exceptions.MalformedJSON:
                logger.debug("not enough tokens to parse into JSON yet")
                return None
            except json.decoder.JSONDecodeError:
                logger.debug("unable to parse JSON")
                return None

            # case - we haven't sent the tool name yet. If it's available, send
            #   it. otherwise, wait until it's available.
            if not self.current_tool_name_sent:
                if current_tool_call is None:
                    return None
<<<<<<< HEAD
                function_name: Union[str, None] = current_tool_call.get("name")
                arguments = current_tool_call.get("arguments")
                if arguments is not None:
                    arguments = json.dumps(arguments, ensure_ascii=False)
                if function_name:
                    self.current_tool_name_sent = True
                    return DeltaMessage(tool_calls=[
                        DeltaToolCall(index=self.current_tool_id,
                                      type="function",
                                      id=random_tool_call_id(),
                                      function=DeltaFunctionCall(
                                          name=function_name,
                                          arguments=arguments).model_dump(
                                              exclude_none=True))
                    ])
=======
                function_name: str | None = current_tool_call.get("name")
                if function_name:
                    self.current_tool_name_sent = True
                    return DeltaMessage(
                        tool_calls=[
                            DeltaToolCall(
                                index=self.current_tool_id,
                                type="function",
                                id=make_tool_call_id(),
                                function=DeltaFunctionCall(
                                    name=function_name
                                ).model_dump(exclude_none=True),
                            )
                        ]
                    )
>>>>>>> 53d7f1f6
                else:
                    return None
            # case -- otherwise, send the tool call delta

            # if the tool call portion is None, send the delta as text
            if tool_call_portion is None:
                # if there's text but not tool calls, send that -
                # otherwise None to skip chunk
                delta = (
                    DeltaMessage(content=delta_text)
                    if text_portion is not None
                    else None
                )
                return delta

            # now, the nitty-gritty of tool calls
            # now we have the portion to parse as tool call.

            logger.debug(
                "Trying to parse current tool call with ID %s", self.current_tool_id
            )

            # if we're starting a new tool call, push an empty object in as
            #   a placeholder for the arguments
            if len(self.prev_tool_call_arr) <= self.current_tool_id:
                self.prev_tool_call_arr.append({})

            # main logic for tool parsing here - compare prev. partially-parsed
            #   JSON to the current partially-parsed JSON
            prev_arguments = self.prev_tool_call_arr[self.current_tool_id].get(
                "arguments"
            )
            cur_arguments = current_tool_call.get("arguments")

            logger.debug("diffing old arguments: %s", prev_arguments)
            logger.debug("against new ones: %s", cur_arguments)

            # Handle tool call with no argument
            if tool_call_end and not \
                self.streamed_args_for_tool[self.current_tool_id] and \
                (cur_arguments is None or cur_arguments == {}):
                delta = DeltaMessage(tool_calls=[
                    DeltaToolCall(index=self.current_tool_id,
                                  function=DeltaFunctionCall(
                                      arguments=json.dumps({})).model_dump(
                                          exclude_none=True))
                ])
                self.streamed_args_for_tool[self.current_tool_id] = "{}"
            # case -- no arguments have been created yet. skip sending a delta.
            elif not cur_arguments and not prev_arguments:
                logger.debug("Skipping text %s - no arguments", delta_text)
                delta = None

            # case -- prev arguments are defined, but non are now.
            #   probably impossible, but not a fatal error - just keep going
            elif not cur_arguments and prev_arguments:
                logger.error(
                    "should be impossible to have arguments reset "
                    "mid-call. skipping streaming anything."
                )
                delta = None

            # case -- we now have the first info about arguments available from
            #   autocompleting the JSON
            elif cur_arguments and not prev_arguments:
                # extract the content after {"name": ..., "arguments":
                #   directly from tool_call_portion as cur_arguments_json,
                #   since cur_arguments may differ from the original text
                #   due to partial JSON parsing
                #   for example, tool_call_portion =
                #     {"name": "search", "arguments": {"search_request": {"
                #   but cur_arguments =
                #     {"search_request": {}}
                function_name = current_tool_call.get("name")
                match = re.search(
                    r'\{"name":\s*"'
                    + re.escape(function_name)
                    + r'"\s*,\s*"arguments":\s*(.*)',
                    tool_call_portion.strip(),
                    re.DOTALL,
                )
                if match:
                    cur_arguments_json = match.group(1)
                else:
                    cur_arguments_json = json.dumps(cur_arguments, ensure_ascii=False)

                logger.debug("finding %s in %s", delta_text, cur_arguments_json)

                # get the location where previous args differ from current.
                if delta_text not in cur_arguments_json:
                    return None
                args_delta_start_loc = cur_arguments_json.rindex(delta_text) + len(
                    delta_text
                )

                # use that to find the actual delta
                arguments_delta = cur_arguments_json[:args_delta_start_loc]
                logger.debug("First tokens in arguments received: %s", arguments_delta)

                delta = DeltaMessage(
                    tool_calls=[
                        DeltaToolCall(
                            index=self.current_tool_id,
                            function=DeltaFunctionCall(
                                arguments=arguments_delta
                            ).model_dump(exclude_none=True),
                        )
                    ]
                )
                self.streamed_args_for_tool[self.current_tool_id] += arguments_delta

            # last case -- we have an update to existing arguments.
            elif cur_arguments and prev_arguments:
                # judge whether the tool_call_portion is a complete JSON
                try:
                    json.loads(tool_call_portion)
                    is_complete_json = True
                except Exception:
                    is_complete_json = False

                # if the delta_text ends with a '}' and tool_call_portion is a
                #   complete JSON, then the last '}' does not belong to the
                #   arguments, so we should trim it off
                if (
                    isinstance(delta_text, str)
                    and len(delta_text.rstrip()) >= 1
                    and delta_text.rstrip()[-1] == "}"
                    and is_complete_json
                ):
                    delta_text = delta_text.rstrip()[:-1]

                logger.debug("got diff %s", delta_text)

                delta = DeltaMessage(
                    tool_calls=[
                        DeltaToolCall(
                            index=self.current_tool_id,
                            function=DeltaFunctionCall(arguments=delta_text).model_dump(
                                exclude_none=True
                            ),
                        )
                    ]
                )
                self.streamed_args_for_tool[self.current_tool_id] += delta_text

            # handle saving the state for the current tool into
            # the "prev" list for use in diffing for the next iteration
            if self.current_tool_id == len(self.prev_tool_call_arr) - 1:
                self.prev_tool_call_arr[self.current_tool_id] = current_tool_call
            else:
                self.prev_tool_call_arr.append(current_tool_call)

            return delta

        except Exception:
            logger.exception("Error trying to handle streaming tool call.")
            return None  # do not stream a delta. skip this token ID.<|MERGE_RESOLUTION|>--- conflicted
+++ resolved
@@ -333,7 +333,6 @@
             if not self.current_tool_name_sent:
                 if current_tool_call is None:
                     return None
-<<<<<<< HEAD
                 function_name: Union[str, None] = current_tool_call.get("name")
                 arguments = current_tool_call.get("arguments")
                 if arguments is not None:
@@ -343,29 +342,12 @@
                     return DeltaMessage(tool_calls=[
                         DeltaToolCall(index=self.current_tool_id,
                                       type="function",
-                                      id=random_tool_call_id(),
+                                      id=make_tool_call_id(),
                                       function=DeltaFunctionCall(
                                           name=function_name,
                                           arguments=arguments).model_dump(
                                               exclude_none=True))
                     ])
-=======
-                function_name: str | None = current_tool_call.get("name")
-                if function_name:
-                    self.current_tool_name_sent = True
-                    return DeltaMessage(
-                        tool_calls=[
-                            DeltaToolCall(
-                                index=self.current_tool_id,
-                                type="function",
-                                id=make_tool_call_id(),
-                                function=DeltaFunctionCall(
-                                    name=function_name
-                                ).model_dump(exclude_none=True),
-                            )
-                        ]
-                    )
->>>>>>> 53d7f1f6
                 else:
                     return None
             # case -- otherwise, send the tool call delta
