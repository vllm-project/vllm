# SPDX-License-Identifier: Apache-2.0
# SPDX-FileCopyrightText: Copyright contributors to the vLLM project

from .abstract_tool_parser import ToolParser, ToolParserManager
from .deepseekv3_tool_parser import DeepSeekV3ToolParser
from .glm4_moe_tool_parser import Glm4MoeModelToolParser
from .granite_20b_fc_tool_parser import Granite20bFCToolParser
from .granite_tool_parser import GraniteToolParser
from .hermes_tool_parser import Hermes2ProToolParser
from .hunyuan_a13b_tool_parser import HunyuanA13BToolParser
from .internlm2_tool_parser import Internlm2ToolParser
from .jamba_tool_parser import JambaToolParser
from .kimi_k2_tool_parser import KimiK2ToolParser
from .llama4_pythonic_tool_parser import Llama4PythonicToolParser
from .llama_tool_parser import Llama3JsonToolParser
from .minimax_tool_parser import MinimaxToolParser
from .mistral_tool_parser import MistralToolParser
from .phi4mini_tool_parser import Phi4MiniJsonToolParser
from .pythonic_tool_parser import PythonicToolParser
from .xlam_tool_parser import xLAMToolParser

__all__ = [
    "ToolParser", "ToolParserManager", "Granite20bFCToolParser",
    "GraniteToolParser", "Hermes2ProToolParser", "MistralToolParser",
    "Internlm2ToolParser", "Llama3JsonToolParser", "JambaToolParser",
    "Llama4PythonicToolParser", "PythonicToolParser", "Phi4MiniJsonToolParser",
    "DeepSeekV3ToolParser", "xLAMToolParser", "MinimaxToolParser",
<<<<<<< HEAD
    "KimiK2ToolParser", "Glm4MoeModelToolParser"
=======
    "KimiK2ToolParser", "HunyuanA13BToolParser"
>>>>>>> 21274ab4
]<|MERGE_RESOLUTION|>--- conflicted
+++ resolved
@@ -25,9 +25,5 @@
     "Internlm2ToolParser", "Llama3JsonToolParser", "JambaToolParser",
     "Llama4PythonicToolParser", "PythonicToolParser", "Phi4MiniJsonToolParser",
     "DeepSeekV3ToolParser", "xLAMToolParser", "MinimaxToolParser",
-<<<<<<< HEAD
-    "KimiK2ToolParser", "Glm4MoeModelToolParser"
-=======
-    "KimiK2ToolParser", "HunyuanA13BToolParser"
->>>>>>> 21274ab4
+    "KimiK2ToolParser", "HunyuanA13BToolParser", "Glm4MoeModelToolParser",
 ]