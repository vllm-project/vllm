--- conflicted
+++ resolved
@@ -5,12 +5,9 @@
 from collections.abc import Sequence
 from typing import Any, Optional, Union
 
-<<<<<<< HEAD
 import partial_json_parser
 from partial_json_parser.core.options import Allow
-=======
 import regex as re
->>>>>>> aed84686
 from transformers import PreTrainedTokenizerBase
 
 from vllm.entrypoints.chat_utils import random_tool_call_id
