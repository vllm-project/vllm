--- conflicted
+++ resolved
@@ -11,20 +11,11 @@
 from transformers import PreTrainedTokenizerBase
 
 from vllm.entrypoints.chat_utils import make_tool_call_id
-<<<<<<< HEAD
-from vllm.entrypoints.openai.protocol import (ChatCompletionRequest,
-                                              DeltaFunctionCall, DeltaMessage,
-                                              DeltaToolCall,
-                                              ExtractedToolCallInformation,
-                                              FunctionCall, ToolCall)
-from vllm.entrypoints.openai.tool_parsers.abstract_tool_parser import (
-    ToolParser, ToolParserManager)
-from vllm.entrypoints.openai.tool_parsers.utils import (
-    extract_intermediate_diff)
-=======
 from vllm.entrypoints.openai.protocol import (
     ChatCompletionRequest,
+    DeltaFunctionCall,
     DeltaMessage,
+    DeltaToolCall,
     ExtractedToolCallInformation,
     FunctionCall,
     ToolCall,
@@ -33,7 +24,7 @@
     ToolParser,
     ToolParserManager,
 )
->>>>>>> 2111b464
+from vllm.entrypoints.openai.tool_parsers.utils import extract_intermediate_diff
 from vllm.logger import init_logger
 
 logger = init_logger(__name__)
@@ -57,17 +48,11 @@
         self.prev_tool_call_arr: list[dict[str, Any]] = []
         self.current_tool_id: int = -1
         self.current_tool_name_sent: bool = False
-<<<<<<< HEAD
-        self.streamed_args_for_tool: list[str] = [
-        ]  # map what has been streamed for each tool so far to a list
-        self.bot_token: str = "<|tool_call|>"
-        self.bot_end_token: str = "<|/tool_call|>"
-=======
         self.streamed_args_for_tool: list[
             str
         ] = []  # map what has been streamed for each tool so far to a list
-        self.bot_token: str = "functools"
->>>>>>> 2111b464
+        self.bot_token: str = "<|tool_call|>"
+        self.bot_end_token: str = "<|/tool_call|>"
 
     def extract_tool_calls(
         self, model_output: str, request: ChatCompletionRequest
@@ -77,11 +62,7 @@
         """
         logger.debug("Model output: %s", model_output)
 
-<<<<<<< HEAD
-        pattern = r'<|tool_call|>\[(.*?)\]'
-=======
-        pattern = r"functools\[(.*?)\]"
->>>>>>> 2111b464
+        pattern = r"<|tool_call|>\[(.*?)\]"
         matches = re.search(pattern, model_output, re.DOTALL)
 
         if not matches:
@@ -144,7 +125,6 @@
         delta_token_ids: Sequence[int],
         request: ChatCompletionRequest,
     ) -> Optional[DeltaMessage]:
-<<<<<<< HEAD
         logger.debug("Current text: %s", current_text)
         if self.bot_token not in current_text:
             return DeltaMessage(content=delta_text)
@@ -159,30 +139,30 @@
         # sent yet, don't allow sending
         # an incomplete string since OpenAI only ever (as far as I have
         # seen) allows sending the entire tool/ function name at once.
-        flags = Allow.ALL if self.current_tool_name_sent \
-            else Allow.ALL & ~Allow.STR
+        flags = Allow.ALL if self.current_tool_name_sent else Allow.ALL & ~Allow.STR
         try:
             # Find the last occurrence of bot_token and start from there
             last_bot_token_index = current_text.rfind(self.bot_token)
-            parsable_arr = current_text[last_bot_token_index +
-                                        len(self.bot_token):]
+            parsable_arr = current_text[last_bot_token_index + len(self.bot_token) :]
             if parsable_arr.endswith(self.bot_end_token):
                 # if the end token is present, remove it
-                parsable_arr = parsable_arr[:-len(self.bot_end_token)]
+                parsable_arr = parsable_arr[: -len(self.bot_end_token)]
 
             # tool calls are generated in an array, so do partial JSON
             # parsing on the entire array
             try:
                 tool_call_arr: list[dict] = partial_json_parser.loads(
-                    parsable_arr, flags)
+                    parsable_arr, flags
+                )
             except partial_json_parser.core.exceptions.MalformedJSON:
-                logger.debug('not enough tokens to parse into JSON yet')
+                logger.debug("not enough tokens to parse into JSON yet")
                 return None
 
             # select as the current tool call the one we're on the state at
 
-            current_tool_call: dict = tool_call_arr[self.current_tool_id] \
-                if len(tool_call_arr) > 0 else {}
+            current_tool_call: dict = (
+                tool_call_arr[self.current_tool_id] if len(tool_call_arr) > 0 else {}
+            )
 
             # case -- if no tokens have been streamed for the tool, e.g.
             #   only the array brackets, stream nothing
@@ -191,9 +171,9 @@
 
             # case: we are starting a new tool in the array
             #   -> array has > 0 length AND length has moved past cursor
-            elif (len(tool_call_arr) > 0
-                  and len(tool_call_arr) > self.current_tool_id + 1):
-
+            elif (
+                len(tool_call_arr) > 0 and len(tool_call_arr) > self.current_tool_id + 1
+            ):
                 # if we're moving on to a new call, first make sure we
                 # haven't missed anything in the previous one that was
                 # auto-generated due to JSON completions, but wasn't
@@ -203,16 +183,19 @@
 
                     if diff:
                         diff = json.dumps(diff, ensure_ascii=False).replace(
-                            self.streamed_args_for_tool[self.current_tool_id],
-                            "")
-                        delta = DeltaMessage(tool_calls=[
-                            DeltaToolCall(index=self.current_tool_id,
-                                          function=DeltaFunctionCall(
-                                              arguments=diff).model_dump(
-                                                  exclude_none=True))
-                        ])
-                        self.streamed_args_for_tool[
-                            self.current_tool_id] += diff
+                            self.streamed_args_for_tool[self.current_tool_id], ""
+                        )
+                        delta = DeltaMessage(
+                            tool_calls=[
+                                DeltaToolCall(
+                                    index=self.current_tool_id,
+                                    function=DeltaFunctionCall(
+                                        arguments=diff
+                                    ).model_dump(exclude_none=True),
+                                )
+                            ]
+                        )
+                        self.streamed_args_for_tool[self.current_tool_id] += diff
                     else:
                         delta = None
                 else:
@@ -231,15 +214,18 @@
             if not self.current_tool_name_sent:
                 function_name = current_tool_call.get("name")
                 if function_name:
-
-                    delta = DeltaMessage(tool_calls=[
-                        DeltaToolCall(index=self.current_tool_id,
-                                      type="function",
-                                      id=make_tool_call_id(),
-                                      function=DeltaFunctionCall(
-                                          name=function_name).model_dump(
-                                              exclude_none=True))
-                    ])
+                    delta = DeltaMessage(
+                        tool_calls=[
+                            DeltaToolCall(
+                                index=self.current_tool_id,
+                                type="function",
+                                id=make_tool_call_id(),
+                                function=DeltaFunctionCall(
+                                    name=function_name
+                                ).model_dump(exclude_none=True),
+                            )
+                        ]
+                    )
                     self.current_tool_name_sent = True
                 else:
                     delta = None
@@ -247,64 +233,72 @@
             # now we know we're on the same tool call and we're streaming
             # arguments
             else:
-
-                prev_arguments = self.prev_tool_call_arr[
-                    self.current_tool_id].get("arguments")
+                prev_arguments = self.prev_tool_call_arr[self.current_tool_id].get(
+                    "arguments"
+                )
                 cur_arguments = current_tool_call.get("arguments")
 
-                new_text = delta_text.replace("\'", "\"")
-                if ('"}' in new_text):
-                    new_text = new_text[:new_text.rindex('"}')]
+                new_text = delta_text.replace("'", '"')
+                if '"}' in new_text:
+                    new_text = new_text[: new_text.rindex('"}')]
 
                 if not cur_arguments and not prev_arguments:
-
                     delta = None
                 elif not cur_arguments and prev_arguments:
                     logger.error(
-                        "INVARIANT - impossible to have arguments reset "
-                        "mid-arguments")
+                        "INVARIANT - impossible to have arguments reset mid-arguments"
+                    )
                     delta = None
                 elif cur_arguments and not prev_arguments:
-                    cur_arguments_json = json.dumps(cur_arguments,
-                                                    ensure_ascii=False)[:-2]
-                    logger.debug("finding %s in %s", new_text,
-                                 cur_arguments_json)
-
-                    if (new_text not in cur_arguments_json):
+                    cur_arguments_json = json.dumps(cur_arguments, ensure_ascii=False)[
+                        :-2
+                    ]
+                    logger.debug("finding %s in %s", new_text, cur_arguments_json)
+
+                    if new_text not in cur_arguments_json:
                         return None
-                    arguments_delta = cur_arguments_json[:cur_arguments_json.
-                                                         rindex(new_text) +
-                                                         len(new_text)]
-                    logger.debug("First tokens in arguments received: %s",
-                                 arguments_delta)
-                    delta = DeltaMessage(tool_calls=[
-                        DeltaToolCall(index=self.current_tool_id,
-                                      function=DeltaFunctionCall(
-                                          arguments=arguments_delta).
-                                      model_dump(exclude_none=True))
-                    ])
-                    self.streamed_args_for_tool[
-                        self.current_tool_id] += arguments_delta
+                    arguments_delta = cur_arguments_json[
+                        : cur_arguments_json.rindex(new_text) + len(new_text)
+                    ]
+                    logger.debug(
+                        "First tokens in arguments received: %s", arguments_delta
+                    )
+                    delta = DeltaMessage(
+                        tool_calls=[
+                            DeltaToolCall(
+                                index=self.current_tool_id,
+                                function=DeltaFunctionCall(
+                                    arguments=arguments_delta
+                                ).model_dump(exclude_none=True),
+                            )
+                        ]
+                    )
+                    self.streamed_args_for_tool[self.current_tool_id] += arguments_delta
 
                 elif cur_arguments and prev_arguments:
-                    cur_args_json = json.dumps(cur_arguments,
-                                               ensure_ascii=False)
-                    prev_args_json = json.dumps(prev_arguments,
-                                                ensure_ascii=False)
-                    logger.debug("Searching for diff between \n%s\n%s",
-                                 cur_args_json, prev_args_json)
+                    cur_args_json = json.dumps(cur_arguments, ensure_ascii=False)
+                    prev_args_json = json.dumps(prev_arguments, ensure_ascii=False)
+                    logger.debug(
+                        "Searching for diff between \n%s\n%s",
+                        cur_args_json,
+                        prev_args_json,
+                    )
 
                     argument_diff = extract_intermediate_diff(
-                        cur_args_json, prev_args_json)
+                        cur_args_json, prev_args_json
+                    )
                     logger.debug("got arguments diff: %s", argument_diff)
-                    delta = DeltaMessage(tool_calls=[
-                        DeltaToolCall(index=self.current_tool_id,
-                                      function=DeltaFunctionCall(
-                                          arguments=argument_diff).model_dump(
-                                              exclude_none=True))
-                    ])
-                    self.streamed_args_for_tool[
-                        self.current_tool_id] += argument_diff
+                    delta = DeltaMessage(
+                        tool_calls=[
+                            DeltaToolCall(
+                                index=self.current_tool_id,
+                                function=DeltaFunctionCall(
+                                    arguments=argument_diff
+                                ).model_dump(exclude_none=True),
+                            )
+                        ]
+                    )
+                    self.streamed_args_for_tool[self.current_tool_id] += argument_diff
                 else:
                     # try parsing it with regular JSON - if it works we're
                     # at the end, and we need to send the difference between
@@ -320,10 +314,7 @@
         except Exception:
             logger.exception("Error trying to handle streaming tool call.")
             logger.debug(
-                "Skipping chunk as a result of tool streaming extraction "
-                "error")
+                "Skipping chunk as a result of tool streaming extraction error"
+            )
             logger.debug("Current raw response: %s", current_text)
-            return None
-=======
-        return None
->>>>>>> 2111b464
+            return None