--- conflicted
+++ resolved
@@ -7,25 +7,19 @@
 from vllm.engine.protocol import EngineClient
 from vllm.entrypoints.logger import RequestLogger
 from vllm.entrypoints.openai.protocol import (
-<<<<<<< HEAD
-    ErrorResponse, RequestResponseMetadata, TranscriptionRequest,
-    TranscriptionResponse, TranscriptionResponseStreamChoice,
-    TranscriptionResponseVerbose, TranscriptionStreamResponse,
-    TranslationRequest, TranslationResponse, TranslationResponseStreamChoice,
-    TranslationResponseVerbose, TranslationStreamResponse)
-=======
     ErrorResponse,
     RequestResponseMetadata,
     TranscriptionRequest,
     TranscriptionResponse,
     TranscriptionResponseStreamChoice,
+    TranscriptionResponseVerbose,
     TranscriptionStreamResponse,
     TranslationRequest,
     TranslationResponse,
     TranslationResponseStreamChoice,
+    TranslationResponseVerbose,
     TranslationStreamResponse,
 )
->>>>>>> 4821ac1b
 from vllm.entrypoints.openai.serving_models import OpenAIServingModels
 from vllm.entrypoints.openai.speech_to_text import OpenAISpeechToText
 from vllm.logger import init_logger
@@ -56,15 +50,10 @@
         )
 
     async def create_transcription(
-<<<<<<< HEAD
         self, audio_data: bytes, request: TranscriptionRequest,
         raw_request: Request
-    ) -> Union[TranscriptionResponse, TranscriptionResponseVerbose,
-               AsyncGenerator[str, None], ErrorResponse]:
-=======
-        self, audio_data: bytes, request: TranscriptionRequest, raw_request: Request
-    ) -> TranscriptionResponse | AsyncGenerator[str, None] | ErrorResponse:
->>>>>>> 4821ac1b
+    ) -> TranscriptionResponse | TranscriptionResponseVerbose | AsyncGenerator[
+            str, None] | ErrorResponse:
         """Transcription API similar to OpenAI's API.
 
         See https://platform.openai.com/docs/api-reference/audio/createTranscription
@@ -124,15 +113,10 @@
         )
 
     async def create_translation(
-<<<<<<< HEAD
         self, audio_data: bytes, request: TranslationRequest,
         raw_request: Request
-    ) -> Union[TranslationResponse, TranslationResponseVerbose, AsyncGenerator[
-            str, None], ErrorResponse]:
-=======
-        self, audio_data: bytes, request: TranslationRequest, raw_request: Request
-    ) -> TranslationResponse | AsyncGenerator[str, None] | ErrorResponse:
->>>>>>> 4821ac1b
+    ) -> TranslationResponse | TranslationResponseVerbose | AsyncGenerator[
+            str, None] | ErrorResponse:
         """Translation API similar to OpenAI's API.
 
         See https://platform.openai.com/docs/api-reference/audio/createTranslation
