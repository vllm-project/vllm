# SPDX-License-Identifier: Apache-2.0
# SPDX-FileCopyrightText: Copyright contributors to the vLLM project
import asyncio
import io
import math
import time
from collections.abc import AsyncGenerator
from math import ceil
from typing import Final, Optional, Union, cast

import numpy as np
from fastapi import Request

from vllm.config import ModelConfig
from vllm.engine.protocol import EngineClient
from vllm.entrypoints.logger import RequestLogger
from vllm.entrypoints.openai.protocol import (
    DeltaMessage, ErrorResponse, RequestResponseMetadata, TranscriptionRequest,
    TranscriptionResponse, TranscriptionResponseStreamChoice,
    TranscriptionStreamResponse, UsageInfo)
from vllm.entrypoints.openai.serving_engine import OpenAIServing
from vllm.entrypoints.openai.serving_models import OpenAIServingModels
from vllm.inputs.data import PromptType
from vllm.logger import init_logger
from vllm.outputs import RequestOutput
from vllm.transformers_utils.processor import cached_get_processor
from vllm.utils import PlaceholderModule

try:
    import librosa
except ImportError:
    librosa = PlaceholderModule("librosa")  # type: ignore[assignment]

logger = init_logger(__name__)

# From https://platform.openai.com/docs/guides/speech-to-text/supported-languages#supported-languages
# TODO these configs should live somewhere with the model so we can support
# additional ones

ISO639_1_SUPPORTED_LANGS = {
    "af": "Afrikaans",
    "ar": "Arabic",
    "hy": "Armenian",
    "az": "Azerbaijani",
    "be": "Belarusian",
    "bs": "Bosnian",
    "bg": "Bulgarian",
    "ca": "Catalan",
    "zh": "Chinese",
    "hr": "Croatian",
    "cs": "Czech",
    "da": "Danish",
    "nl": "Dutch",
    "en": "English",
    "et": "Estonian",
    "fi": "Finnish",
    "fr": "French",
    "gl": "Galician",
    "de": "German",
    "el": "Greek",
    "he": "Hebrew",
    "hi": "Hindi",
    "hu": "Hungarian",
    "is": "Icelandic",
    "id": "Indonesian",
    "it": "Italian",
    "ja": "Japanese",
    "kn": "Kannada",
    "kk": "Kazakh",
    "ko": "Korean",
    "lv": "Latvian",
    "lt": "Lithuanian",
    "mk": "Macedonian",
    "ms": "Malay",
    "mr": "Marathi",
    "mi": "Maori",
    "ne": "Nepali",
    "no": "Norwegian",
    "fa": "Persian",
    "pl": "Polish",
    "pt": "Portuguese",
    "ro": "Romanian",
    "ru": "Russian",
    "sr": "Serbian",
    "sk": "Slovak",
    "sl": "Slovenian",
    "es": "Spanish",
    "sw": "Swahili",
    "sv": "Swedish",
    "tl": "Tagalog",
    "ta": "Tamil",
    "th": "Thai",
    "tr": "Turkish",
    "uk": "Ukrainian",
    "ur": "Urdu",
    "vi": "Vietnamese",
    "cy": "Welsh"
}
ISO639_1_OTHER_LANGS = {
    "lo": "Lao",
    "jw": "Javanese",
    "tk": "Turkmen",
    "yi": "Yiddish",
    "so": "Somali",
    "bn": "Bengali",
    "nn": "Norwegian Nynorsk",
    "si": "Sinhala",
    "yo": "Yoruba",
    "sa": "Sanskrit",
    "mi": "Māori",
    "fo": "Faroese",  # codespell:ignore
    "mt": "Maltese",
    "tg": "Tajik",
    "mg": "Malagasy",
    "haw": "Hawaiian",
    "km": "Khmer",
    "br": "Breton",
    "ps": "Pashto",
    "ln": "Lingala",
    "la": "Latin",
    "ml": "Malayalam",
    "sq": "Albanian",
    "su": "Sundanese",
    "eu": "Basque",
    "ka": "Georgian",
    "uz": "Uzbek",
    "sn": "Shona",
    "ht": "Haitian",
    "as": "Assamese",
    "mn": "Mongolian",
    "te": "Telugu",
    "pa": "Panjabi",
    "tt": "Tatar",
    "gu": "Gujarati",
    "oc": "Occitan",
    "ha": "Hausa",
    "ba": "Bashkir",
    "my": "Burmese",
    "sd": "Sindhi",
    "am": "Amharic",
    "lb": "Luxembourgish",
    "bo": "Tibetan"
}

# As per https://platform.openai.com/docs/guides/speech-to-text#overview.
# TODO configurable
MAX_AUDIO_CLIP_FILESIZE_MB = 25
OVERLAP_CHUNK_SECOND = 1
MIN_ENERGY_WINDOW_SIZE = 1600  # 1600 ~ 100ms for 16000 Hz audio


class OpenAIServingTranscription(OpenAIServing):

    def __init__(
        self,
        engine_client: EngineClient,
        model_config: ModelConfig,
        models: OpenAIServingModels,
        *,
        request_logger: Optional[RequestLogger],
        return_tokens_as_token_ids: bool = False,
    ):
        super().__init__(engine_client=engine_client,
                         model_config=model_config,
                         models=models,
                         request_logger=request_logger,
                         return_tokens_as_token_ids=return_tokens_as_token_ids)

        self.default_sampling_params = (
            self.model_config.get_diff_sampling_param())
        processor = cached_get_processor(model_config.model)
        self.max_audio_clip_s = processor.feature_extractor.chunk_length
        self.model_sr = processor.feature_extractor.sampling_rate
        self.hop_length = processor.feature_extractor.hop_length

        if self.default_sampling_params:
            logger.info(
                "Overwriting default completion sampling param with: %s",
                self.default_sampling_params)

    async def _preprocess_transcription(
        self,
        request: TranscriptionRequest,
        audio_data: bytes,
    ) -> tuple[list[PromptType], float]:
        # Validate request
        # TODO language should be optional and can be guessed.
        # For now we default to en. See
        # https://github.com/huggingface/transformers/blob/main/src/transformers/models/whisper/generation_whisper.py#L1520
        lang_token = f"<|{request.language}|>" if request.language else "<|en|>"
        if request.language:
            if request.language in ISO639_1_SUPPORTED_LANGS:
                pass
            elif request.language in ISO639_1_OTHER_LANGS:
                logger.warning(
                    "The selected language %s has limited accuracy with"
                    " reported WER>=0.5. Results may be less accurate "
                    "for this choice.", request.language)
            else:
                raise ValueError(
                    f"Unsupported language: {request.language}."
                    "Language should be one of:" +
                    f" {list(ISO639_1_SUPPORTED_LANGS.values())}" +
                    f"or {list(ISO639_1_OTHER_LANGS.values())}")

        if len(audio_data) / 1024**2 > MAX_AUDIO_CLIP_FILESIZE_MB:
            raise ValueError("Maximum file size exceeded.")

        with io.BytesIO(audio_data) as bytes_:
            y, sr = librosa.load(bytes_)

        duration = librosa.get_duration(y=y, sr=sr)
        chunks = [y] if duration < 30 else self._split_audio(y, sr)
        prompts = []
        for i, chunk in enumerate(chunks):
            prompt = {
                "encoder_prompt": {
                    "prompt": "",
                    "multi_modal_data": {
                        "audio": (chunk, sr),
                    },
                },
                "decoder_prompt":
                f"<|startoftranscript|>{lang_token}<|transcribe|><|notimestamps|>{request.prompt}"
                if i == 0 else ""
            }
            prompts.append(cast(PromptType, prompt))
        return prompts, duration

    # TODO (varun) : Make verbose response work !
    async def create_transcription(
        self, audio_data: bytes, request: TranscriptionRequest,
        raw_request: Request
    ) -> Union[TranscriptionResponse, AsyncGenerator[str, None],
               ErrorResponse]:
        """Transcription API similar to OpenAI's API.

        See https://platform.openai.com/docs/api-reference/audio/createTranscription
        for the API specification. This API mimics the OpenAI transcription API.
        """
        error_check_ret = await self._check_model(request)
        if error_check_ret is not None:
            return error_check_ret

        # If the engine is dead, raise the engine's DEAD_ERROR.
        # This is required for the streaming case, where we return a
        # success status before we actually start generating text :).
        if self.engine_client.errored:
            raise self.engine_client.dead_error

        if request.response_format not in ['text', 'json']:
            return self.create_error_response(
                "Currently only support response_format `text` or `json`")

        request_id = f"trsc-{self._base_request_id(raw_request)}"

        request_metadata = RequestResponseMetadata(request_id=request_id)
        if raw_request:
            raw_request.state.request_metadata = request_metadata

        try:
            (
                lora_request,
                prompt_adapter_request,
            ) = self._maybe_get_adapters(request)

            if lora_request:
                return self.create_error_response(
                    "Currently do not support LoRA for Transcription.")
            if prompt_adapter_request:
                return self.create_error_response(
                    "Currently do not support PromptAdapter for Transcription."
                )

            prompts, duration_s = await self._preprocess_transcription(
                request=request,
                audio_data=audio_data,
            )

        except ValueError as e:
            logger.exception("Error in preprocessing prompt inputs")
            return self.create_error_response(str(e))

        list_result_generator: Optional[list[AsyncGenerator[RequestOutput,
                                                            None]]] = None
        try:
            # Unlike most decoder-only models, whisper generation length is not
            # constrained by the size of the input audio, which is mapped to a
            # fixed-size log-mel-spectogram.
            default_max_tokens = self.model_config.max_model_len
            sampling_params = request.to_sampling_params(
                default_max_tokens, self.default_sampling_params)
            streaming_params = request.to_streaming_params()

            self._log_inputs(
                request_id,
                prompts[0]['decoder_prompt'],  # type: ignore
                params=sampling_params,
                lora_request=None,
                prompt_adapter_request=None)

<<<<<<< HEAD
            result_generator = self.engine_client.generate(
                prompt,
                sampling_params,
                streaming_params,
                request_id,
            )
=======
            list_result_generator = [
                self.engine_client.generate(
                    prompt,
                    sampling_params,
                    request_id,
                ) for prompt in prompts
            ]
>>>>>>> ca94d7fa
        except ValueError as e:
            # TODO: Use a vllm-specific Validation Error
            return self.create_error_response(str(e))

        if request.stream:
            return self.transcription_stream_generator(request,
                                                       list_result_generator,
                                                       request_id,
                                                       request_metadata,
                                                       duration_s)
        # Non-streaming response.
        try:
            assert list_result_generator is not None
            text = ""
            for result_generator in list_result_generator:
                async for op in result_generator:
                    text += op.outputs[0].text
            return TranscriptionResponse(text=text)
        except asyncio.CancelledError:
            return self.create_error_response("Client disconnected")
        except ValueError as e:
            # TODO: Use a vllm-specific Validation Error
            return self.create_error_response(str(e))

    async def transcription_stream_generator(
            self, request: TranscriptionRequest,
            list_result_generator: list[AsyncGenerator[RequestOutput, None]],
            request_id: str, request_metadata: RequestResponseMetadata,
            audio_duration_s: float) -> AsyncGenerator[str, None]:
        created_time = int(time.time())
        model_name = request.model
        chunk_object_type: Final = "transcription.chunk"

        completion_tokens = 0
        num_prompt_tokens = 0

        include_usage = request.stream_include_usage \
            if request.stream_include_usage else False
        include_continuous_usage = request.stream_continuous_usage_stats\
            if include_usage and request.stream_continuous_usage_stats\
            else False

        try:
            for result_generator in list_result_generator:
                async for res in result_generator:
                    # On first result.
                    if res.prompt_token_ids is not None:
                        # Do not account the 4-tokens `<|startoftranscript|>..`
                        # Could be negative when language token
                        # is not specified.
                        num_prompt_tokens = max(
                            len(res.prompt_token_ids) - 4, 0)
                        # NOTE(NickLucche) user can't pass encoder
                        # prompts directly at least not to Whisper.
                        # One indicator of the encoder amount of processing
                        # is the log-mel spectogram length.
                        num_prompt_tokens += ceil(
                            audio_duration_s * self.model_sr / self.hop_length)

                    # We need to do it here, because if there are exceptions in
                    # the result_generator, it needs to be sent as the FIRST
                    # response (by the try...catch).

                    # Just one output (n=1) supported.
                    assert len(res.outputs) == 1
                    output = res.outputs[0]

                    delta_message = DeltaMessage(content=output.text)
                    completion_tokens += len(output.token_ids)

                    if output.finish_reason is None:
                        # Still generating, send delta update.
                        choice_data = TranscriptionResponseStreamChoice(
                            delta=delta_message)
                    else:
                        # Model is finished generating.
                        choice_data = TranscriptionResponseStreamChoice(
                            delta=delta_message,
                            finish_reason=output.finish_reason,
                            stop_reason=output.stop_reason)

                    chunk = TranscriptionStreamResponse(
                        id=request_id,
                        object=chunk_object_type,
                        created=created_time,
                        choices=[choice_data],
                        model=model_name)

                    # handle usage stats if requested & if continuous
                    if include_continuous_usage:
                        chunk.usage = UsageInfo(
                            prompt_tokens=num_prompt_tokens,
                            completion_tokens=completion_tokens,
                            total_tokens=num_prompt_tokens + completion_tokens,
                        )

                    data = chunk.model_dump_json(exclude_unset=True)
                    yield f"data: {data}\n\n"

            # Once the final token is handled, if stream_options.include_usage
            # is sent, send the usage.
            if include_usage:
                final_usage = UsageInfo(prompt_tokens=num_prompt_tokens,
                                        completion_tokens=completion_tokens,
                                        total_tokens=num_prompt_tokens +
                                        completion_tokens)

                final_usage_chunk = TranscriptionStreamResponse(
                    id=request_id,
                    object=chunk_object_type,
                    created=created_time,
                    choices=[],
                    model=model_name,
                    usage=final_usage)
                final_usage_data = (final_usage_chunk.model_dump_json(
                    exclude_unset=True, exclude_none=True))
                yield f"data: {final_usage_data}\n\n"

            # report to FastAPI middleware aggregate usage across all choices
            request_metadata.final_usage_info = UsageInfo(
                prompt_tokens=num_prompt_tokens,
                completion_tokens=completion_tokens,
                total_tokens=num_prompt_tokens + completion_tokens)

        except Exception as e:
            # TODO: Use a vllm-specific Validation Error
            logger.exception("Error in chat completion stream generator.")
            data = self.create_streaming_error_response(str(e))
            yield f"data: {data}\n\n"
        # Send the final done message after all response.n are finished
        yield "data: [DONE]\n\n"

    def _split_audio(self, audio_data: np.ndarray,
                     sample_rate: int) -> list[np.ndarray]:
        chunk_size = sample_rate * self.max_audio_clip_s
        overlap_size = sample_rate * OVERLAP_CHUNK_SECOND
        chunks = []
        i = 0
        while i < audio_data.shape[-1]:
            if i + chunk_size >= audio_data.shape[-1]:
                # handle last chunk
                chunks.append(audio_data[..., i:])
                break

            # Find the best split point in the overlap region
            search_start = i + chunk_size - overlap_size
            search_end = min(i + chunk_size, audio_data.shape[-1])
            split_point = self._find_split_point(audio_data, search_start,
                                                 search_end)

            # Extract chunk up to the split point
            chunks.append(audio_data[..., i:split_point])
            i = split_point
        return chunks

    def _find_split_point(self, wav: np.ndarray, start_idx: int,
                          end_idx: int) -> int:
        """Find the best point to split audio by 
        looking for silence or low amplitude.
        Args:
            wav: Audio tensor [1, T]
            start_idx: Start index of search region
            end_idx: End index of search region
        Returns:
            Index of best splitting point
        """
        segment = wav[start_idx:end_idx]

        # Calculate RMS energy in small windows
        min_energy = math.inf
        quietest_idx = 0
        for i in range(0,
                       len(segment) - MIN_ENERGY_WINDOW_SIZE,
                       MIN_ENERGY_WINDOW_SIZE):
            window = segment[i:i + MIN_ENERGY_WINDOW_SIZE]
            energy = (window**2).mean()**0.5
            if energy < min_energy:
                quietest_idx = i + start_idx
                min_energy = energy
        return quietest_idx<|MERGE_RESOLUTION|>--- conflicted
+++ resolved
@@ -299,22 +299,14 @@
                 lora_request=None,
                 prompt_adapter_request=None)
 
-<<<<<<< HEAD
-            result_generator = self.engine_client.generate(
-                prompt,
-                sampling_params,
-                streaming_params,
-                request_id,
-            )
-=======
             list_result_generator = [
                 self.engine_client.generate(
                     prompt,
                     sampling_params,
+                    streaming_params,
                     request_id,
                 ) for prompt in prompts
             ]
->>>>>>> ca94d7fa
         except ValueError as e:
             # TODO: Use a vllm-specific Validation Error
             return self.create_error_response(str(e))
