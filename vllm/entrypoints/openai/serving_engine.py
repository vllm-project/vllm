--- conflicted
+++ resolved
@@ -95,17 +95,8 @@
 ChatLikeRequest = Union[ChatCompletionRequest, EmbeddingChatRequest,
                         TokenizeChatRequest]
 SpeechToTextRequest = Union[TranscriptionRequest, TranslationRequest]
-<<<<<<< HEAD
-AnyRequest = Union[
-    CompletionLikeRequest,
-    ChatLikeRequest,
-    SpeechToTextRequest,
-    ResponsesRequest,
-]
-=======
 AnyRequest = Union[CompletionLikeRequest, ChatLikeRequest, SpeechToTextRequest,
                    ResponsesRequest, IOProcessorRequest]
->>>>>>> 0235103c
 
 AnyResponse = Union[
     CompletionResponse,
@@ -783,24 +774,11 @@
                 task = self._normalize_prompt_text_to_input(
                     request,
                     prompt_input["content"],
-<<<<<<< HEAD
-                    truncate_prompt_tokens=truncate_prompt_tokens,
-                    add_special_tokens=add_special_tokens,
-                )
-            else:
-                task = self._normalize_prompt_tokens_to_input(
-                    request,
-                    tokenizer,
-                    prompt_input["content"],
-                    truncate_prompt_tokens=truncate_prompt_tokens,
-                )
-=======
                     tokenizer=tokenizer,
                     add_special_tokens=add_special_tokens)
             else:
                 task = self._normalize_prompt_tokens_to_input(
                     request, prompt_input["content"], tokenizer=tokenizer)
->>>>>>> 0235103c
             tasks.append(task)
 
         # Wait for all tokenization tasks to complete
@@ -812,22 +790,10 @@
     @overload
     async def _preprocess_completion(
         self,
-<<<<<<< HEAD
-        request: Union[
-            DetokenizeRequest,
-            EmbeddingCompletionRequest,
-            RerankRequest,
-            ClassificationRequest,
-            ScoreRequest,
-            TokenizeCompletionRequest,
-        ],
-        tokenizer: AnyTokenizer,
-=======
         request: Union[DetokenizeRequest, EmbeddingCompletionRequest,
                        RerankRequest, ClassificationRequest, ScoreRequest,
                        TokenizeCompletionRequest],
         tokenizer: Optional[AnyTokenizer],
->>>>>>> 0235103c
         input_or_inputs: Union[str, list[str], list[int], list[list[int]]],
         add_special_tokens: bool = ...,
     ) -> tuple[list[TextTokensPrompt], list[EngineTokensPrompt]]:
@@ -868,18 +834,6 @@
                 "Prompt embeds with non-completion requests is not"
                 " currently supported.")
 
-<<<<<<< HEAD
-        (
-            request_prompts_text,
-            request_prompts_embeds,
-        ) = await self._tokenize_prompt_input_or_inputs_async(
-            request,
-            tokenizer,
-            input_or_inputs,
-            truncate_prompt_tokens=truncate_prompt_tokens,
-            add_special_tokens=add_special_tokens,
-        )
-=======
         (request_prompts_text, request_prompts_embeds
          ) = await self._tokenize_prompt_input_or_inputs_async(
              request,
@@ -887,7 +841,6 @@
              input_or_inputs,
              add_special_tokens=add_special_tokens,
          )
->>>>>>> 0235103c
 
         engine_prompts_text = [
             EngineTokensPrompt(
