--- conflicted
+++ resolved
@@ -1,10 +1,5 @@
 # SPDX-License-Identifier: Apache-2.0
 # SPDX-FileCopyrightText: Copyright contributors to the vLLM project
-<<<<<<< HEAD
-import base64
-=======
-import asyncio
->>>>>>> 33c63e95
 import io
 import json
 import sys
