--- conflicted
+++ resolved
@@ -428,13 +428,6 @@
             return self.create_error_response(str(e))
 
     def create_error_response(
-<<<<<<< HEAD
-        self,
-        message: str,
-        err_type: str = "BadRequestError",
-        status_code: HTTPStatus = HTTPStatus.BAD_REQUEST,
-    ) -> ErrorResponse:
-=======
             self,
             message: str,
             err_type: str = "BadRequestError",
@@ -445,7 +438,6 @@
                 traceback.print_exc()
             else:
                 traceback.print_stack()
->>>>>>> 6ea9ee42
         return ErrorResponse(error=ErrorInfo(
             message=message, type=err_type, code=status_code.value))
 
