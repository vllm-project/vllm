--- conflicted
+++ resolved
@@ -242,19 +242,14 @@
         else:
             return input_ids, input_text
 
-<<<<<<< HEAD
-    def _get_decoded_token(self,
-                           logprob: Logprob,
+    @staticmethod
+    def _get_decoded_token(logprob: Logprob,
                            token_id: int,
+                           tokenizer: PreTrainedTokenizer,
                            return_as_token_id: bool = False) -> str:
         if return_as_token_id:
             return f"token_id:{token_id}"
 
-=======
-    @staticmethod
-    def _get_decoded_token(logprob: Logprob, token_id: int,
-                           tokenizer: PreTrainedTokenizer) -> str:
->>>>>>> 396d92d5
         if logprob.decoded_token is not None:
             return logprob.decoded_token
         return tokenizer.decode(token_id)