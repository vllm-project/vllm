# SPDX-License-Identifier: Apache-2.0

import json
import sys
import time
from collections.abc import (AsyncGenerator, Iterable, Iterator, Mapping,
                             Sequence)
from concurrent.futures.thread import ThreadPoolExecutor
from http import HTTPStatus
from typing import (Annotated, Any, Callable, ClassVar, Generic, Optional,
                    TypeVar, Union)

from fastapi import Request
from pydantic import BaseModel, ConfigDict, Field
from starlette.datastructures import Headers

if sys.version_info >= (3, 12):
    from typing import TypedDict
else:
    from typing_extensions import TypedDict

import vllm.envs as envs
from vllm.config import ModelConfig
from vllm.engine.protocol import EngineClient
# yapf conflicts with isort for this block
# yapf: disable
from vllm.entrypoints.chat_utils import (ChatCompletionMessageParam,
                                         ChatTemplateContentFormatOption,
                                         ConversationMessage,
                                         apply_hf_chat_template,
                                         apply_mistral_chat_template,
                                         parse_chat_messages_futures,
                                         resolve_chat_template_content_format)
from vllm.entrypoints.logger import RequestLogger
from vllm.entrypoints.openai.protocol import (ChatCompletionRequest,
                                              ChatCompletionResponse,
                                              ClassificationRequest,
                                              ClassificationResponse,
                                              CompletionRequest,
                                              CompletionResponse,
                                              DetokenizeRequest,
                                              EmbeddingChatRequest,
                                              EmbeddingCompletionRequest,
                                              EmbeddingRequest,
                                              EmbeddingResponse, ErrorResponse,
                                              PoolingResponse, RerankRequest,
                                              ScoreRequest, ScoreResponse,
                                              TokenizeChatRequest,
                                              TokenizeCompletionRequest,
                                              TokenizeResponse,
                                              TranscriptionRequest,
                                              TranscriptionResponse)
from vllm.entrypoints.openai.serving_models import OpenAIServingModels
from vllm.entrypoints.openai.tool_parsers import ToolParser
# yapf: enable
from vllm.inputs import TokensPrompt
from vllm.inputs.parse import parse_and_batch_prompt
from vllm.logger import init_logger
from vllm.lora.request import LoRARequest
from vllm.multimodal import (  # noqa: F401 - Required to resolve Pydantic error in RequestProcessingMixin
    MultiModalDataDict)
from vllm.outputs import PoolingRequestOutput, RequestOutput
from vllm.pooling_params import PoolingParams
from vllm.prompt_adapter.request import PromptAdapterRequest
from vllm.sampling_params import BeamSearchParams, SamplingParams
from vllm.sequence import Logprob, PromptLogprobs
from vllm.tracing import (contains_trace_headers, extract_trace_headers,
                          log_tracing_disabled_warning)
from vllm.transformers_utils.tokenizer import AnyTokenizer, MistralTokenizer
from vllm.utils import (is_list_of, make_async, merge_async_iterators,
                        random_uuid)

logger = init_logger(__name__)

CompletionLikeRequest = Union[CompletionRequest, DetokenizeRequest,
                              EmbeddingCompletionRequest, RerankRequest,
                              ClassificationRequest, ScoreRequest,
                              TokenizeCompletionRequest]

ChatLikeRequest = Union[ChatCompletionRequest, EmbeddingChatRequest,
                        TokenizeChatRequest]

AnyRequest = Union[CompletionLikeRequest, ChatLikeRequest,
                   TranscriptionRequest]

AnyResponse = Union[
    CompletionResponse,
    ChatCompletionResponse,
    EmbeddingResponse,
    TranscriptionResponse,
    TokenizeResponse,
    PoolingResponse,
    ClassificationResponse,
    ScoreResponse,
]


class TextTokensPrompt(TypedDict):
    prompt: str
    prompt_token_ids: list[int]


RequestPrompt = Union[list[int], str, TextTokensPrompt]

RequestT = TypeVar("RequestT", bound=AnyRequest)


class RequestProcessingMixin(BaseModel):
    """
    Mixin for request processing, 
    handling prompt preparation and engine input.
    """
    request_prompts: Optional[Sequence[RequestPrompt]] = \
                            Field(default_factory=list)
    engine_prompts: Optional[list[TokensPrompt]] = \
                            Field(default_factory=list)

    model_config = ConfigDict(arbitrary_types_allowed=True)


class ResponseGenerationMixin(BaseModel):
    """
    Mixin for response generation, 
    managing result generators and final batch results.
    """
    result_generator: Optional[AsyncGenerator[tuple[int, Union[
        RequestOutput, PoolingRequestOutput]], None]] = None
    final_res_batch: list[Union[RequestOutput, PoolingRequestOutput]] = Field(
        default_factory=list)

    model_config = ConfigDict(arbitrary_types_allowed=True)


class ServeContext(RequestProcessingMixin, ResponseGenerationMixin, BaseModel,
                   Generic[RequestT]):
    # Shared across all requests
    request: RequestT
    raw_request: Optional[Request] = None
    model_name: str
    request_id: str
    created_time: int = Field(default_factory=lambda: int(time.time()))
    lora_request: Optional[LoRARequest] = None
    prompt_adapter_request: Optional[PromptAdapterRequest] = None

    # Shared across most requests
    tokenizer: Optional[AnyTokenizer] = None
    truncate_prompt_tokens: Optional[Annotated[int, Field(ge=1)]] = None

    # `protected_namespaces` resolves Pydantic v2's warning
    # on conflict with protected namespace "model_"
    model_config = ConfigDict(
        protected_namespaces=(),
        arbitrary_types_allowed=True,
    )


ClassificationServeContext = ServeContext[ClassificationRequest]


class EmbeddingServeContext(ServeContext[EmbeddingRequest]):
    chat_template: Optional[str] = None
    chat_template_content_format: ChatTemplateContentFormatOption


# Used to resolve the Pydantic error related to
# forward reference of MultiModalDataDict in TokensPrompt
RequestProcessingMixin.model_rebuild()
ServeContext.model_rebuild()
ClassificationServeContext.model_rebuild()
EmbeddingServeContext.model_rebuild()


class OpenAIServing:
    request_id_prefix: ClassVar[str] = """
    A short string prepended to every request’s ID (e.g. "embd", "classify")
    so you can easily tell “this ID came from Embedding vs Classification.”
    """

    def __init__(
        self,
        engine_client: EngineClient,
        model_config: ModelConfig,
        models: OpenAIServingModels,
        *,
        request_logger: Optional[RequestLogger],
        return_tokens_as_token_ids: bool = False,
    ):
        super().__init__()

        self.engine_client = engine_client
        self.model_config = model_config
        self.max_model_len = model_config.max_model_len

        self.models = models

        self.request_logger = request_logger
        self.return_tokens_as_token_ids = return_tokens_as_token_ids

        self._tokenizer_executor = ThreadPoolExecutor(max_workers=1)

        self._tokenize_prompt_input_async = make_async(
            self._tokenize_prompt_input, executor=self._tokenizer_executor)
        self._tokenize_prompt_input_or_inputs_async = make_async(
            self._tokenize_prompt_input_or_inputs,
            executor=self._tokenizer_executor)

    async def _preprocess(
        self,
        ctx: ServeContext,
    ) -> Optional[ErrorResponse]:
        """
        Default preprocessing hook. Subclasses may override
        to prepare `ctx` (classification, embedding, etc.).
        """
        return None

    def _build_response(
        self,
        ctx: ServeContext,
    ) -> Union[AnyResponse, ErrorResponse]:
        """
        Default response builder. Subclass may override this method
        to return the appropriate response object.
        """
        return self.create_error_response("unimplemented endpoint")

    async def handle(
        self,
        ctx: ServeContext,
    ) -> Union[AnyResponse, ErrorResponse]:
        generation: AsyncGenerator[Union[AnyResponse, ErrorResponse], None]
        generation = self._pipeline(ctx)

        async for response in generation:
            return response

        return self.create_error_response("No response yielded from pipeline")

    async def _pipeline(
        self,
        ctx: ServeContext,
    ) -> AsyncGenerator[Union[AnyResponse, ErrorResponse], None]:
        """Execute the request processing pipeline yielding responses."""
        if error := await self._check_model(ctx.request):
            yield error
        if error := self._validate_request(ctx):
            yield error

        preprocess_ret = await self._preprocess(ctx)
        if isinstance(preprocess_ret, ErrorResponse):
            yield preprocess_ret

        generators_ret = await self._prepare_generators(ctx)
        if isinstance(generators_ret, ErrorResponse):
            yield generators_ret

        collect_ret = await self._collect_batch(ctx)
        if isinstance(collect_ret, ErrorResponse):
            yield collect_ret

        yield self._build_response(ctx)

    def _validate_request(self, ctx: ServeContext) -> Optional[ErrorResponse]:
        truncate_prompt_tokens = getattr(ctx.request, "truncate_prompt_tokens",
                                         None)

        if truncate_prompt_tokens is not None:
            if truncate_prompt_tokens <= self.max_model_len:
                ctx.truncate_prompt_tokens = truncate_prompt_tokens
            else:
                return self.create_error_response(
                    "truncate_prompt_tokens value is "
                    "greater than max_model_len."
                    " Please, select a smaller truncation size.")
        return None

    async def _prepare_generators(
        self,
        ctx: ServeContext,
    ) -> Optional[ErrorResponse]:
        """Schedule the request and get the result generator."""
        generators: list[AsyncGenerator[Union[RequestOutput,
                                              PoolingRequestOutput],
                                        None]] = []

        try:
            trace_headers = (None if ctx.raw_request is None else await
                             self._get_trace_headers(ctx.raw_request.headers))

            if not hasattr(ctx.request, "to_pooling_params"):
                return self.create_error_response(
                    "Request type does not support pooling parameters")

            pooling_params = ctx.request.to_pooling_params()

            if ctx.engine_prompts is None:
                return self.create_error_response(
                    "Engine prompts not available")

            for i, engine_prompt in enumerate(ctx.engine_prompts):
                request_id_item = f"{ctx.request_id}-{i}"

                if ctx.request_prompts is None:
                    return self.create_error_response(
                        "Request prompts not available")

                self._log_inputs(
                    request_id_item,
                    ctx.request_prompts[i],
                    params=pooling_params,
                    lora_request=ctx.lora_request,
                    prompt_adapter_request=ctx.prompt_adapter_request)

                generator = self.engine_client.encode(
                    engine_prompt,
                    pooling_params,
                    request_id_item,
                    lora_request=ctx.lora_request,
                    trace_headers=trace_headers,
                    priority=getattr(ctx.request, "priority", 0),
                )

                generators.append(generator)

            ctx.result_generator = merge_async_iterators(*generators)

            return None

        except Exception as e:
            # TODO: Use a vllm-specific Validation Error
            return self.create_error_response(str(e))

    async def _collect_batch(
        self,
        ctx: ServeContext,
    ) -> Optional[ErrorResponse]:
        """Collect batch results from the result generator."""
        try:
            if ctx.engine_prompts is None:
                return self.create_error_response(
                    "Engine prompts not available")

            num_prompts = len(ctx.engine_prompts)
            final_res_batch: list[Optional[Union[RequestOutput,
                                                 PoolingRequestOutput]]]
            final_res_batch = [None] * num_prompts

            if ctx.result_generator is None:
                return self.create_error_response(
                    "Result generator not available")

            async for i, res in ctx.result_generator:
                final_res_batch[i] = res

            if None in final_res_batch:
                return self.create_error_response(
                    "Failed to generate results for all prompts")

            ctx.final_res_batch = [
                res for res in final_res_batch if res is not None
            ]

            return None

        except Exception as e:
            return self.create_error_response(str(e))

    def create_error_response(
            self,
            message: str,
            err_type: str = "BadRequestError",
            status_code: HTTPStatus = HTTPStatus.BAD_REQUEST) -> ErrorResponse:
        return ErrorResponse(message=message,
                             type=err_type,
                             code=status_code.value)

    def create_streaming_error_response(
            self,
            message: str,
            err_type: str = "BadRequestError",
            status_code: HTTPStatus = HTTPStatus.BAD_REQUEST) -> str:
        json_str = json.dumps({
            "error":
            self.create_error_response(message=message,
                                       err_type=err_type,
                                       status_code=status_code).model_dump()
        })
        return json_str

    async def _check_model(
        self,
        request: AnyRequest,
    ) -> Optional[ErrorResponse]:

        error_response = None

        if self._is_model_supported(request.model):
            return None
        if request.model in [
                lora.lora_name for lora in self.models.lora_requests
        ]:
            return None
        if envs.VLLM_ALLOW_RUNTIME_LORA_UPDATING and request.model and (
                load_result := await self.models.resolve_lora(request.model)):
            if isinstance(load_result, LoRARequest):
                return None
            if isinstance(load_result, ErrorResponse) and \
                load_result.code == HTTPStatus.BAD_REQUEST.value:
                error_response = load_result
        if request.model in [
                prompt_adapter.prompt_adapter_name
                for prompt_adapter in self.models.prompt_adapter_requests
        ]:
            return None

        return error_response or self.create_error_response(
            message=f"The model `{request.model}` does not exist.",
            err_type="NotFoundError",
            status_code=HTTPStatus.NOT_FOUND)

    def _maybe_get_adapters(
        self, request: AnyRequest
    ) -> Union[tuple[None, None], tuple[LoRARequest, None], tuple[
            None, PromptAdapterRequest]]:
        if self._is_model_supported(request.model):
            return None, None
        for lora in self.models.lora_requests:
            if request.model == lora.lora_name:
                return lora, None
        for prompt_adapter in self.models.prompt_adapter_requests:
            if request.model == prompt_adapter.prompt_adapter_name:
                return None, prompt_adapter
        # if _check_model has been called earlier, this will be unreachable
        raise ValueError(f"The model `{request.model}` does not exist.")

    def _normalize_prompt_text_to_input(
        self,
        request: AnyRequest,
        tokenizer: AnyTokenizer,
        prompt: str,
        truncate_prompt_tokens: Optional[Annotated[int, Field(ge=-1)]],
        add_special_tokens: bool,
    ) -> TextTokensPrompt:
        if (self.model_config.encoder_config is not None
                and self.model_config.encoder_config.get(
                    "do_lower_case", False)):
            prompt = prompt.lower()

        if truncate_prompt_tokens is None:
            encoded = tokenizer(prompt, add_special_tokens=add_special_tokens)
        elif truncate_prompt_tokens < 0:
            # Negative means we cap at the model's max length
            encoded = tokenizer(prompt,
                                add_special_tokens=add_special_tokens,
                                truncation=True,
                                max_length=self.max_model_len)
        else:
            encoded = tokenizer(prompt,
                                add_special_tokens=add_special_tokens,
                                truncation=True,
                                max_length=truncate_prompt_tokens)

        input_ids = encoded.input_ids

        input_text = prompt

        return self._validate_input(request, input_ids, input_text)

    def _normalize_prompt_tokens_to_input(
        self,
        request: AnyRequest,
        tokenizer: AnyTokenizer,
        prompt_ids: list[int],
        truncate_prompt_tokens: Optional[Annotated[int, Field(ge=1)]],
    ) -> TextTokensPrompt:
        if truncate_prompt_tokens is None:
            input_ids = prompt_ids
        elif truncate_prompt_tokens < 0:
            input_ids = prompt_ids[-self.max_model_len:]
        else:
            input_ids = prompt_ids[-truncate_prompt_tokens:]

        input_text = tokenizer.decode(input_ids)

        return self._validate_input(request, input_ids, input_text)

    def _validate_input(
        self,
        request: AnyRequest,
        input_ids: list[int],
        input_text: str,
    ) -> TextTokensPrompt:
        token_num = len(input_ids)

        # Note: EmbeddingRequest, ClassificationRequest,
        # and ScoreRequest doesn't have max_tokens
        if isinstance(request,
                      (EmbeddingChatRequest, EmbeddingCompletionRequest,
                       ScoreRequest, RerankRequest, ClassificationRequest)):
            operation = {
                ScoreRequest: "score",
                ClassificationRequest: "classification"
            }.get(type(request), "embedding generation")

            if token_num > self.max_model_len:
                raise ValueError(
                    f"This model's maximum context length is "
                    f"{self.max_model_len} tokens. However, you requested "
                    f"{token_num} tokens in the input for {operation}. "
                    f"Please reduce the length of the input.")
            return TextTokensPrompt(prompt=input_text,
                                    prompt_token_ids=input_ids)

        # Note: TokenizeRequest and DetokenizeRequest doesn't have max_tokens
        # and does not require model context length validation
        if isinstance(request, (TokenizeCompletionRequest, TokenizeChatRequest,
                                DetokenizeRequest)):
            return TextTokensPrompt(prompt=input_text,
                                    prompt_token_ids=input_ids)

        # chat completion endpoint supports max_completion_tokens
        if isinstance(request, ChatCompletionRequest):
            # TODO(#9845): remove max_tokens when field dropped from OpenAI API
            max_tokens = request.max_completion_tokens or request.max_tokens
<<<<<<< HEAD
        elif isinstance(request, CompletionRequest):
            max_tokens = request.max_tokens
=======
        else:
            max_tokens = getattr(request, "max_tokens", None)
>>>>>>> 9fbf2bfb
        if max_tokens is None:
            if token_num >= self.max_model_len:
                raise ValueError(
                    f"This model's maximum context length is "
                    f"{self.max_model_len} tokens. However, you requested "
                    f"{token_num} tokens in the messages, "
                    f"Please reduce the length of the messages.")
        elif token_num + max_tokens > self.max_model_len:
            raise ValueError(
                f"This model's maximum context length is "
                f"{self.max_model_len} tokens. However, you requested "
                f"{max_tokens + token_num} tokens "
                f"({token_num} in the messages, "
                f"{max_tokens} in the completion). "
                f"Please reduce the length of the messages or completion.")

        return TextTokensPrompt(prompt=input_text, prompt_token_ids=input_ids)

    def _tokenize_prompt_input(
        self,
        request: AnyRequest,
        tokenizer: AnyTokenizer,
        prompt_input: Union[str, list[int]],
        truncate_prompt_tokens: Optional[Annotated[int, Field(ge=-1)]] = None,
        add_special_tokens: bool = True,
    ) -> TextTokensPrompt:
        """
        A simpler implementation of {meth}`_tokenize_prompt_input_or_inputs`
        that assumes single input.
        """
        return next(
            self._tokenize_prompt_inputs(
                request,
                tokenizer,
                [prompt_input],
                truncate_prompt_tokens=truncate_prompt_tokens,
                add_special_tokens=add_special_tokens,
            ))

    def _tokenize_prompt_inputs(
        self,
        request: AnyRequest,
        tokenizer: AnyTokenizer,
        prompt_inputs: Iterable[Union[str, list[int]]],
        truncate_prompt_tokens: Optional[Annotated[int, Field(ge=-1)]] = None,
        add_special_tokens: bool = True,
    ) -> Iterator[TextTokensPrompt]:
        """
        A simpler implementation of {meth}`_tokenize_prompt_input_or_inputs`
        that assumes multiple inputs.
        """
        for text in prompt_inputs:
            if isinstance(text, str):
                yield self._normalize_prompt_text_to_input(
                    request,
                    tokenizer,
                    prompt=text,
                    truncate_prompt_tokens=truncate_prompt_tokens,
                    add_special_tokens=add_special_tokens,
                )
            else:
                yield self._normalize_prompt_tokens_to_input(
                    request,
                    tokenizer,
                    prompt_ids=text,
                    truncate_prompt_tokens=truncate_prompt_tokens,
                )

    def _tokenize_prompt_input_or_inputs(
        self,
        request: AnyRequest,
        tokenizer: AnyTokenizer,
        input_or_inputs: Union[str, list[str], list[int], list[list[int]]],
        truncate_prompt_tokens: Optional[Annotated[int, Field(ge=-1)]] = None,
        add_special_tokens: bool = True,
    ) -> list[TextTokensPrompt]:
        """
        Tokenize/detokenize depending on the input format.

        According to `OpenAI API <https://platform.openai.com/docs/api-reference/embeddings/create>`_
        , each input can be a string or array of tokens. Note that each request
        can pass one or more inputs.
        """
        # Although our type checking is based on mypy,
        # VSCode Pyright extension should still work properly
        # "is True" is required for Pyright to perform type narrowing
        # See: https://github.com/microsoft/pyright/issues/7672
        return [
            self._normalize_prompt_text_to_input(
                request,
                tokenizer,
                prompt=prompt_input["content"],
                truncate_prompt_tokens=truncate_prompt_tokens,
                add_special_tokens=add_special_tokens)
            if prompt_input["is_tokens"] is False else
            self._normalize_prompt_tokens_to_input(
                request,
                tokenizer,
                prompt_ids=prompt_input["content"],
                truncate_prompt_tokens=truncate_prompt_tokens)
            for prompt_input in parse_and_batch_prompt(input_or_inputs)
        ]

    async def _preprocess_completion(
        self,
        request: CompletionLikeRequest,
        tokenizer: AnyTokenizer,
        input_or_inputs: Union[str, list[str], list[int], list[list[int]]],
        truncate_prompt_tokens: Optional[Annotated[int, Field(ge=-1)]] = None,
        add_special_tokens: bool = True,
    ) -> tuple[list[TextTokensPrompt], list[TokensPrompt]]:
        request_prompts = await self._tokenize_prompt_input_or_inputs_async(
            request,
            tokenizer,
            input_or_inputs,
            truncate_prompt_tokens=truncate_prompt_tokens,
            add_special_tokens=add_special_tokens,
        )

        engine_prompts = [
            TokensPrompt(prompt_token_ids=request_prompt["prompt_token_ids"])
            for request_prompt in request_prompts
        ]

        return request_prompts, engine_prompts

    async def _preprocess_chat(
        self,
        request: ChatLikeRequest,
        tokenizer: AnyTokenizer,
        messages: list[ChatCompletionMessageParam],
        chat_template: Optional[str],
        chat_template_content_format: ChatTemplateContentFormatOption,
        add_generation_prompt: bool = True,
        continue_final_message: bool = False,
        tool_dicts: Optional[list[dict[str, Any]]] = None,
        documents: Optional[list[dict[str, str]]] = None,
        chat_template_kwargs: Optional[dict[str, Any]] = None,
        tool_parser: Optional[Callable[[AnyTokenizer], ToolParser]] = None,
        truncate_prompt_tokens: Optional[Annotated[int, Field(ge=1)]] = None,
        add_special_tokens: bool = False,
    ) -> tuple[list[ConversationMessage], Sequence[RequestPrompt],
               list[TokensPrompt]]:
        model_config = self.model_config

        resolved_content_format = resolve_chat_template_content_format(
            model_config,
            chat_template,
            tool_dicts,
            chat_template_content_format,
            tokenizer,
        )
        conversation, mm_data_future = parse_chat_messages_futures(
            messages,
            model_config,
            tokenizer,
            content_format=resolved_content_format,
        )

        _chat_template_kwargs: dict[str, Any] = dict(
            chat_template=chat_template,
            add_generation_prompt=add_generation_prompt,
            continue_final_message=continue_final_message,
            tools=tool_dicts,
            documents=documents,
        )
        _chat_template_kwargs.update(chat_template_kwargs or {})

        request_prompt: Union[str, list[int]]
        if isinstance(tokenizer, MistralTokenizer):
            request_prompt = apply_mistral_chat_template(
                tokenizer,
                messages=messages,
                **_chat_template_kwargs,
            )
        else:
            request_prompt = apply_hf_chat_template(
                model_config,
                tokenizer,
                conversation=conversation,
                **_chat_template_kwargs,
            )

        mm_data = await mm_data_future

        # tool parsing is done only if a tool_parser has been set and if
        # tool_choice is not "none" (if tool_choice is "none" but a tool_parser
        # is set, we want to prevent parsing a tool_call hallucinated by the LLM
        should_parse_tools = tool_parser is not None and (hasattr(
            request, "tool_choice") and request.tool_choice != "none")

        if should_parse_tools:
            if not isinstance(request, ChatCompletionRequest):
                msg = "Tool usage is only supported for Chat Completions API"
                raise NotImplementedError(msg)

            request = tool_parser(tokenizer).adjust_request(  # type: ignore
                request=request)

        if isinstance(request_prompt, str):
            prompt_inputs = await self._tokenize_prompt_input_async(
                request,
                tokenizer,
                request_prompt,
                truncate_prompt_tokens=truncate_prompt_tokens,
                add_special_tokens=add_special_tokens,
            )
        else:
            # For MistralTokenizer
            assert is_list_of(request_prompt, int), (
                "Prompt has to be either a string or a list of token ids")
            prompt_inputs = TextTokensPrompt(
                prompt=tokenizer.decode(request_prompt),
                prompt_token_ids=request_prompt)

        engine_prompt = TokensPrompt(
            prompt_token_ids=prompt_inputs["prompt_token_ids"])
        if mm_data is not None:
            engine_prompt["multi_modal_data"] = mm_data
        if request.mm_processor_kwargs is not None:
            engine_prompt["mm_processor_kwargs"] = request.mm_processor_kwargs

        if hasattr(request, "cache_salt") and request.cache_salt is not None:
            engine_prompt["cache_salt"] = request.cache_salt

        return conversation, [request_prompt], [engine_prompt]

    def _log_inputs(
        self,
        request_id: str,
        inputs: RequestPrompt,
        params: Optional[Union[SamplingParams, PoolingParams,
                               BeamSearchParams]],
        lora_request: Optional[LoRARequest],
        prompt_adapter_request: Optional[PromptAdapterRequest],
    ) -> None:
        if self.request_logger is None:
            return

        if isinstance(inputs, str):
            prompt = inputs
            prompt_token_ids = None
        elif isinstance(inputs, list):
            prompt = None
            prompt_token_ids = inputs
        else:
            prompt = inputs["prompt"]
            prompt_token_ids = inputs["prompt_token_ids"]

        self.request_logger.log_inputs(
            request_id,
            prompt,
            prompt_token_ids,
            params=params,
            lora_request=lora_request,
            prompt_adapter_request=prompt_adapter_request,
        )

    async def _get_trace_headers(
        self,
        headers: Headers,
    ) -> Optional[Mapping[str, str]]:
        is_tracing_enabled = await self.engine_client.is_tracing_enabled()

        if is_tracing_enabled:
            return extract_trace_headers(headers)

        if contains_trace_headers(headers):
            log_tracing_disabled_warning()

        return None

    @staticmethod
    def _base_request_id(raw_request: Optional[Request],
                         default: Optional[str] = None) -> Optional[str]:
        """Pulls the request id to use from a header, if provided"""
        default = default or random_uuid()
        if raw_request is None:
            return default

        return raw_request.headers.get("X-Request-Id", default)

    @staticmethod
    def _get_decoded_token(logprob: Logprob,
                           token_id: int,
                           tokenizer: AnyTokenizer,
                           return_as_token_id: bool = False) -> str:
        if return_as_token_id:
            return f"token_id:{token_id}"

        if logprob.decoded_token is not None:
            return logprob.decoded_token
        return tokenizer.decode(token_id)

    def _is_model_supported(self, model_name: Optional[str]) -> bool:
        if not model_name:
            return True
        return self.models.is_base_model(model_name)

    def _get_model_name(self,
                        model_name: Optional[str] = None,
                        lora_request: Optional[LoRARequest] = None) -> str:
        if lora_request:
            return lora_request.lora_name
        if not model_name:
            return self.models.base_model_paths[0].name
        return model_name


def clamp_prompt_logprobs(
    prompt_logprobs: Union[PromptLogprobs,
                           None]) -> Union[PromptLogprobs, None]:
    if prompt_logprobs is None:
        return prompt_logprobs

    for logprob_dict in prompt_logprobs:
        if logprob_dict is None:
            continue
        for logprob_values in logprob_dict.values():
            if logprob_values.logprob == float('-inf'):
                logprob_values.logprob = -9999.0
    return prompt_logprobs<|MERGE_RESOLUTION|>--- conflicted
+++ resolved
@@ -522,13 +522,8 @@
         if isinstance(request, ChatCompletionRequest):
             # TODO(#9845): remove max_tokens when field dropped from OpenAI API
             max_tokens = request.max_completion_tokens or request.max_tokens
-<<<<<<< HEAD
-        elif isinstance(request, CompletionRequest):
-            max_tokens = request.max_tokens
-=======
         else:
             max_tokens = getattr(request, "max_tokens", None)
->>>>>>> 9fbf2bfb
         if max_tokens is None:
             if token_num >= self.max_model_len:
                 raise ValueError(
