# SPDX-License-Identifier: Apache-2.0
# SPDX-FileCopyrightText: Copyright contributors to the vLLM project
import asyncio
import base64
import io
import json
import sys
import time
from collections.abc import AsyncGenerator, Iterable, Mapping, Sequence
from concurrent.futures import ThreadPoolExecutor
from http import HTTPStatus
from typing import (Annotated, Any, Callable, ClassVar, Generic, Optional,
                    TypeVar, Union, cast, overload)

import torch
from fastapi import Request
from pydantic import BaseModel, ConfigDict, Field
from starlette.datastructures import Headers
from typing_extensions import TypeIs

if sys.version_info >= (3, 12):
    from typing import TypedDict
else:
    from typing_extensions import TypedDict

import vllm.envs as envs
from vllm.config import ModelConfig
from vllm.engine.protocol import EngineClient
# yapf conflicts with isort for this block
# yapf: disable
from vllm.entrypoints.chat_utils import (ChatCompletionMessageParam,
                                         ChatTemplateContentFormatOption,
                                         ConversationMessage,
                                         apply_hf_chat_template,
                                         apply_mistral_chat_template,
                                         parse_chat_messages_futures,
                                         resolve_chat_template_content_format)
from vllm.entrypoints.logger import RequestLogger
from vllm.entrypoints.openai.protocol import (ChatCompletionRequest,
                                              ChatCompletionResponse,
                                              ClassificationRequest,
                                              ClassificationResponse,
                                              CompletionRequest,
                                              CompletionResponse,
                                              DetokenizeRequest,
                                              EmbeddingChatRequest,
                                              EmbeddingCompletionRequest,
                                              EmbeddingRequest,
                                              EmbeddingResponse, ErrorResponse,
                                              PoolingResponse, RerankRequest,
                                              ResponsesRequest, ScoreRequest,
                                              ScoreResponse,
                                              TokenizeChatRequest,
                                              TokenizeCompletionRequest,
                                              TokenizeResponse,
                                              TranscriptionRequest,
                                              TranscriptionResponse,
                                              TranslationRequest)
from vllm.entrypoints.openai.serving_models import OpenAIServingModels
from vllm.entrypoints.openai.tool_parsers import ToolParser
# yapf: enable
from vllm.inputs.data import EmbedsPrompt as EngineEmbedsPrompt
from vllm.inputs.data import TokensPrompt as EngineTokensPrompt
from vllm.inputs.parse import parse_and_batch_prompt
from vllm.logger import init_logger
from vllm.lora.request import LoRARequest
from vllm.multimodal import (  # noqa: F401 - Required to resolve Pydantic error in RequestProcessingMixin
    MultiModalDataDict)
from vllm.outputs import PoolingRequestOutput, RequestOutput
from vllm.pooling_params import PoolingParams
from vllm.sampling_params import BeamSearchParams, SamplingParams
from vllm.sequence import Logprob, PromptLogprobs
from vllm.tracing import (contains_trace_headers, extract_trace_headers,
                          log_tracing_disabled_warning)
from vllm.transformers_utils.tokenizer import AnyTokenizer, MistralTokenizer
from vllm.utils import (AsyncMicrobatchTokenizer, is_list_of,
                        merge_async_iterators, random_uuid)

logger = init_logger(__name__)

CompletionLikeRequest = Union[CompletionRequest, DetokenizeRequest,
                              EmbeddingCompletionRequest, RerankRequest,
                              ClassificationRequest, ScoreRequest,
                              TokenizeCompletionRequest]

ChatLikeRequest = Union[ChatCompletionRequest, EmbeddingChatRequest,
                        TokenizeChatRequest]
SpeechToTextRequest = Union[TranscriptionRequest, TranslationRequest]
AnyRequest = Union[CompletionLikeRequest, ChatLikeRequest, SpeechToTextRequest,
                   ResponsesRequest]

AnyResponse = Union[
    CompletionResponse,
    ChatCompletionResponse,
    EmbeddingResponse,
    TranscriptionResponse,
    TokenizeResponse,
    PoolingResponse,
    ClassificationResponse,
    ScoreResponse,
]


class TextTokensPrompt(TypedDict):
    prompt: str
    prompt_token_ids: list[int]


class EmbedsPrompt(TypedDict):
    prompt_embeds: torch.Tensor


RequestPrompt = Union[list[int], str, TextTokensPrompt, EmbedsPrompt]


def is_text_tokens_prompt(prompt: RequestPrompt) -> TypeIs[TextTokensPrompt]:
    return (isinstance(prompt, dict) and "prompt_token_ids" in prompt
            and "prompt_embeds" not in prompt)


def is_embeds_prompt(prompt: RequestPrompt) -> TypeIs[EmbedsPrompt]:
    return (isinstance(prompt, dict) and "prompt_token_ids" not in prompt
            and "prompt_embeds" in prompt)


RequestT = TypeVar("RequestT", bound=AnyRequest)


class RequestProcessingMixin(BaseModel):
    """
    Mixin for request processing,
    handling prompt preparation and engine input.
    """
    request_prompts: Optional[Sequence[RequestPrompt]] = []
    engine_prompts: Optional[Union[list[EngineTokensPrompt],
                                   list[EngineEmbedsPrompt]]] = []

    model_config = ConfigDict(arbitrary_types_allowed=True)


class ResponseGenerationMixin(BaseModel):
    """
    Mixin for response generation,
    managing result generators and final batch results.
    """
    result_generator: Optional[AsyncGenerator[tuple[int, Union[
        RequestOutput, PoolingRequestOutput]], None]] = None
    final_res_batch: list[Union[RequestOutput, PoolingRequestOutput]] = Field(
        default_factory=list)

    model_config = ConfigDict(arbitrary_types_allowed=True)


class ServeContext(RequestProcessingMixin, ResponseGenerationMixin, BaseModel,
                   Generic[RequestT]):
    # Shared across all requests
    request: RequestT
    raw_request: Optional[Request] = None
    model_name: str
    request_id: str
    created_time: int = Field(default_factory=lambda: int(time.time()))
    lora_request: Optional[LoRARequest] = None

    # Shared across most requests
    tokenizer: Optional[AnyTokenizer] = None
    truncate_prompt_tokens: Optional[Annotated[int, Field(ge=1)]] = None

    # `protected_namespaces` resolves Pydantic v2's warning
    # on conflict with protected namespace "model_"
    model_config = ConfigDict(
        protected_namespaces=(),
        arbitrary_types_allowed=True,
    )


ClassificationServeContext = ServeContext[ClassificationRequest]


class EmbeddingServeContext(ServeContext[EmbeddingRequest]):
    chat_template: Optional[str] = None
    chat_template_content_format: ChatTemplateContentFormatOption


# Used to resolve the Pydantic error related to
# forward reference of MultiModalDataDict in TokensPrompt
RequestProcessingMixin.model_rebuild()
ServeContext.model_rebuild()
ClassificationServeContext.model_rebuild()
EmbeddingServeContext.model_rebuild()


class OpenAIServing:
    request_id_prefix: ClassVar[str] = """
    A short string prepended to every request’s ID (e.g. "embd", "classify")
    so you can easily tell “this ID came from Embedding vs Classification.”
    """

    def __init__(
        self,
        engine_client: EngineClient,
        model_config: ModelConfig,
        models: OpenAIServingModels,
        *,
        request_logger: Optional[RequestLogger],
        return_tokens_as_token_ids: bool = False,
        enable_force_include_usage: bool = False,
    ):
        super().__init__()

        self.engine_client = engine_client
        self.model_config = model_config
        self.max_model_len = model_config.max_model_len

        self.models = models

        self.request_logger = request_logger
        self.return_tokens_as_token_ids = return_tokens_as_token_ids
        self.enable_force_include_usage = enable_force_include_usage

        self._tokenizer_executor = ThreadPoolExecutor(max_workers=1)

        self._async_tokenizer_pool: dict[AnyTokenizer,
                                         AsyncMicrobatchTokenizer] = {}

    def _get_async_tokenizer(self, tokenizer) -> AsyncMicrobatchTokenizer:
        """
        Return (and cache) an `AsyncMicrobatchTokenizer` bound to the
        given tokenizer.
        """
        async_tokenizer = self._async_tokenizer_pool.get(tokenizer)
        if async_tokenizer is None:
            async_tokenizer = AsyncMicrobatchTokenizer(tokenizer)
            self._async_tokenizer_pool[tokenizer] = async_tokenizer
        return async_tokenizer

    async def _preprocess(
        self,
        ctx: ServeContext,
    ) -> Optional[ErrorResponse]:
        """
        Default preprocessing hook. Subclasses may override
        to prepare `ctx` (classification, embedding, etc.).
        """
        return None

    def _build_response(
        self,
        ctx: ServeContext,
    ) -> Union[AnyResponse, ErrorResponse]:
        """
        Default response builder. Subclass may override this method
        to return the appropriate response object.
        """
        return self.create_error_response("unimplemented endpoint")

    async def handle(
        self,
        ctx: ServeContext,
    ) -> Union[AnyResponse, ErrorResponse]:
        generation: AsyncGenerator[Union[AnyResponse, ErrorResponse], None]
        generation = self._pipeline(ctx)

        async for response in generation:
            return response

        return self.create_error_response("No response yielded from pipeline")

    async def _pipeline(
        self,
        ctx: ServeContext,
    ) -> AsyncGenerator[Union[AnyResponse, ErrorResponse], None]:
        """Execute the request processing pipeline yielding responses."""
        if error := await self._check_model(ctx.request):
            yield error
        if error := self._validate_request(ctx):
            yield error

        preprocess_ret = await self._preprocess(ctx)
        if isinstance(preprocess_ret, ErrorResponse):
            yield preprocess_ret

        generators_ret = await self._prepare_generators(ctx)
        if isinstance(generators_ret, ErrorResponse):
            yield generators_ret

        collect_ret = await self._collect_batch(ctx)
        if isinstance(collect_ret, ErrorResponse):
            yield collect_ret

        yield self._build_response(ctx)

    def _validate_request(self, ctx: ServeContext) -> Optional[ErrorResponse]:
        truncate_prompt_tokens = getattr(ctx.request, "truncate_prompt_tokens",
                                         None)

        if truncate_prompt_tokens is not None:
            if truncate_prompt_tokens <= self.max_model_len:
                ctx.truncate_prompt_tokens = truncate_prompt_tokens
            else:
                return self.create_error_response(
                    "truncate_prompt_tokens value is "
                    "greater than max_model_len."
                    " Please, select a smaller truncation size.")
        return None

    async def _prepare_generators(
        self,
        ctx: ServeContext,
    ) -> Optional[ErrorResponse]:
        """Schedule the request and get the result generator."""
        generators: list[AsyncGenerator[Union[RequestOutput,
                                              PoolingRequestOutput],
                                        None]] = []

        try:
            trace_headers = (None if ctx.raw_request is None else await
                             self._get_trace_headers(ctx.raw_request.headers))

            if not hasattr(ctx.request, "to_pooling_params"):
                return self.create_error_response(
                    "Request type does not support pooling parameters")

            pooling_params = ctx.request.to_pooling_params()

            if ctx.engine_prompts is None:
                return self.create_error_response(
                    "Engine prompts not available")

            for i, engine_prompt in enumerate(ctx.engine_prompts):
                request_id_item = f"{ctx.request_id}-{i}"

                if ctx.request_prompts is None:
                    return self.create_error_response(
                        "Request prompts not available")

                self._log_inputs(request_id_item,
                                 ctx.request_prompts[i],
                                 params=pooling_params,
                                 lora_request=ctx.lora_request)

                # Mypy has an existing bug related to inferring the variance of
                # TypedDicts with `builtins.enumerate`:
                # https://github.com/python/mypy/issues/8586#issuecomment-2867698435
                engine_prompt = cast(
                    Union[EngineTokensPrompt, EngineEmbedsPrompt],
                    engine_prompt)
                generator = self.engine_client.encode(
                    engine_prompt,
                    pooling_params,
                    request_id_item,
                    lora_request=ctx.lora_request,
                    trace_headers=trace_headers,
                    priority=getattr(ctx.request, "priority", 0),
                )

                generators.append(generator)

            ctx.result_generator = merge_async_iterators(*generators)

            return None

        except Exception as e:
            # TODO: Use a vllm-specific Validation Error
            return self.create_error_response(str(e))

    async def _collect_batch(
        self,
        ctx: ServeContext,
    ) -> Optional[ErrorResponse]:
        """Collect batch results from the result generator."""
        try:
            if ctx.engine_prompts is None:
                return self.create_error_response(
                    "Engine prompts not available")

            num_prompts = len(ctx.engine_prompts)
            final_res_batch: list[Optional[Union[RequestOutput,
                                                 PoolingRequestOutput]]]
            final_res_batch = [None] * num_prompts

            if ctx.result_generator is None:
                return self.create_error_response(
                    "Result generator not available")

            async for i, res in ctx.result_generator:
                final_res_batch[i] = res

            if None in final_res_batch:
                return self.create_error_response(
                    "Failed to generate results for all prompts")

            ctx.final_res_batch = [
                res for res in final_res_batch if res is not None
            ]

            return None

        except Exception as e:
            return self.create_error_response(str(e))

    def create_error_response(
            self,
            message: str,
            err_type: str = "BadRequestError",
            status_code: HTTPStatus = HTTPStatus.BAD_REQUEST) -> ErrorResponse:
        return ErrorResponse(message=message,
                             type=err_type,
                             code=status_code.value)

    def create_streaming_error_response(
            self,
            message: str,
            err_type: str = "BadRequestError",
            status_code: HTTPStatus = HTTPStatus.BAD_REQUEST) -> str:
        json_str = json.dumps({
            "error":
            self.create_error_response(message=message,
                                       err_type=err_type,
                                       status_code=status_code).model_dump()
        })
        return json_str

    async def _check_model(
        self,
        request: AnyRequest,
    ) -> Optional[ErrorResponse]:

        error_response = None

        if self._is_model_supported(request.model):
            return None
        if request.model in self.models.lora_requests:
            return None
        if envs.VLLM_ALLOW_RUNTIME_LORA_UPDATING and request.model and (
                load_result := await self.models.resolve_lora(request.model)):
            if isinstance(load_result, LoRARequest):
                return None
            if isinstance(load_result, ErrorResponse) and \
                load_result.code == HTTPStatus.BAD_REQUEST.value:
                error_response = load_result

        return error_response or self.create_error_response(
            message=f"The model `{request.model}` does not exist.",
            err_type="NotFoundError",
            status_code=HTTPStatus.NOT_FOUND)

<<<<<<< HEAD
    def _maybe_get_adapters(self,
                            request: AnyRequest) -> Optional[LoRARequest]:
        if self._is_model_supported(request.model):
            return None
        for lora in self.models.lora_requests:
            if request.model == lora.lora_name:
                return lora
=======
    def _get_active_default_mm_loras(
            self, request: AnyRequest) -> Optional[LoRARequest]:
        """Determine if there are any active default multimodal loras."""
        # TODO: Currently this is only enabled for chat completions
        # to be better aligned with only being enabled for .generate
        # when run offline. It would be nice to support additional
        # tasks types in the future.
        message_types = self._get_message_types(request)
        default_mm_loras = set()

        for lora in self.models.lora_requests.values():
            # Best effort match for default multimodal lora adapters;
            # There is probably a better way to do this, but currently
            # this matches against the set of 'types' in any content lists
            # up until '_', e.g., to match audio_url -> audio
            if lora.lora_name in message_types:
                default_mm_loras.add(lora)

        # Currently only support default modality specific loras if
        # we have exactly one lora matched on the request.
        if len(default_mm_loras) == 1:
            return default_mm_loras.pop()
        return None

    def _maybe_get_adapters(
        self,
        request: AnyRequest,
        supports_default_mm_loras: bool = False,
    ) -> Union[tuple[None, None], tuple[LoRARequest, None], tuple[
            None, PromptAdapterRequest]]:

        if request.model in self.models.lora_requests:
            return self.models.lora_requests[request.model], None

        # Currently only support default modality specific loras
        # if we have exactly one lora matched on the request.
        if supports_default_mm_loras:
            default_mm_lora = self._get_active_default_mm_loras(request)
            if default_mm_lora is not None:
                return default_mm_lora, None

        if self._is_model_supported(request.model):
            return None, None

        for prompt_adapter in self.models.prompt_adapter_requests:
            if request.model == prompt_adapter.prompt_adapter_name:
                return None, prompt_adapter
>>>>>>> 3ed94f9d
        # if _check_model has been called earlier, this will be unreachable
        raise ValueError(f"The model `{request.model}` does not exist.")

    def _get_message_types(self, request: AnyRequest) -> set[str]:
        """Retrieve the set of types from message content dicts up
        until `_`; we use this to match potential multimodal data
        with default per modality loras.
        """
        message_types: set[str] = set()

        if not hasattr(request, "messages"):
            return message_types

        for message in request.messages:
            if (isinstance(message, dict) and "content" in message
                    and isinstance(message["content"], list)):
                for content_dict in message["content"]:
                    if "type" in content_dict:
                        message_types.add(content_dict["type"].split("_")[0])
        return message_types

    async def _normalize_prompt_text_to_input(
        self,
        request: AnyRequest,
        tokenizer: AnyTokenizer,
        prompt: str,
        truncate_prompt_tokens: Optional[Annotated[int, Field(ge=-1)]],
        add_special_tokens: bool,
    ) -> TextTokensPrompt:
        async_tokenizer = self._get_async_tokenizer(tokenizer)

        if (self.model_config.encoder_config is not None
                and self.model_config.encoder_config.get(
                    "do_lower_case", False)):
            prompt = prompt.lower()

        if truncate_prompt_tokens is None:
            encoded = await async_tokenizer(
                prompt, add_special_tokens=add_special_tokens)
        elif truncate_prompt_tokens < 0:
            # Negative means we cap at the model's max length
            encoded = await async_tokenizer(
                prompt,
                add_special_tokens=add_special_tokens,
                truncation=True,
                max_length=self.max_model_len)
        else:
            encoded = await async_tokenizer(
                prompt,
                add_special_tokens=add_special_tokens,
                truncation=True,
                max_length=truncate_prompt_tokens)

        input_ids = encoded.input_ids
        input_text = prompt

        return self._validate_input(request, input_ids, input_text)

    async def _normalize_prompt_tokens_to_input(
        self,
        request: AnyRequest,
        tokenizer: AnyTokenizer,
        prompt_ids: list[int],
        truncate_prompt_tokens: Optional[Annotated[int, Field(ge=1)]],
    ) -> TextTokensPrompt:
        async_tokenizer = self._get_async_tokenizer(tokenizer)

        if truncate_prompt_tokens is None:
            input_ids = prompt_ids
        elif truncate_prompt_tokens < 0:
            input_ids = prompt_ids[-self.max_model_len:]
        else:
            input_ids = prompt_ids[-truncate_prompt_tokens:]

        input_text = await async_tokenizer.decode(input_ids)

        return self._validate_input(request, input_ids, input_text)

    def _validate_input(
        self,
        request: AnyRequest,
        input_ids: list[int],
        input_text: str,
    ) -> TextTokensPrompt:
        token_num = len(input_ids)

        # Note: EmbeddingRequest, ClassificationRequest,
        # and ScoreRequest doesn't have max_tokens
        if isinstance(request,
                      (EmbeddingChatRequest, EmbeddingCompletionRequest,
                       ScoreRequest, RerankRequest, ClassificationRequest)):

            if token_num > self.max_model_len:
                operations: dict[type[AnyRequest], str] = {
                    ScoreRequest: "score",
                    ClassificationRequest: "classification"
                }
                operation = operations.get(type(request),
                                           "embedding generation")
                raise ValueError(
                    f"This model's maximum context length is "
                    f"{self.max_model_len} tokens. However, you requested "
                    f"{token_num} tokens in the input for {operation}. "
                    f"Please reduce the length of the input.")
            return TextTokensPrompt(prompt=input_text,
                                    prompt_token_ids=input_ids)

        # Note: TokenizeRequest and DetokenizeRequest doesn't have max_tokens
        # and does not require model context length validation
        if isinstance(request, (TokenizeCompletionRequest, TokenizeChatRequest,
                                DetokenizeRequest)):
            return TextTokensPrompt(prompt=input_text,
                                    prompt_token_ids=input_ids)

        # chat completion endpoint supports max_completion_tokens
        if isinstance(request, ChatCompletionRequest):
            # TODO(#9845): remove max_tokens when field dropped from OpenAI API
            max_tokens = request.max_completion_tokens or request.max_tokens
        else:
            max_tokens = getattr(request, "max_tokens", None)
        if max_tokens is None:
            if token_num >= self.max_model_len:
                raise ValueError(
                    f"This model's maximum context length is "
                    f"{self.max_model_len} tokens. However, you requested "
                    f"{token_num} tokens in the messages, "
                    f"Please reduce the length of the messages.")
        elif token_num + max_tokens > self.max_model_len:
            raise ValueError(
                f"This model's maximum context length is "
                f"{self.max_model_len} tokens. However, you requested "
                f"{max_tokens + token_num} tokens "
                f"({token_num} in the messages, "
                f"{max_tokens} in the completion). "
                f"Please reduce the length of the messages or completion.")

        return TextTokensPrompt(prompt=input_text, prompt_token_ids=input_ids)

    async def _tokenize_prompt_input_async(
        self,
        request: AnyRequest,
        tokenizer: AnyTokenizer,
        prompt_input: Union[str, list[int]],
        truncate_prompt_tokens: Optional[Annotated[int, Field(ge=-1)]] = None,
        add_special_tokens: bool = True,
    ) -> TextTokensPrompt:
        """
        A simpler implementation of
        [`_tokenize_prompt_input_or_inputs`][vllm.entrypoints.openai.serving_engine.OpenAIServing._tokenize_prompt_input_or_inputs]
        that assumes single input.
        """
        async for result in self._tokenize_prompt_inputs_async(
                request,
                tokenizer,
            [prompt_input],
                truncate_prompt_tokens=truncate_prompt_tokens,
                add_special_tokens=add_special_tokens,
        ):
            return result
        raise ValueError("No results yielded from tokenization")

    async def _tokenize_prompt_inputs_async(
        self,
        request: AnyRequest,
        tokenizer: AnyTokenizer,
        prompt_inputs: Iterable[Union[str, list[int]]],
        truncate_prompt_tokens: Optional[Annotated[int, Field(ge=-1)]] = None,
        add_special_tokens: bool = True,
    ) -> AsyncGenerator[TextTokensPrompt, None]:
        """
        A simpler implementation of
        [`_tokenize_prompt_input_or_inputs`][vllm.entrypoints.openai.serving_engine.OpenAIServing._tokenize_prompt_input_or_inputs]
        that assumes multiple inputs.
        """
        for text in prompt_inputs:
            if isinstance(text, str):
                yield await self._normalize_prompt_text_to_input(
                    request,
                    tokenizer,
                    prompt=text,
                    truncate_prompt_tokens=truncate_prompt_tokens,
                    add_special_tokens=add_special_tokens,
                )
            else:
                yield await self._normalize_prompt_tokens_to_input(
                    request,
                    tokenizer,
                    prompt_ids=text,
                    truncate_prompt_tokens=truncate_prompt_tokens,
                )

    async def _tokenize_prompt_input_or_inputs_async(
        self,
        request: AnyRequest,
        tokenizer: AnyTokenizer,
        input_or_inputs: Optional[Union[str, list[str], list[int],
                                        list[list[int]]]],
        truncate_prompt_tokens: Optional[Annotated[int, Field(ge=-1)]] = None,
        add_special_tokens: bool = True,
    ) -> tuple[list[TextTokensPrompt], list[EmbedsPrompt]]:
        """
        Tokenize/detokenize depending on the input format.

        According to `OpenAI API <https://platform.openai.com/docs/api-reference/embeddings/create>`_
        , each input can be a string or array of tokens. Note that each request
        can pass one or more inputs.
        """
        inputs_embeds = list[EmbedsPrompt]()
        inputs_text = list[TextTokensPrompt]()

        if (isinstance(request, CompletionRequest)
                and request.prompt_embeds is not None):
            inputs_embeds.extend(
                self._load_prompt_embeds(request.prompt_embeds,
                                         truncate_prompt_tokens))

        # Empty prompts are okay as long as there are prompt embeddings
        if input_or_inputs is None or (inputs_embeds
                                       and input_or_inputs == ""):
            return [], inputs_embeds

        # Although our type checking is based on mypy,
        # VSCode Pyright extension should still work properly
        # "is False" is required for Pyright to perform type narrowing
        # See: https://github.com/microsoft/pyright/issues/7672

        # Parse and batch the input prompts
        batch_inputs = parse_and_batch_prompt(input_or_inputs)

        # Process each input in the batch concurrently
        tasks = []
        for prompt_input in batch_inputs:
            if prompt_input["is_tokens"] is False:
                task = self._normalize_prompt_text_to_input(
                    request,
                    tokenizer,
                    prompt_input["content"],
                    truncate_prompt_tokens=truncate_prompt_tokens,
                    add_special_tokens=add_special_tokens)
            else:
                task = self._normalize_prompt_tokens_to_input(
                    request,
                    tokenizer,
                    prompt_input["content"],
                    truncate_prompt_tokens=truncate_prompt_tokens)
            tasks.append(task)

        # Wait for all tokenization tasks to complete
        results = await asyncio.gather(*tasks)
        inputs_text.extend(results)

        return inputs_text, inputs_embeds

    @overload
    async def _preprocess_completion(
        self,
        request: Union[DetokenizeRequest, EmbeddingCompletionRequest,
                       RerankRequest, ClassificationRequest, ScoreRequest,
                       TokenizeCompletionRequest],
        tokenizer: AnyTokenizer,
        input_or_inputs: Union[str, list[str], list[int], list[list[int]]],
        truncate_prompt_tokens: Optional[Annotated[int, Field(ge=-1)]] = ...,
        add_special_tokens: bool = ...,
    ) -> tuple[list[TextTokensPrompt], list[EngineTokensPrompt]]:
        ...

    @overload
    async def _preprocess_completion(
        self,
        request: CompletionRequest,
        tokenizer: AnyTokenizer,
        input_or_inputs: Optional[Union[str, list[str], list[int],
                                        list[list[int]]]],
        truncate_prompt_tokens: Optional[Annotated[int, Field(ge=-1)]] = ...,
        add_special_tokens: bool = ...,
    ) -> tuple[list[Union[TextTokensPrompt, EmbedsPrompt]], list[Union[
            EngineTokensPrompt, EngineEmbedsPrompt]]]:
        ...

    async def _preprocess_completion(
        self,
        request: CompletionLikeRequest,
        tokenizer: AnyTokenizer,
        input_or_inputs: Optional[Union[str, list[str], list[int],
                                        list[list[int]]]],
        truncate_prompt_tokens: Optional[Annotated[int, Field(ge=-1)]] = None,
        add_special_tokens: bool = True,
    ) -> tuple[Union[list[TextTokensPrompt], list[Union[
            TextTokensPrompt, EmbedsPrompt]]], Union[
                list[EngineTokensPrompt], list[Union[EngineTokensPrompt,
                                                     EngineEmbedsPrompt]]]]:
        if not isinstance(request,
                          CompletionRequest) and input_or_inputs is None:
            raise ValueError(
                "Prompt embeds with non-completion requests is not"
                " currently supported.")

        (request_prompts_text, request_prompts_embeds
         ) = await self._tokenize_prompt_input_or_inputs_async(
             request,
             tokenizer,
             input_or_inputs,
             truncate_prompt_tokens=truncate_prompt_tokens,
             add_special_tokens=add_special_tokens,
         )

        engine_prompts_text = [
            EngineTokensPrompt(
                prompt_token_ids=request_prompt_text["prompt_token_ids"])
            for request_prompt_text in request_prompts_text
        ]
        cache_salt = request.cache_salt if (
            hasattr(request, "cache_salt")
            and request.cache_salt is not None) else None
        if cache_salt:
            for prompt_text in engine_prompts_text:
                prompt_text["cache_salt"] = cache_salt

        # This check is equivalent to simply checking if
        # `request_prompts_embeds` is empty, but it's difficult to propagate
        # overloads to the private helper functions to enable this check.
        # This overload is needed because only TextPrompts are allowed for
        # non-completion requests and if we don't add the overload here,
        # everywhere this function is used outside of serving_completion will
        # need logic asserting that only text prompts are in the request.
        if not isinstance(request,
                          CompletionRequest) and input_or_inputs is not None:
            return request_prompts_text, engine_prompts_text

        engine_prompts_embeds = [
            EngineEmbedsPrompt(
                prompt_embeds=request_prompt_embeds["prompt_embeds"])
            for request_prompt_embeds in request_prompts_embeds
        ]
        if cache_salt:
            for prompt_embed in engine_prompts_embeds:
                prompt_embed["cache_salt"] = cache_salt

        request_prompts = request_prompts_embeds + request_prompts_text
        engine_prompts = engine_prompts_embeds + engine_prompts_text
        return request_prompts, engine_prompts

    async def _preprocess_chat(
        self,
        request: Union[ChatLikeRequest, ResponsesRequest],
        tokenizer: AnyTokenizer,
        messages: list[ChatCompletionMessageParam],
        chat_template: Optional[str],
        chat_template_content_format: ChatTemplateContentFormatOption,
        add_generation_prompt: bool = True,
        continue_final_message: bool = False,
        tool_dicts: Optional[list[dict[str, Any]]] = None,
        documents: Optional[list[dict[str, str]]] = None,
        chat_template_kwargs: Optional[dict[str, Any]] = None,
        tool_parser: Optional[Callable[[AnyTokenizer], ToolParser]] = None,
        truncate_prompt_tokens: Optional[Annotated[int, Field(ge=1)]] = None,
        add_special_tokens: bool = False,
    ) -> tuple[list[ConversationMessage], Sequence[RequestPrompt],
               list[EngineTokensPrompt]]:
        model_config = self.model_config

        resolved_content_format = resolve_chat_template_content_format(
            chat_template,
            tool_dicts,
            chat_template_content_format,
            tokenizer,
            model_config=model_config,
        )
        conversation, mm_data_future = parse_chat_messages_futures(
            messages,
            model_config,
            tokenizer,
            content_format=resolved_content_format,
        )

        _chat_template_kwargs: dict[str, Any] = dict(
            chat_template=chat_template,
            add_generation_prompt=add_generation_prompt,
            continue_final_message=continue_final_message,
            tools=tool_dicts,
            documents=documents,
        )
        _chat_template_kwargs.update(chat_template_kwargs or {})

        request_prompt: Union[str, list[int]]
        if isinstance(tokenizer, MistralTokenizer):
            request_prompt = apply_mistral_chat_template(
                tokenizer,
                messages=messages,
                **_chat_template_kwargs,
            )
        else:
            request_prompt = apply_hf_chat_template(
                tokenizer=tokenizer,
                conversation=conversation,
                model_config=model_config,
                **_chat_template_kwargs,
            )

        mm_data = await mm_data_future

        # tool parsing is done only if a tool_parser has been set and if
        # tool_choice is not "none" (if tool_choice is "none" but a tool_parser
        # is set, we want to prevent parsing a tool_call hallucinated by the LLM
        should_parse_tools = tool_parser is not None and (hasattr(
            request, "tool_choice") and request.tool_choice != "none")

        if should_parse_tools:
            if not isinstance(request, ChatCompletionRequest):
                msg = "Tool usage is only supported for Chat Completions API"
                raise NotImplementedError(msg)

            request = tool_parser(tokenizer).adjust_request(  # type: ignore
                request=request)

        if isinstance(request_prompt, str):
            prompt_inputs = await self._tokenize_prompt_input_async(
                request,
                tokenizer,
                request_prompt,
                truncate_prompt_tokens=truncate_prompt_tokens,
                add_special_tokens=add_special_tokens,
            )
        else:
            # For MistralTokenizer
            assert is_list_of(request_prompt, int), (
                "Prompt has to be either a string or a list of token ids")
            prompt_inputs = TextTokensPrompt(
                prompt=tokenizer.decode(request_prompt),
                prompt_token_ids=request_prompt)

        engine_prompt = EngineTokensPrompt(
            prompt_token_ids=prompt_inputs["prompt_token_ids"])
        if mm_data is not None:
            engine_prompt["multi_modal_data"] = mm_data
        if request.mm_processor_kwargs is not None:
            engine_prompt["mm_processor_kwargs"] = request.mm_processor_kwargs

        if hasattr(request, "cache_salt") and request.cache_salt is not None:
            engine_prompt["cache_salt"] = request.cache_salt

        return conversation, [request_prompt], [engine_prompt]

    def _load_prompt_embeds(
        self,
        prompt_embeds: Optional[Union[bytes, list[bytes]]],
        truncate_prompt_tokens: Optional[Annotated[int, Field(ge=1)]] = None
    ) -> list[EmbedsPrompt]:

        def _load_and_validate_embed(embed: bytes) -> EmbedsPrompt:
            tensor = torch.load(io.BytesIO(base64.b64decode(embed)),
                                weights_only=True)
            assert isinstance(
                tensor,
                (torch.FloatTensor, torch.BFloat16Tensor, torch.HalfTensor))
            if tensor.dim() > 2:
                tensor = tensor.squeeze(0)
                assert tensor.dim() == 2
            if truncate_prompt_tokens is not None:
                tensor = tensor[-truncate_prompt_tokens:]
            return {"prompt_embeds": tensor}

        if prompt_embeds:
            if isinstance(prompt_embeds, list):
                return [
                    _load_and_validate_embed(embed) for embed in prompt_embeds
                ]
            else:
                return [_load_and_validate_embed(prompt_embeds)]
        else:
            return []

    def _log_inputs(
        self,
        request_id: str,
        inputs: RequestPrompt,
        params: Optional[Union[SamplingParams, PoolingParams,
                               BeamSearchParams]],
        lora_request: Optional[LoRARequest],
    ) -> None:
        if self.request_logger is None:
            return
        prompt, prompt_token_ids, prompt_embeds = None, None, None
        if isinstance(inputs, str):
            prompt = inputs
        elif isinstance(inputs, list):
            prompt_token_ids = inputs
        elif 'prompt_embeds' in inputs:
            prompt_embeds = inputs.get("prompt_embeds")
        else:
            prompt = inputs["prompt"]
            prompt_token_ids = inputs["prompt_token_ids"]

        self.request_logger.log_inputs(
            request_id,
            prompt,
            prompt_token_ids,
            prompt_embeds,
            params=params,
            lora_request=lora_request,
        )

    async def _get_trace_headers(
        self,
        headers: Headers,
    ) -> Optional[Mapping[str, str]]:
        is_tracing_enabled = await self.engine_client.is_tracing_enabled()

        if is_tracing_enabled:
            return extract_trace_headers(headers)

        if contains_trace_headers(headers):
            log_tracing_disabled_warning()

        return None

    @staticmethod
    def _base_request_id(raw_request: Optional[Request],
                         default: Optional[str] = None) -> Optional[str]:
        """Pulls the request id to use from a header, if provided"""
        default = default or random_uuid()
        if raw_request is None:
            return default

        return raw_request.headers.get("X-Request-Id", default)

    @staticmethod
    def _get_decoded_token(logprob: Logprob,
                           token_id: int,
                           tokenizer: AnyTokenizer,
                           return_as_token_id: bool = False) -> str:
        if return_as_token_id:
            return f"token_id:{token_id}"

        if logprob.decoded_token is not None:
            return logprob.decoded_token
        return tokenizer.decode(token_id)

    def _is_model_supported(self, model_name: Optional[str]) -> bool:
        if not model_name:
            return True
        return self.models.is_base_model(model_name)

    def _get_model_name(self,
                        model_name: Optional[str] = None,
                        lora_request: Optional[LoRARequest] = None) -> str:
        if lora_request:
            return lora_request.lora_name
        if not model_name:
            return self.models.base_model_paths[0].name
        return model_name


def clamp_prompt_logprobs(
    prompt_logprobs: Union[PromptLogprobs,
                           None]) -> Union[PromptLogprobs, None]:
    if prompt_logprobs is None:
        return prompt_logprobs

    for logprob_dict in prompt_logprobs:
        if logprob_dict is None:
            continue
        for logprob_values in logprob_dict.values():
            if logprob_values.logprob == float('-inf'):
                logprob_values.logprob = -9999.0
    return prompt_logprobs<|MERGE_RESOLUTION|>--- conflicted
+++ resolved
@@ -444,15 +444,6 @@
             err_type="NotFoundError",
             status_code=HTTPStatus.NOT_FOUND)
 
-<<<<<<< HEAD
-    def _maybe_get_adapters(self,
-                            request: AnyRequest) -> Optional[LoRARequest]:
-        if self._is_model_supported(request.model):
-            return None
-        for lora in self.models.lora_requests:
-            if request.model == lora.lora_name:
-                return lora
-=======
     def _get_active_default_mm_loras(
             self, request: AnyRequest) -> Optional[LoRARequest]:
         """Determine if there are any active default multimodal loras."""
@@ -481,26 +472,21 @@
         self,
         request: AnyRequest,
         supports_default_mm_loras: bool = False,
-    ) -> Union[tuple[None, None], tuple[LoRARequest, None], tuple[
-            None, PromptAdapterRequest]]:
+    ) -> Optional[LoRARequest]:
 
         if request.model in self.models.lora_requests:
-            return self.models.lora_requests[request.model], None
+            return self.models.lora_requests[request.model]
 
         # Currently only support default modality specific loras
         # if we have exactly one lora matched on the request.
         if supports_default_mm_loras:
             default_mm_lora = self._get_active_default_mm_loras(request)
             if default_mm_lora is not None:
-                return default_mm_lora, None
+                return default_mm_lora
 
         if self._is_model_supported(request.model):
-            return None, None
-
-        for prompt_adapter in self.models.prompt_adapter_requests:
-            if request.model == prompt_adapter.prompt_adapter_name:
-                return None, prompt_adapter
->>>>>>> 3ed94f9d
+            return None
+
         # if _check_model has been called earlier, this will be unreachable
         raise ValueError(f"The model `{request.model}` does not exist.")
 
