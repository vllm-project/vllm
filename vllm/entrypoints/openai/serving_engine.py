--- conflicted
+++ resolved
@@ -274,6 +274,10 @@
         self.model_config = self.models.model_config
         self.max_model_len = self.model_config.max_model_len
 
+    async def reset_mm_cache(self) -> None:
+        self.processor.clear_mm_cache()
+        await self.engine_client.reset_mm_cache()
+
     async def beam_search(
         self,
         prompt: PromptType,
@@ -303,7 +307,6 @@
             processed_inputs = processor.input_preprocessor._prompt_to_llm_inputs(
                 prompt
             )
-<<<<<<< HEAD
 
         if processed_inputs["type"] == "embeds":
             raise NotImplementedError
@@ -459,166 +462,6 @@
             prompt_logprobs=None,
         )
 
-    async def reset_mm_cache(self) -> None:
-        self.processor.clear_mm_cache()
-        await self.engine_client.reset_mm_cache()
-=======
-
-        if processed_inputs["type"] == "embeds":
-            raise NotImplementedError
-
-        # This is a workaround to fix multimodal beam search; this is a
-        # bandaid fix for 2 small problems:
-        # 1. Multi_modal_data on the processed_inputs currently resolves to
-        #    `None`.
-        # 2. preprocessing above expands the multimodal placeholders. However,
-        #    this happens again in generation, so the double expansion causes
-        #    a mismatch.
-        # TODO - would be ideal to handle this more gracefully.
-        prompt_text: Optional[str]
-        prompt_token_ids: list[int]
-        multi_modal_data: Optional[MultiModalDataDict]
-        if isinstance(prompt, str):
-            prompt_text = prompt
-            prompt_token_ids = []
-            multi_modal_data = None
-        else:
-            prompt_text = prompt.get("prompt")  # type: ignore
-            prompt_token_ids = prompt.get("prompt_token_ids", [])  # type: ignore
-            multi_modal_data = prompt.get("multi_modal_data")  # type: ignore
-
-        mm_processor_kwargs: Optional[dict[str, Any]] = processed_inputs.get(
-            "mm_processor_kwargs"
-        )  # type: ignore
-
-        tokenized_length = len(prompt_token_ids)
-
-        sort_beams_key = create_sort_beams_key_function(eos_token_id, length_penalty)
-
-        beam_search_params = SamplingParams(
-            logprobs=2 * beam_width,
-            max_tokens=1,
-            temperature=temperature,
-        )
-        all_beams = [
-            BeamSearchSequence(
-                tokens=prompt_token_ids,
-                cum_logprob=0,
-                logprobs=[],
-                multi_modal_data=multi_modal_data,
-                mm_processor_kwargs=mm_processor_kwargs,
-                lora_request=lora_request,
-            )
-        ]
-        completed = []
-
-        for _ in range(max_tokens):
-            prompts_batch, lora_req_batch = zip(
-                *[
-                    (
-                        EngineTokensPrompt(
-                            prompt_token_ids=beam.tokens,
-                            multi_modal_data=beam.multi_modal_data,
-                            mm_processor_kwargs=beam.mm_processor_kwargs,
-                        ),
-                        beam.lora_request,
-                    )
-                    for beam in all_beams
-                ]
-            )
-
-            tasks = []
-            request_id_batch = f"{request_id}-{random_uuid()}"
-
-            for i, (individual_prompt, lora_req) in enumerate(
-                zip(prompts_batch, lora_req_batch)
-            ):
-                request_id_item = f"{request_id_batch}-beam-{i}"
-                task = asyncio.create_task(
-                    collect_from_async_generator(
-                        self.engine_client.generate(
-                            individual_prompt,
-                            beam_search_params,
-                            request_id_item,
-                            lora_request=lora_req,
-                        )
-                    )
-                )
-                tasks.append(task)
-
-            output = [x[0] for x in await asyncio.gather(*tasks)]
-
-            new_beams = []
-            for i, current_beam in enumerate(all_beams):
-                result = output[i]
-
-                if result.outputs[0].logprobs is not None:
-                    logprobs = result.outputs[0].logprobs[0]
-                    for token_id, logprob_obj in logprobs.items():
-                        if token_id == eos_token_id and not ignore_eos:
-                            completed.append(
-                                BeamSearchSequence(
-                                    tokens=current_beam.tokens + [token_id]
-                                    if include_stop_str_in_output
-                                    else current_beam.tokens,
-                                    logprobs=current_beam.logprobs + [logprobs],
-                                    cum_logprob=current_beam.cum_logprob
-                                    + logprob_obj.logprob,
-                                    finish_reason="stop",
-                                    stop_reason=eos_token_id,
-                                )
-                            )
-                        else:
-                            new_beams.append(
-                                BeamSearchSequence(
-                                    tokens=current_beam.tokens + [token_id],
-                                    logprobs=current_beam.logprobs + [logprobs],
-                                    lora_request=current_beam.lora_request,
-                                    cum_logprob=current_beam.cum_logprob
-                                    + logprob_obj.logprob,
-                                    multi_modal_data=current_beam.multi_modal_data,
-                                    mm_processor_kwargs=current_beam.mm_processor_kwargs,
-                                )
-                            )
-
-            sorted_beams = sorted(new_beams, key=sort_beams_key, reverse=True)
-            all_beams = sorted_beams[:beam_width]
-
-        completed.extend(all_beams)
-        sorted_completed = sorted(completed, key=sort_beams_key, reverse=True)
-        best_beams = sorted_completed[:beam_width]
-
-        for beam in best_beams:
-            if beam.tokens[-1] == eos_token_id and not ignore_eos:
-                # Skip the eos token in the text.
-                tokens = beam.tokens[tokenized_length:-1]
-            else:
-                tokens = beam.tokens[tokenized_length:]
-            beam.text = tokenizer.decode(tokens)
-
-        yield RequestOutput(
-            request_id=request_id,
-            prompt=prompt_text,
-            outputs=[
-                CompletionOutput(
-                    text=beam.text,  # type: ignore
-                    cumulative_logprob=beam.cum_logprob,
-                    token_ids=beam.tokens[tokenized_length:],
-                    index=i,
-                    logprobs=beam.logprobs,
-                    finish_reason=beam.finish_reason
-                    if beam.finish_reason is not None
-                    else "length",
-                    stop_reason=beam.stop_reason,
-                )
-                for (i, beam) in enumerate(best_beams)
-            ],
-            finished=True,
-            prompt_token_ids=prompt_token_ids,
-            prompt_logprobs=None,
-        )
->>>>>>> 4bdf7ac5
-
     def _get_renderer(self, tokenizer: Optional[AnyTokenizer]) -> BaseRenderer:
         """
         Get a Renderer instance with the provided tokenizer.
