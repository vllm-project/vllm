--- conflicted
+++ resolved
@@ -322,6 +322,7 @@
                 raise ValueError(
                     "`top_logprobs` must be a value in the interval [0, 20].")
         return data
+
 
 class CompletionRequest(OpenAIBaseModel):
     # Ordered by official OpenAI API documentation
@@ -470,17 +471,11 @@
 
     @model_validator(mode="before")
     @classmethod
-<<<<<<< HEAD
-    def validate_stream_options(cls, data):
-        if data.get("stream_options") and not data.get("stream"):
-            raise ValueError("Stream options can only be defined when stream is True.")
-=======
     def check_logprobs(cls, data):
         if "logprobs" in data and data[
                 "logprobs"] is not None and not 0 <= data["logprobs"] <= 5:
             raise ValueError(("if passed, `logprobs` must be a value",
                               " in the interval [0, 5]."))
->>>>>>> 89c92078
         return data
 
 
