--- conflicted
+++ resolved
@@ -75,18 +75,12 @@
 from vllm.logger import init_logger
 from vllm.logprobs import Logprob
 from vllm.pooling_params import PoolingParams
-<<<<<<< HEAD
-from vllm.sampling_params import (BeamSearchParams, RequestOutputKind,
-                                  SamplingParams, StructuredOutputsParams)
-from vllm.sequence import InbandEngineStats
-=======
 from vllm.sampling_params import (
     BeamSearchParams,
     RequestOutputKind,
     SamplingParams,
     StructuredOutputsParams,
 )
->>>>>>> 1e4ecca1
 from vllm.utils import random_uuid, resolve_obj_by_qualname
 
 logger = init_logger(__name__)
@@ -1796,14 +1790,8 @@
 
     # vLLM-specific fields that are not in OpenAI spec
     kv_transfer_params: Optional[dict[str, Any]] = Field(
-<<<<<<< HEAD
-        default=None, description="KVTransfer parameters.")
-    stats: Optional[InbandEngineStats] = Field(
-        default=None, description="vLLM-specific engine stats.")
-=======
         default=None, description="KVTransfer parameters."
     )
->>>>>>> 1e4ecca1
 
 
 class CompletionResponseStreamChoice(OpenAIBaseModel):
@@ -2017,14 +2005,8 @@
     prompt_logprobs: Optional[list[Optional[dict[int, Logprob]]]] = None
     prompt_token_ids: Optional[list[int]] = None
     kv_transfer_params: Optional[dict[str, Any]] = Field(
-<<<<<<< HEAD
-        default=None, description="KVTransfer parameters.")
-    stats: Optional[InbandEngineStats] = Field(
-        default=None, description="vLLM-specific engine stats.")
-=======
         default=None, description="KVTransfer parameters."
     )
->>>>>>> 1e4ecca1
 
 
 class DeltaMessage(OpenAIBaseModel):
