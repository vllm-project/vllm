# SPDX-License-Identifier: Apache-2.0
# SPDX-FileCopyrightText: Copyright contributors to the vLLM project

# Adapted from
# https://github.com/lm-sys/FastChat/blob/168ccc29d3f7edc50823016105c024fe2282732a/fastchat/protocol/openai_api_protocol.py
import json
import time
from http import HTTPStatus
from typing import Annotated, Any, ClassVar, Generic, Literal, Optional, TypeVar, Union

import regex as re
import torch
from fastapi import HTTPException, UploadFile
from openai.types.chat.chat_completion_audio import (
    ChatCompletionAudio as OpenAIChatCompletionAudio,
)
from openai.types.chat.chat_completion_message import Annotation as OpenAIAnnotation
from openai.types.responses import (
    ResponseCodeInterpreterCallCodeDeltaEvent,
    ResponseCodeInterpreterCallCodeDoneEvent,
    ResponseCodeInterpreterCallCompletedEvent,
    ResponseCodeInterpreterCallInProgressEvent,
    ResponseCodeInterpreterCallInterpretingEvent,
    ResponseContentPartAddedEvent,
    ResponseContentPartDoneEvent,
    ResponseFunctionToolCall,
    ResponseInputItemParam,
    ResponseOutputItem,
    ResponseOutputItemAddedEvent,
    ResponseOutputItemDoneEvent,
    ResponsePrompt,
    ResponseReasoningItem,
    ResponseReasoningTextDeltaEvent,
    ResponseReasoningTextDoneEvent,
    ResponseStatus,
    ResponseWebSearchCallCompletedEvent,
    ResponseWebSearchCallInProgressEvent,
    ResponseWebSearchCallSearchingEvent,
)
from openai.types.responses import (
    ResponseCompletedEvent as OpenAIResponseCompletedEvent,
)
from openai.types.responses import ResponseCreatedEvent as OpenAIResponseCreatedEvent
from openai.types.responses import (
    ResponseInProgressEvent as OpenAIResponseInProgressEvent,
)
from openai.types.responses.response_reasoning_item import (
    Content as ResponseReasoningTextContent,
)

# Backward compatibility for OpenAI client versions
try:  # For older openai versions (< 1.100.0)
    from openai.types.responses import ResponseTextConfig
except ImportError:  # For newer openai versions (>= 1.100.0)
    from openai.types.responses import ResponseFormatTextConfig as ResponseTextConfig

from openai.types.responses.response import IncompleteDetails, ToolChoice
from openai.types.responses.tool import Tool
from openai.types.shared import Metadata, Reasoning
from pydantic import (
    BaseModel,
    ConfigDict,
    Field,
    TypeAdapter,
    ValidationInfo,
    field_validator,
    model_validator,
)
from typing_extensions import TypeAlias

from vllm import envs
from vllm.entrypoints.chat_utils import ChatCompletionMessageParam, make_tool_call_id
from vllm.entrypoints.score_utils import ScoreContentPartParam, ScoreMultiModalParam
from vllm.logger import init_logger
from vllm.logprobs import Logprob
from vllm.pooling_params import PoolingParams
from vllm.sampling_params import (
    BeamSearchParams,
    RequestOutputKind,
    SamplingParams,
    StructuredOutputsParams,
)
from vllm.utils import random_uuid, resolve_obj_by_qualname

logger = init_logger(__name__)

_LONG_INFO = torch.iinfo(torch.long)


class OpenAIBaseModel(BaseModel):
    # OpenAI API does allow extra fields
    model_config = ConfigDict(extra="allow")

    # Cache class field names
    field_names: ClassVar[Optional[set[str]]] = None

    @model_validator(mode="wrap")
    @classmethod
    def __log_extra_fields__(cls, data, handler):
        result = handler(data)
        if not isinstance(data, dict):
            return result
        field_names = cls.field_names
        if field_names is None:
            # Get all class field names and their potential aliases
            field_names = set()
            for field_name, field in cls.model_fields.items():
                field_names.add(field_name)
                if alias := getattr(field, "alias", None):
                    field_names.add(alias)
            cls.field_names = field_names

        # Compare against both field names and aliases
        if any(k not in field_names for k in data):
            logger.warning(
                "The following fields were present in the request but ignored: %s",
                data.keys() - field_names,
            )
        return result


class ErrorInfo(OpenAIBaseModel):
    message: str
    type: str
    param: Optional[str] = None
    code: int


class ErrorResponse(OpenAIBaseModel):
    error: ErrorInfo


class ModelPermission(OpenAIBaseModel):
    id: str = Field(default_factory=lambda: f"modelperm-{random_uuid()}")
    object: str = "model_permission"
    created: int = Field(default_factory=lambda: int(time.time()))
    allow_create_engine: bool = False
    allow_sampling: bool = True
    allow_logprobs: bool = True
    allow_search_indices: bool = False
    allow_view: bool = True
    allow_fine_tuning: bool = False
    organization: str = "*"
    group: Optional[str] = None
    is_blocking: bool = False


class ModelCard(OpenAIBaseModel):
    id: str
    object: str = "model"
    created: int = Field(default_factory=lambda: int(time.time()))
    owned_by: str = "vllm"
    root: Optional[str] = None
    parent: Optional[str] = None
    max_model_len: Optional[int] = None
    permission: list[ModelPermission] = Field(default_factory=list)


class ModelList(OpenAIBaseModel):
    object: str = "list"
    data: list[ModelCard] = Field(default_factory=list)


class PromptTokenUsageInfo(OpenAIBaseModel):
    cached_tokens: Optional[int] = None


class UsageInfo(OpenAIBaseModel):
    prompt_tokens: int = 0
    total_tokens: int = 0
    completion_tokens: Optional[int] = 0
    prompt_tokens_details: Optional[PromptTokenUsageInfo] = None


class RequestResponseMetadata(BaseModel):
    request_id: str
    final_usage_info: Optional[UsageInfo] = None


class JsonSchemaResponseFormat(OpenAIBaseModel):
    name: str
    description: Optional[str] = None
    # schema is the field in openai but that causes conflicts with pydantic so
    # instead use json_schema with an alias
    json_schema: Optional[dict[str, Any]] = Field(default=None, alias="schema")
    strict: Optional[bool] = None


class LegacyStructuralTag(OpenAIBaseModel):
    begin: str
    # schema is the field, but that causes conflicts with pydantic so
    # instead use structural_tag_schema with an alias
    structural_tag_schema: Optional[dict[str, Any]] = Field(
        default=None, alias="schema"
    )
    end: str


class LegacyStructuralTagResponseFormat(OpenAIBaseModel):
    type: Literal["structural_tag"]
    structures: list[LegacyStructuralTag]
    triggers: list[str]


class StructuralTagResponseFormat(OpenAIBaseModel):
    type: Literal["structural_tag"]
    format: Any


AnyStructuralTagResponseFormat = Union[LegacyStructuralTagResponseFormat,
                                       StructuralTagResponseFormat]


class ResponseFormat(OpenAIBaseModel):
    # type must be "json_schema", "json_object", or "text"
    type: Literal["text", "json_object", "json_schema"]
    json_schema: Optional[JsonSchemaResponseFormat] = None


AnyResponseFormat = Union[ResponseFormat, LegacyStructuralTagResponseFormat,
                          StructuralTagResponseFormat]


class StreamOptions(OpenAIBaseModel):
    include_usage: Optional[bool] = True
    continuous_usage_stats: Optional[bool] = False


class FunctionDefinition(OpenAIBaseModel):
    name: str
    description: Optional[str] = None
    parameters: Optional[dict[str, Any]] = None


class ChatCompletionToolsParam(OpenAIBaseModel):
    type: Literal["function"] = "function"
    function: FunctionDefinition


class ChatCompletionNamedFunction(OpenAIBaseModel):
    name: str


class ChatCompletionNamedToolChoiceParam(OpenAIBaseModel):
    function: ChatCompletionNamedFunction
    type: Literal["function"] = "function"


# extra="forbid" is a workaround to have kwargs as a field,
# see https://github.com/pydantic/pydantic/issues/3125
class LogitsProcessorConstructor(BaseModel):
    qualname: str
    args: Optional[list[Any]] = None
    kwargs: Optional[dict[str, Any]] = None

    model_config = ConfigDict(extra="forbid")


LogitsProcessors = list[Union[str, LogitsProcessorConstructor]]


def get_logits_processors(
    processors: Optional[LogitsProcessors], pattern: Optional[str]
) -> Optional[list[Any]]:
    if processors and pattern:
        logits_processors = []
        for processor in processors:
            qualname = processor if isinstance(processor, str) else processor.qualname
            if not re.match(pattern, qualname):
                raise ValueError(
                    f"Logits processor '{qualname}' is not allowed by this "
                    "server. See --logits-processor-pattern engine argument "
                    "for more information."
                )
            try:
                logits_processor = resolve_obj_by_qualname(qualname)
            except Exception as e:
                raise ValueError(
                    f"Logits processor '{qualname}' could not be resolved: {e}"
                ) from e
            if isinstance(processor, LogitsProcessorConstructor):
                logits_processor = logits_processor(
                    *processor.args or [], **processor.kwargs or {}
                )
            logits_processors.append(logits_processor)
        return logits_processors
    elif processors:
        raise ValueError(
            "The `logits_processors` argument is not supported by this "
            "server. See --logits-processor-pattern engine argument "
            "for more information."
        )
    return None


ResponseInputOutputItem: TypeAlias = Union[
    ResponseInputItemParam, ResponseReasoningItem, ResponseFunctionToolCall
]


class ResponsesRequest(OpenAIBaseModel):
    # Ordered by official OpenAI API documentation
    # https://platform.openai.com/docs/api-reference/responses/create
    background: Optional[bool] = False
    include: Optional[
        list[
            Literal[
                "code_interpreter_call.outputs",
                "computer_call_output.output.image_url",
                "file_search_call.results",
                "message.input_image.image_url",
                "message.output_text.logprobs",
                "reasoning.encrypted_content",
            ],
        ]
    ] = None
    input: Union[str, list[ResponseInputOutputItem]]
    instructions: Optional[str] = None
    max_output_tokens: Optional[int] = None
    max_tool_calls: Optional[int] = None
    metadata: Optional[Metadata] = None
    model: Optional[str] = None
    parallel_tool_calls: Optional[bool] = True
    previous_response_id: Optional[str] = None
    prompt: Optional[ResponsePrompt] = None
    reasoning: Optional[Reasoning] = None
    service_tier: Literal["auto", "default", "flex", "scale", "priority"] = "auto"
    store: Optional[bool] = True
    stream: Optional[bool] = False
    temperature: Optional[float] = None
    text: Optional[ResponseTextConfig] = None
    tool_choice: ToolChoice = "auto"
    tools: list[Tool] = Field(default_factory=list)
    top_logprobs: Optional[int] = 0
    top_p: Optional[float] = None
    truncation: Optional[Literal["auto", "disabled"]] = "disabled"
    user: Optional[str] = None

    # --8<-- [start:responses-extra-params]
    request_id: str = Field(
        default_factory=lambda: f"resp_{random_uuid()}",
        description=(
            "The request_id related to this request. If the caller does "
            "not set it, a random_uuid will be generated. This id is used "
            "through out the inference process and return in response."
        ),
    )
    mm_processor_kwargs: Optional[dict[str, Any]] = Field(
        default=None,
        description=("Additional kwargs to pass to the HF processor."),
    )
    priority: int = Field(
        default=0,
        description=(
            "The priority of the request (lower means earlier handling; "
            "default: 0). Any priority other than 0 will raise an error "
            "if the served model does not use priority scheduling."
        ),
    )
    cache_salt: Optional[str] = Field(
        default=None,
        description=(
            "If specified, the prefix cache will be salted with the provided "
            "string to prevent an attacker to guess prompts in multi-user "
            "environments. The salt should be random, protected from "
            "access by 3rd parties, and long enough to be "
            "unpredictable (e.g., 43 characters base64-encoded, corresponding "
            "to 256 bit). Not supported by vLLM engine V0."
        ),
    )

    enable_response_messages: bool = Field(
        default=False,
        description=(
            "Dictates whether or not to return messages as part of the "
            "response object. Currently only supported for non-streaming "
            "non-background and gpt-oss only. "
        ),
    )
    # --8<-- [end:responses-extra-params]

    _DEFAULT_SAMPLING_PARAMS = {
        "temperature": 1.0,
        "top_p": 1.0,
    }

    def to_sampling_params(
        self,
        default_max_tokens: int,
        default_sampling_params: Optional[dict] = None,
    ) -> SamplingParams:
        if self.max_output_tokens is None:
            max_tokens = default_max_tokens
        else:
            max_tokens = min(self.max_output_tokens, default_max_tokens)

        default_sampling_params = default_sampling_params or {}
        if (temperature := self.temperature) is None:
            temperature = default_sampling_params.get(
                "temperature", self._DEFAULT_SAMPLING_PARAMS["temperature"]
            )
        if (top_p := self.top_p) is None:
            top_p = default_sampling_params.get(
                "top_p", self._DEFAULT_SAMPLING_PARAMS["top_p"]
            )
        stop_token_ids = default_sampling_params.get("stop_token_ids")

        # Structured output
        structured_outputs = None
        if self.text is not None and self.text.format is not None:
            response_format = self.text.format
            if (
                response_format.type == "json_schema"
                and response_format.schema_ is not None
            ):
                structured_outputs = StructuredOutputsParams(
                    json=response_format.schema_
                )
            elif response_format.type == "json_object":
                raise NotImplementedError("json_object is not supported")

        # TODO: add more parameters
        return SamplingParams.from_optional(
            temperature=temperature,
            top_p=top_p,
            max_tokens=max_tokens,
            logprobs=self.top_logprobs if self.is_include_output_logprobs() else None,
            stop_token_ids=stop_token_ids,
            output_kind=(
                RequestOutputKind.DELTA if self.stream else RequestOutputKind.FINAL_ONLY
            ),
            structured_outputs=structured_outputs,
        )

    def is_include_output_logprobs(self) -> bool:
        """Check if the request includes output logprobs."""
        if self.include is None:
            return False
        return (
            isinstance(self.include, list)
            and "message.output_text.logprobs" in self.include
        )

    @model_validator(mode="before")
    def validate_background(cls, data):
        if not data.get("background"):
            return data
        if not data.get("store", True):
            raise ValueError("background can only be used when `store` is true")
        return data

    @model_validator(mode="before")
    def validate_prompt(cls, data):
        if data.get("prompt") is not None:
            raise ValueError("prompt template is not supported")
        return data

    @model_validator(mode="before")
    def check_cache_salt_support(cls, data):
        if data.get("cache_salt") is not None:
            if not envs.VLLM_USE_V1:
                raise ValueError(
                    "Parameter 'cache_salt' is not supported with "
                    "this instance of vLLM, which uses engine V0."
                )
            if not isinstance(data["cache_salt"], str) or not data["cache_salt"]:
                raise ValueError(
                    "Parameter 'cache_salt' must be a non-empty string if provided."
                )
        return data


class ChatCompletionRequest(OpenAIBaseModel):
    # Ordered by official OpenAI API documentation
    # https://platform.openai.com/docs/api-reference/chat/create
    messages: list[ChatCompletionMessageParam]
    model: Optional[str] = None
    frequency_penalty: Optional[float] = 0.0
    logit_bias: Optional[dict[str, float]] = None
    logprobs: Optional[bool] = False
    top_logprobs: Optional[int] = 0
    max_tokens: Optional[int] = Field(
        default=None,
        deprecated="max_tokens is deprecated in favor of "
        "the max_completion_tokens field",
    )
    max_completion_tokens: Optional[int] = None
    n: Optional[int] = 1
    presence_penalty: Optional[float] = 0.0
    response_format: Optional[AnyResponseFormat] = None
    seed: Optional[int] = Field(None, ge=_LONG_INFO.min, le=_LONG_INFO.max)
    stop: Optional[Union[str, list[str]]] = []
    stream: Optional[bool] = False
    stream_options: Optional[StreamOptions] = None
    temperature: Optional[float] = None
    top_p: Optional[float] = None
    tools: Optional[list[ChatCompletionToolsParam]] = None
    tool_choice: Optional[
        Union[
            Literal["none"],
            Literal["auto"],
            Literal["required"],
            ChatCompletionNamedToolChoiceParam,
        ]
    ] = "none"
    reasoning_effort: Optional[Literal["low", "medium", "high"]] = None
    include_reasoning: bool = True

    # NOTE this will be ignored by vLLM -- the model determines the behavior
    parallel_tool_calls: Optional[bool] = False
    user: Optional[str] = None

    # --8<-- [start:chat-completion-sampling-params]
    best_of: Optional[int] = None
    use_beam_search: bool = False
    top_k: Optional[int] = None
    min_p: Optional[float] = None
    repetition_penalty: Optional[float] = None
    length_penalty: float = 1.0
    stop_token_ids: Optional[list[int]] = []
    include_stop_str_in_output: bool = False
    ignore_eos: bool = False
    min_tokens: int = 0
    skip_special_tokens: bool = True
    spaces_between_special_tokens: bool = True
    truncate_prompt_tokens: Optional[Annotated[int, Field(ge=-1)]] = None
    prompt_logprobs: Optional[int] = None
    allowed_token_ids: Optional[list[int]] = None
    bad_words: list[str] = Field(default_factory=list)
    # --8<-- [end:chat-completion-sampling-params]

    # --8<-- [start:chat-completion-extra-params]
    echo: bool = Field(
        default=False,
        description=(
            "If true, the new message will be prepended with the last message "
            "if they belong to the same role."
        ),
    )
    add_generation_prompt: bool = Field(
        default=True,
        description=(
            "If true, the generation prompt will be added to the chat template. "
            "This is a parameter used by chat template in tokenizer config of the "
            "model."
        ),
    )
    continue_final_message: bool = Field(
        default=False,
        description=(
            "If this is set, the chat will be formatted so that the final "
            "message in the chat is open-ended, without any EOS tokens. The "
            "model will continue this message rather than starting a new one. "
            'This allows you to "prefill" part of the model\'s response for it. '
            "Cannot be used at the same time as `add_generation_prompt`."
        ),
    )
    add_special_tokens: bool = Field(
        default=False,
        description=(
            "If true, special tokens (e.g. BOS) will be added to the prompt "
            "on top of what is added by the chat template. "
            "For most models, the chat template takes care of adding the "
            "special tokens so this should be set to false (as is the "
            "default)."
        ),
    )
    documents: Optional[list[dict[str, str]]] = Field(
        default=None,
        description=(
            "A list of dicts representing documents that will be accessible to "
            "the model if it is performing RAG (retrieval-augmented generation)."
            " If the template does not support RAG, this argument will have no "
            "effect. We recommend that each document should be a dict containing "
            '"title" and "text" keys.'
        ),
    )
    chat_template: Optional[str] = Field(
        default=None,
        description=(
            "A Jinja template to use for this conversion. "
            "As of transformers v4.44, default chat template is no longer "
            "allowed, so you must provide a chat template if the tokenizer "
            "does not define one."
        ),
    )
    chat_template_kwargs: Optional[dict[str, Any]] = Field(
        default=None,
        description=(
            "Additional keyword args to pass to the template renderer. "
            "Will be accessible by the chat template."
        ),
    )
    mm_processor_kwargs: Optional[dict[str, Any]] = Field(
        default=None,
        description=("Additional kwargs to pass to the HF processor."),
    )
    structured_outputs: Optional[StructuredOutputsParams] = Field(
        default=None,
        description="Additional kwargs for structured outputs",
    )
    guided_json: Optional[Union[str, dict, BaseModel]] = Field(
        default=None,
        description=(
            "`guided_json` is deprecated. "
            "This will be removed in v0.12.0 or v1.0.0, whichever is soonest. "
            "Please pass `json` to `structured_outputs` instead."
        ),
    )
    guided_regex: Optional[str] = Field(
        default=None,
        description=(
            "`guided_regex` is deprecated. "
            "This will be removed in v0.12.0 or v1.0.0, whichever is soonest. "
            "Please pass `regex` to `structured_outputs` instead."
        ),
    )
    guided_choice: Optional[list[str]] = Field(
        default=None,
        description=(
            "`guided_choice` is deprecated. "
            "This will be removed in v0.12.0 or v1.0.0, whichever is soonest. "
            "Please pass `choice` to `structured_outputs` instead."
        ),
    )
    guided_grammar: Optional[str] = Field(
        default=None,
        description=(
            "`guided_grammar` is deprecated. "
            "This will be removed in v0.12.0 or v1.0.0, whichever is soonest. "
            "Please pass `grammar` to `structured_outputs` instead."
        ),
    )
    structural_tag: Optional[str] = Field(
        default=None,
        description=(
            "`structural_tag` is deprecated. "
            "This will be removed in v0.12.0 or v1.0.0, whichever is soonest. "
            "Please pass `structural_tag` to `structured_outputs` instead."
        ),
    )
    guided_decoding_backend: Optional[str] = Field(
        default=None,
        description=(
            "`guided_decoding_backend` is deprecated. "
            "This will be removed in v0.12.0 or v1.0.0, whichever is soonest. "
            "Please remove it from your request."
        ),
    )
    guided_whitespace_pattern: Optional[str] = Field(
        default=None,
        description=(
            "`guided_whitespace_pattern` is deprecated. "
            "This will be removed in v0.12.0 or v1.0.0, whichever is soonest. "
            "Please pass `whitespace_pattern` to `structured_outputs` instead."
        ),
    )
    priority: int = Field(
        default=0,
        description=(
            "The priority of the request (lower means earlier handling; "
            "default: 0). Any priority other than 0 will raise an error "
            "if the served model does not use priority scheduling."
        ),
    )
    request_id: str = Field(
        default_factory=lambda: f"{random_uuid()}",
        description=(
            "The request_id related to this request. If the caller does "
            "not set it, a random_uuid will be generated. This id is used "
            "through out the inference process and return in response."
        ),
    )
    logits_processors: Optional[LogitsProcessors] = Field(
        default=None,
        description=(
            "A list of either qualified names of logits processors, or "
            "constructor objects, to apply when sampling. A constructor is "
            "a JSON object with a required 'qualname' field specifying the "
            "qualified name of the processor class/factory, and optional "
            "'args' and 'kwargs' fields containing positional and keyword "
            "arguments. For example: {'qualname': "
            "'my_module.MyLogitsProcessor', 'args': [1, 2], 'kwargs': "
            "{'param': 'value'}}."
        ),
    )
    return_tokens_as_token_ids: Optional[bool] = Field(
        default=None,
        description=(
            "If specified with 'logprobs', tokens are represented "
            " as strings of the form 'token_id:{token_id}' so that tokens "
            "that are not JSON-encodable can be identified."
        ),
    )
    return_token_ids: Optional[bool] = Field(
        default=None,
        description=(
            "If specified, the result will include token IDs alongside the "
            "generated text. In streaming mode, prompt_token_ids is included "
            "only in the first chunk, and token_ids contains the delta tokens "
            "for each chunk. This is useful for debugging or when you "
            "need to map generated text back to input tokens."
        ),
    )
    cache_salt: Optional[str] = Field(
        default=None,
        description=(
            "If specified, the prefix cache will be salted with the provided "
            "string to prevent an attacker to guess prompts in multi-user "
            "environments. The salt should be random, protected from "
            "access by 3rd parties, and long enough to be "
            "unpredictable (e.g., 43 characters base64-encoded, corresponding "
            "to 256 bit). Not supported by vLLM engine V0."
        ),
    )
    kv_transfer_params: Optional[dict[str, Any]] = Field(
        default=None,
        description="KVTransfer parameters used for disaggregated serving.",
    )

    vllm_xargs: Optional[dict[str, Union[str, int, float]]] = Field(
        default=None,
        description=(
            "Additional request parameters with string or "
            "numeric values, used by custom extensions."
        ),
    )

    # --8<-- [end:chat-completion-extra-params]

    # Default sampling parameters for chat completion requests
    _DEFAULT_SAMPLING_PARAMS: dict = {
        "repetition_penalty": 1.0,
        "temperature": 1.0,
        "top_p": 1.0,
        "top_k": 0,
        "min_p": 0.0,
    }

    def to_beam_search_params(
        self, max_tokens: int, default_sampling_params: dict
    ) -> BeamSearchParams:
        n = self.n if self.n is not None else 1
        if (temperature := self.temperature) is None:
            temperature = default_sampling_params.get(
                "temperature", self._DEFAULT_SAMPLING_PARAMS["temperature"]
            )

        return BeamSearchParams(
            beam_width=n,
            max_tokens=max_tokens,
            ignore_eos=self.ignore_eos,
            temperature=temperature,
            length_penalty=self.length_penalty,
            include_stop_str_in_output=self.include_stop_str_in_output,
        )

    def to_sampling_params(
        self,
        max_tokens: int,
        logits_processor_pattern: Optional[str],
        default_sampling_params: dict,
    ) -> SamplingParams:
        # Default parameters
        if (repetition_penalty := self.repetition_penalty) is None:
            repetition_penalty = default_sampling_params.get(
                "repetition_penalty",
                self._DEFAULT_SAMPLING_PARAMS["repetition_penalty"],
            )
        if (temperature := self.temperature) is None:
            temperature = default_sampling_params.get(
                "temperature", self._DEFAULT_SAMPLING_PARAMS["temperature"]
            )
        if (top_p := self.top_p) is None:
            top_p = default_sampling_params.get(
                "top_p", self._DEFAULT_SAMPLING_PARAMS["top_p"]
            )
        if (top_k := self.top_k) is None:
            top_k = default_sampling_params.get(
                "top_k", self._DEFAULT_SAMPLING_PARAMS["top_k"]
            )
        if (min_p := self.min_p) is None:
            min_p = default_sampling_params.get(
                "min_p", self._DEFAULT_SAMPLING_PARAMS["min_p"]
            )

        prompt_logprobs = self.prompt_logprobs
        if prompt_logprobs is None and self.echo:
            prompt_logprobs = self.top_logprobs

        # Forward deprecated guided_* parameters to structured_outputs
        if self.structured_outputs is None:
            kwargs = dict[str, Any](
                json=self.guided_json,
                regex=self.guided_regex,
                choice=self.guided_choice,
                grammar=self.guided_grammar,
                whitespace_pattern=self.guided_whitespace_pattern,
                structural_tag=self.structural_tag,
            )
            kwargs = {k: v for k, v in kwargs.items() if v is not None}
            if len(kwargs) > 0:
                self.structured_outputs = StructuredOutputsParams(**kwargs)

        response_format = self.response_format
        json_schema_from_tool = self._get_json_schema_from_tool()
        if response_format is not None or json_schema_from_tool is not None:
            # If structured outputs wasn't already enabled,
            # we must enable it for these features to work
            if self.structured_outputs is None:
                self.structured_outputs = StructuredOutputsParams()

            # Set structured output params for response format
            if response_format is not None:
                if response_format.type == "json_object":
                    self.structured_outputs.json_object = True
                elif response_format.type == "json_schema":
                    json_schema = response_format.json_schema
                    assert json_schema is not None
                    self.structured_outputs.json = json_schema.json_schema
                elif response_format.type == "structural_tag":
                    structural_tag = response_format
                    assert structural_tag is not None and isinstance(
<<<<<<< HEAD
                        structural_tag, (LegacyStructuralTagResponseFormat,
                                         StructuralTagResponseFormat))
=======
                        structural_tag, StructuralTagResponseFormat
                    )
>>>>>>> 7cd95dc8
                    s_tag_obj = structural_tag.model_dump(by_alias=True)
                    self.structured_outputs.structural_tag = json.dumps(s_tag_obj)

            # Set structured output params for tool calling
            if json_schema_from_tool is not None:
                self.structured_outputs.json = json_schema_from_tool

        extra_args: dict[str, Any] = self.vllm_xargs if self.vllm_xargs else {}
        if self.kv_transfer_params:
            # Pass in kv_transfer_params via extra_args
            extra_args["kv_transfer_params"] = self.kv_transfer_params
        return SamplingParams.from_optional(
            n=self.n,
            best_of=self.best_of,
            presence_penalty=self.presence_penalty,
            frequency_penalty=self.frequency_penalty,
            repetition_penalty=repetition_penalty,
            temperature=temperature,
            top_p=top_p,
            top_k=top_k,
            min_p=min_p,
            seed=self.seed,
            stop=self.stop,
            stop_token_ids=self.stop_token_ids,
            logprobs=self.top_logprobs if self.logprobs else None,
            prompt_logprobs=prompt_logprobs,
            ignore_eos=self.ignore_eos,
            max_tokens=max_tokens,
            min_tokens=self.min_tokens,
            skip_special_tokens=self.skip_special_tokens,
            spaces_between_special_tokens=self.spaces_between_special_tokens,
            logits_processors=get_logits_processors(
                self.logits_processors, logits_processor_pattern
            ),
            include_stop_str_in_output=self.include_stop_str_in_output,
            truncate_prompt_tokens=self.truncate_prompt_tokens,
            output_kind=RequestOutputKind.DELTA
            if self.stream
            else RequestOutputKind.FINAL_ONLY,
            structured_outputs=self.structured_outputs,
            logit_bias=self.logit_bias,
            bad_words=self.bad_words,
            allowed_token_ids=self.allowed_token_ids,
            extra_args=extra_args or None,
        )

    def _get_json_schema_from_tool(self) -> Optional[Union[str, dict]]:
        # user has chosen to not use any tool
        if self.tool_choice == "none" or self.tools is None:
            return None

        # user has chosen to use a named tool
        if type(self.tool_choice) is ChatCompletionNamedToolChoiceParam:
            tool_name = self.tool_choice.function.name
            tools = {tool.function.name: tool.function for tool in self.tools}
            if tool_name not in tools:
                raise ValueError(f"Tool '{tool_name}' has not been passed in `tools`.")
            tool = tools[tool_name]
            return tool.parameters

        if self.tool_choice == "required":
            # Pydantic schema generation cannot be used since the JSON schema
            # has to be constructed for a specific instantiation of a tool list
            # so that parameters of a function are correctly generated
            # based on the chosen function name
            def get_tool_schema(tool: ChatCompletionToolsParam) -> dict:
                return {
                    "properties": {
                        "name": {"type": "string", "enum": [tool.function.name]},
                        # parameters are always generated as '{}' in the final
                        # output if they are missing from the request
                        # (i.e. are None or '{}') so the schema is
                        # updated to produce an empty object in that case
                        "parameters": tool.function.parameters
                        if tool.function.parameters
                        else {"type": "object", "properties": {}},
                    },
                    "required": ["name", "parameters"],
                }

            def get_tool_schema_defs(tools: list[ChatCompletionToolsParam]) -> dict:
                all_defs = dict[str, dict[str, Any]]()
                for tool in tools:
                    if tool.function.parameters is None:
                        continue
                    defs = tool.function.parameters.pop("$defs", {})
                    for def_name, def_schema in defs.items():
                        if def_name in all_defs and all_defs[def_name] != def_schema:
                            raise ValueError(
                                f"Tool definition '{def_name}' has "
                                "multiple schemas, which is not "
                                "supported."
                            )
                        else:
                            all_defs[def_name] = def_schema
                return all_defs

            json_schema = {
                "type": "array",
                "minItems": 1,
                "items": {
                    "type": "object",
                    "anyOf": [get_tool_schema(tool) for tool in self.tools],
                },
            }
            json_schema_defs = get_tool_schema_defs(self.tools)
            if json_schema_defs:
                json_schema["$defs"] = json_schema_defs
            return json_schema

        return None

    @model_validator(mode="before")
    @classmethod
    def validate_stream_options(cls, data):
        if data.get("stream_options") and not data.get("stream"):
            raise ValueError("Stream options can only be defined when `stream=True`.")

        return data

    @model_validator(mode="before")
    @classmethod
    def check_logprobs(cls, data):
        if (prompt_logprobs := data.get("prompt_logprobs")) is not None:
            if data.get("stream") and (prompt_logprobs > 0 or prompt_logprobs == -1):
                raise ValueError(
                    "`prompt_logprobs` are not available when `stream=True`."
                )

            if prompt_logprobs < 0 and prompt_logprobs != -1:
                raise ValueError("`prompt_logprobs` must be a positive value or -1.")
            if prompt_logprobs == -1 and not envs.VLLM_USE_V1:
                raise ValueError(
                    "`prompt_logprobs=-1` is only supported with vLLM engine V1."
                )
        if (top_logprobs := data.get("top_logprobs")) is not None:
            if top_logprobs < 0 and top_logprobs != -1:
                raise ValueError("`top_logprobs` must be a positive value or -1.")

            if (top_logprobs == -1 or top_logprobs > 0) and not data.get("logprobs"):
                raise ValueError(
                    "when using `top_logprobs`, `logprobs` must be set to true."
                )

        return data

    @model_validator(mode="before")
    @classmethod
    def check_structured_outputs_count(cls, data):
        if isinstance(data, ValueError):
            raise data

        if data.get("structured_outputs", None) is None:
            return data

        structured_outputs_kwargs = data["structured_outputs"]
        count = sum(
            structured_outputs_kwargs.get(k) is not None
            for k in ("json", "regex", "choice")
        )
        # you can only use one kind of constraints for structured outputs
        if count > 1:
            raise ValueError(
                "You can only use one kind of constraints for structured "
                "outputs ('json', 'regex' or 'choice')."
            )
        # you can only either use structured outputs or tools, not both
        if count > 1 and data.get("tool_choice", "none") not in (
            "none",
            "auto",
            "required",
        ):
            raise ValueError(
                "You can only either use constraints for structured outputs "
                "or tools, not both."
            )
        return data

    @model_validator(mode="before")
    @classmethod
    def check_tool_usage(cls, data):
        # if "tool_choice" is not specified but tools are provided,
        # default to "auto" tool_choice
        if "tool_choice" not in data and data.get("tools"):
            data["tool_choice"] = "auto"

        # if "tool_choice" is "none" -- no validation is needed for tools
        if "tool_choice" in data and data["tool_choice"] == "none":
            return data

        # if "tool_choice" is specified -- validation
        if "tool_choice" in data and data["tool_choice"] is not None:
            # ensure that if "tool choice" is specified, tools are present
            if "tools" not in data or data["tools"] is None:
                raise ValueError("When using `tool_choice`, `tools` must be set.")

            # make sure that tool choice is either a named tool
            # OR that it's set to "auto" or "required"
            if data["tool_choice"] not in ["auto", "required"] and not isinstance(
                data["tool_choice"], dict
            ):
                raise ValueError(
                    f"Invalid value for `tool_choice`: {data['tool_choice']}! "
                    'Only named tools, "none", "auto" or "required" '
                    "are supported."
                )

            # if tool_choice is "required" but the "tools" list is empty,
            # override the data to behave like "none" to align with
            # OpenAI’s behavior.
            if (
                data["tool_choice"] == "required"
                and isinstance(data["tools"], list)
                and len(data["tools"]) == 0
            ):
                data["tool_choice"] = "none"
                del data["tools"]
                return data

            # ensure that if "tool_choice" is specified as an object,
            # it matches a valid tool
            correct_usage_message = (
                'Correct usage: `{"type": "function",'
                ' "function": {"name": "my_function"}}`'
            )
            if isinstance(data["tool_choice"], dict):
                valid_tool = False
                function = data["tool_choice"].get("function")
                if not isinstance(function, dict):
                    raise ValueError(
                        f"Invalid value for `function`: `{function}` in "
                        f"`tool_choice`! {correct_usage_message}"
                    )
                if "name" not in function:
                    raise ValueError(
                        f"Expected field `name` in `function` in "
                        f"`tool_choice`! {correct_usage_message}"
                    )
                function_name = function["name"]
                if not isinstance(function_name, str) or len(function_name) == 0:
                    raise ValueError(
                        f"Invalid `name` in `function`: `{function_name}`"
                        f" in `tool_choice`! {correct_usage_message}"
                    )
                for tool in data["tools"]:
                    if tool["function"]["name"] == function_name:
                        valid_tool = True
                        break
                if not valid_tool:
                    raise ValueError(
                        "The tool specified in `tool_choice` does not match any"
                        " of the specified `tools`"
                    )
        return data

    @model_validator(mode="before")
    @classmethod
    def check_generation_prompt(cls, data):
        if data.get("continue_final_message") and data.get("add_generation_prompt"):
            raise ValueError(
                "Cannot set both `continue_final_message` and "
                "`add_generation_prompt` to True."
            )
        return data

    @model_validator(mode="before")
    @classmethod
    def check_cache_salt_support(cls, data):
        if data.get("cache_salt") is not None:
            if not envs.VLLM_USE_V1:
                raise ValueError(
                    "Parameter 'cache_salt' is not supported with "
                    "this instance of vLLM, which uses engine V0."
                )
            if not isinstance(data["cache_salt"], str) or not data["cache_salt"]:
                raise ValueError(
                    "Parameter 'cache_salt' must be a non-empty string if provided."
                )
        return data


class CompletionRequest(OpenAIBaseModel):
    # Ordered by official OpenAI API documentation
    # https://platform.openai.com/docs/api-reference/completions/create
    model: Optional[str] = None
    prompt: Optional[Union[list[int], list[list[int]], str, list[str]]] = None
    best_of: Optional[int] = None
    echo: Optional[bool] = False
    frequency_penalty: Optional[float] = 0.0
    logit_bias: Optional[dict[str, float]] = None
    logprobs: Optional[int] = None
    max_tokens: Optional[int] = 16
    n: int = 1
    presence_penalty: Optional[float] = 0.0
    seed: Optional[int] = Field(None, ge=_LONG_INFO.min, le=_LONG_INFO.max)
    stop: Optional[Union[str, list[str]]] = []
    stream: Optional[bool] = False
    stream_options: Optional[StreamOptions] = None
    suffix: Optional[str] = None
    temperature: Optional[float] = None
    top_p: Optional[float] = None
    user: Optional[str] = None

    # --8<-- [start:completion-sampling-params]
    use_beam_search: bool = False
    top_k: Optional[int] = None
    min_p: Optional[float] = None
    repetition_penalty: Optional[float] = None
    length_penalty: float = 1.0
    stop_token_ids: Optional[list[int]] = []
    include_stop_str_in_output: bool = False
    ignore_eos: bool = False
    min_tokens: int = 0
    skip_special_tokens: bool = True
    spaces_between_special_tokens: bool = True
    truncate_prompt_tokens: Optional[Annotated[int, Field(ge=-1)]] = None
    allowed_token_ids: Optional[list[int]] = None
    prompt_logprobs: Optional[int] = None
    # --8<-- [end:completion-sampling-params]

    # --8<-- [start:completion-extra-params]
    prompt_embeds: Optional[Union[bytes, list[bytes]]] = None
    add_special_tokens: bool = Field(
        default=True,
        description=(
            "If true (the default), special tokens (e.g. BOS) will be added to "
            "the prompt."
        ),
    )
    response_format: Optional[AnyResponseFormat] = Field(
        default=None,
        description=(
            "Similar to chat completion, this parameter specifies the format "
            "of output. Only {'type': 'json_object'}, {'type': 'json_schema'}"
            ", {'type': 'structural_tag'}, or {'type': 'text' } is supported."
        ),
    )
    structured_outputs: Optional[StructuredOutputsParams] = Field(
        default=None,
        description="Additional kwargs for structured outputs",
    )
    guided_json: Optional[Union[str, dict, BaseModel]] = Field(
        default=None,
        description=(
            "`guided_json` is deprecated. "
            "This will be removed in v0.12.0 or v1.0.0, whichever is soonest. "
            "Please pass `json` to `structured_outputs` instead."
        ),
    )
    guided_regex: Optional[str] = Field(
        default=None,
        description=(
            "`guided_regex` is deprecated. "
            "This will be removed in v0.12.0 or v1.0.0, whichever is soonest. "
            "Please pass `regex` to `structured_outputs` instead."
        ),
    )
    guided_choice: Optional[list[str]] = Field(
        default=None,
        description=(
            "`guided_choice` is deprecated. "
            "This will be removed in v0.12.0 or v1.0.0, whichever is soonest. "
            "Please pass `choice` to `structured_outputs` instead."
        ),
    )
    guided_grammar: Optional[str] = Field(
        default=None,
        description=(
            "`guided_grammar` is deprecated. "
            "This will be removed in v0.12.0 or v1.0.0, whichever is soonest. "
            "Please pass `grammar` to `structured_outputs` instead."
        ),
    )
    guided_decoding_backend: Optional[str] = Field(
        default=None,
        description=(
            "`guided_decoding_backend` is deprecated. "
            "This will be removed in v0.12.0 or v1.0.0, whichever is soonest. "
            "Please remove it from your request."
        ),
    )
    guided_whitespace_pattern: Optional[str] = Field(
        default=None,
        description=(
            "`guided_whitespace_pattern` is deprecated. "
            "This will be removed in v0.12.0 or v1.0.0, whichever is soonest. "
            "Please pass `whitespace_pattern` to `structured_outputs` instead."
        ),
    )
    priority: int = Field(
        default=0,
        description=(
            "The priority of the request (lower means earlier handling; "
            "default: 0). Any priority other than 0 will raise an error "
            "if the served model does not use priority scheduling."
        ),
    )
    request_id: str = Field(
        default_factory=lambda: f"{random_uuid()}",
        description=(
            "The request_id related to this request. If the caller does "
            "not set it, a random_uuid will be generated. This id is used "
            "through out the inference process and return in response."
        ),
    )
    logits_processors: Optional[LogitsProcessors] = Field(
        default=None,
        description=(
            "A list of either qualified names of logits processors, or "
            "constructor objects, to apply when sampling. A constructor is "
            "a JSON object with a required 'qualname' field specifying the "
            "qualified name of the processor class/factory, and optional "
            "'args' and 'kwargs' fields containing positional and keyword "
            "arguments. For example: {'qualname': "
            "'my_module.MyLogitsProcessor', 'args': [1, 2], 'kwargs': "
            "{'param': 'value'}}."
        ),
    )

    return_tokens_as_token_ids: Optional[bool] = Field(
        default=None,
        description=(
            "If specified with 'logprobs', tokens are represented "
            " as strings of the form 'token_id:{token_id}' so that tokens "
            "that are not JSON-encodable can be identified."
        ),
    )
    return_token_ids: Optional[bool] = Field(
        default=None,
        description=(
            "If specified, the result will include token IDs alongside the "
            "generated text. In streaming mode, prompt_token_ids is included "
            "only in the first chunk, and token_ids contains the delta tokens "
            "for each chunk. This is useful for debugging or when you "
            "need to map generated text back to input tokens."
        ),
    )

    cache_salt: Optional[str] = Field(
        default=None,
        description=(
            "If specified, the prefix cache will be salted with the provided "
            "string to prevent an attacker to guess prompts in multi-user "
            "environments. The salt should be random, protected from "
            "access by 3rd parties, and long enough to be "
            "unpredictable (e.g., 43 characters base64-encoded, corresponding "
            "to 256 bit). Not supported by vLLM engine V0."
        ),
    )

    kv_transfer_params: Optional[dict[str, Any]] = Field(
        default=None,
        description="KVTransfer parameters used for disaggregated serving.",
    )

    vllm_xargs: Optional[dict[str, Union[str, int, float]]] = Field(
        default=None,
        description=(
            "Additional request parameters with string or "
            "numeric values, used by custom extensions."
        ),
    )

    # --8<-- [end:completion-extra-params]

    # Default sampling parameters for completion requests
    _DEFAULT_SAMPLING_PARAMS: dict = {
        "repetition_penalty": 1.0,
        "temperature": 1.0,
        "top_p": 1.0,
        "top_k": 0,
        "min_p": 0.0,
    }

    def to_beam_search_params(
        self,
        max_tokens: int,
        default_sampling_params: Optional[dict] = None,
    ) -> BeamSearchParams:
        if default_sampling_params is None:
            default_sampling_params = {}
        n = self.n if self.n is not None else 1

        if (temperature := self.temperature) is None:
            temperature = default_sampling_params.get("temperature", 1.0)

        return BeamSearchParams(
            beam_width=n,
            max_tokens=max_tokens,
            ignore_eos=self.ignore_eos,
            temperature=temperature,
            length_penalty=self.length_penalty,
            include_stop_str_in_output=self.include_stop_str_in_output,
        )

    def to_sampling_params(
        self,
        max_tokens: int,
        logits_processor_pattern: Optional[str],
        default_sampling_params: Optional[dict] = None,
    ) -> SamplingParams:
        if default_sampling_params is None:
            default_sampling_params = {}

        # Default parameters
        if (repetition_penalty := self.repetition_penalty) is None:
            repetition_penalty = default_sampling_params.get(
                "repetition_penalty",
                self._DEFAULT_SAMPLING_PARAMS["repetition_penalty"],
            )
        if (temperature := self.temperature) is None:
            temperature = default_sampling_params.get(
                "temperature", self._DEFAULT_SAMPLING_PARAMS["temperature"]
            )
        if (top_p := self.top_p) is None:
            top_p = default_sampling_params.get(
                "top_p", self._DEFAULT_SAMPLING_PARAMS["top_p"]
            )
        if (top_k := self.top_k) is None:
            top_k = default_sampling_params.get(
                "top_k", self._DEFAULT_SAMPLING_PARAMS["top_k"]
            )
        if (min_p := self.min_p) is None:
            min_p = default_sampling_params.get(
                "min_p", self._DEFAULT_SAMPLING_PARAMS["min_p"]
            )

        prompt_logprobs = self.prompt_logprobs
        if prompt_logprobs is None and self.echo:
            prompt_logprobs = self.logprobs

        echo_without_generation = self.echo and self.max_tokens == 0

        # Forward deprecated guided_* parameters to structured_outputs
        if self.structured_outputs is None:
            kwargs = dict[str, Any](
                json=self.guided_json,
                regex=self.guided_regex,
                choice=self.guided_choice,
                grammar=self.guided_grammar,
                whitespace_pattern=self.guided_whitespace_pattern,
            )
            kwargs = {k: v for k, v in kwargs.items() if v is not None}
            if len(kwargs) > 0:
                self.structured_outputs = StructuredOutputsParams(**kwargs)

        if (
            self.structured_outputs is not None
            and self.response_format is not None
            and self.response_format.type == "json_object"
        ):
            self.structured_outputs.json_object = True

        extra_args: dict[str, Any] = self.vllm_xargs if self.vllm_xargs else {}
        if self.kv_transfer_params:
            # Pass in kv_transfer_params via extra_args
            extra_args["kv_transfer_params"] = self.kv_transfer_params
        return SamplingParams.from_optional(
            n=self.n,
            best_of=self.best_of,
            presence_penalty=self.presence_penalty,
            frequency_penalty=self.frequency_penalty,
            repetition_penalty=repetition_penalty,
            temperature=temperature,
            top_p=top_p,
            top_k=top_k,
            min_p=min_p,
            seed=self.seed,
            stop=self.stop,
            stop_token_ids=self.stop_token_ids,
            logprobs=self.logprobs,
            ignore_eos=self.ignore_eos,
            max_tokens=max_tokens if not echo_without_generation else 1,
            min_tokens=self.min_tokens,
            prompt_logprobs=prompt_logprobs,
            skip_special_tokens=self.skip_special_tokens,
            spaces_between_special_tokens=self.spaces_between_special_tokens,
            include_stop_str_in_output=self.include_stop_str_in_output,
            logits_processors=get_logits_processors(
                self.logits_processors, logits_processor_pattern
            ),
            truncate_prompt_tokens=self.truncate_prompt_tokens,
            output_kind=RequestOutputKind.DELTA
            if self.stream
            else RequestOutputKind.FINAL_ONLY,
            structured_outputs=self.structured_outputs,
            logit_bias=self.logit_bias,
            allowed_token_ids=self.allowed_token_ids,
            extra_args=extra_args or None,
        )

    @model_validator(mode="before")
    @classmethod
    def check_structured_outputs_count(cls, data):
        if data.get("structured_outputs", None) is None:
            return data

        structured_outputs_kwargs = data["structured_outputs"]
        count = sum(
            structured_outputs_kwargs.get(k) is not None
            for k in ("json", "regex", "choice")
        )
        if count > 1:
            raise ValueError(
                "You can only use one kind of constraints for structured "
                "outputs ('json', 'regex' or 'choice')."
            )
        return data

    @model_validator(mode="before")
    @classmethod
    def check_logprobs(cls, data):
        if (prompt_logprobs := data.get("prompt_logprobs")) is not None:
            if data.get("stream") and (prompt_logprobs > 0 or prompt_logprobs == -1):
                raise ValueError(
                    "`prompt_logprobs` are not available when `stream=True`."
                )

            if prompt_logprobs < 0 and prompt_logprobs != -1:
                raise ValueError("`prompt_logprobs` must be a positive value or -1.")
            if prompt_logprobs == -1 and not envs.VLLM_USE_V1:
                raise ValueError(
                    "`prompt_logprobs=-1` is only supported with vLLM engine V1."
                )
        if (logprobs := data.get("logprobs")) is not None and logprobs < 0:
            raise ValueError("`logprobs` must be a positive value.")

        return data

    @model_validator(mode="before")
    @classmethod
    def validate_stream_options(cls, data):
        if data.get("stream_options") and not data.get("stream"):
            raise ValueError("Stream options can only be defined when `stream=True`.")

        return data

    @model_validator(mode="before")
    @classmethod
    def validate_prompt_and_prompt_embeds(cls, data):
        prompt = data.get("prompt")
        prompt_embeds = data.get("prompt_embeds")

        prompt_is_empty = prompt is None or (isinstance(prompt, str) and prompt == "")
        embeds_is_empty = prompt_embeds is None or (
            isinstance(prompt_embeds, list) and len(prompt_embeds) == 0
        )

        if prompt_is_empty and embeds_is_empty:
            raise ValueError(
                "Either prompt or prompt_embeds must be provided and non-empty."
            )

        return data

    @model_validator(mode="before")
    @classmethod
    def check_cache_salt_support(cls, data):
        if data.get("cache_salt") is not None:
            if not envs.VLLM_USE_V1:
                raise ValueError(
                    "Parameter 'cache_salt' is not supported with "
                    "this instance of vLLM, which uses engine V0."
                )
            if not isinstance(data["cache_salt"], str) or not data["cache_salt"]:
                raise ValueError(
                    "Parameter 'cache_salt' must be a non-empty string if provided."
                )
        return data


class EmbeddingCompletionRequest(OpenAIBaseModel):
    # Ordered by official OpenAI API documentation
    # https://platform.openai.com/docs/api-reference/embeddings
    model: Optional[str] = None
    input: Union[list[int], list[list[int]], str, list[str]]
    encoding_format: Literal["float", "base64"] = "float"
    dimensions: Optional[int] = None
    user: Optional[str] = None
    truncate_prompt_tokens: Optional[Annotated[int, Field(ge=-1)]] = None

    # --8<-- [start:embedding-extra-params]
    add_special_tokens: bool = Field(
        default=True,
        description=(
            "If true (the default), special tokens (e.g. BOS) will be added to "
            "the prompt."
        ),
    )
    priority: int = Field(
        default=0,
        description=(
            "The priority of the request (lower means earlier handling; "
            "default: 0). Any priority other than 0 will raise an error "
            "if the served model does not use priority scheduling."
        ),
    )
    request_id: str = Field(
        default_factory=lambda: f"{random_uuid()}",
        description=(
            "The request_id related to this request. If the caller does "
            "not set it, a random_uuid will be generated. This id is used "
            "through out the inference process and return in response."
        ),
    )
    normalize: Optional[bool] = None

    # --8<-- [end:embedding-extra-params]

    def to_pooling_params(self):
        return PoolingParams(
            truncate_prompt_tokens=self.truncate_prompt_tokens,
            dimensions=self.dimensions,
            normalize=self.normalize,
        )


class EmbeddingChatRequest(OpenAIBaseModel):
    model: Optional[str] = None
    messages: list[ChatCompletionMessageParam]

    encoding_format: Literal["float", "base64"] = "float"
    dimensions: Optional[int] = None
    user: Optional[str] = None
    truncate_prompt_tokens: Optional[Annotated[int, Field(ge=-1)]] = None

    # --8<-- [start:chat-embedding-extra-params]
    add_generation_prompt: bool = Field(
        default=False,
        description=(
            "If true, the generation prompt will be added to the chat template. "
            "This is a parameter used by chat template in tokenizer config of the "
            "model."
        ),
    )

    add_special_tokens: bool = Field(
        default=False,
        description=(
            "If true, special tokens (e.g. BOS) will be added to the prompt "
            "on top of what is added by the chat template. "
            "For most models, the chat template takes care of adding the "
            "special tokens so this should be set to false (as is the "
            "default)."
        ),
    )
    chat_template: Optional[str] = Field(
        default=None,
        description=(
            "A Jinja template to use for this conversion. "
            "As of transformers v4.44, default chat template is no longer "
            "allowed, so you must provide a chat template if the tokenizer "
            "does not define one."
        ),
    )
    chat_template_kwargs: Optional[dict[str, Any]] = Field(
        default=None,
        description=(
            "Additional keyword args to pass to the template renderer. "
            "Will be accessible by the chat template."
        ),
    )
    mm_processor_kwargs: Optional[dict[str, Any]] = Field(
        default=None,
        description=("Additional kwargs to pass to the HF processor."),
    )
    priority: int = Field(
        default=0,
        description=(
            "The priority of the request (lower means earlier handling; "
            "default: 0). Any priority other than 0 will raise an error "
            "if the served model does not use priority scheduling."
        ),
    )
    request_id: str = Field(
        default_factory=lambda: f"{random_uuid()}",
        description=(
            "The request_id related to this request. If the caller does "
            "not set it, a random_uuid will be generated. This id is used "
            "through out the inference process and return in response."
        ),
    )
    normalize: Optional[bool] = None
    # --8<-- [end:chat-embedding-extra-params]

    @model_validator(mode="before")
    @classmethod
    def check_generation_prompt(cls, data):
        if data.get("continue_final_message") and data.get("add_generation_prompt"):
            raise ValueError(
                "Cannot set both `continue_final_message` and "
                "`add_generation_prompt` to True."
            )
        return data

    def to_pooling_params(self):
        return PoolingParams(
            truncate_prompt_tokens=self.truncate_prompt_tokens,
            dimensions=self.dimensions,
            normalize=self.normalize,
        )


EmbeddingRequest = Union[EmbeddingCompletionRequest, EmbeddingChatRequest]

PoolingCompletionRequest = EmbeddingCompletionRequest
PoolingChatRequest = EmbeddingChatRequest

T = TypeVar("T")


class IOProcessorRequest(OpenAIBaseModel, Generic[T]):
    model: Optional[str] = None

    priority: int = Field(default=0)
    """
    The priority of the request (lower means earlier handling;
    default: 0). Any priority other than 0 will raise an error
    if the served model does not use priority scheduling.
    """
    data: T
    """
    When using plugins IOProcessor plugins, the actual input is processed
    by the plugin itself. Hence, we use a generic type for the request data
    """
    softmax: bool = True

    def to_pooling_params(self):
        return PoolingParams(task="encode", softmax=self.softmax)


class IOProcessorResponse(OpenAIBaseModel, Generic[T]):
    request_id: Optional[str] = None
    """
    The request_id associated with this response
    """
    created_at: int = Field(default_factory=lambda: int(time.time()))

    data: T
    """
    When using plugins IOProcessor plugins, the actual output is generated
    by the plugin itself. Hence, we use a generic type for the response data
    """


PoolingRequest = Union[PoolingCompletionRequest, PoolingChatRequest, IOProcessorRequest]


class ScoreRequest(OpenAIBaseModel):
    model: Optional[str] = None
    text_1: Union[list[str], str, ScoreMultiModalParam]
    text_2: Union[list[str], str, ScoreMultiModalParam]
    truncate_prompt_tokens: Optional[Annotated[int, Field(ge=-1)]] = None

    # --8<-- [start:score-extra-params]

    mm_processor_kwargs: Optional[dict[str, Any]] = Field(
        default=None,
        description=("Additional kwargs to pass to the HF processor."),
    )

    priority: int = Field(
        default=0,
        description=(
            "The priority of the request (lower means earlier handling; "
            "default: 0). Any priority other than 0 will raise an error "
            "if the served model does not use priority scheduling."
        ),
    )

    activation: Optional[bool] = None

    # --8<-- [end:score-extra-params]

    def to_pooling_params(self):
        return PoolingParams(
            truncate_prompt_tokens=self.truncate_prompt_tokens,
            activation=self.activation,
        )


class RerankRequest(OpenAIBaseModel):
    model: Optional[str] = None
    query: Union[str, ScoreMultiModalParam]
    documents: Union[list[str], ScoreMultiModalParam]
    top_n: int = Field(default_factory=lambda: 0)
    truncate_prompt_tokens: Optional[Annotated[int, Field(ge=-1)]] = None

    # --8<-- [start:rerank-extra-params]

    mm_processor_kwargs: Optional[dict[str, Any]] = Field(
        default=None,
        description=("Additional kwargs to pass to the HF processor."),
    )

    priority: int = Field(
        default=0,
        description=(
            "The priority of the request (lower means earlier handling; "
            "default: 0). Any priority other than 0 will raise an error "
            "if the served model does not use priority scheduling."
        ),
    )

    activation: Optional[bool] = None

    # --8<-- [end:rerank-extra-params]

    def to_pooling_params(self):
        return PoolingParams(
            truncate_prompt_tokens=self.truncate_prompt_tokens,
            activation=self.activation,
        )


class RerankDocument(BaseModel):
    text: Optional[str] = None
    multi_modal: Optional[ScoreContentPartParam] = None


class RerankResult(BaseModel):
    index: int
    document: RerankDocument
    relevance_score: float


class RerankUsage(BaseModel):
    total_tokens: int


class RerankResponse(OpenAIBaseModel):
    id: str
    model: str
    usage: RerankUsage
    results: list[RerankResult]


class CompletionLogProbs(OpenAIBaseModel):
    text_offset: list[int] = Field(default_factory=list)
    token_logprobs: list[Optional[float]] = Field(default_factory=list)
    tokens: list[str] = Field(default_factory=list)
    top_logprobs: list[Optional[dict[str, float]]] = Field(default_factory=list)


class CompletionResponseChoice(OpenAIBaseModel):
    index: int
    text: str
    logprobs: Optional[CompletionLogProbs] = None
    finish_reason: Optional[str] = None
    stop_reason: Optional[Union[int, str]] = Field(
        default=None,
        description=(
            "The stop string or token id that caused the completion "
            "to stop, None if the completion finished for some other reason "
            "including encountering the EOS token"
        ),
    )
    token_ids: Optional[list[int]] = None  # For response
    prompt_logprobs: Optional[list[Optional[dict[int, Logprob]]]] = None
    prompt_token_ids: Optional[list[int]] = None  # For prompt


class CompletionResponse(OpenAIBaseModel):
    id: str = Field(default_factory=lambda: f"cmpl-{random_uuid()}")
    object: Literal["text_completion"] = "text_completion"
    created: int = Field(default_factory=lambda: int(time.time()))
    model: str
    choices: list[CompletionResponseChoice]
    service_tier: Optional[Literal["auto", "default", "flex", "scale", "priority"]] = (
        None
    )
    system_fingerprint: Optional[str] = None
    usage: UsageInfo

    # vLLM-specific fields that are not in OpenAI spec
    kv_transfer_params: Optional[dict[str, Any]] = Field(
        default=None, description="KVTransfer parameters."
    )


class CompletionResponseStreamChoice(OpenAIBaseModel):
    index: int
    text: str
    logprobs: Optional[CompletionLogProbs] = None
    finish_reason: Optional[str] = None
    stop_reason: Optional[Union[int, str]] = Field(
        default=None,
        description=(
            "The stop string or token id that caused the completion "
            "to stop, None if the completion finished for some other reason "
            "including encountering the EOS token"
        ),
    )
    # not part of the OpenAI spec but for tracing the tokens
    # prompt tokens is put into choice to align with CompletionResponseChoice
    prompt_token_ids: Optional[list[int]] = None
    token_ids: Optional[list[int]] = None


class CompletionStreamResponse(OpenAIBaseModel):
    id: str = Field(default_factory=lambda: f"cmpl-{random_uuid()}")
    object: str = "text_completion"
    created: int = Field(default_factory=lambda: int(time.time()))
    model: str
    choices: list[CompletionResponseStreamChoice]
    usage: Optional[UsageInfo] = Field(default=None)


class EmbeddingResponseData(OpenAIBaseModel):
    index: int
    object: str = "embedding"
    embedding: Union[list[float], str]


class EmbeddingResponse(OpenAIBaseModel):
    id: str = Field(default_factory=lambda: f"embd-{random_uuid()}")
    object: str = "list"
    created: int = Field(default_factory=lambda: int(time.time()))
    model: str
    data: list[EmbeddingResponseData]
    usage: UsageInfo


class PoolingResponseData(OpenAIBaseModel):
    index: int
    object: str = "pooling"
    data: Union[list[list[float]], list[float], str]


class PoolingResponse(OpenAIBaseModel):
    id: str = Field(default_factory=lambda: f"pool-{random_uuid()}")
    object: str = "list"
    created: int = Field(default_factory=lambda: int(time.time()))
    model: str
    data: list[PoolingResponseData]
    usage: UsageInfo


class ScoreResponseData(OpenAIBaseModel):
    index: int
    object: str = "score"
    score: float


class ScoreResponse(OpenAIBaseModel):
    id: str = Field(default_factory=lambda: f"embd-{random_uuid()}")
    object: str = "list"
    created: int = Field(default_factory=lambda: int(time.time()))
    model: str
    data: list[ScoreResponseData]
    usage: UsageInfo


class ClassificationRequest(OpenAIBaseModel):
    model: Optional[str] = None
    input: Union[list[str], str]
    truncate_prompt_tokens: Optional[int] = None
    user: Optional[str] = None

    # --8<-- [start:classification-extra-params]
    priority: int = Field(
        default=0,
        description=(
            "The priority of the request (lower means earlier handling; "
            "default: 0). Any priority other than 0 will raise an error "
            "if the served model does not use priority scheduling."
        ),
    )

    activation: Optional[bool] = None

    # --8<-- [end:classification-extra-params]

    def to_pooling_params(self):
        return PoolingParams(
            truncate_prompt_tokens=self.truncate_prompt_tokens,
            activation=self.activation,
        )


class ClassificationData(OpenAIBaseModel):
    index: int
    label: Optional[str]
    probs: list[float]
    num_classes: int


class ClassificationResponse(OpenAIBaseModel):
    id: str = Field(default_factory=lambda: f"classify-{random_uuid()}")
    object: str = "list"
    created: int = Field(default_factory=lambda: int(time.time()))
    model: str
    data: list[ClassificationData]
    usage: UsageInfo


class FunctionCall(OpenAIBaseModel):
    name: str
    arguments: str


class ToolCall(OpenAIBaseModel):
    id: str = Field(default_factory=make_tool_call_id)
    type: Literal["function"] = "function"
    function: FunctionCall


class DeltaFunctionCall(BaseModel):
    name: Optional[str] = None
    arguments: Optional[str] = None


# a tool call delta where everything is optional
class DeltaToolCall(OpenAIBaseModel):
    id: Optional[str] = None
    type: Optional[Literal["function"]] = None
    index: int
    function: Optional[DeltaFunctionCall] = None


class ExtractedToolCallInformation(BaseModel):
    # indicate if tools were called
    tools_called: bool

    # extracted tool calls
    tool_calls: list[ToolCall]

    # content - per OpenAI spec, content AND tool calls can be returned rarely
    # But some models will do this intentionally
    content: Optional[str] = None


class ChatMessage(OpenAIBaseModel):
    role: str
    content: Optional[str] = None
    refusal: Optional[str] = None
    annotations: Optional[OpenAIAnnotation] = None
    audio: Optional[OpenAIChatCompletionAudio] = None
    function_call: Optional[FunctionCall] = None
    tool_calls: list[ToolCall] = Field(default_factory=list)

    # vLLM-specific fields that are not in OpenAI spec
    reasoning_content: Optional[str] = None


class ChatCompletionLogProb(OpenAIBaseModel):
    token: str
    logprob: float = -9999.0
    bytes: Optional[list[int]] = None


class ChatCompletionLogProbsContent(ChatCompletionLogProb):
    # Workaround: redefine fields name cache so that it's not
    # shared with the super class.
    field_names: ClassVar[Optional[set[str]]] = None
    top_logprobs: list[ChatCompletionLogProb] = Field(default_factory=list)


class ChatCompletionLogProbs(OpenAIBaseModel):
    content: Optional[list[ChatCompletionLogProbsContent]] = None


class ChatCompletionResponseChoice(OpenAIBaseModel):
    index: int
    message: ChatMessage
    logprobs: Optional[ChatCompletionLogProbs] = None
    # per OpenAI spec this is the default
    finish_reason: Optional[str] = "stop"
    # not part of the OpenAI spec but included in vLLM for legacy reasons
    stop_reason: Optional[Union[int, str]] = None
    # not part of the OpenAI spec but is useful for tracing the tokens
    # in agent scenarios
    token_ids: Optional[list[int]] = None


class ChatCompletionResponse(OpenAIBaseModel):
    id: str = Field(default_factory=lambda: f"chatcmpl-{random_uuid()}")
    object: Literal["chat.completion"] = "chat.completion"
    created: int = Field(default_factory=lambda: int(time.time()))
    model: str
    choices: list[ChatCompletionResponseChoice]
    service_tier: Optional[Literal["auto", "default", "flex", "scale", "priority"]] = (
        None
    )
    system_fingerprint: Optional[str] = None
    usage: UsageInfo

    # vLLM-specific fields that are not in OpenAI spec
    prompt_logprobs: Optional[list[Optional[dict[int, Logprob]]]] = None
    prompt_token_ids: Optional[list[int]] = None
    kv_transfer_params: Optional[dict[str, Any]] = Field(
        default=None, description="KVTransfer parameters."
    )


class DeltaMessage(OpenAIBaseModel):
    role: Optional[str] = None
    content: Optional[str] = None
    reasoning_content: Optional[str] = None
    tool_calls: list[DeltaToolCall] = Field(default_factory=list)


class ChatCompletionResponseStreamChoice(OpenAIBaseModel):
    index: int
    delta: DeltaMessage
    logprobs: Optional[ChatCompletionLogProbs] = None
    finish_reason: Optional[str] = None
    stop_reason: Optional[Union[int, str]] = None
    # not part of the OpenAI spec but for tracing the tokens
    token_ids: Optional[list[int]] = None


class ChatCompletionStreamResponse(OpenAIBaseModel):
    id: str = Field(default_factory=lambda: f"chatcmpl-{random_uuid()}")
    object: Literal["chat.completion.chunk"] = "chat.completion.chunk"
    created: int = Field(default_factory=lambda: int(time.time()))
    model: str
    choices: list[ChatCompletionResponseStreamChoice]
    usage: Optional[UsageInfo] = Field(default=None)
    # not part of the OpenAI spec but for tracing the tokens
    prompt_token_ids: Optional[list[int]] = None


class TranscriptionResponseStreamChoice(OpenAIBaseModel):
    delta: DeltaMessage
    finish_reason: Optional[str] = None
    stop_reason: Optional[Union[int, str]] = None


class TranscriptionStreamResponse(OpenAIBaseModel):
    id: str = Field(default_factory=lambda: f"trsc-{random_uuid()}")
    object: Literal["transcription.chunk"] = "transcription.chunk"
    created: int = Field(default_factory=lambda: int(time.time()))
    model: str
    choices: list[TranscriptionResponseStreamChoice]
    usage: Optional[UsageInfo] = Field(default=None)


class InputTokensDetails(OpenAIBaseModel):
    cached_tokens: int


class OutputTokensDetails(OpenAIBaseModel):
    reasoning_tokens: int = 0
    tool_output_tokens: int = 0


class ResponseUsage(OpenAIBaseModel):
    input_tokens: int
    input_tokens_details: InputTokensDetails
    output_tokens: int
    output_tokens_details: OutputTokensDetails
    total_tokens: int


class ResponsesResponse(OpenAIBaseModel):
    id: str = Field(default_factory=lambda: f"resp_{random_uuid()}")
    created_at: int = Field(default_factory=lambda: int(time.time()))
    # error: Optional[ResponseError] = None
    incomplete_details: Optional[IncompleteDetails] = None
    instructions: Optional[str] = None
    metadata: Optional[Metadata] = None
    model: str
    object: Literal["response"] = "response"
    output: list[ResponseOutputItem]
    # These are populated when enable_response_messages is set to True
    # TODO: Currently an issue where content of harmony messages
    # is not available when these are serialized. Metadata is available
    input_messages: Optional[list[ChatCompletionMessageParam]] = None
    output_messages: Optional[list[ChatCompletionMessageParam]] = None
    parallel_tool_calls: bool
    temperature: float
    tool_choice: ToolChoice
    tools: list[Tool]
    top_p: float
    background: bool
    max_output_tokens: int
    max_tool_calls: Optional[int] = None
    previous_response_id: Optional[str] = None
    prompt: Optional[ResponsePrompt] = None
    reasoning: Optional[Reasoning] = None
    service_tier: Literal["auto", "default", "flex", "scale", "priority"]
    status: ResponseStatus
    text: Optional[ResponseTextConfig] = None
    top_logprobs: Optional[int] = None
    truncation: Literal["auto", "disabled"]
    usage: Optional[ResponseUsage] = None
    user: Optional[str] = None

    @classmethod
    def from_request(
        cls,
        request: ResponsesRequest,
        sampling_params: SamplingParams,
        model_name: str,
        created_time: int,
        output: list[ResponseOutputItem],
        status: ResponseStatus,
        usage: Optional[ResponseUsage] = None,
        input_messages: Optional[list[ChatCompletionMessageParam]] = None,
        output_messages: Optional[list[ChatCompletionMessageParam]] = None,
    ) -> "ResponsesResponse":
        incomplete_details: Optional[IncompleteDetails] = None
        if status == "incomplete":
            incomplete_details = IncompleteDetails(reason="max_output_tokens")
        # TODO: implement the other reason for incomplete_details,
        # which is content_filter
        # incomplete_details = IncompleteDetails(reason='content_filter')
        return cls(
            id=request.request_id,
            created_at=created_time,
            incomplete_details=incomplete_details,
            instructions=request.instructions,
            metadata=request.metadata,
            model=model_name,
            output=output,
            input_messages=input_messages,
            output_messages=output_messages,
            parallel_tool_calls=request.parallel_tool_calls,
            temperature=sampling_params.temperature,
            tool_choice=request.tool_choice,
            tools=request.tools,
            top_p=sampling_params.top_p,
            background=request.background,
            max_output_tokens=sampling_params.max_tokens,
            max_tool_calls=request.max_tool_calls,
            previous_response_id=request.previous_response_id,
            prompt=request.prompt,
            reasoning=request.reasoning,
            service_tier=request.service_tier,
            status=status,
            text=request.text,
            top_logprobs=sampling_params.logprobs,
            truncation=request.truncation,
            user=request.user,
            usage=usage,
        )


# TODO: this code can be removed once
# https://github.com/openai/openai-python/issues/2634 has been resolved
class ResponseReasoningPartDoneEvent(OpenAIBaseModel):
    content_index: int
    """The index of the content part that is done."""

    item_id: str
    """The ID of the output item that the content part was added to."""

    output_index: int
    """The index of the output item that the content part was added to."""

    part: ResponseReasoningTextContent
    """The content part that is done."""

    sequence_number: int
    """The sequence number of this event."""

    type: Literal["response.reasoning_part.done"]
    """The type of the event. Always `response.reasoning_part.done`."""


# TODO: this code can be removed once
# https://github.com/openai/openai-python/issues/2634 has been resolved
class ResponseReasoningPartAddedEvent(OpenAIBaseModel):
    content_index: int
    """The index of the content part that is done."""

    item_id: str
    """The ID of the output item that the content part was added to."""

    output_index: int
    """The index of the output item that the content part was added to."""

    part: ResponseReasoningTextContent
    """The content part that is done."""

    sequence_number: int
    """The sequence number of this event."""

    type: Literal["response.reasoning_part.added"]
    """The type of the event. Always `response.reasoning_part.added`."""


# vLLM Streaming Events
# Note: we override the response type with the vLLM ResponsesResponse type
class ResponseCompletedEvent(OpenAIResponseCompletedEvent):
    response: ResponsesResponse  # type: ignore[override]


class ResponseCreatedEvent(OpenAIResponseCreatedEvent):
    response: ResponsesResponse  # type: ignore[override]


class ResponseInProgressEvent(OpenAIResponseInProgressEvent):
    response: ResponsesResponse  # type: ignore[override]


StreamingResponsesResponse: TypeAlias = Union[
    "ResponseCreatedEvent",
    "ResponseInProgressEvent",
    "ResponseCompletedEvent",
    ResponseOutputItemAddedEvent,
    ResponseOutputItemDoneEvent,
    ResponseContentPartAddedEvent,
    ResponseContentPartDoneEvent,
    ResponseReasoningTextDeltaEvent,
    ResponseReasoningTextDoneEvent,
    ResponseReasoningPartAddedEvent,
    ResponseReasoningPartDoneEvent,
    ResponseCodeInterpreterCallInProgressEvent,
    ResponseCodeInterpreterCallCodeDeltaEvent,
    ResponseWebSearchCallInProgressEvent,
    ResponseWebSearchCallSearchingEvent,
    ResponseWebSearchCallCompletedEvent,
    ResponseCodeInterpreterCallCodeDoneEvent,
    ResponseCodeInterpreterCallInterpretingEvent,
    ResponseCodeInterpreterCallCompletedEvent,
]

BatchRequestInputBody = Union[
    ChatCompletionRequest, EmbeddingRequest, ScoreRequest, RerankRequest
]


class BatchRequestInput(OpenAIBaseModel):
    """
    The per-line object of the batch input file.

    NOTE: Currently only the `/v1/chat/completions` endpoint is supported.
    """

    # A developer-provided per-request id that will be used to match outputs to
    # inputs. Must be unique for each request in a batch.
    custom_id: str

    # The HTTP method to be used for the request. Currently only POST is
    # supported.
    method: str

    # The OpenAI API relative URL to be used for the request. Currently
    # /v1/chat/completions is supported.
    url: str

    # The parameters of the request.
    body: BatchRequestInputBody

    @field_validator("body", mode="plain")
    @classmethod
    def check_type_for_url(cls, value: Any, info: ValidationInfo):
        # Use url to disambiguate models
        url: str = info.data["url"]
        if url == "/v1/chat/completions":
            return ChatCompletionRequest.model_validate(value)
        if url == "/v1/embeddings":
            return TypeAdapter(EmbeddingRequest).validate_python(value)
        if url.endswith("/score"):
            return ScoreRequest.model_validate(value)
        if url.endswith("/rerank"):
            return RerankRequest.model_validate(value)
        return TypeAdapter(BatchRequestInputBody).validate_python(value)


class BatchResponseData(OpenAIBaseModel):
    # HTTP status code of the response.
    status_code: int = 200

    # An unique identifier for the API request.
    request_id: str

    # The body of the response.
    body: Optional[
        Union[ChatCompletionResponse, EmbeddingResponse, ScoreResponse, RerankResponse]
    ] = None


class BatchRequestOutput(OpenAIBaseModel):
    """
    The per-line object of the batch output and error files
    """

    id: str

    # A developer-provided per-request id that will be used to match outputs to
    # inputs.
    custom_id: str

    response: Optional[BatchResponseData]

    # For requests that failed with a non-HTTP error, this will contain more
    # information on the cause of the failure.
    error: Optional[Any]


class TokenizeCompletionRequest(OpenAIBaseModel):
    model: Optional[str] = None
    prompt: str

    add_special_tokens: bool = Field(
        default=True,
        description=(
            "If true (the default), special tokens (e.g. BOS) will be added to "
            "the prompt."
        ),
    )
    return_token_strs: Optional[bool] = Field(
        default=False,
        description=(
            "If true, also return the token strings corresponding to the token ids."
        ),
    )


class TokenizeChatRequest(OpenAIBaseModel):
    model: Optional[str] = None
    messages: list[ChatCompletionMessageParam]

    add_generation_prompt: bool = Field(
        default=True,
        description=(
            "If true, the generation prompt will be added to the chat template. "
            "This is a parameter used by chat template in tokenizer config of the "
            "model."
        ),
    )
    return_token_strs: Optional[bool] = Field(
        default=False,
        description=(
            "If true, also return the token strings corresponding to the token ids."
        ),
    )
    continue_final_message: bool = Field(
        default=False,
        description=(
            "If this is set, the chat will be formatted so that the final "
            "message in the chat is open-ended, without any EOS tokens. The "
            "model will continue this message rather than starting a new one. "
            'This allows you to "prefill" part of the model\'s response for it. '
            "Cannot be used at the same time as `add_generation_prompt`."
        ),
    )
    add_special_tokens: bool = Field(
        default=False,
        description=(
            "If true, special tokens (e.g. BOS) will be added to the prompt "
            "on top of what is added by the chat template. "
            "For most models, the chat template takes care of adding the "
            "special tokens so this should be set to false (as is the "
            "default)."
        ),
    )
    chat_template: Optional[str] = Field(
        default=None,
        description=(
            "A Jinja template to use for this conversion. "
            "As of transformers v4.44, default chat template is no longer "
            "allowed, so you must provide a chat template if the tokenizer "
            "does not define one."
        ),
    )
    chat_template_kwargs: Optional[dict[str, Any]] = Field(
        default=None,
        description=(
            "Additional keyword args to pass to the template renderer. "
            "Will be accessible by the chat template."
        ),
    )
    mm_processor_kwargs: Optional[dict[str, Any]] = Field(
        default=None,
        description=("Additional kwargs to pass to the HF processor."),
    )
    tools: Optional[list[ChatCompletionToolsParam]] = Field(
        default=None,
        description=("A list of tools the model may call."),
    )

    @model_validator(mode="before")
    @classmethod
    def check_generation_prompt(cls, data):
        if data.get("continue_final_message") and data.get("add_generation_prompt"):
            raise ValueError(
                "Cannot set both `continue_final_message` and "
                "`add_generation_prompt` to True."
            )
        return data


TokenizeRequest = Union[TokenizeCompletionRequest, TokenizeChatRequest]


class TokenizeResponse(OpenAIBaseModel):
    count: int
    max_model_len: int
    tokens: list[int]
    token_strs: Optional[list[str]] = None


class DetokenizeRequest(OpenAIBaseModel):
    model: Optional[str] = None
    tokens: list[int]


class DetokenizeResponse(OpenAIBaseModel):
    prompt: str


class TokenizerInfoResponse(OpenAIBaseModel):
    """
    Response containing tokenizer configuration
    equivalent to tokenizer_config.json
    """

    model_config = ConfigDict(extra="allow")
    tokenizer_class: str


class LoadLoRAAdapterRequest(BaseModel):
    lora_name: str
    lora_path: str


class UnloadLoRAAdapterRequest(BaseModel):
    lora_name: str
    lora_int_id: Optional[int] = Field(default=None)


## Protocols for Audio
AudioResponseFormat: TypeAlias = Literal["json", "text", "srt", "verbose_json", "vtt"]


class TranscriptionRequest(OpenAIBaseModel):
    # Ordered by official OpenAI API documentation
    # https://platform.openai.com/docs/api-reference/audio/createTranscription

    file: UploadFile
    """
    The audio file object (not file name) to transcribe, in one of these
    formats: flac, mp3, mp4, mpeg, mpga, m4a, ogg, wav, or webm.
    """

    model: Optional[str] = None
    """ID of the model to use.
    """

    language: Optional[str] = None
    """The language of the input audio.

    Supplying the input language in
    [ISO-639-1](https://en.wikipedia.org/wiki/List_of_ISO_639-1_codes) format
    will improve accuracy and latency.
    """

    prompt: str = Field(default="")
    """An optional text to guide the model's style or continue a previous audio
    segment.

    The [prompt](https://platform.openai.com/docs/guides/speech-to-text#prompting)
    should match the audio language.
    """

    response_format: AudioResponseFormat = Field(default="json")
    """
    The format of the output, in one of these options: `json`, `text`, `srt`,
    `verbose_json`, or `vtt`.
    """

    ## TODO (varun) : Support if set to 0, certain thresholds are met !!

    timestamp_granularities: list[Literal["word", "segment"]] = Field(
        alias="timestamp_granularities[]", default=[]
    )
    """The timestamp granularities to populate for this transcription.

    `response_format` must be set `verbose_json` to use timestamp granularities.
    Either or both of these options are supported: `word`, or `segment`. Note:
    There is no additional latency for segment timestamps, but generating word
    timestamps incurs additional latency.
    """

    stream: Optional[bool] = False
    """When set, it will enable output to be streamed in a similar fashion
    as the Chat Completion endpoint.
    """
    # --8<-- [start:transcription-extra-params]
    # Flattened stream option to simplify form data.
    stream_include_usage: Optional[bool] = False
    stream_continuous_usage_stats: Optional[bool] = False

    vllm_xargs: Optional[dict[str, Union[str, int, float]]] = Field(
        default=None,
        description=(
            "Additional request parameters with string or "
            "numeric values, used by custom extensions."
        ),
    )
    # --8<-- [end:transcription-extra-params]

    to_language: Optional[str] = None
    """The language of the output audio we transcribe to.

    Please note that this is not currently used by supported models at this
    time, but it is a placeholder for future use, matching translation api.
    """

    # --8<-- [start:transcription-sampling-params]
    temperature: float = Field(default=0.0)
    """The sampling temperature, between 0 and 1.

    Higher values like 0.8 will make the output more random, while lower values
    like 0.2 will make it more focused / deterministic. If set to 0, the model
    will use [log probability](https://en.wikipedia.org/wiki/Log_probability)
    to automatically increase the temperature until certain thresholds are hit.
    """

    top_p: Optional[float] = None
    """Enables nucleus (top-p) sampling, where tokens are selected from the
    smallest possible set whose cumulative probability exceeds `p`.
    """

    top_k: Optional[int] = None
    """Limits sampling to the `k` most probable tokens at each step."""

    min_p: Optional[float] = None
    """Filters out tokens with a probability lower than `min_p`, ensuring a
    minimum likelihood threshold during sampling.
    """

    seed: Optional[int] = Field(None, ge=_LONG_INFO.min, le=_LONG_INFO.max)
    """The seed to use for sampling."""

    frequency_penalty: Optional[float] = 0.0
    """The frequency penalty to use for sampling."""

    repetition_penalty: Optional[float] = None
    """The repetition penalty to use for sampling."""

    presence_penalty: Optional[float] = 0.0
    """The presence penalty to use for sampling."""
    # --8<-- [end:transcription-sampling-params]

    # Default sampling parameters for transcription requests.
    _DEFAULT_SAMPLING_PARAMS: dict = {
        "repetition_penalty": 1.0,
        "temperature": 1.0,
        "top_p": 1.0,
        "top_k": 0,
        "min_p": 0.0,
    }

    def to_sampling_params(
        self, default_max_tokens: int, default_sampling_params: Optional[dict] = None
    ) -> SamplingParams:
        max_tokens = default_max_tokens

        if default_sampling_params is None:
            default_sampling_params = {}

        # Default parameters
        if (temperature := self.temperature) is None:
            temperature = default_sampling_params.get(
                "temperature", self._DEFAULT_SAMPLING_PARAMS["temperature"]
            )
        if (top_p := self.top_p) is None:
            top_p = default_sampling_params.get(
                "top_p", self._DEFAULT_SAMPLING_PARAMS["top_p"]
            )
        if (top_k := self.top_k) is None:
            top_k = default_sampling_params.get(
                "top_k", self._DEFAULT_SAMPLING_PARAMS["top_k"]
            )
        if (min_p := self.min_p) is None:
            min_p = default_sampling_params.get(
                "min_p", self._DEFAULT_SAMPLING_PARAMS["min_p"]
            )

        if (repetition_penalty := self.repetition_penalty) is None:
            repetition_penalty = default_sampling_params.get(
                "repetition_penalty",
                self._DEFAULT_SAMPLING_PARAMS["repetition_penalty"],
            )

        return SamplingParams.from_optional(
            temperature=temperature,
            max_tokens=max_tokens,
            seed=self.seed,
            top_p=top_p,
            top_k=top_k,
            min_p=min_p,
            frequency_penalty=self.frequency_penalty,
            repetition_penalty=repetition_penalty,
            presence_penalty=self.presence_penalty,
            output_kind=RequestOutputKind.DELTA
            if self.stream
            else RequestOutputKind.FINAL_ONLY,
            extra_args=self.vllm_xargs,
        )

    @model_validator(mode="before")
    @classmethod
    def validate_transcription_request(cls, data):
        if isinstance(data.get("file"), str):
            raise HTTPException(
                status_code=HTTPStatus.UNPROCESSABLE_ENTITY,
                detail="Expected 'file' to be a file-like object, not 'str'.",
            )

        stream_opts = ["stream_include_usage", "stream_continuous_usage_stats"]
        stream = data.get("stream", False)
        if any(bool(data.get(so, False)) for so in stream_opts) and not stream:
            raise ValueError("Stream options can only be defined when `stream=True`.")

        return data


# Transcription response objects
class TranscriptionUsageAudio(OpenAIBaseModel):
    type: Literal["duration"] = "duration"
    seconds: int


class TranscriptionResponse(OpenAIBaseModel):
    text: str
    """The transcribed text."""
    usage: TranscriptionUsageAudio


class TranscriptionWord(OpenAIBaseModel):
    end: float
    """End time of the word in seconds."""

    start: float
    """Start time of the word in seconds."""

    word: str
    """The text content of the word."""


class TranscriptionSegment(OpenAIBaseModel):
    id: int
    """Unique identifier of the segment."""

    avg_logprob: float
    """Average logprob of the segment.

    If the value is lower than -1, consider the logprobs failed.
    """

    compression_ratio: float
    """Compression ratio of the segment.

    If the value is greater than 2.4, consider the compression failed.
    """

    end: float
    """End time of the segment in seconds."""

    no_speech_prob: float
    """Probability of no speech in the segment.

    If the value is higher than 1.0 and the `avg_logprob` is below -1, consider
    this segment silent.
    """

    seek: int
    """Seek offset of the segment."""

    start: float
    """Start time of the segment in seconds."""

    temperature: float
    """Temperature parameter used for generating the segment."""

    text: str
    """Text content of the segment."""

    tokens: list[int]
    """Array of token IDs for the text content."""


class TranscriptionResponseVerbose(OpenAIBaseModel):
    duration: str
    """The duration of the input audio."""

    language: str
    """The language of the input audio."""

    text: str
    """The transcribed text."""

    segments: Optional[list[TranscriptionSegment]] = None
    """Segments of the transcribed text and their corresponding details."""

    words: Optional[list[TranscriptionWord]] = None
    """Extracted words and their corresponding timestamps."""


class TranslationResponseStreamChoice(OpenAIBaseModel):
    delta: DeltaMessage
    finish_reason: Optional[str] = None
    stop_reason: Optional[Union[int, str]] = None


class TranslationStreamResponse(OpenAIBaseModel):
    id: str = Field(default_factory=lambda: f"trsl-{random_uuid()}")
    object: Literal["translation.chunk"] = "translation.chunk"
    created: int = Field(default_factory=lambda: int(time.time()))
    model: str
    choices: list[TranslationResponseStreamChoice]
    usage: Optional[UsageInfo] = Field(default=None)


class TranslationRequest(OpenAIBaseModel):
    # Ordered by official OpenAI API documentation
    # https://platform.openai.com/docs/api-reference/audio/createTranslation

    file: UploadFile
    """
    The audio file object (not file name) to translate, in one of these
    formats: flac, mp3, mp4, mpeg, mpga, m4a, ogg, wav, or webm.
    """

    model: Optional[str] = None
    """ID of the model to use.
    """

    prompt: str = Field(default="")
    """An optional text to guide the model's style or continue a previous audio
    segment.

    The [prompt](https://platform.openai.com/docs/guides/speech-to-text#prompting)
    should match the audio language.
    """

    response_format: AudioResponseFormat = Field(default="json")
    """
    The format of the output, in one of these options: `json`, `text`, `srt`,
    `verbose_json`, or `vtt`.
    """

    # TODO support additional sampling parameters
    # --8<-- [start:translation-sampling-params]
    seed: Optional[int] = Field(None, ge=_LONG_INFO.min, le=_LONG_INFO.max)
    """The seed to use for sampling."""

    temperature: float = Field(default=0.0)
    """The sampling temperature, between 0 and 1.

    Higher values like 0.8 will make the output more random, while lower values
    like 0.2 will make it more focused / deterministic. If set to 0, the model
    will use [log probability](https://en.wikipedia.org/wiki/Log_probability)
    to automatically increase the temperature until certain thresholds are hit.
    """
    # --8<-- [end:translation-sampling-params]

    # --8<-- [start:translation-extra-params]
    language: Optional[str] = None
    """The language of the input audio we translate from.

    Supplying the input language in
    [ISO-639-1](https://en.wikipedia.org/wiki/List_of_ISO_639-1_codes) format
    will improve accuracy.
    """

    to_language: Optional[str] = None
    """The language of the input audio we translate to.

    Please note that this is not supported by all models, refer to the specific
    model documentation for more details.
    For instance, Whisper only supports `to_language=en`.
    """

    stream: Optional[bool] = False
    """Custom field not present in the original OpenAI definition. When set,
    it will enable output to be streamed in a similar fashion as the Chat
    Completion endpoint.
    """
    # Flattened stream option to simplify form data.
    stream_include_usage: Optional[bool] = False
    stream_continuous_usage_stats: Optional[bool] = False
    # --8<-- [end:translation-extra-params]

    # Default sampling parameters for translation requests.
    _DEFAULT_SAMPLING_PARAMS: dict = {
        "temperature": 0,
    }

    def to_sampling_params(
        self, default_max_tokens: int, default_sampling_params: Optional[dict] = None
    ) -> SamplingParams:
        max_tokens = default_max_tokens

        if default_sampling_params is None:
            default_sampling_params = {}
        # Default parameters
        if (temperature := self.temperature) is None:
            temperature = default_sampling_params.get(
                "temperature", self._DEFAULT_SAMPLING_PARAMS["temperature"]
            )

        return SamplingParams.from_optional(
            temperature=temperature,
            max_tokens=max_tokens,
            seed=self.seed,
            output_kind=RequestOutputKind.DELTA
            if self.stream
            else RequestOutputKind.FINAL_ONLY,
        )

    @model_validator(mode="before")
    @classmethod
    def validate_stream_options(cls, data):
        stream_opts = ["stream_include_usage", "stream_continuous_usage_stats"]
        stream = data.get("stream", False)
        if any(bool(data.get(so, False)) for so in stream_opts) and not stream:
            raise ValueError("Stream options can only be defined when `stream=True`.")

        return data


# Translation response objects
class TranslationResponse(OpenAIBaseModel):
    text: str
    """The translated text."""


class TranslationWord(OpenAIBaseModel):
    end: float
    """End time of the word in seconds."""

    start: float
    """Start time of the word in seconds."""

    word: str
    """The text content of the word."""


class TranslationSegment(OpenAIBaseModel):
    id: int
    """Unique identifier of the segment."""

    avg_logprob: float
    """Average logprob of the segment.

    If the value is lower than -1, consider the logprobs failed.
    """

    compression_ratio: float
    """Compression ratio of the segment.

    If the value is greater than 2.4, consider the compression failed.
    """

    end: float
    """End time of the segment in seconds."""

    no_speech_prob: float
    """Probability of no speech in the segment.

    If the value is higher than 1.0 and the `avg_logprob` is below -1, consider
    this segment silent.
    """

    seek: int
    """Seek offset of the segment."""

    start: float
    """Start time of the segment in seconds."""

    temperature: float
    """Temperature parameter used for generating the segment."""

    text: str
    """Text content of the segment."""

    tokens: list[int]
    """Array of token IDs for the text content."""


class TranslationResponseVerbose(OpenAIBaseModel):
    duration: str
    """The duration of the input audio."""

    language: str
    """The language of the input audio."""

    text: str
    """The translated text."""

    segments: Optional[list[TranslationSegment]] = None
    """Segments of the translated text and their corresponding details."""

    words: Optional[list[TranslationWord]] = None
    """Extracted words and their corresponding timestamps."""<|MERGE_RESOLUTION|>--- conflicted
+++ resolved
@@ -821,13 +821,8 @@
                 elif response_format.type == "structural_tag":
                     structural_tag = response_format
                     assert structural_tag is not None and isinstance(
-<<<<<<< HEAD
                         structural_tag, (LegacyStructuralTagResponseFormat,
                                          StructuralTagResponseFormat))
-=======
-                        structural_tag, StructuralTagResponseFormat
-                    )
->>>>>>> 7cd95dc8
                     s_tag_obj = structural_tag.model_dump(by_alias=True)
                     self.structured_outputs.structural_tag = json.dumps(s_tag_obj)
 
