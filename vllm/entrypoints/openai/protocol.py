--- conflicted
+++ resolved
@@ -870,13 +870,11 @@
             " as strings of the form 'token_id:{token_id}' so that tokens "
             "that are not JSON-encodable can be identified."))
 
-<<<<<<< HEAD
     kv_transfer_params: Optional[dict[str, Any]] = Field(
         default=None,
         description="KVTransfer parameters used for disaggregated serving.")
 
     # --8<-- [end:completion-extra-params]
-=======
     accumulate: Optional[bool] = Field(
         default=None,
         description=(
@@ -884,7 +882,6 @@
         )
     )
     # doc: end-completion-extra-params
->>>>>>> 6c7451c2
 
     # Default sampling parameters for completion requests
     _DEFAULT_SAMPLING_PARAMS: dict = {
