# SPDX-License-Identifier: Apache-2.0
# SPDX-FileCopyrightText: Copyright contributors to the vLLM project

# Adapted from
# https://github.com/lm-sys/FastChat/blob/168ccc29d3f7edc50823016105c024fe2282732a/fastchat/protocol/openai_api_protocol.py
import json
import time
from http import HTTPStatus
from typing import Annotated, Any, ClassVar, Generic, Literal, TypeAlias, TypeVar

import regex as re
import torch
from fastapi import HTTPException, UploadFile
from openai.types.chat.chat_completion_audio import (
    ChatCompletionAudio as OpenAIChatCompletionAudio,
)
from openai.types.chat.chat_completion_message import Annotation as OpenAIAnnotation
from openai.types.responses import (
    ResponseCodeInterpreterCallCodeDeltaEvent,
    ResponseCodeInterpreterCallCodeDoneEvent,
    ResponseCodeInterpreterCallCompletedEvent,
    ResponseCodeInterpreterCallInProgressEvent,
    ResponseCodeInterpreterCallInterpretingEvent,
    ResponseContentPartAddedEvent,
    ResponseContentPartDoneEvent,
    ResponseFunctionToolCall,
    ResponseInputItemParam,
    ResponseOutputItem,
    ResponseOutputItemAddedEvent,
    ResponseOutputItemDoneEvent,
    ResponsePrompt,
    ResponseReasoningItem,
    ResponseReasoningTextDeltaEvent,
    ResponseReasoningTextDoneEvent,
    ResponseStatus,
    ResponseWebSearchCallCompletedEvent,
    ResponseWebSearchCallInProgressEvent,
    ResponseWebSearchCallSearchingEvent,
)
from openai.types.responses import (
    ResponseCompletedEvent as OpenAIResponseCompletedEvent,
)
from openai.types.responses import ResponseCreatedEvent as OpenAIResponseCreatedEvent
from openai.types.responses import (
    ResponseInProgressEvent as OpenAIResponseInProgressEvent,
)
from openai.types.responses.response_reasoning_item import (
    Content as ResponseReasoningTextContent,
)
from openai_harmony import Message as OpenAIHarmonyMessage

from vllm.config.pooler import get_use_activation
from vllm.tasks import PoolingTask
from vllm.utils.serial_utils import (
    EmbedDType,
    EncodingFormat,
    Endianness,
)

# Backward compatibility for OpenAI client versions
try:  # For older openai versions (< 1.100.0)
    from openai.types.responses import ResponseTextConfig
except ImportError:  # For newer openai versions (>= 1.100.0)
    from openai.types.responses import ResponseFormatTextConfig as ResponseTextConfig


from openai.types.responses.response import IncompleteDetails, ToolChoice
from openai.types.responses.tool import Tool
from openai.types.shared import Metadata, Reasoning
from pydantic import (
    BaseModel,
    ConfigDict,
    Field,
    TypeAdapter,
    ValidationError,
    ValidationInfo,
    field_serializer,
    field_validator,
    model_validator,
)

from vllm.entrypoints.chat_utils import ChatCompletionMessageParam, make_tool_call_id
from vllm.entrypoints.score_utils import ScoreContentPartParam, ScoreMultiModalParam
from vllm.logger import init_logger
from vllm.logprobs import Logprob
from vllm.pooling_params import PoolingParams
from vllm.sampling_params import (
    BeamSearchParams,
    RequestOutputKind,
    SamplingParams,
    StructuredOutputsParams,
)
from vllm.utils import random_uuid
from vllm.utils.import_utils import resolve_obj_by_qualname

logger = init_logger(__name__)

_LONG_INFO = torch.iinfo(torch.long)


class OpenAIBaseModel(BaseModel):
    # OpenAI API does allow extra fields
    model_config = ConfigDict(extra="allow")

    # Cache class field names
    field_names: ClassVar[set[str] | None] = None

    @model_validator(mode="wrap")
    @classmethod
    def __log_extra_fields__(cls, data, handler):
        result = handler(data)
        if not isinstance(data, dict):
            return result
        field_names = cls.field_names
        if field_names is None:
            # Get all class field names and their potential aliases
            field_names = set()
            for field_name, field in cls.model_fields.items():
                field_names.add(field_name)
                if alias := getattr(field, "alias", None):
                    field_names.add(alias)
            cls.field_names = field_names

        # Compare against both field names and aliases
        if any(k not in field_names for k in data):
            logger.warning(
                "The following fields were present in the request but ignored: %s",
                data.keys() - field_names,
            )
        return result


class ErrorInfo(OpenAIBaseModel):
    message: str
    type: str
    param: str | None = None
    code: int


class ErrorResponse(OpenAIBaseModel):
    error: ErrorInfo


class ModelPermission(OpenAIBaseModel):
    id: str = Field(default_factory=lambda: f"modelperm-{random_uuid()}")
    object: str = "model_permission"
    created: int = Field(default_factory=lambda: int(time.time()))
    allow_create_engine: bool = False
    allow_sampling: bool = True
    allow_logprobs: bool = True
    allow_search_indices: bool = False
    allow_view: bool = True
    allow_fine_tuning: bool = False
    organization: str = "*"
    group: str | None = None
    is_blocking: bool = False


class ModelCard(OpenAIBaseModel):
    id: str
    object: str = "model"
    created: int = Field(default_factory=lambda: int(time.time()))
    owned_by: str = "vllm"
    root: str | None = None
    parent: str | None = None
    max_model_len: int | None = None
    permission: list[ModelPermission] = Field(default_factory=list)


class ModelList(OpenAIBaseModel):
    object: str = "list"
    data: list[ModelCard] = Field(default_factory=list)


class PromptTokenUsageInfo(OpenAIBaseModel):
    cached_tokens: int | None = None


class UsageInfo(OpenAIBaseModel):
    prompt_tokens: int = 0
    total_tokens: int = 0
    completion_tokens: int | None = 0
    prompt_tokens_details: PromptTokenUsageInfo | None = None


class RequestResponseMetadata(BaseModel):
    request_id: str
    final_usage_info: UsageInfo | None = None


class JsonSchemaResponseFormat(OpenAIBaseModel):
    name: str
    description: str | None = None
    # schema is the field in openai but that causes conflicts with pydantic so
    # instead use json_schema with an alias
    json_schema: dict[str, Any] | None = Field(default=None, alias="schema")
    strict: bool | None = None


class LegacyStructuralTag(OpenAIBaseModel):
    begin: str
    # schema is the field, but that causes conflicts with pydantic so
    # instead use structural_tag_schema with an alias
    structural_tag_schema: dict[str, Any] | None = Field(default=None, alias="schema")
    end: str


class LegacyStructuralTagResponseFormat(OpenAIBaseModel):
    type: Literal["structural_tag"]
    structures: list[LegacyStructuralTag]
    triggers: list[str]


class StructuralTagResponseFormat(OpenAIBaseModel):
    type: Literal["structural_tag"]
    format: Any


AnyStructuralTagResponseFormat: TypeAlias = (
    LegacyStructuralTagResponseFormat | StructuralTagResponseFormat
)


class ResponseFormat(OpenAIBaseModel):
    # type must be "json_schema", "json_object", or "text"
    type: Literal["text", "json_object", "json_schema"]
    json_schema: JsonSchemaResponseFormat | None = None


AnyResponseFormat: TypeAlias = (
    ResponseFormat | StructuralTagResponseFormat | LegacyStructuralTagResponseFormat
)


class StreamOptions(OpenAIBaseModel):
    include_usage: bool | None = True
    continuous_usage_stats: bool | None = False


class FunctionDefinition(OpenAIBaseModel):
    name: str
    description: str | None = None
    parameters: dict[str, Any] | None = None


class ChatCompletionToolsParam(OpenAIBaseModel):
    type: Literal["function"] = "function"
    function: FunctionDefinition


class ChatCompletionNamedFunction(OpenAIBaseModel):
    name: str


class ChatCompletionNamedToolChoiceParam(OpenAIBaseModel):
    function: ChatCompletionNamedFunction
    type: Literal["function"] = "function"


# extra="forbid" is a workaround to have kwargs as a field,
# see https://github.com/pydantic/pydantic/issues/3125
class LogitsProcessorConstructor(BaseModel):
    qualname: str
    args: list[Any] | None = None
    kwargs: dict[str, Any] | None = None

    model_config = ConfigDict(extra="forbid")


LogitsProcessors = list[str | LogitsProcessorConstructor]


def get_logits_processors(
    processors: LogitsProcessors | None, pattern: str | None
) -> list[Any] | None:
    if processors and pattern:
        logits_processors = []
        for processor in processors:
            qualname = processor if isinstance(processor, str) else processor.qualname
            if not re.match(pattern, qualname):
                raise ValueError(
                    f"Logits processor '{qualname}' is not allowed by this "
                    "server. See --logits-processor-pattern engine argument "
                    "for more information."
                )
            try:
                logits_processor = resolve_obj_by_qualname(qualname)
            except Exception as e:
                raise ValueError(
                    f"Logits processor '{qualname}' could not be resolved: {e}"
                ) from e
            if isinstance(processor, LogitsProcessorConstructor):
                logits_processor = logits_processor(
                    *processor.args or [], **processor.kwargs or {}
                )
            logits_processors.append(logits_processor)
        return logits_processors
    elif processors:
        raise ValueError(
            "The `logits_processors` argument is not supported by this "
            "server. See --logits-processor-pattern engine argument "
            "for more information."
        )
    return None


ResponseInputOutputItem: TypeAlias = (
    ResponseInputItemParam | ResponseReasoningItem | ResponseFunctionToolCall
)


class ResponsesRequest(OpenAIBaseModel):
    # Ordered by official OpenAI API documentation
    # https://platform.openai.com/docs/api-reference/responses/create
    background: bool | None = False
    include: (
        list[
            Literal[
                "code_interpreter_call.outputs",
                "computer_call_output.output.image_url",
                "file_search_call.results",
                "message.input_image.image_url",
                "message.output_text.logprobs",
                "reasoning.encrypted_content",
            ],
        ]
        | None
    ) = None
    input: str | list[ResponseInputOutputItem]
    instructions: str | None = None
    max_output_tokens: int | None = None
    max_tool_calls: int | None = None
    metadata: Metadata | None = None
    model: str | None = None
    parallel_tool_calls: bool | None = True
    previous_response_id: str | None = None
    prompt: ResponsePrompt | None = None
    reasoning: Reasoning | None = None
    service_tier: Literal["auto", "default", "flex", "scale", "priority"] = "auto"
    store: bool | None = True
    stream: bool | None = False
    temperature: float | None = None
    text: ResponseTextConfig | None = None
    tool_choice: ToolChoice = "auto"
    tools: list[Tool] = Field(default_factory=list)
    top_logprobs: int | None = 0
    top_p: float | None = None
    truncation: Literal["auto", "disabled"] | None = "disabled"
    user: str | None = None

    # --8<-- [start:responses-extra-params]
    request_id: str = Field(
        default_factory=lambda: f"resp_{random_uuid()}",
        description=(
            "The request_id related to this request. If the caller does "
            "not set it, a random_uuid will be generated. This id is used "
            "through out the inference process and return in response."
        ),
    )
    mm_processor_kwargs: dict[str, Any] | None = Field(
        default=None,
        description=("Additional kwargs to pass to the HF processor."),
    )
    priority: int = Field(
        default=0,
        description=(
            "The priority of the request (lower means earlier handling; "
            "default: 0). Any priority other than 0 will raise an error "
            "if the served model does not use priority scheduling."
        ),
    )
    cache_salt: str | None = Field(
        default=None,
        description=(
            "If specified, the prefix cache will be salted with the provided "
            "string to prevent an attacker to guess prompts in multi-user "
            "environments. The salt should be random, protected from "
            "access by 3rd parties, and long enough to be "
            "unpredictable (e.g., 43 characters base64-encoded, corresponding "
            "to 256 bit). Not supported by vLLM engine V0."
        ),
    )

    enable_response_messages: bool = Field(
        default=False,
        description=(
            "Dictates whether or not to return messages as part of the "
            "response object. Currently only supported for"
            "non-background and gpt-oss only. "
        ),
    )
    # similar to input_messages / output_messages in ResponsesResponse
    # we take in previous_input_messages (ie in harmony format)
    # this cannot be used in conjunction with previous_response_id
    # TODO: consider supporting non harmony messages as well
    previous_input_messages: list[OpenAIHarmonyMessage | dict] | None = None
    # --8<-- [end:responses-extra-params]

    _DEFAULT_SAMPLING_PARAMS = {
        "temperature": 1.0,
        "top_p": 1.0,
    }

    def to_sampling_params(
        self,
        default_max_tokens: int,
        default_sampling_params: dict | None = None,
    ) -> SamplingParams:
        if self.max_output_tokens is None:
            max_tokens = default_max_tokens
        else:
            max_tokens = min(self.max_output_tokens, default_max_tokens)

        default_sampling_params = default_sampling_params or {}
        if (temperature := self.temperature) is None:
            temperature = default_sampling_params.get(
                "temperature", self._DEFAULT_SAMPLING_PARAMS["temperature"]
            )
        if (top_p := self.top_p) is None:
            top_p = default_sampling_params.get(
                "top_p", self._DEFAULT_SAMPLING_PARAMS["top_p"]
            )
        stop_token_ids = default_sampling_params.get("stop_token_ids")

        # Structured output
        structured_outputs = None
        if self.text is not None and self.text.format is not None:
            response_format = self.text.format
            if (
                response_format.type == "json_schema"
                and response_format.schema_ is not None
            ):
                structured_outputs = StructuredOutputsParams(
                    json=response_format.schema_
                )
            elif response_format.type == "json_object":
                raise NotImplementedError("json_object is not supported")

        # TODO: add more parameters
        return SamplingParams.from_optional(
            temperature=temperature,
            top_p=top_p,
            max_tokens=max_tokens,
            logprobs=self.top_logprobs if self.is_include_output_logprobs() else None,
            stop_token_ids=stop_token_ids,
            output_kind=(
                RequestOutputKind.DELTA if self.stream else RequestOutputKind.FINAL_ONLY
            ),
            structured_outputs=structured_outputs,
        )

    def is_include_output_logprobs(self) -> bool:
        """Check if the request includes output logprobs."""
        if self.include is None:
            return False
        return (
            isinstance(self.include, list)
            and "message.output_text.logprobs" in self.include
        )

    @model_validator(mode="before")
    def validate_background(cls, data):
        if not data.get("background"):
            return data
        if not data.get("store", True):
            raise ValueError("background can only be used when `store` is true")
        return data

    @model_validator(mode="before")
    def validate_prompt(cls, data):
        if data.get("prompt") is not None:
            raise ValueError("prompt template is not supported")
        return data

    @model_validator(mode="before")
    def check_cache_salt_support(cls, data):
        if data.get("cache_salt") is not None and (
            not isinstance(data["cache_salt"], str) or not data["cache_salt"]
        ):
            raise ValueError(
                "Parameter 'cache_salt' must be a non-empty string if provided."
            )
        return data

    @model_validator(mode="before")
    def function_call_parsing(cls, data):
        """Parse function_call dictionaries into ResponseFunctionToolCall objects.
        This ensures Pydantic can properly resolve union types in the input field.
        Function calls provided as dicts are converted to ResponseFunctionToolCall
        objects before validation, while invalid structures are left for Pydantic
        to reject with appropriate error messages.
        """

        input_data = data.get("input")

        # Early return for None, strings, or bytes
        # (strings are iterable but shouldn't be processed)
        if input_data is None or isinstance(input_data, (str, bytes)):
            return data

        # Convert iterators (like ValidatorIterator) to list
        if not isinstance(input_data, list):
            try:
                input_data = list(input_data)
            except TypeError:
                # Not iterable, leave as-is for Pydantic to handle
                return data

        processed_input = []
        for item in input_data:
            if isinstance(item, dict) and item.get("type") == "function_call":
                try:
                    processed_input.append(ResponseFunctionToolCall(**item))
                except ValidationError:
                    # Let Pydantic handle validation for malformed function calls
                    logger.debug(
                        "Failed to parse function_call to ResponseFunctionToolCall, "
                        "leaving for Pydantic validation"
                    )
                    processed_input.append(item)
            else:
                processed_input.append(item)

        data["input"] = processed_input
        return data


class ChatCompletionRequest(OpenAIBaseModel):
    # Ordered by official OpenAI API documentation
    # https://platform.openai.com/docs/api-reference/chat/create
    messages: list[ChatCompletionMessageParam]
    model: str | None = None
    frequency_penalty: float | None = 0.0
    logit_bias: dict[str, float] | None = None
    logprobs: bool | None = False
    top_logprobs: int | None = 0
    max_tokens: int | None = Field(
        default=None,
        deprecated="max_tokens is deprecated in favor of "
        "the max_completion_tokens field",
    )
    max_completion_tokens: int | None = None
    n: int | None = 1
    presence_penalty: float | None = 0.0
    response_format: AnyResponseFormat | None = None
    seed: int | None = Field(None, ge=_LONG_INFO.min, le=_LONG_INFO.max)
    stop: str | list[str] | None = []
    stream: bool | None = False
    stream_options: StreamOptions | None = None
    temperature: float | None = None
    top_p: float | None = None
    tools: list[ChatCompletionToolsParam] | None = None
    tool_choice: (
        Literal["none"]
        | Literal["auto"]
        | Literal["required"]
        | ChatCompletionNamedToolChoiceParam
        | None
    ) = "none"
    reasoning_effort: Literal["low", "medium", "high"] | None = None
    include_reasoning: bool = True

    # NOTE this will be ignored by vLLM -- the model determines the behavior
    parallel_tool_calls: bool | None = False
    user: str | None = None

    # --8<-- [start:chat-completion-sampling-params]
    best_of: int | None = None
    use_beam_search: bool = False
    top_k: int | None = None
    min_p: float | None = None
    repetition_penalty: float | None = None
    length_penalty: float = 1.0
    stop_token_ids: list[int] | None = []
    include_stop_str_in_output: bool = False
    ignore_eos: bool = False
    min_tokens: int = 0
    skip_special_tokens: bool = True
    spaces_between_special_tokens: bool = True
    truncate_prompt_tokens: Annotated[int, Field(ge=-1)] | None = None
    prompt_logprobs: int | None = None
    allowed_token_ids: list[int] | None = None
    bad_words: list[str] = Field(default_factory=list)
    # --8<-- [end:chat-completion-sampling-params]

    # --8<-- [start:chat-completion-extra-params]
    echo: bool = Field(
        default=False,
        description=(
            "If true, the new message will be prepended with the last message "
            "if they belong to the same role."
        ),
    )
    add_generation_prompt: bool = Field(
        default=True,
        description=(
            "If true, the generation prompt will be added to the chat template. "
            "This is a parameter used by chat template in tokenizer config of the "
            "model."
        ),
    )
    continue_final_message: bool = Field(
        default=False,
        description=(
            "If this is set, the chat will be formatted so that the final "
            "message in the chat is open-ended, without any EOS tokens. The "
            "model will continue this message rather than starting a new one. "
            'This allows you to "prefill" part of the model\'s response for it. '
            "Cannot be used at the same time as `add_generation_prompt`."
        ),
    )
    add_special_tokens: bool = Field(
        default=False,
        description=(
            "If true, special tokens (e.g. BOS) will be added to the prompt "
            "on top of what is added by the chat template. "
            "For most models, the chat template takes care of adding the "
            "special tokens so this should be set to false (as is the "
            "default)."
        ),
    )
    documents: list[dict[str, str]] | None = Field(
        default=None,
        description=(
            "A list of dicts representing documents that will be accessible to "
            "the model if it is performing RAG (retrieval-augmented generation)."
            " If the template does not support RAG, this argument will have no "
            "effect. We recommend that each document should be a dict containing "
            '"title" and "text" keys.'
        ),
    )
    chat_template: str | None = Field(
        default=None,
        description=(
            "A Jinja template to use for this conversion. "
            "As of transformers v4.44, default chat template is no longer "
            "allowed, so you must provide a chat template if the tokenizer "
            "does not define one."
        ),
    )
    chat_template_kwargs: dict[str, Any] | None = Field(
        default=None,
        description=(
            "Additional keyword args to pass to the template renderer. "
            "Will be accessible by the chat template."
        ),
    )
    mm_processor_kwargs: dict[str, Any] | None = Field(
        default=None,
        description=("Additional kwargs to pass to the HF processor."),
    )
    structured_outputs: StructuredOutputsParams | None = Field(
        default=None,
        description="Additional kwargs for structured outputs",
    )
    guided_json: str | dict | BaseModel | None = Field(
        default=None,
        description=(
            "`guided_json` is deprecated. "
            "This will be removed in v0.12.0 or v1.0.0, whichever is soonest. "
            "Please pass `json` to `structured_outputs` instead."
        ),
    )
    guided_regex: str | None = Field(
        default=None,
        description=(
            "`guided_regex` is deprecated. "
            "This will be removed in v0.12.0 or v1.0.0, whichever is soonest. "
            "Please pass `regex` to `structured_outputs` instead."
        ),
    )
    guided_choice: list[str] | None = Field(
        default=None,
        description=(
            "`guided_choice` is deprecated. "
            "This will be removed in v0.12.0 or v1.0.0, whichever is soonest. "
            "Please pass `choice` to `structured_outputs` instead."
        ),
    )
    guided_grammar: str | None = Field(
        default=None,
        description=(
            "`guided_grammar` is deprecated. "
            "This will be removed in v0.12.0 or v1.0.0, whichever is soonest. "
            "Please pass `grammar` to `structured_outputs` instead."
        ),
    )
    structural_tag: str | None = Field(
        default=None,
        description=(
            "`structural_tag` is deprecated. "
            "This will be removed in v0.12.0 or v1.0.0, whichever is soonest. "
            "Please pass `structural_tag` to `structured_outputs` instead."
        ),
    )
    guided_decoding_backend: str | None = Field(
        default=None,
        description=(
            "`guided_decoding_backend` is deprecated. "
            "This will be removed in v0.12.0 or v1.0.0, whichever is soonest. "
            "Please remove it from your request."
        ),
    )
    guided_whitespace_pattern: str | None = Field(
        default=None,
        description=(
            "`guided_whitespace_pattern` is deprecated. "
            "This will be removed in v0.12.0 or v1.0.0, whichever is soonest. "
            "Please pass `whitespace_pattern` to `structured_outputs` instead."
        ),
    )
    priority: int = Field(
        default=0,
        description=(
            "The priority of the request (lower means earlier handling; "
            "default: 0). Any priority other than 0 will raise an error "
            "if the served model does not use priority scheduling."
        ),
    )
    request_id: str = Field(
        default_factory=lambda: f"{random_uuid()}",
        description=(
            "The request_id related to this request. If the caller does "
            "not set it, a random_uuid will be generated. This id is used "
            "through out the inference process and return in response."
        ),
    )
    logits_processors: LogitsProcessors | None = Field(
        default=None,
        description=(
            "A list of either qualified names of logits processors, or "
            "constructor objects, to apply when sampling. A constructor is "
            "a JSON object with a required 'qualname' field specifying the "
            "qualified name of the processor class/factory, and optional "
            "'args' and 'kwargs' fields containing positional and keyword "
            "arguments. For example: {'qualname': "
            "'my_module.MyLogitsProcessor', 'args': [1, 2], 'kwargs': "
            "{'param': 'value'}}."
        ),
    )
    return_tokens_as_token_ids: bool | None = Field(
        default=None,
        description=(
            "If specified with 'logprobs', tokens are represented "
            " as strings of the form 'token_id:{token_id}' so that tokens "
            "that are not JSON-encodable can be identified."
        ),
    )
    return_token_ids: bool | None = Field(
        default=None,
        description=(
            "If specified, the result will include token IDs alongside the "
            "generated text. In streaming mode, prompt_token_ids is included "
            "only in the first chunk, and token_ids contains the delta tokens "
            "for each chunk. This is useful for debugging or when you "
            "need to map generated text back to input tokens."
        ),
    )
    cache_salt: str | None = Field(
        default=None,
        description=(
            "If specified, the prefix cache will be salted with the provided "
            "string to prevent an attacker to guess prompts in multi-user "
            "environments. The salt should be random, protected from "
            "access by 3rd parties, and long enough to be "
            "unpredictable (e.g., 43 characters base64-encoded, corresponding "
            "to 256 bit). Not supported by vLLM engine V0."
        ),
    )
    kv_transfer_params: dict[str, Any] | None = Field(
        default=None,
        description="KVTransfer parameters used for disaggregated serving.",
    )

    vllm_xargs: dict[str, str | int | float | list[str | int | float]] | None = Field(
        default=None,
        description=(
            "Additional request parameters with (list of) string or "
            "numeric values, used by custom extensions."
        ),
    )

    # --8<-- [end:chat-completion-extra-params]

    # Default sampling parameters for chat completion requests
    _DEFAULT_SAMPLING_PARAMS: dict = {
        "repetition_penalty": 1.0,
        "temperature": 1.0,
        "top_p": 1.0,
        "top_k": 0,
        "min_p": 0.0,
    }

    def to_beam_search_params(
        self, max_tokens: int, default_sampling_params: dict
    ) -> BeamSearchParams:
        n = self.n if self.n is not None else 1
        if (temperature := self.temperature) is None:
            temperature = default_sampling_params.get(
                "temperature", self._DEFAULT_SAMPLING_PARAMS["temperature"]
            )

        return BeamSearchParams(
            beam_width=n,
            max_tokens=max_tokens,
            ignore_eos=self.ignore_eos,
            temperature=temperature,
            length_penalty=self.length_penalty,
            include_stop_str_in_output=self.include_stop_str_in_output,
        )

    def to_sampling_params(
        self,
        max_tokens: int,
        logits_processor_pattern: str | None,
        default_sampling_params: dict,
    ) -> SamplingParams:
        # Default parameters
        if (repetition_penalty := self.repetition_penalty) is None:
            repetition_penalty = default_sampling_params.get(
                "repetition_penalty",
                self._DEFAULT_SAMPLING_PARAMS["repetition_penalty"],
            )
        if (temperature := self.temperature) is None:
            temperature = default_sampling_params.get(
                "temperature", self._DEFAULT_SAMPLING_PARAMS["temperature"]
            )
        if (top_p := self.top_p) is None:
            top_p = default_sampling_params.get(
                "top_p", self._DEFAULT_SAMPLING_PARAMS["top_p"]
            )
        if (top_k := self.top_k) is None:
            top_k = default_sampling_params.get(
                "top_k", self._DEFAULT_SAMPLING_PARAMS["top_k"]
            )
        if (min_p := self.min_p) is None:
            min_p = default_sampling_params.get(
                "min_p", self._DEFAULT_SAMPLING_PARAMS["min_p"]
            )

        prompt_logprobs = self.prompt_logprobs
        if prompt_logprobs is None and self.echo:
            prompt_logprobs = self.top_logprobs

        # Forward deprecated guided_* parameters to structured_outputs
        if self.structured_outputs is None:
            kwargs = dict[str, Any](
                json=self.guided_json,
                regex=self.guided_regex,
                choice=self.guided_choice,
                grammar=self.guided_grammar,
                whitespace_pattern=self.guided_whitespace_pattern,
                structural_tag=self.structural_tag,
            )
            kwargs = {k: v for k, v in kwargs.items() if v is not None}
            if len(kwargs) > 0:
                self.structured_outputs = StructuredOutputsParams(**kwargs)

        response_format = self.response_format
        if response_format is not None:
            # If structured outputs wasn't already enabled,
            # we must enable it for these features to work
            if self.structured_outputs is None:
                self.structured_outputs = StructuredOutputsParams()

            # Set structured output params for response format
            if response_format is not None:
                if response_format.type == "json_object":
                    self.structured_outputs.json_object = True
                elif response_format.type == "json_schema":
                    json_schema = response_format.json_schema
                    assert json_schema is not None
                    self.structured_outputs.json = json_schema.json_schema
                elif response_format.type == "structural_tag":
                    structural_tag = response_format
                    assert structural_tag is not None and isinstance(
                        structural_tag,
                        (
                            LegacyStructuralTagResponseFormat,
                            StructuralTagResponseFormat,
                        ),
                    )
                    s_tag_obj = structural_tag.model_dump(by_alias=True)
                    self.structured_outputs.structural_tag = json.dumps(s_tag_obj)

        extra_args: dict[str, Any] = self.vllm_xargs if self.vllm_xargs else {}
        if self.kv_transfer_params:
            # Pass in kv_transfer_params via extra_args
            extra_args["kv_transfer_params"] = self.kv_transfer_params
        return SamplingParams.from_optional(
            n=self.n,
            best_of=self.best_of,
            presence_penalty=self.presence_penalty,
            frequency_penalty=self.frequency_penalty,
            repetition_penalty=repetition_penalty,
            temperature=temperature,
            top_p=top_p,
            top_k=top_k,
            min_p=min_p,
            seed=self.seed,
            stop=self.stop,
            stop_token_ids=self.stop_token_ids,
            logprobs=self.top_logprobs if self.logprobs else None,
            prompt_logprobs=prompt_logprobs,
            ignore_eos=self.ignore_eos,
            max_tokens=max_tokens,
            min_tokens=self.min_tokens,
            skip_special_tokens=self.skip_special_tokens,
            spaces_between_special_tokens=self.spaces_between_special_tokens,
            logits_processors=get_logits_processors(
                self.logits_processors, logits_processor_pattern
            ),
            include_stop_str_in_output=self.include_stop_str_in_output,
            truncate_prompt_tokens=self.truncate_prompt_tokens,
            output_kind=RequestOutputKind.DELTA
            if self.stream
            else RequestOutputKind.FINAL_ONLY,
            structured_outputs=self.structured_outputs,
            logit_bias=self.logit_bias,
            bad_words=self.bad_words,
            allowed_token_ids=self.allowed_token_ids,
            extra_args=extra_args or None,
        )

    @model_validator(mode="before")
    @classmethod
    def validate_stream_options(cls, data):
        if data.get("stream_options") and not data.get("stream"):
            raise ValueError("Stream options can only be defined when `stream=True`.")

        return data

    @model_validator(mode="before")
    @classmethod
    def check_logprobs(cls, data):
        if (prompt_logprobs := data.get("prompt_logprobs")) is not None:
            if data.get("stream") and (prompt_logprobs > 0 or prompt_logprobs == -1):
                raise ValueError(
                    "`prompt_logprobs` are not available when `stream=True`."
                )

            if prompt_logprobs < 0 and prompt_logprobs != -1:
                raise ValueError("`prompt_logprobs` must be a positive value or -1.")
        if (top_logprobs := data.get("top_logprobs")) is not None:
            if top_logprobs < 0 and top_logprobs != -1:
                raise ValueError("`top_logprobs` must be a positive value or -1.")

            if (top_logprobs == -1 or top_logprobs > 0) and not data.get("logprobs"):
                raise ValueError(
                    "when using `top_logprobs`, `logprobs` must be set to true."
                )

        return data

    @model_validator(mode="before")
    @classmethod
    def check_structured_outputs_count(cls, data):
        if isinstance(data, ValueError):
            raise data

        if data.get("structured_outputs", None) is None:
            return data

        structured_outputs_kwargs = data["structured_outputs"]
        count = sum(
            structured_outputs_kwargs.get(k) is not None
            for k in ("json", "regex", "choice")
        )
        # you can only use one kind of constraints for structured outputs
        if count > 1:
            raise ValueError(
                "You can only use one kind of constraints for structured "
                "outputs ('json', 'regex' or 'choice')."
            )
        # you can only either use structured outputs or tools, not both
        if count > 1 and data.get("tool_choice", "none") not in (
            "none",
            "auto",
            "required",
        ):
            raise ValueError(
                "You can only either use constraints for structured outputs "
                "or tools, not both."
            )
        return data

    @model_validator(mode="before")
    @classmethod
    def check_tool_usage(cls, data):
        # if "tool_choice" is not specified but tools are provided,
        # default to "auto" tool_choice
        if "tool_choice" not in data and data.get("tools"):
            data["tool_choice"] = "auto"

        # if "tool_choice" is "none" -- no validation is needed for tools
        if "tool_choice" in data and data["tool_choice"] == "none":
            return data

        # if "tool_choice" is specified -- validation
        if "tool_choice" in data and data["tool_choice"] is not None:
            # ensure that if "tool choice" is specified, tools are present
            if "tools" not in data or data["tools"] is None:
                raise ValueError("When using `tool_choice`, `tools` must be set.")

            # make sure that tool choice is either a named tool
            # OR that it's set to "auto" or "required"
            if data["tool_choice"] not in ["auto", "required"] and not isinstance(
                data["tool_choice"], dict
            ):
                raise ValueError(
                    f"Invalid value for `tool_choice`: {data['tool_choice']}! "
                    'Only named tools, "none", "auto" or "required" '
                    "are supported."
                )

            # if tool_choice is "required" but the "tools" list is empty,
            # override the data to behave like "none" to align with
            # OpenAI’s behavior.
            if (
                data["tool_choice"] == "required"
                and isinstance(data["tools"], list)
                and len(data["tools"]) == 0
            ):
                data["tool_choice"] = "none"
                del data["tools"]
                return data

            # ensure that if "tool_choice" is specified as an object,
            # it matches a valid tool
            correct_usage_message = (
                'Correct usage: `{"type": "function",'
                ' "function": {"name": "my_function"}}`'
            )
            if isinstance(data["tool_choice"], dict):
                valid_tool = False
                function = data["tool_choice"].get("function")
                if not isinstance(function, dict):
                    raise ValueError(
                        f"Invalid value for `function`: `{function}` in "
                        f"`tool_choice`! {correct_usage_message}"
                    )
                if "name" not in function:
                    raise ValueError(
                        f"Expected field `name` in `function` in "
                        f"`tool_choice`! {correct_usage_message}"
                    )
                function_name = function["name"]
                if not isinstance(function_name, str) or len(function_name) == 0:
                    raise ValueError(
                        f"Invalid `name` in `function`: `{function_name}`"
                        f" in `tool_choice`! {correct_usage_message}"
                    )
                for tool in data["tools"]:
                    if tool["function"]["name"] == function_name:
                        valid_tool = True
                        break
                if not valid_tool:
                    raise ValueError(
                        "The tool specified in `tool_choice` does not match any"
                        " of the specified `tools`"
                    )
        return data

    @model_validator(mode="before")
    @classmethod
    def check_generation_prompt(cls, data):
        if data.get("continue_final_message") and data.get("add_generation_prompt"):
            raise ValueError(
                "Cannot set both `continue_final_message` and "
                "`add_generation_prompt` to True."
            )
        return data

    @model_validator(mode="before")
    @classmethod
    def check_cache_salt_support(cls, data):
        if data.get("cache_salt") is not None and (
            not isinstance(data["cache_salt"], str) or not data["cache_salt"]
        ):
            raise ValueError(
                "Parameter 'cache_salt' must be a non-empty string if provided."
            )
        return data


class CompletionRequest(OpenAIBaseModel):
    # Ordered by official OpenAI API documentation
    # https://platform.openai.com/docs/api-reference/completions/create
    model: str | None = None
    prompt: list[int] | list[list[int]] | str | list[str] | None = None
    best_of: int | None = None
    echo: bool | None = False
    frequency_penalty: float | None = 0.0
    logit_bias: dict[str, float] | None = None
    logprobs: int | None = None
    max_tokens: int | None = 16
    n: int = 1
    presence_penalty: float | None = 0.0
    seed: int | None = Field(None, ge=_LONG_INFO.min, le=_LONG_INFO.max)
    stop: str | list[str] | None = []
    stream: bool | None = False
    stream_options: StreamOptions | None = None
    suffix: str | None = None
    temperature: float | None = None
    top_p: float | None = None
    user: str | None = None

    # --8<-- [start:completion-sampling-params]
    use_beam_search: bool = False
    top_k: int | None = None
    min_p: float | None = None
    repetition_penalty: float | None = None
    length_penalty: float = 1.0
    stop_token_ids: list[int] | None = []
    include_stop_str_in_output: bool = False
    ignore_eos: bool = False
    min_tokens: int = 0
    skip_special_tokens: bool = True
    spaces_between_special_tokens: bool = True
    truncate_prompt_tokens: Annotated[int, Field(ge=-1)] | None = None
    allowed_token_ids: list[int] | None = None
    prompt_logprobs: int | None = None
    # --8<-- [end:completion-sampling-params]

    # --8<-- [start:completion-extra-params]
    prompt_embeds: bytes | list[bytes] | None = None
    add_special_tokens: bool = Field(
        default=True,
        description=(
            "If true (the default), special tokens (e.g. BOS) will be added to "
            "the prompt."
        ),
    )
    response_format: AnyResponseFormat | None = Field(
        default=None,
        description=(
            "Similar to chat completion, this parameter specifies the format "
            "of output. Only {'type': 'json_object'}, {'type': 'json_schema'}"
            ", {'type': 'structural_tag'}, or {'type': 'text' } is supported."
        ),
    )
    structured_outputs: StructuredOutputsParams | None = Field(
        default=None,
        description="Additional kwargs for structured outputs",
    )
    guided_json: str | dict | BaseModel | None = Field(
        default=None,
        description=(
            "`guided_json` is deprecated. "
            "This will be removed in v0.12.0 or v1.0.0, whichever is soonest. "
            "Please pass `json` to `structured_outputs` instead."
        ),
    )
    guided_regex: str | None = Field(
        default=None,
        description=(
            "`guided_regex` is deprecated. "
            "This will be removed in v0.12.0 or v1.0.0, whichever is soonest. "
            "Please pass `regex` to `structured_outputs` instead."
        ),
    )
    guided_choice: list[str] | None = Field(
        default=None,
        description=(
            "`guided_choice` is deprecated. "
            "This will be removed in v0.12.0 or v1.0.0, whichever is soonest. "
            "Please pass `choice` to `structured_outputs` instead."
        ),
    )
    guided_grammar: str | None = Field(
        default=None,
        description=(
            "`guided_grammar` is deprecated. "
            "This will be removed in v0.12.0 or v1.0.0, whichever is soonest. "
            "Please pass `grammar` to `structured_outputs` instead."
        ),
    )
    structural_tag: str | None = Field(
        default=None,
        description=("If specified, the output will follow the structural tag schema."),
    )
    guided_decoding_backend: str | None = Field(
        default=None,
        description=(
            "`guided_decoding_backend` is deprecated. "
            "This will be removed in v0.12.0 or v1.0.0, whichever is soonest. "
            "Please remove it from your request."
        ),
    )
    guided_whitespace_pattern: str | None = Field(
        default=None,
        description=(
            "`guided_whitespace_pattern` is deprecated. "
            "This will be removed in v0.12.0 or v1.0.0, whichever is soonest. "
            "Please pass `whitespace_pattern` to `structured_outputs` instead."
        ),
    )
    priority: int = Field(
        default=0,
        description=(
            "The priority of the request (lower means earlier handling; "
            "default: 0). Any priority other than 0 will raise an error "
            "if the served model does not use priority scheduling."
        ),
    )
    request_id: str = Field(
        default_factory=lambda: f"{random_uuid()}",
        description=(
            "The request_id related to this request. If the caller does "
            "not set it, a random_uuid will be generated. This id is used "
            "through out the inference process and return in response."
        ),
    )
    logits_processors: LogitsProcessors | None = Field(
        default=None,
        description=(
            "A list of either qualified names of logits processors, or "
            "constructor objects, to apply when sampling. A constructor is "
            "a JSON object with a required 'qualname' field specifying the "
            "qualified name of the processor class/factory, and optional "
            "'args' and 'kwargs' fields containing positional and keyword "
            "arguments. For example: {'qualname': "
            "'my_module.MyLogitsProcessor', 'args': [1, 2], 'kwargs': "
            "{'param': 'value'}}."
        ),
    )

    return_tokens_as_token_ids: bool | None = Field(
        default=None,
        description=(
            "If specified with 'logprobs', tokens are represented "
            " as strings of the form 'token_id:{token_id}' so that tokens "
            "that are not JSON-encodable can be identified."
        ),
    )
    return_token_ids: bool | None = Field(
        default=None,
        description=(
            "If specified, the result will include token IDs alongside the "
            "generated text. In streaming mode, prompt_token_ids is included "
            "only in the first chunk, and token_ids contains the delta tokens "
            "for each chunk. This is useful for debugging or when you "
            "need to map generated text back to input tokens."
        ),
    )

    cache_salt: str | None = Field(
        default=None,
        description=(
            "If specified, the prefix cache will be salted with the provided "
            "string to prevent an attacker to guess prompts in multi-user "
            "environments. The salt should be random, protected from "
            "access by 3rd parties, and long enough to be "
            "unpredictable (e.g., 43 characters base64-encoded, corresponding "
            "to 256 bit). Not supported by vLLM engine V0."
        ),
    )

    kv_transfer_params: dict[str, Any] | None = Field(
        default=None,
        description="KVTransfer parameters used for disaggregated serving.",
    )

    vllm_xargs: dict[str, str | int | float] | None = Field(
        default=None,
        description=(
            "Additional request parameters with string or "
            "numeric values, used by custom extensions."
        ),
    )

    # --8<-- [end:completion-extra-params]

    # Default sampling parameters for completion requests
    _DEFAULT_SAMPLING_PARAMS: dict = {
        "repetition_penalty": 1.0,
        "temperature": 1.0,
        "top_p": 1.0,
        "top_k": 0,
        "min_p": 0.0,
    }

    def to_beam_search_params(
        self,
        max_tokens: int,
        default_sampling_params: dict | None = None,
    ) -> BeamSearchParams:
        if default_sampling_params is None:
            default_sampling_params = {}
        n = self.n if self.n is not None else 1

        if (temperature := self.temperature) is None:
            temperature = default_sampling_params.get("temperature", 1.0)

        return BeamSearchParams(
            beam_width=n,
            max_tokens=max_tokens,
            ignore_eos=self.ignore_eos,
            temperature=temperature,
            length_penalty=self.length_penalty,
            include_stop_str_in_output=self.include_stop_str_in_output,
        )

    def to_sampling_params(
        self,
        max_tokens: int,
        logits_processor_pattern: str | None,
        default_sampling_params: dict | None = None,
    ) -> SamplingParams:
        if default_sampling_params is None:
            default_sampling_params = {}

        # Default parameters
        if (repetition_penalty := self.repetition_penalty) is None:
            repetition_penalty = default_sampling_params.get(
                "repetition_penalty",
                self._DEFAULT_SAMPLING_PARAMS["repetition_penalty"],
            )
        if (temperature := self.temperature) is None:
            temperature = default_sampling_params.get(
                "temperature", self._DEFAULT_SAMPLING_PARAMS["temperature"]
            )
        if (top_p := self.top_p) is None:
            top_p = default_sampling_params.get(
                "top_p", self._DEFAULT_SAMPLING_PARAMS["top_p"]
            )
        if (top_k := self.top_k) is None:
            top_k = default_sampling_params.get(
                "top_k", self._DEFAULT_SAMPLING_PARAMS["top_k"]
            )
        if (min_p := self.min_p) is None:
            min_p = default_sampling_params.get(
                "min_p", self._DEFAULT_SAMPLING_PARAMS["min_p"]
            )

        prompt_logprobs = self.prompt_logprobs
        if prompt_logprobs is None and self.echo:
            prompt_logprobs = self.logprobs

        echo_without_generation = self.echo and self.max_tokens == 0

        guided_json_object = None
        if self.response_format is not None:
            if self.response_format.type == "json_object":
                guided_json_object = True
            elif self.response_format.type == "json_schema":
                json_schema = self.response_format.json_schema
                assert json_schema is not None
                self.guided_json = json_schema.json_schema
            elif self.response_format.type == "structural_tag":
                structural_tag = self.response_format
                assert structural_tag is not None and isinstance(
                    structural_tag, StructuralTagResponseFormat
                )
                s_tag_obj = structural_tag.model_dump(by_alias=True)
                self.structural_tag = json.dumps(s_tag_obj)

        # Forward deprecated guided_* parameters to structured_outputs
        if self.structured_outputs is None:
            kwargs = dict[str, Any](
                json=self.guided_json,
                json_object=guided_json_object,
                regex=self.guided_regex,
                choice=self.guided_choice,
                grammar=self.guided_grammar,
                whitespace_pattern=self.guided_whitespace_pattern,
            )
            kwargs = {k: v for k, v in kwargs.items() if v is not None}
            if len(kwargs) > 0:
                self.structured_outputs = StructuredOutputsParams(**kwargs)

        extra_args: dict[str, Any] = self.vllm_xargs if self.vllm_xargs else {}
        if self.kv_transfer_params:
            # Pass in kv_transfer_params via extra_args
            extra_args["kv_transfer_params"] = self.kv_transfer_params
        return SamplingParams.from_optional(
            n=self.n,
            best_of=self.best_of,
            presence_penalty=self.presence_penalty,
            frequency_penalty=self.frequency_penalty,
            repetition_penalty=repetition_penalty,
            temperature=temperature,
            top_p=top_p,
            top_k=top_k,
            min_p=min_p,
            seed=self.seed,
            stop=self.stop,
            stop_token_ids=self.stop_token_ids,
            logprobs=self.logprobs,
            ignore_eos=self.ignore_eos,
            max_tokens=max_tokens if not echo_without_generation else 1,
            min_tokens=self.min_tokens,
            prompt_logprobs=prompt_logprobs,
            skip_special_tokens=self.skip_special_tokens,
            spaces_between_special_tokens=self.spaces_between_special_tokens,
            include_stop_str_in_output=self.include_stop_str_in_output,
            logits_processors=get_logits_processors(
                self.logits_processors, logits_processor_pattern
            ),
            truncate_prompt_tokens=self.truncate_prompt_tokens,
            output_kind=RequestOutputKind.DELTA
            if self.stream
            else RequestOutputKind.FINAL_ONLY,
            structured_outputs=self.structured_outputs,
            logit_bias=self.logit_bias,
            allowed_token_ids=self.allowed_token_ids,
            extra_args=extra_args or None,
        )

    @model_validator(mode="before")
    @classmethod
    def check_structured_outputs_count(cls, data):
        if data.get("structured_outputs", None) is None:
            return data

        structured_outputs_kwargs = data["structured_outputs"]
        count = sum(
            structured_outputs_kwargs.get(k) is not None
            for k in ("json", "regex", "choice")
        )
        if count > 1:
            raise ValueError(
                "You can only use one kind of constraints for structured "
                "outputs ('json', 'regex' or 'choice')."
            )
        return data

    @model_validator(mode="before")
    @classmethod
    def check_logprobs(cls, data):
        if (prompt_logprobs := data.get("prompt_logprobs")) is not None:
            if data.get("stream") and (prompt_logprobs > 0 or prompt_logprobs == -1):
                raise ValueError(
                    "`prompt_logprobs` are not available when `stream=True`."
                )

            if prompt_logprobs < 0 and prompt_logprobs != -1:
                raise ValueError("`prompt_logprobs` must be a positive value or -1.")
        if (logprobs := data.get("logprobs")) is not None and logprobs < 0:
            raise ValueError("`logprobs` must be a positive value.")

        return data

    @model_validator(mode="before")
    @classmethod
    def validate_stream_options(cls, data):
        if data.get("stream_options") and not data.get("stream"):
            raise ValueError("Stream options can only be defined when `stream=True`.")

        return data

    @model_validator(mode="before")
    @classmethod
    def validate_prompt_and_prompt_embeds(cls, data):
        prompt = data.get("prompt")
        prompt_embeds = data.get("prompt_embeds")

        prompt_is_empty = prompt is None or (isinstance(prompt, str) and prompt == "")
        embeds_is_empty = prompt_embeds is None or (
            isinstance(prompt_embeds, list) and len(prompt_embeds) == 0
        )

        if prompt_is_empty and embeds_is_empty:
            raise ValueError(
                "Either prompt or prompt_embeds must be provided and non-empty."
            )

        return data

    @model_validator(mode="before")
    @classmethod
    def check_cache_salt_support(cls, data):
        if data.get("cache_salt") is not None and (
            not isinstance(data["cache_salt"], str) or not data["cache_salt"]
        ):
            raise ValueError(
                "Parameter 'cache_salt' must be a non-empty string if provided."
            )
        return data


class EmbeddingCompletionRequest(OpenAIBaseModel):
    # Ordered by official OpenAI API documentation
    # https://platform.openai.com/docs/api-reference/embeddings
    model: str | None = None
    input: list[int] | list[list[int]] | str | list[str]
    encoding_format: EncodingFormat = "float"
    dimensions: int | None = None
    user: str | None = None
    truncate_prompt_tokens: Annotated[int, Field(ge=-1)] | None = None

    # --8<-- [start:embedding-extra-params]
    add_special_tokens: bool = Field(
        default=True,
        description=(
            "If true (the default), special tokens (e.g. BOS) will be added to "
            "the prompt."
        ),
    )
    priority: int = Field(
        default=0,
        description=(
            "The priority of the request (lower means earlier handling; "
            "default: 0). Any priority other than 0 will raise an error "
            "if the served model does not use priority scheduling."
        ),
    )
    request_id: str = Field(
        default_factory=lambda: f"{random_uuid()}",
        description=(
            "The request_id related to this request. If the caller does "
            "not set it, a random_uuid will be generated. This id is used "
            "through out the inference process and return in response."
        ),
    )
    normalize: bool | None = Field(
        default=None,
        description="Whether to normalize the embeddings outputs. Default is True.",
    )
    embed_dtype: EmbedDType = Field(
        default="float32",
        description=(
            "What dtype to use for encoding. Default to using float32 for base64 "
            "encoding to match the OpenAI python client behavior. "
            "This parameter will affect base64 and binary_response."
        ),
    )
    endianness: Endianness = Field(
        default="native",
        description=(
            "What endianness to use for encoding. Default to using native for "
            "base64 encoding to match the OpenAI python client behavior."
            "This parameter will affect base64 and binary_response."
        ),
    )
    # --8<-- [end:embedding-extra-params]

    def to_pooling_params(self):
        return PoolingParams(
            truncate_prompt_tokens=self.truncate_prompt_tokens,
            dimensions=self.dimensions,
            normalize=self.normalize,
        )


class EmbeddingChatRequest(OpenAIBaseModel):
    model: str | None = None
    messages: list[ChatCompletionMessageParam]

    encoding_format: EncodingFormat = "float"
    dimensions: int | None = None
    user: str | None = None
    truncate_prompt_tokens: Annotated[int, Field(ge=-1)] | None = None

    # --8<-- [start:chat-embedding-extra-params]
    add_generation_prompt: bool = Field(
        default=False,
        description=(
            "If true, the generation prompt will be added to the chat template. "
            "This is a parameter used by chat template in tokenizer config of the "
            "model."
        ),
    )

    add_special_tokens: bool = Field(
        default=False,
        description=(
            "If true, special tokens (e.g. BOS) will be added to the prompt "
            "on top of what is added by the chat template. "
            "For most models, the chat template takes care of adding the "
            "special tokens so this should be set to false (as is the "
            "default)."
        ),
    )
    chat_template: str | None = Field(
        default=None,
        description=(
            "A Jinja template to use for this conversion. "
            "As of transformers v4.44, default chat template is no longer "
            "allowed, so you must provide a chat template if the tokenizer "
            "does not define one."
        ),
    )
    chat_template_kwargs: dict[str, Any] | None = Field(
        default=None,
        description=(
            "Additional keyword args to pass to the template renderer. "
            "Will be accessible by the chat template."
        ),
    )
    mm_processor_kwargs: dict[str, Any] | None = Field(
        default=None,
        description=("Additional kwargs to pass to the HF processor."),
    )
    priority: int = Field(
        default=0,
        description=(
            "The priority of the request (lower means earlier handling; "
            "default: 0). Any priority other than 0 will raise an error "
            "if the served model does not use priority scheduling."
        ),
    )
    request_id: str = Field(
        default_factory=lambda: f"{random_uuid()}",
        description=(
            "The request_id related to this request. If the caller does "
            "not set it, a random_uuid will be generated. This id is used "
            "through out the inference process and return in response."
        ),
    )
    normalize: bool | None = Field(
        default=None,
        description="Whether to normalize the embeddings outputs. Default is True.",
    )
    embed_dtype: EmbedDType = Field(
        default="float32",
        description=(
            "What dtype to use for encoding. Default to using float32 for base64 "
            "encoding to match the OpenAI python client behavior. "
            "This parameter will affect base64 and binary_response."
        ),
    )
    endianness: Endianness = Field(
        default="native",
        description=(
            "What endianness to use for encoding. Default to using native for "
            "base64 encoding to match the OpenAI python client behavior."
            "This parameter will affect base64 and binary_response."
        ),
    )
    # --8<-- [end:chat-embedding-extra-params]

    @model_validator(mode="before")
    @classmethod
    def check_generation_prompt(cls, data):
        if data.get("continue_final_message") and data.get("add_generation_prompt"):
            raise ValueError(
                "Cannot set both `continue_final_message` and "
                "`add_generation_prompt` to True."
            )
        return data

    def to_pooling_params(self):
        return PoolingParams(
            truncate_prompt_tokens=self.truncate_prompt_tokens,
            dimensions=self.dimensions,
            normalize=self.normalize,
        )


EmbeddingRequest: TypeAlias = EmbeddingCompletionRequest | EmbeddingChatRequest


class PoolingCompletionRequest(EmbeddingCompletionRequest):
    task: PoolingTask | None = None
    softmax: bool | None = Field(
        default=None,
        description="softmax will be deprecated, please use use_activation instead.",
    )
    activation: bool | None = Field(
        default=None,
        description="activation will be deprecated, please use use_activation instead.",
    )
    use_activation: bool | None = Field(
        default=None,
        description="Whether to use activation for classification outputs. "
        "If it is a classify or token_classify task, the default is True; "
        "for other tasks, this value should be None.",
    )

    def to_pooling_params(self):
        return PoolingParams(
            truncate_prompt_tokens=self.truncate_prompt_tokens,
            dimensions=self.dimensions,
            normalize=self.normalize,
            use_activation=get_use_activation(self),
        )


class PoolingChatRequest(EmbeddingChatRequest):
    task: PoolingTask | None = None
    softmax: bool | None = Field(
        default=None,
        description="softmax will be deprecated, please use use_activation instead.",
    )
    activation: bool | None = Field(
        default=None,
        description="activation will be deprecated, please use use_activation instead.",
    )
    use_activation: bool | None = Field(
        default=None,
        description="Whether to use activation for classification outputs. "
        "If it is a classify or token_classify task, the default is True; "
        "for other tasks, this value should be None.",
    )

    def to_pooling_params(self):
        return PoolingParams(
            truncate_prompt_tokens=self.truncate_prompt_tokens,
            dimensions=self.dimensions,
            normalize=self.normalize,
            use_activation=get_use_activation(self),
        )


T = TypeVar("T")


class IOProcessorRequest(OpenAIBaseModel, Generic[T]):
    model: str | None = None

    priority: int = Field(default=0)
    """
    The priority of the request (lower means earlier handling;
    default: 0). Any priority other than 0 will raise an error
    if the served model does not use priority scheduling.
    """
    data: T

    task: PoolingTask = "plugin"
    encoding_format: EncodingFormat = "float"
    embed_dtype: EmbedDType = Field(
        default="float32",
        description=(
            "What dtype to use for encoding. Default to using float32 for base64 "
            "encoding to match the OpenAI python client behavior. "
            "This parameter will affect base64 and binary_response."
        ),
    )
    endianness: Endianness = Field(
        default="native",
        description=(
            "What endianness to use for encoding. Default to using native for "
            "base64 encoding to match the OpenAI python client behavior."
            "This parameter will affect base64 and binary_response."
        ),
    )

    def to_pooling_params(self):
        return PoolingParams()


class IOProcessorResponse(OpenAIBaseModel, Generic[T]):
    request_id: str | None = None
    """
    The request_id associated with this response
    """
    created_at: int = Field(default_factory=lambda: int(time.time()))

    data: T
    """
    When using plugins IOProcessor plugins, the actual output is generated
    by the plugin itself. Hence, we use a generic type for the response data
    """


PoolingRequest: TypeAlias = (
    PoolingCompletionRequest | PoolingChatRequest | IOProcessorRequest
)


class ScoreRequest(OpenAIBaseModel):
    model: str | None = None
    text_1: list[str] | str | ScoreMultiModalParam
    text_2: list[str] | str | ScoreMultiModalParam
    truncate_prompt_tokens: Annotated[int, Field(ge=-1)] | None = None

    # --8<-- [start:score-extra-params]

    mm_processor_kwargs: dict[str, Any] | None = Field(
        default=None,
        description=("Additional kwargs to pass to the HF processor."),
    )

    priority: int = Field(
        default=0,
        description=(
            "The priority of the request (lower means earlier handling; "
            "default: 0). Any priority other than 0 will raise an error "
            "if the served model does not use priority scheduling."
        ),
    )

    softmax: bool | None = Field(
        default=None,
        description="softmax will be deprecated, please use use_activation instead.",
    )

    activation: bool | None = Field(
        default=None,
        description="activation will be deprecated, please use use_activation instead.",
    )

    use_activation: bool | None = Field(
        default=None,
        description="Whether to use activation for classification outputs. "
        "Default is True.",
    )
    # --8<-- [end:score-extra-params]

    def to_pooling_params(self):
        return PoolingParams(
            truncate_prompt_tokens=self.truncate_prompt_tokens,
            use_activation=get_use_activation(self),
        )


class RerankRequest(OpenAIBaseModel):
    model: str | None = None
    query: str | ScoreMultiModalParam
    documents: list[str] | ScoreMultiModalParam
    top_n: int = Field(default_factory=lambda: 0)
    truncate_prompt_tokens: Annotated[int, Field(ge=-1)] | None = None

    # --8<-- [start:rerank-extra-params]

    mm_processor_kwargs: dict[str, Any] | None = Field(
        default=None,
        description=("Additional kwargs to pass to the HF processor."),
    )

    priority: int = Field(
        default=0,
        description=(
            "The priority of the request (lower means earlier handling; "
            "default: 0). Any priority other than 0 will raise an error "
            "if the served model does not use priority scheduling."
        ),
    )

    softmax: bool | None = Field(
        default=None,
        description="softmax will be deprecated, please use use_activation instead.",
    )

    activation: bool | None = Field(
        default=None,
        description="activation will be deprecated, please use use_activation instead.",
    )

    use_activation: bool | None = Field(
        default=None,
        description="Whether to use activation for classification outputs. "
        "Default is True.",
    )
    # --8<-- [end:rerank-extra-params]

    def to_pooling_params(self):
        return PoolingParams(
            truncate_prompt_tokens=self.truncate_prompt_tokens,
            use_activation=get_use_activation(self),
        )


class RerankDocument(BaseModel):
    text: str | None = None
    multi_modal: ScoreContentPartParam | None = None


class RerankResult(BaseModel):
    index: int
    document: RerankDocument
    relevance_score: float


class RerankUsage(BaseModel):
    total_tokens: int


class RerankResponse(OpenAIBaseModel):
    id: str
    model: str
    usage: RerankUsage
    results: list[RerankResult]


class CompletionLogProbs(OpenAIBaseModel):
    text_offset: list[int] = Field(default_factory=list)
    token_logprobs: list[float | None] = Field(default_factory=list)
    tokens: list[str] = Field(default_factory=list)
    top_logprobs: list[dict[str, float] | None] = Field(default_factory=list)


class CompletionResponseChoice(OpenAIBaseModel):
    index: int
    text: str
    logprobs: CompletionLogProbs | None = None
    finish_reason: str | None = None
    stop_reason: int | str | None = Field(
        default=None,
        description=(
            "The stop string or token id that caused the completion "
            "to stop, None if the completion finished for some other reason "
            "including encountering the EOS token"
        ),
    )
    token_ids: list[int] | None = None  # For response
    prompt_logprobs: list[dict[int, Logprob] | None] | None = None
    prompt_token_ids: list[int] | None = None  # For prompt


class CompletionResponse(OpenAIBaseModel):
    id: str = Field(default_factory=lambda: f"cmpl-{random_uuid()}")
    object: Literal["text_completion"] = "text_completion"
    created: int = Field(default_factory=lambda: int(time.time()))
    model: str
    choices: list[CompletionResponseChoice]
    service_tier: Literal["auto", "default", "flex", "scale", "priority"] | None = None
    system_fingerprint: str | None = None
    usage: UsageInfo

    # vLLM-specific fields that are not in OpenAI spec
    kv_transfer_params: dict[str, Any] | None = Field(
        default=None, description="KVTransfer parameters."
    )


class CompletionResponseStreamChoice(OpenAIBaseModel):
    index: int
    text: str
    logprobs: CompletionLogProbs | None = None
    finish_reason: str | None = None
    stop_reason: int | str | None = Field(
        default=None,
        description=(
            "The stop string or token id that caused the completion "
            "to stop, None if the completion finished for some other reason "
            "including encountering the EOS token"
        ),
    )
    # not part of the OpenAI spec but for tracing the tokens
    # prompt tokens is put into choice to align with CompletionResponseChoice
    prompt_token_ids: list[int] | None = None
    token_ids: list[int] | None = None


class CompletionStreamResponse(OpenAIBaseModel):
    id: str = Field(default_factory=lambda: f"cmpl-{random_uuid()}")
    object: str = "text_completion"
    created: int = Field(default_factory=lambda: int(time.time()))
    model: str
    choices: list[CompletionResponseStreamChoice]
    usage: UsageInfo | None = Field(default=None)


class EmbeddingResponseData(OpenAIBaseModel):
    index: int
    object: str = "embedding"
    embedding: list[float] | str


class EmbeddingResponse(OpenAIBaseModel):
    id: str = Field(default_factory=lambda: f"embd-{random_uuid()}")
    object: str = "list"
    created: int = Field(default_factory=lambda: int(time.time()))
    model: str
    data: list[EmbeddingResponseData]
    usage: UsageInfo


class EmbeddingBytesResponse(OpenAIBaseModel):
    body: list[bytes]
    metadata: str
    media_type: str = "application/octet-stream"


class PoolingResponseData(OpenAIBaseModel):
    index: int
    object: str = "pooling"
    data: list[list[float]] | list[float] | str


class PoolingResponse(OpenAIBaseModel):
    id: str = Field(default_factory=lambda: f"pool-{random_uuid()}")
    object: str = "list"
    created: int = Field(default_factory=lambda: int(time.time()))
    model: str
    data: list[PoolingResponseData]
    usage: UsageInfo


class PoolingBytesResponse(OpenAIBaseModel):
    body: list[bytes]
    metadata: str
    media_type: str = "application/octet-stream"


class ScoreResponseData(OpenAIBaseModel):
    index: int
    object: str = "score"
    score: float


class ScoreResponse(OpenAIBaseModel):
    id: str = Field(default_factory=lambda: f"embd-{random_uuid()}")
    object: str = "list"
    created: int = Field(default_factory=lambda: int(time.time()))
    model: str
    data: list[ScoreResponseData]
    usage: UsageInfo


class ClassificationCompletionRequest(OpenAIBaseModel):
    model: str | None = None
    input: list[str] | str
    truncate_prompt_tokens: Annotated[int, Field(ge=-1)] | None = None
    user: str | None = None

    # --8<-- [start:classification-extra-params]
    priority: int = Field(
        default=0,
        description=(
            "The priority of the request (lower means earlier handling; "
            "default: 0). Any priority other than 0 will raise an error "
            "if the served model does not use priority scheduling."
        ),
    )
    add_special_tokens: bool = Field(
        default=True,
        description=(
            "If true (the default), special tokens (e.g. BOS) will be added to "
            "the prompt."
        ),
    )
    request_id: str = Field(
        default_factory=lambda: f"{random_uuid()}",
        description=(
            "The request_id related to this request. If the caller does "
            "not set it, a random_uuid will be generated. This id is used "
            "through out the inference process and return in response."
        ),
    )
    softmax: bool | None = Field(
        default=None,
        description="softmax will be deprecated, please use use_activation instead.",
    )

    activation: bool | None = Field(
        default=None,
        description="activation will be deprecated, please use use_activation instead.",
    )

    use_activation: bool | None = Field(
        default=None,
        description="Whether to use activation for classification outputs. "
        "Default is True.",
    )
    # --8<-- [end:classification-extra-params]

    def to_pooling_params(self):
        return PoolingParams(
            truncate_prompt_tokens=self.truncate_prompt_tokens,
            use_activation=get_use_activation(self),
        )


class ClassificationChatRequest(OpenAIBaseModel):
    model: str | None = None
    messages: list[ChatCompletionMessageParam]
    truncate_prompt_tokens: Annotated[int, Field(ge=-1)] | None = None
    user: str | None = None

    # --8<-- [start:chat-classification-extra-params]
    add_generation_prompt: bool = Field(
        default=False,
        description=(
            "If true, the generation prompt will be added to the chat template. "
            "This is a parameter used by chat template in tokenizer config of the "
            "model."
        ),
    )

    add_special_tokens: bool = Field(
        default=False,
        description=(
            "If true, special tokens (e.g. BOS) will be added to the prompt "
            "on top of what is added by the chat template. "
            "For most models, the chat template takes care of adding the "
            "special tokens so this should be set to false (as is the "
            "default)."
        ),
    )

    chat_template: str | None = Field(
        default=None,
        description=(
            "A Jinja template to use for this conversion. "
            "As of transformers v4.44, default chat template is no longer "
            "allowed, so you must provide a chat template if the tokenizer "
            "does not define one."
        ),
    )

    chat_template_kwargs: dict[str, Any] | None = Field(
        default=None,
        description=(
            "Additional keyword args to pass to the template renderer. "
            "Will be accessible by the chat template."
        ),
    )

    mm_processor_kwargs: dict[str, Any] | None = Field(
        default=None,
        description=("Additional kwargs to pass to the HF processor."),
    )

    priority: int = Field(
        default=0,
        description=(
            "The priority of the request (lower means earlier handling; "
            "default: 0). Any priority other than 0 will raise an error "
            "if the served model does not use priority scheduling."
        ),
    )

    request_id: str = Field(
        default_factory=lambda: f"{random_uuid()}",
        description=(
            "The request_id related to this request. If the caller does "
            "not set it, a random_uuid will be generated. This id is used "
            "through out the inference process and return in response."
        ),
    )
    softmax: bool | None = Field(
        default=None,
        description="softmax will be deprecated, please use use_activation instead.",
    )

    activation: bool | None = Field(
        default=None,
        description="activation will be deprecated, please use use_activation instead.",
    )

    use_activation: bool | None = Field(
        default=None,
        description="Whether to use activation for classification outputs. "
        "Default is True.",
    )
    # --8<-- [end:chat-classification-extra-params]

    def to_pooling_params(self):
        return PoolingParams(
            truncate_prompt_tokens=self.truncate_prompt_tokens,
            use_activation=get_use_activation(self),
        )


ClassificationRequest: TypeAlias = (
    ClassificationCompletionRequest | ClassificationChatRequest
)


class ClassificationData(OpenAIBaseModel):
    index: int
    label: str | None
    probs: list[float]
    num_classes: int


class ClassificationResponse(OpenAIBaseModel):
    id: str = Field(default_factory=lambda: f"classify-{random_uuid()}")
    object: str = "list"
    created: int = Field(default_factory=lambda: int(time.time()))
    model: str
    data: list[ClassificationData]
    usage: UsageInfo


class FunctionCall(OpenAIBaseModel):
    name: str
    arguments: str


class ToolCall(OpenAIBaseModel):
    id: str = Field(default_factory=make_tool_call_id)
    type: Literal["function"] = "function"
    function: FunctionCall


class DeltaFunctionCall(BaseModel):
    name: str | None = None
    arguments: str | None = None


# a tool call delta where everything is optional
class DeltaToolCall(OpenAIBaseModel):
    id: str | None = None
    type: Literal["function"] | None = None
    index: int
    function: DeltaFunctionCall | None = None


class ExtractedToolCallInformation(BaseModel):
    # indicate if tools were called
    tools_called: bool

    # extracted tool calls
    tool_calls: list[ToolCall]

    # content - per OpenAI spec, content AND tool calls can be returned rarely
    # But some models will do this intentionally
    content: str | None = None


class ChatMessage(OpenAIBaseModel):
    role: str
    content: str | None = None
    refusal: str | None = None
    annotations: OpenAIAnnotation | None = None
    audio: OpenAIChatCompletionAudio | None = None
    function_call: FunctionCall | None = None
    tool_calls: list[ToolCall] = Field(default_factory=list)

    # vLLM-specific fields that are not in OpenAI spec
    reasoning: str | None = None
    reasoning_content: str | None = None
    """Deprecated: use `reasoning` instead."""

    @model_validator(mode="after")
    def handle_deprecated_reasoning_content(self):
        """Copy reasoning to reasoning_content for backward compatibility."""
        self.reasoning_content = self.reasoning
        return self


class ChatCompletionLogProb(OpenAIBaseModel):
    token: str
    logprob: float = -9999.0
    bytes: list[int] | None = None


class ChatCompletionLogProbsContent(ChatCompletionLogProb):
    # Workaround: redefine fields name cache so that it's not
    # shared with the super class.
    field_names: ClassVar[set[str] | None] = None
    top_logprobs: list[ChatCompletionLogProb] = Field(default_factory=list)


class ChatCompletionLogProbs(OpenAIBaseModel):
    content: list[ChatCompletionLogProbsContent] | None = None


class ChatCompletionResponseChoice(OpenAIBaseModel):
    index: int
    message: ChatMessage
    logprobs: ChatCompletionLogProbs | None = None
    # per OpenAI spec this is the default
    finish_reason: str | None = "stop"
    # not part of the OpenAI spec but included in vLLM for legacy reasons
    stop_reason: int | str | None = None
    # not part of the OpenAI spec but is useful for tracing the tokens
    # in agent scenarios
    token_ids: list[int] | None = None


class ChatCompletionResponse(OpenAIBaseModel):
    id: str = Field(default_factory=lambda: f"chatcmpl-{random_uuid()}")
    object: Literal["chat.completion"] = "chat.completion"
    created: int = Field(default_factory=lambda: int(time.time()))
    model: str
    choices: list[ChatCompletionResponseChoice]
    service_tier: Literal["auto", "default", "flex", "scale", "priority"] | None = None
    system_fingerprint: str | None = None
    usage: UsageInfo

    # vLLM-specific fields that are not in OpenAI spec
    prompt_logprobs: list[dict[int, Logprob] | None] | None = None
    prompt_token_ids: list[int] | None = None
    kv_transfer_params: dict[str, Any] | None = Field(
        default=None, description="KVTransfer parameters."
    )


class DeltaMessage(OpenAIBaseModel):
    role: str | None = None
    content: str | None = None
    reasoning: str | None = None
    reasoning_content: str | None = None
    """Deprecated: use `reasoning` instead."""
    tool_calls: list[DeltaToolCall] = Field(default_factory=list)

    @model_validator(mode="after")
    def handle_deprecated_reasoning_content(self):
        """Copy reasoning to reasoning_content for backward compatibility."""
        self.reasoning_content = self.reasoning
        return self


class ChatCompletionResponseStreamChoice(OpenAIBaseModel):
    index: int
    delta: DeltaMessage
    logprobs: ChatCompletionLogProbs | None = None
    finish_reason: str | None = None
    stop_reason: int | str | None = None
    # not part of the OpenAI spec but for tracing the tokens
    token_ids: list[int] | None = None


class ChatCompletionStreamResponse(OpenAIBaseModel):
    id: str = Field(default_factory=lambda: f"chatcmpl-{random_uuid()}")
    object: Literal["chat.completion.chunk"] = "chat.completion.chunk"
    created: int = Field(default_factory=lambda: int(time.time()))
    model: str
    choices: list[ChatCompletionResponseStreamChoice]
    usage: UsageInfo | None = Field(default=None)
    # not part of the OpenAI spec but for tracing the tokens
    prompt_token_ids: list[int] | None = None


class TranscriptionResponseStreamChoice(OpenAIBaseModel):
    delta: DeltaMessage
    finish_reason: str | None = None
    stop_reason: int | str | None = None


class TranscriptionStreamResponse(OpenAIBaseModel):
    id: str = Field(default_factory=lambda: f"trsc-{random_uuid()}")
    object: Literal["transcription.chunk"] = "transcription.chunk"
    created: int = Field(default_factory=lambda: int(time.time()))
    model: str
    choices: list[TranscriptionResponseStreamChoice]
    usage: UsageInfo | None = Field(default=None)


class InputTokensDetails(OpenAIBaseModel):
    cached_tokens: int
    input_tokens_per_turn: list[int] = Field(default_factory=list)
    cached_tokens_per_turn: list[int] = Field(default_factory=list)


class OutputTokensDetails(OpenAIBaseModel):
    reasoning_tokens: int = 0
    tool_output_tokens: int = 0
    output_tokens_per_turn: list[int] = Field(default_factory=list)
    tool_output_tokens_per_turn: list[int] = Field(default_factory=list)


class ResponseUsage(OpenAIBaseModel):
    input_tokens: int
    input_tokens_details: InputTokensDetails
    output_tokens: int
    output_tokens_details: OutputTokensDetails
    total_tokens: int


def serialize_message(msg):
    """
    Serializes a single message
    """
    if isinstance(msg, dict):
        return msg
    elif hasattr(msg, "to_dict"):
        return msg.to_dict()
    else:
        # fallback to pyandic dump
        return msg.model_dump_json()


def serialize_messages(msgs):
    """
    Serializes multiple messages
    """
    return [serialize_message(msg) for msg in msgs] if msgs else None


class ResponsesResponse(OpenAIBaseModel):
    id: str = Field(default_factory=lambda: f"resp_{random_uuid()}")
    created_at: int = Field(default_factory=lambda: int(time.time()))
    # error: Optional[ResponseError] = None
    incomplete_details: IncompleteDetails | None = None
    instructions: str | None = None
    metadata: Metadata | None = None
    model: str
    object: Literal["response"] = "response"
    output: list[ResponseOutputItem]
    parallel_tool_calls: bool
    temperature: float
    tool_choice: ToolChoice
    tools: list[Tool]
    top_p: float
    background: bool
    max_output_tokens: int
    max_tool_calls: int | None = None
    previous_response_id: str | None = None
    prompt: ResponsePrompt | None = None
    reasoning: Reasoning | None = None
    service_tier: Literal["auto", "default", "flex", "scale", "priority"]
    status: ResponseStatus
    text: ResponseTextConfig | None = None
    top_logprobs: int | None = None
    truncation: Literal["auto", "disabled"]
    usage: ResponseUsage | None = None
    user: str | None = None

    # --8<-- [start:responses-extra-params]
    # These are populated when enable_response_messages is set to True
    # NOTE: custom serialization is needed
    # see serialize_input_messages and serialize_output_messages
    input_messages: list[ChatCompletionMessageParam] | None = None
    output_messages: list[ChatCompletionMessageParam] | None = None
    # --8<-- [end:responses-extra-params]

    # NOTE: openAI harmony doesn't serialize TextContent properly,
    # TODO: this fixes for TextContent, but need to verify for tools etc
    # https://github.com/openai/harmony/issues/78
    @field_serializer("output_messages", when_used="json")
    def serialize_output_messages(self, msgs, _info):
        return serialize_messages(msgs)

    # NOTE: openAI harmony doesn't serialize TextContent properly, this fixes it
    # https://github.com/openai/harmony/issues/78
    @field_serializer("input_messages", when_used="json")
    def serialize_input_messages(self, msgs, _info):
        return serialize_messages(msgs)

    @classmethod
    def from_request(
        cls,
        request: ResponsesRequest,
        sampling_params: SamplingParams,
        model_name: str,
        created_time: int,
        output: list[ResponseOutputItem],
        status: ResponseStatus,
        usage: ResponseUsage | None = None,
        input_messages: list[ChatCompletionMessageParam] | None = None,
        output_messages: list[ChatCompletionMessageParam] | None = None,
    ) -> "ResponsesResponse":
        incomplete_details: IncompleteDetails | None = None
        if status == "incomplete":
            incomplete_details = IncompleteDetails(reason="max_output_tokens")
        # TODO: implement the other reason for incomplete_details,
        # which is content_filter
        # incomplete_details = IncompleteDetails(reason='content_filter')
        return cls(
            id=request.request_id,
            created_at=created_time,
            incomplete_details=incomplete_details,
            instructions=request.instructions,
            metadata=request.metadata,
            model=model_name,
            output=output,
            input_messages=input_messages,
            output_messages=output_messages,
            parallel_tool_calls=request.parallel_tool_calls,
            temperature=sampling_params.temperature,
            tool_choice=request.tool_choice,
            tools=request.tools,
            top_p=sampling_params.top_p,
            background=request.background,
            max_output_tokens=sampling_params.max_tokens,
            max_tool_calls=request.max_tool_calls,
            previous_response_id=request.previous_response_id,
            prompt=request.prompt,
            reasoning=request.reasoning,
            service_tier=request.service_tier,
            status=status,
            text=request.text,
            top_logprobs=sampling_params.logprobs,
            truncation=request.truncation,
            user=request.user,
            usage=usage,
        )


# TODO: this code can be removed once
# https://github.com/openai/openai-python/issues/2634 has been resolved
class ResponseReasoningPartDoneEvent(OpenAIBaseModel):
    content_index: int
    """The index of the content part that is done."""

    item_id: str
    """The ID of the output item that the content part was added to."""

    output_index: int
    """The index of the output item that the content part was added to."""

    part: ResponseReasoningTextContent
    """The content part that is done."""

    sequence_number: int
    """The sequence number of this event."""

    type: Literal["response.reasoning_part.done"]
    """The type of the event. Always `response.reasoning_part.done`."""


# TODO: this code can be removed once
# https://github.com/openai/openai-python/issues/2634 has been resolved
class ResponseReasoningPartAddedEvent(OpenAIBaseModel):
    content_index: int
    """The index of the content part that is done."""

    item_id: str
    """The ID of the output item that the content part was added to."""

    output_index: int
    """The index of the output item that the content part was added to."""

    part: ResponseReasoningTextContent
    """The content part that is done."""

    sequence_number: int
    """The sequence number of this event."""

    type: Literal["response.reasoning_part.added"]
    """The type of the event. Always `response.reasoning_part.added`."""


# vLLM Streaming Events
# Note: we override the response type with the vLLM ResponsesResponse type
class ResponseCompletedEvent(OpenAIResponseCompletedEvent):
    response: ResponsesResponse  # type: ignore[override]


class ResponseCreatedEvent(OpenAIResponseCreatedEvent):
    response: ResponsesResponse  # type: ignore[override]


class ResponseInProgressEvent(OpenAIResponseInProgressEvent):
    response: ResponsesResponse  # type: ignore[override]


StreamingResponsesResponse: TypeAlias = (
    ResponseCreatedEvent
    | ResponseInProgressEvent
    | ResponseCompletedEvent
    | ResponseOutputItemAddedEvent
    | ResponseOutputItemDoneEvent
    | ResponseContentPartAddedEvent
    | ResponseContentPartDoneEvent
    | ResponseReasoningTextDeltaEvent
    | ResponseReasoningTextDoneEvent
    | ResponseReasoningPartAddedEvent
    | ResponseReasoningPartDoneEvent
    | ResponseCodeInterpreterCallInProgressEvent
    | ResponseCodeInterpreterCallCodeDeltaEvent
    | ResponseWebSearchCallInProgressEvent
    | ResponseWebSearchCallSearchingEvent
    | ResponseWebSearchCallCompletedEvent
    | ResponseCodeInterpreterCallCodeDoneEvent
    | ResponseCodeInterpreterCallInterpretingEvent
    | ResponseCodeInterpreterCallCompletedEvent
)

BatchRequestInputBody: TypeAlias = (
    ChatCompletionRequest | EmbeddingRequest | ScoreRequest | RerankRequest
)


class BatchRequestInput(OpenAIBaseModel):
    """
    The per-line object of the batch input file.

    NOTE: Currently only the `/v1/chat/completions` endpoint is supported.
    """

    # A developer-provided per-request id that will be used to match outputs to
    # inputs. Must be unique for each request in a batch.
    custom_id: str

    # The HTTP method to be used for the request. Currently only POST is
    # supported.
    method: str

    # The OpenAI API relative URL to be used for the request. Currently
    # /v1/chat/completions is supported.
    url: str

    # The parameters of the request.
    body: BatchRequestInputBody

    @field_validator("body", mode="plain")
    @classmethod
    def check_type_for_url(cls, value: Any, info: ValidationInfo):
        # Use url to disambiguate models
        url: str = info.data["url"]
        if url == "/v1/chat/completions":
            return ChatCompletionRequest.model_validate(value)
        if url == "/v1/embeddings":
            return TypeAdapter(EmbeddingRequest).validate_python(value)
        if url.endswith("/score"):
            return ScoreRequest.model_validate(value)
        if url.endswith("/rerank"):
            return RerankRequest.model_validate(value)
        return TypeAdapter(BatchRequestInputBody).validate_python(value)


class BatchResponseData(OpenAIBaseModel):
    # HTTP status code of the response.
    status_code: int = 200

    # An unique identifier for the API request.
    request_id: str

    # The body of the response.
    body: (
        ChatCompletionResponse
        | EmbeddingResponse
        | ScoreResponse
        | RerankResponse
        | None
    ) = None


class BatchRequestOutput(OpenAIBaseModel):
    """
    The per-line object of the batch output and error files
    """

    id: str

    # A developer-provided per-request id that will be used to match outputs to
    # inputs.
    custom_id: str

    response: BatchResponseData | None

    # For requests that failed with a non-HTTP error, this will contain more
    # information on the cause of the failure.
    error: Any | None


class TokenizeCompletionRequest(OpenAIBaseModel):
    model: str | None = None
    prompt: str

    add_special_tokens: bool = Field(
        default=True,
        description=(
            "If true (the default), special tokens (e.g. BOS) will be added to "
            "the prompt."
        ),
    )
    return_token_strs: bool | None = Field(
        default=False,
        description=(
            "If true, also return the token strings corresponding to the token ids."
        ),
    )


class TokenizeChatRequest(OpenAIBaseModel):
    model: str | None = None
    messages: list[ChatCompletionMessageParam]

    add_generation_prompt: bool = Field(
        default=True,
        description=(
            "If true, the generation prompt will be added to the chat template. "
            "This is a parameter used by chat template in tokenizer config of the "
            "model."
        ),
    )
    return_token_strs: bool | None = Field(
        default=False,
        description=(
            "If true, also return the token strings corresponding to the token ids."
        ),
    )
    continue_final_message: bool = Field(
        default=False,
        description=(
            "If this is set, the chat will be formatted so that the final "
            "message in the chat is open-ended, without any EOS tokens. The "
            "model will continue this message rather than starting a new one. "
            'This allows you to "prefill" part of the model\'s response for it. '
            "Cannot be used at the same time as `add_generation_prompt`."
        ),
    )
    add_special_tokens: bool = Field(
        default=False,
        description=(
            "If true, special tokens (e.g. BOS) will be added to the prompt "
            "on top of what is added by the chat template. "
            "For most models, the chat template takes care of adding the "
            "special tokens so this should be set to false (as is the "
            "default)."
        ),
    )
    chat_template: str | None = Field(
        default=None,
        description=(
            "A Jinja template to use for this conversion. "
            "As of transformers v4.44, default chat template is no longer "
            "allowed, so you must provide a chat template if the tokenizer "
            "does not define one."
        ),
    )
    chat_template_kwargs: dict[str, Any] | None = Field(
        default=None,
        description=(
            "Additional keyword args to pass to the template renderer. "
            "Will be accessible by the chat template."
        ),
    )
    mm_processor_kwargs: dict[str, Any] | None = Field(
        default=None,
        description=("Additional kwargs to pass to the HF processor."),
    )
    tools: list[ChatCompletionToolsParam] | None = Field(
        default=None,
        description=("A list of tools the model may call."),
    )

    @model_validator(mode="before")
    @classmethod
    def check_generation_prompt(cls, data):
        if data.get("continue_final_message") and data.get("add_generation_prompt"):
            raise ValueError(
                "Cannot set both `continue_final_message` and "
                "`add_generation_prompt` to True."
            )
        return data


TokenizeRequest: TypeAlias = TokenizeCompletionRequest | TokenizeChatRequest


class TokenizeResponse(OpenAIBaseModel):
    count: int
    max_model_len: int
    tokens: list[int]
    token_strs: list[str] | None = None


class DetokenizeRequest(OpenAIBaseModel):
    model: str | None = None
    tokens: list[int]


class DetokenizeResponse(OpenAIBaseModel):
    prompt: str


class TokenizerInfoResponse(OpenAIBaseModel):
    """
    Response containing tokenizer configuration
    equivalent to tokenizer_config.json
    """

    model_config = ConfigDict(extra="allow")
    tokenizer_class: str


class LoadLoRAAdapterRequest(BaseModel):
    lora_name: str
    lora_path: str


class UnloadLoRAAdapterRequest(BaseModel):
    lora_name: str
    lora_int_id: int | None = Field(default=None)


## Protocols for Audio
AudioResponseFormat: TypeAlias = Literal["json", "text", "srt", "verbose_json", "vtt"]


class TranscriptionRequest(OpenAIBaseModel):
    # Ordered by official OpenAI API documentation
    # https://platform.openai.com/docs/api-reference/audio/createTranscription

    file: UploadFile
    """
    The audio file object (not file name) to transcribe, in one of these
    formats: flac, mp3, mp4, mpeg, mpga, m4a, ogg, wav, or webm.
    """

    model: str | None = None
    """ID of the model to use.
    """

    language: str | None = None
    """The language of the input audio.

    Supplying the input language in
    [ISO-639-1](https://en.wikipedia.org/wiki/List_of_ISO_639-1_codes) format
    will improve accuracy and latency.
    """

    prompt: str = Field(default="")
    """An optional text to guide the model's style or continue a previous audio
    segment.

    The [prompt](https://platform.openai.com/docs/guides/speech-to-text#prompting)
    should match the audio language.
    """

    response_format: AudioResponseFormat = Field(default="json")
    """
    The format of the output, in one of these options: `json`, `text`, `srt`,
    `verbose_json`, or `vtt`.
    """

    ## TODO (varun) : Support if set to 0, certain thresholds are met !!

    timestamp_granularities: list[Literal["word", "segment"]] = Field(
        alias="timestamp_granularities[]", default=[]
    )
    """The timestamp granularities to populate for this transcription.

    `response_format` must be set `verbose_json` to use timestamp granularities.
    Either or both of these options are supported: `word`, or `segment`. Note:
    There is no additional latency for segment timestamps, but generating word
    timestamps incurs additional latency.
    """

    stream: bool | None = False
    """When set, it will enable output to be streamed in a similar fashion
    as the Chat Completion endpoint.
    """
    # --8<-- [start:transcription-extra-params]
    # Flattened stream option to simplify form data.
    stream_include_usage: bool | None = False
    stream_continuous_usage_stats: bool | None = False

    vllm_xargs: dict[str, str | int | float] | None = Field(
        default=None,
        description=(
            "Additional request parameters with string or "
            "numeric values, used by custom extensions."
        ),
    )
    # --8<-- [end:transcription-extra-params]

    to_language: str | None = None
    """The language of the output audio we transcribe to.

    Please note that this is not currently used by supported models at this
    time, but it is a placeholder for future use, matching translation api.
    """

    # --8<-- [start:transcription-sampling-params]
    temperature: float = Field(default=0.0)
    """The sampling temperature, between 0 and 1.

    Higher values like 0.8 will make the output more random, while lower values
    like 0.2 will make it more focused / deterministic. If set to 0, the model
    will use [log probability](https://en.wikipedia.org/wiki/Log_probability)
    to automatically increase the temperature until certain thresholds are hit.
    """

    top_p: float | None = None
    """Enables nucleus (top-p) sampling, where tokens are selected from the
    smallest possible set whose cumulative probability exceeds `p`.
    """

    top_k: int | None = None
    """Limits sampling to the `k` most probable tokens at each step."""

    min_p: float | None = None
    """Filters out tokens with a probability lower than `min_p`, ensuring a
    minimum likelihood threshold during sampling.
    """

    seed: int | None = Field(None, ge=_LONG_INFO.min, le=_LONG_INFO.max)
    """The seed to use for sampling."""

    frequency_penalty: float | None = 0.0
    """The frequency penalty to use for sampling."""

    repetition_penalty: float | None = None
    """The repetition penalty to use for sampling."""

    presence_penalty: float | None = 0.0
    """The presence penalty to use for sampling."""
    # --8<-- [end:transcription-sampling-params]

    # Default sampling parameters for transcription requests.
    _DEFAULT_SAMPLING_PARAMS: dict = {
        "repetition_penalty": 1.0,
        "temperature": 1.0,
        "top_p": 1.0,
        "top_k": 0,
        "min_p": 0.0,
    }

    def to_sampling_params(
        self, default_max_tokens: int, default_sampling_params: dict | None = None
    ) -> SamplingParams:
        max_tokens = default_max_tokens

        if default_sampling_params is None:
            default_sampling_params = {}

        # Default parameters
        if (temperature := self.temperature) is None:
            temperature = default_sampling_params.get(
                "temperature", self._DEFAULT_SAMPLING_PARAMS["temperature"]
            )
        if (top_p := self.top_p) is None:
            top_p = default_sampling_params.get(
                "top_p", self._DEFAULT_SAMPLING_PARAMS["top_p"]
            )
        if (top_k := self.top_k) is None:
            top_k = default_sampling_params.get(
                "top_k", self._DEFAULT_SAMPLING_PARAMS["top_k"]
            )
        if (min_p := self.min_p) is None:
            min_p = default_sampling_params.get(
                "min_p", self._DEFAULT_SAMPLING_PARAMS["min_p"]
            )

        if (repetition_penalty := self.repetition_penalty) is None:
            repetition_penalty = default_sampling_params.get(
                "repetition_penalty",
                self._DEFAULT_SAMPLING_PARAMS["repetition_penalty"],
            )

        return SamplingParams.from_optional(
            temperature=temperature,
            max_tokens=max_tokens,
            seed=self.seed,
            top_p=top_p,
            top_k=top_k,
            min_p=min_p,
            frequency_penalty=self.frequency_penalty,
            repetition_penalty=repetition_penalty,
            presence_penalty=self.presence_penalty,
            output_kind=RequestOutputKind.DELTA
            if self.stream
            else RequestOutputKind.FINAL_ONLY,
            extra_args=self.vllm_xargs,
        )

    @model_validator(mode="before")
    @classmethod
    def validate_transcription_request(cls, data):
        if isinstance(data.get("file"), str):
            raise HTTPException(
                status_code=HTTPStatus.UNPROCESSABLE_ENTITY,
                detail="Expected 'file' to be a file-like object, not 'str'.",
            )

        stream_opts = ["stream_include_usage", "stream_continuous_usage_stats"]
        stream = data.get("stream", False)
        if any(bool(data.get(so, False)) for so in stream_opts) and not stream:
            raise ValueError("Stream options can only be defined when `stream=True`.")

        return data


# Transcription response objects
class TranscriptionUsageAudio(OpenAIBaseModel):
    type: Literal["duration"] = "duration"
    seconds: int


class TranscriptionResponse(OpenAIBaseModel):
    text: str
    """The transcribed text."""
    usage: TranscriptionUsageAudio


class TranscriptionWord(OpenAIBaseModel):
    end: float
    """End time of the word in seconds."""

    start: float
    """Start time of the word in seconds."""

    word: str
    """The text content of the word."""


class TranscriptionSegment(OpenAIBaseModel):
    id: int
    """Unique identifier of the segment."""

    avg_logprob: float | None = None
    """Average logprob of the segment.

    If the value is lower than -1, consider the logprobs failed.
    """

    compression_ratio: float | None = None
    """Compression ratio of the segment.

    If the value is greater than 2.4, consider the compression failed.
    """

    end: float
    """End time of the segment in seconds."""

    no_speech_prob: float | None = None
    """Probability of no speech in the segment.

    If the value is higher than 1.0 and the `avg_logprob` is below -1, consider
    this segment silent.
    """

    seek: int
    """Seek offset of the segment."""

    start: float
    """Start time of the segment in seconds."""

    temperature: float
    """Temperature parameter used for generating the segment."""

    text: str
    """Text content of the segment."""

    tokens: list[int]
    """Array of token IDs for the text content."""


class TranscriptionResponseVerbose(OpenAIBaseModel):
    duration: str
    """The duration of the input audio."""

    language: str
    """The language of the input audio."""

    text: str
    """The transcribed text."""

    segments: list[TranscriptionSegment] | None = None
    """Segments of the transcribed text and their corresponding details."""

    words: list[TranscriptionWord] | None = None
    """Extracted words and their corresponding timestamps."""


TranscriptionResponseVariant: TypeAlias = (
    TranscriptionResponse | TranscriptionResponseVerbose
)


class TranslationResponseStreamChoice(OpenAIBaseModel):
    delta: DeltaMessage
    finish_reason: str | None = None
    stop_reason: int | str | None = None


class TranslationStreamResponse(OpenAIBaseModel):
    id: str = Field(default_factory=lambda: f"trsl-{random_uuid()}")
    object: Literal["translation.chunk"] = "translation.chunk"
    created: int = Field(default_factory=lambda: int(time.time()))
    model: str
    choices: list[TranslationResponseStreamChoice]
    usage: UsageInfo | None = Field(default=None)


class TranslationRequest(OpenAIBaseModel):
    # Ordered by official OpenAI API documentation
    # https://platform.openai.com/docs/api-reference/audio/createTranslation

    file: UploadFile
    """
    The audio file object (not file name) to translate, in one of these
    formats: flac, mp3, mp4, mpeg, mpga, m4a, ogg, wav, or webm.
    """

    model: str | None = None
    """ID of the model to use.
    """

    prompt: str = Field(default="")
    """An optional text to guide the model's style or continue a previous audio
    segment.

    The [prompt](https://platform.openai.com/docs/guides/speech-to-text#prompting)
    should match the audio language.
    """

    response_format: AudioResponseFormat = Field(default="json")
    """
    The format of the output, in one of these options: `json`, `text`, `srt`,
    `verbose_json`, or `vtt`.
    """

    # TODO support additional sampling parameters
    # --8<-- [start:translation-sampling-params]
    seed: int | None = Field(None, ge=_LONG_INFO.min, le=_LONG_INFO.max)
    """The seed to use for sampling."""

    temperature: float = Field(default=0.0)
    """The sampling temperature, between 0 and 1.

    Higher values like 0.8 will make the output more random, while lower values
    like 0.2 will make it more focused / deterministic. If set to 0, the model
    will use [log probability](https://en.wikipedia.org/wiki/Log_probability)
    to automatically increase the temperature until certain thresholds are hit.
    """
    # --8<-- [end:translation-sampling-params]

    # --8<-- [start:translation-extra-params]
    language: str | None = None
    """The language of the input audio we translate from.

    Supplying the input language in
    [ISO-639-1](https://en.wikipedia.org/wiki/List_of_ISO_639-1_codes) format
    will improve accuracy.
    """

    to_language: str | None = None
    """The language of the input audio we translate to.

    Please note that this is not supported by all models, refer to the specific
    model documentation for more details.
    For instance, Whisper only supports `to_language=en`.
    """

    stream: bool | None = False
    """Custom field not present in the original OpenAI definition. When set,
    it will enable output to be streamed in a similar fashion as the Chat
    Completion endpoint.
    """
    # Flattened stream option to simplify form data.
    stream_include_usage: bool | None = False
    stream_continuous_usage_stats: bool | None = False
    # --8<-- [end:translation-extra-params]

    # Default sampling parameters for translation requests.
    _DEFAULT_SAMPLING_PARAMS: dict = {
        "temperature": 0,
    }

    def to_sampling_params(
        self, default_max_tokens: int, default_sampling_params: dict | None = None
    ) -> SamplingParams:
        max_tokens = default_max_tokens

        if default_sampling_params is None:
            default_sampling_params = {}
        # Default parameters
        if (temperature := self.temperature) is None:
            temperature = default_sampling_params.get(
                "temperature", self._DEFAULT_SAMPLING_PARAMS["temperature"]
            )

        return SamplingParams.from_optional(
            temperature=temperature,
            max_tokens=max_tokens,
            seed=self.seed,
            output_kind=RequestOutputKind.DELTA
            if self.stream
            else RequestOutputKind.FINAL_ONLY,
        )

    @model_validator(mode="before")
    @classmethod
    def validate_stream_options(cls, data):
        stream_opts = ["stream_include_usage", "stream_continuous_usage_stats"]
        stream = data.get("stream", False)
        if any(bool(data.get(so, False)) for so in stream_opts) and not stream:
            raise ValueError("Stream options can only be defined when `stream=True`.")

        return data


# Translation response objects
class TranslationResponse(OpenAIBaseModel):
    text: str
    """The translated text."""


class TranslationWord(OpenAIBaseModel):
    end: float
    """End time of the word in seconds."""

    start: float
    """Start time of the word in seconds."""

    word: str
    """The text content of the word."""


class TranslationSegment(OpenAIBaseModel):
    id: int
    """Unique identifier of the segment."""

    avg_logprob: float | None = None
    """Average logprob of the segment.

    If the value is lower than -1, consider the logprobs failed.
    """

    compression_ratio: float | None = None
    """Compression ratio of the segment.

    If the value is greater than 2.4, consider the compression failed.
    """

    end: float
    """End time of the segment in seconds."""

    no_speech_prob: float | None = None
    """Probability of no speech in the segment.

    If the value is higher than 1.0 and the `avg_logprob` is below -1, consider
    this segment silent.
    """

    seek: int
    """Seek offset of the segment."""

    start: float
    """Start time of the segment in seconds."""

    temperature: float
    """Temperature parameter used for generating the segment."""

    text: str
    """Text content of the segment."""

    tokens: list[int]
    """Array of token IDs for the text content."""


class TranslationResponseVerbose(OpenAIBaseModel):
    duration: str
    """The duration of the input audio."""

    language: str
    """The language of the input audio."""

    text: str
    """The translated text."""

    segments: list[TranslationSegment] | None = None
    """Segments of the translated text and their corresponding details."""

    words: list[TranslationWord] | None = None
    """Extracted words and their corresponding timestamps."""


<<<<<<< HEAD
TranslationResponseVariant: TypeAlias = TranslationResponse | TranslationResponseVerbose
=======
####### Tokens IN <> Tokens OUT #######
class GenerateRequest(BaseModel):
    request_id: str = Field(
        default_factory=lambda: f"{random_uuid()}",
        description=(
            "The request_id related to this request. If the caller does "
            "not set it, a random_uuid will be generated. This id is used "
            "through out the inference process and return in response."
        ),
    )
    token_ids: list[int]
    """The token ids to generate text from."""

    # features: MultiModalFeatureSpec
    # TODO (NickLucche): implement once Renderer work is completed
    features: str | None = None
    """The processed MM inputs for the model."""

    sampling_params: SamplingParams
    """The sampling parameters for the model."""

    model: str | None = None

    stream: bool | None = False
    stream_options: StreamOptions | None = None
    cache_salt: str | None = Field(
        default=None,
        description=(
            "If specified, the prefix cache will be salted with the provided "
            "string to prevent an attacker to guess prompts in multi-user "
            "environments. The salt should be random, protected from "
            "access by 3rd parties, and long enough to be "
            "unpredictable (e.g., 43 characters base64-encoded, corresponding "
            "to 256 bit)."
        ),
    )
    priority: int = Field(
        default=0,
        description=(
            "The priority of the request (lower means earlier handling; "
            "default: 0). Any priority other than 0 will raise an error "
            "if the served model does not use priority scheduling."
        ),
    )
    kv_transfer_params: dict[str, Any] | None = Field(
        default=None,
        description="KVTransfer parameters used for disaggregated serving.",
    )


class GenerateResponseChoice(BaseModel):
    index: int
    logprobs: ChatCompletionLogProbs | None = None
    # per OpenAI spec this is the default
    finish_reason: str | None = "stop"
    token_ids: list[int] | None = None


class GenerateResponse(BaseModel):
    request_id: str = Field(
        default_factory=lambda: f"{random_uuid()}",
        description=(
            "The request_id related to this request. If the caller does "
            "not set it, a random_uuid will be generated. This id is used "
            "through out the inference process and return in response."
        ),
    )
    choices: list[GenerateResponseChoice]

    prompt_logprobs: list[dict[int, Logprob] | None] | None = None

    kv_transfer_params: dict[str, Any] | None = Field(
        default=None,
        description="KVTransfer parameters used for disaggregated serving.",
    )
>>>>>>> da94c7c0
<|MERGE_RESOLUTION|>--- conflicted
+++ resolved
@@ -3227,9 +3227,7 @@
     """Extracted words and their corresponding timestamps."""
 
 
-<<<<<<< HEAD
 TranslationResponseVariant: TypeAlias = TranslationResponse | TranslationResponseVerbose
-=======
 ####### Tokens IN <> Tokens OUT #######
 class GenerateRequest(BaseModel):
     request_id: str = Field(
@@ -3304,5 +3302,4 @@
     kv_transfer_params: dict[str, Any] | None = Field(
         default=None,
         description="KVTransfer parameters used for disaggregated serving.",
-    )
->>>>>>> da94c7c0
+    )