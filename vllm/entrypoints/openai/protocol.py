# SPDX-License-Identifier: Apache-2.0
# SPDX-FileCopyrightText: Copyright contributors to the vLLM project

# Adapted from
# https://github.com/lm-sys/FastChat/blob/168ccc29d3f7edc50823016105c024fe2282732a/fastchat/protocol/openai_api_protocol.py
import json
import time
from http import HTTPStatus
from typing import Annotated, Any, ClassVar, Generic, Literal, TypeAlias, TypeVar

import regex as re
import torch
from fastapi import HTTPException, UploadFile
from openai.types.chat.chat_completion_audio import (
    ChatCompletionAudio as OpenAIChatCompletionAudio,
)
from openai.types.chat.chat_completion_message import Annotation as OpenAIAnnotation
from openai.types.responses import (
    ResponseCodeInterpreterCallCodeDeltaEvent,
    ResponseCodeInterpreterCallCodeDoneEvent,
    ResponseCodeInterpreterCallCompletedEvent,
    ResponseCodeInterpreterCallInProgressEvent,
    ResponseCodeInterpreterCallInterpretingEvent,
    ResponseContentPartAddedEvent,
    ResponseContentPartDoneEvent,
    ResponseFunctionToolCall,
    ResponseInputItemParam,
    ResponseOutputItem,
    ResponseOutputItemAddedEvent,
    ResponseOutputItemDoneEvent,
    ResponsePrompt,
    ResponseReasoningItem,
    ResponseReasoningTextDeltaEvent,
    ResponseReasoningTextDoneEvent,
    ResponseStatus,
    ResponseWebSearchCallCompletedEvent,
    ResponseWebSearchCallInProgressEvent,
    ResponseWebSearchCallSearchingEvent,
)
from openai.types.responses import (
    ResponseCompletedEvent as OpenAIResponseCompletedEvent,
)
from openai.types.responses import ResponseCreatedEvent as OpenAIResponseCreatedEvent
from openai.types.responses import (
    ResponseInProgressEvent as OpenAIResponseInProgressEvent,
)
from openai.types.responses.response_reasoning_item import (
    Content as ResponseReasoningTextContent,
)

# Backward compatibility for OpenAI client versions
try:  # For older openai versions (< 1.100.0)
    from openai.types.responses import ResponseTextConfig
except ImportError:  # For newer openai versions (>= 1.100.0)
    from openai.types.responses import ResponseFormatTextConfig as ResponseTextConfig


from openai.types.responses.response import IncompleteDetails, ToolChoice
from openai.types.responses.tool import Tool
from openai.types.shared import Metadata, Reasoning
from pydantic import (
    BaseModel,
    ConfigDict,
    Field,
    TypeAdapter,
    ValidationInfo,
    field_serializer,
    field_validator,
    model_validator,
)

from vllm import envs
from vllm.entrypoints.chat_utils import ChatCompletionMessageParam, make_tool_call_id
from vllm.entrypoints.score_utils import ScoreContentPartParam, ScoreMultiModalParam
from vllm.logger import init_logger
from vllm.logprobs import Logprob
from vllm.pooling_params import PoolingParams
from vllm.sampling_params import (
    BeamSearchParams,
    RequestOutputKind,
    SamplingParams,
    StructuredOutputsParams,
)
from vllm.utils import random_uuid, resolve_obj_by_qualname

logger = init_logger(__name__)

_LONG_INFO = torch.iinfo(torch.long)


class OpenAIBaseModel(BaseModel):
    # OpenAI API does allow extra fields
    model_config = ConfigDict(extra="allow")

    # Cache class field names
    field_names: ClassVar[set[str] | None] = None

    @model_validator(mode="wrap")
    @classmethod
    def __log_extra_fields__(cls, data, handler):
        result = handler(data)
        if not isinstance(data, dict):
            return result
        field_names = cls.field_names
        if field_names is None:
            # Get all class field names and their potential aliases
            field_names = set()
            for field_name, field in cls.model_fields.items():
                field_names.add(field_name)
                if alias := getattr(field, "alias", None):
                    field_names.add(alias)
            cls.field_names = field_names

        # Compare against both field names and aliases
        if any(k not in field_names for k in data):
            logger.warning(
                "The following fields were present in the request but ignored: %s",
                data.keys() - field_names,
            )
        return result


class ErrorInfo(OpenAIBaseModel):
    message: str
    type: str
    param: str | None = None
    code: int


class ErrorResponse(OpenAIBaseModel):
    error: ErrorInfo


class ModelPermission(OpenAIBaseModel):
    id: str = Field(default_factory=lambda: f"modelperm-{random_uuid()}")
    object: str = "model_permission"
    created: int = Field(default_factory=lambda: int(time.time()))
    allow_create_engine: bool = False
    allow_sampling: bool = True
    allow_logprobs: bool = True
    allow_search_indices: bool = False
    allow_view: bool = True
    allow_fine_tuning: bool = False
    organization: str = "*"
    group: str | None = None
    is_blocking: bool = False


class ModelCard(OpenAIBaseModel):
    id: str
    object: str = "model"
    created: int = Field(default_factory=lambda: int(time.time()))
    owned_by: str = "vllm"
    root: str | None = None
    parent: str | None = None
    max_model_len: int | None = None
    permission: list[ModelPermission] = Field(default_factory=list)


class ModelList(OpenAIBaseModel):
    object: str = "list"
    data: list[ModelCard] = Field(default_factory=list)


class PromptTokenUsageInfo(OpenAIBaseModel):
    cached_tokens: int | None = None


class UsageInfo(OpenAIBaseModel):
    prompt_tokens: int = 0
    total_tokens: int = 0
    completion_tokens: int | None = 0
    prompt_tokens_details: PromptTokenUsageInfo | None = None


class RequestResponseMetadata(BaseModel):
    request_id: str
    final_usage_info: UsageInfo | None = None


class JsonSchemaResponseFormat(OpenAIBaseModel):
    name: str
    description: str | None = None
    # schema is the field in openai but that causes conflicts with pydantic so
    # instead use json_schema with an alias
    json_schema: dict[str, Any] | None = Field(default=None, alias="schema")
    strict: bool | None = None


class StructuralTag(OpenAIBaseModel):
    begin: str
    # schema is the field, but that causes conflicts with pydantic so
    # instead use structural_tag_schema with an alias
    structural_tag_schema: dict[str, Any] | None = Field(default=None, alias="schema")
    end: str


class StructuralTagResponseFormat(OpenAIBaseModel):
    type: Literal["structural_tag"]
    structures: list[StructuralTag]
    triggers: list[str]


class ResponseFormat(OpenAIBaseModel):
    # type must be "json_schema", "json_object", or "text"
    type: Literal["text", "json_object", "json_schema"]
    json_schema: JsonSchemaResponseFormat | None = None


AnyResponseFormat: TypeAlias = ResponseFormat | StructuralTagResponseFormat


class StreamOptions(OpenAIBaseModel):
    include_usage: bool | None = True
    continuous_usage_stats: bool | None = False


class FunctionDefinition(OpenAIBaseModel):
    name: str
    description: str | None = None
    parameters: dict[str, Any] | None = None


class ChatCompletionToolsParam(OpenAIBaseModel):
    type: Literal["function"] = "function"
    function: FunctionDefinition


class ChatCompletionNamedFunction(OpenAIBaseModel):
    name: str


class ChatCompletionNamedToolChoiceParam(OpenAIBaseModel):
    function: ChatCompletionNamedFunction
    type: Literal["function"] = "function"


# extra="forbid" is a workaround to have kwargs as a field,
# see https://github.com/pydantic/pydantic/issues/3125
class LogitsProcessorConstructor(BaseModel):
    qualname: str
    args: list[Any] | None = None
    kwargs: dict[str, Any] | None = None

    model_config = ConfigDict(extra="forbid")


LogitsProcessors = list[str | LogitsProcessorConstructor]


def get_logits_processors(
    processors: LogitsProcessors | None, pattern: str | None
) -> list[Any] | None:
    if processors and pattern:
        logits_processors = []
        for processor in processors:
            qualname = processor if isinstance(processor, str) else processor.qualname
            if not re.match(pattern, qualname):
                raise ValueError(
                    f"Logits processor '{qualname}' is not allowed by this "
                    "server. See --logits-processor-pattern engine argument "
                    "for more information."
                )
            try:
                logits_processor = resolve_obj_by_qualname(qualname)
            except Exception as e:
                raise ValueError(
                    f"Logits processor '{qualname}' could not be resolved: {e}"
                ) from e
            if isinstance(processor, LogitsProcessorConstructor):
                logits_processor = logits_processor(
                    *processor.args or [], **processor.kwargs or {}
                )
            logits_processors.append(logits_processor)
        return logits_processors
    elif processors:
        raise ValueError(
            "The `logits_processors` argument is not supported by this "
            "server. See --logits-processor-pattern engine argument "
            "for more information."
        )
    return None


ResponseInputOutputItem: TypeAlias = (
    ResponseInputItemParam | ResponseReasoningItem | ResponseFunctionToolCall
)


class ResponsesRequest(OpenAIBaseModel):
    # Ordered by official OpenAI API documentation
    # https://platform.openai.com/docs/api-reference/responses/create
    background: bool | None = False
    include: (
        list[
            Literal[
                "code_interpreter_call.outputs",
                "computer_call_output.output.image_url",
                "file_search_call.results",
                "message.input_image.image_url",
                "message.output_text.logprobs",
                "reasoning.encrypted_content",
            ],
        ]
        | None
    ) = None
    input: str | list[ResponseInputOutputItem]
    instructions: str | None = None
    max_output_tokens: int | None = None
    max_tool_calls: int | None = None
    metadata: Metadata | None = None
    model: str | None = None
    parallel_tool_calls: bool | None = True
    previous_response_id: str | None = None
    prompt: ResponsePrompt | None = None
    reasoning: Reasoning | None = None
    service_tier: Literal["auto", "default", "flex", "scale", "priority"] = "auto"
    store: bool | None = True
    stream: bool | None = False
    temperature: float | None = None
    text: ResponseTextConfig | None = None
    tool_choice: ToolChoice = "auto"
    tools: list[Tool] = Field(default_factory=list)
    top_logprobs: int | None = 0
    top_p: float | None = None
    truncation: Literal["auto", "disabled"] | None = "disabled"
    user: str | None = None

    # --8<-- [start:responses-extra-params]
    request_id: str = Field(
        default_factory=lambda: f"resp_{random_uuid()}",
        description=(
            "The request_id related to this request. If the caller does "
            "not set it, a random_uuid will be generated. This id is used "
            "through out the inference process and return in response."
        ),
    )
    mm_processor_kwargs: dict[str, Any] | None = Field(
        default=None,
        description=("Additional kwargs to pass to the HF processor."),
    )
    priority: int = Field(
        default=0,
        description=(
            "The priority of the request (lower means earlier handling; "
            "default: 0). Any priority other than 0 will raise an error "
            "if the served model does not use priority scheduling."
        ),
    )
    cache_salt: str | None = Field(
        default=None,
        description=(
            "If specified, the prefix cache will be salted with the provided "
            "string to prevent an attacker to guess prompts in multi-user "
            "environments. The salt should be random, protected from "
            "access by 3rd parties, and long enough to be "
            "unpredictable (e.g., 43 characters base64-encoded, corresponding "
            "to 256 bit). Not supported by vLLM engine V0."
        ),
    )

    enable_response_messages: bool = Field(
        default=False,
        description=(
            "Dictates whether or not to return messages as part of the "
            "response object. Currently only supported for non-streaming "
            "non-background and gpt-oss only. "
        ),
    )
    # --8<-- [end:responses-extra-params]

    _DEFAULT_SAMPLING_PARAMS = {
        "temperature": 1.0,
        "top_p": 1.0,
    }

    def to_sampling_params(
        self,
        default_max_tokens: int,
        default_sampling_params: dict | None = None,
    ) -> SamplingParams:
        if self.max_output_tokens is None:
            max_tokens = default_max_tokens
        else:
            max_tokens = min(self.max_output_tokens, default_max_tokens)

        default_sampling_params = default_sampling_params or {}
        if (temperature := self.temperature) is None:
            temperature = default_sampling_params.get(
                "temperature", self._DEFAULT_SAMPLING_PARAMS["temperature"]
            )
        if (top_p := self.top_p) is None:
            top_p = default_sampling_params.get(
                "top_p", self._DEFAULT_SAMPLING_PARAMS["top_p"]
            )
        stop_token_ids = default_sampling_params.get("stop_token_ids")

        # Structured output
        structured_outputs = None
        if self.text is not None and self.text.format is not None:
            response_format = self.text.format
            if (
                response_format.type == "json_schema"
                and response_format.schema_ is not None
            ):
                structured_outputs = StructuredOutputsParams(
                    json=response_format.schema_
                )
            elif response_format.type == "json_object":
                raise NotImplementedError("json_object is not supported")

        # TODO: add more parameters
        return SamplingParams.from_optional(
            temperature=temperature,
            top_p=top_p,
            max_tokens=max_tokens,
            logprobs=self.top_logprobs if self.is_include_output_logprobs() else None,
            stop_token_ids=stop_token_ids,
            output_kind=(
                RequestOutputKind.DELTA if self.stream else RequestOutputKind.FINAL_ONLY
            ),
            structured_outputs=structured_outputs,
        )

    def is_include_output_logprobs(self) -> bool:
        """Check if the request includes output logprobs."""
        if self.include is None:
            return False
        return (
            isinstance(self.include, list)
            and "message.output_text.logprobs" in self.include
        )

    @model_validator(mode="before")
    def validate_background(cls, data):
        if not data.get("background"):
            return data
        if not data.get("store", True):
            raise ValueError("background can only be used when `store` is true")
        return data

    @model_validator(mode="before")
    def validate_prompt(cls, data):
        if data.get("prompt") is not None:
            raise ValueError("prompt template is not supported")
        return data

    @model_validator(mode="before")
    def check_cache_salt_support(cls, data):
        if data.get("cache_salt") is not None:
            if not envs.VLLM_USE_V1:
                raise ValueError(
                    "Parameter 'cache_salt' is not supported with "
                    "this instance of vLLM, which uses engine V0."
                )
            if not isinstance(data["cache_salt"], str) or not data["cache_salt"]:
                raise ValueError(
                    "Parameter 'cache_salt' must be a non-empty string if provided."
                )
        return data


class ChatCompletionRequest(OpenAIBaseModel):
    # Ordered by official OpenAI API documentation
    # https://platform.openai.com/docs/api-reference/chat/create
    messages: list[ChatCompletionMessageParam]
    model: str | None = None
    frequency_penalty: float | None = 0.0
    logit_bias: dict[str, float] | None = None
    logprobs: bool | None = False
    top_logprobs: int | None = 0
    max_tokens: int | None = Field(
        default=None,
        deprecated="max_tokens is deprecated in favor of "
        "the max_completion_tokens field",
    )
    max_completion_tokens: int | None = None
    n: int | None = 1
    presence_penalty: float | None = 0.0
    response_format: AnyResponseFormat | None = None
    seed: int | None = Field(None, ge=_LONG_INFO.min, le=_LONG_INFO.max)
    stop: str | list[str] | None = []
    stream: bool | None = False
    stream_options: StreamOptions | None = None
    temperature: float | None = None
    top_p: float | None = None
    tools: list[ChatCompletionToolsParam] | None = None
    tool_choice: (
        Literal["none"]
        | Literal["auto"]
        | Literal["required"]
        | ChatCompletionNamedToolChoiceParam
        | None
    ) = "none"
    reasoning_effort: Literal["low", "medium", "high"] | None = None
    include_reasoning: bool = True

    # NOTE this will be ignored by vLLM -- the model determines the behavior
    parallel_tool_calls: bool | None = False
    user: str | None = None

    # --8<-- [start:chat-completion-sampling-params]
    best_of: int | None = None
    use_beam_search: bool = False
    top_k: int | None = None
    min_p: float | None = None
    repetition_penalty: float | None = None
    length_penalty: float = 1.0
    stop_token_ids: list[int] | None = []
    include_stop_str_in_output: bool = False
    ignore_eos: bool = False
    min_tokens: int = 0
    skip_special_tokens: bool = True
    spaces_between_special_tokens: bool = True
    truncate_prompt_tokens: Annotated[int, Field(ge=-1)] | None = None
    prompt_logprobs: int | None = None
    allowed_token_ids: list[int] | None = None
    bad_words: list[str] = Field(default_factory=list)
    # --8<-- [end:chat-completion-sampling-params]

    # --8<-- [start:chat-completion-extra-params]
    echo: bool = Field(
        default=False,
        description=(
            "If true, the new message will be prepended with the last message "
            "if they belong to the same role."
        ),
    )
    add_generation_prompt: bool = Field(
        default=True,
        description=(
            "If true, the generation prompt will be added to the chat template. "
            "This is a parameter used by chat template in tokenizer config of the "
            "model."
        ),
    )
    continue_final_message: bool = Field(
        default=False,
        description=(
            "If this is set, the chat will be formatted so that the final "
            "message in the chat is open-ended, without any EOS tokens. The "
            "model will continue this message rather than starting a new one. "
            'This allows you to "prefill" part of the model\'s response for it. '
            "Cannot be used at the same time as `add_generation_prompt`."
        ),
    )
    add_special_tokens: bool = Field(
        default=False,
        description=(
            "If true, special tokens (e.g. BOS) will be added to the prompt "
            "on top of what is added by the chat template. "
            "For most models, the chat template takes care of adding the "
            "special tokens so this should be set to false (as is the "
            "default)."
        ),
    )
    documents: list[dict[str, str]] | None = Field(
        default=None,
        description=(
            "A list of dicts representing documents that will be accessible to "
            "the model if it is performing RAG (retrieval-augmented generation)."
            " If the template does not support RAG, this argument will have no "
            "effect. We recommend that each document should be a dict containing "
            '"title" and "text" keys.'
        ),
    )
    chat_template: str | None = Field(
        default=None,
        description=(
            "A Jinja template to use for this conversion. "
            "As of transformers v4.44, default chat template is no longer "
            "allowed, so you must provide a chat template if the tokenizer "
            "does not define one."
        ),
    )
    chat_template_kwargs: dict[str, Any] | None = Field(
        default=None,
        description=(
            "Additional keyword args to pass to the template renderer. "
            "Will be accessible by the chat template."
        ),
    )
    mm_processor_kwargs: dict[str, Any] | None = Field(
        default=None,
        description=("Additional kwargs to pass to the HF processor."),
    )
    structured_outputs: StructuredOutputsParams | None = Field(
        default=None,
        description="Additional kwargs for structured outputs",
    )
    guided_json: str | dict | BaseModel | None = Field(
        default=None,
        description=(
            "`guided_json` is deprecated. "
            "This will be removed in v0.12.0 or v1.0.0, whichever is soonest. "
            "Please pass `json` to `structured_outputs` instead."
        ),
    )
    guided_regex: str | None = Field(
        default=None,
        description=(
            "`guided_regex` is deprecated. "
            "This will be removed in v0.12.0 or v1.0.0, whichever is soonest. "
            "Please pass `regex` to `structured_outputs` instead."
        ),
    )
    guided_choice: list[str] | None = Field(
        default=None,
        description=(
            "`guided_choice` is deprecated. "
            "This will be removed in v0.12.0 or v1.0.0, whichever is soonest. "
            "Please pass `choice` to `structured_outputs` instead."
        ),
    )
    guided_grammar: str | None = Field(
        default=None,
        description=(
            "`guided_grammar` is deprecated. "
            "This will be removed in v0.12.0 or v1.0.0, whichever is soonest. "
            "Please pass `grammar` to `structured_outputs` instead."
        ),
    )
    structural_tag: str | None = Field(
        default=None,
        description=(
            "`structural_tag` is deprecated. "
            "This will be removed in v0.12.0 or v1.0.0, whichever is soonest. "
            "Please pass `structural_tag` to `structured_outputs` instead."
        ),
    )
    guided_decoding_backend: str | None = Field(
        default=None,
        description=(
            "`guided_decoding_backend` is deprecated. "
            "This will be removed in v0.12.0 or v1.0.0, whichever is soonest. "
            "Please remove it from your request."
        ),
    )
    guided_whitespace_pattern: str | None = Field(
        default=None,
        description=(
            "`guided_whitespace_pattern` is deprecated. "
            "This will be removed in v0.12.0 or v1.0.0, whichever is soonest. "
            "Please pass `whitespace_pattern` to `structured_outputs` instead."
        ),
    )
    priority: int = Field(
        default=0,
        description=(
            "The priority of the request (lower means earlier handling; "
            "default: 0). Any priority other than 0 will raise an error "
            "if the served model does not use priority scheduling."
        ),
    )
    request_id: str = Field(
        default_factory=lambda: f"{random_uuid()}",
        description=(
            "The request_id related to this request. If the caller does "
            "not set it, a random_uuid will be generated. This id is used "
            "through out the inference process and return in response."
        ),
    )
    logits_processors: LogitsProcessors | None = Field(
        default=None,
        description=(
            "A list of either qualified names of logits processors, or "
            "constructor objects, to apply when sampling. A constructor is "
            "a JSON object with a required 'qualname' field specifying the "
            "qualified name of the processor class/factory, and optional "
            "'args' and 'kwargs' fields containing positional and keyword "
            "arguments. For example: {'qualname': "
            "'my_module.MyLogitsProcessor', 'args': [1, 2], 'kwargs': "
            "{'param': 'value'}}."
        ),
    )
    return_tokens_as_token_ids: bool | None = Field(
        default=None,
        description=(
            "If specified with 'logprobs', tokens are represented "
            " as strings of the form 'token_id:{token_id}' so that tokens "
            "that are not JSON-encodable can be identified."
        ),
    )
    return_token_ids: bool | None = Field(
        default=None,
        description=(
            "If specified, the result will include token IDs alongside the "
            "generated text. In streaming mode, prompt_token_ids is included "
            "only in the first chunk, and token_ids contains the delta tokens "
            "for each chunk. This is useful for debugging or when you "
            "need to map generated text back to input tokens."
        ),
    )
    cache_salt: str | None = Field(
        default=None,
        description=(
            "If specified, the prefix cache will be salted with the provided "
            "string to prevent an attacker to guess prompts in multi-user "
            "environments. The salt should be random, protected from "
            "access by 3rd parties, and long enough to be "
            "unpredictable (e.g., 43 characters base64-encoded, corresponding "
            "to 256 bit). Not supported by vLLM engine V0."
        ),
    )
    kv_transfer_params: dict[str, Any] | None = Field(
        default=None,
        description="KVTransfer parameters used for disaggregated serving.",
    )

    vllm_xargs: dict[str, str | int | float] | None = Field(
        default=None,
        description=(
            "Additional request parameters with string or "
            "numeric values, used by custom extensions."
        ),
    )

    # --8<-- [end:chat-completion-extra-params]

    # Default sampling parameters for chat completion requests
    _DEFAULT_SAMPLING_PARAMS: dict = {
        "repetition_penalty": 1.0,
        "temperature": 1.0,
        "top_p": 1.0,
        "top_k": 0,
        "min_p": 0.0,
    }

    def to_beam_search_params(
        self, max_tokens: int, default_sampling_params: dict
    ) -> BeamSearchParams:
        n = self.n if self.n is not None else 1
        if (temperature := self.temperature) is None:
            temperature = default_sampling_params.get(
                "temperature", self._DEFAULT_SAMPLING_PARAMS["temperature"]
            )

        return BeamSearchParams(
            beam_width=n,
            max_tokens=max_tokens,
            ignore_eos=self.ignore_eos,
            temperature=temperature,
            length_penalty=self.length_penalty,
            include_stop_str_in_output=self.include_stop_str_in_output,
        )

    def to_sampling_params(
        self,
        max_tokens: int,
        logits_processor_pattern: str | None,
        default_sampling_params: dict,
    ) -> SamplingParams:
        # Default parameters
        if (repetition_penalty := self.repetition_penalty) is None:
            repetition_penalty = default_sampling_params.get(
                "repetition_penalty",
                self._DEFAULT_SAMPLING_PARAMS["repetition_penalty"],
            )
        if (temperature := self.temperature) is None:
            temperature = default_sampling_params.get(
                "temperature", self._DEFAULT_SAMPLING_PARAMS["temperature"]
            )
        if (top_p := self.top_p) is None:
            top_p = default_sampling_params.get(
                "top_p", self._DEFAULT_SAMPLING_PARAMS["top_p"]
            )
        if (top_k := self.top_k) is None:
            top_k = default_sampling_params.get(
                "top_k", self._DEFAULT_SAMPLING_PARAMS["top_k"]
            )
        if (min_p := self.min_p) is None:
            min_p = default_sampling_params.get(
                "min_p", self._DEFAULT_SAMPLING_PARAMS["min_p"]
            )

        prompt_logprobs = self.prompt_logprobs
        if prompt_logprobs is None and self.echo:
            prompt_logprobs = self.top_logprobs

        # Forward deprecated guided_* parameters to structured_outputs
        if self.structured_outputs is None:
            kwargs = dict[str, Any](
                json=self.guided_json,
                regex=self.guided_regex,
                choice=self.guided_choice,
                grammar=self.guided_grammar,
                whitespace_pattern=self.guided_whitespace_pattern,
                structural_tag=self.structural_tag,
            )
            kwargs = {k: v for k, v in kwargs.items() if v is not None}
            if len(kwargs) > 0:
                self.structured_outputs = StructuredOutputsParams(**kwargs)

        response_format = self.response_format
        json_schema_from_tool = self._get_json_schema_from_tool()
        if response_format is not None or json_schema_from_tool is not None:
            # If structured outputs wasn't already enabled,
            # we must enable it for these features to work
            if self.structured_outputs is None:
                self.structured_outputs = StructuredOutputsParams()

            # Set structured output params for response format
            if response_format is not None:
                if response_format.type == "json_object":
                    self.structured_outputs.json_object = True
                elif response_format.type == "json_schema":
                    json_schema = response_format.json_schema
                    assert json_schema is not None
                    self.structured_outputs.json = json_schema.json_schema
                elif response_format.type == "structural_tag":
                    structural_tag = response_format
                    assert structural_tag is not None and isinstance(
                        structural_tag, StructuralTagResponseFormat
                    )
                    s_tag_obj = structural_tag.model_dump(by_alias=True)
                    self.structured_outputs.structural_tag = json.dumps(s_tag_obj)

            # Set structured output params for tool calling
            if json_schema_from_tool is not None:
                self.structured_outputs.json = json_schema_from_tool

        extra_args: dict[str, Any] = self.vllm_xargs if self.vllm_xargs else {}
        if self.kv_transfer_params:
            # Pass in kv_transfer_params via extra_args
            extra_args["kv_transfer_params"] = self.kv_transfer_params
        return SamplingParams.from_optional(
            n=self.n,
            best_of=self.best_of,
            presence_penalty=self.presence_penalty,
            frequency_penalty=self.frequency_penalty,
            repetition_penalty=repetition_penalty,
            temperature=temperature,
            top_p=top_p,
            top_k=top_k,
            min_p=min_p,
            seed=self.seed,
            stop=self.stop,
            stop_token_ids=self.stop_token_ids,
            logprobs=self.top_logprobs if self.logprobs else None,
            prompt_logprobs=prompt_logprobs,
            ignore_eos=self.ignore_eos,
            max_tokens=max_tokens,
            min_tokens=self.min_tokens,
            skip_special_tokens=self.skip_special_tokens,
            spaces_between_special_tokens=self.spaces_between_special_tokens,
            logits_processors=get_logits_processors(
                self.logits_processors, logits_processor_pattern
            ),
            include_stop_str_in_output=self.include_stop_str_in_output,
            truncate_prompt_tokens=self.truncate_prompt_tokens,
            output_kind=RequestOutputKind.DELTA
            if self.stream
            else RequestOutputKind.FINAL_ONLY,
            structured_outputs=self.structured_outputs,
            logit_bias=self.logit_bias,
            bad_words=self.bad_words,
            allowed_token_ids=self.allowed_token_ids,
            extra_args=extra_args or None,
        )

    def _get_json_schema_from_tool(self) -> str | dict | None:
        # user has chosen to not use any tool
        if self.tool_choice == "none" or self.tools is None:
            return None

        # user has chosen to use a named tool
        if type(self.tool_choice) is ChatCompletionNamedToolChoiceParam:
            tool_name = self.tool_choice.function.name
            tools = {tool.function.name: tool.function for tool in self.tools}
            if tool_name not in tools:
                raise ValueError(f"Tool '{tool_name}' has not been passed in `tools`.")
            tool = tools[tool_name]
            return tool.parameters

        if self.tool_choice == "required":
            # Pydantic schema generation cannot be used since the JSON schema
            # has to be constructed for a specific instantiation of a tool list
            # so that parameters of a function are correctly generated
            # based on the chosen function name
            def get_tool_schema(tool: ChatCompletionToolsParam) -> dict:
                return {
                    "properties": {
                        "name": {"type": "string", "enum": [tool.function.name]},
                        # parameters are always generated as '{}' in the final
                        # output if they are missing from the request
                        # (i.e. are None or '{}') so the schema is
                        # updated to produce an empty object in that case
                        "parameters": tool.function.parameters
                        if tool.function.parameters
                        else {"type": "object", "properties": {}},
                    },
                    "required": ["name", "parameters"],
                }

            def get_tool_schema_defs(tools: list[ChatCompletionToolsParam]) -> dict:
                all_defs = dict[str, dict[str, Any]]()
                for tool in tools:
                    if tool.function.parameters is None:
                        continue
                    defs = tool.function.parameters.pop("$defs", {})
                    for def_name, def_schema in defs.items():
                        if def_name in all_defs and all_defs[def_name] != def_schema:
                            raise ValueError(
                                f"Tool definition '{def_name}' has "
                                "multiple schemas, which is not "
                                "supported."
                            )
                        else:
                            all_defs[def_name] = def_schema
                return all_defs

            json_schema = {
                "type": "array",
                "minItems": 1,
                "items": {
                    "type": "object",
                    "anyOf": [get_tool_schema(tool) for tool in self.tools],
                },
            }
            json_schema_defs = get_tool_schema_defs(self.tools)
            if json_schema_defs:
                json_schema["$defs"] = json_schema_defs
            return json_schema

        return None

    @model_validator(mode="before")
    @classmethod
    def validate_stream_options(cls, data):
        if data.get("stream_options") and not data.get("stream"):
            raise ValueError("Stream options can only be defined when `stream=True`.")

        return data

    @model_validator(mode="before")
    @classmethod
    def check_logprobs(cls, data):
        if (prompt_logprobs := data.get("prompt_logprobs")) is not None:
            if data.get("stream") and (prompt_logprobs > 0 or prompt_logprobs == -1):
                raise ValueError(
                    "`prompt_logprobs` are not available when `stream=True`."
                )

            if prompt_logprobs < 0 and prompt_logprobs != -1:
                raise ValueError("`prompt_logprobs` must be a positive value or -1.")
            if prompt_logprobs == -1 and not envs.VLLM_USE_V1:
                raise ValueError(
                    "`prompt_logprobs=-1` is only supported with vLLM engine V1."
                )
        if (top_logprobs := data.get("top_logprobs")) is not None:
            if top_logprobs < 0 and top_logprobs != -1:
                raise ValueError("`top_logprobs` must be a positive value or -1.")

            if (top_logprobs == -1 or top_logprobs > 0) and not data.get("logprobs"):
                raise ValueError(
                    "when using `top_logprobs`, `logprobs` must be set to true."
                )

        return data

    @model_validator(mode="before")
    @classmethod
    def check_structured_outputs_count(cls, data):
        if isinstance(data, ValueError):
            raise data

        if data.get("structured_outputs", None) is None:
            return data

        structured_outputs_kwargs = data["structured_outputs"]
        count = sum(
            structured_outputs_kwargs.get(k) is not None
            for k in ("json", "regex", "choice")
        )
        # you can only use one kind of constraints for structured outputs
        if count > 1:
            raise ValueError(
                "You can only use one kind of constraints for structured "
                "outputs ('json', 'regex' or 'choice')."
            )
        # you can only either use structured outputs or tools, not both
        if count > 1 and data.get("tool_choice", "none") not in (
            "none",
            "auto",
            "required",
        ):
            raise ValueError(
                "You can only either use constraints for structured outputs "
                "or tools, not both."
            )
        return data

    @model_validator(mode="before")
    @classmethod
    def check_tool_usage(cls, data):
        # if "tool_choice" is not specified but tools are provided,
        # default to "auto" tool_choice
        if "tool_choice" not in data and data.get("tools"):
            data["tool_choice"] = "auto"

        # if "tool_choice" is "none" -- no validation is needed for tools
        if "tool_choice" in data and data["tool_choice"] == "none":
            return data

        # if "tool_choice" is specified -- validation
        if "tool_choice" in data and data["tool_choice"] is not None:
            # ensure that if "tool choice" is specified, tools are present
            if "tools" not in data or data["tools"] is None:
                raise ValueError("When using `tool_choice`, `tools` must be set.")

            # make sure that tool choice is either a named tool
            # OR that it's set to "auto" or "required"
            if data["tool_choice"] not in ["auto", "required"] and not isinstance(
                data["tool_choice"], dict
            ):
                raise ValueError(
                    f"Invalid value for `tool_choice`: {data['tool_choice']}! "
                    'Only named tools, "none", "auto" or "required" '
                    "are supported."
                )

            # if tool_choice is "required" but the "tools" list is empty,
            # override the data to behave like "none" to align with
            # OpenAI’s behavior.
            if (
                data["tool_choice"] == "required"
                and isinstance(data["tools"], list)
                and len(data["tools"]) == 0
            ):
                data["tool_choice"] = "none"
                del data["tools"]
                return data

            # ensure that if "tool_choice" is specified as an object,
            # it matches a valid tool
            correct_usage_message = (
                'Correct usage: `{"type": "function",'
                ' "function": {"name": "my_function"}}`'
            )
            if isinstance(data["tool_choice"], dict):
                valid_tool = False
                function = data["tool_choice"].get("function")
                if not isinstance(function, dict):
                    raise ValueError(
                        f"Invalid value for `function`: `{function}` in "
                        f"`tool_choice`! {correct_usage_message}"
                    )
                if "name" not in function:
                    raise ValueError(
                        f"Expected field `name` in `function` in "
                        f"`tool_choice`! {correct_usage_message}"
                    )
                function_name = function["name"]
                if not isinstance(function_name, str) or len(function_name) == 0:
                    raise ValueError(
                        f"Invalid `name` in `function`: `{function_name}`"
                        f" in `tool_choice`! {correct_usage_message}"
                    )
                for tool in data["tools"]:
                    if tool["function"]["name"] == function_name:
                        valid_tool = True
                        break
                if not valid_tool:
                    raise ValueError(
                        "The tool specified in `tool_choice` does not match any"
                        " of the specified `tools`"
                    )
        return data

    @model_validator(mode="before")
    @classmethod
    def check_generation_prompt(cls, data):
        if data.get("continue_final_message") and data.get("add_generation_prompt"):
            raise ValueError(
                "Cannot set both `continue_final_message` and "
                "`add_generation_prompt` to True."
            )
        return data

    @model_validator(mode="before")
    @classmethod
    def check_cache_salt_support(cls, data):
        if data.get("cache_salt") is not None:
            if not envs.VLLM_USE_V1:
                raise ValueError(
                    "Parameter 'cache_salt' is not supported with "
                    "this instance of vLLM, which uses engine V0."
                )
            if not isinstance(data["cache_salt"], str) or not data["cache_salt"]:
                raise ValueError(
                    "Parameter 'cache_salt' must be a non-empty string if provided."
                )
        return data


class CompletionRequest(OpenAIBaseModel):
    # Ordered by official OpenAI API documentation
    # https://platform.openai.com/docs/api-reference/completions/create
    model: str | None = None
    prompt: list[int] | list[list[int]] | str | list[str] | None = None
    best_of: int | None = None
    echo: bool | None = False
    frequency_penalty: float | None = 0.0
    logit_bias: dict[str, float] | None = None
    logprobs: int | None = None
    max_tokens: int | None = 16
    n: int = 1
    presence_penalty: float | None = 0.0
    seed: int | None = Field(None, ge=_LONG_INFO.min, le=_LONG_INFO.max)
    stop: str | list[str] | None = []
    stream: bool | None = False
    stream_options: StreamOptions | None = None
    suffix: str | None = None
    temperature: float | None = None
    top_p: float | None = None
    user: str | None = None

    # --8<-- [start:completion-sampling-params]
    use_beam_search: bool = False
    top_k: int | None = None
    min_p: float | None = None
    repetition_penalty: float | None = None
    length_penalty: float = 1.0
    stop_token_ids: list[int] | None = []
    include_stop_str_in_output: bool = False
    ignore_eos: bool = False
    min_tokens: int = 0
    skip_special_tokens: bool = True
    spaces_between_special_tokens: bool = True
    truncate_prompt_tokens: Annotated[int, Field(ge=-1)] | None = None
    allowed_token_ids: list[int] | None = None
    prompt_logprobs: int | None = None
    # --8<-- [end:completion-sampling-params]

    # --8<-- [start:completion-extra-params]
    prompt_embeds: bytes | list[bytes] | None = None
    add_special_tokens: bool = Field(
        default=True,
        description=(
            "If true (the default), special tokens (e.g. BOS) will be added to "
            "the prompt."
        ),
    )
    response_format: AnyResponseFormat | None = Field(
        default=None,
        description=(
            "Similar to chat completion, this parameter specifies the format "
            "of output. Only {'type': 'json_object'}, {'type': 'json_schema'}"
            ", {'type': 'structural_tag'}, or {'type': 'text' } is supported."
        ),
    )
    structured_outputs: StructuredOutputsParams | None = Field(
        default=None,
        description="Additional kwargs for structured outputs",
    )
    guided_json: str | dict | BaseModel | None = Field(
        default=None,
        description=(
            "`guided_json` is deprecated. "
            "This will be removed in v0.12.0 or v1.0.0, whichever is soonest. "
            "Please pass `json` to `structured_outputs` instead."
        ),
    )
    guided_regex: str | None = Field(
        default=None,
        description=(
            "`guided_regex` is deprecated. "
            "This will be removed in v0.12.0 or v1.0.0, whichever is soonest. "
            "Please pass `regex` to `structured_outputs` instead."
        ),
    )
    guided_choice: list[str] | None = Field(
        default=None,
        description=(
            "`guided_choice` is deprecated. "
            "This will be removed in v0.12.0 or v1.0.0, whichever is soonest. "
            "Please pass `choice` to `structured_outputs` instead."
        ),
    )
    guided_grammar: str | None = Field(
        default=None,
        description=(
            "`guided_grammar` is deprecated. "
            "This will be removed in v0.12.0 or v1.0.0, whichever is soonest. "
            "Please pass `grammar` to `structured_outputs` instead."
        ),
    )
<<<<<<< HEAD
    structural_tag: Optional[str] = Field(
        default=None,
        description=(
            "If specified, the output will follow the structural tag schema."),
    )
    guided_decoding_backend: Optional[str] = Field(
=======
    guided_decoding_backend: str | None = Field(
>>>>>>> f89f5993
        default=None,
        description=(
            "`guided_decoding_backend` is deprecated. "
            "This will be removed in v0.12.0 or v1.0.0, whichever is soonest. "
            "Please remove it from your request."
        ),
    )
    guided_whitespace_pattern: str | None = Field(
        default=None,
        description=(
            "`guided_whitespace_pattern` is deprecated. "
            "This will be removed in v0.12.0 or v1.0.0, whichever is soonest. "
            "Please pass `whitespace_pattern` to `structured_outputs` instead."
        ),
    )
    priority: int = Field(
        default=0,
        description=(
            "The priority of the request (lower means earlier handling; "
            "default: 0). Any priority other than 0 will raise an error "
            "if the served model does not use priority scheduling."
        ),
    )
    request_id: str = Field(
        default_factory=lambda: f"{random_uuid()}",
        description=(
            "The request_id related to this request. If the caller does "
            "not set it, a random_uuid will be generated. This id is used "
            "through out the inference process and return in response."
        ),
    )
    logits_processors: LogitsProcessors | None = Field(
        default=None,
        description=(
            "A list of either qualified names of logits processors, or "
            "constructor objects, to apply when sampling. A constructor is "
            "a JSON object with a required 'qualname' field specifying the "
            "qualified name of the processor class/factory, and optional "
            "'args' and 'kwargs' fields containing positional and keyword "
            "arguments. For example: {'qualname': "
            "'my_module.MyLogitsProcessor', 'args': [1, 2], 'kwargs': "
            "{'param': 'value'}}."
        ),
    )

    return_tokens_as_token_ids: bool | None = Field(
        default=None,
        description=(
            "If specified with 'logprobs', tokens are represented "
            " as strings of the form 'token_id:{token_id}' so that tokens "
            "that are not JSON-encodable can be identified."
        ),
    )
    return_token_ids: bool | None = Field(
        default=None,
        description=(
            "If specified, the result will include token IDs alongside the "
            "generated text. In streaming mode, prompt_token_ids is included "
            "only in the first chunk, and token_ids contains the delta tokens "
            "for each chunk. This is useful for debugging or when you "
            "need to map generated text back to input tokens."
        ),
    )

    cache_salt: str | None = Field(
        default=None,
        description=(
            "If specified, the prefix cache will be salted with the provided "
            "string to prevent an attacker to guess prompts in multi-user "
            "environments. The salt should be random, protected from "
            "access by 3rd parties, and long enough to be "
            "unpredictable (e.g., 43 characters base64-encoded, corresponding "
            "to 256 bit). Not supported by vLLM engine V0."
        ),
    )

    kv_transfer_params: dict[str, Any] | None = Field(
        default=None,
        description="KVTransfer parameters used for disaggregated serving.",
    )

    vllm_xargs: dict[str, str | int | float] | None = Field(
        default=None,
        description=(
            "Additional request parameters with string or "
            "numeric values, used by custom extensions."
        ),
    )

    # --8<-- [end:completion-extra-params]

    # Default sampling parameters for completion requests
    _DEFAULT_SAMPLING_PARAMS: dict = {
        "repetition_penalty": 1.0,
        "temperature": 1.0,
        "top_p": 1.0,
        "top_k": 0,
        "min_p": 0.0,
    }

    def to_beam_search_params(
        self,
        max_tokens: int,
        default_sampling_params: dict | None = None,
    ) -> BeamSearchParams:
        if default_sampling_params is None:
            default_sampling_params = {}
        n = self.n if self.n is not None else 1

        if (temperature := self.temperature) is None:
            temperature = default_sampling_params.get("temperature", 1.0)

        return BeamSearchParams(
            beam_width=n,
            max_tokens=max_tokens,
            ignore_eos=self.ignore_eos,
            temperature=temperature,
            length_penalty=self.length_penalty,
            include_stop_str_in_output=self.include_stop_str_in_output,
        )

    def to_sampling_params(
        self,
        max_tokens: int,
        logits_processor_pattern: str | None,
        default_sampling_params: dict | None = None,
    ) -> SamplingParams:
        if default_sampling_params is None:
            default_sampling_params = {}

        # Default parameters
        if (repetition_penalty := self.repetition_penalty) is None:
            repetition_penalty = default_sampling_params.get(
                "repetition_penalty",
                self._DEFAULT_SAMPLING_PARAMS["repetition_penalty"],
            )
        if (temperature := self.temperature) is None:
            temperature = default_sampling_params.get(
                "temperature", self._DEFAULT_SAMPLING_PARAMS["temperature"]
            )
        if (top_p := self.top_p) is None:
            top_p = default_sampling_params.get(
                "top_p", self._DEFAULT_SAMPLING_PARAMS["top_p"]
            )
        if (top_k := self.top_k) is None:
            top_k = default_sampling_params.get(
                "top_k", self._DEFAULT_SAMPLING_PARAMS["top_k"]
            )
        if (min_p := self.min_p) is None:
            min_p = default_sampling_params.get(
                "min_p", self._DEFAULT_SAMPLING_PARAMS["min_p"]
            )

        prompt_logprobs = self.prompt_logprobs
        if prompt_logprobs is None and self.echo:
            prompt_logprobs = self.logprobs

        echo_without_generation = self.echo and self.max_tokens == 0

        guided_json_object = None
        if self.response_format is not None:
            if self.response_format.type == "json_object":
                guided_json_object = True
            elif self.response_format.type == "json_schema":
                json_schema = self.response_format.json_schema
                assert json_schema is not None
                self.guided_json = json_schema.json_schema
            elif self.response_format.type == "structural_tag":
                structural_tag = self.response_format
                assert structural_tag is not None and isinstance(
                    structural_tag, StructuralTagResponseFormat)
                s_tag_obj = structural_tag.model_dump(by_alias=True)
                self.structural_tag = json.dumps(s_tag_obj)

        # Forward deprecated guided_* parameters to structured_outputs
        if self.structured_outputs is None:
            kwargs = dict[str, Any](
                json=self.guided_json,
                json_object=guided_json_object,
                regex=self.guided_regex,
                choice=self.guided_choice,
                grammar=self.guided_grammar,
                whitespace_pattern=self.guided_whitespace_pattern,
            )
            kwargs = {k: v for k, v in kwargs.items() if v is not None}
            if len(kwargs) > 0:
                self.structured_outputs = StructuredOutputsParams(**kwargs)

        if (
            self.structured_outputs is not None
            and self.response_format is not None
            and self.response_format.type == "json_object"
        ):
            self.structured_outputs.json_object = True

        extra_args: dict[str, Any] = self.vllm_xargs if self.vllm_xargs else {}
        if self.kv_transfer_params:
            # Pass in kv_transfer_params via extra_args
            extra_args["kv_transfer_params"] = self.kv_transfer_params
        return SamplingParams.from_optional(
            n=self.n,
            best_of=self.best_of,
            presence_penalty=self.presence_penalty,
            frequency_penalty=self.frequency_penalty,
            repetition_penalty=repetition_penalty,
            temperature=temperature,
            top_p=top_p,
            top_k=top_k,
            min_p=min_p,
            seed=self.seed,
            stop=self.stop,
            stop_token_ids=self.stop_token_ids,
            logprobs=self.logprobs,
            ignore_eos=self.ignore_eos,
            max_tokens=max_tokens if not echo_without_generation else 1,
            min_tokens=self.min_tokens,
            prompt_logprobs=prompt_logprobs,
            skip_special_tokens=self.skip_special_tokens,
            spaces_between_special_tokens=self.spaces_between_special_tokens,
            include_stop_str_in_output=self.include_stop_str_in_output,
            logits_processors=get_logits_processors(
                self.logits_processors, logits_processor_pattern
            ),
            truncate_prompt_tokens=self.truncate_prompt_tokens,
            output_kind=RequestOutputKind.DELTA
            if self.stream
            else RequestOutputKind.FINAL_ONLY,
            structured_outputs=self.structured_outputs,
            logit_bias=self.logit_bias,
            allowed_token_ids=self.allowed_token_ids,
            extra_args=extra_args or None,
        )

    @model_validator(mode="before")
    @classmethod
    def check_structured_outputs_count(cls, data):
        if data.get("structured_outputs", None) is None:
            return data

        structured_outputs_kwargs = data["structured_outputs"]
        count = sum(
            structured_outputs_kwargs.get(k) is not None
            for k in ("json", "regex", "choice")
        )
        if count > 1:
            raise ValueError(
                "You can only use one kind of constraints for structured "
                "outputs ('json', 'regex' or 'choice')."
            )
        return data

    @model_validator(mode="before")
    @classmethod
    def check_logprobs(cls, data):
        if (prompt_logprobs := data.get("prompt_logprobs")) is not None:
            if data.get("stream") and (prompt_logprobs > 0 or prompt_logprobs == -1):
                raise ValueError(
                    "`prompt_logprobs` are not available when `stream=True`."
                )

            if prompt_logprobs < 0 and prompt_logprobs != -1:
                raise ValueError("`prompt_logprobs` must be a positive value or -1.")
            if prompt_logprobs == -1 and not envs.VLLM_USE_V1:
                raise ValueError(
                    "`prompt_logprobs=-1` is only supported with vLLM engine V1."
                )
        if (logprobs := data.get("logprobs")) is not None and logprobs < 0:
            raise ValueError("`logprobs` must be a positive value.")

        return data

    @model_validator(mode="before")
    @classmethod
    def validate_stream_options(cls, data):
        if data.get("stream_options") and not data.get("stream"):
            raise ValueError("Stream options can only be defined when `stream=True`.")

        return data

    @model_validator(mode="before")
    @classmethod
    def validate_prompt_and_prompt_embeds(cls, data):
        prompt = data.get("prompt")
        prompt_embeds = data.get("prompt_embeds")

        prompt_is_empty = prompt is None or (isinstance(prompt, str) and prompt == "")
        embeds_is_empty = prompt_embeds is None or (
            isinstance(prompt_embeds, list) and len(prompt_embeds) == 0
        )

        if prompt_is_empty and embeds_is_empty:
            raise ValueError(
                "Either prompt or prompt_embeds must be provided and non-empty."
            )

        return data

    @model_validator(mode="before")
    @classmethod
    def check_cache_salt_support(cls, data):
        if data.get("cache_salt") is not None:
            if not envs.VLLM_USE_V1:
                raise ValueError(
                    "Parameter 'cache_salt' is not supported with "
                    "this instance of vLLM, which uses engine V0."
                )
            if not isinstance(data["cache_salt"], str) or not data["cache_salt"]:
                raise ValueError(
                    "Parameter 'cache_salt' must be a non-empty string if provided."
                )
        return data


class EmbeddingCompletionRequest(OpenAIBaseModel):
    # Ordered by official OpenAI API documentation
    # https://platform.openai.com/docs/api-reference/embeddings
    model: str | None = None
    input: list[int] | list[list[int]] | str | list[str]
    encoding_format: Literal["float", "base64"] = "float"
    dimensions: int | None = None
    user: str | None = None
    truncate_prompt_tokens: Annotated[int, Field(ge=-1)] | None = None

    # --8<-- [start:embedding-extra-params]
    add_special_tokens: bool = Field(
        default=True,
        description=(
            "If true (the default), special tokens (e.g. BOS) will be added to "
            "the prompt."
        ),
    )
    priority: int = Field(
        default=0,
        description=(
            "The priority of the request (lower means earlier handling; "
            "default: 0). Any priority other than 0 will raise an error "
            "if the served model does not use priority scheduling."
        ),
    )
    request_id: str = Field(
        default_factory=lambda: f"{random_uuid()}",
        description=(
            "The request_id related to this request. If the caller does "
            "not set it, a random_uuid will be generated. This id is used "
            "through out the inference process and return in response."
        ),
    )
    normalize: bool | None = None

    # --8<-- [end:embedding-extra-params]

    def to_pooling_params(self):
        return PoolingParams(
            truncate_prompt_tokens=self.truncate_prompt_tokens,
            dimensions=self.dimensions,
            normalize=self.normalize,
        )


class EmbeddingChatRequest(OpenAIBaseModel):
    model: str | None = None
    messages: list[ChatCompletionMessageParam]

    encoding_format: Literal["float", "base64"] = "float"
    dimensions: int | None = None
    user: str | None = None
    truncate_prompt_tokens: Annotated[int, Field(ge=-1)] | None = None

    # --8<-- [start:chat-embedding-extra-params]
    add_generation_prompt: bool = Field(
        default=False,
        description=(
            "If true, the generation prompt will be added to the chat template. "
            "This is a parameter used by chat template in tokenizer config of the "
            "model."
        ),
    )

    add_special_tokens: bool = Field(
        default=False,
        description=(
            "If true, special tokens (e.g. BOS) will be added to the prompt "
            "on top of what is added by the chat template. "
            "For most models, the chat template takes care of adding the "
            "special tokens so this should be set to false (as is the "
            "default)."
        ),
    )
    chat_template: str | None = Field(
        default=None,
        description=(
            "A Jinja template to use for this conversion. "
            "As of transformers v4.44, default chat template is no longer "
            "allowed, so you must provide a chat template if the tokenizer "
            "does not define one."
        ),
    )
    chat_template_kwargs: dict[str, Any] | None = Field(
        default=None,
        description=(
            "Additional keyword args to pass to the template renderer. "
            "Will be accessible by the chat template."
        ),
    )
    mm_processor_kwargs: dict[str, Any] | None = Field(
        default=None,
        description=("Additional kwargs to pass to the HF processor."),
    )
    priority: int = Field(
        default=0,
        description=(
            "The priority of the request (lower means earlier handling; "
            "default: 0). Any priority other than 0 will raise an error "
            "if the served model does not use priority scheduling."
        ),
    )
    request_id: str = Field(
        default_factory=lambda: f"{random_uuid()}",
        description=(
            "The request_id related to this request. If the caller does "
            "not set it, a random_uuid will be generated. This id is used "
            "through out the inference process and return in response."
        ),
    )
    normalize: bool | None = None
    # --8<-- [end:chat-embedding-extra-params]

    @model_validator(mode="before")
    @classmethod
    def check_generation_prompt(cls, data):
        if data.get("continue_final_message") and data.get("add_generation_prompt"):
            raise ValueError(
                "Cannot set both `continue_final_message` and "
                "`add_generation_prompt` to True."
            )
        return data

    def to_pooling_params(self):
        return PoolingParams(
            truncate_prompt_tokens=self.truncate_prompt_tokens,
            dimensions=self.dimensions,
            normalize=self.normalize,
        )


EmbeddingRequest: TypeAlias = EmbeddingCompletionRequest | EmbeddingChatRequest

PoolingCompletionRequest = EmbeddingCompletionRequest
PoolingChatRequest = EmbeddingChatRequest

T = TypeVar("T")


class IOProcessorRequest(OpenAIBaseModel, Generic[T]):
    model: str | None = None

    priority: int = Field(default=0)
    """
    The priority of the request (lower means earlier handling;
    default: 0). Any priority other than 0 will raise an error
    if the served model does not use priority scheduling.
    """
    data: T
    """
    When using plugins IOProcessor plugins, the actual input is processed
    by the plugin itself. Hence, we use a generic type for the request data
    """
    softmax: bool = True

    def to_pooling_params(self):
        return PoolingParams(task="encode", softmax=self.softmax)


class IOProcessorResponse(OpenAIBaseModel, Generic[T]):
    request_id: str | None = None
    """
    The request_id associated with this response
    """
    created_at: int = Field(default_factory=lambda: int(time.time()))

    data: T
    """
    When using plugins IOProcessor plugins, the actual output is generated
    by the plugin itself. Hence, we use a generic type for the response data
    """


PoolingRequest: TypeAlias = (
    PoolingCompletionRequest | PoolingChatRequest | IOProcessorRequest
)


class ScoreRequest(OpenAIBaseModel):
    model: str | None = None
    text_1: list[str] | str | ScoreMultiModalParam
    text_2: list[str] | str | ScoreMultiModalParam
    truncate_prompt_tokens: Annotated[int, Field(ge=-1)] | None = None

    # --8<-- [start:score-extra-params]

    mm_processor_kwargs: dict[str, Any] | None = Field(
        default=None,
        description=("Additional kwargs to pass to the HF processor."),
    )

    priority: int = Field(
        default=0,
        description=(
            "The priority of the request (lower means earlier handling; "
            "default: 0). Any priority other than 0 will raise an error "
            "if the served model does not use priority scheduling."
        ),
    )

    activation: bool | None = None

    # --8<-- [end:score-extra-params]

    def to_pooling_params(self):
        return PoolingParams(
            truncate_prompt_tokens=self.truncate_prompt_tokens,
            activation=self.activation,
        )


class RerankRequest(OpenAIBaseModel):
    model: str | None = None
    query: str | ScoreMultiModalParam
    documents: list[str] | ScoreMultiModalParam
    top_n: int = Field(default_factory=lambda: 0)
    truncate_prompt_tokens: Annotated[int, Field(ge=-1)] | None = None

    # --8<-- [start:rerank-extra-params]

    mm_processor_kwargs: dict[str, Any] | None = Field(
        default=None,
        description=("Additional kwargs to pass to the HF processor."),
    )

    priority: int = Field(
        default=0,
        description=(
            "The priority of the request (lower means earlier handling; "
            "default: 0). Any priority other than 0 will raise an error "
            "if the served model does not use priority scheduling."
        ),
    )

    activation: bool | None = None

    # --8<-- [end:rerank-extra-params]

    def to_pooling_params(self):
        return PoolingParams(
            truncate_prompt_tokens=self.truncate_prompt_tokens,
            activation=self.activation,
        )


class RerankDocument(BaseModel):
    text: str | None = None
    multi_modal: ScoreContentPartParam | None = None


class RerankResult(BaseModel):
    index: int
    document: RerankDocument
    relevance_score: float


class RerankUsage(BaseModel):
    total_tokens: int


class RerankResponse(OpenAIBaseModel):
    id: str
    model: str
    usage: RerankUsage
    results: list[RerankResult]


class CompletionLogProbs(OpenAIBaseModel):
    text_offset: list[int] = Field(default_factory=list)
    token_logprobs: list[float | None] = Field(default_factory=list)
    tokens: list[str] = Field(default_factory=list)
    top_logprobs: list[dict[str, float] | None] = Field(default_factory=list)


class CompletionResponseChoice(OpenAIBaseModel):
    index: int
    text: str
    logprobs: CompletionLogProbs | None = None
    finish_reason: str | None = None
    stop_reason: int | str | None = Field(
        default=None,
        description=(
            "The stop string or token id that caused the completion "
            "to stop, None if the completion finished for some other reason "
            "including encountering the EOS token"
        ),
    )
    token_ids: list[int] | None = None  # For response
    prompt_logprobs: list[dict[int, Logprob] | None] | None = None
    prompt_token_ids: list[int] | None = None  # For prompt


class CompletionResponse(OpenAIBaseModel):
    id: str = Field(default_factory=lambda: f"cmpl-{random_uuid()}")
    object: Literal["text_completion"] = "text_completion"
    created: int = Field(default_factory=lambda: int(time.time()))
    model: str
    choices: list[CompletionResponseChoice]
    service_tier: Literal["auto", "default", "flex", "scale", "priority"] | None = None
    system_fingerprint: str | None = None
    usage: UsageInfo

    # vLLM-specific fields that are not in OpenAI spec
    kv_transfer_params: dict[str, Any] | None = Field(
        default=None, description="KVTransfer parameters."
    )


class CompletionResponseStreamChoice(OpenAIBaseModel):
    index: int
    text: str
    logprobs: CompletionLogProbs | None = None
    finish_reason: str | None = None
    stop_reason: int | str | None = Field(
        default=None,
        description=(
            "The stop string or token id that caused the completion "
            "to stop, None if the completion finished for some other reason "
            "including encountering the EOS token"
        ),
    )
    # not part of the OpenAI spec but for tracing the tokens
    # prompt tokens is put into choice to align with CompletionResponseChoice
    prompt_token_ids: list[int] | None = None
    token_ids: list[int] | None = None


class CompletionStreamResponse(OpenAIBaseModel):
    id: str = Field(default_factory=lambda: f"cmpl-{random_uuid()}")
    object: str = "text_completion"
    created: int = Field(default_factory=lambda: int(time.time()))
    model: str
    choices: list[CompletionResponseStreamChoice]
    usage: UsageInfo | None = Field(default=None)


class EmbeddingResponseData(OpenAIBaseModel):
    index: int
    object: str = "embedding"
    embedding: list[float] | str


class EmbeddingResponse(OpenAIBaseModel):
    id: str = Field(default_factory=lambda: f"embd-{random_uuid()}")
    object: str = "list"
    created: int = Field(default_factory=lambda: int(time.time()))
    model: str
    data: list[EmbeddingResponseData]
    usage: UsageInfo


class PoolingResponseData(OpenAIBaseModel):
    index: int
    object: str = "pooling"
    data: list[list[float]] | list[float] | str


class PoolingResponse(OpenAIBaseModel):
    id: str = Field(default_factory=lambda: f"pool-{random_uuid()}")
    object: str = "list"
    created: int = Field(default_factory=lambda: int(time.time()))
    model: str
    data: list[PoolingResponseData]
    usage: UsageInfo


class ScoreResponseData(OpenAIBaseModel):
    index: int
    object: str = "score"
    score: float


class ScoreResponse(OpenAIBaseModel):
    id: str = Field(default_factory=lambda: f"embd-{random_uuid()}")
    object: str = "list"
    created: int = Field(default_factory=lambda: int(time.time()))
    model: str
    data: list[ScoreResponseData]
    usage: UsageInfo


class ClassificationRequest(OpenAIBaseModel):
    model: str | None = None
    input: list[str] | str
    truncate_prompt_tokens: int | None = None
    user: str | None = None

    # --8<-- [start:classification-extra-params]
    priority: int = Field(
        default=0,
        description=(
            "The priority of the request (lower means earlier handling; "
            "default: 0). Any priority other than 0 will raise an error "
            "if the served model does not use priority scheduling."
        ),
    )

    activation: bool | None = None

    # --8<-- [end:classification-extra-params]

    def to_pooling_params(self):
        return PoolingParams(
            truncate_prompt_tokens=self.truncate_prompt_tokens,
            activation=self.activation,
        )


class ClassificationData(OpenAIBaseModel):
    index: int
    label: str | None
    probs: list[float]
    num_classes: int


class ClassificationResponse(OpenAIBaseModel):
    id: str = Field(default_factory=lambda: f"classify-{random_uuid()}")
    object: str = "list"
    created: int = Field(default_factory=lambda: int(time.time()))
    model: str
    data: list[ClassificationData]
    usage: UsageInfo


class FunctionCall(OpenAIBaseModel):
    name: str
    arguments: str


class ToolCall(OpenAIBaseModel):
    id: str = Field(default_factory=make_tool_call_id)
    type: Literal["function"] = "function"
    function: FunctionCall


class DeltaFunctionCall(BaseModel):
    name: str | None = None
    arguments: str | None = None


# a tool call delta where everything is optional
class DeltaToolCall(OpenAIBaseModel):
    id: str | None = None
    type: Literal["function"] | None = None
    index: int
    function: DeltaFunctionCall | None = None


class ExtractedToolCallInformation(BaseModel):
    # indicate if tools were called
    tools_called: bool

    # extracted tool calls
    tool_calls: list[ToolCall]

    # content - per OpenAI spec, content AND tool calls can be returned rarely
    # But some models will do this intentionally
    content: str | None = None


class ChatMessage(OpenAIBaseModel):
    role: str
    content: str | None = None
    refusal: str | None = None
    annotations: OpenAIAnnotation | None = None
    audio: OpenAIChatCompletionAudio | None = None
    function_call: FunctionCall | None = None
    tool_calls: list[ToolCall] = Field(default_factory=list)

    # vLLM-specific fields that are not in OpenAI spec
    reasoning_content: str | None = None


class ChatCompletionLogProb(OpenAIBaseModel):
    token: str
    logprob: float = -9999.0
    bytes: list[int] | None = None


class ChatCompletionLogProbsContent(ChatCompletionLogProb):
    # Workaround: redefine fields name cache so that it's not
    # shared with the super class.
    field_names: ClassVar[set[str] | None] = None
    top_logprobs: list[ChatCompletionLogProb] = Field(default_factory=list)


class ChatCompletionLogProbs(OpenAIBaseModel):
    content: list[ChatCompletionLogProbsContent] | None = None


class ChatCompletionResponseChoice(OpenAIBaseModel):
    index: int
    message: ChatMessage
    logprobs: ChatCompletionLogProbs | None = None
    # per OpenAI spec this is the default
    finish_reason: str | None = "stop"
    # not part of the OpenAI spec but included in vLLM for legacy reasons
    stop_reason: int | str | None = None
    # not part of the OpenAI spec but is useful for tracing the tokens
    # in agent scenarios
    token_ids: list[int] | None = None


class ChatCompletionResponse(OpenAIBaseModel):
    id: str = Field(default_factory=lambda: f"chatcmpl-{random_uuid()}")
    object: Literal["chat.completion"] = "chat.completion"
    created: int = Field(default_factory=lambda: int(time.time()))
    model: str
    choices: list[ChatCompletionResponseChoice]
    service_tier: Literal["auto", "default", "flex", "scale", "priority"] | None = None
    system_fingerprint: str | None = None
    usage: UsageInfo

    # vLLM-specific fields that are not in OpenAI spec
    prompt_logprobs: list[dict[int, Logprob] | None] | None = None
    prompt_token_ids: list[int] | None = None
    kv_transfer_params: dict[str, Any] | None = Field(
        default=None, description="KVTransfer parameters."
    )


class DeltaMessage(OpenAIBaseModel):
    role: str | None = None
    content: str | None = None
    reasoning_content: str | None = None
    tool_calls: list[DeltaToolCall] = Field(default_factory=list)


class ChatCompletionResponseStreamChoice(OpenAIBaseModel):
    index: int
    delta: DeltaMessage
    logprobs: ChatCompletionLogProbs | None = None
    finish_reason: str | None = None
    stop_reason: int | str | None = None
    # not part of the OpenAI spec but for tracing the tokens
    token_ids: list[int] | None = None


class ChatCompletionStreamResponse(OpenAIBaseModel):
    id: str = Field(default_factory=lambda: f"chatcmpl-{random_uuid()}")
    object: Literal["chat.completion.chunk"] = "chat.completion.chunk"
    created: int = Field(default_factory=lambda: int(time.time()))
    model: str
    choices: list[ChatCompletionResponseStreamChoice]
    usage: UsageInfo | None = Field(default=None)
    # not part of the OpenAI spec but for tracing the tokens
    prompt_token_ids: list[int] | None = None


class TranscriptionResponseStreamChoice(OpenAIBaseModel):
    delta: DeltaMessage
    finish_reason: str | None = None
    stop_reason: int | str | None = None


class TranscriptionStreamResponse(OpenAIBaseModel):
    id: str = Field(default_factory=lambda: f"trsc-{random_uuid()}")
    object: Literal["transcription.chunk"] = "transcription.chunk"
    created: int = Field(default_factory=lambda: int(time.time()))
    model: str
    choices: list[TranscriptionResponseStreamChoice]
    usage: UsageInfo | None = Field(default=None)


class InputTokensDetails(OpenAIBaseModel):
    cached_tokens: int


class OutputTokensDetails(OpenAIBaseModel):
    reasoning_tokens: int = 0
    tool_output_tokens: int = 0


class ResponseUsage(OpenAIBaseModel):
    input_tokens: int
    input_tokens_details: InputTokensDetails
    output_tokens: int
    output_tokens_details: OutputTokensDetails
    total_tokens: int


def serialize_message(msg):
    """
    Serializes a single message
    """
    if isinstance(msg, dict):
        return msg
    elif hasattr(msg, "__dict__"):
        return msg.to_dict()
    else:
        # fallback to pyandic dump
        return msg.model_dump_json()


def serialize_messages(msgs):
    """
    Serializes multiple messages
    """
    return [serialize_message(msg) for msg in msgs] if msgs else None


class ResponsesResponse(OpenAIBaseModel):
    id: str = Field(default_factory=lambda: f"resp_{random_uuid()}")
    created_at: int = Field(default_factory=lambda: int(time.time()))
    # error: Optional[ResponseError] = None
    incomplete_details: IncompleteDetails | None = None
    instructions: str | None = None
    metadata: Metadata | None = None
    model: str
    object: Literal["response"] = "response"
    output: list[ResponseOutputItem]
    parallel_tool_calls: bool
    temperature: float
    tool_choice: ToolChoice
    tools: list[Tool]
    top_p: float
    background: bool
    max_output_tokens: int
    max_tool_calls: int | None = None
    previous_response_id: str | None = None
    prompt: ResponsePrompt | None = None
    reasoning: Reasoning | None = None
    service_tier: Literal["auto", "default", "flex", "scale", "priority"]
    status: ResponseStatus
    text: ResponseTextConfig | None = None
    top_logprobs: int | None = None
    truncation: Literal["auto", "disabled"]
    usage: ResponseUsage | None = None
    user: str | None = None

    # --8<-- [start:responses-extra-params]
    # These are populated when enable_response_messages is set to True
    # NOTE: custom serialization is needed
    # see serialize_input_messages and serialize_output_messages
    input_messages: list[ChatCompletionMessageParam] | None = None
    output_messages: list[ChatCompletionMessageParam] | None = None
    # --8<-- [end:responses-extra-params]

    # NOTE: openAI harmony doesn't serialize TextContent properly,
    # TODO: this fixes for TextContent, but need to verify for tools etc
    # https://github.com/openai/harmony/issues/78
    @field_serializer("output_messages", when_used="json")
    def serialize_output_messages(self, msgs, _info):
        return serialize_messages(msgs)

    # NOTE: openAI harmony doesn't serialize TextContent properly, this fixes it
    # https://github.com/openai/harmony/issues/78
    @field_serializer("input_messages", when_used="json")
    def serialize_input_messages(self, msgs, _info):
        return serialize_messages(msgs)

    @classmethod
    def from_request(
        cls,
        request: ResponsesRequest,
        sampling_params: SamplingParams,
        model_name: str,
        created_time: int,
        output: list[ResponseOutputItem],
        status: ResponseStatus,
        usage: ResponseUsage | None = None,
        input_messages: list[ChatCompletionMessageParam] | None = None,
        output_messages: list[ChatCompletionMessageParam] | None = None,
    ) -> "ResponsesResponse":
        incomplete_details: IncompleteDetails | None = None
        if status == "incomplete":
            incomplete_details = IncompleteDetails(reason="max_output_tokens")
        # TODO: implement the other reason for incomplete_details,
        # which is content_filter
        # incomplete_details = IncompleteDetails(reason='content_filter')
        return cls(
            id=request.request_id,
            created_at=created_time,
            incomplete_details=incomplete_details,
            instructions=request.instructions,
            metadata=request.metadata,
            model=model_name,
            output=output,
            input_messages=input_messages,
            output_messages=output_messages,
            parallel_tool_calls=request.parallel_tool_calls,
            temperature=sampling_params.temperature,
            tool_choice=request.tool_choice,
            tools=request.tools,
            top_p=sampling_params.top_p,
            background=request.background,
            max_output_tokens=sampling_params.max_tokens,
            max_tool_calls=request.max_tool_calls,
            previous_response_id=request.previous_response_id,
            prompt=request.prompt,
            reasoning=request.reasoning,
            service_tier=request.service_tier,
            status=status,
            text=request.text,
            top_logprobs=sampling_params.logprobs,
            truncation=request.truncation,
            user=request.user,
            usage=usage,
        )


# TODO: this code can be removed once
# https://github.com/openai/openai-python/issues/2634 has been resolved
class ResponseReasoningPartDoneEvent(OpenAIBaseModel):
    content_index: int
    """The index of the content part that is done."""

    item_id: str
    """The ID of the output item that the content part was added to."""

    output_index: int
    """The index of the output item that the content part was added to."""

    part: ResponseReasoningTextContent
    """The content part that is done."""

    sequence_number: int
    """The sequence number of this event."""

    type: Literal["response.reasoning_part.done"]
    """The type of the event. Always `response.reasoning_part.done`."""


# TODO: this code can be removed once
# https://github.com/openai/openai-python/issues/2634 has been resolved
class ResponseReasoningPartAddedEvent(OpenAIBaseModel):
    content_index: int
    """The index of the content part that is done."""

    item_id: str
    """The ID of the output item that the content part was added to."""

    output_index: int
    """The index of the output item that the content part was added to."""

    part: ResponseReasoningTextContent
    """The content part that is done."""

    sequence_number: int
    """The sequence number of this event."""

    type: Literal["response.reasoning_part.added"]
    """The type of the event. Always `response.reasoning_part.added`."""


# vLLM Streaming Events
# Note: we override the response type with the vLLM ResponsesResponse type
class ResponseCompletedEvent(OpenAIResponseCompletedEvent):
    response: ResponsesResponse  # type: ignore[override]


class ResponseCreatedEvent(OpenAIResponseCreatedEvent):
    response: ResponsesResponse  # type: ignore[override]


class ResponseInProgressEvent(OpenAIResponseInProgressEvent):
    response: ResponsesResponse  # type: ignore[override]


StreamingResponsesResponse: TypeAlias = (
    ResponseCreatedEvent
    | ResponseInProgressEvent
    | ResponseCompletedEvent
    | ResponseOutputItemAddedEvent
    | ResponseOutputItemDoneEvent
    | ResponseContentPartAddedEvent
    | ResponseContentPartDoneEvent
    | ResponseReasoningTextDeltaEvent
    | ResponseReasoningTextDoneEvent
    | ResponseReasoningPartAddedEvent
    | ResponseReasoningPartDoneEvent
    | ResponseCodeInterpreterCallInProgressEvent
    | ResponseCodeInterpreterCallCodeDeltaEvent
    | ResponseWebSearchCallInProgressEvent
    | ResponseWebSearchCallSearchingEvent
    | ResponseWebSearchCallCompletedEvent
    | ResponseCodeInterpreterCallCodeDoneEvent
    | ResponseCodeInterpreterCallInterpretingEvent
    | ResponseCodeInterpreterCallCompletedEvent
)

BatchRequestInputBody: TypeAlias = (
    ChatCompletionRequest | EmbeddingRequest | ScoreRequest | RerankRequest
)


class BatchRequestInput(OpenAIBaseModel):
    """
    The per-line object of the batch input file.

    NOTE: Currently only the `/v1/chat/completions` endpoint is supported.
    """

    # A developer-provided per-request id that will be used to match outputs to
    # inputs. Must be unique for each request in a batch.
    custom_id: str

    # The HTTP method to be used for the request. Currently only POST is
    # supported.
    method: str

    # The OpenAI API relative URL to be used for the request. Currently
    # /v1/chat/completions is supported.
    url: str

    # The parameters of the request.
    body: BatchRequestInputBody

    @field_validator("body", mode="plain")
    @classmethod
    def check_type_for_url(cls, value: Any, info: ValidationInfo):
        # Use url to disambiguate models
        url: str = info.data["url"]
        if url == "/v1/chat/completions":
            return ChatCompletionRequest.model_validate(value)
        if url == "/v1/embeddings":
            return TypeAdapter(EmbeddingRequest).validate_python(value)
        if url.endswith("/score"):
            return ScoreRequest.model_validate(value)
        if url.endswith("/rerank"):
            return RerankRequest.model_validate(value)
        return TypeAdapter(BatchRequestInputBody).validate_python(value)


class BatchResponseData(OpenAIBaseModel):
    # HTTP status code of the response.
    status_code: int = 200

    # An unique identifier for the API request.
    request_id: str

    # The body of the response.
    body: (
        ChatCompletionResponse
        | EmbeddingResponse
        | ScoreResponse
        | RerankResponse
        | None
    ) = None


class BatchRequestOutput(OpenAIBaseModel):
    """
    The per-line object of the batch output and error files
    """

    id: str

    # A developer-provided per-request id that will be used to match outputs to
    # inputs.
    custom_id: str

    response: BatchResponseData | None

    # For requests that failed with a non-HTTP error, this will contain more
    # information on the cause of the failure.
    error: Any | None


class TokenizeCompletionRequest(OpenAIBaseModel):
    model: str | None = None
    prompt: str

    add_special_tokens: bool = Field(
        default=True,
        description=(
            "If true (the default), special tokens (e.g. BOS) will be added to "
            "the prompt."
        ),
    )
    return_token_strs: bool | None = Field(
        default=False,
        description=(
            "If true, also return the token strings corresponding to the token ids."
        ),
    )


class TokenizeChatRequest(OpenAIBaseModel):
    model: str | None = None
    messages: list[ChatCompletionMessageParam]

    add_generation_prompt: bool = Field(
        default=True,
        description=(
            "If true, the generation prompt will be added to the chat template. "
            "This is a parameter used by chat template in tokenizer config of the "
            "model."
        ),
    )
    return_token_strs: bool | None = Field(
        default=False,
        description=(
            "If true, also return the token strings corresponding to the token ids."
        ),
    )
    continue_final_message: bool = Field(
        default=False,
        description=(
            "If this is set, the chat will be formatted so that the final "
            "message in the chat is open-ended, without any EOS tokens. The "
            "model will continue this message rather than starting a new one. "
            'This allows you to "prefill" part of the model\'s response for it. '
            "Cannot be used at the same time as `add_generation_prompt`."
        ),
    )
    add_special_tokens: bool = Field(
        default=False,
        description=(
            "If true, special tokens (e.g. BOS) will be added to the prompt "
            "on top of what is added by the chat template. "
            "For most models, the chat template takes care of adding the "
            "special tokens so this should be set to false (as is the "
            "default)."
        ),
    )
    chat_template: str | None = Field(
        default=None,
        description=(
            "A Jinja template to use for this conversion. "
            "As of transformers v4.44, default chat template is no longer "
            "allowed, so you must provide a chat template if the tokenizer "
            "does not define one."
        ),
    )
    chat_template_kwargs: dict[str, Any] | None = Field(
        default=None,
        description=(
            "Additional keyword args to pass to the template renderer. "
            "Will be accessible by the chat template."
        ),
    )
    mm_processor_kwargs: dict[str, Any] | None = Field(
        default=None,
        description=("Additional kwargs to pass to the HF processor."),
    )
    tools: list[ChatCompletionToolsParam] | None = Field(
        default=None,
        description=("A list of tools the model may call."),
    )

    @model_validator(mode="before")
    @classmethod
    def check_generation_prompt(cls, data):
        if data.get("continue_final_message") and data.get("add_generation_prompt"):
            raise ValueError(
                "Cannot set both `continue_final_message` and "
                "`add_generation_prompt` to True."
            )
        return data


TokenizeRequest: TypeAlias = TokenizeCompletionRequest | TokenizeChatRequest


class TokenizeResponse(OpenAIBaseModel):
    count: int
    max_model_len: int
    tokens: list[int]
    token_strs: list[str] | None = None


class DetokenizeRequest(OpenAIBaseModel):
    model: str | None = None
    tokens: list[int]


class DetokenizeResponse(OpenAIBaseModel):
    prompt: str


class TokenizerInfoResponse(OpenAIBaseModel):
    """
    Response containing tokenizer configuration
    equivalent to tokenizer_config.json
    """

    model_config = ConfigDict(extra="allow")
    tokenizer_class: str


class LoadLoRAAdapterRequest(BaseModel):
    lora_name: str
    lora_path: str


class UnloadLoRAAdapterRequest(BaseModel):
    lora_name: str
    lora_int_id: int | None = Field(default=None)


## Protocols for Audio
AudioResponseFormat: TypeAlias = Literal["json", "text", "srt", "verbose_json", "vtt"]


class TranscriptionRequest(OpenAIBaseModel):
    # Ordered by official OpenAI API documentation
    # https://platform.openai.com/docs/api-reference/audio/createTranscription

    file: UploadFile
    """
    The audio file object (not file name) to transcribe, in one of these
    formats: flac, mp3, mp4, mpeg, mpga, m4a, ogg, wav, or webm.
    """

    model: str | None = None
    """ID of the model to use.
    """

    language: str | None = None
    """The language of the input audio.

    Supplying the input language in
    [ISO-639-1](https://en.wikipedia.org/wiki/List_of_ISO_639-1_codes) format
    will improve accuracy and latency.
    """

    prompt: str = Field(default="")
    """An optional text to guide the model's style or continue a previous audio
    segment.

    The [prompt](https://platform.openai.com/docs/guides/speech-to-text#prompting)
    should match the audio language.
    """

    response_format: AudioResponseFormat = Field(default="json")
    """
    The format of the output, in one of these options: `json`, `text`, `srt`,
    `verbose_json`, or `vtt`.
    """

    ## TODO (varun) : Support if set to 0, certain thresholds are met !!

    timestamp_granularities: list[Literal["word", "segment"]] = Field(
        alias="timestamp_granularities[]", default=[]
    )
    """The timestamp granularities to populate for this transcription.

    `response_format` must be set `verbose_json` to use timestamp granularities.
    Either or both of these options are supported: `word`, or `segment`. Note:
    There is no additional latency for segment timestamps, but generating word
    timestamps incurs additional latency.
    """

    stream: bool | None = False
    """When set, it will enable output to be streamed in a similar fashion
    as the Chat Completion endpoint.
    """
    # --8<-- [start:transcription-extra-params]
    # Flattened stream option to simplify form data.
    stream_include_usage: bool | None = False
    stream_continuous_usage_stats: bool | None = False

    vllm_xargs: dict[str, str | int | float] | None = Field(
        default=None,
        description=(
            "Additional request parameters with string or "
            "numeric values, used by custom extensions."
        ),
    )
    # --8<-- [end:transcription-extra-params]

    to_language: str | None = None
    """The language of the output audio we transcribe to.

    Please note that this is not currently used by supported models at this
    time, but it is a placeholder for future use, matching translation api.
    """

    # --8<-- [start:transcription-sampling-params]
    temperature: float = Field(default=0.0)
    """The sampling temperature, between 0 and 1.

    Higher values like 0.8 will make the output more random, while lower values
    like 0.2 will make it more focused / deterministic. If set to 0, the model
    will use [log probability](https://en.wikipedia.org/wiki/Log_probability)
    to automatically increase the temperature until certain thresholds are hit.
    """

    top_p: float | None = None
    """Enables nucleus (top-p) sampling, where tokens are selected from the
    smallest possible set whose cumulative probability exceeds `p`.
    """

    top_k: int | None = None
    """Limits sampling to the `k` most probable tokens at each step."""

    min_p: float | None = None
    """Filters out tokens with a probability lower than `min_p`, ensuring a
    minimum likelihood threshold during sampling.
    """

    seed: int | None = Field(None, ge=_LONG_INFO.min, le=_LONG_INFO.max)
    """The seed to use for sampling."""

    frequency_penalty: float | None = 0.0
    """The frequency penalty to use for sampling."""

    repetition_penalty: float | None = None
    """The repetition penalty to use for sampling."""

    presence_penalty: float | None = 0.0
    """The presence penalty to use for sampling."""
    # --8<-- [end:transcription-sampling-params]

    # Default sampling parameters for transcription requests.
    _DEFAULT_SAMPLING_PARAMS: dict = {
        "repetition_penalty": 1.0,
        "temperature": 1.0,
        "top_p": 1.0,
        "top_k": 0,
        "min_p": 0.0,
    }

    def to_sampling_params(
        self, default_max_tokens: int, default_sampling_params: dict | None = None
    ) -> SamplingParams:
        max_tokens = default_max_tokens

        if default_sampling_params is None:
            default_sampling_params = {}

        # Default parameters
        if (temperature := self.temperature) is None:
            temperature = default_sampling_params.get(
                "temperature", self._DEFAULT_SAMPLING_PARAMS["temperature"]
            )
        if (top_p := self.top_p) is None:
            top_p = default_sampling_params.get(
                "top_p", self._DEFAULT_SAMPLING_PARAMS["top_p"]
            )
        if (top_k := self.top_k) is None:
            top_k = default_sampling_params.get(
                "top_k", self._DEFAULT_SAMPLING_PARAMS["top_k"]
            )
        if (min_p := self.min_p) is None:
            min_p = default_sampling_params.get(
                "min_p", self._DEFAULT_SAMPLING_PARAMS["min_p"]
            )

        if (repetition_penalty := self.repetition_penalty) is None:
            repetition_penalty = default_sampling_params.get(
                "repetition_penalty",
                self._DEFAULT_SAMPLING_PARAMS["repetition_penalty"],
            )

        return SamplingParams.from_optional(
            temperature=temperature,
            max_tokens=max_tokens,
            seed=self.seed,
            top_p=top_p,
            top_k=top_k,
            min_p=min_p,
            frequency_penalty=self.frequency_penalty,
            repetition_penalty=repetition_penalty,
            presence_penalty=self.presence_penalty,
            output_kind=RequestOutputKind.DELTA
            if self.stream
            else RequestOutputKind.FINAL_ONLY,
            extra_args=self.vllm_xargs,
        )

    @model_validator(mode="before")
    @classmethod
    def validate_transcription_request(cls, data):
        if isinstance(data.get("file"), str):
            raise HTTPException(
                status_code=HTTPStatus.UNPROCESSABLE_ENTITY,
                detail="Expected 'file' to be a file-like object, not 'str'.",
            )

        stream_opts = ["stream_include_usage", "stream_continuous_usage_stats"]
        stream = data.get("stream", False)
        if any(bool(data.get(so, False)) for so in stream_opts) and not stream:
            raise ValueError("Stream options can only be defined when `stream=True`.")

        return data


# Transcription response objects
class TranscriptionUsageAudio(OpenAIBaseModel):
    type: Literal["duration"] = "duration"
    seconds: int


class TranscriptionResponse(OpenAIBaseModel):
    text: str
    """The transcribed text."""
    usage: TranscriptionUsageAudio


class TranscriptionWord(OpenAIBaseModel):
    end: float
    """End time of the word in seconds."""

    start: float
    """Start time of the word in seconds."""

    word: str
    """The text content of the word."""


class TranscriptionSegment(OpenAIBaseModel):
    id: int
    """Unique identifier of the segment."""

    avg_logprob: float
    """Average logprob of the segment.

    If the value is lower than -1, consider the logprobs failed.
    """

    compression_ratio: float
    """Compression ratio of the segment.

    If the value is greater than 2.4, consider the compression failed.
    """

    end: float
    """End time of the segment in seconds."""

    no_speech_prob: float
    """Probability of no speech in the segment.

    If the value is higher than 1.0 and the `avg_logprob` is below -1, consider
    this segment silent.
    """

    seek: int
    """Seek offset of the segment."""

    start: float
    """Start time of the segment in seconds."""

    temperature: float
    """Temperature parameter used for generating the segment."""

    text: str
    """Text content of the segment."""

    tokens: list[int]
    """Array of token IDs for the text content."""


class TranscriptionResponseVerbose(OpenAIBaseModel):
    duration: str
    """The duration of the input audio."""

    language: str
    """The language of the input audio."""

    text: str
    """The transcribed text."""

    segments: list[TranscriptionSegment] | None = None
    """Segments of the transcribed text and their corresponding details."""

    words: list[TranscriptionWord] | None = None
    """Extracted words and their corresponding timestamps."""


class TranslationResponseStreamChoice(OpenAIBaseModel):
    delta: DeltaMessage
    finish_reason: str | None = None
    stop_reason: int | str | None = None


class TranslationStreamResponse(OpenAIBaseModel):
    id: str = Field(default_factory=lambda: f"trsl-{random_uuid()}")
    object: Literal["translation.chunk"] = "translation.chunk"
    created: int = Field(default_factory=lambda: int(time.time()))
    model: str
    choices: list[TranslationResponseStreamChoice]
    usage: UsageInfo | None = Field(default=None)


class TranslationRequest(OpenAIBaseModel):
    # Ordered by official OpenAI API documentation
    # https://platform.openai.com/docs/api-reference/audio/createTranslation

    file: UploadFile
    """
    The audio file object (not file name) to translate, in one of these
    formats: flac, mp3, mp4, mpeg, mpga, m4a, ogg, wav, or webm.
    """

    model: str | None = None
    """ID of the model to use.
    """

    prompt: str = Field(default="")
    """An optional text to guide the model's style or continue a previous audio
    segment.

    The [prompt](https://platform.openai.com/docs/guides/speech-to-text#prompting)
    should match the audio language.
    """

    response_format: AudioResponseFormat = Field(default="json")
    """
    The format of the output, in one of these options: `json`, `text`, `srt`,
    `verbose_json`, or `vtt`.
    """

    # TODO support additional sampling parameters
    # --8<-- [start:translation-sampling-params]
    seed: int | None = Field(None, ge=_LONG_INFO.min, le=_LONG_INFO.max)
    """The seed to use for sampling."""

    temperature: float = Field(default=0.0)
    """The sampling temperature, between 0 and 1.

    Higher values like 0.8 will make the output more random, while lower values
    like 0.2 will make it more focused / deterministic. If set to 0, the model
    will use [log probability](https://en.wikipedia.org/wiki/Log_probability)
    to automatically increase the temperature until certain thresholds are hit.
    """
    # --8<-- [end:translation-sampling-params]

    # --8<-- [start:translation-extra-params]
    language: str | None = None
    """The language of the input audio we translate from.

    Supplying the input language in
    [ISO-639-1](https://en.wikipedia.org/wiki/List_of_ISO_639-1_codes) format
    will improve accuracy.
    """

    to_language: str | None = None
    """The language of the input audio we translate to.

    Please note that this is not supported by all models, refer to the specific
    model documentation for more details.
    For instance, Whisper only supports `to_language=en`.
    """

    stream: bool | None = False
    """Custom field not present in the original OpenAI definition. When set,
    it will enable output to be streamed in a similar fashion as the Chat
    Completion endpoint.
    """
    # Flattened stream option to simplify form data.
    stream_include_usage: bool | None = False
    stream_continuous_usage_stats: bool | None = False
    # --8<-- [end:translation-extra-params]

    # Default sampling parameters for translation requests.
    _DEFAULT_SAMPLING_PARAMS: dict = {
        "temperature": 0,
    }

    def to_sampling_params(
        self, default_max_tokens: int, default_sampling_params: dict | None = None
    ) -> SamplingParams:
        max_tokens = default_max_tokens

        if default_sampling_params is None:
            default_sampling_params = {}
        # Default parameters
        if (temperature := self.temperature) is None:
            temperature = default_sampling_params.get(
                "temperature", self._DEFAULT_SAMPLING_PARAMS["temperature"]
            )

        return SamplingParams.from_optional(
            temperature=temperature,
            max_tokens=max_tokens,
            seed=self.seed,
            output_kind=RequestOutputKind.DELTA
            if self.stream
            else RequestOutputKind.FINAL_ONLY,
        )

    @model_validator(mode="before")
    @classmethod
    def validate_stream_options(cls, data):
        stream_opts = ["stream_include_usage", "stream_continuous_usage_stats"]
        stream = data.get("stream", False)
        if any(bool(data.get(so, False)) for so in stream_opts) and not stream:
            raise ValueError("Stream options can only be defined when `stream=True`.")

        return data


# Translation response objects
class TranslationResponse(OpenAIBaseModel):
    text: str
    """The translated text."""


class TranslationWord(OpenAIBaseModel):
    end: float
    """End time of the word in seconds."""

    start: float
    """Start time of the word in seconds."""

    word: str
    """The text content of the word."""


class TranslationSegment(OpenAIBaseModel):
    id: int
    """Unique identifier of the segment."""

    avg_logprob: float
    """Average logprob of the segment.

    If the value is lower than -1, consider the logprobs failed.
    """

    compression_ratio: float
    """Compression ratio of the segment.

    If the value is greater than 2.4, consider the compression failed.
    """

    end: float
    """End time of the segment in seconds."""

    no_speech_prob: float
    """Probability of no speech in the segment.

    If the value is higher than 1.0 and the `avg_logprob` is below -1, consider
    this segment silent.
    """

    seek: int
    """Seek offset of the segment."""

    start: float
    """Start time of the segment in seconds."""

    temperature: float
    """Temperature parameter used for generating the segment."""

    text: str
    """Text content of the segment."""

    tokens: list[int]
    """Array of token IDs for the text content."""


class TranslationResponseVerbose(OpenAIBaseModel):
    duration: str
    """The duration of the input audio."""

    language: str
    """The language of the input audio."""

    text: str
    """The translated text."""

    segments: list[TranslationSegment] | None = None
    """Segments of the translated text and their corresponding details."""

    words: list[TranslationWord] | None = None
    """Extracted words and their corresponding timestamps."""<|MERGE_RESOLUTION|>--- conflicted
+++ resolved
@@ -1185,16 +1185,12 @@
             "Please pass `grammar` to `structured_outputs` instead."
         ),
     )
-<<<<<<< HEAD
-    structural_tag: Optional[str] = Field(
+    structural_tag: str | None = Field(
         default=None,
         description=(
             "If specified, the output will follow the structural tag schema."),
     )
-    guided_decoding_backend: Optional[str] = Field(
-=======
     guided_decoding_backend: str | None = Field(
->>>>>>> f89f5993
         default=None,
         description=(
             "`guided_decoding_backend` is deprecated. "
