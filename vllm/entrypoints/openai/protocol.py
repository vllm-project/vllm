--- conflicted
+++ resolved
@@ -54,14 +54,9 @@
 from vllm.logger import init_logger
 from vllm.logprobs import Logprob
 from vllm.pooling_params import PoolingParams
-<<<<<<< HEAD
-from vllm.sampling_params import (BeamSearchParams, GuidedDecodingParams,
-                                  RequestOutputKind, SamplingParams)
-from vllm.sequence import InbandEngineStats
-=======
 from vllm.sampling_params import (BeamSearchParams, RequestOutputKind,
                                   SamplingParams, StructuredOutputsParams)
->>>>>>> b419937c
+from vllm.sequence import InbandEngineStats
 from vllm.utils import random_uuid, resolve_obj_by_qualname
 
 logger = init_logger(__name__)
