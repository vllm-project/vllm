--- conflicted
+++ resolved
@@ -1662,30 +1662,24 @@
 
 EmbeddingRequest: TypeAlias = EmbeddingCompletionRequest | EmbeddingChatRequest
 
-<<<<<<< HEAD
 
 class PoolingCompletionRequest(EmbeddingCompletionRequest):
-    task: Optional[str] = None
+    task: str | None = None
 
     def to_pooling_params(self):
-        return PoolingParams(dimensions=self.dimensions,
-                             normalize=self.normalize,
-                             task=self.task)
+        return PoolingParams(
+            dimensions=self.dimensions, normalize=self.normalize, task=self.task
+        )
 
 
 class PoolingChatRequest(EmbeddingChatRequest):
-    task: Optional[str] = None
+    task: str | None = None
 
     def to_pooling_params(self):
-        return PoolingParams(dimensions=self.dimensions,
-                             normalize=self.normalize,
-                             task=self.task)
-
-
-PoolingRequest = Union[PoolingCompletionRequest, PoolingChatRequest]
-=======
-PoolingCompletionRequest = EmbeddingCompletionRequest
-PoolingChatRequest = EmbeddingChatRequest
+        return PoolingParams(
+            dimensions=self.dimensions, normalize=self.normalize, task=self.task
+        )
+
 
 T = TypeVar("T")
 
@@ -1735,7 +1729,6 @@
 PoolingRequest: TypeAlias = (
     PoolingCompletionRequest | PoolingChatRequest | IOProcessorRequest
 )
->>>>>>> 5afd3276
 
 
 class ScoreRequest(OpenAIBaseModel):
