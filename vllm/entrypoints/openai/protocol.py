# SPDX-License-Identifier: Apache-2.0
# SPDX-FileCopyrightText: Copyright contributors to the vLLM project

# Adapted from
# https://github.com/lm-sys/FastChat/blob/168ccc29d3f7edc50823016105c024fe2282732a/fastchat/protocol/openai_api_protocol.py
import json
import time
from http import HTTPStatus
from typing import Annotated, Any, ClassVar, Generic, Literal, TypeAlias, TypeVar

import regex as re
import torch
from fastapi import HTTPException, UploadFile
from openai.types.chat.chat_completion_audio import (
    ChatCompletionAudio as OpenAIChatCompletionAudio,
)
from openai.types.chat.chat_completion_message import Annotation as OpenAIAnnotation
from openai.types.responses import (
    ResponseCodeInterpreterCallCodeDeltaEvent,
    ResponseCodeInterpreterCallCodeDoneEvent,
    ResponseCodeInterpreterCallCompletedEvent,
    ResponseCodeInterpreterCallInProgressEvent,
    ResponseCodeInterpreterCallInterpretingEvent,
    ResponseContentPartAddedEvent,
    ResponseContentPartDoneEvent,
    ResponseFunctionToolCall,
    ResponseInputItemParam,
    ResponseOutputItem,
    ResponseOutputItemAddedEvent,
    ResponseOutputItemDoneEvent,
    ResponsePrompt,
    ResponseReasoningItem,
    ResponseReasoningTextDeltaEvent,
    ResponseReasoningTextDoneEvent,
    ResponseStatus,
    ResponseWebSearchCallCompletedEvent,
    ResponseWebSearchCallInProgressEvent,
    ResponseWebSearchCallSearchingEvent,
)
from openai.types.responses import (
    ResponseCompletedEvent as OpenAIResponseCompletedEvent,
)
from openai.types.responses import ResponseCreatedEvent as OpenAIResponseCreatedEvent
from openai.types.responses import (
    ResponseInProgressEvent as OpenAIResponseInProgressEvent,
)
from openai.types.responses.response_reasoning_item import (
    Content as ResponseReasoningTextContent,
)
from openai_harmony import Message as OpenAIHarmonyMessage

from vllm.config.pooler import get_use_activation
from vllm.tasks import PoolingTask
from vllm.utils.serial_utils import (
    EmbedDType,
    EncodingFormat,
    Endianness,
)

# Backward compatibility for OpenAI client versions
try:  # For older openai versions (< 1.100.0)
    from openai.types.responses import ResponseTextConfig
except ImportError:  # For newer openai versions (>= 1.100.0)
    from openai.types.responses import ResponseFormatTextConfig as ResponseTextConfig


from openai.types.responses.response import IncompleteDetails, ToolChoice
from openai.types.responses.tool import Tool
from openai.types.shared import Metadata, Reasoning
from pydantic import (
    BaseModel,
    ConfigDict,
    Field,
    TypeAdapter,
    ValidationError,
    ValidationInfo,
    field_serializer,
    field_validator,
    model_validator,
)

from vllm import envs
from vllm.entrypoints.chat_utils import ChatCompletionMessageParam, make_tool_call_id
from vllm.entrypoints.score_utils import ScoreContentPartParam, ScoreMultiModalParam
from vllm.logger import init_logger
from vllm.logprobs import Logprob
from vllm.pooling_params import PoolingParams
from vllm.sampling_params import (
    BeamSearchParams,
    RequestOutputKind,
    SamplingParams,
    StructuredOutputsParams,
)
from vllm.utils import random_uuid
from vllm.utils.import_utils import resolve_obj_by_qualname

logger = init_logger(__name__)

_LONG_INFO = torch.iinfo(torch.long)


class OpenAIBaseModel(BaseModel):
    # OpenAI API does allow extra fields
    model_config = ConfigDict(extra="allow")

    # Cache class field names
    field_names: ClassVar[set[str] | None] = None

    @model_validator(mode="wrap")
    @classmethod
    def __log_extra_fields__(cls, data, handler):
        result = handler(data)
        if not isinstance(data, dict):
            return result
        field_names = cls.field_names
        if field_names is None:
            # Get all class field names and their potential aliases
            field_names = set()
            for field_name, field in cls.model_fields.items():
                field_names.add(field_name)
                if alias := getattr(field, "alias", None):
                    field_names.add(alias)
            cls.field_names = field_names

        # Compare against both field names and aliases
        if any(k not in field_names for k in data):
            logger.warning(
                "The following fields were present in the request but ignored: %s",
                data.keys() - field_names,
            )
        return result


class ErrorInfo(OpenAIBaseModel):
    message: str
    type: str
    param: str | None = None
    code: int


class ErrorResponse(OpenAIBaseModel):
    error: ErrorInfo


class ModelPermission(OpenAIBaseModel):
    id: str = Field(default_factory=lambda: f"modelperm-{random_uuid()}")
    object: str = "model_permission"
    created: int = Field(default_factory=lambda: int(time.time()))
    allow_create_engine: bool = False
    allow_sampling: bool = True
    allow_logprobs: bool = True
    allow_search_indices: bool = False
    allow_view: bool = True
    allow_fine_tuning: bool = False
    organization: str = "*"
    group: str | None = None
    is_blocking: bool = False


class ModelCard(OpenAIBaseModel):
    id: str
    object: str = "model"
    created: int = Field(default_factory=lambda: int(time.time()))
    owned_by: str = "vllm"
    root: str | None = None
    parent: str | None = None
    max_model_len: int | None = None
    permission: list[ModelPermission] = Field(default_factory=list)


class ModelList(OpenAIBaseModel):
    object: str = "list"
    data: list[ModelCard] = Field(default_factory=list)


class PromptTokenUsageInfo(OpenAIBaseModel):
    cached_tokens: int | None = None


class UsageInfo(OpenAIBaseModel):
    prompt_tokens: int = 0
    total_tokens: int = 0
    completion_tokens: int | None = 0
    prompt_tokens_details: PromptTokenUsageInfo | None = None


class RequestResponseMetadata(BaseModel):
    request_id: str
    final_usage_info: UsageInfo | None = None


class JsonSchemaResponseFormat(OpenAIBaseModel):
    name: str
    description: str | None = None
    # schema is the field in openai but that causes conflicts with pydantic so
    # instead use json_schema with an alias
    json_schema: dict[str, Any] | None = Field(default=None, alias="schema")
    strict: bool | None = None


class LegacyStructuralTag(OpenAIBaseModel):
    begin: str
    # schema is the field, but that causes conflicts with pydantic so
    # instead use structural_tag_schema with an alias
    structural_tag_schema: dict[str, Any] | None = Field(default=None, alias="schema")
    end: str


class LegacyStructuralTagResponseFormat(OpenAIBaseModel):
    type: Literal["structural_tag"]
    structures: list[LegacyStructuralTag]
    triggers: list[str]


class StructuralTagResponseFormat(OpenAIBaseModel):
    type: Literal["structural_tag"]
    format: Any


AnyStructuralTagResponseFormat: TypeAlias = (
    LegacyStructuralTagResponseFormat | StructuralTagResponseFormat
)


class ResponseFormat(OpenAIBaseModel):
    # type must be "json_schema", "json_object", or "text"
    type: Literal["text", "json_object", "json_schema"]
    json_schema: JsonSchemaResponseFormat | None = None


AnyResponseFormat: TypeAlias = (
    ResponseFormat | StructuralTagResponseFormat | LegacyStructuralTagResponseFormat
)


class StreamOptions(OpenAIBaseModel):
    include_usage: bool | None = True
    continuous_usage_stats: bool | None = False


class FunctionDefinition(OpenAIBaseModel):
    name: str
    description: str | None = None
    parameters: dict[str, Any] | None = None


class ChatCompletionToolsParam(OpenAIBaseModel):
    type: Literal["function"] = "function"
    function: FunctionDefinition


class ChatCompletionNamedFunction(OpenAIBaseModel):
    name: str


class ChatCompletionNamedToolChoiceParam(OpenAIBaseModel):
    function: ChatCompletionNamedFunction
    type: Literal["function"] = "function"


# extra="forbid" is a workaround to have kwargs as a field,
# see https://github.com/pydantic/pydantic/issues/3125
class LogitsProcessorConstructor(BaseModel):
    qualname: str
    args: list[Any] | None = None
    kwargs: dict[str, Any] | None = None

    model_config = ConfigDict(extra="forbid")


LogitsProcessors = list[str | LogitsProcessorConstructor]


def get_logits_processors(
    processors: LogitsProcessors | None, pattern: str | None
) -> list[Any] | None:
    if processors and pattern:
        logits_processors = []
        for processor in processors:
            qualname = processor if isinstance(processor, str) else processor.qualname
            if not re.match(pattern, qualname):
                raise ValueError(
                    f"Logits processor '{qualname}' is not allowed by this "
                    "server. See --logits-processor-pattern engine argument "
                    "for more information."
                )
            try:
                logits_processor = resolve_obj_by_qualname(qualname)
            except Exception as e:
                raise ValueError(
                    f"Logits processor '{qualname}' could not be resolved: {e}"
                ) from e
            if isinstance(processor, LogitsProcessorConstructor):
                logits_processor = logits_processor(
                    *processor.args or [], **processor.kwargs or {}
                )
            logits_processors.append(logits_processor)
        return logits_processors
    elif processors:
        raise ValueError(
            "The `logits_processors` argument is not supported by this "
            "server. See --logits-processor-pattern engine argument "
            "for more information."
        )
    return None


ResponseInputOutputItem: TypeAlias = (
    ResponseInputItemParam | ResponseReasoningItem | ResponseFunctionToolCall
)


class ResponsesRequest(OpenAIBaseModel):
    # Ordered by official OpenAI API documentation
    # https://platform.openai.com/docs/api-reference/responses/create
    background: bool | None = False
    include: (
        list[
            Literal[
                "code_interpreter_call.outputs",
                "computer_call_output.output.image_url",
                "file_search_call.results",
                "message.input_image.image_url",
                "message.output_text.logprobs",
                "reasoning.encrypted_content",
            ],
        ]
        | None
    ) = None
    input: str | list[ResponseInputOutputItem]
    instructions: str | None = None
    max_output_tokens: int | None = None
    max_tool_calls: int | None = None
    metadata: Metadata | None = None
    model: str | None = None
    parallel_tool_calls: bool | None = True
    previous_response_id: str | None = None
    prompt: ResponsePrompt | None = None
    reasoning: Reasoning | None = None
    service_tier: Literal["auto", "default", "flex", "scale", "priority"] = "auto"
    store: bool | None = True
    stream: bool | None = False
    temperature: float | None = None
    text: ResponseTextConfig | None = None
    tool_choice: ToolChoice = "auto"
    tools: list[Tool] = Field(default_factory=list)
    top_logprobs: int | None = 0
    top_p: float | None = None
    truncation: Literal["auto", "disabled"] | None = "disabled"
    user: str | None = None

    # --8<-- [start:responses-extra-params]
    request_id: str = Field(
        default_factory=lambda: f"resp_{random_uuid()}",
        description=(
            "The request_id related to this request. If the caller does "
            "not set it, a random_uuid will be generated. This id is used "
            "through out the inference process and return in response."
        ),
    )
    mm_processor_kwargs: dict[str, Any] | None = Field(
        default=None,
        description=("Additional kwargs to pass to the HF processor."),
    )
    priority: int = Field(
        default=0,
        description=(
            "The priority of the request (lower means earlier handling; "
            "default: 0). Any priority other than 0 will raise an error "
            "if the served model does not use priority scheduling."
        ),
    )
    cache_salt: str | None = Field(
        default=None,
        description=(
            "If specified, the prefix cache will be salted with the provided "
            "string to prevent an attacker to guess prompts in multi-user "
            "environments. The salt should be random, protected from "
            "access by 3rd parties, and long enough to be "
            "unpredictable (e.g., 43 characters base64-encoded, corresponding "
            "to 256 bit). Not supported by vLLM engine V0."
        ),
    )

    enable_response_messages: bool = Field(
        default=False,
        description=(
            "Dictates whether or not to return messages as part of the "
            "response object. Currently only supported for"
            "non-background and gpt-oss only. "
        ),
    )
    # similar to input_messages / output_messages in ResponsesResponse
    # we take in previous_input_messages (ie in harmony format)
    # this cannot be used in conjunction with previous_response_id
    # TODO: consider supporting non harmony messages as well
    previous_input_messages: list[OpenAIHarmonyMessage | dict] | None = None
    # --8<-- [end:responses-extra-params]

    _DEFAULT_SAMPLING_PARAMS = {
        "temperature": 1.0,
        "top_p": 1.0,
    }

    def to_sampling_params(
        self,
        default_max_tokens: int,
        default_sampling_params: dict | None = None,
    ) -> SamplingParams:
        if self.max_output_tokens is None:
            max_tokens = default_max_tokens
        else:
            max_tokens = min(self.max_output_tokens, default_max_tokens)

        default_sampling_params = default_sampling_params or {}
        if (temperature := self.temperature) is None:
            temperature = default_sampling_params.get(
                "temperature", self._DEFAULT_SAMPLING_PARAMS["temperature"]
            )
        if (top_p := self.top_p) is None:
            top_p = default_sampling_params.get(
                "top_p", self._DEFAULT_SAMPLING_PARAMS["top_p"]
            )
        stop_token_ids = default_sampling_params.get("stop_token_ids")

        # Structured output
        structured_outputs = None
        if self.text is not None and self.text.format is not None:
            response_format = self.text.format
            if (
                response_format.type == "json_schema"
                and response_format.schema_ is not None
            ):
                structured_outputs = StructuredOutputsParams(
                    json=response_format.schema_
                )
            elif response_format.type == "json_object":
                raise NotImplementedError("json_object is not supported")

        # TODO: add more parameters
        return SamplingParams.from_optional(
            temperature=temperature,
            top_p=top_p,
            max_tokens=max_tokens,
            logprobs=self.top_logprobs if self.is_include_output_logprobs() else None,
            stop_token_ids=stop_token_ids,
            output_kind=(
                RequestOutputKind.DELTA if self.stream else RequestOutputKind.FINAL_ONLY
            ),
            structured_outputs=structured_outputs,
        )

    def is_include_output_logprobs(self) -> bool:
        """Check if the request includes output logprobs."""
        if self.include is None:
            return False
        return (
            isinstance(self.include, list)
            and "message.output_text.logprobs" in self.include
        )

    @model_validator(mode="before")
    def validate_background(cls, data):
        if not data.get("background"):
            return data
        if not data.get("store", True):
            raise ValueError("background can only be used when `store` is true")
        return data

    @model_validator(mode="before")
    def validate_prompt(cls, data):
        if data.get("prompt") is not None:
            raise ValueError("prompt template is not supported")
        return data

    @model_validator(mode="before")
    def check_cache_salt_support(cls, data):
        if data.get("cache_salt") is not None:
            if not envs.VLLM_USE_V1:
                raise ValueError(
                    "Parameter 'cache_salt' is not supported with "
                    "this instance of vLLM, which uses engine V0."
                )
            if not isinstance(data["cache_salt"], str) or not data["cache_salt"]:
                raise ValueError(
                    "Parameter 'cache_salt' must be a non-empty string if provided."
                )
        return data

    @model_validator(mode="before")
    def function_call_parsing(cls, data):
        """Parse function_call dictionaries into ResponseFunctionToolCall objects.
        This ensures Pydantic can properly resolve union types in the input field.
        Function calls provided as dicts are converted to ResponseFunctionToolCall
        objects before validation, while invalid structures are left for Pydantic
        to reject with appropriate error messages.
        """

        input_data = data.get("input")

        # Early return for None, strings, or bytes
        # (strings are iterable but shouldn't be processed)
        if input_data is None or isinstance(input_data, (str, bytes)):
            return data

        # Convert iterators (like ValidatorIterator) to list
        if not isinstance(input_data, list):
            try:
                input_data = list(input_data)
            except TypeError:
                # Not iterable, leave as-is for Pydantic to handle
                return data

        processed_input = []
        for item in input_data:
            if isinstance(item, dict) and item.get("type") == "function_call":
                try:
                    processed_input.append(ResponseFunctionToolCall(**item))
                except ValidationError:
                    # Let Pydantic handle validation for malformed function calls
                    logger.debug(
                        "Failed to parse function_call to ResponseFunctionToolCall, "
                        "leaving for Pydantic validation"
                    )
                    processed_input.append(item)
            else:
                processed_input.append(item)

        data["input"] = processed_input
        return data


class ChatCompletionRequest(OpenAIBaseModel):
    # Ordered by official OpenAI API documentation
    # https://platform.openai.com/docs/api-reference/chat/create
    messages: list[ChatCompletionMessageParam]
    model: str | None = None
    frequency_penalty: float | None = 0.0
    logit_bias: dict[str, float] | None = None
    logprobs: bool | None = False
    top_logprobs: int | None = 0
    max_tokens: int | None = Field(
        default=None,
        deprecated="max_tokens is deprecated in favor of "
        "the max_completion_tokens field",
    )
<<<<<<< HEAD
    max_completion_tokens: Optional[int] = None
    n: Optional[int] = 1
    presence_penalty: Optional[float] = 0.0
    response_format: Optional[AnyResponseFormat] = None
    seed: Optional[int] = Field(None, ge=_LONG_INFO.min, le=_LONG_INFO.max)
    stop: Optional[Union[str, list[str]]] = []
    stream: Optional[bool] = False
    stream_options: Optional[StreamOptions] = None
    temperature: Optional[float] = None
    top_p: Optional[float] = None
    tools: Optional[list[ChatCompletionToolsParam]] = None
    tool_choice: Optional[
        Union[
            Literal["none"],
            Literal["auto"],
            Literal["required"],
            ChatCompletionNamedToolChoiceParam,
        ]
    ] = "none"
    reasoning_effort: Optional[Literal["low", "medium", "high"]] = None
    thinking_token_budget: Optional[int] = None
=======
    max_completion_tokens: int | None = None
    n: int | None = 1
    presence_penalty: float | None = 0.0
    response_format: AnyResponseFormat | None = None
    seed: int | None = Field(None, ge=_LONG_INFO.min, le=_LONG_INFO.max)
    stop: str | list[str] | None = []
    stream: bool | None = False
    stream_options: StreamOptions | None = None
    temperature: float | None = None
    top_p: float | None = None
    tools: list[ChatCompletionToolsParam] | None = None
    tool_choice: (
        Literal["none"]
        | Literal["auto"]
        | Literal["required"]
        | ChatCompletionNamedToolChoiceParam
        | None
    ) = "none"
    reasoning_effort: Literal["low", "medium", "high"] | None = None
>>>>>>> 30a14b03
    include_reasoning: bool = True

    # NOTE this will be ignored by vLLM -- the model determines the behavior
    parallel_tool_calls: bool | None = False
    user: str | None = None

    # --8<-- [start:chat-completion-sampling-params]
    best_of: int | None = None
    use_beam_search: bool = False
    top_k: int | None = None
    min_p: float | None = None
    repetition_penalty: float | None = None
    length_penalty: float = 1.0
    stop_token_ids: list[int] | None = []
    include_stop_str_in_output: bool = False
    ignore_eos: bool = False
    min_tokens: int = 0
    skip_special_tokens: bool = True
    spaces_between_special_tokens: bool = True
    truncate_prompt_tokens: Annotated[int, Field(ge=-1)] | None = None
    prompt_logprobs: int | None = None
    allowed_token_ids: list[int] | None = None
    bad_words: list[str] = Field(default_factory=list)
    # --8<-- [end:chat-completion-sampling-params]

    # --8<-- [start:chat-completion-extra-params]
    echo: bool = Field(
        default=False,
        description=(
            "If true, the new message will be prepended with the last message "
            "if they belong to the same role."
        ),
    )
    add_generation_prompt: bool = Field(
        default=True,
        description=(
            "If true, the generation prompt will be added to the chat template. "
            "This is a parameter used by chat template in tokenizer config of the "
            "model."
        ),
    )
    continue_final_message: bool = Field(
        default=False,
        description=(
            "If this is set, the chat will be formatted so that the final "
            "message in the chat is open-ended, without any EOS tokens. The "
            "model will continue this message rather than starting a new one. "
            'This allows you to "prefill" part of the model\'s response for it. '
            "Cannot be used at the same time as `add_generation_prompt`."
        ),
    )
    add_special_tokens: bool = Field(
        default=False,
        description=(
            "If true, special tokens (e.g. BOS) will be added to the prompt "
            "on top of what is added by the chat template. "
            "For most models, the chat template takes care of adding the "
            "special tokens so this should be set to false (as is the "
            "default)."
        ),
    )
    documents: list[dict[str, str]] | None = Field(
        default=None,
        description=(
            "A list of dicts representing documents that will be accessible to "
            "the model if it is performing RAG (retrieval-augmented generation)."
            " If the template does not support RAG, this argument will have no "
            "effect. We recommend that each document should be a dict containing "
            '"title" and "text" keys.'
        ),
    )
    chat_template: str | None = Field(
        default=None,
        description=(
            "A Jinja template to use for this conversion. "
            "As of transformers v4.44, default chat template is no longer "
            "allowed, so you must provide a chat template if the tokenizer "
            "does not define one."
        ),
    )
    chat_template_kwargs: dict[str, Any] | None = Field(
        default=None,
        description=(
            "Additional keyword args to pass to the template renderer. "
            "Will be accessible by the chat template."
        ),
    )
    mm_processor_kwargs: dict[str, Any] | None = Field(
        default=None,
        description=("Additional kwargs to pass to the HF processor."),
    )
    structured_outputs: StructuredOutputsParams | None = Field(
        default=None,
        description="Additional kwargs for structured outputs",
    )
    guided_json: str | dict | BaseModel | None = Field(
        default=None,
        description=(
            "`guided_json` is deprecated. "
            "This will be removed in v0.12.0 or v1.0.0, whichever is soonest. "
            "Please pass `json` to `structured_outputs` instead."
        ),
    )
    guided_regex: str | None = Field(
        default=None,
        description=(
            "`guided_regex` is deprecated. "
            "This will be removed in v0.12.0 or v1.0.0, whichever is soonest. "
            "Please pass `regex` to `structured_outputs` instead."
        ),
    )
    guided_choice: list[str] | None = Field(
        default=None,
        description=(
            "`guided_choice` is deprecated. "
            "This will be removed in v0.12.0 or v1.0.0, whichever is soonest. "
            "Please pass `choice` to `structured_outputs` instead."
        ),
    )
    guided_grammar: str | None = Field(
        default=None,
        description=(
            "`guided_grammar` is deprecated. "
            "This will be removed in v0.12.0 or v1.0.0, whichever is soonest. "
            "Please pass `grammar` to `structured_outputs` instead."
        ),
    )
    structural_tag: str | None = Field(
        default=None,
        description=(
            "`structural_tag` is deprecated. "
            "This will be removed in v0.12.0 or v1.0.0, whichever is soonest. "
            "Please pass `structural_tag` to `structured_outputs` instead."
        ),
    )
    guided_decoding_backend: str | None = Field(
        default=None,
        description=(
            "`guided_decoding_backend` is deprecated. "
            "This will be removed in v0.12.0 or v1.0.0, whichever is soonest. "
            "Please remove it from your request."
        ),
    )
    guided_whitespace_pattern: str | None = Field(
        default=None,
        description=(
            "`guided_whitespace_pattern` is deprecated. "
            "This will be removed in v0.12.0 or v1.0.0, whichever is soonest. "
            "Please pass `whitespace_pattern` to `structured_outputs` instead."
        ),
    )
    priority: int = Field(
        default=0,
        description=(
            "The priority of the request (lower means earlier handling; "
            "default: 0). Any priority other than 0 will raise an error "
            "if the served model does not use priority scheduling."
        ),
    )
    request_id: str = Field(
        default_factory=lambda: f"{random_uuid()}",
        description=(
            "The request_id related to this request. If the caller does "
            "not set it, a random_uuid will be generated. This id is used "
            "through out the inference process and return in response."
        ),
    )
    logits_processors: LogitsProcessors | None = Field(
        default=None,
        description=(
            "A list of either qualified names of logits processors, or "
            "constructor objects, to apply when sampling. A constructor is "
            "a JSON object with a required 'qualname' field specifying the "
            "qualified name of the processor class/factory, and optional "
            "'args' and 'kwargs' fields containing positional and keyword "
            "arguments. For example: {'qualname': "
            "'my_module.MyLogitsProcessor', 'args': [1, 2], 'kwargs': "
            "{'param': 'value'}}."
        ),
    )
    return_tokens_as_token_ids: bool | None = Field(
        default=None,
        description=(
            "If specified with 'logprobs', tokens are represented "
            " as strings of the form 'token_id:{token_id}' so that tokens "
            "that are not JSON-encodable can be identified."
        ),
    )
    return_token_ids: bool | None = Field(
        default=None,
        description=(
            "If specified, the result will include token IDs alongside the "
            "generated text. In streaming mode, prompt_token_ids is included "
            "only in the first chunk, and token_ids contains the delta tokens "
            "for each chunk. This is useful for debugging or when you "
            "need to map generated text back to input tokens."
        ),
    )
    cache_salt: str | None = Field(
        default=None,
        description=(
            "If specified, the prefix cache will be salted with the provided "
            "string to prevent an attacker to guess prompts in multi-user "
            "environments. The salt should be random, protected from "
            "access by 3rd parties, and long enough to be "
            "unpredictable (e.g., 43 characters base64-encoded, corresponding "
            "to 256 bit). Not supported by vLLM engine V0."
        ),
    )
    kv_transfer_params: dict[str, Any] | None = Field(
        default=None,
        description="KVTransfer parameters used for disaggregated serving.",
    )

    vllm_xargs: dict[str, str | int | float] | None = Field(
        default=None,
        description=(
            "Additional request parameters with string or "
            "numeric values, used by custom extensions."
        ),
    )

    # --8<-- [end:chat-completion-extra-params]

    # Default sampling parameters for chat completion requests
    _DEFAULT_SAMPLING_PARAMS: dict = {
        "repetition_penalty": 1.0,
        "temperature": 1.0,
        "top_p": 1.0,
        "top_k": 0,
        "min_p": 0.0,
    }

    def to_beam_search_params(
        self, max_tokens: int, default_sampling_params: dict
    ) -> BeamSearchParams:
        n = self.n if self.n is not None else 1
        if (temperature := self.temperature) is None:
            temperature = default_sampling_params.get(
                "temperature", self._DEFAULT_SAMPLING_PARAMS["temperature"]
            )

        return BeamSearchParams(
            beam_width=n,
            max_tokens=max_tokens,
            ignore_eos=self.ignore_eos,
            temperature=temperature,
            length_penalty=self.length_penalty,
            include_stop_str_in_output=self.include_stop_str_in_output,
        )

    def to_sampling_params(
        self,
        max_tokens: int,
        logits_processor_pattern: str | None,
        default_sampling_params: dict,
    ) -> SamplingParams:
        # Default parameters
        if (repetition_penalty := self.repetition_penalty) is None:
            repetition_penalty = default_sampling_params.get(
                "repetition_penalty",
                self._DEFAULT_SAMPLING_PARAMS["repetition_penalty"],
            )
        if (temperature := self.temperature) is None:
            temperature = default_sampling_params.get(
                "temperature", self._DEFAULT_SAMPLING_PARAMS["temperature"]
            )
        if (top_p := self.top_p) is None:
            top_p = default_sampling_params.get(
                "top_p", self._DEFAULT_SAMPLING_PARAMS["top_p"]
            )
        if (top_k := self.top_k) is None:
            top_k = default_sampling_params.get(
                "top_k", self._DEFAULT_SAMPLING_PARAMS["top_k"]
            )
        if (min_p := self.min_p) is None:
            min_p = default_sampling_params.get(
                "min_p", self._DEFAULT_SAMPLING_PARAMS["min_p"]
            )

        prompt_logprobs = self.prompt_logprobs
        if prompt_logprobs is None and self.echo:
            prompt_logprobs = self.top_logprobs

        # Forward deprecated guided_* parameters to structured_outputs
        if self.structured_outputs is None:
            kwargs = dict[str, Any](
                json=self.guided_json,
                regex=self.guided_regex,
                choice=self.guided_choice,
                grammar=self.guided_grammar,
                whitespace_pattern=self.guided_whitespace_pattern,
                structural_tag=self.structural_tag,
            )
            kwargs = {k: v for k, v in kwargs.items() if v is not None}
            if len(kwargs) > 0:
                self.structured_outputs = StructuredOutputsParams(**kwargs)

        response_format = self.response_format
        if response_format is not None:
            # If structured outputs wasn't already enabled,
            # we must enable it for these features to work
            if self.structured_outputs is None:
                self.structured_outputs = StructuredOutputsParams()

            # Set structured output params for response format
            if response_format is not None:
                if response_format.type == "json_object":
                    self.structured_outputs.json_object = True
                elif response_format.type == "json_schema":
                    json_schema = response_format.json_schema
                    assert json_schema is not None
                    self.structured_outputs.json = json_schema.json_schema
                elif response_format.type == "structural_tag":
                    structural_tag = response_format
                    assert structural_tag is not None and isinstance(
                        structural_tag,
                        (
                            LegacyStructuralTagResponseFormat,
                            StructuralTagResponseFormat,
                        ),
                    )
                    s_tag_obj = structural_tag.model_dump(by_alias=True)
                    self.structured_outputs.structural_tag = json.dumps(s_tag_obj)

        extra_args: dict[str, Any] = self.vllm_xargs if self.vllm_xargs else {}
        if self.kv_transfer_params:
            # Pass in kv_transfer_params via extra_args
            extra_args["kv_transfer_params"] = self.kv_transfer_params
        return SamplingParams.from_optional(
            n=self.n,
            best_of=self.best_of,
            presence_penalty=self.presence_penalty,
            frequency_penalty=self.frequency_penalty,
            repetition_penalty=repetition_penalty,
            temperature=temperature,
            top_p=top_p,
            top_k=top_k,
            min_p=min_p,
            seed=self.seed,
            stop=self.stop,
            stop_token_ids=self.stop_token_ids,
            logprobs=self.top_logprobs if self.logprobs else None,
            prompt_logprobs=prompt_logprobs,
            ignore_eos=self.ignore_eos,
            max_tokens=max_tokens,
            min_tokens=self.min_tokens,
            skip_special_tokens=self.skip_special_tokens,
            spaces_between_special_tokens=self.spaces_between_special_tokens,
            logits_processors=get_logits_processors(
                self.logits_processors, logits_processor_pattern
            ),
            include_stop_str_in_output=self.include_stop_str_in_output,
            truncate_prompt_tokens=self.truncate_prompt_tokens,
            output_kind=RequestOutputKind.DELTA
            if self.stream
            else RequestOutputKind.FINAL_ONLY,
            structured_outputs=self.structured_outputs,
            logit_bias=self.logit_bias,
            bad_words=self.bad_words,
            thinking_token_budget=self.thinking_token_budget,
            allowed_token_ids=self.allowed_token_ids,
            extra_args=extra_args or None,
        )

    @model_validator(mode="before")
    @classmethod
    def validate_stream_options(cls, data):
        if data.get("stream_options") and not data.get("stream"):
            raise ValueError("Stream options can only be defined when `stream=True`.")

        return data

    @model_validator(mode="before")
    @classmethod
    def check_logprobs(cls, data):
        if (prompt_logprobs := data.get("prompt_logprobs")) is not None:
            if data.get("stream") and (prompt_logprobs > 0 or prompt_logprobs == -1):
                raise ValueError(
                    "`prompt_logprobs` are not available when `stream=True`."
                )

            if prompt_logprobs < 0 and prompt_logprobs != -1:
                raise ValueError("`prompt_logprobs` must be a positive value or -1.")
            if prompt_logprobs == -1 and not envs.VLLM_USE_V1:
                raise ValueError(
                    "`prompt_logprobs=-1` is only supported with vLLM engine V1."
                )
        if (top_logprobs := data.get("top_logprobs")) is not None:
            if top_logprobs < 0 and top_logprobs != -1:
                raise ValueError("`top_logprobs` must be a positive value or -1.")

            if (top_logprobs == -1 or top_logprobs > 0) and not data.get("logprobs"):
                raise ValueError(
                    "when using `top_logprobs`, `logprobs` must be set to true."
                )

        return data

    @model_validator(mode="before")
    @classmethod
    def check_structured_outputs_count(cls, data):
        if isinstance(data, ValueError):
            raise data

        if data.get("structured_outputs", None) is None:
            return data

        structured_outputs_kwargs = data["structured_outputs"]
        count = sum(
            structured_outputs_kwargs.get(k) is not None
            for k in ("json", "regex", "choice")
        )
        # you can only use one kind of constraints for structured outputs
        if count > 1:
            raise ValueError(
                "You can only use one kind of constraints for structured "
                "outputs ('json', 'regex' or 'choice')."
            )
        # you can only either use structured outputs or tools, not both
        if count > 1 and data.get("tool_choice", "none") not in (
            "none",
            "auto",
            "required",
        ):
            raise ValueError(
                "You can only either use constraints for structured outputs "
                "or tools, not both."
            )
        return data

    @model_validator(mode="before")
    @classmethod
    def check_tool_usage(cls, data):
        # if "tool_choice" is not specified but tools are provided,
        # default to "auto" tool_choice
        if "tool_choice" not in data and data.get("tools"):
            data["tool_choice"] = "auto"

        # if "tool_choice" is "none" -- no validation is needed for tools
        if "tool_choice" in data and data["tool_choice"] == "none":
            return data

        # if "tool_choice" is specified -- validation
        if "tool_choice" in data and data["tool_choice"] is not None:
            # ensure that if "tool choice" is specified, tools are present
            if "tools" not in data or data["tools"] is None:
                raise ValueError("When using `tool_choice`, `tools` must be set.")

            # make sure that tool choice is either a named tool
            # OR that it's set to "auto" or "required"
            if data["tool_choice"] not in ["auto", "required"] and not isinstance(
                data["tool_choice"], dict
            ):
                raise ValueError(
                    f"Invalid value for `tool_choice`: {data['tool_choice']}! "
                    'Only named tools, "none", "auto" or "required" '
                    "are supported."
                )

            # if tool_choice is "required" but the "tools" list is empty,
            # override the data to behave like "none" to align with
            # OpenAI’s behavior.
            if (
                data["tool_choice"] == "required"
                and isinstance(data["tools"], list)
                and len(data["tools"]) == 0
            ):
                data["tool_choice"] = "none"
                del data["tools"]
                return data

            # ensure that if "tool_choice" is specified as an object,
            # it matches a valid tool
            correct_usage_message = (
                'Correct usage: `{"type": "function",'
                ' "function": {"name": "my_function"}}`'
            )
            if isinstance(data["tool_choice"], dict):
                valid_tool = False
                function = data["tool_choice"].get("function")
                if not isinstance(function, dict):
                    raise ValueError(
                        f"Invalid value for `function`: `{function}` in "
                        f"`tool_choice`! {correct_usage_message}"
                    )
                if "name" not in function:
                    raise ValueError(
                        f"Expected field `name` in `function` in "
                        f"`tool_choice`! {correct_usage_message}"
                    )
                function_name = function["name"]
                if not isinstance(function_name, str) or len(function_name) == 0:
                    raise ValueError(
                        f"Invalid `name` in `function`: `{function_name}`"
                        f" in `tool_choice`! {correct_usage_message}"
                    )
                for tool in data["tools"]:
                    if tool["function"]["name"] == function_name:
                        valid_tool = True
                        break
                if not valid_tool:
                    raise ValueError(
                        "The tool specified in `tool_choice` does not match any"
                        " of the specified `tools`"
                    )
        return data

    @model_validator(mode="before")
    @classmethod
    def check_generation_prompt(cls, data):
        if data.get("continue_final_message") and data.get("add_generation_prompt"):
            raise ValueError(
                "Cannot set both `continue_final_message` and "
                "`add_generation_prompt` to True."
            )
        return data

    @model_validator(mode="before")
    @classmethod
    def check_cache_salt_support(cls, data):
        if data.get("cache_salt") is not None:
            if not envs.VLLM_USE_V1:
                raise ValueError(
                    "Parameter 'cache_salt' is not supported with "
                    "this instance of vLLM, which uses engine V0."
                )
            if not isinstance(data["cache_salt"], str) or not data["cache_salt"]:
                raise ValueError(
                    "Parameter 'cache_salt' must be a non-empty string if provided."
                )
        return data


class CompletionRequest(OpenAIBaseModel):
    # Ordered by official OpenAI API documentation
    # https://platform.openai.com/docs/api-reference/completions/create
    model: str | None = None
    prompt: list[int] | list[list[int]] | str | list[str] | None = None
    best_of: int | None = None
    echo: bool | None = False
    frequency_penalty: float | None = 0.0
    logit_bias: dict[str, float] | None = None
    logprobs: int | None = None
    max_tokens: int | None = 16
    n: int = 1
    presence_penalty: float | None = 0.0
    seed: int | None = Field(None, ge=_LONG_INFO.min, le=_LONG_INFO.max)
    stop: str | list[str] | None = []
    stream: bool | None = False
    stream_options: StreamOptions | None = None
    suffix: str | None = None
    temperature: float | None = None
    top_p: float | None = None
    user: str | None = None

    # --8<-- [start:completion-sampling-params]
    use_beam_search: bool = False
    top_k: int | None = None
    min_p: float | None = None
    repetition_penalty: float | None = None
    length_penalty: float = 1.0
    stop_token_ids: list[int] | None = []
    include_stop_str_in_output: bool = False
    ignore_eos: bool = False
    min_tokens: int = 0
    skip_special_tokens: bool = True
    spaces_between_special_tokens: bool = True
    truncate_prompt_tokens: Annotated[int, Field(ge=-1)] | None = None
    allowed_token_ids: list[int] | None = None
    prompt_logprobs: int | None = None
    # --8<-- [end:completion-sampling-params]

    # --8<-- [start:completion-extra-params]
    prompt_embeds: bytes | list[bytes] | None = None
    add_special_tokens: bool = Field(
        default=True,
        description=(
            "If true (the default), special tokens (e.g. BOS) will be added to "
            "the prompt."
        ),
    )
    response_format: AnyResponseFormat | None = Field(
        default=None,
        description=(
            "Similar to chat completion, this parameter specifies the format "
            "of output. Only {'type': 'json_object'}, {'type': 'json_schema'}"
            ", {'type': 'structural_tag'}, or {'type': 'text' } is supported."
        ),
    )
    structured_outputs: StructuredOutputsParams | None = Field(
        default=None,
        description="Additional kwargs for structured outputs",
    )
    guided_json: str | dict | BaseModel | None = Field(
        default=None,
        description=(
            "`guided_json` is deprecated. "
            "This will be removed in v0.12.0 or v1.0.0, whichever is soonest. "
            "Please pass `json` to `structured_outputs` instead."
        ),
    )
    guided_regex: str | None = Field(
        default=None,
        description=(
            "`guided_regex` is deprecated. "
            "This will be removed in v0.12.0 or v1.0.0, whichever is soonest. "
            "Please pass `regex` to `structured_outputs` instead."
        ),
    )
    guided_choice: list[str] | None = Field(
        default=None,
        description=(
            "`guided_choice` is deprecated. "
            "This will be removed in v0.12.0 or v1.0.0, whichever is soonest. "
            "Please pass `choice` to `structured_outputs` instead."
        ),
    )
    guided_grammar: str | None = Field(
        default=None,
        description=(
            "`guided_grammar` is deprecated. "
            "This will be removed in v0.12.0 or v1.0.0, whichever is soonest. "
            "Please pass `grammar` to `structured_outputs` instead."
        ),
    )
    structural_tag: str | None = Field(
        default=None,
        description=("If specified, the output will follow the structural tag schema."),
    )
    guided_decoding_backend: str | None = Field(
        default=None,
        description=(
            "`guided_decoding_backend` is deprecated. "
            "This will be removed in v0.12.0 or v1.0.0, whichever is soonest. "
            "Please remove it from your request."
        ),
    )
    guided_whitespace_pattern: str | None = Field(
        default=None,
        description=(
            "`guided_whitespace_pattern` is deprecated. "
            "This will be removed in v0.12.0 or v1.0.0, whichever is soonest. "
            "Please pass `whitespace_pattern` to `structured_outputs` instead."
        ),
    )
    priority: int = Field(
        default=0,
        description=(
            "The priority of the request (lower means earlier handling; "
            "default: 0). Any priority other than 0 will raise an error "
            "if the served model does not use priority scheduling."
        ),
    )
    request_id: str = Field(
        default_factory=lambda: f"{random_uuid()}",
        description=(
            "The request_id related to this request. If the caller does "
            "not set it, a random_uuid will be generated. This id is used "
            "through out the inference process and return in response."
        ),
    )
    logits_processors: LogitsProcessors | None = Field(
        default=None,
        description=(
            "A list of either qualified names of logits processors, or "
            "constructor objects, to apply when sampling. A constructor is "
            "a JSON object with a required 'qualname' field specifying the "
            "qualified name of the processor class/factory, and optional "
            "'args' and 'kwargs' fields containing positional and keyword "
            "arguments. For example: {'qualname': "
            "'my_module.MyLogitsProcessor', 'args': [1, 2], 'kwargs': "
            "{'param': 'value'}}."
        ),
    )

    return_tokens_as_token_ids: bool | None = Field(
        default=None,
        description=(
            "If specified with 'logprobs', tokens are represented "
            " as strings of the form 'token_id:{token_id}' so that tokens "
            "that are not JSON-encodable can be identified."
        ),
    )
    return_token_ids: bool | None = Field(
        default=None,
        description=(
            "If specified, the result will include token IDs alongside the "
            "generated text. In streaming mode, prompt_token_ids is included "
            "only in the first chunk, and token_ids contains the delta tokens "
            "for each chunk. This is useful for debugging or when you "
            "need to map generated text back to input tokens."
        ),
    )

    cache_salt: str | None = Field(
        default=None,
        description=(
            "If specified, the prefix cache will be salted with the provided "
            "string to prevent an attacker to guess prompts in multi-user "
            "environments. The salt should be random, protected from "
            "access by 3rd parties, and long enough to be "
            "unpredictable (e.g., 43 characters base64-encoded, corresponding "
            "to 256 bit). Not supported by vLLM engine V0."
        ),
    )

    kv_transfer_params: dict[str, Any] | None = Field(
        default=None,
        description="KVTransfer parameters used for disaggregated serving.",
    )

    vllm_xargs: dict[str, str | int | float] | None = Field(
        default=None,
        description=(
            "Additional request parameters with string or "
            "numeric values, used by custom extensions."
        ),
    )

    # --8<-- [end:completion-extra-params]

    # Default sampling parameters for completion requests
    _DEFAULT_SAMPLING_PARAMS: dict = {
        "repetition_penalty": 1.0,
        "temperature": 1.0,
        "top_p": 1.0,
        "top_k": 0,
        "min_p": 0.0,
    }

    def to_beam_search_params(
        self,
        max_tokens: int,
        default_sampling_params: dict | None = None,
    ) -> BeamSearchParams:
        if default_sampling_params is None:
            default_sampling_params = {}
        n = self.n if self.n is not None else 1

        if (temperature := self.temperature) is None:
            temperature = default_sampling_params.get("temperature", 1.0)

        return BeamSearchParams(
            beam_width=n,
            max_tokens=max_tokens,
            ignore_eos=self.ignore_eos,
            temperature=temperature,
            length_penalty=self.length_penalty,
            include_stop_str_in_output=self.include_stop_str_in_output,
        )

    def to_sampling_params(
        self,
        max_tokens: int,
        logits_processor_pattern: str | None,
        default_sampling_params: dict | None = None,
    ) -> SamplingParams:
        if default_sampling_params is None:
            default_sampling_params = {}

        # Default parameters
        if (repetition_penalty := self.repetition_penalty) is None:
            repetition_penalty = default_sampling_params.get(
                "repetition_penalty",
                self._DEFAULT_SAMPLING_PARAMS["repetition_penalty"],
            )
        if (temperature := self.temperature) is None:
            temperature = default_sampling_params.get(
                "temperature", self._DEFAULT_SAMPLING_PARAMS["temperature"]
            )
        if (top_p := self.top_p) is None:
            top_p = default_sampling_params.get(
                "top_p", self._DEFAULT_SAMPLING_PARAMS["top_p"]
            )
        if (top_k := self.top_k) is None:
            top_k = default_sampling_params.get(
                "top_k", self._DEFAULT_SAMPLING_PARAMS["top_k"]
            )
        if (min_p := self.min_p) is None:
            min_p = default_sampling_params.get(
                "min_p", self._DEFAULT_SAMPLING_PARAMS["min_p"]
            )

        prompt_logprobs = self.prompt_logprobs
        if prompt_logprobs is None and self.echo:
            prompt_logprobs = self.logprobs

        echo_without_generation = self.echo and self.max_tokens == 0

        guided_json_object = None
        if self.response_format is not None:
            if self.response_format.type == "json_object":
                guided_json_object = True
            elif self.response_format.type == "json_schema":
                json_schema = self.response_format.json_schema
                assert json_schema is not None
                self.guided_json = json_schema.json_schema
            elif self.response_format.type == "structural_tag":
                structural_tag = self.response_format
                assert structural_tag is not None and isinstance(
                    structural_tag, StructuralTagResponseFormat
                )
                s_tag_obj = structural_tag.model_dump(by_alias=True)
                self.structural_tag = json.dumps(s_tag_obj)

        # Forward deprecated guided_* parameters to structured_outputs
        if self.structured_outputs is None:
            kwargs = dict[str, Any](
                json=self.guided_json,
                json_object=guided_json_object,
                regex=self.guided_regex,
                choice=self.guided_choice,
                grammar=self.guided_grammar,
                whitespace_pattern=self.guided_whitespace_pattern,
            )
            kwargs = {k: v for k, v in kwargs.items() if v is not None}
            if len(kwargs) > 0:
                self.structured_outputs = StructuredOutputsParams(**kwargs)

        extra_args: dict[str, Any] = self.vllm_xargs if self.vllm_xargs else {}
        if self.kv_transfer_params:
            # Pass in kv_transfer_params via extra_args
            extra_args["kv_transfer_params"] = self.kv_transfer_params
        return SamplingParams.from_optional(
            n=self.n,
            best_of=self.best_of,
            presence_penalty=self.presence_penalty,
            frequency_penalty=self.frequency_penalty,
            repetition_penalty=repetition_penalty,
            temperature=temperature,
            top_p=top_p,
            top_k=top_k,
            min_p=min_p,
            seed=self.seed,
            stop=self.stop,
            stop_token_ids=self.stop_token_ids,
            logprobs=self.logprobs,
            ignore_eos=self.ignore_eos,
            max_tokens=max_tokens if not echo_without_generation else 1,
            min_tokens=self.min_tokens,
            prompt_logprobs=prompt_logprobs,
            skip_special_tokens=self.skip_special_tokens,
            spaces_between_special_tokens=self.spaces_between_special_tokens,
            include_stop_str_in_output=self.include_stop_str_in_output,
            logits_processors=get_logits_processors(
                self.logits_processors, logits_processor_pattern
            ),
            truncate_prompt_tokens=self.truncate_prompt_tokens,
            output_kind=RequestOutputKind.DELTA
            if self.stream
            else RequestOutputKind.FINAL_ONLY,
            structured_outputs=self.structured_outputs,
            logit_bias=self.logit_bias,
            allowed_token_ids=self.allowed_token_ids,
            extra_args=extra_args or None,
        )

    @model_validator(mode="before")
    @classmethod
    def check_structured_outputs_count(cls, data):
        if data.get("structured_outputs", None) is None:
            return data

        structured_outputs_kwargs = data["structured_outputs"]
        count = sum(
            structured_outputs_kwargs.get(k) is not None
            for k in ("json", "regex", "choice")
        )
        if count > 1:
            raise ValueError(
                "You can only use one kind of constraints for structured "
                "outputs ('json', 'regex' or 'choice')."
            )
        return data

    @model_validator(mode="before")
    @classmethod
    def check_logprobs(cls, data):
        if (prompt_logprobs := data.get("prompt_logprobs")) is not None:
            if data.get("stream") and (prompt_logprobs > 0 or prompt_logprobs == -1):
                raise ValueError(
                    "`prompt_logprobs` are not available when `stream=True`."
                )

            if prompt_logprobs < 0 and prompt_logprobs != -1:
                raise ValueError("`prompt_logprobs` must be a positive value or -1.")
            if prompt_logprobs == -1 and not envs.VLLM_USE_V1:
                raise ValueError(
                    "`prompt_logprobs=-1` is only supported with vLLM engine V1."
                )
        if (logprobs := data.get("logprobs")) is not None and logprobs < 0:
            raise ValueError("`logprobs` must be a positive value.")

        return data

    @model_validator(mode="before")
    @classmethod
    def validate_stream_options(cls, data):
        if data.get("stream_options") and not data.get("stream"):
            raise ValueError("Stream options can only be defined when `stream=True`.")

        return data

    @model_validator(mode="before")
    @classmethod
    def validate_prompt_and_prompt_embeds(cls, data):
        prompt = data.get("prompt")
        prompt_embeds = data.get("prompt_embeds")

        prompt_is_empty = prompt is None or (isinstance(prompt, str) and prompt == "")
        embeds_is_empty = prompt_embeds is None or (
            isinstance(prompt_embeds, list) and len(prompt_embeds) == 0
        )

        if prompt_is_empty and embeds_is_empty:
            raise ValueError(
                "Either prompt or prompt_embeds must be provided and non-empty."
            )

        return data

    @model_validator(mode="before")
    @classmethod
    def check_cache_salt_support(cls, data):
        if data.get("cache_salt") is not None:
            if not envs.VLLM_USE_V1:
                raise ValueError(
                    "Parameter 'cache_salt' is not supported with "
                    "this instance of vLLM, which uses engine V0."
                )
            if not isinstance(data["cache_salt"], str) or not data["cache_salt"]:
                raise ValueError(
                    "Parameter 'cache_salt' must be a non-empty string if provided."
                )
        return data


class EmbeddingCompletionRequest(OpenAIBaseModel):
    # Ordered by official OpenAI API documentation
    # https://platform.openai.com/docs/api-reference/embeddings
    model: str | None = None
    input: list[int] | list[list[int]] | str | list[str]
    encoding_format: EncodingFormat = "float"
    dimensions: int | None = None
    user: str | None = None
    truncate_prompt_tokens: Annotated[int, Field(ge=-1)] | None = None

    # --8<-- [start:embedding-extra-params]
    add_special_tokens: bool = Field(
        default=True,
        description=(
            "If true (the default), special tokens (e.g. BOS) will be added to "
            "the prompt."
        ),
    )
    priority: int = Field(
        default=0,
        description=(
            "The priority of the request (lower means earlier handling; "
            "default: 0). Any priority other than 0 will raise an error "
            "if the served model does not use priority scheduling."
        ),
    )
    request_id: str = Field(
        default_factory=lambda: f"{random_uuid()}",
        description=(
            "The request_id related to this request. If the caller does "
            "not set it, a random_uuid will be generated. This id is used "
            "through out the inference process and return in response."
        ),
    )
    normalize: bool | None = Field(
        default=None,
        description="Whether to normalize the embeddings outputs. Default is True.",
    )
    embed_dtype: EmbedDType = Field(
        default="float32",
        description=(
            "What dtype to use for encoding. Default to using float32 for base64 "
            "encoding to match the OpenAI python client behavior. "
            "This parameter will affect base64 and binary_response."
        ),
    )
    endianness: Endianness = Field(
        default="native",
        description=(
            "What endianness to use for encoding. Default to using native for "
            "base64 encoding to match the OpenAI python client behavior."
            "This parameter will affect base64 and binary_response."
        ),
    )
    # --8<-- [end:embedding-extra-params]

    def to_pooling_params(self):
        return PoolingParams(
            truncate_prompt_tokens=self.truncate_prompt_tokens,
            dimensions=self.dimensions,
            normalize=self.normalize,
        )


class EmbeddingChatRequest(OpenAIBaseModel):
    model: str | None = None
    messages: list[ChatCompletionMessageParam]

    encoding_format: EncodingFormat = "float"
    dimensions: int | None = None
    user: str | None = None
    truncate_prompt_tokens: Annotated[int, Field(ge=-1)] | None = None

    # --8<-- [start:chat-embedding-extra-params]
    add_generation_prompt: bool = Field(
        default=False,
        description=(
            "If true, the generation prompt will be added to the chat template. "
            "This is a parameter used by chat template in tokenizer config of the "
            "model."
        ),
    )

    add_special_tokens: bool = Field(
        default=False,
        description=(
            "If true, special tokens (e.g. BOS) will be added to the prompt "
            "on top of what is added by the chat template. "
            "For most models, the chat template takes care of adding the "
            "special tokens so this should be set to false (as is the "
            "default)."
        ),
    )
    chat_template: str | None = Field(
        default=None,
        description=(
            "A Jinja template to use for this conversion. "
            "As of transformers v4.44, default chat template is no longer "
            "allowed, so you must provide a chat template if the tokenizer "
            "does not define one."
        ),
    )
    chat_template_kwargs: dict[str, Any] | None = Field(
        default=None,
        description=(
            "Additional keyword args to pass to the template renderer. "
            "Will be accessible by the chat template."
        ),
    )
    mm_processor_kwargs: dict[str, Any] | None = Field(
        default=None,
        description=("Additional kwargs to pass to the HF processor."),
    )
    priority: int = Field(
        default=0,
        description=(
            "The priority of the request (lower means earlier handling; "
            "default: 0). Any priority other than 0 will raise an error "
            "if the served model does not use priority scheduling."
        ),
    )
    request_id: str = Field(
        default_factory=lambda: f"{random_uuid()}",
        description=(
            "The request_id related to this request. If the caller does "
            "not set it, a random_uuid will be generated. This id is used "
            "through out the inference process and return in response."
        ),
    )
    normalize: bool | None = Field(
        default=None,
        description="Whether to normalize the embeddings outputs. Default is True.",
    )
    embed_dtype: EmbedDType = Field(
        default="float32",
        description=(
            "What dtype to use for encoding. Default to using float32 for base64 "
            "encoding to match the OpenAI python client behavior. "
            "This parameter will affect base64 and binary_response."
        ),
    )
    endianness: Endianness = Field(
        default="native",
        description=(
            "What endianness to use for encoding. Default to using native for "
            "base64 encoding to match the OpenAI python client behavior."
            "This parameter will affect base64 and binary_response."
        ),
    )
    # --8<-- [end:chat-embedding-extra-params]

    @model_validator(mode="before")
    @classmethod
    def check_generation_prompt(cls, data):
        if data.get("continue_final_message") and data.get("add_generation_prompt"):
            raise ValueError(
                "Cannot set both `continue_final_message` and "
                "`add_generation_prompt` to True."
            )
        return data

    def to_pooling_params(self):
        return PoolingParams(
            truncate_prompt_tokens=self.truncate_prompt_tokens,
            dimensions=self.dimensions,
            normalize=self.normalize,
        )


EmbeddingRequest: TypeAlias = EmbeddingCompletionRequest | EmbeddingChatRequest


class PoolingCompletionRequest(EmbeddingCompletionRequest):
    task: PoolingTask | None = None
    softmax: bool | None = Field(
        default=None,
        description="softmax will be deprecated, please use use_activation instead.",
    )
    activation: bool | None = Field(
        default=None,
        description="activation will be deprecated, please use use_activation instead.",
    )
    use_activation: bool | None = Field(
        default=None,
        description="Whether to use activation for classification outputs. "
        "If it is a classify or token_classify task, the default is True; "
        "for other tasks, this value should be None.",
    )

    def to_pooling_params(self):
        return PoolingParams(
            truncate_prompt_tokens=self.truncate_prompt_tokens,
            dimensions=self.dimensions,
            normalize=self.normalize,
            use_activation=get_use_activation(self),
        )


class PoolingChatRequest(EmbeddingChatRequest):
    task: PoolingTask | None = None
    softmax: bool | None = Field(
        default=None,
        description="softmax will be deprecated, please use use_activation instead.",
    )
    activation: bool | None = Field(
        default=None,
        description="activation will be deprecated, please use use_activation instead.",
    )
    use_activation: bool | None = Field(
        default=None,
        description="Whether to use activation for classification outputs. "
        "If it is a classify or token_classify task, the default is True; "
        "for other tasks, this value should be None.",
    )

    def to_pooling_params(self):
        return PoolingParams(
            truncate_prompt_tokens=self.truncate_prompt_tokens,
            dimensions=self.dimensions,
            normalize=self.normalize,
            use_activation=get_use_activation(self),
        )


T = TypeVar("T")


class IOProcessorRequest(OpenAIBaseModel, Generic[T]):
    model: str | None = None

    priority: int = Field(default=0)
    """
    The priority of the request (lower means earlier handling;
    default: 0). Any priority other than 0 will raise an error
    if the served model does not use priority scheduling.
    """
    data: T

    task: PoolingTask = "plugin"
    encoding_format: EncodingFormat = "float"
    embed_dtype: EmbedDType = Field(
        default="float32",
        description=(
            "What dtype to use for encoding. Default to using float32 for base64 "
            "encoding to match the OpenAI python client behavior. "
            "This parameter will affect base64 and binary_response."
        ),
    )
    endianness: Endianness = Field(
        default="native",
        description=(
            "What endianness to use for encoding. Default to using native for "
            "base64 encoding to match the OpenAI python client behavior."
            "This parameter will affect base64 and binary_response."
        ),
    )

    def to_pooling_params(self):
        return PoolingParams()


class IOProcessorResponse(OpenAIBaseModel, Generic[T]):
    request_id: str | None = None
    """
    The request_id associated with this response
    """
    created_at: int = Field(default_factory=lambda: int(time.time()))

    data: T
    """
    When using plugins IOProcessor plugins, the actual output is generated
    by the plugin itself. Hence, we use a generic type for the response data
    """


PoolingRequest: TypeAlias = (
    PoolingCompletionRequest | PoolingChatRequest | IOProcessorRequest
)


class ScoreRequest(OpenAIBaseModel):
    model: str | None = None
    text_1: list[str] | str | ScoreMultiModalParam
    text_2: list[str] | str | ScoreMultiModalParam
    truncate_prompt_tokens: Annotated[int, Field(ge=-1)] | None = None

    # --8<-- [start:score-extra-params]

    mm_processor_kwargs: dict[str, Any] | None = Field(
        default=None,
        description=("Additional kwargs to pass to the HF processor."),
    )

    priority: int = Field(
        default=0,
        description=(
            "The priority of the request (lower means earlier handling; "
            "default: 0). Any priority other than 0 will raise an error "
            "if the served model does not use priority scheduling."
        ),
    )

    softmax: bool | None = Field(
        default=None,
        description="softmax will be deprecated, please use use_activation instead.",
    )

    activation: bool | None = Field(
        default=None,
        description="activation will be deprecated, please use use_activation instead.",
    )

    use_activation: bool | None = Field(
        default=None,
        description="Whether to use activation for classification outputs. "
        "Default is True.",
    )
    # --8<-- [end:score-extra-params]

    def to_pooling_params(self):
        return PoolingParams(
            truncate_prompt_tokens=self.truncate_prompt_tokens,
            use_activation=get_use_activation(self),
        )


class RerankRequest(OpenAIBaseModel):
    model: str | None = None
    query: str | ScoreMultiModalParam
    documents: list[str] | ScoreMultiModalParam
    top_n: int = Field(default_factory=lambda: 0)
    truncate_prompt_tokens: Annotated[int, Field(ge=-1)] | None = None

    # --8<-- [start:rerank-extra-params]

    mm_processor_kwargs: dict[str, Any] | None = Field(
        default=None,
        description=("Additional kwargs to pass to the HF processor."),
    )

    priority: int = Field(
        default=0,
        description=(
            "The priority of the request (lower means earlier handling; "
            "default: 0). Any priority other than 0 will raise an error "
            "if the served model does not use priority scheduling."
        ),
    )

    softmax: bool | None = Field(
        default=None,
        description="softmax will be deprecated, please use use_activation instead.",
    )

    activation: bool | None = Field(
        default=None,
        description="activation will be deprecated, please use use_activation instead.",
    )

    use_activation: bool | None = Field(
        default=None,
        description="Whether to use activation for classification outputs. "
        "Default is True.",
    )
    # --8<-- [end:rerank-extra-params]

    def to_pooling_params(self):
        return PoolingParams(
            truncate_prompt_tokens=self.truncate_prompt_tokens,
            use_activation=get_use_activation(self),
        )


class RerankDocument(BaseModel):
    text: str | None = None
    multi_modal: ScoreContentPartParam | None = None


class RerankResult(BaseModel):
    index: int
    document: RerankDocument
    relevance_score: float


class RerankUsage(BaseModel):
    total_tokens: int


class RerankResponse(OpenAIBaseModel):
    id: str
    model: str
    usage: RerankUsage
    results: list[RerankResult]


class CompletionLogProbs(OpenAIBaseModel):
    text_offset: list[int] = Field(default_factory=list)
    token_logprobs: list[float | None] = Field(default_factory=list)
    tokens: list[str] = Field(default_factory=list)
    top_logprobs: list[dict[str, float] | None] = Field(default_factory=list)


class CompletionResponseChoice(OpenAIBaseModel):
    index: int
    text: str
    logprobs: CompletionLogProbs | None = None
    finish_reason: str | None = None
    stop_reason: int | str | None = Field(
        default=None,
        description=(
            "The stop string or token id that caused the completion "
            "to stop, None if the completion finished for some other reason "
            "including encountering the EOS token"
        ),
    )
    token_ids: list[int] | None = None  # For response
    prompt_logprobs: list[dict[int, Logprob] | None] | None = None
    prompt_token_ids: list[int] | None = None  # For prompt


class CompletionResponse(OpenAIBaseModel):
    id: str = Field(default_factory=lambda: f"cmpl-{random_uuid()}")
    object: Literal["text_completion"] = "text_completion"
    created: int = Field(default_factory=lambda: int(time.time()))
    model: str
    choices: list[CompletionResponseChoice]
    service_tier: Literal["auto", "default", "flex", "scale", "priority"] | None = None
    system_fingerprint: str | None = None
    usage: UsageInfo

    # vLLM-specific fields that are not in OpenAI spec
    kv_transfer_params: dict[str, Any] | None = Field(
        default=None, description="KVTransfer parameters."
    )


class CompletionResponseStreamChoice(OpenAIBaseModel):
    index: int
    text: str
    logprobs: CompletionLogProbs | None = None
    finish_reason: str | None = None
    stop_reason: int | str | None = Field(
        default=None,
        description=(
            "The stop string or token id that caused the completion "
            "to stop, None if the completion finished for some other reason "
            "including encountering the EOS token"
        ),
    )
    # not part of the OpenAI spec but for tracing the tokens
    # prompt tokens is put into choice to align with CompletionResponseChoice
    prompt_token_ids: list[int] | None = None
    token_ids: list[int] | None = None


class CompletionStreamResponse(OpenAIBaseModel):
    id: str = Field(default_factory=lambda: f"cmpl-{random_uuid()}")
    object: str = "text_completion"
    created: int = Field(default_factory=lambda: int(time.time()))
    model: str
    choices: list[CompletionResponseStreamChoice]
    usage: UsageInfo | None = Field(default=None)


class EmbeddingResponseData(OpenAIBaseModel):
    index: int
    object: str = "embedding"
    embedding: list[float] | str


class EmbeddingResponse(OpenAIBaseModel):
    id: str = Field(default_factory=lambda: f"embd-{random_uuid()}")
    object: str = "list"
    created: int = Field(default_factory=lambda: int(time.time()))
    model: str
    data: list[EmbeddingResponseData]
    usage: UsageInfo


class EmbeddingBytesResponse(OpenAIBaseModel):
    body: list[bytes]
    metadata: str
    media_type: str = "application/octet-stream"


class PoolingResponseData(OpenAIBaseModel):
    index: int
    object: str = "pooling"
    data: list[list[float]] | list[float] | str


class PoolingResponse(OpenAIBaseModel):
    id: str = Field(default_factory=lambda: f"pool-{random_uuid()}")
    object: str = "list"
    created: int = Field(default_factory=lambda: int(time.time()))
    model: str
    data: list[PoolingResponseData]
    usage: UsageInfo


class PoolingBytesResponse(OpenAIBaseModel):
    body: list[bytes]
    metadata: str
    media_type: str = "application/octet-stream"


class ScoreResponseData(OpenAIBaseModel):
    index: int
    object: str = "score"
    score: float


class ScoreResponse(OpenAIBaseModel):
    id: str = Field(default_factory=lambda: f"embd-{random_uuid()}")
    object: str = "list"
    created: int = Field(default_factory=lambda: int(time.time()))
    model: str
    data: list[ScoreResponseData]
    usage: UsageInfo


class ClassificationRequest(OpenAIBaseModel):
    model: str | None = None
    input: list[str] | str
    truncate_prompt_tokens: int | None = None
    user: str | None = None

    # --8<-- [start:classification-extra-params]
    priority: int = Field(
        default=0,
        description=(
            "The priority of the request (lower means earlier handling; "
            "default: 0). Any priority other than 0 will raise an error "
            "if the served model does not use priority scheduling."
        ),
    )

    softmax: bool | None = Field(
        default=None,
        description="softmax will be deprecated, please use use_activation instead.",
    )

    activation: bool | None = Field(
        default=None,
        description="activation will be deprecated, please use use_activation instead.",
    )

    use_activation: bool | None = Field(
        default=None,
        description="Whether to use activation for classification outputs. "
        "Default is True.",
    )
    # --8<-- [end:classification-extra-params]

    def to_pooling_params(self):
        return PoolingParams(
            truncate_prompt_tokens=self.truncate_prompt_tokens,
            use_activation=get_use_activation(self),
        )


class ClassificationData(OpenAIBaseModel):
    index: int
    label: str | None
    probs: list[float]
    num_classes: int


class ClassificationResponse(OpenAIBaseModel):
    id: str = Field(default_factory=lambda: f"classify-{random_uuid()}")
    object: str = "list"
    created: int = Field(default_factory=lambda: int(time.time()))
    model: str
    data: list[ClassificationData]
    usage: UsageInfo


class FunctionCall(OpenAIBaseModel):
    name: str
    arguments: str


class ToolCall(OpenAIBaseModel):
    id: str = Field(default_factory=make_tool_call_id)
    type: Literal["function"] = "function"
    function: FunctionCall


class DeltaFunctionCall(BaseModel):
    name: str | None = None
    arguments: str | None = None


# a tool call delta where everything is optional
class DeltaToolCall(OpenAIBaseModel):
    id: str | None = None
    type: Literal["function"] | None = None
    index: int
    function: DeltaFunctionCall | None = None


class ExtractedToolCallInformation(BaseModel):
    # indicate if tools were called
    tools_called: bool

    # extracted tool calls
    tool_calls: list[ToolCall]

    # content - per OpenAI spec, content AND tool calls can be returned rarely
    # But some models will do this intentionally
    content: str | None = None


class ChatMessage(OpenAIBaseModel):
    role: str
    content: str | None = None
    refusal: str | None = None
    annotations: OpenAIAnnotation | None = None
    audio: OpenAIChatCompletionAudio | None = None
    function_call: FunctionCall | None = None
    tool_calls: list[ToolCall] = Field(default_factory=list)

    # vLLM-specific fields that are not in OpenAI spec
    reasoning_content: str | None = None


class ChatCompletionLogProb(OpenAIBaseModel):
    token: str
    logprob: float = -9999.0
    bytes: list[int] | None = None


class ChatCompletionLogProbsContent(ChatCompletionLogProb):
    # Workaround: redefine fields name cache so that it's not
    # shared with the super class.
    field_names: ClassVar[set[str] | None] = None
    top_logprobs: list[ChatCompletionLogProb] = Field(default_factory=list)


class ChatCompletionLogProbs(OpenAIBaseModel):
    content: list[ChatCompletionLogProbsContent] | None = None


class ChatCompletionResponseChoice(OpenAIBaseModel):
    index: int
    message: ChatMessage
    logprobs: ChatCompletionLogProbs | None = None
    # per OpenAI spec this is the default
    finish_reason: str | None = "stop"
    # not part of the OpenAI spec but included in vLLM for legacy reasons
    stop_reason: int | str | None = None
    # not part of the OpenAI spec but is useful for tracing the tokens
    # in agent scenarios
    token_ids: list[int] | None = None


class ChatCompletionResponse(OpenAIBaseModel):
    id: str = Field(default_factory=lambda: f"chatcmpl-{random_uuid()}")
    object: Literal["chat.completion"] = "chat.completion"
    created: int = Field(default_factory=lambda: int(time.time()))
    model: str
    choices: list[ChatCompletionResponseChoice]
    service_tier: Literal["auto", "default", "flex", "scale", "priority"] | None = None
    system_fingerprint: str | None = None
    usage: UsageInfo

    # vLLM-specific fields that are not in OpenAI spec
    prompt_logprobs: list[dict[int, Logprob] | None] | None = None
    prompt_token_ids: list[int] | None = None
    kv_transfer_params: dict[str, Any] | None = Field(
        default=None, description="KVTransfer parameters."
    )


class DeltaMessage(OpenAIBaseModel):
    role: str | None = None
    content: str | None = None
    reasoning_content: str | None = None
    tool_calls: list[DeltaToolCall] = Field(default_factory=list)


class ChatCompletionResponseStreamChoice(OpenAIBaseModel):
    index: int
    delta: DeltaMessage
    logprobs: ChatCompletionLogProbs | None = None
    finish_reason: str | None = None
    stop_reason: int | str | None = None
    # not part of the OpenAI spec but for tracing the tokens
    token_ids: list[int] | None = None


class ChatCompletionStreamResponse(OpenAIBaseModel):
    id: str = Field(default_factory=lambda: f"chatcmpl-{random_uuid()}")
    object: Literal["chat.completion.chunk"] = "chat.completion.chunk"
    created: int = Field(default_factory=lambda: int(time.time()))
    model: str
    choices: list[ChatCompletionResponseStreamChoice]
    usage: UsageInfo | None = Field(default=None)
    # not part of the OpenAI spec but for tracing the tokens
    prompt_token_ids: list[int] | None = None


class TranscriptionResponseStreamChoice(OpenAIBaseModel):
    delta: DeltaMessage
    finish_reason: str | None = None
    stop_reason: int | str | None = None


class TranscriptionStreamResponse(OpenAIBaseModel):
    id: str = Field(default_factory=lambda: f"trsc-{random_uuid()}")
    object: Literal["transcription.chunk"] = "transcription.chunk"
    created: int = Field(default_factory=lambda: int(time.time()))
    model: str
    choices: list[TranscriptionResponseStreamChoice]
    usage: UsageInfo | None = Field(default=None)


class InputTokensDetails(OpenAIBaseModel):
    cached_tokens: int
    input_tokens_per_turn: list[int] = Field(default_factory=list)
    cached_tokens_per_turn: list[int] = Field(default_factory=list)


class OutputTokensDetails(OpenAIBaseModel):
    reasoning_tokens: int = 0
    tool_output_tokens: int = 0
    output_tokens_per_turn: list[int] = Field(default_factory=list)
    tool_output_tokens_per_turn: list[int] = Field(default_factory=list)


class ResponseUsage(OpenAIBaseModel):
    input_tokens: int
    input_tokens_details: InputTokensDetails
    output_tokens: int
    output_tokens_details: OutputTokensDetails
    total_tokens: int


def serialize_message(msg):
    """
    Serializes a single message
    """
    if isinstance(msg, dict):
        return msg
    elif hasattr(msg, "to_dict"):
        return msg.to_dict()
    else:
        # fallback to pyandic dump
        return msg.model_dump_json()


def serialize_messages(msgs):
    """
    Serializes multiple messages
    """
    return [serialize_message(msg) for msg in msgs] if msgs else None


class ResponsesResponse(OpenAIBaseModel):
    id: str = Field(default_factory=lambda: f"resp_{random_uuid()}")
    created_at: int = Field(default_factory=lambda: int(time.time()))
    # error: Optional[ResponseError] = None
    incomplete_details: IncompleteDetails | None = None
    instructions: str | None = None
    metadata: Metadata | None = None
    model: str
    object: Literal["response"] = "response"
    output: list[ResponseOutputItem]
    parallel_tool_calls: bool
    temperature: float
    tool_choice: ToolChoice
    tools: list[Tool]
    top_p: float
    background: bool
    max_output_tokens: int
    max_tool_calls: int | None = None
    previous_response_id: str | None = None
    prompt: ResponsePrompt | None = None
    reasoning: Reasoning | None = None
    service_tier: Literal["auto", "default", "flex", "scale", "priority"]
    status: ResponseStatus
    text: ResponseTextConfig | None = None
    top_logprobs: int | None = None
    truncation: Literal["auto", "disabled"]
    usage: ResponseUsage | None = None
    user: str | None = None

    # --8<-- [start:responses-extra-params]
    # These are populated when enable_response_messages is set to True
    # NOTE: custom serialization is needed
    # see serialize_input_messages and serialize_output_messages
    input_messages: list[ChatCompletionMessageParam] | None = None
    output_messages: list[ChatCompletionMessageParam] | None = None
    # --8<-- [end:responses-extra-params]

    # NOTE: openAI harmony doesn't serialize TextContent properly,
    # TODO: this fixes for TextContent, but need to verify for tools etc
    # https://github.com/openai/harmony/issues/78
    @field_serializer("output_messages", when_used="json")
    def serialize_output_messages(self, msgs, _info):
        return serialize_messages(msgs)

    # NOTE: openAI harmony doesn't serialize TextContent properly, this fixes it
    # https://github.com/openai/harmony/issues/78
    @field_serializer("input_messages", when_used="json")
    def serialize_input_messages(self, msgs, _info):
        return serialize_messages(msgs)

    @classmethod
    def from_request(
        cls,
        request: ResponsesRequest,
        sampling_params: SamplingParams,
        model_name: str,
        created_time: int,
        output: list[ResponseOutputItem],
        status: ResponseStatus,
        usage: ResponseUsage | None = None,
        input_messages: list[ChatCompletionMessageParam] | None = None,
        output_messages: list[ChatCompletionMessageParam] | None = None,
    ) -> "ResponsesResponse":
        incomplete_details: IncompleteDetails | None = None
        if status == "incomplete":
            incomplete_details = IncompleteDetails(reason="max_output_tokens")
        # TODO: implement the other reason for incomplete_details,
        # which is content_filter
        # incomplete_details = IncompleteDetails(reason='content_filter')
        return cls(
            id=request.request_id,
            created_at=created_time,
            incomplete_details=incomplete_details,
            instructions=request.instructions,
            metadata=request.metadata,
            model=model_name,
            output=output,
            input_messages=input_messages,
            output_messages=output_messages,
            parallel_tool_calls=request.parallel_tool_calls,
            temperature=sampling_params.temperature,
            tool_choice=request.tool_choice,
            tools=request.tools,
            top_p=sampling_params.top_p,
            background=request.background,
            max_output_tokens=sampling_params.max_tokens,
            max_tool_calls=request.max_tool_calls,
            previous_response_id=request.previous_response_id,
            prompt=request.prompt,
            reasoning=request.reasoning,
            service_tier=request.service_tier,
            status=status,
            text=request.text,
            top_logprobs=sampling_params.logprobs,
            truncation=request.truncation,
            user=request.user,
            usage=usage,
        )


# TODO: this code can be removed once
# https://github.com/openai/openai-python/issues/2634 has been resolved
class ResponseReasoningPartDoneEvent(OpenAIBaseModel):
    content_index: int
    """The index of the content part that is done."""

    item_id: str
    """The ID of the output item that the content part was added to."""

    output_index: int
    """The index of the output item that the content part was added to."""

    part: ResponseReasoningTextContent
    """The content part that is done."""

    sequence_number: int
    """The sequence number of this event."""

    type: Literal["response.reasoning_part.done"]
    """The type of the event. Always `response.reasoning_part.done`."""


# TODO: this code can be removed once
# https://github.com/openai/openai-python/issues/2634 has been resolved
class ResponseReasoningPartAddedEvent(OpenAIBaseModel):
    content_index: int
    """The index of the content part that is done."""

    item_id: str
    """The ID of the output item that the content part was added to."""

    output_index: int
    """The index of the output item that the content part was added to."""

    part: ResponseReasoningTextContent
    """The content part that is done."""

    sequence_number: int
    """The sequence number of this event."""

    type: Literal["response.reasoning_part.added"]
    """The type of the event. Always `response.reasoning_part.added`."""


# vLLM Streaming Events
# Note: we override the response type with the vLLM ResponsesResponse type
class ResponseCompletedEvent(OpenAIResponseCompletedEvent):
    response: ResponsesResponse  # type: ignore[override]


class ResponseCreatedEvent(OpenAIResponseCreatedEvent):
    response: ResponsesResponse  # type: ignore[override]


class ResponseInProgressEvent(OpenAIResponseInProgressEvent):
    response: ResponsesResponse  # type: ignore[override]


StreamingResponsesResponse: TypeAlias = (
    ResponseCreatedEvent
    | ResponseInProgressEvent
    | ResponseCompletedEvent
    | ResponseOutputItemAddedEvent
    | ResponseOutputItemDoneEvent
    | ResponseContentPartAddedEvent
    | ResponseContentPartDoneEvent
    | ResponseReasoningTextDeltaEvent
    | ResponseReasoningTextDoneEvent
    | ResponseReasoningPartAddedEvent
    | ResponseReasoningPartDoneEvent
    | ResponseCodeInterpreterCallInProgressEvent
    | ResponseCodeInterpreterCallCodeDeltaEvent
    | ResponseWebSearchCallInProgressEvent
    | ResponseWebSearchCallSearchingEvent
    | ResponseWebSearchCallCompletedEvent
    | ResponseCodeInterpreterCallCodeDoneEvent
    | ResponseCodeInterpreterCallInterpretingEvent
    | ResponseCodeInterpreterCallCompletedEvent
)

BatchRequestInputBody: TypeAlias = (
    ChatCompletionRequest | EmbeddingRequest | ScoreRequest | RerankRequest
)


class BatchRequestInput(OpenAIBaseModel):
    """
    The per-line object of the batch input file.

    NOTE: Currently only the `/v1/chat/completions` endpoint is supported.
    """

    # A developer-provided per-request id that will be used to match outputs to
    # inputs. Must be unique for each request in a batch.
    custom_id: str

    # The HTTP method to be used for the request. Currently only POST is
    # supported.
    method: str

    # The OpenAI API relative URL to be used for the request. Currently
    # /v1/chat/completions is supported.
    url: str

    # The parameters of the request.
    body: BatchRequestInputBody

    @field_validator("body", mode="plain")
    @classmethod
    def check_type_for_url(cls, value: Any, info: ValidationInfo):
        # Use url to disambiguate models
        url: str = info.data["url"]
        if url == "/v1/chat/completions":
            return ChatCompletionRequest.model_validate(value)
        if url == "/v1/embeddings":
            return TypeAdapter(EmbeddingRequest).validate_python(value)
        if url.endswith("/score"):
            return ScoreRequest.model_validate(value)
        if url.endswith("/rerank"):
            return RerankRequest.model_validate(value)
        return TypeAdapter(BatchRequestInputBody).validate_python(value)


class BatchResponseData(OpenAIBaseModel):
    # HTTP status code of the response.
    status_code: int = 200

    # An unique identifier for the API request.
    request_id: str

    # The body of the response.
    body: (
        ChatCompletionResponse
        | EmbeddingResponse
        | ScoreResponse
        | RerankResponse
        | None
    ) = None


class BatchRequestOutput(OpenAIBaseModel):
    """
    The per-line object of the batch output and error files
    """

    id: str

    # A developer-provided per-request id that will be used to match outputs to
    # inputs.
    custom_id: str

    response: BatchResponseData | None

    # For requests that failed with a non-HTTP error, this will contain more
    # information on the cause of the failure.
    error: Any | None


class TokenizeCompletionRequest(OpenAIBaseModel):
    model: str | None = None
    prompt: str

    add_special_tokens: bool = Field(
        default=True,
        description=(
            "If true (the default), special tokens (e.g. BOS) will be added to "
            "the prompt."
        ),
    )
    return_token_strs: bool | None = Field(
        default=False,
        description=(
            "If true, also return the token strings corresponding to the token ids."
        ),
    )


class TokenizeChatRequest(OpenAIBaseModel):
    model: str | None = None
    messages: list[ChatCompletionMessageParam]

    add_generation_prompt: bool = Field(
        default=True,
        description=(
            "If true, the generation prompt will be added to the chat template. "
            "This is a parameter used by chat template in tokenizer config of the "
            "model."
        ),
    )
    return_token_strs: bool | None = Field(
        default=False,
        description=(
            "If true, also return the token strings corresponding to the token ids."
        ),
    )
    continue_final_message: bool = Field(
        default=False,
        description=(
            "If this is set, the chat will be formatted so that the final "
            "message in the chat is open-ended, without any EOS tokens. The "
            "model will continue this message rather than starting a new one. "
            'This allows you to "prefill" part of the model\'s response for it. '
            "Cannot be used at the same time as `add_generation_prompt`."
        ),
    )
    add_special_tokens: bool = Field(
        default=False,
        description=(
            "If true, special tokens (e.g. BOS) will be added to the prompt "
            "on top of what is added by the chat template. "
            "For most models, the chat template takes care of adding the "
            "special tokens so this should be set to false (as is the "
            "default)."
        ),
    )
    chat_template: str | None = Field(
        default=None,
        description=(
            "A Jinja template to use for this conversion. "
            "As of transformers v4.44, default chat template is no longer "
            "allowed, so you must provide a chat template if the tokenizer "
            "does not define one."
        ),
    )
    chat_template_kwargs: dict[str, Any] | None = Field(
        default=None,
        description=(
            "Additional keyword args to pass to the template renderer. "
            "Will be accessible by the chat template."
        ),
    )
    mm_processor_kwargs: dict[str, Any] | None = Field(
        default=None,
        description=("Additional kwargs to pass to the HF processor."),
    )
    tools: list[ChatCompletionToolsParam] | None = Field(
        default=None,
        description=("A list of tools the model may call."),
    )

    @model_validator(mode="before")
    @classmethod
    def check_generation_prompt(cls, data):
        if data.get("continue_final_message") and data.get("add_generation_prompt"):
            raise ValueError(
                "Cannot set both `continue_final_message` and "
                "`add_generation_prompt` to True."
            )
        return data


TokenizeRequest: TypeAlias = TokenizeCompletionRequest | TokenizeChatRequest


class TokenizeResponse(OpenAIBaseModel):
    count: int
    max_model_len: int
    tokens: list[int]
    token_strs: list[str] | None = None


class DetokenizeRequest(OpenAIBaseModel):
    model: str | None = None
    tokens: list[int]


class DetokenizeResponse(OpenAIBaseModel):
    prompt: str


class TokenizerInfoResponse(OpenAIBaseModel):
    """
    Response containing tokenizer configuration
    equivalent to tokenizer_config.json
    """

    model_config = ConfigDict(extra="allow")
    tokenizer_class: str


class LoadLoRAAdapterRequest(BaseModel):
    lora_name: str
    lora_path: str


class UnloadLoRAAdapterRequest(BaseModel):
    lora_name: str
    lora_int_id: int | None = Field(default=None)


## Protocols for Audio
AudioResponseFormat: TypeAlias = Literal["json", "text", "srt", "verbose_json", "vtt"]


class TranscriptionRequest(OpenAIBaseModel):
    # Ordered by official OpenAI API documentation
    # https://platform.openai.com/docs/api-reference/audio/createTranscription

    file: UploadFile
    """
    The audio file object (not file name) to transcribe, in one of these
    formats: flac, mp3, mp4, mpeg, mpga, m4a, ogg, wav, or webm.
    """

    model: str | None = None
    """ID of the model to use.
    """

    language: str | None = None
    """The language of the input audio.

    Supplying the input language in
    [ISO-639-1](https://en.wikipedia.org/wiki/List_of_ISO_639-1_codes) format
    will improve accuracy and latency.
    """

    prompt: str = Field(default="")
    """An optional text to guide the model's style or continue a previous audio
    segment.

    The [prompt](https://platform.openai.com/docs/guides/speech-to-text#prompting)
    should match the audio language.
    """

    response_format: AudioResponseFormat = Field(default="json")
    """
    The format of the output, in one of these options: `json`, `text`, `srt`,
    `verbose_json`, or `vtt`.
    """

    ## TODO (varun) : Support if set to 0, certain thresholds are met !!

    timestamp_granularities: list[Literal["word", "segment"]] = Field(
        alias="timestamp_granularities[]", default=[]
    )
    """The timestamp granularities to populate for this transcription.

    `response_format` must be set `verbose_json` to use timestamp granularities.
    Either or both of these options are supported: `word`, or `segment`. Note:
    There is no additional latency for segment timestamps, but generating word
    timestamps incurs additional latency.
    """

    stream: bool | None = False
    """When set, it will enable output to be streamed in a similar fashion
    as the Chat Completion endpoint.
    """
    # --8<-- [start:transcription-extra-params]
    # Flattened stream option to simplify form data.
    stream_include_usage: bool | None = False
    stream_continuous_usage_stats: bool | None = False

    vllm_xargs: dict[str, str | int | float] | None = Field(
        default=None,
        description=(
            "Additional request parameters with string or "
            "numeric values, used by custom extensions."
        ),
    )
    # --8<-- [end:transcription-extra-params]

    to_language: str | None = None
    """The language of the output audio we transcribe to.

    Please note that this is not currently used by supported models at this
    time, but it is a placeholder for future use, matching translation api.
    """

    # --8<-- [start:transcription-sampling-params]
    temperature: float = Field(default=0.0)
    """The sampling temperature, between 0 and 1.

    Higher values like 0.8 will make the output more random, while lower values
    like 0.2 will make it more focused / deterministic. If set to 0, the model
    will use [log probability](https://en.wikipedia.org/wiki/Log_probability)
    to automatically increase the temperature until certain thresholds are hit.
    """

    top_p: float | None = None
    """Enables nucleus (top-p) sampling, where tokens are selected from the
    smallest possible set whose cumulative probability exceeds `p`.
    """

    top_k: int | None = None
    """Limits sampling to the `k` most probable tokens at each step."""

    min_p: float | None = None
    """Filters out tokens with a probability lower than `min_p`, ensuring a
    minimum likelihood threshold during sampling.
    """

    seed: int | None = Field(None, ge=_LONG_INFO.min, le=_LONG_INFO.max)
    """The seed to use for sampling."""

    frequency_penalty: float | None = 0.0
    """The frequency penalty to use for sampling."""

    repetition_penalty: float | None = None
    """The repetition penalty to use for sampling."""

    presence_penalty: float | None = 0.0
    """The presence penalty to use for sampling."""
    # --8<-- [end:transcription-sampling-params]

    # Default sampling parameters for transcription requests.
    _DEFAULT_SAMPLING_PARAMS: dict = {
        "repetition_penalty": 1.0,
        "temperature": 1.0,
        "top_p": 1.0,
        "top_k": 0,
        "min_p": 0.0,
    }

    def to_sampling_params(
        self, default_max_tokens: int, default_sampling_params: dict | None = None
    ) -> SamplingParams:
        max_tokens = default_max_tokens

        if default_sampling_params is None:
            default_sampling_params = {}

        # Default parameters
        if (temperature := self.temperature) is None:
            temperature = default_sampling_params.get(
                "temperature", self._DEFAULT_SAMPLING_PARAMS["temperature"]
            )
        if (top_p := self.top_p) is None:
            top_p = default_sampling_params.get(
                "top_p", self._DEFAULT_SAMPLING_PARAMS["top_p"]
            )
        if (top_k := self.top_k) is None:
            top_k = default_sampling_params.get(
                "top_k", self._DEFAULT_SAMPLING_PARAMS["top_k"]
            )
        if (min_p := self.min_p) is None:
            min_p = default_sampling_params.get(
                "min_p", self._DEFAULT_SAMPLING_PARAMS["min_p"]
            )

        if (repetition_penalty := self.repetition_penalty) is None:
            repetition_penalty = default_sampling_params.get(
                "repetition_penalty",
                self._DEFAULT_SAMPLING_PARAMS["repetition_penalty"],
            )

        return SamplingParams.from_optional(
            temperature=temperature,
            max_tokens=max_tokens,
            seed=self.seed,
            top_p=top_p,
            top_k=top_k,
            min_p=min_p,
            frequency_penalty=self.frequency_penalty,
            repetition_penalty=repetition_penalty,
            presence_penalty=self.presence_penalty,
            output_kind=RequestOutputKind.DELTA
            if self.stream
            else RequestOutputKind.FINAL_ONLY,
            extra_args=self.vllm_xargs,
        )

    @model_validator(mode="before")
    @classmethod
    def validate_transcription_request(cls, data):
        if isinstance(data.get("file"), str):
            raise HTTPException(
                status_code=HTTPStatus.UNPROCESSABLE_ENTITY,
                detail="Expected 'file' to be a file-like object, not 'str'.",
            )

        stream_opts = ["stream_include_usage", "stream_continuous_usage_stats"]
        stream = data.get("stream", False)
        if any(bool(data.get(so, False)) for so in stream_opts) and not stream:
            raise ValueError("Stream options can only be defined when `stream=True`.")

        return data


# Transcription response objects
class TranscriptionUsageAudio(OpenAIBaseModel):
    type: Literal["duration"] = "duration"
    seconds: int


class TranscriptionResponse(OpenAIBaseModel):
    text: str
    """The transcribed text."""
    usage: TranscriptionUsageAudio


class TranscriptionWord(OpenAIBaseModel):
    end: float
    """End time of the word in seconds."""

    start: float
    """Start time of the word in seconds."""

    word: str
    """The text content of the word."""


class TranscriptionSegment(OpenAIBaseModel):
    id: int
    """Unique identifier of the segment."""

    avg_logprob: float
    """Average logprob of the segment.

    If the value is lower than -1, consider the logprobs failed.
    """

    compression_ratio: float
    """Compression ratio of the segment.

    If the value is greater than 2.4, consider the compression failed.
    """

    end: float
    """End time of the segment in seconds."""

    no_speech_prob: float
    """Probability of no speech in the segment.

    If the value is higher than 1.0 and the `avg_logprob` is below -1, consider
    this segment silent.
    """

    seek: int
    """Seek offset of the segment."""

    start: float
    """Start time of the segment in seconds."""

    temperature: float
    """Temperature parameter used for generating the segment."""

    text: str
    """Text content of the segment."""

    tokens: list[int]
    """Array of token IDs for the text content."""


class TranscriptionResponseVerbose(OpenAIBaseModel):
    duration: str
    """The duration of the input audio."""

    language: str
    """The language of the input audio."""

    text: str
    """The transcribed text."""

    segments: list[TranscriptionSegment] | None = None
    """Segments of the transcribed text and their corresponding details."""

    words: list[TranscriptionWord] | None = None
    """Extracted words and their corresponding timestamps."""


class TranslationResponseStreamChoice(OpenAIBaseModel):
    delta: DeltaMessage
    finish_reason: str | None = None
    stop_reason: int | str | None = None


class TranslationStreamResponse(OpenAIBaseModel):
    id: str = Field(default_factory=lambda: f"trsl-{random_uuid()}")
    object: Literal["translation.chunk"] = "translation.chunk"
    created: int = Field(default_factory=lambda: int(time.time()))
    model: str
    choices: list[TranslationResponseStreamChoice]
    usage: UsageInfo | None = Field(default=None)


class TranslationRequest(OpenAIBaseModel):
    # Ordered by official OpenAI API documentation
    # https://platform.openai.com/docs/api-reference/audio/createTranslation

    file: UploadFile
    """
    The audio file object (not file name) to translate, in one of these
    formats: flac, mp3, mp4, mpeg, mpga, m4a, ogg, wav, or webm.
    """

    model: str | None = None
    """ID of the model to use.
    """

    prompt: str = Field(default="")
    """An optional text to guide the model's style or continue a previous audio
    segment.

    The [prompt](https://platform.openai.com/docs/guides/speech-to-text#prompting)
    should match the audio language.
    """

    response_format: AudioResponseFormat = Field(default="json")
    """
    The format of the output, in one of these options: `json`, `text`, `srt`,
    `verbose_json`, or `vtt`.
    """

    # TODO support additional sampling parameters
    # --8<-- [start:translation-sampling-params]
    seed: int | None = Field(None, ge=_LONG_INFO.min, le=_LONG_INFO.max)
    """The seed to use for sampling."""

    temperature: float = Field(default=0.0)
    """The sampling temperature, between 0 and 1.

    Higher values like 0.8 will make the output more random, while lower values
    like 0.2 will make it more focused / deterministic. If set to 0, the model
    will use [log probability](https://en.wikipedia.org/wiki/Log_probability)
    to automatically increase the temperature until certain thresholds are hit.
    """
    # --8<-- [end:translation-sampling-params]

    # --8<-- [start:translation-extra-params]
    language: str | None = None
    """The language of the input audio we translate from.

    Supplying the input language in
    [ISO-639-1](https://en.wikipedia.org/wiki/List_of_ISO_639-1_codes) format
    will improve accuracy.
    """

    to_language: str | None = None
    """The language of the input audio we translate to.

    Please note that this is not supported by all models, refer to the specific
    model documentation for more details.
    For instance, Whisper only supports `to_language=en`.
    """

    stream: bool | None = False
    """Custom field not present in the original OpenAI definition. When set,
    it will enable output to be streamed in a similar fashion as the Chat
    Completion endpoint.
    """
    # Flattened stream option to simplify form data.
    stream_include_usage: bool | None = False
    stream_continuous_usage_stats: bool | None = False
    # --8<-- [end:translation-extra-params]

    # Default sampling parameters for translation requests.
    _DEFAULT_SAMPLING_PARAMS: dict = {
        "temperature": 0,
    }

    def to_sampling_params(
        self, default_max_tokens: int, default_sampling_params: dict | None = None
    ) -> SamplingParams:
        max_tokens = default_max_tokens

        if default_sampling_params is None:
            default_sampling_params = {}
        # Default parameters
        if (temperature := self.temperature) is None:
            temperature = default_sampling_params.get(
                "temperature", self._DEFAULT_SAMPLING_PARAMS["temperature"]
            )

        return SamplingParams.from_optional(
            temperature=temperature,
            max_tokens=max_tokens,
            seed=self.seed,
            output_kind=RequestOutputKind.DELTA
            if self.stream
            else RequestOutputKind.FINAL_ONLY,
        )

    @model_validator(mode="before")
    @classmethod
    def validate_stream_options(cls, data):
        stream_opts = ["stream_include_usage", "stream_continuous_usage_stats"]
        stream = data.get("stream", False)
        if any(bool(data.get(so, False)) for so in stream_opts) and not stream:
            raise ValueError("Stream options can only be defined when `stream=True`.")

        return data


# Translation response objects
class TranslationResponse(OpenAIBaseModel):
    text: str
    """The translated text."""


class TranslationWord(OpenAIBaseModel):
    end: float
    """End time of the word in seconds."""

    start: float
    """Start time of the word in seconds."""

    word: str
    """The text content of the word."""


class TranslationSegment(OpenAIBaseModel):
    id: int
    """Unique identifier of the segment."""

    avg_logprob: float
    """Average logprob of the segment.

    If the value is lower than -1, consider the logprobs failed.
    """

    compression_ratio: float
    """Compression ratio of the segment.

    If the value is greater than 2.4, consider the compression failed.
    """

    end: float
    """End time of the segment in seconds."""

    no_speech_prob: float
    """Probability of no speech in the segment.

    If the value is higher than 1.0 and the `avg_logprob` is below -1, consider
    this segment silent.
    """

    seek: int
    """Seek offset of the segment."""

    start: float
    """Start time of the segment in seconds."""

    temperature: float
    """Temperature parameter used for generating the segment."""

    text: str
    """Text content of the segment."""

    tokens: list[int]
    """Array of token IDs for the text content."""


class TranslationResponseVerbose(OpenAIBaseModel):
    duration: str
    """The duration of the input audio."""

    language: str
    """The language of the input audio."""

    text: str
    """The translated text."""

    segments: list[TranslationSegment] | None = None
    """Segments of the translated text and their corresponding details."""

    words: list[TranslationWord] | None = None
    """Extracted words and their corresponding timestamps."""<|MERGE_RESOLUTION|>--- conflicted
+++ resolved
@@ -544,29 +544,6 @@
         deprecated="max_tokens is deprecated in favor of "
         "the max_completion_tokens field",
     )
-<<<<<<< HEAD
-    max_completion_tokens: Optional[int] = None
-    n: Optional[int] = 1
-    presence_penalty: Optional[float] = 0.0
-    response_format: Optional[AnyResponseFormat] = None
-    seed: Optional[int] = Field(None, ge=_LONG_INFO.min, le=_LONG_INFO.max)
-    stop: Optional[Union[str, list[str]]] = []
-    stream: Optional[bool] = False
-    stream_options: Optional[StreamOptions] = None
-    temperature: Optional[float] = None
-    top_p: Optional[float] = None
-    tools: Optional[list[ChatCompletionToolsParam]] = None
-    tool_choice: Optional[
-        Union[
-            Literal["none"],
-            Literal["auto"],
-            Literal["required"],
-            ChatCompletionNamedToolChoiceParam,
-        ]
-    ] = "none"
-    reasoning_effort: Optional[Literal["low", "medium", "high"]] = None
-    thinking_token_budget: Optional[int] = None
-=======
     max_completion_tokens: int | None = None
     n: int | None = 1
     presence_penalty: float | None = 0.0
@@ -586,7 +563,7 @@
         | None
     ) = "none"
     reasoning_effort: Literal["low", "medium", "high"] | None = None
->>>>>>> 30a14b03
+    thinking_token_budget: int | None = None
     include_reasoning: bool = True
 
     # NOTE this will be ignored by vLLM -- the model determines the behavior
