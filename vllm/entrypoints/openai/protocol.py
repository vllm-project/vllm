--- conflicted
+++ resolved
@@ -557,18 +557,13 @@
                 else RequestOutputKind.FINAL_ONLY,
             guided_decoding=guided_decoding,
             logit_bias=self.logit_bias,
-<<<<<<< HEAD
+            bad_words= self.bad_words,
+            allowed_token_ids=self.allowed_token_ids,
             # Pass in `extra_body` args and kv transfer params
             extra_args=({**self.vllm_xargs,
                          **({"kv_transfer_params": self.kv_transfer_params}
                             if self.kv_transfer_params else {})})
         )
-=======
-            bad_words= self.bad_words,
-            allowed_token_ids=self.allowed_token_ids,
-            extra_args=({"kv_transfer_params": self.kv_transfer_params}
-                        if self.kv_transfer_params else None))
->>>>>>> 6e9cc73f
 
     def _get_guided_json_from_tool(
             self) -> Optional[Union[str, dict, BaseModel]]:
