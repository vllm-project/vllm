# SPDX-License-Identifier: Apache-2.0
# SPDX-FileCopyrightText: Copyright contributors to the vLLM project
"""
This file contains the command line arguments for the vLLM's
OpenAI-compatible server. It is kept in a separate file for documentation
purposes.
"""

import argparse
import json
import ssl
from collections.abc import Sequence
from dataclasses import field
from typing import Literal, Optional, Union

from pydantic.dataclasses import dataclass

import vllm.envs as envs
from vllm.config import config
from vllm.engine.arg_utils import AsyncEngineArgs, optional_type
from vllm.entrypoints.chat_utils import (ChatTemplateContentFormatOption,
                                         validate_chat_template)
from vllm.entrypoints.openai.serving_models import LoRAModulePath
from vllm.entrypoints.openai.tool_parsers import ToolParserManager
from vllm.logger import init_logger
from vllm.utils import FlexibleArgumentParser

logger = init_logger(__name__)


class LoRAParserAction(argparse.Action):

    def __call__(
        self,
        parser: argparse.ArgumentParser,
        namespace: argparse.Namespace,
        values: Optional[Union[str, Sequence[str]]],
        option_string: Optional[str] = None,
    ):
        if values is None:
            values = []
        if isinstance(values, str):
            raise TypeError("Expected values to be a list")

        lora_list: list[LoRAModulePath] = []
        for item in values:
            if item in [None, '']:  # Skip if item is None or empty string
                continue
            if '=' in item and ',' not in item:  # Old format: name=path
                name, path = item.split('=')
                lora_list.append(LoRAModulePath(name, path))
            else:  # Assume JSON format
                try:
                    lora_dict = json.loads(item)
                    lora = LoRAModulePath(**lora_dict)
                    lora_list.append(lora)
                except json.JSONDecodeError:
                    parser.error(
                        f"Invalid JSON format for --lora-modules: {item}")
                except TypeError as e:
                    parser.error(
                        f"Invalid fields for --lora-modules: {item} - {str(e)}"
                    )
        setattr(namespace, self.dest, lora_list)


<<<<<<< HEAD
def make_arg_parser(parser: FlexibleArgumentParser) -> FlexibleArgumentParser:
    parser.add_argument("--host",
                        type=optional_type(str),
                        default=None,
                        help="Host name.")
    parser.add_argument("--port", type=int, default=8000, help="Port number.")
    parser.add_argument(
        "--uvicorn-log-level",
        type=str,
        default="info",
        choices=['debug', 'info', 'warning', 'error', 'critical', 'trace'],
        help="Log level for uvicorn.")
    parser.add_argument("--disable-uvicorn-access-log",
                        action="store_true",
                        help="Disable uvicorn access log.")
    parser.add_argument("--allow-credentials",
                        action="store_true",
                        help="Allow credentials.")
    parser.add_argument("--allowed-origins",
                        type=json.loads,
                        default=["*"],
                        help="Allowed origins.")
    parser.add_argument("--allowed-methods",
                        type=json.loads,
                        default=["*"],
                        help="Allowed methods.")
    parser.add_argument("--allowed-headers",
                        type=json.loads,
                        default=["*"],
                        help="Allowed headers.")
    parser.add_argument("--api-key",
                        type=optional_type(str),
                        default=None,
                        help="If provided, the server will require this key "
                        "to be presented in the header.")
    parser.add_argument(
        "--lora-modules",
        type=optional_type(str),
        default=None,
        nargs='+',
        action=LoRAParserAction,
        help="LoRA module configurations in either 'name=path' format"
        "or JSON format. "
        "Example (old format): ``'name=path'`` "
        "Example (new format): "
        "``{\"name\": \"name\", \"path\": \"lora_path\", "
        "\"base_model_name\": \"id\"}``")
    parser.add_argument("--chat-template",
                        type=optional_type(str),
                        default=None,
                        help="The file path to the chat template, "
                        "or the template in single-line form "
                        "for the specified model.")
    parser.add_argument(
        '--chat-template-content-format',
        type=str,
        default="auto",
        choices=get_args(ChatTemplateContentFormatOption),
        help='The format to render message content within a chat template.'
        '\n\n'
        '* "string" will render the content as a string. '
        'Example: ``"Hello World"``\n'
        '* "openai" will render the content as a list of dictionaries, '
        'similar to OpenAI schema. '
        'Example: ``[{"type": "text", "text": "Hello world!"}]``')
    parser.add_argument("--response-role",
                        type=optional_type(str),
                        default="assistant",
                        help="The role name to return if "
                        "``request.add_generation_prompt=true``.")
    parser.add_argument("--ssl-keyfile",
                        type=optional_type(str),
                        default=None,
                        help="The file path to the SSL key file.")
    parser.add_argument("--ssl-certfile",
                        type=optional_type(str),
                        default=None,
                        help="The file path to the SSL cert file.")
    parser.add_argument("--ssl-ca-certs",
                        type=optional_type(str),
                        default=None,
                        help="The CA certificates file.")
    parser.add_argument(
        "--enable-ssl-refresh",
        action="store_true",
        default=False,
        help="Refresh SSL Context when SSL certificate files change")
    parser.add_argument(
        "--ssl-cert-reqs",
        type=int,
        default=int(ssl.CERT_NONE),
        help="Whether client certificate is required (see stdlib ssl module's)."
    )
    parser.add_argument(
        "--root-path",
        type=optional_type(str),
        default=None,
        help="FastAPI root_path when app is behind a path based routing proxy."
    )
    parser.add_argument(
        "--middleware",
        type=optional_type(str),
        action="append",
        default=[],
        help="Additional ASGI middleware to apply to the app. "
        "We accept multiple --middleware arguments. "
        "The value should be an import path. "
        "If a function is provided, vLLM will add it to the server "
        "using ``@app.middleware('http')``. "
        "If a class is provided, vLLM will add it to the server "
        "using ``app.add_middleware()``. ")
    parser.add_argument(
        "--return-tokens-as-token-ids",
        action="store_true",
        help="When ``--max-logprobs`` is specified, represents single tokens "
        " as strings of the form 'token_id:{token_id}' so that tokens "
        "that are not JSON-encodable can be identified.")
    parser.add_argument(
        "--disable-frontend-multiprocessing",
        action="store_true",
        help="If specified, will run the OpenAI frontend server in the same "
        "process as the model serving engine.")
    parser.add_argument(
        "--enable-request-id-headers",
        action="store_true",
        help="If specified, API server will add X-Request-Id header to "
        "responses.")
    parser.add_argument(
        "--enable-auto-tool-choice",
        action="store_true",
        default=False,
        help="Enable auto tool choice for supported models. Use "
        "``--tool-call-parser`` to specify which parser to use.")
    parser.add_argument(
        "--expand-tools-even-if-tool-choice-none",
        action="store_true",
        default=False,
        deprecated=True,
        help="Include tool definitions in prompts "
        "even when tool_choice='none'. "
        "This is a transitional option that will be removed in v0.10.0. "
        "In v0.10.0, tool definitions will always be included regardless of "
        "tool_choice setting. Use this flag now to test the new behavior "
        "before the breaking change.")

    valid_tool_parsers = ToolParserManager.tool_parsers.keys()
    parser.add_argument(
        "--tool-call-parser",
        type=str,
        metavar="{" + ",".join(valid_tool_parsers) + "} or name registered in "
        "--tool-parser-plugin",
        default=None,
        help=
        "Select the tool call parser depending on the model that you're using."
        " This is used to parse the model-generated tool call into OpenAI API "
        "format. Required for ``--enable-auto-tool-choice``.")
=======
class PromptAdapterParserAction(argparse.Action):

    def __call__(
        self,
        parser: argparse.ArgumentParser,
        namespace: argparse.Namespace,
        values: Optional[Union[str, Sequence[str]]],
        option_string: Optional[str] = None,
    ):
        if values is None:
            values = []
        if isinstance(values, str):
            raise TypeError("Expected values to be a list")

        adapter_list: list[PromptAdapterPath] = []
        for item in values:
            name, path = item.split('=')
            adapter_list.append(PromptAdapterPath(name, path))
        setattr(namespace, self.dest, adapter_list)


@config
@dataclass
class FrontendArgs:
    """Arguments for the OpenAI-compatible frontend server."""
    host: Optional[str] = None
    """Host name."""
    port: int = 8000
    """Port number."""
    uvicorn_log_level: Literal["debug", "info", "warning", "error", "critical",
                               "trace"] = "info"
    """Log level for uvicorn."""
    disable_uvicorn_access_log: bool = False
    """Disable uvicorn access log."""
    allow_credentials: bool = False
    """Allow credentials."""
    allowed_origins: list[str] = field(default_factory=lambda: ["*"])
    """Allowed origins."""
    allowed_methods: list[str] = field(default_factory=lambda: ["*"])
    """Allowed methods."""
    allowed_headers: list[str] = field(default_factory=lambda: ["*"])
    """Allowed headers."""
    api_key: Optional[str] = None
    """If provided, the server will require this key to be presented in the
    header."""
    lora_modules: Optional[list[LoRAModulePath]] = None
    """LoRA modules configurations in either 'name=path' format or JSON format
    or JSON list format. Example (old format): `'name=path'` Example (new 
    format): `{\"name\": \"name\", \"path\": \"lora_path\", 
    \"base_model_name\": \"id\"}`"""
    prompt_adapters: Optional[list[PromptAdapterPath]] = None
    """Prompt adapter configurations in the format name=path. Multiple adapters 
    can be specified."""
    chat_template: Optional[str] = None
    """The file path to the chat template, or the template in single-line form 
    for the specified model."""
    chat_template_content_format: ChatTemplateContentFormatOption = "auto"
    """The format to render message content within a chat template.
>>>>>>> 3ed94f9d

* "string" will render the content as a string. Example: `"Hello World"`
* "openai" will render the content as a list of dictionaries, similar to OpenAI 
schema. Example: `[{"type": "text", "text": "Hello world!"}]`"""
    response_role: str = "assistant"
    """The role name to return if `request.add_generation_prompt=true`."""
    ssl_keyfile: Optional[str] = None
    """The file path to the SSL key file."""
    ssl_certfile: Optional[str] = None
    """The file path to the SSL cert file."""
    ssl_ca_certs: Optional[str] = None
    """The CA certificates file."""
    enable_ssl_refresh: bool = False
    """Refresh SSL Context when SSL certificate files change"""
    ssl_cert_reqs: int = int(ssl.CERT_NONE)
    """Whether client certificate is required (see stdlib ssl module's)."""
    root_path: Optional[str] = None
    """FastAPI root_path when app is behind a path based routing proxy."""
    middleware: list[str] = field(default_factory=lambda: [])
    """Additional ASGI middleware to apply to the app. We accept multiple 
    --middleware arguments. The value should be an import path. If a function 
    is provided, vLLM will add it to the server using 
    `@app.middleware('http')`. If a class is provided, vLLM will 
    add it to the server using `app.add_middleware()`."""
    return_tokens_as_token_ids: bool = False
    """When `--max-logprobs` is specified, represents single tokens as 
    strings of the form 'token_id:{token_id}' so that tokens that are not 
    JSON-encodable can be identified."""
    disable_frontend_multiprocessing: bool = False
    """If specified, will run the OpenAI frontend server in the same process as 
    the model serving engine."""
    enable_request_id_headers: bool = False
    """If specified, API server will add X-Request-Id header to responses. 
    Caution: this hurts performance at high QPS."""
    enable_auto_tool_choice: bool = False
    """Enable auto tool choice for supported models. Use `--tool-call-parser` 
    to specify which parser to use."""
    tool_call_parser: Optional[str] = None
    """Select the tool call parser depending on the model that you're using. 
    This is used to parse the model-generated tool call into OpenAI API format. 
    Required for `--enable-auto-tool-choice`. You can choose any option from 
    the built-in parsers or register a plugin via `--tool-parser-plugin`."""
    tool_parser_plugin: str = ""
    """Special the tool parser plugin write to parse the model-generated tool 
    into OpenAI API format, the name register in this plugin can be used in 
    `--tool-call-parser`."""
    log_config_file: Optional[str] = envs.VLLM_LOGGING_CONFIG_PATH
    """Path to logging config JSON file for both vllm and uvicorn"""
    max_log_len: Optional[int] = None
    """Max number of prompt characters or prompt ID numbers being printed in 
    log. The default of None means unlimited."""
    disable_fastapi_docs: bool = False
    """Disable FastAPI's OpenAPI schema, Swagger UI, and ReDoc endpoint."""
    enable_prompt_tokens_details: bool = False
    """If set to True, enable prompt_tokens_details in usage."""
    enable_server_load_tracking: bool = False
    """If set to True, enable tracking server_load_metrics in the app state."""
    enable_force_include_usage: bool = False
    """If set to True, including usage on every request."""

    @staticmethod
    def add_cli_args(parser: FlexibleArgumentParser) -> FlexibleArgumentParser:
        from vllm.engine.arg_utils import get_kwargs

        frontend_kwargs = get_kwargs(FrontendArgs)

        # Special case: allowed_origins, allowed_methods, allowed_headers all
        # need json.loads type
        # Should also remove nargs
        frontend_kwargs["allowed_origins"]["type"] = json.loads
        frontend_kwargs["allowed_methods"]["type"] = json.loads
        frontend_kwargs["allowed_headers"]["type"] = json.loads
        del frontend_kwargs["allowed_origins"]["nargs"]
        del frontend_kwargs["allowed_methods"]["nargs"]
        del frontend_kwargs["allowed_headers"]["nargs"]

        # Special case: LoRA modules need custom parser action and
        # optional_type(str)
        frontend_kwargs["lora_modules"]["type"] = optional_type(str)
        frontend_kwargs["lora_modules"]["action"] = LoRAParserAction

        # Special case: Prompt adapters need custom parser action and
        # optional_type(str)
        frontend_kwargs["prompt_adapters"]["type"] = optional_type(str)
        frontend_kwargs["prompt_adapters"][
            "action"] = PromptAdapterParserAction

        # Special case: Middleware needs append action
        frontend_kwargs["middleware"]["action"] = "append"

        # Special case: Tool call parser shows built-in options.
        valid_tool_parsers = list(ToolParserManager.tool_parsers.keys())
        frontend_kwargs["tool_call_parser"]["choices"] = valid_tool_parsers

        frontend_group = parser.add_argument_group(
            title="Frontend",
            description=FrontendArgs.__doc__,
        )

        for key, value in frontend_kwargs.items():
            frontend_group.add_argument(f"--{key.replace('_', '-')}", **value)

        return parser


def make_arg_parser(parser: FlexibleArgumentParser) -> FlexibleArgumentParser:
    """Create the CLI argument parser used by the OpenAI API server.

    We rely on the helper methods of `FrontendArgs` and `AsyncEngineArgs` to
    register all arguments instead of manually enumerating them here. This
    avoids code duplication and keeps the argument definitions in one place.
    """
    parser.add_argument("model_tag",
                        type=str,
                        nargs="?",
                        help="The model tag to serve "
                        "(optional if specified in config)")
    parser.add_argument(
        "--headless",
        action="store_true",
        default=False,
        help="Run in headless mode. See multi-node data parallel "
        "documentation for more details.")
    parser.add_argument(
        "--data-parallel-start-rank",
        "-dpr",
        type=int,
        default=0,
        help="Starting data parallel rank for secondary nodes. "
        "Requires --headless.")
    parser.add_argument("--api-server-count",
                        "-asc",
                        type=int,
                        default=1,
                        help="How many API server processes to run.")
    parser.add_argument(
        "--config",
        help="Read CLI options from a config file. "
        "Must be a YAML with the following options: "
        "https://docs.vllm.ai/en/latest/configuration/serve_args.html")
    parser = FrontendArgs.add_cli_args(parser)
    parser = AsyncEngineArgs.add_cli_args(parser)

    return parser


def validate_parsed_serve_args(args: argparse.Namespace):
    """Quick checks for model serve args that raise prior to loading."""
    if hasattr(args, "subparser") and args.subparser != "serve":
        return

    # Ensure that the chat template is valid; raises if it likely isn't
    validate_chat_template(args.chat_template)

    # Enable auto tool needs a tool call parser to be valid
    if args.enable_auto_tool_choice and not args.tool_call_parser:
        raise TypeError("Error: --enable-auto-tool-choice requires "
                        "--tool-call-parser")


def log_non_default_args(args: argparse.Namespace):
    non_default_args = {}
    parser = make_arg_parser(FlexibleArgumentParser())
    for arg, default in vars(parser.parse_args([])).items():
        if default != getattr(args, arg):
            non_default_args[arg] = getattr(args, arg)
    logger.info("non-default args: %s", non_default_args)


def create_parser_for_docs() -> FlexibleArgumentParser:
    parser_for_docs = FlexibleArgumentParser(
        prog="-m vllm.entrypoints.openai.api_server")
    return make_arg_parser(parser_for_docs)<|MERGE_RESOLUTION|>--- conflicted
+++ resolved
@@ -62,185 +62,6 @@
                         f"Invalid fields for --lora-modules: {item} - {str(e)}"
                     )
         setattr(namespace, self.dest, lora_list)
-
-
-<<<<<<< HEAD
-def make_arg_parser(parser: FlexibleArgumentParser) -> FlexibleArgumentParser:
-    parser.add_argument("--host",
-                        type=optional_type(str),
-                        default=None,
-                        help="Host name.")
-    parser.add_argument("--port", type=int, default=8000, help="Port number.")
-    parser.add_argument(
-        "--uvicorn-log-level",
-        type=str,
-        default="info",
-        choices=['debug', 'info', 'warning', 'error', 'critical', 'trace'],
-        help="Log level for uvicorn.")
-    parser.add_argument("--disable-uvicorn-access-log",
-                        action="store_true",
-                        help="Disable uvicorn access log.")
-    parser.add_argument("--allow-credentials",
-                        action="store_true",
-                        help="Allow credentials.")
-    parser.add_argument("--allowed-origins",
-                        type=json.loads,
-                        default=["*"],
-                        help="Allowed origins.")
-    parser.add_argument("--allowed-methods",
-                        type=json.loads,
-                        default=["*"],
-                        help="Allowed methods.")
-    parser.add_argument("--allowed-headers",
-                        type=json.loads,
-                        default=["*"],
-                        help="Allowed headers.")
-    parser.add_argument("--api-key",
-                        type=optional_type(str),
-                        default=None,
-                        help="If provided, the server will require this key "
-                        "to be presented in the header.")
-    parser.add_argument(
-        "--lora-modules",
-        type=optional_type(str),
-        default=None,
-        nargs='+',
-        action=LoRAParserAction,
-        help="LoRA module configurations in either 'name=path' format"
-        "or JSON format. "
-        "Example (old format): ``'name=path'`` "
-        "Example (new format): "
-        "``{\"name\": \"name\", \"path\": \"lora_path\", "
-        "\"base_model_name\": \"id\"}``")
-    parser.add_argument("--chat-template",
-                        type=optional_type(str),
-                        default=None,
-                        help="The file path to the chat template, "
-                        "or the template in single-line form "
-                        "for the specified model.")
-    parser.add_argument(
-        '--chat-template-content-format',
-        type=str,
-        default="auto",
-        choices=get_args(ChatTemplateContentFormatOption),
-        help='The format to render message content within a chat template.'
-        '\n\n'
-        '* "string" will render the content as a string. '
-        'Example: ``"Hello World"``\n'
-        '* "openai" will render the content as a list of dictionaries, '
-        'similar to OpenAI schema. '
-        'Example: ``[{"type": "text", "text": "Hello world!"}]``')
-    parser.add_argument("--response-role",
-                        type=optional_type(str),
-                        default="assistant",
-                        help="The role name to return if "
-                        "``request.add_generation_prompt=true``.")
-    parser.add_argument("--ssl-keyfile",
-                        type=optional_type(str),
-                        default=None,
-                        help="The file path to the SSL key file.")
-    parser.add_argument("--ssl-certfile",
-                        type=optional_type(str),
-                        default=None,
-                        help="The file path to the SSL cert file.")
-    parser.add_argument("--ssl-ca-certs",
-                        type=optional_type(str),
-                        default=None,
-                        help="The CA certificates file.")
-    parser.add_argument(
-        "--enable-ssl-refresh",
-        action="store_true",
-        default=False,
-        help="Refresh SSL Context when SSL certificate files change")
-    parser.add_argument(
-        "--ssl-cert-reqs",
-        type=int,
-        default=int(ssl.CERT_NONE),
-        help="Whether client certificate is required (see stdlib ssl module's)."
-    )
-    parser.add_argument(
-        "--root-path",
-        type=optional_type(str),
-        default=None,
-        help="FastAPI root_path when app is behind a path based routing proxy."
-    )
-    parser.add_argument(
-        "--middleware",
-        type=optional_type(str),
-        action="append",
-        default=[],
-        help="Additional ASGI middleware to apply to the app. "
-        "We accept multiple --middleware arguments. "
-        "The value should be an import path. "
-        "If a function is provided, vLLM will add it to the server "
-        "using ``@app.middleware('http')``. "
-        "If a class is provided, vLLM will add it to the server "
-        "using ``app.add_middleware()``. ")
-    parser.add_argument(
-        "--return-tokens-as-token-ids",
-        action="store_true",
-        help="When ``--max-logprobs`` is specified, represents single tokens "
-        " as strings of the form 'token_id:{token_id}' so that tokens "
-        "that are not JSON-encodable can be identified.")
-    parser.add_argument(
-        "--disable-frontend-multiprocessing",
-        action="store_true",
-        help="If specified, will run the OpenAI frontend server in the same "
-        "process as the model serving engine.")
-    parser.add_argument(
-        "--enable-request-id-headers",
-        action="store_true",
-        help="If specified, API server will add X-Request-Id header to "
-        "responses.")
-    parser.add_argument(
-        "--enable-auto-tool-choice",
-        action="store_true",
-        default=False,
-        help="Enable auto tool choice for supported models. Use "
-        "``--tool-call-parser`` to specify which parser to use.")
-    parser.add_argument(
-        "--expand-tools-even-if-tool-choice-none",
-        action="store_true",
-        default=False,
-        deprecated=True,
-        help="Include tool definitions in prompts "
-        "even when tool_choice='none'. "
-        "This is a transitional option that will be removed in v0.10.0. "
-        "In v0.10.0, tool definitions will always be included regardless of "
-        "tool_choice setting. Use this flag now to test the new behavior "
-        "before the breaking change.")
-
-    valid_tool_parsers = ToolParserManager.tool_parsers.keys()
-    parser.add_argument(
-        "--tool-call-parser",
-        type=str,
-        metavar="{" + ",".join(valid_tool_parsers) + "} or name registered in "
-        "--tool-parser-plugin",
-        default=None,
-        help=
-        "Select the tool call parser depending on the model that you're using."
-        " This is used to parse the model-generated tool call into OpenAI API "
-        "format. Required for ``--enable-auto-tool-choice``.")
-=======
-class PromptAdapterParserAction(argparse.Action):
-
-    def __call__(
-        self,
-        parser: argparse.ArgumentParser,
-        namespace: argparse.Namespace,
-        values: Optional[Union[str, Sequence[str]]],
-        option_string: Optional[str] = None,
-    ):
-        if values is None:
-            values = []
-        if isinstance(values, str):
-            raise TypeError("Expected values to be a list")
-
-        adapter_list: list[PromptAdapterPath] = []
-        for item in values:
-            name, path = item.split('=')
-            adapter_list.append(PromptAdapterPath(name, path))
-        setattr(namespace, self.dest, adapter_list)
 
 
 @config
@@ -272,15 +93,11 @@
     or JSON list format. Example (old format): `'name=path'` Example (new 
     format): `{\"name\": \"name\", \"path\": \"lora_path\", 
     \"base_model_name\": \"id\"}`"""
-    prompt_adapters: Optional[list[PromptAdapterPath]] = None
-    """Prompt adapter configurations in the format name=path. Multiple adapters 
-    can be specified."""
     chat_template: Optional[str] = None
     """The file path to the chat template, or the template in single-line form 
     for the specified model."""
     chat_template_content_format: ChatTemplateContentFormatOption = "auto"
     """The format to render message content within a chat template.
->>>>>>> 3ed94f9d
 
 * "string" will render the content as a string. Example: `"Hello World"`
 * "openai" will render the content as a list of dictionaries, similar to OpenAI 
@@ -362,12 +179,6 @@
         frontend_kwargs["lora_modules"]["type"] = optional_type(str)
         frontend_kwargs["lora_modules"]["action"] = LoRAParserAction
 
-        # Special case: Prompt adapters need custom parser action and
-        # optional_type(str)
-        frontend_kwargs["prompt_adapters"]["type"] = optional_type(str)
-        frontend_kwargs["prompt_adapters"][
-            "action"] = PromptAdapterParserAction
-
         # Special case: Middleware needs append action
         frontend_kwargs["middleware"]["action"] = "append"
 
