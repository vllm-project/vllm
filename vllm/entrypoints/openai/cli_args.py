# SPDX-License-Identifier: Apache-2.0
# SPDX-FileCopyrightText: Copyright contributors to the vLLM project
"""
This file contains the command line arguments for the vLLM's
OpenAI-compatible server. It is kept in a separate file for documentation
purposes.
"""

import argparse
import json
import ssl
from collections.abc import Sequence
from dataclasses import field
from typing import Literal, Optional, Union

from pydantic.dataclasses import dataclass

import vllm.envs as envs
from vllm.config import config
from vllm.engine.arg_utils import AsyncEngineArgs, optional_type
from vllm.entrypoints.chat_utils import (ChatTemplateContentFormatOption,
                                         validate_chat_template)
from vllm.entrypoints.constants import (H11_MAX_HEADER_COUNT_DEFAULT,
                                        H11_MAX_INCOMPLETE_EVENT_SIZE_DEFAULT)
from vllm.entrypoints.openai.serving_models import LoRAModulePath
from vllm.entrypoints.openai.tool_parsers import ToolParserManager
from vllm.logger import init_logger
from vllm.utils import FlexibleArgumentParser

logger = init_logger(__name__)


class LoRAParserAction(argparse.Action):

    def __call__(
        self,
        parser: argparse.ArgumentParser,
        namespace: argparse.Namespace,
        values: Optional[Union[str, Sequence[str]]],
        option_string: Optional[str] = None,
    ):
        if values is None:
            values = []
        if isinstance(values, str):
            raise TypeError("Expected values to be a list")

        lora_list: list[LoRAModulePath] = []
        for item in values:
            if item in [None, ""]:  # Skip if item is None or empty string
                continue
            if "=" in item and "," not in item:  # Old format: name=path
                name, path = item.split("=")
                lora_list.append(LoRAModulePath(name, path))
            else:  # Assume JSON format
                try:
                    lora_dict = json.loads(item)
                    lora = LoRAModulePath(**lora_dict)
                    lora_list.append(lora)
                except json.JSONDecodeError:
                    parser.error(
                        f"Invalid JSON format for --lora-modules: {item}")
                except TypeError as e:
                    parser.error(
                        f"Invalid fields for --lora-modules: {item} - {str(e)}"
                    )
        setattr(namespace, self.dest, lora_list)


@config
@dataclass
class FrontendArgs:
    """Arguments for the OpenAI-compatible frontend server."""
    host: Optional[str] = None
    """Host name."""
    port: int = 8000
    """Port number."""
    uds: Optional[str] = None
    """Unix domain socket path. If set, host and port arguments are ignored."""
    uvicorn_log_level: Literal["debug", "info", "warning", "error", "critical",
                               "trace"] = "info"
    """Log level for uvicorn."""
    disable_uvicorn_access_log: bool = False
    """Disable uvicorn access log."""
    allow_credentials: bool = False
    """Allow credentials."""
    allowed_origins: list[str] = field(default_factory=lambda: ["*"])
    """Allowed origins."""
    allowed_methods: list[str] = field(default_factory=lambda: ["*"])
    """Allowed methods."""
    allowed_headers: list[str] = field(default_factory=lambda: ["*"])
    """Allowed headers."""
    api_key: Optional[list[str]] = None
    """If provided, the server will require one of these keys to be presented in
    the header."""
    lora_modules: Optional[list[LoRAModulePath]] = None
    """LoRA modules configurations in either 'name=path' format or JSON format
    or JSON list format. Example (old format): `'name=path'` Example (new
    format): `{\"name\": \"name\", \"path\": \"lora_path\",
    \"base_model_name\": \"id\"}`"""
    chat_template: Optional[str] = None
    """The file path to the chat template, or the template in single-line form
    for the specified model."""
    chat_template_content_format: ChatTemplateContentFormatOption = "auto"
    """The format to render message content within a chat template.

* "string" will render the content as a string. Example: `"Hello World"`
* "openai" will render the content as a list of dictionaries, similar to OpenAI
schema. Example: `[{"type": "text", "text": "Hello world!"}]`"""
    response_role: str = "assistant"
    """The role name to return if `request.add_generation_prompt=true`."""
    ssl_keyfile: Optional[str] = None
    """The file path to the SSL key file."""
    ssl_certfile: Optional[str] = None
    """The file path to the SSL cert file."""
    ssl_ca_certs: Optional[str] = None
    """The CA certificates file."""
    enable_ssl_refresh: bool = False
    """Refresh SSL Context when SSL certificate files change"""
    ssl_cert_reqs: int = int(ssl.CERT_NONE)
    """Whether client certificate is required (see stdlib ssl module's)."""
    root_path: Optional[str] = None
    """FastAPI root_path when app is behind a path based routing proxy."""
    middleware: list[str] = field(default_factory=lambda: [])
    """Additional ASGI middleware to apply to the app. We accept multiple
    --middleware arguments. The value should be an import path. If a function
    is provided, vLLM will add it to the server using
    `@app.middleware('http')`. If a class is provided, vLLM will
    add it to the server using `app.add_middleware()`."""
    return_tokens_as_token_ids: bool = False
    """When `--max-logprobs` is specified, represents single tokens as
    strings of the form 'token_id:{token_id}' so that tokens that are not
    JSON-encodable can be identified."""
    disable_frontend_multiprocessing: bool = False
    """If specified, will run the OpenAI frontend server in the same process as
    the model serving engine."""
    enable_request_id_headers: bool = False
    """If specified, API server will add X-Request-Id header to responses.
    Caution: this hurts performance at high QPS."""
    enable_auto_tool_choice: bool = False
    """If specified, exclude tool definitions in prompts when
    tool_choice='none'."""
    exclude_tools_when_tool_choice_none: bool = False
    """Enable auto tool choice for supported models. Use `--tool-call-parser`
    to specify which parser to use."""
    tool_call_parser: Optional[str] = None
    """Select the tool call parser depending on the model that you're using.
    This is used to parse the model-generated tool call into OpenAI API format.
    Required for `--enable-auto-tool-choice`. You can choose any option from
    the built-in parsers or register a plugin via `--tool-parser-plugin`."""
    tool_parser_plugin: str = ""
    """Special the tool parser plugin write to parse the model-generated tool
    into OpenAI API format, the name register in this plugin can be used in
    `--tool-call-parser`."""
    tool_server: Optional[str] = None
    """Comma-separated list of host:port pairs (IPv4, IPv6, or hostname).
    Examples: 127.0.0.1:8000, [::1]:8000, localhost:1234. Or `demo` for demo
    purpose."""
    log_config_file: Optional[str] = envs.VLLM_LOGGING_CONFIG_PATH
    """Path to logging config JSON file for both vllm and uvicorn"""
    max_log_len: Optional[int] = None
    """Max number of prompt characters or prompt ID numbers being printed in
    log. The default of None means unlimited."""
    disable_fastapi_docs: bool = False
    """Disable FastAPI's OpenAPI schema, Swagger UI, and ReDoc endpoint."""
    enable_prompt_tokens_details: bool = False
    """If set to True, enable prompt_tokens_details in usage."""
    enable_server_load_tracking: bool = False
    """If set to True, enable tracking server_load_metrics in the app state."""
    enable_force_include_usage: bool = False
    """If set to True, including usage on every request."""
    enable_tokenizer_info_endpoint: bool = False
    """Enable the /get_tokenizer_info endpoint. May expose chat
    templates and other tokenizer configuration."""
    enable_log_outputs: bool = False
    """If set to True, enable logging of model outputs (generations) 
    in addition to the input logging that is enabled by default."""
<<<<<<< HEAD
    log_error_stack: bool = envs.VLLM_SERVER_DEV_MODE
    """If set to True, log the stack trace of error responses"""
=======
    h11_max_incomplete_event_size: int = H11_MAX_INCOMPLETE_EVENT_SIZE_DEFAULT
    """Maximum size (bytes) of an incomplete HTTP event (header or body) for
    h11 parser. Helps mitigate header abuse. Default: 4194304 (4 MB)."""
    h11_max_header_count: int = H11_MAX_HEADER_COUNT_DEFAULT
    """Maximum number of HTTP headers allowed in a request for h11 parser.
    Helps mitigate header abuse. Default: 256."""
>>>>>>> 4e51fa8c

    @staticmethod
    def add_cli_args(parser: FlexibleArgumentParser) -> FlexibleArgumentParser:
        from vllm.engine.arg_utils import get_kwargs

        frontend_kwargs = get_kwargs(FrontendArgs)

        # Special case: allowed_origins, allowed_methods, allowed_headers all
        # need json.loads type
        # Should also remove nargs
        frontend_kwargs["allowed_origins"]["type"] = json.loads
        frontend_kwargs["allowed_methods"]["type"] = json.loads
        frontend_kwargs["allowed_headers"]["type"] = json.loads
        del frontend_kwargs["allowed_origins"]["nargs"]
        del frontend_kwargs["allowed_methods"]["nargs"]
        del frontend_kwargs["allowed_headers"]["nargs"]

        # Special case: LoRA modules need custom parser action and
        # optional_type(str)
        frontend_kwargs["lora_modules"]["type"] = optional_type(str)
        frontend_kwargs["lora_modules"]["action"] = LoRAParserAction

        # Special case: Middleware needs append action
        frontend_kwargs["middleware"]["action"] = "append"
        frontend_kwargs["middleware"]["type"] = str
        if "nargs" in frontend_kwargs["middleware"]:
            del frontend_kwargs["middleware"]["nargs"]
        frontend_kwargs["middleware"]["default"] = []

        # Special case: Tool call parser shows built-in options.
        valid_tool_parsers = list(ToolParserManager.tool_parsers.keys())
        parsers_str = ",".join(valid_tool_parsers)
        frontend_kwargs["tool_call_parser"]["metavar"] = (
            f"{{{parsers_str}}} or name registered in --tool-parser-plugin")

        frontend_group = parser.add_argument_group(
            title="Frontend",
            description=FrontendArgs.__doc__,
        )

        for key, value in frontend_kwargs.items():
            frontend_group.add_argument(f"--{key.replace('_', '-')}", **value)

        return parser


def make_arg_parser(parser: FlexibleArgumentParser) -> FlexibleArgumentParser:
    """Create the CLI argument parser used by the OpenAI API server.

    We rely on the helper methods of `FrontendArgs` and `AsyncEngineArgs` to
    register all arguments instead of manually enumerating them here. This
    avoids code duplication and keeps the argument definitions in one place.
    """
    parser.add_argument("model_tag",
                        type=str,
                        nargs="?",
                        help="The model tag to serve "
                        "(optional if specified in config)")
    parser.add_argument(
        "--headless",
        action="store_true",
        default=False,
        help="Run in headless mode. See multi-node data parallel "
        "documentation for more details.")
    parser.add_argument("--api-server-count",
                        "-asc",
                        type=int,
                        default=1,
                        help="How many API server processes to run.")
    parser.add_argument(
        "--config",
        help="Read CLI options from a config file. "
        "Must be a YAML with the following options: "
        "https://docs.vllm.ai/en/latest/configuration/serve_args.html")
    parser = FrontendArgs.add_cli_args(parser)
    parser = AsyncEngineArgs.add_cli_args(parser)

    return parser


def validate_parsed_serve_args(args: argparse.Namespace):
    """Quick checks for model serve args that raise prior to loading."""
    if hasattr(args, "subparser") and args.subparser != "serve":
        return

    # Ensure that the chat template is valid; raises if it likely isn't
    validate_chat_template(args.chat_template)

    # Enable auto tool needs a tool call parser to be valid
    if args.enable_auto_tool_choice and not args.tool_call_parser:
        raise TypeError("Error: --enable-auto-tool-choice requires "
                        "--tool-call-parser")


def create_parser_for_docs() -> FlexibleArgumentParser:
    parser_for_docs = FlexibleArgumentParser(
        prog="-m vllm.entrypoints.openai.api_server")
    return make_arg_parser(parser_for_docs)<|MERGE_RESOLUTION|>--- conflicted
+++ resolved
@@ -174,17 +174,14 @@
     enable_log_outputs: bool = False
     """If set to True, enable logging of model outputs (generations) 
     in addition to the input logging that is enabled by default."""
-<<<<<<< HEAD
-    log_error_stack: bool = envs.VLLM_SERVER_DEV_MODE
-    """If set to True, log the stack trace of error responses"""
-=======
     h11_max_incomplete_event_size: int = H11_MAX_INCOMPLETE_EVENT_SIZE_DEFAULT
     """Maximum size (bytes) of an incomplete HTTP event (header or body) for
     h11 parser. Helps mitigate header abuse. Default: 4194304 (4 MB)."""
     h11_max_header_count: int = H11_MAX_HEADER_COUNT_DEFAULT
     """Maximum number of HTTP headers allowed in a request for h11 parser.
     Helps mitigate header abuse. Default: 256."""
->>>>>>> 4e51fa8c
+    log_error_stack: bool = envs.VLLM_SERVER_DEV_MODE
+    """If set to True, log the stack trace of error responses"""
 
     @staticmethod
     def add_cli_args(parser: FlexibleArgumentParser) -> FlexibleArgumentParser:
