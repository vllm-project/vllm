--- conflicted
+++ resolved
@@ -1,9 +1,5 @@
-<<<<<<< HEAD
+import asyncio
 from contextlib import contextmanager, suppress
-=======
-import asyncio
-from contextlib import contextmanager
->>>>>>> f7e3b0c5
 from typing import Any, AsyncGenerator, Mapping, Optional
 from uuid import uuid4
 
@@ -21,12 +17,9 @@
                                          VLLM_RPC_SUCCESS_STR,
                                          VLLM_RPC_ZMQ_HWM, RPCAbortRequest,
                                          RPCGenerateRequest, RPCUtilityRequest)
-<<<<<<< HEAD
+# yapf: enable
 from vllm.envs import (VLLM_RPC_GENERATE_TIMEOUT_MS,
                        VLLM_RPC_GET_DATA_TIMEOUT_MS)
-=======
-# yapf: enable
->>>>>>> f7e3b0c5
 from vllm.inputs import PromptInputs
 from vllm.logger import init_logger
 from vllm.lora.request import LoRARequest
@@ -98,11 +91,8 @@
 
     def __init__(self, rpc_path: str):
         self.context = zmq.asyncio.Context()
-<<<<<<< HEAD
-        self.rpc_path = rpc_path
         self._data_timeout = VLLM_RPC_GET_DATA_TIMEOUT_MS
         self._generate_timeout = VLLM_RPC_GENERATE_TIMEOUT_MS
-=======
 
         # Maximum number of sockets that can be opened (typically 65536).
         # ZMQ_SOCKET_LIMIT (http://api.zeromq.org/4-2:zmq-ctx-get)
@@ -155,7 +145,6 @@
             if socket_to in events:
                 identity, msg = await socket_to.recv_multipart()
                 await socket_from.send_multipart([identity, msg])
->>>>>>> f7e3b0c5
 
     async def setup(self):
         """Setup the client before it starts sending server requests."""
@@ -187,9 +176,8 @@
         self.context.destroy()
 
     @contextmanager
-<<<<<<< HEAD
-    def socket(self):
-        # Ensure client sockets are always closed after use
+    def to_proxy_socket(self):
+        # Connect to the RPCServer via the proxy.
 
         # Raise a sensible error if the client was already closed
         # This can happen if a server shutdown is triggered but some coroutines
@@ -197,11 +185,6 @@
         if self.context.closed:
             raise ClientClosedError("The ZMQ client has already shut down")
 
-        # Connect to RPC socket for Request-Reply pattern,
-=======
-    def to_proxy_socket(self):
-        # Connect to the RPCServer via the proxy.
->>>>>>> f7e3b0c5
         # Note that we use DEALER to enable asynchronous communication
         # to enable streaming.
         socket = self.context.socket(zmq.constants.DEALER)
@@ -255,23 +238,17 @@
             socket: Optional[zmq.asyncio.Socket] = None):
         """Send one-way RPC request to trigger an action."""
 
-<<<<<<< HEAD
-            # Await acknowledgement from RPCServer.
-            timeout = timeout or self._data_timeout
-            if await socket.poll(timeout=timeout) == 0:
-                raise TimeoutError(f"server didn't reply within {timeout} ms")
-=======
         async def do_rpc_call(socket: zmq.asyncio.Socket,
                               request: RPC_REQUEST_TYPE,
                               timeout=None):
 
             await socket.send_multipart([cloudpickle.dumps(request)])
 
-            if timeout is not None and await socket.poll(timeout=timeout) == 0:
+            timeout = timeout or self._data_timeout
+            if await socket.poll(timeout=timeout) == 0:
                 raise TimeoutError(f"Server didn't reply within {timeout} ms")
 
             return cloudpickle.loads(await socket.recv())
->>>>>>> f7e3b0c5
 
         # Make a new socket connection.
         if socket is None:
@@ -443,23 +420,11 @@
                            socket: Optional[zmq.asyncio.Socket] = None
                            ) -> None:
         """Raise if unhealthy"""
-<<<<<<< HEAD
-        health_message = await self._send_get_data_rpc_request(
-            RPCUtilityRequest.CHECK_HEALTH,
-            expected_type=str,
-            error_message="Failed to check server health")
-
-        if health_message != VLLM_RPC_HEALTHY_STR:
-            raise ValueError("Expected healthy response from backend but got "
-                             f"{health_message}")
-=======
-
         await self._send_one_way_rpc_request(
             request=RPCUtilityRequest.IS_SERVER_HEALTHY,
             error_message="Got Unhealthy response from RPC Server",
             timeout=VLLM_RPC_HEALTH_TIMEOUT_MS,
             socket=socket)
->>>>>>> f7e3b0c5
 
     async def encode(self, *args,
                      **kwargs) -> AsyncGenerator[EmbeddingRequestOutput, None]:
