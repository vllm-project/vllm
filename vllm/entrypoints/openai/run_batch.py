--- conflicted
+++ resolved
@@ -324,22 +324,16 @@
     else:
         served_model_names = [args.model]
 
-    if args.disable_log_requests:
+    if args.enable_log_requests:
+        request_logger = RequestLogger(max_log_len=args.max_log_len)
+    else:
         request_logger = None
-    else:
-        request_logger = RequestLogger(max_log_len=args.max_log_len)
 
     base_model_paths = [
         BaseModelPath(name=name, model_path=args.model)
         for name in served_model_names
     ]
 
-<<<<<<< HEAD
-    if args.enable_log_requests:
-        request_logger = RequestLogger(max_log_len=args.max_log_len)
-    else:
-        request_logger = None
-=======
     model_config = vllm_config.model_config
 
     if envs.VLLM_USE_V1:
@@ -349,7 +343,6 @@
         supported_tasks = model_config.supported_tasks
 
     logger.info("Supported_tasks: %s", supported_tasks)
->>>>>>> 2cc57119
 
     # Create the openai serving objects.
     openai_serving_models = OpenAIServingModels(
