# SPDX-License-Identifier: Apache-2.0

import asyncio
import tempfile
from collections.abc import Awaitable
from http import HTTPStatus
from io import StringIO
from typing import Callable, Optional

import aiohttp
import torch
from prometheus_client import start_http_server
from tqdm import tqdm

from vllm.engine.arg_utils import AsyncEngineArgs, optional_type
from vllm.engine.async_llm_engine import AsyncLLMEngine
from vllm.entrypoints.logger import RequestLogger, logger
# yapf: disable
from vllm.entrypoints.openai.protocol import (BatchRequestInput,
                                              BatchRequestOutput,
                                              BatchResponseData,
                                              ChatCompletionResponse,
                                              EmbeddingResponse, ErrorResponse,
                                              RerankResponse, ScoreResponse)
# yapf: enable
from vllm.entrypoints.openai.serving_chat import OpenAIServingChat
from vllm.entrypoints.openai.serving_embedding import OpenAIServingEmbedding
from vllm.entrypoints.openai.serving_models import (BaseModelPath,
                                                    OpenAIServingModels)
from vllm.entrypoints.openai.serving_score import ServingScores
from vllm.usage.usage_lib import UsageContext
from vllm.utils import FlexibleArgumentParser, random_uuid
from vllm.version import __version__ as VLLM_VERSION


def make_arg_parser(parser: FlexibleArgumentParser):
    parser.add_argument(
        "-i",
        "--input-file",
        required=True,
        type=str,
        help=
        "The path or url to a single input file. Currently supports local file "
        "paths, or the http protocol (http or https). If a URL is specified, "
        "the file should be available via HTTP GET.")
    parser.add_argument(
        "-o",
        "--output-file",
        required=True,
        type=str,
        help="The path or url to a single output file. Currently supports "
        "local file paths, or web (http or https) urls. If a URL is specified,"
        " the file should be available via HTTP PUT.")
    parser.add_argument(
        "--output-tmp-dir",
        type=str,
        default=None,
        help="The directory to store the output file before uploading it "
        "to the output URL.",
    )
    parser.add_argument("--response-role",
                        type=optional_type(str),
                        default="assistant",
                        help="The role name to return if "
                        "`request.add_generation_prompt=True`.")

    parser = AsyncEngineArgs.add_cli_args(parser)

    parser.add_argument('--max-log-len',
                        type=int,
                        default=None,
                        help='Max number of prompt characters or prompt '
                        'ID numbers being printed in log.'
                        '\n\nDefault: Unlimited')

    parser.add_argument("--enable-metrics",
                        action="store_true",
                        help="Enable Prometheus metrics")
    parser.add_argument(
        "--url",
        type=str,
        default="0.0.0.0",
        help="URL to the Prometheus metrics server "
        "(only needed if enable-metrics is set).",
    )
    parser.add_argument(
        "--port",
        type=int,
        default=8000,
        help="Port number for the Prometheus metrics server "
        "(only needed if enable-metrics is set).",
    )
    parser.add_argument(
        "--enable-prompt-tokens-details",
        action='store_true',
        default=False,
        help="If set to True, enable prompt_tokens_details in usage.")

    return parser


def parse_args():
    parser = FlexibleArgumentParser(
        description="vLLM OpenAI-Compatible batch runner.")
    return make_arg_parser(parser).parse_args()


# explicitly use pure text format, with a newline at the end
# this makes it impossible to see the animation in the progress bar
# but will avoid messing up with ray or multiprocessing, which wraps
# each line of output with some prefix.
_BAR_FORMAT = "{desc}: {percentage:3.0f}% Completed | {n_fmt}/{total_fmt} [{elapsed}<{remaining}, {rate_fmt}]\n"  # noqa: E501


class BatchProgressTracker:

    def __init__(self):
        self._total = 0
        self._pbar: Optional[tqdm] = None

    def submitted(self):
        self._total += 1

    def completed(self):
        if self._pbar:
            self._pbar.update()

    def pbar(self) -> tqdm:
        enable_tqdm = not torch.distributed.is_initialized(
        ) or torch.distributed.get_rank() == 0
        self._pbar = tqdm(total=self._total,
                          unit="req",
                          desc="Running batch",
                          mininterval=5,
                          disable=not enable_tqdm,
                          bar_format=_BAR_FORMAT)
        return self._pbar


async def read_file(path_or_url: str) -> str:
    if path_or_url.startswith("http://") or path_or_url.startswith("https://"):
        async with aiohttp.ClientSession() as session, \
                   session.get(path_or_url) as resp:
            return await resp.text()
    else:
        with open(path_or_url, encoding="utf-8") as f:
            return f.read()


async def write_local_file(output_path: str,
                           batch_outputs: list[BatchRequestOutput]) -> None:
    """
    Write the responses to a local file.
    output_path: The path to write the responses to.
    batch_outputs: The list of batch outputs to write.
    """
    # We should make this async, but as long as run_batch runs as a
    # standalone program, blocking the event loop won't effect performance.
    with open(output_path, "w", encoding="utf-8") as f:
        for o in batch_outputs:
            print(o.model_dump_json(), file=f)


async def upload_data(output_url: str, data_or_file: str,
                      from_file: bool) -> None:
    """
    Upload a local file to a URL.
    output_url: The URL to upload the file to.
    data_or_file: Either the data to upload or the path to the file to upload.
    from_file: If True, data_or_file is the path to the file to upload.
    """
    # Timeout is a common issue when uploading large files.
    # We retry max_retries times before giving up.
    max_retries = 5
    # Number of seconds to wait before retrying.
    delay = 5

    for attempt in range(1, max_retries + 1):
        try:
            # We increase the timeout to 1000 seconds to allow
            # for large files (default is 300).
            async with aiohttp.ClientSession(timeout=aiohttp.ClientTimeout(
                    total=1000)) as session:
                if from_file:
                    with open(data_or_file, "rb") as file:
                        async with session.put(output_url,
                                               data=file) as response:
                            if response.status != 200:
                                raise Exception(f"Failed to upload file.\n"
                                                f"Status: {response.status}\n"
                                                f"Response: {response.text()}")
                else:
                    async with session.put(output_url,
                                           data=data_or_file) as response:
                        if response.status != 200:
                            raise Exception(f"Failed to upload data.\n"
                                            f"Status: {response.status}\n"
                                            f"Response: {response.text()}")

        except Exception as e:
            if attempt < max_retries:
                logger.error(
                    f"Failed to upload data (attempt {attempt}). "
                    f"Error message: {str(e)}.\nRetrying in {delay} seconds..."
                )
                await asyncio.sleep(delay)
            else:
                raise Exception(f"Failed to upload data (attempt {attempt}). "
                                f"Error message: {str(e)}.") from e


async def write_file(path_or_url: str, batch_outputs: list[BatchRequestOutput],
                     output_tmp_dir: str) -> None:
    """
    Write batch_outputs to a file or upload to a URL.
    path_or_url: The path or URL to write batch_outputs to.
    batch_outputs: The list of batch outputs to write.
    output_tmp_dir: The directory to store the output file before uploading it
    to the output URL.
    """
    if path_or_url.startswith("http://") or path_or_url.startswith("https://"):
        if output_tmp_dir is None:
            logger.info("Writing outputs to memory buffer")
            output_buffer = StringIO()
            for o in batch_outputs:
                print(o.model_dump_json(), file=output_buffer)
            output_buffer.seek(0)
            logger.info("Uploading outputs to %s", path_or_url)
            await upload_data(
                path_or_url,
                output_buffer.read().strip().encode("utf-8"),
                from_file=False,
            )
        else:
            # Write responses to a temporary file and then upload it to the URL.
            with tempfile.NamedTemporaryFile(
                    mode="w",
                    encoding="utf-8",
                    dir=output_tmp_dir,
                    prefix="tmp_batch_output_",
                    suffix=".jsonl",
            ) as f:
                logger.info("Writing outputs to temporary local file %s",
                            f.name)
                await write_local_file(f.name, batch_outputs)
                logger.info("Uploading outputs to %s", path_or_url)
                await upload_data(path_or_url, f.name, from_file=True)
    else:
        logger.info("Writing outputs to local file %s", path_or_url)
        await write_local_file(path_or_url, batch_outputs)


def make_error_request_output(request: BatchRequestInput,
                              error_msg: str) -> BatchRequestOutput:
    batch_output = BatchRequestOutput(
        id=f"vllm-{random_uuid()}",
        custom_id=request.custom_id,
        response=BatchResponseData(
            status_code=HTTPStatus.BAD_REQUEST,
            request_id=f"vllm-batch-{random_uuid()}",
        ),
        error=error_msg,
    )
    return batch_output


async def make_async_error_request_output(
        request: BatchRequestInput, error_msg: str) -> BatchRequestOutput:
    return make_error_request_output(request, error_msg)


async def run_request(serving_engine_func: Callable,
                      request: BatchRequestInput,
                      tracker: BatchProgressTracker) -> BatchRequestOutput:
    response = await serving_engine_func(request.body)

    if isinstance(
            response,
        (ChatCompletionResponse, EmbeddingResponse, ScoreResponse,
         RerankResponse),
    ):
        batch_output = BatchRequestOutput(
            id=f"vllm-{random_uuid()}",
            custom_id=request.custom_id,
            response=BatchResponseData(
                body=response, request_id=f"vllm-batch-{random_uuid()}"),
            error=None,
        )
    elif isinstance(response, ErrorResponse):
        batch_output = BatchRequestOutput(
            id=f"vllm-{random_uuid()}",
            custom_id=request.custom_id,
            response=BatchResponseData(
                status_code=response.code,
                request_id=f"vllm-batch-{random_uuid()}"),
            error=response,
        )
    else:
        batch_output = make_error_request_output(
            request, error_msg="Request must not be sent in stream mode")

    tracker.completed()
    return batch_output


async def main(args):
    if args.served_model_name is not None:
        served_model_names = args.served_model_name
    else:
        served_model_names = [args.model]

    engine_args = AsyncEngineArgs.from_cli_args(args)
    engine = AsyncLLMEngine.from_engine_args(
        engine_args, usage_context=UsageContext.OPENAI_BATCH_RUNNER)

    model_config = await engine.get_model_config()
    base_model_paths = [
        BaseModelPath(name=name, model_path=args.model)
        for name in served_model_names
    ]

    if args.disable_log_requests:
        request_logger = None
    else:
        request_logger = RequestLogger(max_log_len=args.max_log_len)

    # Create the openai serving objects.
    openai_serving_models = OpenAIServingModels(
        engine_client=engine,
        model_config=model_config,
        base_model_paths=base_model_paths,
        lora_modules=None,
        prompt_adapters=None,
    )
    openai_serving_chat = OpenAIServingChat(
        engine,
        model_config,
        openai_serving_models,
        args.response_role,
        request_logger=request_logger,
        chat_template=None,
        chat_template_content_format="auto",
        enable_prompt_tokens_details=args.enable_prompt_tokens_details,
    ) if model_config.runner_type == "generate" else None
    openai_serving_embedding = OpenAIServingEmbedding(
        engine,
        model_config,
        openai_serving_models,
        request_logger=request_logger,
        chat_template=None,
        chat_template_content_format="auto",
    ) if model_config.task == "embed" else None
    openai_serving_scores = (ServingScores(
        engine,
        model_config,
        openai_serving_models,
        request_logger=request_logger,
    ) if model_config.task == "score" else None)

    tracker = BatchProgressTracker()
    logger.info("Reading batch from %s...", args.input_file)

    # Submit all requests in the file to the engine "concurrently".
    response_futures: list[Awaitable[BatchRequestOutput]] = []
    for request_json in (await read_file(args.input_file)).strip().split("\n"):
        # Skip empty lines.
        request_json = request_json.strip()
        if not request_json:
            continue

        request = BatchRequestInput.model_validate_json(request_json)

        # Determine the type of request and run it.
        if request.url == "/v1/chat/completions":
            chat_handler_fn = openai_serving_chat.create_chat_completion if \
                openai_serving_chat is not None else None
            if chat_handler_fn is None:
                response_futures.append(
                    make_async_error_request_output(
                        request,
                        error_msg=
                        "The model does not support Chat Completions API",
                    ))
                continue

            response_futures.append(
                run_request(chat_handler_fn, request, tracker))
            tracker.submitted()
        elif request.url == "/v1/embeddings":
            embed_handler_fn = openai_serving_embedding.create_embedding if \
                openai_serving_embedding is not None else None
            if embed_handler_fn is None:
                response_futures.append(
                    make_async_error_request_output(
                        request,
                        error_msg="The model does not support Embeddings API",
                    ))
                continue

            response_futures.append(
                run_request(embed_handler_fn, request, tracker))
            tracker.submitted()
<<<<<<< HEAD
        elif request.url.endswith("/score"):
            score_handler_fn = (None if openai_serving_scores is None else
                                openai_serving_scores.create_score)
=======
        elif request.url == "/v1/score":
            score_handler_fn = openai_serving_scores.create_score if \
                openai_serving_scores is not None else None
>>>>>>> 5a864163
            if score_handler_fn is None:
                response_futures.append(
                    make_async_error_request_output(
                        request,
                        error_msg="The model does not support Scores API",
                    ))
                continue

            response_futures.append(
                run_request(score_handler_fn, request, tracker))
            tracker.submitted()
        elif request.url.endswith("/rerank"):
            score_handler_fn = (None if openai_serving_scores is None else
                                openai_serving_scores.do_rerank)
            if score_handler_fn is None:
                response_futures.append(
                    make_async_error_request_output(
                        request,
                        error_msg="The model does not support Rerank API",
                    ))
                continue

            response_futures.append(
                run_request(score_handler_fn, request, tracker))
            tracker.submitted()
        else:
            response_futures.append(
                make_async_error_request_output(
                    request,
                    error_msg=f"URL {request.url} was used. "
                    "Supported endpoints: /v1/chat/completions, /v1/embeddings,"
                    " /score, /rerank ."
                    "See vllm/entrypoints/openai/api_server.py for supported "
                    "score/rerank versions.",
                ))

    with tracker.pbar():
        responses = await asyncio.gather(*response_futures)

    await write_file(args.output_file, responses, args.output_tmp_dir)


if __name__ == "__main__":
    args = parse_args()

    logger.info("vLLM batch processing API version %s", VLLM_VERSION)
    logger.info("args: %s", args)

    # Start the Prometheus metrics server. LLMEngine uses the Prometheus client
    # to publish metrics at the /metrics endpoint.
    if args.enable_metrics:
        logger.info("Prometheus metrics enabled")
        start_http_server(port=args.port, addr=args.url)
    else:
        logger.info("Prometheus metrics disabled")

    asyncio.run(main(args))<|MERGE_RESOLUTION|>--- conflicted
+++ resolved
@@ -400,15 +400,9 @@
             response_futures.append(
                 run_request(embed_handler_fn, request, tracker))
             tracker.submitted()
-<<<<<<< HEAD
         elif request.url.endswith("/score"):
-            score_handler_fn = (None if openai_serving_scores is None else
-                                openai_serving_scores.create_score)
-=======
-        elif request.url == "/v1/score":
             score_handler_fn = openai_serving_scores.create_score if \
                 openai_serving_scores is not None else None
->>>>>>> 5a864163
             if score_handler_fn is None:
                 response_futures.append(
                     make_async_error_request_output(
