# SPDX-License-Identifier: Apache-2.0
# SPDX-FileCopyrightText: Copyright contributors to the vLLM project

import asyncio
import gc
import hashlib
import importlib
import inspect
import json
import multiprocessing
import multiprocessing.forkserver as forkserver
import os
import secrets
import signal
import socket
import tempfile
import uuid
from argparse import Namespace
from collections.abc import AsyncGenerator, AsyncIterator, Awaitable
from contextlib import asynccontextmanager
from http import HTTPStatus
from typing import Annotated, Any, Callable, Literal, Optional

import prometheus_client
import pydantic
import regex as re
import uvloop
from fastapi import APIRouter, Depends, FastAPI, Form, HTTPException, Query, Request
from fastapi.exceptions import RequestValidationError
from fastapi.middleware.cors import CORSMiddleware
from fastapi.responses import JSONResponse, Response, StreamingResponse
from prometheus_client import make_asgi_app
from prometheus_fastapi_instrumentator import Instrumentator
from starlette.concurrency import iterate_in_threadpool
from starlette.datastructures import URL, Headers, MutableHeaders, State
from starlette.routing import Mount
from starlette.types import ASGIApp, Message, Receive, Scope, Send
from typing_extensions import assert_never

import vllm.envs as envs
from vllm.config import VllmConfig
from vllm.engine.arg_utils import AsyncEngineArgs
from vllm.engine.protocol import EngineClient
from vllm.entrypoints.chat_utils import (
    load_chat_template,
    resolve_hf_chat_template,
    resolve_mistral_chat_template,
)
from vllm.entrypoints.launcher import serve_http
from vllm.entrypoints.logger import RequestLogger
from vllm.entrypoints.openai.cli_args import make_arg_parser, validate_parsed_serve_args
from vllm.entrypoints.openai.protocol import (
    ChatCompletionRequest,
    ChatCompletionResponse,
    ClassificationRequest,
    ClassificationResponse,
    CompletionRequest,
    CompletionResponse,
    DetokenizeRequest,
    DetokenizeResponse,
    EmbeddingRequest,
    EmbeddingResponse,
    ErrorInfo,
    ErrorResponse,
    IOProcessorResponse,
    LoadLoRAAdapterRequest,
    PoolingRequest,
    PoolingResponse,
    RerankRequest,
    RerankResponse,
    ResponsesRequest,
    ResponsesResponse,
    ScoreRequest,
    ScoreResponse,
    StreamingResponsesResponse,
    TokenizeRequest,
    TokenizeResponse,
    TranscriptionRequest,
    TranscriptionResponse,
    TranslationRequest,
    TranslationResponse,
    UnloadLoRAAdapterRequest,
)
from vllm.entrypoints.openai.serving_chat import OpenAIServingChat
from vllm.entrypoints.openai.serving_classification import ServingClassification
from vllm.entrypoints.openai.serving_completion import OpenAIServingCompletion
from vllm.entrypoints.openai.serving_embedding import OpenAIServingEmbedding
from vllm.entrypoints.openai.serving_engine import OpenAIServing
from vllm.entrypoints.openai.serving_models import (
    BaseModelPath,
    LoRAModulePath,
    OpenAIServingModels,
)
from vllm.entrypoints.openai.serving_pooling import OpenAIServingPooling
from vllm.entrypoints.openai.serving_responses import OpenAIServingResponses
from vllm.entrypoints.openai.serving_score import ServingScores
from vllm.entrypoints.openai.serving_tokenization import OpenAIServingTokenization
from vllm.entrypoints.openai.serving_transcription import (
    OpenAIServingTranscription,
    OpenAIServingTranslation,
)
from vllm.entrypoints.openai.tool_parsers import ToolParserManager
from vllm.entrypoints.tool_server import DemoToolServer, MCPToolServer, ToolServer
from vllm.entrypoints.utils import (
    cli_env_setup,
    load_aware_call,
    log_non_default_args,
    with_cancellation,
)
from vllm.logger import init_logger
from vllm.reasoning import ReasoningParserManager
from vllm.transformers_utils.tokenizer import MistralTokenizer
from vllm.usage.usage_lib import UsageContext
from vllm.utils import (
    Device,
    FlexibleArgumentParser,
    decorate_logs,
    is_valid_ipv6_address,
    set_ulimit,
)
from vllm.v1.engine.exceptions import EngineDeadError
from vllm.v1.metrics.prometheus import get_prometheus_registry
from vllm.version import __version__ as VLLM_VERSION

prometheus_multiproc_dir: tempfile.TemporaryDirectory

# Cannot use __name__ (https://github.com/vllm-project/vllm/pull/4765)
logger = init_logger("vllm.entrypoints.openai.api_server")

_running_tasks: set[asyncio.Task] = set()


@asynccontextmanager
async def lifespan(app: FastAPI):
    try:
        if app.state.log_stats:
            engine_client: EngineClient = app.state.engine_client

            async def _force_log():
                while True:
                    await asyncio.sleep(envs.VLLM_LOG_STATS_INTERVAL)
                    await engine_client.do_log_stats()

            task = asyncio.create_task(_force_log())
            _running_tasks.add(task)
            task.add_done_callback(_running_tasks.remove)
        else:
            task = None

        # Mark the startup heap as static so that it's ignored by GC.
        # Reduces pause times of oldest generation collections.
        gc.collect()
        gc.freeze()
        try:
            yield
        finally:
            if task is not None:
                task.cancel()
    finally:
        # Ensure app state including engine ref is gc'd
        del app.state


@asynccontextmanager
async def build_async_engine_client(
    args: Namespace,
    *,
    usage_context: UsageContext = UsageContext.OPENAI_API_SERVER,
    disable_frontend_multiprocessing: Optional[bool] = None,
    client_config: Optional[dict[str, Any]] = None,
) -> AsyncIterator[EngineClient]:
    if os.getenv("VLLM_WORKER_MULTIPROC_METHOD") == "forkserver":
        # The executor is expected to be mp.
        # Pre-import heavy modules in the forkserver process
        logger.debug("Setup forkserver with pre-imports")
        multiprocessing.set_start_method("forkserver")
        multiprocessing.set_forkserver_preload(["vllm.v1.engine.async_llm"])
        forkserver.ensure_running()
        logger.debug("Forkserver setup complete!")

    # Context manager to handle engine_client lifecycle
    # Ensures everything is shutdown and cleaned up on error/exit
    engine_args = AsyncEngineArgs.from_cli_args(args)
    if client_config:
        engine_args._api_process_count = client_config.get("client_count", 1)
        engine_args._api_process_rank = client_config.get("client_index", 0)

    if disable_frontend_multiprocessing is None:
        disable_frontend_multiprocessing = bool(args.disable_frontend_multiprocessing)

    async with build_async_engine_client_from_engine_args(
        engine_args,
        usage_context=usage_context,
        disable_frontend_multiprocessing=disable_frontend_multiprocessing,
        client_config=client_config,
    ) as engine:
        yield engine


@asynccontextmanager
async def build_async_engine_client_from_engine_args(
    engine_args: AsyncEngineArgs,
    *,
    usage_context: UsageContext = UsageContext.OPENAI_API_SERVER,
    disable_frontend_multiprocessing: bool = False,
    client_config: Optional[dict[str, Any]] = None,
) -> AsyncIterator[EngineClient]:
    """
    Create EngineClient, either:
        - in-process using the AsyncLLMEngine Directly
        - multiprocess using AsyncLLMEngine RPC

    Returns the Client or None if the creation failed.
    """

    # Create the EngineConfig (determines if we can use V1).
    vllm_config = engine_args.create_engine_config(usage_context=usage_context)

    # V1 AsyncLLM.
    assert envs.VLLM_USE_V1

    if disable_frontend_multiprocessing:
        logger.warning(
            "V1 is enabled, but got --disable-frontend-multiprocessing. "
            "To disable frontend multiprocessing, set VLLM_USE_V1=0."
        )

    from vllm.v1.engine.async_llm import AsyncLLM

    async_llm: Optional[AsyncLLM] = None

    # Don't mutate the input client_config
    client_config = dict(client_config) if client_config else {}
    client_count = client_config.pop("client_count", 1)
    client_index = client_config.pop("client_index", 0)

    try:
        async_llm = AsyncLLM.from_vllm_config(
            vllm_config=vllm_config,
            usage_context=usage_context,
            enable_log_requests=engine_args.enable_log_requests,
            disable_log_stats=engine_args.disable_log_stats,
            client_addresses=client_config,
            client_count=client_count,
            client_index=client_index,
        )

        # Don't keep the dummy data in memory
        await async_llm.reset_mm_cache()

        yield async_llm
    finally:
        if async_llm:
            async_llm.shutdown()


async def validate_json_request(raw_request: Request):
    content_type = raw_request.headers.get("content-type", "").lower()
    media_type = content_type.split(";", maxsplit=1)[0]
    if media_type != "application/json":
        raise RequestValidationError(
            errors=["Unsupported Media Type: Only 'application/json' is allowed"]
        )


router = APIRouter()


class PrometheusResponse(Response):
    media_type = prometheus_client.CONTENT_TYPE_LATEST


def mount_metrics(app: FastAPI):
    """Mount prometheus metrics to a FastAPI app."""

    registry = get_prometheus_registry()

    # `response_class=PrometheusResponse` is needed to return an HTTP response
    # with header "Content-Type: text/plain; version=0.0.4; charset=utf-8"
    # instead of the default "application/json" which is incorrect.
    # See https://github.com/trallnag/prometheus-fastapi-instrumentator/issues/163#issue-1296092364
    Instrumentator(
        excluded_handlers=[
            "/metrics",
            "/health",
            "/load",
            "/ping",
            "/version",
            "/server_info",
        ],
        registry=registry,
    ).add().instrument(app).expose(app, response_class=PrometheusResponse)

    # Add prometheus asgi middleware to route /metrics requests
    metrics_route = Mount("/metrics", make_asgi_app(registry=registry))

    # Workaround for 307 Redirect for /metrics
    metrics_route.path_regex = re.compile("^/metrics(?P<path>.*)$")
    app.routes.append(metrics_route)


def base(request: Request) -> OpenAIServing:
    # Reuse the existing instance
    return tokenization(request)


def models(request: Request) -> OpenAIServingModels:
    return request.app.state.openai_serving_models


def responses(request: Request) -> Optional[OpenAIServingResponses]:
    return request.app.state.openai_serving_responses


def chat(request: Request) -> Optional[OpenAIServingChat]:
    return request.app.state.openai_serving_chat


def completion(request: Request) -> Optional[OpenAIServingCompletion]:
    return request.app.state.openai_serving_completion


def pooling(request: Request) -> Optional[OpenAIServingPooling]:
    return request.app.state.openai_serving_pooling


def embedding(request: Request) -> Optional[OpenAIServingEmbedding]:
    return request.app.state.openai_serving_embedding


def score(request: Request) -> Optional[ServingScores]:
    return request.app.state.openai_serving_scores


def classify(request: Request) -> Optional[ServingClassification]:
    return request.app.state.openai_serving_classification


def rerank(request: Request) -> Optional[ServingScores]:
    return request.app.state.openai_serving_scores


def tokenization(request: Request) -> OpenAIServingTokenization:
    return request.app.state.openai_serving_tokenization


def transcription(request: Request) -> OpenAIServingTranscription:
    return request.app.state.openai_serving_transcription


def translation(request: Request) -> OpenAIServingTranslation:
    return request.app.state.openai_serving_translation


def engine_client(request: Request) -> EngineClient:
    return request.app.state.engine_client


@router.get("/health", response_class=Response)
async def health(raw_request: Request) -> Response:
    """Health check."""
    try:
        await engine_client(raw_request).check_health()
        return Response(status_code=200)
    except EngineDeadError:
        return Response(status_code=503)


@router.get("/load")
async def get_server_load_metrics(request: Request):
    # This endpoint returns the current server load metrics.
    # It tracks requests utilizing the GPU from the following routes:
    # - /v1/chat/completions
    # - /v1/completions
    # - /v1/audio/transcriptions
    # - /v1/audio/translations
    # - /v1/embeddings
    # - /pooling
    # - /classify
    # - /score
    # - /v1/score
    # - /rerank
    # - /v1/rerank
    # - /v2/rerank
    return JSONResponse(content={"server_load": request.app.state.server_load_metrics})


@router.get("/ping", response_class=Response)
@router.post("/ping", response_class=Response)
async def ping(raw_request: Request) -> Response:
    """Ping check. Endpoint required for SageMaker"""
    return await health(raw_request)


@router.post(
    "/tokenize",
    dependencies=[Depends(validate_json_request)],
    responses={
        HTTPStatus.BAD_REQUEST.value: {"model": ErrorResponse},
        HTTPStatus.NOT_FOUND.value: {"model": ErrorResponse},
        HTTPStatus.INTERNAL_SERVER_ERROR.value: {"model": ErrorResponse},
        HTTPStatus.NOT_IMPLEMENTED.value: {"model": ErrorResponse},
    },
)
@with_cancellation
async def tokenize(request: TokenizeRequest, raw_request: Request):
    handler = tokenization(raw_request)

    try:
        generator = await handler.create_tokenize(request, raw_request)
    except NotImplementedError as e:
        raise HTTPException(
            status_code=HTTPStatus.NOT_IMPLEMENTED.value, detail=str(e)
        ) from e
    except Exception as e:
        raise HTTPException(
            status_code=HTTPStatus.INTERNAL_SERVER_ERROR.value, detail=str(e)
        ) from e

    if isinstance(generator, ErrorResponse):
        return JSONResponse(
            content=generator.model_dump(), status_code=generator.error.code
        )
    elif isinstance(generator, TokenizeResponse):
        return JSONResponse(content=generator.model_dump())

    assert_never(generator)


@router.post(
    "/detokenize",
    dependencies=[Depends(validate_json_request)],
    responses={
        HTTPStatus.BAD_REQUEST.value: {"model": ErrorResponse},
        HTTPStatus.NOT_FOUND.value: {"model": ErrorResponse},
        HTTPStatus.INTERNAL_SERVER_ERROR.value: {"model": ErrorResponse},
    },
)
@with_cancellation
async def detokenize(request: DetokenizeRequest, raw_request: Request):
    handler = tokenization(raw_request)

    try:
        generator = await handler.create_detokenize(request, raw_request)
    except OverflowError as e:
        raise RequestValidationError(errors=[str(e)]) from e
    except Exception as e:
        raise HTTPException(
            status_code=HTTPStatus.INTERNAL_SERVER_ERROR.value, detail=str(e)
        ) from e

    if isinstance(generator, ErrorResponse):
        return JSONResponse(
            content=generator.model_dump(), status_code=generator.error.code
        )
    elif isinstance(generator, DetokenizeResponse):
        return JSONResponse(content=generator.model_dump())

    assert_never(generator)


def maybe_register_tokenizer_info_endpoint(args):
    """Conditionally register the tokenizer info endpoint if enabled."""
    if getattr(args, "enable_tokenizer_info_endpoint", False):

        @router.get("/tokenizer_info")
        async def get_tokenizer_info(raw_request: Request):
            """Get comprehensive tokenizer information."""
            result = await tokenization(raw_request).get_tokenizer_info()
            return JSONResponse(
                content=result.model_dump(),
                status_code=result.error.code
                if isinstance(result, ErrorResponse)
                else 200,
            )


@router.get("/v1/models")
async def show_available_models(raw_request: Request):
    handler = models(raw_request)

    models_ = await handler.show_available_models()
    return JSONResponse(content=models_.model_dump())


@router.get("/version")
async def show_version():
    ver = {"version": VLLM_VERSION}
    return JSONResponse(content=ver)


async def _convert_stream_to_sse_events(
    generator: AsyncGenerator[StreamingResponsesResponse, None],
) -> AsyncGenerator[str, None]:
    """Convert the generator to a stream of events in SSE format"""
    async for event in generator:
        event_type = getattr(event, "type", "unknown")
        # https://developer.mozilla.org/en-US/docs/Web/API/Server-sent_events/Using_server-sent_events#event_stream_format
        event_data = (
            f"event: {event_type}\ndata: {event.model_dump_json(indent=None)}\n\n"
        )
        yield event_data


@router.post(
    "/v1/responses",
    dependencies=[Depends(validate_json_request)],
    responses={
        HTTPStatus.OK.value: {"content": {"text/event-stream": {}}},
        HTTPStatus.BAD_REQUEST.value: {"model": ErrorResponse},
        HTTPStatus.NOT_FOUND.value: {"model": ErrorResponse},
        HTTPStatus.INTERNAL_SERVER_ERROR.value: {"model": ErrorResponse},
    },
)
@with_cancellation
async def create_responses(request: ResponsesRequest, raw_request: Request):
    handler = responses(raw_request)
    if handler is None:
        return base(raw_request).create_error_response(
            message="The model does not support Responses API"
        )
    try:
        generator = await handler.create_responses(request, raw_request)
    except Exception as e:
        raise HTTPException(
            status_code=HTTPStatus.INTERNAL_SERVER_ERROR.value, detail=str(e)
        ) from e

    if isinstance(generator, ErrorResponse):
        return JSONResponse(
            content=generator.model_dump(), status_code=generator.error.code
        )
    elif isinstance(generator, ResponsesResponse):
        return JSONResponse(content=generator.model_dump())

    return StreamingResponse(
        content=_convert_stream_to_sse_events(generator), media_type="text/event-stream"
    )


@router.get("/v1/responses/{response_id}")
async def retrieve_responses(
    response_id: str,
    raw_request: Request,
    starting_after: Optional[int] = None,
    stream: Optional[bool] = False,
):
    handler = responses(raw_request)
    if handler is None:
        return base(raw_request).create_error_response(
            message="The model does not support Responses API"
        )

    try:
        response = await handler.retrieve_responses(
            response_id,
            starting_after=starting_after,
            stream=stream,
        )
    except Exception as e:
        raise HTTPException(
            status_code=HTTPStatus.INTERNAL_SERVER_ERROR.value, detail=str(e)
        ) from e

    if isinstance(response, ErrorResponse):
        return JSONResponse(
            content=response.model_dump(), status_code=response.error.code
        )
    elif isinstance(response, ResponsesResponse):
        return JSONResponse(content=response.model_dump())
    return StreamingResponse(
        content=_convert_stream_to_sse_events(response), media_type="text/event-stream"
    )


@router.post("/v1/responses/{response_id}/cancel")
async def cancel_responses(response_id: str, raw_request: Request):
    handler = responses(raw_request)
    if handler is None:
        return base(raw_request).create_error_response(
            message="The model does not support Responses API"
        )

    try:
        response = await handler.cancel_responses(response_id)
    except Exception as e:
        raise HTTPException(
            status_code=HTTPStatus.INTERNAL_SERVER_ERROR.value, detail=str(e)
        ) from e

    if isinstance(response, ErrorResponse):
        return JSONResponse(
            content=response.model_dump(), status_code=response.error.code
        )
    return JSONResponse(content=response.model_dump())


@router.post(
    "/v1/chat/completions",
    dependencies=[Depends(validate_json_request)],
    responses={
        HTTPStatus.OK.value: {"content": {"text/event-stream": {}}},
        HTTPStatus.BAD_REQUEST.value: {"model": ErrorResponse},
        HTTPStatus.NOT_FOUND.value: {"model": ErrorResponse},
        HTTPStatus.INTERNAL_SERVER_ERROR.value: {"model": ErrorResponse},
    },
)
@with_cancellation
@load_aware_call
async def create_chat_completion(request: ChatCompletionRequest, raw_request: Request):
    handler = chat(raw_request)
    if handler is None:
        return base(raw_request).create_error_response(
            message="The model does not support Chat Completions API"
        )
    try:
        generator = await handler.create_chat_completion(request, raw_request)
    except Exception as e:
        raise HTTPException(
            status_code=HTTPStatus.INTERNAL_SERVER_ERROR.value, detail=str(e)
        ) from e
    if isinstance(generator, ErrorResponse):
        return JSONResponse(
            content=generator.model_dump(), status_code=generator.error.code
        )

    elif isinstance(generator, ChatCompletionResponse):
        return JSONResponse(content=generator.model_dump())

    return StreamingResponse(content=generator, media_type="text/event-stream")


@router.post(
    "/v1/completions",
    dependencies=[Depends(validate_json_request)],
    responses={
        HTTPStatus.OK.value: {"content": {"text/event-stream": {}}},
        HTTPStatus.BAD_REQUEST.value: {"model": ErrorResponse},
        HTTPStatus.NOT_FOUND.value: {"model": ErrorResponse},
        HTTPStatus.INTERNAL_SERVER_ERROR.value: {"model": ErrorResponse},
    },
)
@with_cancellation
@load_aware_call
async def create_completion(request: CompletionRequest, raw_request: Request):
    handler = completion(raw_request)
    if handler is None:
        return base(raw_request).create_error_response(
            message="The model does not support Completions API"
        )

    try:
        generator = await handler.create_completion(request, raw_request)
    except OverflowError as e:
        raise HTTPException(
            status_code=HTTPStatus.BAD_REQUEST.value, detail=str(e)
        ) from e
    except Exception as e:
        raise HTTPException(
            status_code=HTTPStatus.INTERNAL_SERVER_ERROR.value, detail=str(e)
        ) from e

    if isinstance(generator, ErrorResponse):
        return JSONResponse(
            content=generator.model_dump(), status_code=generator.error.code
        )
    elif isinstance(generator, CompletionResponse):
        return JSONResponse(content=generator.model_dump())

    return StreamingResponse(content=generator, media_type="text/event-stream")


@router.post(
    "/v1/embeddings",
    dependencies=[Depends(validate_json_request)],
    responses={
        HTTPStatus.BAD_REQUEST.value: {"model": ErrorResponse},
        HTTPStatus.INTERNAL_SERVER_ERROR.value: {"model": ErrorResponse},
    },
)
@with_cancellation
@load_aware_call
async def create_embedding(request: EmbeddingRequest, raw_request: Request):
    handler = embedding(raw_request)
    if handler is None:
        return base(raw_request).create_error_response(
            message="The model does not support Embeddings API"
        )

    try:
        generator = await handler.create_embedding(request, raw_request)
    except Exception as e:
        raise HTTPException(
            status_code=HTTPStatus.INTERNAL_SERVER_ERROR.value, detail=str(e)
        ) from e

    if isinstance(generator, ErrorResponse):
        return JSONResponse(
            content=generator.model_dump(), status_code=generator.error.code
        )
    elif isinstance(generator, EmbeddingResponse):
        return JSONResponse(content=generator.model_dump())

    assert_never(generator)


@router.post(
    "/pooling",
    dependencies=[Depends(validate_json_request)],
    responses={
        HTTPStatus.BAD_REQUEST.value: {"model": ErrorResponse},
        HTTPStatus.INTERNAL_SERVER_ERROR.value: {"model": ErrorResponse},
    },
)
@with_cancellation
@load_aware_call
async def create_pooling(request: PoolingRequest, raw_request: Request):
    handler = pooling(raw_request)
    if handler is None:
        return base(raw_request).create_error_response(
            message="The model does not support Pooling API"
        )
    try:
        generator = await handler.create_pooling(request, raw_request)
    except Exception as e:
        raise HTTPException(
            status_code=HTTPStatus.INTERNAL_SERVER_ERROR.value, detail=str(e)
        ) from e
    if isinstance(generator, ErrorResponse):
        return JSONResponse(
            content=generator.model_dump(), status_code=generator.error.code
        )
    elif isinstance(generator, (PoolingResponse, IOProcessorResponse)):
        return JSONResponse(content=generator.model_dump())

    assert_never(generator)


@router.post("/classify", dependencies=[Depends(validate_json_request)])
@with_cancellation
@load_aware_call
async def create_classify(request: ClassificationRequest, raw_request: Request):
    handler = classify(raw_request)
    if handler is None:
        return base(raw_request).create_error_response(
            message="The model does not support Classification API"
        )

    try:
        generator = await handler.create_classify(request, raw_request)
    except Exception as e:
        raise HTTPException(
            status_code=HTTPStatus.INTERNAL_SERVER_ERROR.value, detail=str(e)
        ) from e
    if isinstance(generator, ErrorResponse):
        return JSONResponse(
            content=generator.model_dump(), status_code=generator.error.code
        )

    elif isinstance(generator, ClassificationResponse):
        return JSONResponse(content=generator.model_dump())

    assert_never(generator)


@router.post(
    "/score",
    dependencies=[Depends(validate_json_request)],
    responses={
        HTTPStatus.BAD_REQUEST.value: {"model": ErrorResponse},
        HTTPStatus.INTERNAL_SERVER_ERROR.value: {"model": ErrorResponse},
    },
)
@with_cancellation
@load_aware_call
async def create_score(request: ScoreRequest, raw_request: Request):
    handler = score(raw_request)
    if handler is None:
        return base(raw_request).create_error_response(
            message="The model does not support Score API"
        )

    try:
        generator = await handler.create_score(request, raw_request)
    except Exception as e:
        raise HTTPException(
            status_code=HTTPStatus.INTERNAL_SERVER_ERROR.value, detail=str(e)
        ) from e
    if isinstance(generator, ErrorResponse):
        return JSONResponse(
            content=generator.model_dump(), status_code=generator.error.code
        )
    elif isinstance(generator, ScoreResponse):
        return JSONResponse(content=generator.model_dump())

    assert_never(generator)


@router.post(
    "/v1/score",
    dependencies=[Depends(validate_json_request)],
    responses={
        HTTPStatus.BAD_REQUEST.value: {"model": ErrorResponse},
        HTTPStatus.INTERNAL_SERVER_ERROR.value: {"model": ErrorResponse},
    },
)
@with_cancellation
@load_aware_call
async def create_score_v1(request: ScoreRequest, raw_request: Request):
    logger.warning(
        "To indicate that Score API is not part of standard OpenAI API, we "
        "have moved it to `/score`. Please update your client accordingly."
    )

    return await create_score(request, raw_request)


@router.post(
    "/v1/audio/transcriptions",
    responses={
        HTTPStatus.OK.value: {"content": {"text/event-stream": {}}},
        HTTPStatus.BAD_REQUEST.value: {"model": ErrorResponse},
        HTTPStatus.UNPROCESSABLE_ENTITY.value: {"model": ErrorResponse},
        HTTPStatus.INTERNAL_SERVER_ERROR.value: {"model": ErrorResponse},
    },
)
@with_cancellation
@load_aware_call
async def create_transcriptions(
    raw_request: Request, request: Annotated[TranscriptionRequest, Form()]
):
    handler = transcription(raw_request)
    if handler is None:
        return base(raw_request).create_error_response(
            message="The model does not support Transcriptions API"
        )

    audio_data = await request.file.read()
    try:
        generator = await handler.create_transcription(audio_data, request, raw_request)
    except Exception as e:
        raise HTTPException(
            status_code=HTTPStatus.INTERNAL_SERVER_ERROR.value, detail=str(e)
        ) from e

    if isinstance(generator, ErrorResponse):
        return JSONResponse(
            content=generator.model_dump(), status_code=generator.error.code
        )

    elif isinstance(generator, TranscriptionResponse):
        return JSONResponse(content=generator.model_dump())

    return StreamingResponse(content=generator, media_type="text/event-stream")


@router.post(
    "/v1/audio/translations",
    responses={
        HTTPStatus.OK.value: {"content": {"text/event-stream": {}}},
        HTTPStatus.BAD_REQUEST.value: {"model": ErrorResponse},
        HTTPStatus.UNPROCESSABLE_ENTITY.value: {"model": ErrorResponse},
        HTTPStatus.INTERNAL_SERVER_ERROR.value: {"model": ErrorResponse},
    },
)
@with_cancellation
@load_aware_call
async def create_translations(
    request: Annotated[TranslationRequest, Form()], raw_request: Request
):
    handler = translation(raw_request)
    if handler is None:
        return base(raw_request).create_error_response(
            message="The model does not support Translations API"
        )

    audio_data = await request.file.read()
    try:
        generator = await handler.create_translation(audio_data, request, raw_request)
    except Exception as e:
        raise HTTPException(
            status_code=HTTPStatus.INTERNAL_SERVER_ERROR.value, detail=str(e)
        ) from e

    if isinstance(generator, ErrorResponse):
        return JSONResponse(
            content=generator.model_dump(), status_code=generator.error.code
        )

    elif isinstance(generator, TranslationResponse):
        return JSONResponse(content=generator.model_dump())

    return StreamingResponse(content=generator, media_type="text/event-stream")


@router.post(
    "/rerank",
    dependencies=[Depends(validate_json_request)],
    responses={
        HTTPStatus.BAD_REQUEST.value: {"model": ErrorResponse},
        HTTPStatus.INTERNAL_SERVER_ERROR.value: {"model": ErrorResponse},
    },
)
@with_cancellation
@load_aware_call
async def do_rerank(request: RerankRequest, raw_request: Request):
    handler = rerank(raw_request)
    if handler is None:
        return base(raw_request).create_error_response(
            message="The model does not support Rerank (Score) API"
        )
    try:
        generator = await handler.do_rerank(request, raw_request)
    except Exception as e:
        raise HTTPException(
            status_code=HTTPStatus.INTERNAL_SERVER_ERROR.value, detail=str(e)
        ) from e
    if isinstance(generator, ErrorResponse):
        return JSONResponse(
            content=generator.model_dump(), status_code=generator.error.code
        )
    elif isinstance(generator, RerankResponse):
        return JSONResponse(content=generator.model_dump())

    assert_never(generator)


@router.post(
    "/v1/rerank",
    dependencies=[Depends(validate_json_request)],
    responses={
        HTTPStatus.BAD_REQUEST.value: {"model": ErrorResponse},
        HTTPStatus.INTERNAL_SERVER_ERROR.value: {"model": ErrorResponse},
    },
)
@with_cancellation
async def do_rerank_v1(request: RerankRequest, raw_request: Request):
    logger.warning_once(
        "To indicate that the rerank API is not part of the standard OpenAI"
        " API, we have located it at `/rerank`. Please update your client "
        "accordingly. (Note: Conforms to JinaAI rerank API)"
    )

    return await do_rerank(request, raw_request)


@router.post(
    "/v2/rerank",
    dependencies=[Depends(validate_json_request)],
    responses={
        HTTPStatus.BAD_REQUEST.value: {"model": ErrorResponse},
        HTTPStatus.INTERNAL_SERVER_ERROR.value: {"model": ErrorResponse},
    },
)
@with_cancellation
async def do_rerank_v2(request: RerankRequest, raw_request: Request):
    return await do_rerank(request, raw_request)


if envs.VLLM_SERVER_DEV_MODE:
    logger.warning(
        "SECURITY WARNING: Development endpoints are enabled! "
        "This should NOT be used in production!"
    )

    PydanticVllmConfig = pydantic.TypeAdapter(VllmConfig)

    @router.get("/server_info")
    async def show_server_info(
        raw_request: Request,
        config_format: Annotated[Literal["text", "json"], Query()] = "text",
    ):
        vllm_config: VllmConfig = raw_request.app.state.vllm_config
        server_info = {
            "vllm_config": str(vllm_config)
            if config_format == "text"
            else PydanticVllmConfig.dump_python(vllm_config, mode="json", fallback=str)
            # fallback=str is needed to handle e.g. torch.dtype
        }
        return JSONResponse(content=server_info)

    @router.post("/reset_prefix_cache")
    async def reset_prefix_cache(raw_request: Request):
        """
        Reset the prefix cache. Note that we currently do not check if the
        prefix cache is successfully reset in the API server.
        """
        device = None
        device_str = raw_request.query_params.get("device")
        if device_str is not None:
            device = Device[device_str.upper()]
        logger.info("Resetting prefix cache with specific %s...", str(device))
        await engine_client(raw_request).reset_prefix_cache(device)
        return Response(status_code=200)

    @router.post("/sleep")
    async def sleep(raw_request: Request):
        # get POST params
        level = raw_request.query_params.get("level", "1")
        await engine_client(raw_request).sleep(int(level))
        # FIXME: in v0 with frontend multiprocessing, the sleep command
        # is sent but does not finish yet when we return a response.
        return Response(status_code=200)

    @router.post("/wake_up")
    async def wake_up(raw_request: Request):
        tags = raw_request.query_params.getlist("tags")
        if tags == []:
            # set to None to wake up all tags if no tags are provided
            tags = None
        logger.info("wake up the engine with tags: %s", tags)
        await engine_client(raw_request).wake_up(tags)
        # FIXME: in v0 with frontend multiprocessing, the wake-up command
        # is sent but does not finish yet when we return a response.
        return Response(status_code=200)

    @router.get("/is_sleeping")
    async def is_sleeping(raw_request: Request):
        logger.info("check whether the engine is sleeping")
        is_sleeping = await engine_client(raw_request).is_sleeping()
        return JSONResponse(content={"is_sleeping": is_sleeping})

    @router.post("/collective_rpc")
    async def collective_rpc(raw_request: Request):
        try:
            body = await raw_request.json()
        except json.JSONDecodeError as e:
            raise HTTPException(
                status_code=HTTPStatus.BAD_REQUEST.value,
                detail=f"JSON decode error: {e}",
            ) from e
        method = body.get("method")
        if method is None:
            raise HTTPException(
                status_code=HTTPStatus.BAD_REQUEST.value,
                detail="Missing 'method' in request body",
            )
        # For security reason, only serialized string args/kwargs are passed.
        # User-defined `method` is responsible for deserialization if needed.
        args: list[str] = body.get("args", [])
        kwargs: dict[str, str] = body.get("kwargs", {})
        timeout: Optional[float] = body.get("timeout")
        results = await engine_client(raw_request).collective_rpc(
            method=method, timeout=timeout, args=tuple(args), kwargs=kwargs
        )
        if results is None:
            return Response(status_code=200)
        response: list[Any] = []
        for result in results:
            if result is None or isinstance(result, (dict, list)):
                response.append(result)
            else:
                response.append(str(result))
        return JSONResponse(content={"results": response})


@router.post(
    "/scale_elastic_ep",
    dependencies=[Depends(validate_json_request)],
    responses={
        HTTPStatus.OK.value: {"model": dict},
        HTTPStatus.BAD_REQUEST.value: {"model": ErrorResponse},
        HTTPStatus.REQUEST_TIMEOUT.value: {"model": ErrorResponse},
        HTTPStatus.INTERNAL_SERVER_ERROR.value: {"model": ErrorResponse},
    },
)
async def scale_elastic_ep(raw_request: Request):
    try:
        body = await raw_request.json()
    except json.JSONDecodeError as e:
        raise HTTPException(status_code=400, detail="Invalid JSON format") from e  # noqa: B904

    new_data_parallel_size = body.get("new_data_parallel_size")
    drain_timeout = body.get("drain_timeout", 120)  # Default 2 minutes

    if new_data_parallel_size is None:
        raise HTTPException(
            status_code=400, detail="new_data_parallel_size is required"
        )

    if not isinstance(new_data_parallel_size, int) or new_data_parallel_size <= 0:
        raise HTTPException(
            status_code=400, detail="new_data_parallel_size must be a positive integer"
        )

    if not isinstance(drain_timeout, int) or drain_timeout <= 0:
        raise HTTPException(
            status_code=400, detail="drain_timeout must be a positive integer"
        )

    # Set scaling flag to prevent new requests
    global _scaling_elastic_ep
    _scaling_elastic_ep = True
    client = engine_client(raw_request)
    try:
        await client.scale_elastic_ep(new_data_parallel_size, drain_timeout)
        return JSONResponse(
            {
                "message": f"Scaled to {new_data_parallel_size} data parallel engines",
            }
        )
    except TimeoutError as e:
        raise HTTPException(
            status_code=408,
            detail="Scale failed due to request drain timeout "
            f"after {drain_timeout} seconds",
        ) from e
    except Exception as e:
        logger.error("Scale failed: %s", e)
        raise HTTPException(status_code=500, detail="Scale failed") from e
    finally:
        _scaling_elastic_ep = False


@router.post("/is_scaling_elastic_ep")
async def is_scaling_elastic_ep(raw_request: Request):
    return JSONResponse({"is_scaling_elastic_ep": _scaling_elastic_ep})


# TODO: RequestType = TypeForm[BaseModel] when recognized by type checkers
# (requires typing_extensions >= 4.13)
RequestType = Any
GetHandlerFn = Callable[[Request], Optional[OpenAIServing]]
EndpointFn = Callable[[RequestType, Request], Awaitable[Any]]

# NOTE: Items defined earlier take higher priority
INVOCATION_TYPES: list[tuple[RequestType, tuple[GetHandlerFn, EndpointFn]]] = [
    (ChatCompletionRequest, (chat, create_chat_completion)),
    (CompletionRequest, (completion, create_completion)),
    (EmbeddingRequest, (embedding, create_embedding)),
    (ClassificationRequest, (classify, create_classify)),
    (ScoreRequest, (score, create_score)),
    (RerankRequest, (rerank, do_rerank)),
    (PoolingRequest, (pooling, create_pooling)),
]

# NOTE: Construct the TypeAdapters only once
INVOCATION_VALIDATORS = [
    (pydantic.TypeAdapter(request_type), (get_handler, endpoint))
    for request_type, (get_handler, endpoint) in INVOCATION_TYPES
]


@router.post(
    "/invocations",
    dependencies=[Depends(validate_json_request)],
    responses={
        HTTPStatus.BAD_REQUEST.value: {"model": ErrorResponse},
        HTTPStatus.UNSUPPORTED_MEDIA_TYPE.value: {"model": ErrorResponse},
        HTTPStatus.INTERNAL_SERVER_ERROR.value: {"model": ErrorResponse},
    },
)
async def invocations(raw_request: Request):
    """For SageMaker, routes requests based on the request type."""
    try:
        body = await raw_request.json()
    except json.JSONDecodeError as e:
        raise HTTPException(
            status_code=HTTPStatus.BAD_REQUEST.value, detail=f"JSON decode error: {e}"
        ) from e

    valid_endpoints = [
        (validator, endpoint)
        for validator, (get_handler, endpoint) in INVOCATION_VALIDATORS
        if get_handler(raw_request) is not None
    ]

    for request_validator, endpoint in valid_endpoints:
        try:
            request = request_validator.validate_python(body)
        except pydantic.ValidationError:
            continue

        return await endpoint(request, raw_request)

    type_names = [
        t.__name__ if isinstance(t := validator._type, type) else str(t)
        for validator, _ in valid_endpoints
    ]
    msg = f"Cannot find suitable handler for request. Expected one of: {type_names}"
    res = base(raw_request).create_error_response(message=msg)
    return JSONResponse(content=res.model_dump(), status_code=res.error.code)


if envs.VLLM_TORCH_PROFILER_DIR:
    logger.warning(
        "Torch Profiler is enabled in the API server. This should ONLY be "
        "used for local development!"
    )

    @router.post("/start_profile")
    async def start_profile(raw_request: Request):
        logger.info("Starting profiler...")
        await engine_client(raw_request).start_profile()
        logger.info("Profiler started.")
        return Response(status_code=200)

    @router.post("/stop_profile")
    async def stop_profile(raw_request: Request):
        logger.info("Stopping profiler...")
        await engine_client(raw_request).stop_profile()
        logger.info("Profiler stopped.")
        return Response(status_code=200)


if envs.VLLM_ALLOW_RUNTIME_LORA_UPDATING:
    logger.warning(
        "LoRA dynamic loading & unloading is enabled in the API server. "
        "This should ONLY be used for local development!"
    )

    @router.post("/v1/load_lora_adapter", dependencies=[Depends(validate_json_request)])
    async def load_lora_adapter(request: LoadLoRAAdapterRequest, raw_request: Request):
        handler = models(raw_request)
        response = await handler.load_lora_adapter(request)
        if isinstance(response, ErrorResponse):
            return JSONResponse(
                content=response.model_dump(), status_code=response.error.code
            )

        return Response(status_code=200, content=response)

    @router.post(
        "/v1/unload_lora_adapter", dependencies=[Depends(validate_json_request)]
    )
    async def unload_lora_adapter(
        request: UnloadLoRAAdapterRequest, raw_request: Request
    ):
        handler = models(raw_request)
        response = await handler.unload_lora_adapter(request)
        if isinstance(response, ErrorResponse):
            return JSONResponse(
                content=response.model_dump(), status_code=response.error.code
            )

        return Response(status_code=200, content=response)


def load_log_config(log_config_file: Optional[str]) -> Optional[dict]:
    if not log_config_file:
        return None
    try:
        with open(log_config_file) as f:
            return json.load(f)
    except Exception as e:
        logger.warning(
            "Failed to load log config from file %s: error %s", log_config_file, e
        )
        return None


class AuthenticationMiddleware:
    """
    Pure ASGI middleware that authenticates each request by checking
    if the Authorization Bearer token exists and equals anyof "{api_key}".

    Notes
    -----
    There are two cases in which authentication is skipped:
        1. The HTTP method is OPTIONS.
        2. The request path doesn't start with /v1 (e.g. /health).
    """

    def __init__(self, app: ASGIApp, tokens: list[str]) -> None:
        self.app = app
        self.api_tokens = [hashlib.sha256(t.encode("utf-8")).digest() for t in tokens]

    def verify_token(self, headers: Headers) -> bool:
        authorization_header_value = headers.get("Authorization")
        if not authorization_header_value:
            return False

        scheme, _, param = authorization_header_value.partition(" ")
        if scheme.lower() != "bearer":
            return False

        param_hash = hashlib.sha256(param.encode("utf-8")).digest()

        token_match = False
        for token_hash in self.api_tokens:
            token_match |= secrets.compare_digest(param_hash, token_hash)

        return token_match

    def __call__(self, scope: Scope, receive: Receive, send: Send) -> Awaitable[None]:
        if scope["type"] not in ("http", "websocket") or scope["method"] == "OPTIONS":
            # scope["type"] can be "lifespan" or "startup" for example,
            # in which case we don't need to do anything
            return self.app(scope, receive, send)
        root_path = scope.get("root_path", "")
        url_path = URL(scope=scope).path.removeprefix(root_path)
        headers = Headers(scope=scope)
        # Type narrow to satisfy mypy.
        if url_path.startswith("/v1") and not self.verify_token(headers):
            response = JSONResponse(content={"error": "Unauthorized"}, status_code=401)
            return response(scope, receive, send)
        return self.app(scope, receive, send)


class XRequestIdMiddleware:
    """
    Middleware the set's the X-Request-Id header for each response
    to a random uuid4 (hex) value if the header isn't already
    present in the request, otherwise use the provided request id.
    """

    def __init__(self, app: ASGIApp) -> None:
        self.app = app

    def __call__(self, scope: Scope, receive: Receive, send: Send) -> Awaitable[None]:
        if scope["type"] not in ("http", "websocket"):
            return self.app(scope, receive, send)

        # Extract the request headers.
        request_headers = Headers(scope=scope)

        async def send_with_request_id(message: Message) -> None:
            """
            Custom send function to mutate the response headers
            and append X-Request-Id to it.
            """
            if message["type"] == "http.response.start":
                response_headers = MutableHeaders(raw=message["headers"])
                request_id = request_headers.get("X-Request-Id", uuid.uuid4().hex)
                response_headers.append("X-Request-Id", request_id)
            await send(message)

        return self.app(scope, receive, send_with_request_id)


# Global variable to track scaling state
_scaling_elastic_ep = False


class ScalingMiddleware:
    """
    Middleware that checks if the model is currently scaling and
    returns a 503 Service Unavailable response if it is.

    This middleware applies to all HTTP requests and prevents
    processing when the model is in a scaling state.
    """

    def __init__(self, app: ASGIApp) -> None:
        self.app = app

    def __call__(self, scope: Scope, receive: Receive, send: Send) -> Awaitable[None]:
        if scope["type"] != "http":
            return self.app(scope, receive, send)

        # Check global scaling state
        global _scaling_elastic_ep
        if _scaling_elastic_ep:
            # Return 503 Service Unavailable response
            response = JSONResponse(
                content={
                    "error": "The model is currently scaling. Please try again later."
                },
                status_code=503,
            )
            return response(scope, receive, send)

        return self.app(scope, receive, send)


def _extract_content_from_chunk(chunk_data: dict) -> str:
    """Extract content from a streaming response chunk."""
    try:
        from vllm.entrypoints.openai.protocol import (
            ChatCompletionStreamResponse,
            CompletionStreamResponse,
        )

        # Try using Completion types for type-safe parsing
        if chunk_data.get("object") == "chat.completion.chunk":
            chat_response = ChatCompletionStreamResponse.model_validate(chunk_data)
            if chat_response.choices and chat_response.choices[0].delta.content:
                return chat_response.choices[0].delta.content
        elif chunk_data.get("object") == "text_completion":
            completion_response = CompletionStreamResponse.model_validate(chunk_data)
            if completion_response.choices and completion_response.choices[0].text:
                return completion_response.choices[0].text
    except pydantic.ValidationError:
        # Fallback to manual parsing
        if "choices" in chunk_data and chunk_data["choices"]:
            choice = chunk_data["choices"][0]
            if "delta" in choice and choice["delta"].get("content"):
                return choice["delta"]["content"]
            elif choice.get("text"):
                return choice["text"]
    return ""


class SSEDecoder:
    """Robust Server-Sent Events decoder for streaming responses."""

    def __init__(self):
        self.buffer = ""
        self.content_buffer = []

    def decode_chunk(self, chunk: bytes) -> list[dict]:
        """Decode a chunk of SSE data and return parsed events."""
        import json

        try:
            chunk_str = chunk.decode("utf-8")
        except UnicodeDecodeError:
            # Skip malformed chunks
            return []

        self.buffer += chunk_str
        events = []

        # Process complete lines
        while "\n" in self.buffer:
            line, self.buffer = self.buffer.split("\n", 1)
            line = line.rstrip("\r")  # Handle CRLF

            if line.startswith("data: "):
                data_str = line[6:].strip()
                if data_str == "[DONE]":
                    events.append({"type": "done"})
                elif data_str:
                    try:
                        event_data = json.loads(data_str)
                        events.append({"type": "data", "data": event_data})
                    except json.JSONDecodeError:
                        # Skip malformed JSON
                        continue

        return events

    def extract_content(self, event_data: dict) -> str:
        """Extract content from event data."""
        return _extract_content_from_chunk(event_data)

    def add_content(self, content: str) -> None:
        """Add content to the buffer."""
        if content:
            self.content_buffer.append(content)

    def get_complete_content(self) -> str:
        """Get the complete buffered content."""
        return "".join(self.content_buffer)


def _log_streaming_response(response, response_body: list) -> None:
    """Log streaming response with robust SSE parsing."""
    from starlette.concurrency import iterate_in_threadpool

    sse_decoder = SSEDecoder()
    chunk_count = 0

    def buffered_iterator():
        nonlocal chunk_count

        for chunk in response_body:
            chunk_count += 1
            yield chunk

            # Parse SSE events from chunk
            events = sse_decoder.decode_chunk(chunk)

            for event in events:
                if event["type"] == "data":
                    content = sse_decoder.extract_content(event["data"])
                    sse_decoder.add_content(content)
                elif event["type"] == "done":
                    # Log complete content when done
                    full_content = sse_decoder.get_complete_content()
                    if full_content:
                        # Truncate if too long
                        if len(full_content) > 2048:
                            full_content = full_content[:2048] + ""
                            "...[truncated]"
                        logger.info(
                            "response_body={streaming_complete: "
                            "content='%s', chunks=%d}",
                            full_content,
                            chunk_count,
                        )
                    else:
                        logger.info(
                            "response_body={streaming_complete: no_content, chunks=%d}",
                            chunk_count,
                        )
                    return

    response.body_iterator = iterate_in_threadpool(buffered_iterator())
    logger.info("response_body={streaming_started: chunks=%d}", len(response_body))


def _log_non_streaming_response(response_body: list) -> None:
    """Log non-streaming response."""
    try:
        decoded_body = response_body[0].decode()
        logger.info("response_body={%s}", decoded_body)
    except UnicodeDecodeError:
        logger.info("response_body={<binary_data>}")


def build_app(args: Namespace) -> FastAPI:
    if args.disable_fastapi_docs:
        app = FastAPI(
            openapi_url=None, docs_url=None, redoc_url=None, lifespan=lifespan
        )
    else:
        app = FastAPI(lifespan=lifespan)
    app.include_router(router)
    app.root_path = args.root_path

    mount_metrics(app)

    app.add_middleware(
        CORSMiddleware,
        allow_origins=args.allowed_origins,
        allow_credentials=args.allow_credentials,
        allow_methods=args.allowed_methods,
        allow_headers=args.allowed_headers,
    )

    @app.exception_handler(HTTPException)
    async def http_exception_handler(_: Request, exc: HTTPException):
        err = ErrorResponse(
            error=ErrorInfo(
                message=exc.detail,
                type=HTTPStatus(exc.status_code).phrase,
                code=exc.status_code,
            )
        )
        return JSONResponse(err.model_dump(), status_code=exc.status_code)

    @app.exception_handler(RequestValidationError)
    async def validation_exception_handler(_: Request, exc: RequestValidationError):
        exc_str = str(exc)
        errors_str = str(exc.errors())

        if exc.errors() and errors_str and errors_str != exc_str:
            message = f"{exc_str} {errors_str}"
        else:
            message = exc_str

        err = ErrorResponse(
            error=ErrorInfo(
                message=message,
                type=HTTPStatus.BAD_REQUEST.phrase,
                code=HTTPStatus.BAD_REQUEST,
            )
        )
        return JSONResponse(err.model_dump(), status_code=HTTPStatus.BAD_REQUEST)

    # Ensure --api-key option from CLI takes precedence over VLLM_API_KEY
    if tokens := [key for key in (args.api_key or [envs.VLLM_API_KEY]) if key]:
        app.add_middleware(AuthenticationMiddleware, tokens=tokens)

    if args.enable_request_id_headers:
        app.add_middleware(XRequestIdMiddleware)

    # Add scaling middleware to check for scaling state
    app.add_middleware(ScalingMiddleware)

    if envs.VLLM_DEBUG_LOG_API_SERVER_RESPONSE:
        logger.warning(
            "CAUTION: Enabling log response in the API Server. "
            "This can include sensitive information and should be "
            "avoided in production."
        )

        @app.middleware("http")
        async def log_response(request: Request, call_next):
            response = await call_next(request)
            response_body = [section async for section in response.body_iterator]
            response.body_iterator = iterate_in_threadpool(iter(response_body))
            # Check if this is a streaming response by looking at content-type
            content_type = response.headers.get("content-type", "")
            is_streaming = content_type == "text/event-stream; charset=utf-8"

            # Log response body based on type
            if not response_body:
                logger.info("response_body={<empty>}")
            elif is_streaming:
                _log_streaming_response(response, response_body)
            else:
                _log_non_streaming_response(response_body)
            return response

    for middleware in args.middleware:
        module_path, object_name = middleware.rsplit(".", 1)
        imported = getattr(importlib.import_module(module_path), object_name)
        if inspect.isclass(imported):
            app.add_middleware(imported)  # type: ignore[arg-type]
        elif inspect.iscoroutinefunction(imported):
            app.middleware("http")(imported)
        else:
            raise ValueError(
                f"Invalid middleware {middleware}. Must be a function or a class."
            )

    return app


async def init_app_state(
    engine_client: EngineClient,
    vllm_config: VllmConfig,
    state: State,
    args: Namespace,
) -> None:
    if args.served_model_name is not None:
        served_model_names = args.served_model_name
    else:
        served_model_names = [args.model]

    if args.enable_log_requests:
        request_logger = RequestLogger(max_log_len=args.max_log_len)
    else:
        request_logger = None

    base_model_paths = [
        BaseModelPath(name=name, model_path=args.model) for name in served_model_names
    ]

    state.engine_client = engine_client
    state.log_stats = not args.disable_log_stats
    state.vllm_config = vllm_config
    model_config = vllm_config.model_config

    supported_tasks = await engine_client.get_supported_tasks()

    logger.debug_once("Supported_tasks: %s", supported_tasks)

    resolved_chat_template = load_chat_template(args.chat_template)
    if resolved_chat_template is not None:
        # Get the tokenizer to check official template
        tokenizer = await engine_client.get_tokenizer()

        if isinstance(tokenizer, MistralTokenizer):
            # The warning is logged in resolve_mistral_chat_template.
            resolved_chat_template = resolve_mistral_chat_template(
                chat_template=resolved_chat_template
            )
        else:
            hf_chat_template = resolve_hf_chat_template(
                tokenizer=tokenizer,
                chat_template=None,
                tools=None,
                model_config=vllm_config.model_config,
            )

            if hf_chat_template != resolved_chat_template:
                logger.warning(
                    "Using supplied chat template: %s\n"
                    "It is different from official chat template '%s'. "
                    "This discrepancy may lead to performance degradation.",
                    resolved_chat_template,
                    args.model,
                )

    if args.tool_server == "demo":
        tool_server: Optional[ToolServer] = DemoToolServer()
        assert isinstance(tool_server, DemoToolServer)
        await tool_server.init_and_validate()
    elif args.tool_server:
        tool_server = MCPToolServer()
        await tool_server.add_tool_server(args.tool_server)
    else:
        tool_server = None

    # Merge default_mm_loras into the static lora_modules
    default_mm_loras = (
        vllm_config.lora_config.default_mm_loras
        if vllm_config.lora_config is not None
        else {}
    )

    lora_modules = args.lora_modules
    if default_mm_loras:
        default_mm_lora_paths = [
            LoRAModulePath(
                name=modality,
                path=lora_path,
            )
            for modality, lora_path in default_mm_loras.items()
        ]
        if args.lora_modules is None:
            lora_modules = default_mm_lora_paths
        else:
            lora_modules += default_mm_lora_paths

    state.openai_serving_models = OpenAIServingModels(
        engine_client=engine_client,
        model_config=model_config,
        base_model_paths=base_model_paths,
        lora_modules=lora_modules,
    )
    await state.openai_serving_models.init_static_loras()
    state.openai_serving_responses = (
        OpenAIServingResponses(
            engine_client,
            model_config,
            state.openai_serving_models,
            request_logger=request_logger,
            chat_template=resolved_chat_template,
            chat_template_content_format=args.chat_template_content_format,
            return_tokens_as_token_ids=args.return_tokens_as_token_ids,
            enable_auto_tools=args.enable_auto_tool_choice,
            tool_parser=args.tool_call_parser,
            tool_server=tool_server,
            reasoning_parser=args.structured_outputs_config.reasoning_parser,
            enable_prompt_tokens_details=args.enable_prompt_tokens_details,
            enable_force_include_usage=args.enable_force_include_usage,
            enable_log_outputs=args.enable_log_outputs,
            log_error_stack=args.log_error_stack,
        )
        if "generate" in supported_tasks
        else None
    )
    state.openai_serving_chat = (
        OpenAIServingChat(
            engine_client,
            model_config,
            state.openai_serving_models,
            args.response_role,
            request_logger=request_logger,
            chat_template=resolved_chat_template,
            chat_template_content_format=args.chat_template_content_format,
            trust_request_chat_template=args.trust_request_chat_template,
            return_tokens_as_token_ids=args.return_tokens_as_token_ids,
            enable_auto_tools=args.enable_auto_tool_choice,
            exclude_tools_when_tool_choice_none=args.exclude_tools_when_tool_choice_none,
            tool_parser=args.tool_call_parser,
            reasoning_parser=args.structured_outputs_config.reasoning_parser,
            enable_prompt_tokens_details=args.enable_prompt_tokens_details,
            enable_force_include_usage=args.enable_force_include_usage,
            enable_log_outputs=args.enable_log_outputs,
            log_error_stack=args.log_error_stack,
        )
        if "generate" in supported_tasks
        else None
    )
    state.openai_serving_completion = (
        OpenAIServingCompletion(
            engine_client,
            model_config,
            state.openai_serving_models,
            request_logger=request_logger,
            return_tokens_as_token_ids=args.return_tokens_as_token_ids,
            enable_prompt_tokens_details=args.enable_prompt_tokens_details,
            enable_force_include_usage=args.enable_force_include_usage,
            log_error_stack=args.log_error_stack,
        )
        if "generate" in supported_tasks
        else None
    )
    state.openai_serving_pooling = (
        OpenAIServingPooling(
            engine_client,
            vllm_config,
            state.openai_serving_models,
            request_logger=request_logger,
            chat_template=resolved_chat_template,
            chat_template_content_format=args.chat_template_content_format,
            trust_request_chat_template=args.trust_request_chat_template,
            log_error_stack=args.log_error_stack,
        )
        if "encode" in supported_tasks
        else None
    )
    state.openai_serving_embedding = (
        OpenAIServingEmbedding(
            engine_client,
            model_config,
            state.openai_serving_models,
            request_logger=request_logger,
            chat_template=resolved_chat_template,
            chat_template_content_format=args.chat_template_content_format,
            trust_request_chat_template=args.trust_request_chat_template,
            log_error_stack=args.log_error_stack,
        )
        if "embed" in supported_tasks
        else None
    )
    state.openai_serving_classification = (
        ServingClassification(
            engine_client,
            model_config,
            state.openai_serving_models,
            request_logger=request_logger,
            log_error_stack=args.log_error_stack,
        )
        if "classify" in supported_tasks
        else None
    )
    state.openai_serving_scores = (
        ServingScores(
            engine_client,
            model_config,
            state.openai_serving_models,
            request_logger=request_logger,
            log_error_stack=args.log_error_stack,
        )
        if ("embed" in supported_tasks or "score" in supported_tasks)
        else None
    )
    state.openai_serving_tokenization = OpenAIServingTokenization(
        engine_client,
        model_config,
        state.openai_serving_models,
        request_logger=request_logger,
        chat_template=resolved_chat_template,
        chat_template_content_format=args.chat_template_content_format,
        trust_request_chat_template=args.trust_request_chat_template,
        log_error_stack=args.log_error_stack,
    )
    state.openai_serving_transcription = (
        OpenAIServingTranscription(
            engine_client,
            model_config,
            state.openai_serving_models,
            request_logger=request_logger,
            log_error_stack=args.log_error_stack,
        )
        if "transcription" in supported_tasks
        else None
    )
    state.openai_serving_translation = (
        OpenAIServingTranslation(
            engine_client,
            model_config,
            state.openai_serving_models,
            request_logger=request_logger,
            log_error_stack=args.log_error_stack,
        )
        if "transcription" in supported_tasks
        else None
    )

    state.enable_server_load_tracking = args.enable_server_load_tracking
    state.server_load_metrics = 0


def create_server_socket(addr: tuple[str, int]) -> socket.socket:
    family = socket.AF_INET
    if is_valid_ipv6_address(addr[0]):
        family = socket.AF_INET6

    sock = socket.socket(family=family, type=socket.SOCK_STREAM)
    sock.setsockopt(socket.SOL_SOCKET, socket.SO_REUSEADDR, 1)
    sock.setsockopt(socket.SOL_SOCKET, socket.SO_REUSEPORT, 1)
    sock.bind(addr)

    return sock


def create_server_unix_socket(path: str) -> socket.socket:
    sock = socket.socket(family=socket.AF_UNIX, type=socket.SOCK_STREAM)
    sock.bind(path)
    return sock


def validate_api_server_args(args):
    valid_tool_parses = ToolParserManager.tool_parsers.keys()
    if args.enable_auto_tool_choice and args.tool_call_parser not in valid_tool_parses:
        raise KeyError(
            f"invalid tool call parser: {args.tool_call_parser} "
            f"(chose from {{ {','.join(valid_tool_parses)} }})"
        )

    valid_reasoning_parses = ReasoningParserManager.reasoning_parsers.keys()
    if (
        reasoning_parser := args.structured_outputs_config.reasoning_parser
    ) and reasoning_parser not in valid_reasoning_parses:
        raise KeyError(
            f"invalid reasoning parser: {reasoning_parser} "
            f"(chose from {{ {','.join(valid_reasoning_parses)} }})"
        )


def setup_server(args):
    """Validate API server args, set up signal handler, create socket
    ready to serve."""

    logger.debug_once("vLLM API server version %s", VLLM_VERSION)
    log_non_default_args(args)

    if args.tool_parser_plugin and len(args.tool_parser_plugin) > 3:
        ToolParserManager.import_tool_parser(args.tool_parser_plugin)

    validate_api_server_args(args)

    # workaround to make sure that we bind the port before the engine is set up.
    # This avoids race conditions with ray.
    # see https://github.com/vllm-project/vllm/issues/8204
    if args.uds:
        sock = create_server_unix_socket(args.uds)
    else:
        sock_addr = (args.host or "", args.port)
        sock = create_server_socket(sock_addr)

    # workaround to avoid footguns where uvicorn drops requests with too
    # many concurrent requests active
    set_ulimit()

    def signal_handler(*_) -> None:
        # Interrupt server on sigterm while initializing
        raise KeyboardInterrupt("terminated")

    signal.signal(signal.SIGTERM, signal_handler)

    if args.uds:
        listen_address = f"unix:{args.uds}"
    else:
        addr, port = sock_addr
        is_ssl = args.ssl_keyfile and args.ssl_certfile
        host_part = f"[{addr}]" if is_valid_ipv6_address(addr) else addr or "0.0.0.0"
        listen_address = f"http{'s' if is_ssl else ''}://{host_part}:{port}"
    return listen_address, sock


async def run_server(args, **uvicorn_kwargs) -> None:
    """Run a single-worker API server."""

    # Add process-specific prefix to stdout and stderr.
    decorate_logs("APIServer")

    listen_address, sock = setup_server(args)
    await run_server_worker(listen_address, sock, args, **uvicorn_kwargs)


async def run_server_worker(
    listen_address, sock, args, client_config=None, **uvicorn_kwargs
) -> None:
    """Run a single API server worker."""

    if args.tool_parser_plugin and len(args.tool_parser_plugin) > 3:
        ToolParserManager.import_tool_parser(args.tool_parser_plugin)

    # Load logging config for uvicorn if specified
    log_config = load_log_config(args.log_config_file)
    if log_config is not None:
        uvicorn_kwargs["log_config"] = log_config

    async with build_async_engine_client(
        args,
        client_config=client_config,
    ) as engine_client:
        maybe_register_tokenizer_info_endpoint(args)
        app = build_app(args)

        vllm_config = await engine_client.get_vllm_config()
        await init_app_state(engine_client, vllm_config, app.state, args)

<<<<<<< HEAD
        logger.debug_once("Starting vLLM API server %d on %s",
                    vllm_config.parallel_config._api_process_rank,
                          listen_address)
=======
        logger.info(
            "Starting vLLM API server %d on %s",
            vllm_config.parallel_config._api_process_rank,
            listen_address,
        )
>>>>>>> 43c146ca
        shutdown_task = await serve_http(
            app,
            sock=sock,
            enable_ssl_refresh=args.enable_ssl_refresh,
            host=args.host,
            port=args.port,
            log_level=args.uvicorn_log_level,
            # NOTE: When the 'disable_uvicorn_access_log' value is True,
            # no access log will be output.
            access_log=not args.disable_uvicorn_access_log,
            timeout_keep_alive=envs.VLLM_HTTP_TIMEOUT_KEEP_ALIVE,
            ssl_keyfile=args.ssl_keyfile,
            ssl_certfile=args.ssl_certfile,
            ssl_ca_certs=args.ssl_ca_certs,
            ssl_cert_reqs=args.ssl_cert_reqs,
            h11_max_incomplete_event_size=args.h11_max_incomplete_event_size,
            h11_max_header_count=args.h11_max_header_count,
            **uvicorn_kwargs,
        )

    # NB: Await server shutdown only after the backend context is exited
    try:
        await shutdown_task
    finally:
        sock.close()


if __name__ == "__main__":
    # NOTE(simon):
    # This section should be in sync with vllm/entrypoints/cli/main.py for CLI
    # entrypoints.
    cli_env_setup()
    parser = FlexibleArgumentParser(
        description="vLLM OpenAI-Compatible RESTful API server."
    )
    parser = make_arg_parser(parser)
    args = parser.parse_args()
    validate_parsed_serve_args(args)

    uvloop.run(run_server(args))<|MERGE_RESOLUTION|>--- conflicted
+++ resolved
@@ -1949,17 +1949,11 @@
         vllm_config = await engine_client.get_vllm_config()
         await init_app_state(engine_client, vllm_config, app.state, args)
 
-<<<<<<< HEAD
-        logger.debug_once("Starting vLLM API server %d on %s",
-                    vllm_config.parallel_config._api_process_rank,
-                          listen_address)
-=======
         logger.info(
             "Starting vLLM API server %d on %s",
             vllm_config.parallel_config._api_process_rank,
             listen_address,
         )
->>>>>>> 43c146ca
         shutdown_task = await serve_http(
             app,
             sock=sock,
