--- conflicted
+++ resolved
@@ -1749,10 +1749,7 @@
         enable_prompt_tokens_details=args.enable_prompt_tokens_details,
         enable_force_include_usage=args.enable_force_include_usage,
         enable_log_outputs=args.enable_log_outputs,
-<<<<<<< HEAD
-=======
         log_error_stack=args.log_error_stack,
->>>>>>> 64466778
     ) if "generate" in supported_tasks else None
     state.openai_serving_chat = OpenAIServingChat(
         engine_client,
@@ -1771,10 +1768,7 @@
         enable_prompt_tokens_details=args.enable_prompt_tokens_details,
         enable_force_include_usage=args.enable_force_include_usage,
         enable_log_outputs=args.enable_log_outputs,
-<<<<<<< HEAD
-=======
         log_error_stack=args.log_error_stack,
->>>>>>> 64466778
     ) if "generate" in supported_tasks else None
     state.openai_serving_completion = OpenAIServingCompletion(
         engine_client,
