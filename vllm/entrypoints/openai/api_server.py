import asyncio
from contextlib import asynccontextmanager
import os
import importlib
import inspect

from prometheus_client import make_asgi_app
import fastapi
import uvicorn
from http import HTTPStatus
from fastapi import Request
from fastapi.exceptions import RequestValidationError
from fastapi.middleware.cors import CORSMiddleware
from fastapi.responses import JSONResponse, StreamingResponse, Response

import vllm
from vllm.engine.arg_utils import AsyncEngineArgs
from vllm.engine.async_llm_engine import AsyncLLMEngine
from vllm.entrypoints.openai.protocol import (CompletionRequest,
                                              ChatCompletionRequest,
                                              ErrorResponse)
from vllm.logger import init_logger
from vllm.entrypoints.openai.cli_args import make_arg_parser
from vllm.entrypoints.openai.serving_chat import OpenAIServingChat
from vllm.entrypoints.openai.serving_completion import OpenAIServingCompletion

TIMEOUT_KEEP_ALIVE = 5  # seconds

openai_serving_chat: OpenAIServingChat = None
openai_serving_completion: OpenAIServingCompletion = None
logger = init_logger(__name__)


@asynccontextmanager
async def lifespan(app: fastapi.FastAPI):

    async def _force_log():
        while True:
            await asyncio.sleep(10)
            await engine.do_log_stats()

    if not engine_args.disable_log_stats:
        asyncio.create_task(_force_log())

    yield


app = fastapi.FastAPI(lifespan=lifespan)


def parse_args():
<<<<<<< HEAD
    parser = argparse.ArgumentParser(
        description="vLLM OpenAI-Compatible RESTful API server.")
    parser.add_argument("--host", type=str, default=None, help="host name")
    parser.add_argument("--port", type=int, default=8000, help="port number")
    parser.add_argument(
        "--uvicorn-log-level",
        type=str,
        default="info",
        choices=['debug', 'info', 'warning', 'error', 'critical', 'trace'],
        help="log level for uvicorn")
    parser.add_argument("--allow-credentials",
                        action="store_true",
                        help="allow credentials")
    parser.add_argument("--allowed-origins",
                        type=json.loads,
                        default=["*"],
                        help="allowed origins")
    parser.add_argument("--allowed-methods",
                        type=json.loads,
                        default=["*"],
                        help="allowed methods")
    parser.add_argument("--allowed-headers",
                        type=json.loads,
                        default=["*"],
                        help="allowed headers")
    parser.add_argument(
        "--api-key",
        type=str,
        default=None,
        help=
        "If provided, the server will require this key to be presented in the header."
    )
    parser.add_argument(
        "--served-model-name",
        nargs="+",
        type=str,
        default=None,
        help="The model name(s) used in the API. If multiple "
        "names are provided, the server will respond to any of "
        "the provided names. The model name in the model field "
        "of a response will be the first name in this list. If "
        "not specified, the model name will be the same as the "
        "huggingface name.")

    parser.add_argument(
        "--lora-modules",
        type=str,
        default=None,
        nargs='+',
        action=LoRAParserAction,
        help=
        "LoRA module configurations in the format name=path. Multiple modules can be specified."
    )
    parser.add_argument("--chat-template",
                        type=str,
                        default=None,
                        help="The file path to the chat template, "
                        "or the template in single-line form "
                        "for the specified model")
    parser.add_argument("--response-role",
                        type=str,
                        default="assistant",
                        help="The role name to return if "
                        "`request.add_generation_prompt=true`.")
    parser.add_argument("--ssl-keyfile",
                        type=str,
                        default=None,
                        help="The file path to the SSL key file")
    parser.add_argument("--ssl-certfile",
                        type=str,
                        default=None,
                        help="The file path to the SSL cert file")
    parser.add_argument(
        "--root-path",
        type=str,
        default=None,
        help="FastAPI root_path when app is behind a path based routing proxy")
    parser.add_argument(
        "--middleware",
        type=str,
        action="append",
        default=[],
        help="Additional ASGI middleware to apply to the app. "
        "We accept multiple --middleware arguments. "
        "The value should be an import path. "
        "If a function is provided, vLLM will add it to the server using @app.middleware('http'). "
        "If a class is provided, vLLM will add it to the server using app.add_middleware(). "
    )

    parser = AsyncEngineArgs.add_cli_args(parser)
=======
    parser = make_arg_parser()
>>>>>>> 7341c77d
    return parser.parse_args()


# Add prometheus asgi middleware to route /metrics requests
metrics_app = make_asgi_app()
app.mount("/metrics", metrics_app)


@app.exception_handler(RequestValidationError)
async def validation_exception_handler(_, exc):
    err = openai_serving_chat.create_error_response(message=str(exc))
    return JSONResponse(err.model_dump(), status_code=HTTPStatus.BAD_REQUEST)


@app.get("/health")
async def health() -> Response:
    """Health check."""
    await openai_serving_chat.engine.check_health()
    return Response(status_code=200)


@app.get("/v1/models")
async def show_available_models():
    models = await openai_serving_chat.show_available_models()
    return JSONResponse(content=models.model_dump())


@app.get("/version")
async def show_version():
    ver = {"version": vllm.__version__}
    return JSONResponse(content=ver)


@app.post("/v1/chat/completions")
async def create_chat_completion(request: ChatCompletionRequest,
                                 raw_request: Request):
    generator = await openai_serving_chat.create_chat_completion(
        request, raw_request)
    if isinstance(generator, ErrorResponse):
        return JSONResponse(content=generator.model_dump(),
                            status_code=generator.code)
    if request.stream:
        return StreamingResponse(content=generator,
                                 media_type="text/event-stream")
    else:
        return JSONResponse(content=generator.model_dump())


@app.post("/v1/completions")
async def create_completion(request: CompletionRequest, raw_request: Request):
    generator = await openai_serving_completion.create_completion(
        request, raw_request)
    if isinstance(generator, ErrorResponse):
        return JSONResponse(content=generator.model_dump(),
                            status_code=generator.code)
    if request.stream:
        return StreamingResponse(content=generator,
                                 media_type="text/event-stream")
    else:
        return JSONResponse(content=generator.model_dump())


if __name__ == "__main__":
    args = parse_args()

    app.add_middleware(
        CORSMiddleware,
        allow_origins=args.allowed_origins,
        allow_credentials=args.allow_credentials,
        allow_methods=args.allowed_methods,
        allow_headers=args.allowed_headers,
    )

    if token := os.environ.get("VLLM_API_KEY") or args.api_key:

        @app.middleware("http")
        async def authentication(request: Request, call_next):
            if not request.url.path.startswith("/v1"):
                return await call_next(request)
            if request.headers.get("Authorization") != "Bearer " + token:
                return JSONResponse(content={"error": "Unauthorized"},
                                    status_code=401)
            return await call_next(request)

    for middleware in args.middleware:
        module_path, object_name = middleware.rsplit(".", 1)
        imported = getattr(importlib.import_module(module_path), object_name)
        if inspect.isclass(imported):
            app.add_middleware(imported)
        elif inspect.iscoroutinefunction(imported):
            app.middleware("http")(imported)
        else:
            raise ValueError(f"Invalid middleware {middleware}. "
                             f"Must be a function or a class.")

    logger.info(f"vLLM API server version {vllm.__version__}")
    logger.info(f"args: {args}")

    if args.served_model_name is not None:
        served_model_names = args.served_model_name
    else:
        served_model_names = [args.model]

    engine_args = AsyncEngineArgs.from_cli_args(args)
    engine = AsyncLLMEngine.from_engine_args(engine_args)
    openai_serving_chat = OpenAIServingChat(engine, served_model_names,
                                            args.response_role,
                                            args.lora_modules,
                                            args.chat_template)
    openai_serving_completion = OpenAIServingCompletion(
        engine, served_model_names, args.lora_modules)

    app.root_path = args.root_path
    uvicorn.run(app,
                host=args.host,
                port=args.port,
                log_level=args.uvicorn_log_level,
                timeout_keep_alive=TIMEOUT_KEEP_ALIVE,
                ssl_keyfile=args.ssl_keyfile,
                ssl_certfile=args.ssl_certfile,
                ssl_ca_certs=args.ssl_ca_certs,
                ssl_cert_reqs=args.ssl_cert_reqs)<|MERGE_RESOLUTION|>--- conflicted
+++ resolved
@@ -49,100 +49,7 @@
 
 
 def parse_args():
-<<<<<<< HEAD
-    parser = argparse.ArgumentParser(
-        description="vLLM OpenAI-Compatible RESTful API server.")
-    parser.add_argument("--host", type=str, default=None, help="host name")
-    parser.add_argument("--port", type=int, default=8000, help="port number")
-    parser.add_argument(
-        "--uvicorn-log-level",
-        type=str,
-        default="info",
-        choices=['debug', 'info', 'warning', 'error', 'critical', 'trace'],
-        help="log level for uvicorn")
-    parser.add_argument("--allow-credentials",
-                        action="store_true",
-                        help="allow credentials")
-    parser.add_argument("--allowed-origins",
-                        type=json.loads,
-                        default=["*"],
-                        help="allowed origins")
-    parser.add_argument("--allowed-methods",
-                        type=json.loads,
-                        default=["*"],
-                        help="allowed methods")
-    parser.add_argument("--allowed-headers",
-                        type=json.loads,
-                        default=["*"],
-                        help="allowed headers")
-    parser.add_argument(
-        "--api-key",
-        type=str,
-        default=None,
-        help=
-        "If provided, the server will require this key to be presented in the header."
-    )
-    parser.add_argument(
-        "--served-model-name",
-        nargs="+",
-        type=str,
-        default=None,
-        help="The model name(s) used in the API. If multiple "
-        "names are provided, the server will respond to any of "
-        "the provided names. The model name in the model field "
-        "of a response will be the first name in this list. If "
-        "not specified, the model name will be the same as the "
-        "huggingface name.")
-
-    parser.add_argument(
-        "--lora-modules",
-        type=str,
-        default=None,
-        nargs='+',
-        action=LoRAParserAction,
-        help=
-        "LoRA module configurations in the format name=path. Multiple modules can be specified."
-    )
-    parser.add_argument("--chat-template",
-                        type=str,
-                        default=None,
-                        help="The file path to the chat template, "
-                        "or the template in single-line form "
-                        "for the specified model")
-    parser.add_argument("--response-role",
-                        type=str,
-                        default="assistant",
-                        help="The role name to return if "
-                        "`request.add_generation_prompt=true`.")
-    parser.add_argument("--ssl-keyfile",
-                        type=str,
-                        default=None,
-                        help="The file path to the SSL key file")
-    parser.add_argument("--ssl-certfile",
-                        type=str,
-                        default=None,
-                        help="The file path to the SSL cert file")
-    parser.add_argument(
-        "--root-path",
-        type=str,
-        default=None,
-        help="FastAPI root_path when app is behind a path based routing proxy")
-    parser.add_argument(
-        "--middleware",
-        type=str,
-        action="append",
-        default=[],
-        help="Additional ASGI middleware to apply to the app. "
-        "We accept multiple --middleware arguments. "
-        "The value should be an import path. "
-        "If a function is provided, vLLM will add it to the server using @app.middleware('http'). "
-        "If a class is provided, vLLM will add it to the server using app.add_middleware(). "
-    )
-
-    parser = AsyncEngineArgs.add_cli_args(parser)
-=======
     parser = make_arg_parser()
->>>>>>> 7341c77d
     return parser.parse_args()
 
 
