--- conflicted
+++ resolved
@@ -1892,14 +1892,9 @@
         vllm_config = await engine_client.get_vllm_config()
         await init_app_state(engine_client, vllm_config, app.state, args)
 
-<<<<<<< HEAD
-        logger.debug_once("Starting vLLM API server %d on %s", server_index,
+        logger.debug_once("Starting vLLM API server %d on %s",
+                    vllm_config.parallel_config._api_process_rank,
                           listen_address)
-=======
-        logger.info("Starting vLLM API server %d on %s",
-                    vllm_config.parallel_config._api_process_rank,
-                    listen_address)
->>>>>>> bef180f0
         shutdown_task = await serve_http(
             app,
             sock=sock,
