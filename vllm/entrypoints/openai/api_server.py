# SPDX-License-Identifier: Apache-2.0
# SPDX-FileCopyrightText: Copyright contributors to the vLLM project

import asyncio
import atexit
import gc
import importlib
import inspect
import json
import multiprocessing
import multiprocessing.forkserver as forkserver
import os
import signal
import socket
import tempfile
import uuid
from argparse import Namespace
from collections.abc import AsyncIterator, Awaitable
from contextlib import asynccontextmanager
from functools import partial
from http import HTTPStatus
from typing import Annotated, Any, Callable, Optional

import prometheus_client
import pydantic
import regex as re
import uvloop
from fastapi import APIRouter, Depends, FastAPI, Form, HTTPException, Request
from fastapi.exceptions import RequestValidationError
from fastapi.middleware.cors import CORSMiddleware
from fastapi.responses import JSONResponse, Response, StreamingResponse
from prometheus_client import make_asgi_app
from prometheus_fastapi_instrumentator import Instrumentator
from starlette.concurrency import iterate_in_threadpool
from starlette.datastructures import URL, Headers, MutableHeaders, State
from starlette.routing import Mount
from starlette.types import ASGIApp, Message, Receive, Scope, Send
from typing_extensions import assert_never

import vllm.envs as envs
from vllm.config import VllmConfig
from vllm.engine.arg_utils import AsyncEngineArgs
from vllm.engine.async_llm_engine import AsyncLLMEngine  # type: ignore
from vllm.engine.multiprocessing.client import MQLLMEngineClient
from vllm.engine.multiprocessing.engine import run_mp_engine
from vllm.engine.protocol import EngineClient
from vllm.entrypoints.chat_utils import (load_chat_template,
                                         resolve_hf_chat_template,
                                         resolve_mistral_chat_template)
from vllm.entrypoints.launcher import serve_http
from vllm.entrypoints.logger import RequestLogger
from vllm.entrypoints.openai.cli_args import (make_arg_parser,
                                              validate_parsed_serve_args)
# yapf conflicts with isort for this block
# yapf: disable
from vllm.entrypoints.openai.protocol import (ChatCompletionRequest,
                                              ChatCompletionResponse,
                                              ClassificationRequest,
                                              ClassificationResponse,
                                              CompletionRequest,
                                              CompletionResponse,
                                              DetokenizeRequest,
                                              DetokenizeResponse,
                                              EmbeddingRequest,
                                              EmbeddingResponse, ErrorInfo,
                                              ErrorResponse,
                                              LoadLoRAAdapterRequest,
                                              PoolingRequest, PoolingResponse,
                                              RerankRequest, RerankResponse,
                                              ResponsesRequest,
                                              ResponsesResponse, ScoreRequest,
                                              ScoreResponse, TokenizeRequest,
                                              TokenizeResponse,
                                              TranscriptionRequest,
                                              TranscriptionResponse,
                                              TranslationRequest,
                                              TranslationResponse,
                                              UnloadLoRAAdapterRequest)
# yapf: enable
from vllm.entrypoints.openai.serving_chat import OpenAIServingChat
from vllm.entrypoints.openai.serving_classification import (
    ServingClassification)
from vllm.entrypoints.openai.serving_completion import OpenAIServingCompletion
from vllm.entrypoints.openai.serving_embedding import OpenAIServingEmbedding
from vllm.entrypoints.openai.serving_engine import OpenAIServing
from vllm.entrypoints.openai.serving_models import (BaseModelPath,
                                                    LoRAModulePath,
                                                    OpenAIServingModels)
from vllm.entrypoints.openai.serving_pooling import OpenAIServingPooling
from vllm.entrypoints.openai.serving_responses import OpenAIServingResponses
from vllm.entrypoints.openai.serving_score import ServingScores
from vllm.entrypoints.openai.serving_tokenization import (
    OpenAIServingTokenization)
from vllm.entrypoints.openai.serving_transcription import (
    OpenAIServingTranscription, OpenAIServingTranslation)
from vllm.entrypoints.openai.tool_parsers import ToolParserManager
from vllm.entrypoints.tool_server import (DemoToolServer, MCPToolServer,
                                          ToolServer)
from vllm.entrypoints.utils import (cli_env_setup, load_aware_call,
                                    log_non_default_args, with_cancellation)
from vllm.logger import init_logger
from vllm.reasoning import ReasoningParserManager
from vllm.transformers_utils.config import (
    maybe_register_config_serialize_by_value)
from vllm.transformers_utils.tokenizer import MistralTokenizer
from vllm.usage.usage_lib import UsageContext
from vllm.utils import (Device, FlexibleArgumentParser, decorate_logs,
                        get_open_zmq_ipc_path, is_valid_ipv6_address,
                        set_ulimit)
from vllm.v1.metrics.prometheus import get_prometheus_registry
from vllm.version import __version__ as VLLM_VERSION

prometheus_multiproc_dir: tempfile.TemporaryDirectory

# Cannot use __name__ (https://github.com/vllm-project/vllm/pull/4765)
logger = init_logger('vllm.entrypoints.openai.api_server')

_running_tasks: set[asyncio.Task] = set()


@asynccontextmanager
async def lifespan(app: FastAPI):
    try:
        if app.state.log_stats:
            engine_client: EngineClient = app.state.engine_client

            async def _force_log():
                while True:
                    await asyncio.sleep(envs.VLLM_LOG_STATS_INTERVAL)
                    await engine_client.do_log_stats()

            task = asyncio.create_task(_force_log())
            _running_tasks.add(task)
            task.add_done_callback(_running_tasks.remove)
        else:
            task = None

        # Mark the startup heap as static so that it's ignored by GC.
        # Reduces pause times of oldest generation collections.
        gc.collect()
        gc.freeze()
        try:
            yield
        finally:
            if task is not None:
                task.cancel()
    finally:
        # Ensure app state including engine ref is gc'd
        del app.state


@asynccontextmanager
async def build_async_engine_client(
    args: Namespace,
    *,
    usage_context: UsageContext = UsageContext.OPENAI_API_SERVER,
    disable_frontend_multiprocessing: Optional[bool] = None,
    client_config: Optional[dict[str, Any]] = None,
) -> AsyncIterator[EngineClient]:

    if os.getenv("VLLM_WORKER_MULTIPROC_METHOD") == "forkserver":
        # The executor is expected to be mp.
        # Pre-import heavy modules in the forkserver process
        logger.debug("Setup forkserver with pre-imports")
        multiprocessing.set_start_method('forkserver')
        multiprocessing.set_forkserver_preload(["vllm.v1.engine.async_llm"])
        forkserver.ensure_running()
        logger.debug("Forkserver setup complete!")

    # Context manager to handle engine_client lifecycle
    # Ensures everything is shutdown and cleaned up on error/exit
    engine_args = AsyncEngineArgs.from_cli_args(args)

    if disable_frontend_multiprocessing is None:
        disable_frontend_multiprocessing = bool(
            args.disable_frontend_multiprocessing)

    async with build_async_engine_client_from_engine_args(
            engine_args,
            usage_context=usage_context,
            disable_frontend_multiprocessing=disable_frontend_multiprocessing,
            client_config=client_config,
    ) as engine:
        yield engine


@asynccontextmanager
async def build_async_engine_client_from_engine_args(
    engine_args: AsyncEngineArgs,
    *,
    usage_context: UsageContext = UsageContext.OPENAI_API_SERVER,
    disable_frontend_multiprocessing: bool = False,
    client_config: Optional[dict[str, Any]] = None,
) -> AsyncIterator[EngineClient]:
    """
    Create EngineClient, either:
        - in-process using the AsyncLLMEngine Directly
        - multiprocess using AsyncLLMEngine RPC

    Returns the Client or None if the creation failed.
    """

    # Create the EngineConfig (determines if we can use V1).
    vllm_config = engine_args.create_engine_config(usage_context=usage_context)

    # V1 AsyncLLM.
    if envs.VLLM_USE_V1:
        if disable_frontend_multiprocessing:
            logger.warning(
                "V1 is enabled, but got --disable-frontend-multiprocessing. "
                "To disable frontend multiprocessing, set VLLM_USE_V1=0.")

        from vllm.v1.engine.async_llm import AsyncLLM
        async_llm: Optional[AsyncLLM] = None
        client_count = client_config.pop(
            "client_count") if client_config else 1
        client_index = client_config.pop(
            "client_index") if client_config else 0
        try:
            async_llm = AsyncLLM.from_vllm_config(
                vllm_config=vllm_config,
                usage_context=usage_context,
                enable_log_requests=engine_args.enable_log_requests,
                disable_log_stats=engine_args.disable_log_stats,
                client_addresses=client_config,
                client_count=client_count,
                client_index=client_index)

            # Don't keep the dummy data in memory
            await async_llm.reset_mm_cache()

            yield async_llm
        finally:
            if async_llm:
                async_llm.shutdown()

    # V0 AsyncLLM.
    elif (MQLLMEngineClient.is_unsupported_config(vllm_config)
          or disable_frontend_multiprocessing):

        engine_client: Optional[EngineClient] = None
        try:
            engine_client = AsyncLLMEngine.from_vllm_config(
                vllm_config=vllm_config,
                usage_context=usage_context,
                enable_log_requests=engine_args.enable_log_requests,
                disable_log_stats=engine_args.disable_log_stats)
            yield engine_client
        finally:
            if engine_client and hasattr(engine_client, "shutdown"):
                engine_client.shutdown()

    # V0MQLLMEngine.
    else:
        if "PROMETHEUS_MULTIPROC_DIR" not in os.environ:
            # Make TemporaryDirectory for prometheus multiprocessing
            # Note: global TemporaryDirectory will be automatically
            #   cleaned up upon exit.
            global prometheus_multiproc_dir
            prometheus_multiproc_dir = tempfile.TemporaryDirectory()
            os.environ[
                "PROMETHEUS_MULTIPROC_DIR"] = prometheus_multiproc_dir.name
        else:
            logger.warning(
                "Found PROMETHEUS_MULTIPROC_DIR was set by user. "
                "This directory must be wiped between vLLM runs or "
                "you will find inaccurate metrics. Unset the variable "
                "and vLLM will properly handle cleanup.")

        # Select random path for IPC.
        ipc_path = get_open_zmq_ipc_path()
        logger.debug("Multiprocessing frontend to use %s for IPC Path.",
                     ipc_path)

        # Start RPCServer in separate process (holds the LLMEngine).
        # the current process might have CUDA context,
        # so we need to spawn a new process
        context = multiprocessing.get_context("spawn")

        # Ensure we can serialize transformer config before spawning
        maybe_register_config_serialize_by_value()

        # The Process can raise an exception during startup, which may
        # not actually result in an exitcode being reported. As a result
        # we use a shared variable to communicate the information.
        engine_alive = multiprocessing.Value('b', True, lock=False)
        engine_process = context.Process(
            target=run_mp_engine,
            args=(vllm_config, UsageContext.OPENAI_API_SERVER, ipc_path,
                  engine_args.disable_log_stats,
                  engine_args.enable_log_requests, engine_alive))
        engine_process.start()
        engine_pid = engine_process.pid
        assert engine_pid is not None, "Engine process failed to start."
        logger.info("Started engine process with PID %d", engine_pid)

        def _cleanup_ipc_path():
            socket_path = ipc_path.replace("ipc://", "")
            if os.path.exists(socket_path):
                os.remove(socket_path)

        # Ensure we clean up the local IPC socket file on exit.
        atexit.register(_cleanup_ipc_path)

        # Build RPCClient, which conforms to EngineClient Protocol.
        build_client = partial(MQLLMEngineClient, ipc_path, vllm_config,
                               engine_pid)
        mq_engine_client = await asyncio.get_running_loop().run_in_executor(
            None, build_client)
        try:
            while True:
                try:
                    await mq_engine_client.setup()
                    break
                except TimeoutError:
                    if (not engine_process.is_alive()
                            or not engine_alive.value):
                        raise RuntimeError(
                            "Engine process failed to start. See stack "
                            "trace for the root cause.") from None

            yield mq_engine_client  # type: ignore[misc]
        finally:
            # Ensure rpc server process was terminated
            engine_process.terminate()

            # Close all open connections to the backend
            mq_engine_client.close()

            # Wait for engine process to join
            engine_process.join(4)
            if engine_process.exitcode is None:
                # Kill if taking longer than 5 seconds to stop
                engine_process.kill()

            # Lazy import for prometheus multiprocessing.
            # We need to set PROMETHEUS_MULTIPROC_DIR environment variable
            # before prometheus_client is imported.
            # See https://prometheus.github.io/client_python/multiprocess/
            from prometheus_client import multiprocess
            multiprocess.mark_process_dead(engine_process.pid)


async def validate_json_request(raw_request: Request):
    content_type = raw_request.headers.get("content-type", "").lower()
    media_type = content_type.split(";", maxsplit=1)[0]
    if media_type != "application/json":
        raise RequestValidationError(errors=[
            "Unsupported Media Type: Only 'application/json' is allowed"
        ])


router = APIRouter()


class PrometheusResponse(Response):
    media_type = prometheus_client.CONTENT_TYPE_LATEST


def mount_metrics(app: FastAPI):
    """Mount prometheus metrics to a FastAPI app."""

    registry = get_prometheus_registry()

    # `response_class=PrometheusResponse` is needed to return an HTTP response
    # with header "Content-Type: text/plain; version=0.0.4; charset=utf-8"
    # instead of the default "application/json" which is incorrect.
    # See https://github.com/trallnag/prometheus-fastapi-instrumentator/issues/163#issue-1296092364
    Instrumentator(
        excluded_handlers=[
            "/metrics",
            "/health",
            "/load",
            "/ping",
            "/version",
            "/server_info",
        ],
        registry=registry,
    ).add().instrument(app).expose(app, response_class=PrometheusResponse)

    # Add prometheus asgi middleware to route /metrics requests
    metrics_route = Mount("/metrics", make_asgi_app(registry=registry))

    # Workaround for 307 Redirect for /metrics
    metrics_route.path_regex = re.compile("^/metrics(?P<path>.*)$")
    app.routes.append(metrics_route)


def base(request: Request) -> OpenAIServing:
    # Reuse the existing instance
    return tokenization(request)


def models(request: Request) -> OpenAIServingModels:
    return request.app.state.openai_serving_models


def responses(request: Request) -> Optional[OpenAIServingResponses]:
    return request.app.state.openai_serving_responses


def chat(request: Request) -> Optional[OpenAIServingChat]:
    return request.app.state.openai_serving_chat


def completion(request: Request) -> Optional[OpenAIServingCompletion]:
    return request.app.state.openai_serving_completion


def pooling(request: Request) -> Optional[OpenAIServingPooling]:
    return request.app.state.openai_serving_pooling


def embedding(request: Request) -> Optional[OpenAIServingEmbedding]:
    return request.app.state.openai_serving_embedding


def score(request: Request) -> Optional[ServingScores]:
    return request.app.state.openai_serving_scores


def classify(request: Request) -> Optional[ServingClassification]:
    return request.app.state.openai_serving_classification


def rerank(request: Request) -> Optional[ServingScores]:
    return request.app.state.openai_serving_scores


def tokenization(request: Request) -> OpenAIServingTokenization:
    return request.app.state.openai_serving_tokenization


def transcription(request: Request) -> OpenAIServingTranscription:
    return request.app.state.openai_serving_transcription


def translation(request: Request) -> OpenAIServingTranslation:
    return request.app.state.openai_serving_translation


def engine_client(request: Request) -> EngineClient:
    return request.app.state.engine_client


@router.get("/health", response_class=Response)
async def health(raw_request: Request) -> Response:
    """Health check."""
    await engine_client(raw_request).check_health()
    return Response(status_code=200)


@router.get("/load")
async def get_server_load_metrics(request: Request):
    # This endpoint returns the current server load metrics.
    # It tracks requests utilizing the GPU from the following routes:
    # - /v1/chat/completions
    # - /v1/completions
    # - /v1/audio/transcriptions
    # - /v1/audio/translations
    # - /v1/embeddings
    # - /pooling
    # - /classify
    # - /score
    # - /v1/score
    # - /rerank
    # - /v1/rerank
    # - /v2/rerank
    return JSONResponse(
        content={'server_load': request.app.state.server_load_metrics})


@router.get("/ping", response_class=Response)
@router.post("/ping", response_class=Response)
async def ping(raw_request: Request) -> Response:
    """Ping check. Endpoint required for SageMaker"""
    return await health(raw_request)


@router.post("/tokenize",
             dependencies=[Depends(validate_json_request)],
             responses={
                 HTTPStatus.BAD_REQUEST.value: {
                     "model": ErrorResponse
                 },
                 HTTPStatus.NOT_FOUND.value: {
                     "model": ErrorResponse
                 },
                 HTTPStatus.INTERNAL_SERVER_ERROR.value: {
                     "model": ErrorResponse
                 },
                 HTTPStatus.NOT_IMPLEMENTED.value: {
                     "model": ErrorResponse
                 },
             })
@with_cancellation
async def tokenize(request: TokenizeRequest, raw_request: Request):
    handler = tokenization(raw_request)

    try:
        generator = await handler.create_tokenize(request, raw_request)
    except NotImplementedError as e:
        raise HTTPException(status_code=HTTPStatus.NOT_IMPLEMENTED.value,
                            detail=str(e)) from e
    except Exception as e:
        raise HTTPException(status_code=HTTPStatus.INTERNAL_SERVER_ERROR.value,
                            detail=str(e)) from e

    if isinstance(generator, ErrorResponse):
        return JSONResponse(content=generator.model_dump(),
                            status_code=generator.error.code)
    elif isinstance(generator, TokenizeResponse):
        return JSONResponse(content=generator.model_dump())

    assert_never(generator)


@router.post("/detokenize",
             dependencies=[Depends(validate_json_request)],
             responses={
                 HTTPStatus.BAD_REQUEST.value: {
                     "model": ErrorResponse
                 },
                 HTTPStatus.NOT_FOUND.value: {
                     "model": ErrorResponse
                 },
                 HTTPStatus.INTERNAL_SERVER_ERROR.value: {
                     "model": ErrorResponse
                 },
             })
@with_cancellation
async def detokenize(request: DetokenizeRequest, raw_request: Request):
    handler = tokenization(raw_request)

    try:
        generator = await handler.create_detokenize(request, raw_request)
    except OverflowError as e:
        raise RequestValidationError(errors=[str(e)]) from e
    except Exception as e:
        raise HTTPException(status_code=HTTPStatus.INTERNAL_SERVER_ERROR.value,
                            detail=str(e)) from e

    if isinstance(generator, ErrorResponse):
        return JSONResponse(content=generator.model_dump(),
                            status_code=generator.error.code)
    elif isinstance(generator, DetokenizeResponse):
        return JSONResponse(content=generator.model_dump())

    assert_never(generator)


def maybe_register_tokenizer_info_endpoint(args):
    """Conditionally register the tokenizer info endpoint if enabled."""
    if getattr(args, 'enable_tokenizer_info_endpoint', False):

        @router.get("/tokenizer_info")
        async def get_tokenizer_info(raw_request: Request):
            """Get comprehensive tokenizer information."""
            result = await tokenization(raw_request).get_tokenizer_info()
            return JSONResponse(content=result.model_dump(),
                                status_code=result.error.code if isinstance(
                                    result, ErrorResponse) else 200)


@router.get("/v1/models")
async def show_available_models(raw_request: Request):
    handler = models(raw_request)

    models_ = await handler.show_available_models()
    return JSONResponse(content=models_.model_dump())


@router.get("/version")
async def show_version():
    ver = {"version": VLLM_VERSION}
    return JSONResponse(content=ver)


@router.post("/v1/responses",
             dependencies=[Depends(validate_json_request)],
             responses={
                 HTTPStatus.OK.value: {
                     "content": {
                         "text/event-stream": {}
                     }
                 },
                 HTTPStatus.BAD_REQUEST.value: {
                     "model": ErrorResponse
                 },
                 HTTPStatus.NOT_FOUND.value: {
                     "model": ErrorResponse
                 },
                 HTTPStatus.INTERNAL_SERVER_ERROR.value: {
                     "model": ErrorResponse
                 },
             })
@with_cancellation
async def create_responses(request: ResponsesRequest, raw_request: Request):
    handler = responses(raw_request)
    if handler is None:
        return base(raw_request).create_error_response(
            message="The model does not support Responses API")
    try:
        generator = await handler.create_responses(request, raw_request)
    except Exception as e:
        raise HTTPException(status_code=HTTPStatus.INTERNAL_SERVER_ERROR.value,
                            detail=str(e)) from e

    if isinstance(generator, ErrorResponse):
        return JSONResponse(content=generator.model_dump(),
                            status_code=generator.error.code)
    elif isinstance(generator, ResponsesResponse):
        return JSONResponse(content=generator.model_dump())
    return StreamingResponse(content=generator, media_type="text/event-stream")


@router.get("/v1/responses/{response_id}")
async def retrieve_responses(response_id: str, raw_request: Request):
    handler = responses(raw_request)
    if handler is None:
        return base(raw_request).create_error_response(
            message="The model does not support Responses API")

    try:
        response = await handler.retrieve_responses(response_id)
    except Exception as e:
        raise HTTPException(status_code=HTTPStatus.INTERNAL_SERVER_ERROR.value,
                            detail=str(e)) from e

    if isinstance(response, ErrorResponse):
        return JSONResponse(content=response.model_dump(),
                            status_code=response.error.code)
    return JSONResponse(content=response.model_dump())


@router.post("/v1/responses/{response_id}/cancel")
async def cancel_responses(response_id: str, raw_request: Request):
    handler = responses(raw_request)
    if handler is None:
        return base(raw_request).create_error_response(
            message="The model does not support Responses API")

    try:
        response = await handler.cancel_responses(response_id)
    except Exception as e:
        raise HTTPException(status_code=HTTPStatus.INTERNAL_SERVER_ERROR.value,
                            detail=str(e)) from e

    if isinstance(response, ErrorResponse):
        return JSONResponse(content=response.model_dump(),
                            status_code=response.error.code)
    return JSONResponse(content=response.model_dump())


@router.post("/v1/chat/completions",
             dependencies=[Depends(validate_json_request)],
             responses={
                 HTTPStatus.OK.value: {
                     "content": {
                         "text/event-stream": {}
                     }
                 },
                 HTTPStatus.BAD_REQUEST.value: {
                     "model": ErrorResponse
                 },
                 HTTPStatus.NOT_FOUND.value: {
                     "model": ErrorResponse
                 },
                 HTTPStatus.INTERNAL_SERVER_ERROR.value: {
                     "model": ErrorResponse
                 }
             })
@with_cancellation
@load_aware_call
async def create_chat_completion(request: ChatCompletionRequest,
                                 raw_request: Request):
    handler = chat(raw_request)
    if handler is None:
        return base(raw_request).create_error_response(
            message="The model does not support Chat Completions API")
    try:
        generator = await handler.create_chat_completion(request, raw_request)
    except Exception as e:
        raise HTTPException(status_code=HTTPStatus.INTERNAL_SERVER_ERROR.value,
                            detail=str(e)) from e
    if isinstance(generator, ErrorResponse):
        return JSONResponse(content=generator.model_dump(),
                            status_code=generator.error.code)

    elif isinstance(generator, ChatCompletionResponse):
        return JSONResponse(content=generator.model_dump())

    return StreamingResponse(content=generator, media_type="text/event-stream")


@router.post("/v1/completions",
             dependencies=[Depends(validate_json_request)],
             responses={
                 HTTPStatus.OK.value: {
                     "content": {
                         "text/event-stream": {}
                     }
                 },
                 HTTPStatus.BAD_REQUEST.value: {
                     "model": ErrorResponse
                 },
                 HTTPStatus.NOT_FOUND.value: {
                     "model": ErrorResponse
                 },
                 HTTPStatus.INTERNAL_SERVER_ERROR.value: {
                     "model": ErrorResponse
                 },
             })
@with_cancellation
@load_aware_call
async def create_completion(request: CompletionRequest, raw_request: Request):
    handler = completion(raw_request)
    if handler is None:
        return base(raw_request).create_error_response(
            message="The model does not support Completions API")

    try:
        generator = await handler.create_completion(request, raw_request)
    except OverflowError as e:
        raise HTTPException(status_code=HTTPStatus.BAD_REQUEST.value,
                            detail=str(e)) from e
    except Exception as e:
        raise HTTPException(status_code=HTTPStatus.INTERNAL_SERVER_ERROR.value,
                            detail=str(e)) from e

    if isinstance(generator, ErrorResponse):
        return JSONResponse(content=generator.model_dump(),
                            status_code=generator.error.code)
    elif isinstance(generator, CompletionResponse):
        return JSONResponse(content=generator.model_dump())

    return StreamingResponse(content=generator, media_type="text/event-stream")


@router.post("/v1/embeddings",
             dependencies=[Depends(validate_json_request)],
             responses={
                 HTTPStatus.BAD_REQUEST.value: {
                     "model": ErrorResponse
                 },
                 HTTPStatus.INTERNAL_SERVER_ERROR.value: {
                     "model": ErrorResponse
                 },
             })
@with_cancellation
@load_aware_call
async def create_embedding(request: EmbeddingRequest, raw_request: Request):
    handler = embedding(raw_request)
    if handler is None:
        return base(raw_request).create_error_response(
            message="The model does not support Embeddings API")

    try:
        generator = await handler.create_embedding(request, raw_request)
    except Exception as e:
        raise HTTPException(status_code=HTTPStatus.INTERNAL_SERVER_ERROR.value,
                            detail=str(e)) from e

    if isinstance(generator, ErrorResponse):
        return JSONResponse(content=generator.model_dump(),
                            status_code=generator.error.code)
    elif isinstance(generator, EmbeddingResponse):
        return JSONResponse(content=generator.model_dump())

    assert_never(generator)


@router.post("/pooling",
             dependencies=[Depends(validate_json_request)],
             responses={
                 HTTPStatus.BAD_REQUEST.value: {
                     "model": ErrorResponse
                 },
                 HTTPStatus.INTERNAL_SERVER_ERROR.value: {
                     "model": ErrorResponse
                 },
             })
@with_cancellation
@load_aware_call
async def create_pooling(request: PoolingRequest, raw_request: Request):
    handler = pooling(raw_request)
    if handler is None:
        return base(raw_request).create_error_response(
            message="The model does not support Pooling API")
    try:
        generator = await handler.create_pooling(request, raw_request)
    except Exception as e:
        raise HTTPException(status_code=HTTPStatus.INTERNAL_SERVER_ERROR.value,
                            detail=str(e)) from e
    if isinstance(generator, ErrorResponse):
        return JSONResponse(content=generator.model_dump(),
                            status_code=generator.error.code)
    elif isinstance(generator, PoolingResponse):
        return JSONResponse(content=generator.model_dump())

    assert_never(generator)


@router.post("/classify", dependencies=[Depends(validate_json_request)])
@with_cancellation
@load_aware_call
async def create_classify(request: ClassificationRequest,
                          raw_request: Request):
    handler = classify(raw_request)
    if handler is None:
        return base(raw_request).create_error_response(
            message="The model does not support Classification API")

    try:
        generator = await handler.create_classify(request, raw_request)
    except Exception as e:
        raise HTTPException(status_code=HTTPStatus.INTERNAL_SERVER_ERROR.value,
                            detail=str(e)) from e
    if isinstance(generator, ErrorResponse):
        return JSONResponse(content=generator.model_dump(),
                            status_code=generator.error.code)

    elif isinstance(generator, ClassificationResponse):
        return JSONResponse(content=generator.model_dump())

    assert_never(generator)


@router.post("/score",
             dependencies=[Depends(validate_json_request)],
             responses={
                 HTTPStatus.BAD_REQUEST.value: {
                     "model": ErrorResponse
                 },
                 HTTPStatus.INTERNAL_SERVER_ERROR.value: {
                     "model": ErrorResponse
                 },
             })
@with_cancellation
@load_aware_call
async def create_score(request: ScoreRequest, raw_request: Request):
    handler = score(raw_request)
    if handler is None:
        return base(raw_request).create_error_response(
            message="The model does not support Score API")

    try:
        generator = await handler.create_score(request, raw_request)
    except Exception as e:
        raise HTTPException(status_code=HTTPStatus.INTERNAL_SERVER_ERROR.value,
                            detail=str(e)) from e
    if isinstance(generator, ErrorResponse):
        return JSONResponse(content=generator.model_dump(),
                            status_code=generator.error.code)
    elif isinstance(generator, ScoreResponse):
        return JSONResponse(content=generator.model_dump())

    assert_never(generator)


@router.post("/v1/score",
             dependencies=[Depends(validate_json_request)],
             responses={
                 HTTPStatus.BAD_REQUEST.value: {
                     "model": ErrorResponse
                 },
                 HTTPStatus.INTERNAL_SERVER_ERROR.value: {
                     "model": ErrorResponse
                 },
             })
@with_cancellation
@load_aware_call
async def create_score_v1(request: ScoreRequest, raw_request: Request):
    logger.warning(
        "To indicate that Score API is not part of standard OpenAI API, we "
        "have moved it to `/score`. Please update your client accordingly.")

    return await create_score(request, raw_request)


@router.post("/v1/audio/transcriptions",
             responses={
                 HTTPStatus.OK.value: {
                     "content": {
                         "text/event-stream": {}
                     }
                 },
                 HTTPStatus.BAD_REQUEST.value: {
                     "model": ErrorResponse
                 },
                 HTTPStatus.UNPROCESSABLE_ENTITY.value: {
                     "model": ErrorResponse
                 },
                 HTTPStatus.INTERNAL_SERVER_ERROR.value: {
                     "model": ErrorResponse
                 },
             })
@with_cancellation
@load_aware_call
async def create_transcriptions(raw_request: Request,
                                request: Annotated[TranscriptionRequest,
                                                   Form()]):
    handler = transcription(raw_request)
    if handler is None:
        return base(raw_request).create_error_response(
            message="The model does not support Transcriptions API")

    audio_data = await request.file.read()
    try:
        generator = await handler.create_transcription(audio_data, request,
                                                       raw_request)
    except Exception as e:
        raise HTTPException(status_code=HTTPStatus.INTERNAL_SERVER_ERROR.value,
                            detail=str(e)) from e

    if isinstance(generator, ErrorResponse):
        return JSONResponse(content=generator.model_dump(),
                            status_code=generator.error.code)

    elif isinstance(generator, TranscriptionResponse):
        return JSONResponse(content=generator.model_dump())

    return StreamingResponse(content=generator, media_type="text/event-stream")


@router.post("/v1/audio/translations",
             responses={
                 HTTPStatus.OK.value: {
                     "content": {
                         "text/event-stream": {}
                     }
                 },
                 HTTPStatus.BAD_REQUEST.value: {
                     "model": ErrorResponse
                 },
                 HTTPStatus.UNPROCESSABLE_ENTITY.value: {
                     "model": ErrorResponse
                 },
                 HTTPStatus.INTERNAL_SERVER_ERROR.value: {
                     "model": ErrorResponse
                 },
             })
@with_cancellation
@load_aware_call
async def create_translations(request: Annotated[TranslationRequest,
                                                 Form()],
                              raw_request: Request):
    handler = translation(raw_request)
    if handler is None:
        return base(raw_request).create_error_response(
            message="The model does not support Translations API")

    audio_data = await request.file.read()
    try:
        generator = await handler.create_translation(audio_data, request,
                                                     raw_request)
    except Exception as e:
        raise HTTPException(status_code=HTTPStatus.INTERNAL_SERVER_ERROR.value,
                            detail=str(e)) from e

    if isinstance(generator, ErrorResponse):
        return JSONResponse(content=generator.model_dump(),
                            status_code=generator.error.code)

    elif isinstance(generator, TranslationResponse):
        return JSONResponse(content=generator.model_dump())

    return StreamingResponse(content=generator, media_type="text/event-stream")


@router.post("/rerank",
             dependencies=[Depends(validate_json_request)],
             responses={
                 HTTPStatus.BAD_REQUEST.value: {
                     "model": ErrorResponse
                 },
                 HTTPStatus.INTERNAL_SERVER_ERROR.value: {
                     "model": ErrorResponse
                 },
             })
@with_cancellation
@load_aware_call
async def do_rerank(request: RerankRequest, raw_request: Request):
    handler = rerank(raw_request)
    if handler is None:
        return base(raw_request).create_error_response(
            message="The model does not support Rerank (Score) API")
    try:
        generator = await handler.do_rerank(request, raw_request)
    except Exception as e:
        raise HTTPException(status_code=HTTPStatus.INTERNAL_SERVER_ERROR.value,
                            detail=str(e)) from e
    if isinstance(generator, ErrorResponse):
        return JSONResponse(content=generator.model_dump(),
                            status_code=generator.error.code)
    elif isinstance(generator, RerankResponse):
        return JSONResponse(content=generator.model_dump())

    assert_never(generator)


@router.post("/v1/rerank",
             dependencies=[Depends(validate_json_request)],
             responses={
                 HTTPStatus.BAD_REQUEST.value: {
                     "model": ErrorResponse
                 },
                 HTTPStatus.INTERNAL_SERVER_ERROR.value: {
                     "model": ErrorResponse
                 },
             })
@with_cancellation
async def do_rerank_v1(request: RerankRequest, raw_request: Request):
    logger.warning_once(
        "To indicate that the rerank API is not part of the standard OpenAI"
        " API, we have located it at `/rerank`. Please update your client "
        "accordingly. (Note: Conforms to JinaAI rerank API)")

    return await do_rerank(request, raw_request)


@router.post("/v2/rerank",
             dependencies=[Depends(validate_json_request)],
             responses={
                 HTTPStatus.BAD_REQUEST.value: {
                     "model": ErrorResponse
                 },
                 HTTPStatus.INTERNAL_SERVER_ERROR.value: {
                     "model": ErrorResponse
                 },
             })
@with_cancellation
async def do_rerank_v2(request: RerankRequest, raw_request: Request):
    return await do_rerank(request, raw_request)


if envs.VLLM_SERVER_DEV_MODE:
    logger.warning("SECURITY WARNING: Development endpoints are enabled! "
                   "This should NOT be used in production!")

    @router.get("/server_info")
    async def show_server_info(raw_request: Request):
        server_info = {"vllm_config": str(raw_request.app.state.vllm_config)}
        return JSONResponse(content=server_info)

    @router.post("/reset_prefix_cache")
    async def reset_prefix_cache(raw_request: Request):
        """
        Reset the prefix cache. Note that we currently do not check if the
        prefix cache is successfully reset in the API server.
        """
        device = None
        device_str = raw_request.query_params.get("device")
        if device_str is not None:
            device = Device[device_str.upper()]
        logger.info("Resetting prefix cache with specific %s...", str(device))
        await engine_client(raw_request).reset_prefix_cache(device)
        return Response(status_code=200)

    @router.post("/sleep")
    async def sleep(raw_request: Request):
        # get POST params
        level = raw_request.query_params.get("level", "1")
        await engine_client(raw_request).sleep(int(level))
        # FIXME: in v0 with frontend multiprocessing, the sleep command
        # is sent but does not finish yet when we return a response.
        return Response(status_code=200)

    @router.post("/wake_up")
    async def wake_up(raw_request: Request):
        tags = raw_request.query_params.getlist("tags")
        if tags == []:
            # set to None to wake up all tags if no tags are provided
            tags = None
        logger.info("wake up the engine with tags: %s", tags)
        await engine_client(raw_request).wake_up(tags)
        # FIXME: in v0 with frontend multiprocessing, the wake-up command
        # is sent but does not finish yet when we return a response.
        return Response(status_code=200)

    @router.get("/is_sleeping")
    async def is_sleeping(raw_request: Request):
        logger.info("check whether the engine is sleeping")
        is_sleeping = await engine_client(raw_request).is_sleeping()
        return JSONResponse(content={"is_sleeping": is_sleeping})

    @router.post("/collective_rpc")
    async def collective_rpc(raw_request: Request):
        try:
            body = await raw_request.json()
        except json.JSONDecodeError as e:
            raise HTTPException(status_code=HTTPStatus.BAD_REQUEST.value,
                                detail=f"JSON decode error: {e}") from e
        method = body.get("method")
        if method is None:
            raise HTTPException(status_code=HTTPStatus.BAD_REQUEST.value,
                                detail="Missing 'method' in request body")
        # For security reason, only serialized string args/kwargs are passed.
        # User-defined `method` is responsible for deseralization if needed.
        args: list[str] = body.get("args", [])
        kwargs: dict[str, str] = body.get("kwargs", {})
        timeout: Optional[float] = body.get("timeout")
        results = await engine_client(raw_request).collective_rpc(
            method=method, timeout=timeout, args=tuple(args), kwargs=kwargs)
        if results is None:
            return Response(status_code=200)
        response: list[Any] = []
        for result in results:
            if result is None or isinstance(result, (dict, list)):
                response.append(result)
            else:
                response.append(str(result))
        return JSONResponse(content={"results": response})


@router.post("/scale_elastic_ep",
             dependencies=[Depends(validate_json_request)],
             responses={
                 HTTPStatus.OK.value: {
                     "model": dict
                 },
                 HTTPStatus.BAD_REQUEST.value: {
                     "model": ErrorResponse
                 },
                 HTTPStatus.REQUEST_TIMEOUT.value: {
                     "model": ErrorResponse
                 },
                 HTTPStatus.INTERNAL_SERVER_ERROR.value: {
                     "model": ErrorResponse
                 },
             })
async def scale_elastic_ep(raw_request: Request):
    try:
        body = await raw_request.json()
    except json.JSONDecodeError as e:
        raise HTTPException(status_code=400,
                            detail="Invalid JSON format") from e  # noqa: B904

    new_data_parallel_size = body.get("new_data_parallel_size")
    drain_timeout = body.get("drain_timeout", 120)  # Default 2 minutes

    if new_data_parallel_size is None:
        raise HTTPException(status_code=400,
                            detail="new_data_parallel_size is required")

    if not isinstance(new_data_parallel_size,
                      int) or new_data_parallel_size <= 0:
        raise HTTPException(
            status_code=400,
            detail="new_data_parallel_size must be a positive integer")

    if not isinstance(drain_timeout, int) or drain_timeout <= 0:
        raise HTTPException(status_code=400,
                            detail="drain_timeout must be a positive integer")

    # Set scaling flag to prevent new requests
    global _scaling_elastic_ep
    _scaling_elastic_ep = True
    client = engine_client(raw_request)
    try:
        await client.scale_elastic_ep(new_data_parallel_size, drain_timeout)
        return JSONResponse({
            "message":
            f"Scaled to {new_data_parallel_size} "
            "data parallel engines",
        })
    except TimeoutError as e:
        raise HTTPException(status_code=408,
                            detail="Scale failed due to request drain timeout "
                            f"after {drain_timeout} seconds") from e
    except Exception as e:
        logger.error("Scale failed: %s", e)
        raise HTTPException(status_code=500, detail="Scale failed") from e
    finally:
        _scaling_elastic_ep = False


@router.post("/is_scaling_elastic_ep")
async def is_scaling_elastic_ep(raw_request: Request):
    return JSONResponse({"is_scaling_elastic_ep": _scaling_elastic_ep})


# TODO: RequestType = TypeForm[BaseModel] when recognized by type checkers
# (requires typing_extensions >= 4.13)
RequestType = Any
GetHandlerFn = Callable[[Request], Optional[OpenAIServing]]
EndpointFn = Callable[[RequestType, Request], Awaitable[Any]]

# NOTE: Items defined earlier take higher priority
INVOCATION_TYPES: list[tuple[RequestType, tuple[GetHandlerFn, EndpointFn]]] = [
    (ChatCompletionRequest, (chat, create_chat_completion)),
    (CompletionRequest, (completion, create_completion)),
    (EmbeddingRequest, (embedding, create_embedding)),
    (ClassificationRequest, (classify, create_classify)),
    (ScoreRequest, (score, create_score)),
    (RerankRequest, (rerank, do_rerank)),
    (PoolingRequest, (pooling, create_pooling)),
]

# NOTE: Construct the TypeAdapters only once
INVOCATION_VALIDATORS = [
    (pydantic.TypeAdapter(request_type), (get_handler, endpoint))
    for request_type, (get_handler, endpoint) in INVOCATION_TYPES
]


@router.post("/invocations",
             dependencies=[Depends(validate_json_request)],
             responses={
                 HTTPStatus.BAD_REQUEST.value: {
                     "model": ErrorResponse
                 },
                 HTTPStatus.UNSUPPORTED_MEDIA_TYPE.value: {
                     "model": ErrorResponse
                 },
                 HTTPStatus.INTERNAL_SERVER_ERROR.value: {
                     "model": ErrorResponse
                 },
             })
async def invocations(raw_request: Request):
    """For SageMaker, routes requests based on the request type."""
    try:
        body = await raw_request.json()
    except json.JSONDecodeError as e:
        raise HTTPException(status_code=HTTPStatus.BAD_REQUEST.value,
                            detail=f"JSON decode error: {e}") from e

    valid_endpoints = [(validator, endpoint)
                       for validator, (get_handler,
                                       endpoint) in INVOCATION_VALIDATORS
                       if get_handler(raw_request) is not None]

    for request_validator, endpoint in valid_endpoints:
        try:
            request = request_validator.validate_python(body)
        except pydantic.ValidationError:
            continue

        return await endpoint(request, raw_request)

    type_names = [
        t.__name__ if isinstance(t := validator._type, type) else str(t)
        for validator, _ in valid_endpoints
    ]
    msg = ("Cannot find suitable handler for request. "
           f"Expected one of: {type_names}")
    res = base(raw_request).create_error_response(message=msg)
    return JSONResponse(content=res.model_dump(), status_code=res.error.code)


if envs.VLLM_TORCH_PROFILER_DIR:
    logger.warning(
        "Torch Profiler is enabled in the API server. This should ONLY be "
        "used for local development!")

    @router.post("/start_profile")
    async def start_profile(raw_request: Request):
        logger.info("Starting profiler...")
        await engine_client(raw_request).start_profile()
        logger.info("Profiler started.")
        return Response(status_code=200)

    @router.post("/stop_profile")
    async def stop_profile(raw_request: Request):
        logger.info("Stopping profiler...")
        await engine_client(raw_request).stop_profile()
        logger.info("Profiler stopped.")
        return Response(status_code=200)


if envs.VLLM_ALLOW_RUNTIME_LORA_UPDATING:
    logger.warning(
        "LoRA dynamic loading & unloading is enabled in the API server. "
        "This should ONLY be used for local development!")

    @router.post("/v1/load_lora_adapter",
                 dependencies=[Depends(validate_json_request)])
    async def load_lora_adapter(request: LoadLoRAAdapterRequest,
                                raw_request: Request):
        handler = models(raw_request)
        response = await handler.load_lora_adapter(request)
        if isinstance(response, ErrorResponse):
            return JSONResponse(content=response.model_dump(),
                                status_code=response.error.code)

        return Response(status_code=200, content=response)

    @router.post("/v1/unload_lora_adapter",
                 dependencies=[Depends(validate_json_request)])
    async def unload_lora_adapter(request: UnloadLoRAAdapterRequest,
                                  raw_request: Request):
        handler = models(raw_request)
        response = await handler.unload_lora_adapter(request)
        if isinstance(response, ErrorResponse):
            return JSONResponse(content=response.model_dump(),
                                status_code=response.error.code)

        return Response(status_code=200, content=response)


def load_log_config(log_config_file: Optional[str]) -> Optional[dict]:
    if not log_config_file:
        return None
    try:
        with open(log_config_file) as f:
            return json.load(f)
    except Exception as e:
        logger.warning("Failed to load log config from file %s: error %s",
                       log_config_file, e)
        return None


class AuthenticationMiddleware:
    """
    Pure ASGI middleware that authenticates each request by checking
    if the Authorization header exists and equals "Bearer {api_key}".

    Notes
    -----
    There are two cases in which authentication is skipped:
        1. The HTTP method is OPTIONS.
        2. The request path doesn't start with /v1 (e.g. /health).
    """

    def __init__(self, app: ASGIApp, tokens: list[str]) -> None:
        self.app = app
        self.api_tokens = {f"Bearer {token}" for token in tokens}

    def __call__(self, scope: Scope, receive: Receive,
                 send: Send) -> Awaitable[None]:
        if scope["type"] not in ("http",
                                 "websocket") or scope["method"] == "OPTIONS":
            # scope["type"] can be "lifespan" or "startup" for example,
            # in which case we don't need to do anything
            return self.app(scope, receive, send)
        root_path = scope.get("root_path", "")
        url_path = URL(scope=scope).path.removeprefix(root_path)
        headers = Headers(scope=scope)
        # Type narrow to satisfy mypy.
        if url_path.startswith("/v1") and headers.get(
                "Authorization") not in self.api_tokens:
            response = JSONResponse(content={"error": "Unauthorized"},
                                    status_code=401)
            return response(scope, receive, send)
        return self.app(scope, receive, send)


class XRequestIdMiddleware:
    """
    Middleware the set's the X-Request-Id header for each response
    to a random uuid4 (hex) value if the header isn't already
    present in the request, otherwise use the provided request id.
    """

    def __init__(self, app: ASGIApp) -> None:
        self.app = app

    def __call__(self, scope: Scope, receive: Receive,
                 send: Send) -> Awaitable[None]:
        if scope["type"] not in ("http", "websocket"):
            return self.app(scope, receive, send)

        # Extract the request headers.
        request_headers = Headers(scope=scope)

        async def send_with_request_id(message: Message) -> None:
            """
            Custom send function to mutate the response headers
            and append X-Request-Id to it.
            """
            if message["type"] == "http.response.start":
                response_headers = MutableHeaders(raw=message["headers"])
                request_id = request_headers.get("X-Request-Id",
                                                 uuid.uuid4().hex)
                response_headers.append("X-Request-Id", request_id)
            await send(message)

        return self.app(scope, receive, send_with_request_id)


# Global variable to track scaling state
_scaling_elastic_ep = False


class ScalingMiddleware:
    """
    Middleware that checks if the model is currently scaling and
    returns a 503 Service Unavailable response if it is.

    This middleware applies to all HTTP requests and prevents
    processing when the model is in a scaling state.
    """

    def __init__(self, app: ASGIApp) -> None:
        self.app = app

    def __call__(self, scope: Scope, receive: Receive,
                 send: Send) -> Awaitable[None]:
        if scope["type"] != "http":
            return self.app(scope, receive, send)

        # Check global scaling state
        global _scaling_elastic_ep
        if _scaling_elastic_ep:
            # Return 503 Service Unavailable response
            response = JSONResponse(content={
                "error":
                "The model is currently scaling. Please try again later."
            },
                                    status_code=503)
            return response(scope, receive, send)

        return self.app(scope, receive, send)


def _extract_content_from_chunk(chunk_data: dict) -> str:
    """Extract content from a streaming response chunk."""
    try:
        from vllm.entrypoints.openai.protocol import (
            ChatCompletionStreamResponse, CompletionStreamResponse)

        # Try using Completion types for type-safe parsing
        if chunk_data.get('object') == 'chat.completion.chunk':
            chat_response = ChatCompletionStreamResponse.model_validate(
                chunk_data)
            if chat_response.choices and chat_response.choices[0].delta.content:
                return chat_response.choices[0].delta.content
        elif chunk_data.get('object') == 'text_completion':
            completion_response = CompletionStreamResponse.model_validate(
                chunk_data)
            if completion_response.choices and completion_response.choices[
                    0].text:
                return completion_response.choices[0].text
    except pydantic.ValidationError:
        # Fallback to manual parsing
        if 'choices' in chunk_data and chunk_data['choices']:
            choice = chunk_data['choices'][0]
            if 'delta' in choice and choice['delta'].get('content'):
                return choice['delta']['content']
            elif choice.get('text'):
                return choice['text']
    return ""


class SSEDecoder:
    """Robust Server-Sent Events decoder for streaming responses."""

    def __init__(self):
        self.buffer = ""
        self.content_buffer = []

    def decode_chunk(self, chunk: bytes) -> list[dict]:
        """Decode a chunk of SSE data and return parsed events."""
        import json

        try:
            chunk_str = chunk.decode('utf-8')
        except UnicodeDecodeError:
            # Skip malformed chunks
            return []

        self.buffer += chunk_str
        events = []

        # Process complete lines
        while '\n' in self.buffer:
            line, self.buffer = self.buffer.split('\n', 1)
            line = line.rstrip('\r')  # Handle CRLF

            if line.startswith('data: '):
                data_str = line[6:].strip()
                if data_str == '[DONE]':
                    events.append({'type': 'done'})
                elif data_str:
                    try:
                        event_data = json.loads(data_str)
                        events.append({'type': 'data', 'data': event_data})
                    except json.JSONDecodeError:
                        # Skip malformed JSON
                        continue

        return events

    def extract_content(self, event_data: dict) -> str:
        """Extract content from event data."""
        return _extract_content_from_chunk(event_data)

    def add_content(self, content: str) -> None:
        """Add content to the buffer."""
        if content:
            self.content_buffer.append(content)

    def get_complete_content(self) -> str:
        """Get the complete buffered content."""
        return ''.join(self.content_buffer)


def _log_streaming_response(response, response_body: list) -> None:
    """Log streaming response with robust SSE parsing."""
    from starlette.concurrency import iterate_in_threadpool

    sse_decoder = SSEDecoder()
    chunk_count = 0

    def buffered_iterator():
        nonlocal chunk_count

        for chunk in response_body:
            chunk_count += 1
            yield chunk

            # Parse SSE events from chunk
            events = sse_decoder.decode_chunk(chunk)

            for event in events:
                if event['type'] == 'data':
                    content = sse_decoder.extract_content(event['data'])
                    sse_decoder.add_content(content)
                elif event['type'] == 'done':
                    # Log complete content when done
                    full_content = sse_decoder.get_complete_content()
                    if full_content:
                        # Truncate if too long
                        if len(full_content) > 2048:
                            full_content = full_content[:2048] + ""
                            "...[truncated]"
                        logger.info(
                            "response_body={streaming_complete: " \
                            "content='%s', chunks=%d}",
                            full_content, chunk_count)
                    else:
                        logger.info(
                            "response_body={streaming_complete: " \
                            "no_content, chunks=%d}",
                            chunk_count)
                    return

    response.body_iterator = iterate_in_threadpool(buffered_iterator())
    logger.info("response_body={streaming_started: chunks=%d}",
                len(response_body))


def _log_non_streaming_response(response_body: list) -> None:
    """Log non-streaming response."""
    try:
        decoded_body = response_body[0].decode()
        logger.info("response_body={%s}", decoded_body)
    except UnicodeDecodeError:
        logger.info("response_body={<binary_data>}")


def build_app(args: Namespace) -> FastAPI:
    if args.disable_fastapi_docs:
        app = FastAPI(openapi_url=None,
                      docs_url=None,
                      redoc_url=None,
                      lifespan=lifespan)
    else:
        app = FastAPI(lifespan=lifespan)
    app.include_router(router)
    app.root_path = args.root_path

    mount_metrics(app)

    app.add_middleware(
        CORSMiddleware,
        allow_origins=args.allowed_origins,
        allow_credentials=args.allow_credentials,
        allow_methods=args.allowed_methods,
        allow_headers=args.allowed_headers,
    )

    @app.exception_handler(HTTPException)
    async def http_exception_handler(_: Request, exc: HTTPException):
        err = ErrorResponse(
            error=ErrorInfo(message=exc.detail,
                            type=HTTPStatus(exc.status_code).phrase,
                            code=exc.status_code))
        return JSONResponse(err.model_dump(), status_code=exc.status_code)

    @app.exception_handler(RequestValidationError)
    async def validation_exception_handler(_: Request,
                                           exc: RequestValidationError):
        exc_str = str(exc)
        errors_str = str(exc.errors())

        if exc.errors() and errors_str and errors_str != exc_str:
            message = f"{exc_str} {errors_str}"
        else:
            message = exc_str

        err = ErrorResponse(error=ErrorInfo(message=message,
                                            type=HTTPStatus.BAD_REQUEST.phrase,
                                            code=HTTPStatus.BAD_REQUEST))
        return JSONResponse(err.model_dump(),
                            status_code=HTTPStatus.BAD_REQUEST)

    # Ensure --api-key option from CLI takes precedence over VLLM_API_KEY
    if tokens := [key for key in (args.api_key or [envs.VLLM_API_KEY]) if key]:
        app.add_middleware(AuthenticationMiddleware, tokens=tokens)

    if args.enable_request_id_headers:
        app.add_middleware(XRequestIdMiddleware)

    # Add scaling middleware to check for scaling state
    app.add_middleware(ScalingMiddleware)

    if envs.VLLM_DEBUG_LOG_API_SERVER_RESPONSE:
        logger.warning("CAUTION: Enabling log response in the API Server. "
                       "This can include sensitive information and should be "
                       "avoided in production.")

        @app.middleware("http")
        async def log_response(request: Request, call_next):
            response = await call_next(request)
            response_body = [
                section async for section in response.body_iterator
            ]
            response.body_iterator = iterate_in_threadpool(iter(response_body))
            # Check if this is a streaming response by looking at content-type
            content_type = response.headers.get("content-type", "")
            is_streaming = content_type == "text/event-stream; charset=utf-8"

            # Log response body based on type
            if not response_body:
                logger.info("response_body={<empty>}")
            elif is_streaming:
                _log_streaming_response(response, response_body)
            else:
                _log_non_streaming_response(response_body)
            return response

    for middleware in args.middleware:
        module_path, object_name = middleware.rsplit(".", 1)
        imported = getattr(importlib.import_module(module_path), object_name)
        if inspect.isclass(imported):
            app.add_middleware(imported)  # type: ignore[arg-type]
        elif inspect.iscoroutinefunction(imported):
            app.middleware("http")(imported)
        else:
            raise ValueError(f"Invalid middleware {middleware}. "
                             f"Must be a function or a class.")

    return app


async def init_app_state(
    engine_client: EngineClient,
    vllm_config: VllmConfig,
    state: State,
    args: Namespace,
) -> None:
    if args.served_model_name is not None:
        served_model_names = args.served_model_name
    else:
        served_model_names = [args.model]

    if args.enable_log_requests:
        request_logger = RequestLogger(max_log_len=args.max_log_len)
    else:
        request_logger = None

    base_model_paths = [
        BaseModelPath(name=name, model_path=args.model)
        for name in served_model_names
    ]

    state.engine_client = engine_client
    state.log_stats = not args.disable_log_stats
    state.vllm_config = vllm_config
    model_config = vllm_config.model_config

    if envs.VLLM_USE_V1:
        supported_tasks = await engine_client \
            .get_supported_tasks()  # type: ignore
    else:
        supported_tasks = model_config.supported_tasks

    logger.info("Supported_tasks: %s", supported_tasks)

    resolved_chat_template = load_chat_template(args.chat_template)
    if resolved_chat_template is not None:
        # Get the tokenizer to check official template
        tokenizer = await engine_client.get_tokenizer()

        if isinstance(tokenizer, MistralTokenizer):
            # The warning is logged in resolve_mistral_chat_template.
            resolved_chat_template = resolve_mistral_chat_template(
                chat_template=resolved_chat_template)
        else:
            hf_chat_template = resolve_hf_chat_template(
                tokenizer=tokenizer,
                chat_template=None,
                tools=None,
                model_config=vllm_config.model_config,
            )

            if hf_chat_template != resolved_chat_template:
                logger.warning(
                    "Using supplied chat template: %s\n"
                    "It is different from official chat template '%s'. "
                    "This discrepancy may lead to performance degradation.",
                    resolved_chat_template, args.model)

    if args.tool_server == "demo":
        tool_server: Optional[ToolServer] = DemoToolServer()
    elif args.tool_server:
        tool_server = MCPToolServer()
        await tool_server.add_tool_server(args.tool_server)
    else:
        tool_server = None

    # Merge default_mm_loras into the static lora_modules
    default_mm_loras = (vllm_config.lora_config.default_mm_loras
                        if vllm_config.lora_config is not None else {})

    lora_modules = args.lora_modules
    if default_mm_loras:
        default_mm_lora_paths = [
            LoRAModulePath(
                name=modality,
                path=lora_path,
            ) for modality, lora_path in default_mm_loras.items()
        ]
        if args.lora_modules is None:
            lora_modules = default_mm_lora_paths
        else:
            lora_modules += default_mm_lora_paths

    state.openai_serving_models = OpenAIServingModels(
        engine_client=engine_client,
        model_config=model_config,
        base_model_paths=base_model_paths,
        lora_modules=lora_modules,
    )
    await state.openai_serving_models.init_static_loras()
    state.openai_serving_responses = OpenAIServingResponses(
        engine_client,
        model_config,
        state.openai_serving_models,
        request_logger=request_logger,
        chat_template=resolved_chat_template,
        chat_template_content_format=args.chat_template_content_format,
        return_tokens_as_token_ids=args.return_tokens_as_token_ids,
        enable_auto_tools=args.enable_auto_tool_choice,
        tool_parser=args.tool_call_parser,
        tool_server=tool_server,
        reasoning_parser=args.reasoning_parser,
        enable_prompt_tokens_details=args.enable_prompt_tokens_details,
        enable_force_include_usage=args.enable_force_include_usage,
<<<<<<< HEAD
        log_error_stack=args.log_error_stack,
=======
        enable_log_outputs=args.enable_log_outputs,
>>>>>>> 2f13319f
    ) if "generate" in supported_tasks else None
    state.openai_serving_chat = OpenAIServingChat(
        engine_client,
        model_config,
        state.openai_serving_models,
        args.response_role,
        request_logger=request_logger,
        chat_template=resolved_chat_template,
        chat_template_content_format=args.chat_template_content_format,
        return_tokens_as_token_ids=args.return_tokens_as_token_ids,
        enable_auto_tools=args.enable_auto_tool_choice,
        exclude_tools_when_tool_choice_none=args.
        exclude_tools_when_tool_choice_none,
        tool_parser=args.tool_call_parser,
        reasoning_parser=args.reasoning_parser,
        enable_prompt_tokens_details=args.enable_prompt_tokens_details,
        enable_force_include_usage=args.enable_force_include_usage,
<<<<<<< HEAD
        log_error_stack=args.log_error_stack,
=======
        enable_log_outputs=args.enable_log_outputs,
>>>>>>> 2f13319f
    ) if "generate" in supported_tasks else None
    state.openai_serving_completion = OpenAIServingCompletion(
        engine_client,
        model_config,
        state.openai_serving_models,
        request_logger=request_logger,
        return_tokens_as_token_ids=args.return_tokens_as_token_ids,
        enable_prompt_tokens_details=args.enable_prompt_tokens_details,
        enable_force_include_usage=args.enable_force_include_usage,
        log_error_stack=args.log_error_stack,
    ) if "generate" in supported_tasks else None
    state.openai_serving_pooling = OpenAIServingPooling(
        engine_client,
        model_config,
        state.openai_serving_models,
        request_logger=request_logger,
        chat_template=resolved_chat_template,
        chat_template_content_format=args.chat_template_content_format,
        log_error_stack=args.log_error_stack,
    ) if "encode" in supported_tasks else None
    state.openai_serving_embedding = OpenAIServingEmbedding(
        engine_client,
        model_config,
        state.openai_serving_models,
        request_logger=request_logger,
        chat_template=resolved_chat_template,
        chat_template_content_format=args.chat_template_content_format,
        log_error_stack=args.log_error_stack,
    ) if "embed" in supported_tasks else None
    state.openai_serving_classification = ServingClassification(
        engine_client,
        model_config,
        state.openai_serving_models,
        request_logger=request_logger,
        log_error_stack=args.log_error_stack,
    ) if "classify" in supported_tasks else None

    enable_serving_reranking = ("classify" in supported_tasks and getattr(
        model_config.hf_config, "num_labels", 0) == 1)
    state.openai_serving_scores = ServingScores(
        engine_client,
        model_config,
        state.openai_serving_models,
        request_logger=request_logger,
        log_error_stack=args.log_error_stack,
    ) if ("embed" in supported_tasks or enable_serving_reranking) else None

    state.openai_serving_tokenization = OpenAIServingTokenization(
        engine_client,
        model_config,
        state.openai_serving_models,
        request_logger=request_logger,
        chat_template=resolved_chat_template,
        chat_template_content_format=args.chat_template_content_format,
        log_error_stack=args.log_error_stack,
    )
    state.openai_serving_transcription = OpenAIServingTranscription(
        engine_client,
        model_config,
        state.openai_serving_models,
        request_logger=request_logger,
        log_error_stack=args.log_error_stack,
    ) if "transcription" in supported_tasks else None
    state.openai_serving_translation = OpenAIServingTranslation(
        engine_client,
        model_config,
        state.openai_serving_models,
        request_logger=request_logger,
        log_error_stack=args.log_error_stack,
    ) if "transcription" in supported_tasks else None

    state.enable_server_load_tracking = args.enable_server_load_tracking
    state.server_load_metrics = 0


def create_server_socket(addr: tuple[str, int]) -> socket.socket:
    family = socket.AF_INET
    if is_valid_ipv6_address(addr[0]):
        family = socket.AF_INET6

    sock = socket.socket(family=family, type=socket.SOCK_STREAM)
    sock.setsockopt(socket.SOL_SOCKET, socket.SO_REUSEADDR, 1)
    sock.setsockopt(socket.SOL_SOCKET, socket.SO_REUSEPORT, 1)
    sock.bind(addr)

    return sock


def create_server_unix_socket(path: str) -> socket.socket:
    sock = socket.socket(family=socket.AF_UNIX, type=socket.SOCK_STREAM)
    sock.bind(path)
    return sock


def validate_api_server_args(args):
    valid_tool_parses = ToolParserManager.tool_parsers.keys()
    if args.enable_auto_tool_choice \
            and args.tool_call_parser not in valid_tool_parses:
        raise KeyError(f"invalid tool call parser: {args.tool_call_parser} "
                       f"(chose from {{ {','.join(valid_tool_parses)} }})")

    valid_reasoning_parses = ReasoningParserManager.reasoning_parsers.keys()
    if args.reasoning_parser \
        and args.reasoning_parser not in valid_reasoning_parses:
        raise KeyError(
            f"invalid reasoning parser: {args.reasoning_parser} "
            f"(chose from {{ {','.join(valid_reasoning_parses)} }})")


def setup_server(args):
    """Validate API server args, set up signal handler, create socket
    ready to serve."""

    logger.info("vLLM API server version %s", VLLM_VERSION)
    log_non_default_args(args)

    if args.tool_parser_plugin and len(args.tool_parser_plugin) > 3:
        ToolParserManager.import_tool_parser(args.tool_parser_plugin)

    validate_api_server_args(args)

    # workaround to make sure that we bind the port before the engine is set up.
    # This avoids race conditions with ray.
    # see https://github.com/vllm-project/vllm/issues/8204
    if args.uds:
        sock = create_server_unix_socket(args.uds)
    else:
        sock_addr = (args.host or "", args.port)
        sock = create_server_socket(sock_addr)

    # workaround to avoid footguns where uvicorn drops requests with too
    # many concurrent requests active
    set_ulimit()

    def signal_handler(*_) -> None:
        # Interrupt server on sigterm while initializing
        raise KeyboardInterrupt("terminated")

    signal.signal(signal.SIGTERM, signal_handler)

    if args.uds:
        listen_address = f"unix:{args.uds}"
    else:
        addr, port = sock_addr
        is_ssl = args.ssl_keyfile and args.ssl_certfile
        host_part = f"[{addr}]" if is_valid_ipv6_address(
            addr) else addr or "0.0.0.0"
        listen_address = f"http{'s' if is_ssl else ''}://{host_part}:{port}"
    return listen_address, sock


async def run_server(args, **uvicorn_kwargs) -> None:
    """Run a single-worker API server."""

    # Add process-specific prefix to stdout and stderr.
    decorate_logs("APIServer")

    listen_address, sock = setup_server(args)
    await run_server_worker(listen_address, sock, args, **uvicorn_kwargs)


async def run_server_worker(listen_address,
                            sock,
                            args,
                            client_config=None,
                            **uvicorn_kwargs) -> None:
    """Run a single API server worker."""

    if args.tool_parser_plugin and len(args.tool_parser_plugin) > 3:
        ToolParserManager.import_tool_parser(args.tool_parser_plugin)

    server_index = client_config.get("client_index", 0) if client_config else 0

    # Load logging config for uvicorn if specified
    log_config = load_log_config(args.log_config_file)
    if log_config is not None:
        uvicorn_kwargs['log_config'] = log_config

    async with build_async_engine_client(
            args,
            client_config=client_config,
    ) as engine_client:
        maybe_register_tokenizer_info_endpoint(args)
        app = build_app(args)

        vllm_config = await engine_client.get_vllm_config()
        await init_app_state(engine_client, vllm_config, app.state, args)

        logger.info("Starting vLLM API server %d on %s", server_index,
                    listen_address)
        shutdown_task = await serve_http(
            app,
            sock=sock,
            enable_ssl_refresh=args.enable_ssl_refresh,
            host=args.host,
            port=args.port,
            log_level=args.uvicorn_log_level,
            # NOTE: When the 'disable_uvicorn_access_log' value is True,
            # no access log will be output.
            access_log=not args.disable_uvicorn_access_log,
            timeout_keep_alive=envs.VLLM_HTTP_TIMEOUT_KEEP_ALIVE,
            ssl_keyfile=args.ssl_keyfile,
            ssl_certfile=args.ssl_certfile,
            ssl_ca_certs=args.ssl_ca_certs,
            ssl_cert_reqs=args.ssl_cert_reqs,
            h11_max_incomplete_event_size=args.h11_max_incomplete_event_size,
            h11_max_header_count=args.h11_max_header_count,
            **uvicorn_kwargs,
        )

    # NB: Await server shutdown only after the backend context is exited
    try:
        await shutdown_task
    finally:
        sock.close()


if __name__ == "__main__":
    # NOTE(simon):
    # This section should be in sync with vllm/entrypoints/cli/main.py for CLI
    # entrypoints.
    cli_env_setup()
    parser = FlexibleArgumentParser(
        description="vLLM OpenAI-Compatible RESTful API server.")
    parser = make_arg_parser(parser)
    args = parser.parse_args()
    validate_parsed_serve_args(args)

    uvloop.run(run_server(args))<|MERGE_RESOLUTION|>--- conflicted
+++ resolved
@@ -1748,11 +1748,8 @@
         reasoning_parser=args.reasoning_parser,
         enable_prompt_tokens_details=args.enable_prompt_tokens_details,
         enable_force_include_usage=args.enable_force_include_usage,
-<<<<<<< HEAD
+        enable_log_outputs=args.enable_log_outputs,
         log_error_stack=args.log_error_stack,
-=======
-        enable_log_outputs=args.enable_log_outputs,
->>>>>>> 2f13319f
     ) if "generate" in supported_tasks else None
     state.openai_serving_chat = OpenAIServingChat(
         engine_client,
@@ -1770,11 +1767,8 @@
         reasoning_parser=args.reasoning_parser,
         enable_prompt_tokens_details=args.enable_prompt_tokens_details,
         enable_force_include_usage=args.enable_force_include_usage,
-<<<<<<< HEAD
+        enable_log_outputs=args.enable_log_outputs,
         log_error_stack=args.log_error_stack,
-=======
-        enable_log_outputs=args.enable_log_outputs,
->>>>>>> 2f13319f
     ) if "generate" in supported_tasks else None
     state.openai_serving_completion = OpenAIServingCompletion(
         engine_client,
