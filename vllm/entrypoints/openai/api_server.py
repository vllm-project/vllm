# SPDX-License-Identifier: Apache-2.0
# SPDX-FileCopyrightText: Copyright contributors to the vLLM project

import asyncio
import atexit
import gc
import importlib
import inspect
import json
import multiprocessing
import os
import signal
import socket
import tempfile
import uuid
from argparse import Namespace
from collections.abc import AsyncIterator, Awaitable
from contextlib import asynccontextmanager
from functools import partial
from http import HTTPStatus
from typing import Annotated, Any, Callable, Optional

import prometheus_client
import pydantic
import regex as re
import uvloop
from fastapi import APIRouter, Depends, FastAPI, Form, HTTPException, Request
from fastapi.exceptions import RequestValidationError
from fastapi.middleware.cors import CORSMiddleware
from fastapi.responses import JSONResponse, Response, StreamingResponse
from prometheus_client import make_asgi_app
from prometheus_fastapi_instrumentator import Instrumentator
from starlette.concurrency import iterate_in_threadpool
from starlette.datastructures import URL, Headers, MutableHeaders, State
from starlette.routing import Mount
from starlette.types import ASGIApp, Message, Receive, Scope, Send
from typing_extensions import assert_never

import vllm.envs as envs
from vllm.config import VllmConfig
from vllm.engine.arg_utils import AsyncEngineArgs
from vllm.engine.async_llm_engine import AsyncLLMEngine  # type: ignore
from vllm.engine.multiprocessing.client import MQLLMEngineClient
from vllm.engine.multiprocessing.engine import run_mp_engine
from vllm.engine.protocol import EngineClient
from vllm.entrypoints.chat_utils import (load_chat_template,
                                         resolve_hf_chat_template,
                                         resolve_mistral_chat_template)
from vllm.entrypoints.launcher import serve_http
from vllm.entrypoints.logger import RequestLogger
from vllm.entrypoints.openai.cli_args import (log_non_default_args,
                                              make_arg_parser,
                                              validate_parsed_serve_args)
# yapf conflicts with isort for this block
# yapf: disable
from vllm.entrypoints.openai.protocol import (ChatCompletionRequest,
                                              ChatCompletionResponse,
                                              ClassificationRequest,
                                              ClassificationResponse,
                                              CompletionRequest,
                                              CompletionResponse,
                                              DetokenizeRequest,
                                              DetokenizeResponse,
                                              EmbeddingRequest,
                                              EmbeddingResponse, ErrorResponse,
                                              LoadLoRAAdapterRequest,
                                              PoolingRequest, PoolingResponse,
                                              RerankRequest, RerankResponse,
                                              ResponsesRequest,
                                              ResponsesResponse, ScoreRequest,
                                              ScoreResponse, TokenizeRequest,
                                              TokenizeResponse,
                                              TranscriptionRequest,
                                              TranscriptionResponse,
                                              TranslationRequest,
                                              TranslationResponse,
                                              UnloadLoRAAdapterRequest)
# yapf: enable
from vllm.entrypoints.openai.serving_chat import OpenAIServingChat
from vllm.entrypoints.openai.serving_classification import (
    ServingClassification)
from vllm.entrypoints.openai.serving_completion import OpenAIServingCompletion
from vllm.entrypoints.openai.serving_embedding import OpenAIServingEmbedding
from vllm.entrypoints.openai.serving_engine import OpenAIServing
from vllm.entrypoints.openai.serving_models import (BaseModelPath,
                                                    LoRAModulePath,
                                                    OpenAIServingModels)
from vllm.entrypoints.openai.serving_pooling import OpenAIServingPooling
from vllm.entrypoints.openai.serving_responses import OpenAIServingResponses
from vllm.entrypoints.openai.serving_score import ServingScores
from vllm.entrypoints.openai.serving_tokenization import (
    OpenAIServingTokenization)
from vllm.entrypoints.openai.serving_transcription import (
    OpenAIServingTranscription, OpenAIServingTranslation)
from vllm.entrypoints.openai.tool_parsers import ToolParserManager
from vllm.entrypoints.utils import (cli_env_setup, load_aware_call,
                                    with_cancellation)
from vllm.logger import init_logger
from vllm.reasoning import ReasoningParserManager
from vllm.transformers_utils.config import (
    maybe_register_config_serialize_by_value)
from vllm.transformers_utils.tokenizer import MistralTokenizer
from vllm.usage.usage_lib import UsageContext
from vllm.utils import (Device, FlexibleArgumentParser, bind_process_name,
                        get_open_zmq_ipc_path, is_valid_ipv6_address,
                        set_ulimit)
from vllm.v1.metrics.prometheus import get_prometheus_registry
from vllm.version import __version__ as VLLM_VERSION

prometheus_multiproc_dir: tempfile.TemporaryDirectory

# Cannot use __name__ (https://github.com/vllm-project/vllm/pull/4765)
logger = init_logger('vllm.entrypoints.openai.api_server')

_running_tasks: set[asyncio.Task] = set()


@asynccontextmanager
async def lifespan(app: FastAPI):
    try:
        if app.state.log_stats:
            engine_client: EngineClient = app.state.engine_client

            async def _force_log():
                while True:
                    await asyncio.sleep(10.)
                    await engine_client.do_log_stats()

            task = asyncio.create_task(_force_log())
            _running_tasks.add(task)
            task.add_done_callback(_running_tasks.remove)
        else:
            task = None

        # Mark the startup heap as static so that it's ignored by GC.
        # Reduces pause times of oldest generation collections.
        gc.collect()
        gc.freeze()
        try:
            yield
        finally:
            if task is not None:
                task.cancel()
    finally:
        # Ensure app state including engine ref is gc'd
        del app.state


@asynccontextmanager
async def build_async_engine_client(
    args: Namespace,
    *,
    usage_context: UsageContext = UsageContext.OPENAI_API_SERVER,
    disable_frontend_multiprocessing: Optional[bool] = None,
    client_config: Optional[dict[str, Any]] = None,
) -> AsyncIterator[EngineClient]:

    # Context manager to handle engine_client lifecycle
    # Ensures everything is shutdown and cleaned up on error/exit
    engine_args = AsyncEngineArgs.from_cli_args(args)

    if disable_frontend_multiprocessing is None:
        disable_frontend_multiprocessing = bool(
            args.disable_frontend_multiprocessing)

    async with build_async_engine_client_from_engine_args(
            engine_args,
            usage_context=usage_context,
            disable_frontend_multiprocessing=disable_frontend_multiprocessing,
            client_config=client_config,
    ) as engine:
        yield engine


@asynccontextmanager
async def build_async_engine_client_from_engine_args(
    engine_args: AsyncEngineArgs,
    *,
    usage_context: UsageContext = UsageContext.OPENAI_API_SERVER,
    disable_frontend_multiprocessing: bool = False,
    client_config: Optional[dict[str, Any]] = None,
) -> AsyncIterator[EngineClient]:
    """
    Create EngineClient, either:
        - in-process using the AsyncLLMEngine Directly
        - multiprocess using AsyncLLMEngine RPC

    Returns the Client or None if the creation failed.
    """

    # Create the EngineConfig (determines if we can use V1).
    vllm_config = engine_args.create_engine_config(usage_context=usage_context)

    # V1 AsyncLLM.
    if envs.VLLM_USE_V1:
        if disable_frontend_multiprocessing:
            logger.warning(
                "V1 is enabled, but got --disable-frontend-multiprocessing. "
                "To disable frontend multiprocessing, set VLLM_USE_V1=0.")

        from vllm.v1.engine.async_llm import AsyncLLM
        async_llm: Optional[AsyncLLM] = None
        client_index = client_config.pop(
            "client_index") if client_config else 0
        try:
            async_llm = AsyncLLM.from_vllm_config(
                vllm_config=vllm_config,
                usage_context=usage_context,
                disable_log_requests=engine_args.disable_log_requests,
                disable_log_stats=engine_args.disable_log_stats,
                client_addresses=client_config,
                client_index=client_index)

            # Don't keep the dummy data in memory
            await async_llm.reset_mm_cache()

            yield async_llm
        finally:
            if async_llm:
                async_llm.shutdown()

    # V0 AsyncLLM.
    elif (MQLLMEngineClient.is_unsupported_config(vllm_config)
          or disable_frontend_multiprocessing):

        engine_client: Optional[EngineClient] = None
        try:
            engine_client = AsyncLLMEngine.from_vllm_config(
                vllm_config=vllm_config,
                usage_context=usage_context,
                disable_log_requests=engine_args.disable_log_requests,
                disable_log_stats=engine_args.disable_log_stats)
            yield engine_client
        finally:
            if engine_client and hasattr(engine_client, "shutdown"):
                engine_client.shutdown()

    # V0MQLLMEngine.
    else:
        if "PROMETHEUS_MULTIPROC_DIR" not in os.environ:
            # Make TemporaryDirectory for prometheus multiprocessing
            # Note: global TemporaryDirectory will be automatically
            #   cleaned up upon exit.
            global prometheus_multiproc_dir
            prometheus_multiproc_dir = tempfile.TemporaryDirectory()
            os.environ[
                "PROMETHEUS_MULTIPROC_DIR"] = prometheus_multiproc_dir.name
        else:
            logger.warning(
                "Found PROMETHEUS_MULTIPROC_DIR was set by user. "
                "This directory must be wiped between vLLM runs or "
                "you will find inaccurate metrics. Unset the variable "
                "and vLLM will properly handle cleanup.")

        # Select random path for IPC.
        ipc_path = get_open_zmq_ipc_path()
        logger.debug("Multiprocessing frontend to use %s for IPC Path.",
                     ipc_path)

        # Start RPCServer in separate process (holds the LLMEngine).
        # the current process might have CUDA context,
        # so we need to spawn a new process
        context = multiprocessing.get_context("spawn")

        # Ensure we can serialize transformer config before spawning
        maybe_register_config_serialize_by_value()

        # The Process can raise an exception during startup, which may
        # not actually result in an exitcode being reported. As a result
        # we use a shared variable to communicate the information.
        engine_alive = multiprocessing.Value('b', True, lock=False)
        engine_process = context.Process(
            target=run_mp_engine,
            args=(vllm_config, UsageContext.OPENAI_API_SERVER, ipc_path,
                  engine_args.disable_log_stats,
                  engine_args.disable_log_requests, engine_alive))
        engine_process.start()
        engine_pid = engine_process.pid
        assert engine_pid is not None, "Engine process failed to start."
        logger.info("Started engine process with PID %d", engine_pid)

        def _cleanup_ipc_path():
            socket_path = ipc_path.replace("ipc://", "")
            if os.path.exists(socket_path):
                os.remove(socket_path)

        # Ensure we clean up the local IPC socket file on exit.
        atexit.register(_cleanup_ipc_path)

        # Build RPCClient, which conforms to EngineClient Protocol.
        build_client = partial(MQLLMEngineClient, ipc_path, vllm_config,
                               engine_pid)
        mq_engine_client = await asyncio.get_running_loop().run_in_executor(
            None, build_client)
        try:
            while True:
                try:
                    await mq_engine_client.setup()
                    break
                except TimeoutError:
                    if (not engine_process.is_alive()
                            or not engine_alive.value):
                        raise RuntimeError(
                            "Engine process failed to start. See stack "
                            "trace for the root cause.") from None

            yield mq_engine_client  # type: ignore[misc]
        finally:
            # Ensure rpc server process was terminated
            engine_process.terminate()

            # Close all open connections to the backend
            mq_engine_client.close()

            # Wait for engine process to join
            engine_process.join(4)
            if engine_process.exitcode is None:
                # Kill if taking longer than 5 seconds to stop
                engine_process.kill()

            # Lazy import for prometheus multiprocessing.
            # We need to set PROMETHEUS_MULTIPROC_DIR environment variable
            # before prometheus_client is imported.
            # See https://prometheus.github.io/client_python/multiprocess/
            from prometheus_client import multiprocess
            multiprocess.mark_process_dead(engine_process.pid)


async def validate_json_request(raw_request: Request):
    content_type = raw_request.headers.get("content-type", "").lower()
    media_type = content_type.split(";", maxsplit=1)[0]
    if media_type != "application/json":
        raise RequestValidationError(errors=[
            "Unsupported Media Type: Only 'application/json' is allowed"
        ])


router = APIRouter()


class PrometheusResponse(Response):
    media_type = prometheus_client.CONTENT_TYPE_LATEST


def mount_metrics(app: FastAPI):
    """Mount prometheus metrics to a FastAPI app."""

    registry = get_prometheus_registry()

    # `response_class=PrometheusResponse` is needed to return an HTTP response
    # with header "Content-Type: text/plain; version=0.0.4; charset=utf-8"
    # instead of the default "application/json" which is incorrect.
    # See https://github.com/trallnag/prometheus-fastapi-instrumentator/issues/163#issue-1296092364
    Instrumentator(
        excluded_handlers=[
            "/metrics",
            "/health",
            "/load",
            "/ping",
            "/version",
            "/server_info",
        ],
        registry=registry,
    ).add().instrument(app).expose(app, response_class=PrometheusResponse)

    # Add prometheus asgi middleware to route /metrics requests
    metrics_route = Mount("/metrics", make_asgi_app(registry=registry))

    # Workaround for 307 Redirect for /metrics
    metrics_route.path_regex = re.compile("^/metrics(?P<path>.*)$")
    app.routes.append(metrics_route)


def base(request: Request) -> OpenAIServing:
    # Reuse the existing instance
    return tokenization(request)


def models(request: Request) -> OpenAIServingModels:
    return request.app.state.openai_serving_models


def responses(request: Request) -> Optional[OpenAIServingResponses]:
    return request.app.state.openai_serving_responses


def chat(request: Request) -> Optional[OpenAIServingChat]:
    return request.app.state.openai_serving_chat


def completion(request: Request) -> Optional[OpenAIServingCompletion]:
    return request.app.state.openai_serving_completion


def pooling(request: Request) -> Optional[OpenAIServingPooling]:
    return request.app.state.openai_serving_pooling


def embedding(request: Request) -> Optional[OpenAIServingEmbedding]:
    return request.app.state.openai_serving_embedding


def score(request: Request) -> Optional[ServingScores]:
    return request.app.state.openai_serving_scores


def classify(request: Request) -> Optional[ServingClassification]:
    return request.app.state.openai_serving_classification


def rerank(request: Request) -> Optional[ServingScores]:
    return request.app.state.openai_serving_scores


def tokenization(request: Request) -> OpenAIServingTokenization:
    return request.app.state.openai_serving_tokenization


def transcription(request: Request) -> OpenAIServingTranscription:
    return request.app.state.openai_serving_transcription


def translation(request: Request) -> OpenAIServingTranslation:
    return request.app.state.openai_serving_translation


def engine_client(request: Request) -> EngineClient:
    return request.app.state.engine_client


@router.get("/health", response_class=Response)
async def health(raw_request: Request) -> Response:
    """Health check."""
    await engine_client(raw_request).check_health()
    return Response(status_code=200)


@router.get("/load")
async def get_server_load_metrics(request: Request):
    # This endpoint returns the current server load metrics.
    # It tracks requests utilizing the GPU from the following routes:
    # - /v1/chat/completions
    # - /v1/completions
    # - /v1/audio/transcriptions
    # - /v1/audio/translations
    # - /v1/embeddings
    # - /pooling
    # - /classify
    # - /score
    # - /v1/score
    # - /rerank
    # - /v1/rerank
    # - /v2/rerank
    return JSONResponse(
        content={'server_load': request.app.state.server_load_metrics})


@router.get("/ping", response_class=Response)
@router.post("/ping", response_class=Response)
async def ping(raw_request: Request) -> Response:
    """Ping check. Endpoint required for SageMaker"""
    return await health(raw_request)


@router.post("/tokenize",
             dependencies=[Depends(validate_json_request)],
             responses={
                 HTTPStatus.BAD_REQUEST.value: {
                     "model": ErrorResponse
                 },
                 HTTPStatus.NOT_FOUND.value: {
                     "model": ErrorResponse
                 },
                 HTTPStatus.INTERNAL_SERVER_ERROR.value: {
                     "model": ErrorResponse
                 },
                 HTTPStatus.NOT_IMPLEMENTED.value: {
                     "model": ErrorResponse
                 },
             })
@with_cancellation
async def tokenize(request: TokenizeRequest, raw_request: Request):
    handler = tokenization(raw_request)

    try:
        generator = await handler.create_tokenize(request, raw_request)
    except NotImplementedError as e:
        raise HTTPException(status_code=HTTPStatus.NOT_IMPLEMENTED.value,
                            detail=str(e)) from e
    except Exception as e:
        raise HTTPException(status_code=HTTPStatus.INTERNAL_SERVER_ERROR.value,
                            detail=str(e)) from e

    if isinstance(generator, ErrorResponse):
        return JSONResponse(content=generator.model_dump(),
                            status_code=generator.code)
    elif isinstance(generator, TokenizeResponse):
        return JSONResponse(content=generator.model_dump())

    assert_never(generator)


@router.post("/detokenize",
             dependencies=[Depends(validate_json_request)],
             responses={
                 HTTPStatus.BAD_REQUEST.value: {
                     "model": ErrorResponse
                 },
                 HTTPStatus.NOT_FOUND.value: {
                     "model": ErrorResponse
                 },
                 HTTPStatus.INTERNAL_SERVER_ERROR.value: {
                     "model": ErrorResponse
                 },
             })
@with_cancellation
async def detokenize(request: DetokenizeRequest, raw_request: Request):
    handler = tokenization(raw_request)

    try:
        generator = await handler.create_detokenize(request, raw_request)
    except OverflowError as e:
        raise RequestValidationError(errors=[str(e)]) from e
    except Exception as e:
        raise HTTPException(status_code=HTTPStatus.INTERNAL_SERVER_ERROR.value,
                            detail=str(e)) from e

    if isinstance(generator, ErrorResponse):
        return JSONResponse(content=generator.model_dump(),
                            status_code=generator.code)
    elif isinstance(generator, DetokenizeResponse):
        return JSONResponse(content=generator.model_dump())

    assert_never(generator)


def maybe_register_tokenizer_info_endpoint(args):
    """Conditionally register the tokenizer info endpoint if enabled."""
    if getattr(args, 'enable_tokenizer_info_endpoint', False):

        @router.get("/tokenizer_info")
        async def get_tokenizer_info(raw_request: Request):
            """Get comprehensive tokenizer information."""
            result = await tokenization(raw_request).get_tokenizer_info()
            return JSONResponse(content=result.model_dump(),
                                status_code=result.code if isinstance(
                                    result, ErrorResponse) else 200)


@router.get("/v1/models")
async def show_available_models(raw_request: Request):
    handler = models(raw_request)

    models_ = await handler.show_available_models()
    return JSONResponse(content=models_.model_dump())


@router.get("/version")
async def show_version():
    ver = {"version": VLLM_VERSION}
    return JSONResponse(content=ver)


@router.post("/v1/responses",
             dependencies=[Depends(validate_json_request)],
             responses={
                 HTTPStatus.OK.value: {
                     "content": {
                         "text/event-stream": {}
                     }
                 },
                 HTTPStatus.BAD_REQUEST.value: {
                     "model": ErrorResponse
                 },
                 HTTPStatus.NOT_FOUND.value: {
                     "model": ErrorResponse
                 },
                 HTTPStatus.INTERNAL_SERVER_ERROR.value: {
                     "model": ErrorResponse
                 },
             })
@with_cancellation
async def create_responses(request: ResponsesRequest, raw_request: Request):
    handler = responses(raw_request)
    if handler is None:
        return base(raw_request).create_error_response(
            message="The model does not support Responses API")

    generator = await handler.create_responses(request, raw_request)

    if isinstance(generator, ErrorResponse):
        return JSONResponse(content=generator.model_dump(),
                            status_code=generator.code)
    elif isinstance(generator, ResponsesResponse):
        return JSONResponse(content=generator.model_dump())
    return StreamingResponse(content=generator, media_type="text/event-stream")


@router.get("/v1/responses/{response_id}")
async def retrieve_responses(response_id: str, raw_request: Request):
    handler = responses(raw_request)
    if handler is None:
        return base(raw_request).create_error_response(
            message="The model does not support Responses API")

    response = await handler.retrieve_responses(response_id)

    if isinstance(response, ErrorResponse):
        return JSONResponse(content=response.model_dump(),
                            status_code=response.code)
    return JSONResponse(content=response.model_dump())


@router.post("/v1/responses/{response_id}/cancel")
async def cancel_responses(response_id: str, raw_request: Request):
    handler = responses(raw_request)
    if handler is None:
        return base(raw_request).create_error_response(
            message="The model does not support Responses API")

    response = await handler.cancel_responses(response_id)

    if isinstance(response, ErrorResponse):
        return JSONResponse(content=response.model_dump(),
                            status_code=response.code)
    return JSONResponse(content=response.model_dump())


@router.post("/v1/chat/completions",
             dependencies=[Depends(validate_json_request)],
             responses={
                 HTTPStatus.OK.value: {
                     "content": {
                         "text/event-stream": {}
                     }
                 },
                 HTTPStatus.BAD_REQUEST.value: {
                     "model": ErrorResponse
                 },
                 HTTPStatus.NOT_FOUND.value: {
                     "model": ErrorResponse
                 },
                 HTTPStatus.INTERNAL_SERVER_ERROR.value: {
                     "model": ErrorResponse
                 }
             })
@with_cancellation
@load_aware_call
async def create_chat_completion(request: ChatCompletionRequest,
                                 raw_request: Request):
    handler = chat(raw_request)
    if handler is None:
        return base(raw_request).create_error_response(
            message="The model does not support Chat Completions API")

    generator = await handler.create_chat_completion(request, raw_request)

    if isinstance(generator, ErrorResponse):
        return JSONResponse(content=generator.model_dump(),
                            status_code=generator.code)

    elif isinstance(generator, ChatCompletionResponse):
        return JSONResponse(content=generator.model_dump())

    return StreamingResponse(content=generator, media_type="text/event-stream")


@router.post("/v1/completions",
             dependencies=[Depends(validate_json_request)],
             responses={
                 HTTPStatus.OK.value: {
                     "content": {
                         "text/event-stream": {}
                     }
                 },
                 HTTPStatus.BAD_REQUEST.value: {
                     "model": ErrorResponse
                 },
                 HTTPStatus.NOT_FOUND.value: {
                     "model": ErrorResponse
                 },
                 HTTPStatus.INTERNAL_SERVER_ERROR.value: {
                     "model": ErrorResponse
                 },
             })
@with_cancellation
@load_aware_call
async def create_completion(request: CompletionRequest, raw_request: Request):
    handler = completion(raw_request)
    if handler is None:
        return base(raw_request).create_error_response(
            message="The model does not support Completions API")

    try:
        generator = await handler.create_completion(request, raw_request)
    except OverflowError as e:
        raise HTTPException(status_code=HTTPStatus.BAD_REQUEST.value,
                            detail=str(e)) from e
    except Exception as e:
        raise HTTPException(status_code=HTTPStatus.INTERNAL_SERVER_ERROR.value,
                            detail=str(e)) from e

    if isinstance(generator, ErrorResponse):
        return JSONResponse(content=generator.model_dump(),
                            status_code=generator.code)
    elif isinstance(generator, CompletionResponse):
        return JSONResponse(content=generator.model_dump())

    return StreamingResponse(content=generator, media_type="text/event-stream")


@router.post("/v1/embeddings",
             dependencies=[Depends(validate_json_request)],
             responses={
                 HTTPStatus.BAD_REQUEST.value: {
                     "model": ErrorResponse
                 },
                 HTTPStatus.INTERNAL_SERVER_ERROR.value: {
                     "model": ErrorResponse
                 },
             })
@with_cancellation
@load_aware_call
async def create_embedding(request: EmbeddingRequest, raw_request: Request):
    handler = embedding(raw_request)
    if handler is None:
        return base(raw_request).create_error_response(
            message="The model does not support Embeddings API")

    generator = await handler.create_embedding(request, raw_request)

    if isinstance(generator, ErrorResponse):
        return JSONResponse(content=generator.model_dump(),
                            status_code=generator.code)
    elif isinstance(generator, EmbeddingResponse):
        return JSONResponse(content=generator.model_dump())

    assert_never(generator)


@router.post("/pooling",
             dependencies=[Depends(validate_json_request)],
             responses={
                 HTTPStatus.BAD_REQUEST.value: {
                     "model": ErrorResponse
                 },
                 HTTPStatus.INTERNAL_SERVER_ERROR.value: {
                     "model": ErrorResponse
                 },
             })
@with_cancellation
@load_aware_call
async def create_pooling(request: PoolingRequest, raw_request: Request):
    handler = pooling(raw_request)
    if handler is None:
        return base(raw_request).create_error_response(
            message="The model does not support Pooling API")

    generator = await handler.create_pooling(request, raw_request)
    if isinstance(generator, ErrorResponse):
        return JSONResponse(content=generator.model_dump(),
                            status_code=generator.code)
    elif isinstance(generator, PoolingResponse):
        return JSONResponse(content=generator.model_dump())

    assert_never(generator)


@router.post("/classify", dependencies=[Depends(validate_json_request)])
@with_cancellation
@load_aware_call
async def create_classify(request: ClassificationRequest,
                          raw_request: Request):
    handler = classify(raw_request)
    if handler is None:
        return base(raw_request).create_error_response(
            message="The model does not support Classification API")

    generator = await handler.create_classify(request, raw_request)
    if isinstance(generator, ErrorResponse):
        return JSONResponse(content=generator.model_dump(),
                            status_code=generator.code)

    elif isinstance(generator, ClassificationResponse):
        return JSONResponse(content=generator.model_dump())

    assert_never(generator)


@router.post("/score",
             dependencies=[Depends(validate_json_request)],
             responses={
                 HTTPStatus.BAD_REQUEST.value: {
                     "model": ErrorResponse
                 },
                 HTTPStatus.INTERNAL_SERVER_ERROR.value: {
                     "model": ErrorResponse
                 },
             })
@with_cancellation
@load_aware_call
async def create_score(request: ScoreRequest, raw_request: Request):
    handler = score(raw_request)
    if handler is None:
        return base(raw_request).create_error_response(
            message="The model does not support Score API")

    generator = await handler.create_score(request, raw_request)
    if isinstance(generator, ErrorResponse):
        return JSONResponse(content=generator.model_dump(),
                            status_code=generator.code)
    elif isinstance(generator, ScoreResponse):
        return JSONResponse(content=generator.model_dump())

    assert_never(generator)


@router.post("/v1/score",
             dependencies=[Depends(validate_json_request)],
             responses={
                 HTTPStatus.BAD_REQUEST.value: {
                     "model": ErrorResponse
                 },
                 HTTPStatus.INTERNAL_SERVER_ERROR.value: {
                     "model": ErrorResponse
                 },
             })
@with_cancellation
@load_aware_call
async def create_score_v1(request: ScoreRequest, raw_request: Request):
    logger.warning(
        "To indicate that Score API is not part of standard OpenAI API, we "
        "have moved it to `/score`. Please update your client accordingly.")

    return await create_score(request, raw_request)


@router.post("/v1/audio/transcriptions",
             responses={
                 HTTPStatus.OK.value: {
                     "content": {
                         "text/event-stream": {}
                     }
                 },
                 HTTPStatus.BAD_REQUEST.value: {
                     "model": ErrorResponse
                 },
                 HTTPStatus.UNPROCESSABLE_ENTITY.value: {
                     "model": ErrorResponse
                 },
                 HTTPStatus.INTERNAL_SERVER_ERROR.value: {
                     "model": ErrorResponse
                 },
             })
@with_cancellation
@load_aware_call
async def create_transcriptions(raw_request: Request,
                                request: Annotated[TranscriptionRequest,
                                                   Form()]):
    handler = transcription(raw_request)
    if handler is None:
        return base(raw_request).create_error_response(
            message="The model does not support Transcriptions API")

    audio_data = await request.file.read()
    generator = await handler.create_transcription(audio_data, request,
                                                   raw_request)

    if isinstance(generator, ErrorResponse):
        return JSONResponse(content=generator.model_dump(),
                            status_code=generator.code)

    elif isinstance(generator, TranscriptionResponse):
        return JSONResponse(content=generator.model_dump())

    return StreamingResponse(content=generator, media_type="text/event-stream")


@router.post("/v1/audio/translations",
             responses={
                 HTTPStatus.OK.value: {
                     "content": {
                         "text/event-stream": {}
                     }
                 },
                 HTTPStatus.BAD_REQUEST.value: {
                     "model": ErrorResponse
                 },
                 HTTPStatus.UNPROCESSABLE_ENTITY.value: {
                     "model": ErrorResponse
                 },
                 HTTPStatus.INTERNAL_SERVER_ERROR.value: {
                     "model": ErrorResponse
                 },
             })
@with_cancellation
@load_aware_call
async def create_translations(request: Annotated[TranslationRequest,
                                                 Form()],
                              raw_request: Request):
    handler = translation(raw_request)
    if handler is None:
        return base(raw_request).create_error_response(
            message="The model does not support Translations API")

    audio_data = await request.file.read()
    generator = await handler.create_translation(audio_data, request,
                                                 raw_request)

    if isinstance(generator, ErrorResponse):
        return JSONResponse(content=generator.model_dump(),
                            status_code=generator.code)

    elif isinstance(generator, TranslationResponse):
        return JSONResponse(content=generator.model_dump())

    return StreamingResponse(content=generator, media_type="text/event-stream")


@router.post("/rerank",
             dependencies=[Depends(validate_json_request)],
             responses={
                 HTTPStatus.BAD_REQUEST.value: {
                     "model": ErrorResponse
                 },
                 HTTPStatus.INTERNAL_SERVER_ERROR.value: {
                     "model": ErrorResponse
                 },
             })
@with_cancellation
@load_aware_call
async def do_rerank(request: RerankRequest, raw_request: Request):
    handler = rerank(raw_request)
    if handler is None:
        return base(raw_request).create_error_response(
            message="The model does not support Rerank (Score) API")
    generator = await handler.do_rerank(request, raw_request)
    if isinstance(generator, ErrorResponse):
        return JSONResponse(content=generator.model_dump(),
                            status_code=generator.code)
    elif isinstance(generator, RerankResponse):
        return JSONResponse(content=generator.model_dump())

    assert_never(generator)


@router.post("/v1/rerank",
             dependencies=[Depends(validate_json_request)],
             responses={
                 HTTPStatus.BAD_REQUEST.value: {
                     "model": ErrorResponse
                 },
                 HTTPStatus.INTERNAL_SERVER_ERROR.value: {
                     "model": ErrorResponse
                 },
             })
@with_cancellation
async def do_rerank_v1(request: RerankRequest, raw_request: Request):
    logger.warning_once(
        "To indicate that the rerank API is not part of the standard OpenAI"
        " API, we have located it at `/rerank`. Please update your client "
        "accordingly. (Note: Conforms to JinaAI rerank API)")

    return await do_rerank(request, raw_request)


@router.post("/v2/rerank",
             dependencies=[Depends(validate_json_request)],
             responses={
                 HTTPStatus.BAD_REQUEST.value: {
                     "model": ErrorResponse
                 },
                 HTTPStatus.INTERNAL_SERVER_ERROR.value: {
                     "model": ErrorResponse
                 },
             })
@with_cancellation
async def do_rerank_v2(request: RerankRequest, raw_request: Request):
    return await do_rerank(request, raw_request)


if envs.VLLM_SERVER_DEV_MODE:
    logger.warning("SECURITY WARNING: Development endpoints are enabled! "
                   "This should NOT be used in production!")

    @router.get("/server_info")
    async def show_server_info(raw_request: Request):
        server_info = {"vllm_config": str(raw_request.app.state.vllm_config)}
        return JSONResponse(content=server_info)

    @router.post("/reset_prefix_cache")
    async def reset_prefix_cache(raw_request: Request):
        """
        Reset the prefix cache. Note that we currently do not check if the
        prefix cache is successfully reset in the API server.
        """
        device = None
        device_str = raw_request.query_params.get("device")
        if device_str is not None:
            device = Device[device_str.upper()]
        logger.info("Resetting prefix cache with specific %s...", str(device))
        await engine_client(raw_request).reset_prefix_cache(device)
        return Response(status_code=200)

    @router.post("/sleep")
    async def sleep(raw_request: Request):
        # get POST params
        level = raw_request.query_params.get("level", "1")
        await engine_client(raw_request).sleep(int(level))
        # FIXME: in v0 with frontend multiprocessing, the sleep command
        # is sent but does not finish yet when we return a response.
        return Response(status_code=200)

    @router.post("/wake_up")
    async def wake_up(raw_request: Request):
        tags = raw_request.query_params.getlist("tags")
        if tags == []:
            # set to None to wake up all tags if no tags are provided
            tags = None
        logger.info("wake up the engine with tags: %s", tags)
        await engine_client(raw_request).wake_up(tags)
        # FIXME: in v0 with frontend multiprocessing, the wake-up command
        # is sent but does not finish yet when we return a response.
        return Response(status_code=200)

    @router.get("/is_sleeping")
    async def is_sleeping(raw_request: Request):
        logger.info("check whether the engine is sleeping")
        is_sleeping = await engine_client(raw_request).is_sleeping()
        return JSONResponse(content={"is_sleeping": is_sleeping})


@router.post("/scale_elastic_ep",
             dependencies=[Depends(validate_json_request)],
             responses={
                 HTTPStatus.OK.value: {
                     "model": dict
                 },
                 HTTPStatus.BAD_REQUEST.value: {
                     "model": ErrorResponse
                 },
                 HTTPStatus.REQUEST_TIMEOUT.value: {
                     "model": ErrorResponse
                 },
                 HTTPStatus.INTERNAL_SERVER_ERROR.value: {
                     "model": ErrorResponse
                 },
             })
async def scale_elastic_ep(raw_request: Request):
    try:
        body = await raw_request.json()
    except json.JSONDecodeError as e:
        raise HTTPException(status_code=400,
                            detail="Invalid JSON format") from e  # noqa: B904

    new_data_parallel_size = body.get("new_data_parallel_size")
    drain_timeout = body.get("drain_timeout", 120)  # Default 2 minutes

    if new_data_parallel_size is None:
        raise HTTPException(status_code=400,
                            detail="new_data_parallel_size is required")

    if not isinstance(new_data_parallel_size,
                      int) or new_data_parallel_size <= 0:
        raise HTTPException(
            status_code=400,
            detail="new_data_parallel_size must be a positive integer")

    if not isinstance(drain_timeout, int) or drain_timeout <= 0:
        raise HTTPException(status_code=400,
                            detail="drain_timeout must be a positive integer")

    # Set scaling flag to prevent new requests
    global _scaling_elastic_ep
    _scaling_elastic_ep = True
    client = engine_client(raw_request)
    try:
        await client.scale_elastic_ep(new_data_parallel_size, drain_timeout)
        return JSONResponse({
            "message":
            f"Scaled to {new_data_parallel_size} "
            "data parallel engines",
        })
    except TimeoutError as e:
        raise HTTPException(status_code=408,
                            detail="Scale failed due to request drain timeout "
                            f"after {drain_timeout} seconds") from e
    except Exception as e:
        logger.error("Scale failed: %s", e)
        raise HTTPException(status_code=500, detail="Scale failed") from e
    finally:
        _scaling_elastic_ep = False


@router.post("/is_scaling_elastic_ep")
async def is_scaling_elastic_ep(raw_request: Request):
    return JSONResponse({"is_scaling_elastic_ep": _scaling_elastic_ep})


# TODO: RequestType = TypeForm[BaseModel] when recognized by type checkers
# (requires typing_extensions >= 4.13)
RequestType = Any
GetHandlerFn = Callable[[Request], Optional[OpenAIServing]]
EndpointFn = Callable[[RequestType, Request], Awaitable[Any]]

# NOTE: Items defined earlier take higher priority
INVOCATION_TYPES: list[tuple[RequestType, tuple[GetHandlerFn, EndpointFn]]] = [
    (ChatCompletionRequest, (chat, create_chat_completion)),
    (CompletionRequest, (completion, create_completion)),
    (EmbeddingRequest, (embedding, create_embedding)),
    (ClassificationRequest, (classify, create_classify)),
    (ScoreRequest, (score, create_score)),
    (RerankRequest, (rerank, do_rerank)),
    (PoolingRequest, (pooling, create_pooling)),
]

# NOTE: Construct the TypeAdapters only once
INVOCATION_VALIDATORS = [
    (pydantic.TypeAdapter(request_type), (get_handler, endpoint))
    for request_type, (get_handler, endpoint) in INVOCATION_TYPES
]


@router.post("/invocations",
             dependencies=[Depends(validate_json_request)],
             responses={
                 HTTPStatus.BAD_REQUEST.value: {
                     "model": ErrorResponse
                 },
                 HTTPStatus.UNSUPPORTED_MEDIA_TYPE.value: {
                     "model": ErrorResponse
                 },
                 HTTPStatus.INTERNAL_SERVER_ERROR.value: {
                     "model": ErrorResponse
                 },
             })
async def invocations(raw_request: Request):
    """For SageMaker, routes requests based on the request type."""
    try:
        body = await raw_request.json()
    except json.JSONDecodeError as e:
        raise HTTPException(status_code=HTTPStatus.BAD_REQUEST.value,
                            detail=f"JSON decode error: {e}") from e

    valid_endpoints = [(validator, endpoint)
                       for validator, (get_handler,
                                       endpoint) in INVOCATION_VALIDATORS
                       if get_handler(raw_request) is not None]

    for request_validator, endpoint in valid_endpoints:
        try:
            request = request_validator.validate_python(body)
        except pydantic.ValidationError:
            continue

        return await endpoint(request, raw_request)

    type_names = [
        t.__name__ if isinstance(t := validator._type, type) else str(t)
        for validator, _ in valid_endpoints
    ]
    msg = ("Cannot find suitable handler for request. "
           f"Expected one of: {type_names}")
    res = base(raw_request).create_error_response(message=msg)
    return JSONResponse(content=res.model_dump(), status_code=res.code)


if envs.VLLM_TORCH_PROFILER_DIR:
    logger.warning(
        "Torch Profiler is enabled in the API server. This should ONLY be "
        "used for local development!")

    @router.post("/start_profile")
    async def start_profile(raw_request: Request):
        logger.info("Starting profiler...")
        await engine_client(raw_request).start_profile()
        logger.info("Profiler started.")
        return Response(status_code=200)

    @router.post("/stop_profile")
    async def stop_profile(raw_request: Request):
        logger.info("Stopping profiler...")
        await engine_client(raw_request).stop_profile()
        logger.info("Profiler stopped.")
        return Response(status_code=200)


if envs.VLLM_ALLOW_RUNTIME_LORA_UPDATING:
    logger.warning(
        "LoRA dynamic loading & unloading is enabled in the API server. "
        "This should ONLY be used for local development!")

    @router.post("/v1/load_lora_adapter",
                 dependencies=[Depends(validate_json_request)])
    async def load_lora_adapter(request: LoadLoRAAdapterRequest,
                                raw_request: Request):
        handler = models(raw_request)
        response = await handler.load_lora_adapter(request)
        if isinstance(response, ErrorResponse):
            return JSONResponse(content=response.model_dump(),
                                status_code=response.code)

        return Response(status_code=200, content=response)

    @router.post("/v1/unload_lora_adapter",
                 dependencies=[Depends(validate_json_request)])
    async def unload_lora_adapter(request: UnloadLoRAAdapterRequest,
                                  raw_request: Request):
        handler = models(raw_request)
        response = await handler.unload_lora_adapter(request)
        if isinstance(response, ErrorResponse):
            return JSONResponse(content=response.model_dump(),
                                status_code=response.code)

        return Response(status_code=200, content=response)


def load_log_config(log_config_file: Optional[str]) -> Optional[dict]:
    if not log_config_file:
        return None
    try:
        with open(log_config_file) as f:
            return json.load(f)
    except Exception as e:
        logger.warning("Failed to load log config from file %s: error %s",
                       log_config_file, e)
        return None


class AuthenticationMiddleware:
    """
    Pure ASGI middleware that authenticates each request by checking
    if the Authorization header exists and equals "Bearer {api_key}".

    Notes
    -----
    There are two cases in which authentication is skipped:
        1. The HTTP method is OPTIONS.
        2. The request path doesn't start with /v1 (e.g. /health).
    """

    def __init__(self, app: ASGIApp, api_token: str) -> None:
        self.app = app
        self.api_token = api_token

    def __call__(self, scope: Scope, receive: Receive,
                 send: Send) -> Awaitable[None]:
        if scope["type"] not in ("http",
                                 "websocket") or scope["method"] == "OPTIONS":
            # scope["type"] can be "lifespan" or "startup" for example,
            # in which case we don't need to do anything
            return self.app(scope, receive, send)
        root_path = scope.get("root_path", "")
        url_path = URL(scope=scope).path.removeprefix(root_path)
        headers = Headers(scope=scope)
        # Type narrow to satisfy mypy.
        if url_path.startswith("/v1") and headers.get(
                "Authorization") != f"Bearer {self.api_token}":
            response = JSONResponse(content={"error": "Unauthorized"},
                                    status_code=401)
            return response(scope, receive, send)
        return self.app(scope, receive, send)


class XRequestIdMiddleware:
    """
    Middleware the set's the X-Request-Id header for each response
    to a random uuid4 (hex) value if the header isn't already
    present in the request, otherwise use the provided request id.
    """

    def __init__(self, app: ASGIApp) -> None:
        self.app = app

    def __call__(self, scope: Scope, receive: Receive,
                 send: Send) -> Awaitable[None]:
        if scope["type"] not in ("http", "websocket"):
            return self.app(scope, receive, send)

        # Extract the request headers.
        request_headers = Headers(scope=scope)

        async def send_with_request_id(message: Message) -> None:
            """
            Custom send function to mutate the response headers
            and append X-Request-Id to it.
            """
            if message["type"] == "http.response.start":
                response_headers = MutableHeaders(raw=message["headers"])
                request_id = request_headers.get("X-Request-Id",
                                                 uuid.uuid4().hex)
                response_headers.append("X-Request-Id", request_id)
            await send(message)

        return self.app(scope, receive, send_with_request_id)


# Global variable to track scaling state
_scaling_elastic_ep = False


class ScalingMiddleware:
    """
    Middleware that checks if the model is currently scaling and
    returns a 503 Service Unavailable response if it is.
    
    This middleware applies to all HTTP requests and prevents
    processing when the model is in a scaling state.
    """

    def __init__(self, app: ASGIApp) -> None:
        self.app = app

    def __call__(self, scope: Scope, receive: Receive,
                 send: Send) -> Awaitable[None]:
        if scope["type"] != "http":
            return self.app(scope, receive, send)

        # Check global scaling state
        global _scaling_elastic_ep
        if _scaling_elastic_ep:
            # Return 503 Service Unavailable response
            response = JSONResponse(content={
                "error":
                "The model is currently scaling. Please try again later."
            },
                                    status_code=503)
            return response(scope, receive, send)

        return self.app(scope, receive, send)


def _extract_content_from_chunk(chunk_data: dict) -> str:
    """Extract content from a streaming response chunk."""
    try:
        from vllm.entrypoints.openai.protocol import (
            ChatCompletionStreamResponse, CompletionStreamResponse)

        # Try using Completion types for type-safe parsing
        if chunk_data.get('object') == 'chat.completion.chunk':
            chat_response = ChatCompletionStreamResponse.model_validate(
                chunk_data)
            if chat_response.choices and chat_response.choices[0].delta.content:
                return chat_response.choices[0].delta.content
        elif chunk_data.get('object') == 'text_completion':
            completion_response = CompletionStreamResponse.model_validate(
                chunk_data)
            if completion_response.choices and completion_response.choices[
                    0].text:
                return completion_response.choices[0].text
    except pydantic.ValidationError:
        # Fallback to manual parsing
        if 'choices' in chunk_data and chunk_data['choices']:
            choice = chunk_data['choices'][0]
            if 'delta' in choice and choice['delta'].get('content'):
                return choice['delta']['content']
            elif choice.get('text'):
                return choice['text']
    return ""


class SSEDecoder:
    """Robust Server-Sent Events decoder for streaming responses."""

    def __init__(self):
        self.buffer = ""
        self.content_buffer = []

    def decode_chunk(self, chunk: bytes) -> list[dict]:
        """Decode a chunk of SSE data and return parsed events."""
        import json

        try:
            chunk_str = chunk.decode('utf-8')
        except UnicodeDecodeError:
            # Skip malformed chunks
            return []

        self.buffer += chunk_str
        events = []

        # Process complete lines
        while '\n' in self.buffer:
            line, self.buffer = self.buffer.split('\n', 1)
            line = line.rstrip('\r')  # Handle CRLF

            if line.startswith('data: '):
                data_str = line[6:].strip()
                if data_str == '[DONE]':
                    events.append({'type': 'done'})
                elif data_str:
                    try:
                        event_data = json.loads(data_str)
                        events.append({'type': 'data', 'data': event_data})
                    except json.JSONDecodeError:
                        # Skip malformed JSON
                        continue

        return events

    def extract_content(self, event_data: dict) -> str:
        """Extract content from event data."""
        return _extract_content_from_chunk(event_data)

    def add_content(self, content: str) -> None:
        """Add content to the buffer."""
        if content:
            self.content_buffer.append(content)

    def get_complete_content(self) -> str:
        """Get the complete buffered content."""
        return ''.join(self.content_buffer)


def _log_streaming_response(response, response_body: list) -> None:
    """Log streaming response with robust SSE parsing."""
    from starlette.concurrency import iterate_in_threadpool

    sse_decoder = SSEDecoder()
    chunk_count = 0

    def buffered_iterator():
        nonlocal chunk_count

        for chunk in response_body:
            chunk_count += 1
            yield chunk

            # Parse SSE events from chunk
            events = sse_decoder.decode_chunk(chunk)

            for event in events:
                if event['type'] == 'data':
                    content = sse_decoder.extract_content(event['data'])
                    sse_decoder.add_content(content)
                elif event['type'] == 'done':
                    # Log complete content when done
                    full_content = sse_decoder.get_complete_content()
                    if full_content:
                        # Truncate if too long
                        if len(full_content) > 2048:
                            full_content = full_content[:2048] + ""
                            "...[truncated]"
                        logger.info(
                            "response_body={streaming_complete: " \
                            "content='%s', chunks=%d}",
                            full_content, chunk_count)
                    else:
                        logger.info(
                            "response_body={streaming_complete: " \
                            "no_content, chunks=%d}",
                            chunk_count)
                    return

    response.body_iterator = iterate_in_threadpool(buffered_iterator())
    logger.info("response_body={streaming_started: chunks=%d}",
                len(response_body))


def _log_non_streaming_response(response_body: list) -> None:
    """Log non-streaming response."""
    try:
        decoded_body = response_body[0].decode()
        logger.info("response_body={%s}", decoded_body)
    except UnicodeDecodeError:
        logger.info("response_body={<binary_data>}")


def build_app(args: Namespace) -> FastAPI:
    if args.disable_fastapi_docs:
        app = FastAPI(openapi_url=None,
                      docs_url=None,
                      redoc_url=None,
                      lifespan=lifespan)
    else:
        app = FastAPI(lifespan=lifespan)
    app.include_router(router)
    app.root_path = args.root_path

    mount_metrics(app)

    app.add_middleware(
        CORSMiddleware,
        allow_origins=args.allowed_origins,
        allow_credentials=args.allow_credentials,
        allow_methods=args.allowed_methods,
        allow_headers=args.allowed_headers,
    )

    @app.exception_handler(HTTPException)
    async def http_exception_handler(_: Request, exc: HTTPException):
        err = ErrorResponse(message=exc.detail,
                            type=HTTPStatus(exc.status_code).phrase,
                            code=exc.status_code)
        return JSONResponse(err.model_dump(), status_code=exc.status_code)

    @app.exception_handler(RequestValidationError)
    async def validation_exception_handler(_: Request,
                                           exc: RequestValidationError):
        exc_str = str(exc)
        errors_str = str(exc.errors())

        if exc.errors() and errors_str and errors_str != exc_str:
            message = f"{exc_str} {errors_str}"
        else:
            message = exc_str

        err = ErrorResponse(message=message,
                            type=HTTPStatus.BAD_REQUEST.phrase,
                            code=HTTPStatus.BAD_REQUEST)
        return JSONResponse(err.model_dump(),
                            status_code=HTTPStatus.BAD_REQUEST)

    # Ensure --api-key option from CLI takes precedence over VLLM_API_KEY
    if token := args.api_key or envs.VLLM_API_KEY:
        app.add_middleware(AuthenticationMiddleware, api_token=token)

    if args.enable_request_id_headers:
        app.add_middleware(XRequestIdMiddleware)

    # Add scaling middleware to check for scaling state
    app.add_middleware(ScalingMiddleware)

    if envs.VLLM_DEBUG_LOG_API_SERVER_RESPONSE:
        logger.warning("CAUTION: Enabling log response in the API Server. "
                       "This can include sensitive information and should be "
                       "avoided in production.")

        @app.middleware("http")
        async def log_response(request: Request, call_next):
            response = await call_next(request)
            response_body = [
                section async for section in response.body_iterator
            ]
            response.body_iterator = iterate_in_threadpool(iter(response_body))
            # Check if this is a streaming response by looking at content-type
            content_type = response.headers.get("content-type", "")
            is_streaming = content_type == "text/event-stream; charset=utf-8"

            # Log response body based on type
            if not response_body:
                logger.info("response_body={<empty>}")
            elif is_streaming:
                _log_streaming_response(response, response_body)
            else:
                _log_non_streaming_response(response_body)
            return response

    for middleware in args.middleware:
        module_path, object_name = middleware.rsplit(".", 1)
        imported = getattr(importlib.import_module(module_path), object_name)
        if inspect.isclass(imported):
            app.add_middleware(imported)  # type: ignore[arg-type]
        elif inspect.iscoroutinefunction(imported):
            app.middleware("http")(imported)
        else:
            raise ValueError(f"Invalid middleware {middleware}. "
                             f"Must be a function or a class.")

    return app


async def init_app_state(
    engine_client: EngineClient,
    vllm_config: VllmConfig,
    state: State,
    args: Namespace,
) -> None:
    if args.served_model_name is not None:
        served_model_names = args.served_model_name
    else:
        served_model_names = [args.model]

    if args.disable_log_requests:
        request_logger = None
    else:
        request_logger = RequestLogger(max_log_len=args.max_log_len)

    base_model_paths = [
        BaseModelPath(name=name, model_path=args.model)
        for name in served_model_names
    ]

    state.engine_client = engine_client
    state.log_stats = not args.disable_log_stats
    state.vllm_config = vllm_config
    model_config = vllm_config.model_config

    if envs.VLLM_USE_V1:
        supported_tasks = await engine_client \
            .get_supported_tasks()  # type: ignore
    else:
        supported_tasks = model_config.supported_tasks

    logger.info("Supported_tasks: %s", supported_tasks)

    resolved_chat_template = load_chat_template(args.chat_template)
    if resolved_chat_template is not None:
        # Get the tokenizer to check official template
        tokenizer = await engine_client.get_tokenizer()

        if isinstance(tokenizer, MistralTokenizer):
            # The warning is logged in resolve_mistral_chat_template.
            resolved_chat_template = resolve_mistral_chat_template(
                chat_template=resolved_chat_template)
        else:
            hf_chat_template = resolve_hf_chat_template(
                tokenizer=tokenizer,
                chat_template=None,
                tools=None,
                model_config=vllm_config.model_config,
            )

            if hf_chat_template != resolved_chat_template:
                logger.warning(
                    "Using supplied chat template: %s\n"
                    "It is different from official chat template '%s'. "
                    "This discrepancy may lead to performance degradation.",
                    resolved_chat_template, args.model)

    # Merge default_mm_loras into the static lora_modules
    default_mm_loras = (vllm_config.lora_config.default_mm_loras
                        if vllm_config.lora_config is not None else {})

    lora_modules = args.lora_modules
    if default_mm_loras:
        default_mm_lora_paths = [
            LoRAModulePath(
                name=modality,
                path=lora_path,
            ) for modality, lora_path in default_mm_loras.items()
        ]
        if args.lora_modules is None:
            lora_modules = default_mm_lora_paths
        else:
            lora_modules += default_mm_lora_paths

    state.openai_serving_models = OpenAIServingModels(
        engine_client=engine_client,
        model_config=model_config,
        base_model_paths=base_model_paths,
        lora_modules=lora_modules,
    )
    await state.openai_serving_models.init_static_loras()
    state.openai_serving_responses = OpenAIServingResponses(
        engine_client,
        model_config,
        state.openai_serving_models,
        request_logger=request_logger,
        chat_template=resolved_chat_template,
        chat_template_content_format=args.chat_template_content_format,
        return_tokens_as_token_ids=args.return_tokens_as_token_ids,
        enable_auto_tools=args.enable_auto_tool_choice,
        tool_parser=args.tool_call_parser,
        reasoning_parser=args.reasoning_parser,
        enable_prompt_tokens_details=args.enable_prompt_tokens_details,
        enable_force_include_usage=args.enable_force_include_usage,
    ) if "generate" in supported_tasks else None
    state.openai_serving_chat = OpenAIServingChat(
        engine_client,
        model_config,
        state.openai_serving_models,
        args.response_role,
        request_logger=request_logger,
        chat_template=resolved_chat_template,
        chat_template_content_format=args.chat_template_content_format,
        return_tokens_as_token_ids=args.return_tokens_as_token_ids,
        enable_auto_tools=args.enable_auto_tool_choice,
        exclude_tools_when_tool_choice_none=args.
        exclude_tools_when_tool_choice_none,
        tool_parser=args.tool_call_parser,
        reasoning_parser=args.reasoning_parser,
        enable_prompt_tokens_details=args.enable_prompt_tokens_details,
        enable_force_include_usage=args.enable_force_include_usage,
    ) if "generate" in supported_tasks else None
    state.openai_serving_completion = OpenAIServingCompletion(
        engine_client,
        model_config,
        state.openai_serving_models,
        request_logger=request_logger,
        return_tokens_as_token_ids=args.return_tokens_as_token_ids,
        enable_prompt_tokens_details=args.enable_prompt_tokens_details,
        enable_force_include_usage=args.enable_force_include_usage,
    ) if "generate" in supported_tasks else None
    state.openai_serving_pooling = OpenAIServingPooling(
        engine_client,
        model_config,
        state.openai_serving_models,
        request_logger=request_logger,
        chat_template=resolved_chat_template,
        chat_template_content_format=args.chat_template_content_format,
    ) if "encode" in supported_tasks else None
    state.openai_serving_embedding = OpenAIServingEmbedding(
        engine_client,
        model_config,
        state.openai_serving_models,
        request_logger=request_logger,
        chat_template=resolved_chat_template,
        chat_template_content_format=args.chat_template_content_format,
    ) if "embed" in supported_tasks else None
    state.openai_serving_classification = ServingClassification(
        engine_client,
        model_config,
        state.openai_serving_models,
        request_logger=request_logger,
    ) if "classify" in supported_tasks else None

    enable_serving_reranking = ("classify" in supported_tasks and getattr(
        model_config.hf_config, "num_labels", 0) == 1)
    state.openai_serving_scores = ServingScores(
        engine_client,
        model_config,
        state.openai_serving_models,
        request_logger=request_logger,
    ) if ("embed" in supported_tasks or enable_serving_reranking) else None

    state.openai_serving_tokenization = OpenAIServingTokenization(
        engine_client,
        model_config,
        state.openai_serving_models,
        request_logger=request_logger,
        chat_template=resolved_chat_template,
        chat_template_content_format=args.chat_template_content_format,
    )
    state.openai_serving_transcription = OpenAIServingTranscription(
        engine_client,
        model_config,
        state.openai_serving_models,
        request_logger=request_logger,
    ) if "transcription" in supported_tasks else None
    state.openai_serving_translation = OpenAIServingTranslation(
        engine_client,
        model_config,
        state.openai_serving_models,
        request_logger=request_logger,
<<<<<<< HEAD
    ) if "transcription" in model_config.supported_tasks else None
=======
    ) if "transcription" in supported_tasks else None
    state.task = model_config.task
>>>>>>> 46d81d69

    state.enable_server_load_tracking = args.enable_server_load_tracking
    state.server_load_metrics = 0


def create_server_socket(addr: tuple[str, int]) -> socket.socket:
    family = socket.AF_INET
    if is_valid_ipv6_address(addr[0]):
        family = socket.AF_INET6

    sock = socket.socket(family=family, type=socket.SOCK_STREAM)
    sock.setsockopt(socket.SOL_SOCKET, socket.SO_REUSEADDR, 1)
    sock.setsockopt(socket.SOL_SOCKET, socket.SO_REUSEPORT, 1)
    sock.bind(addr)

    return sock


def validate_api_server_args(args):
    valid_tool_parses = ToolParserManager.tool_parsers.keys()
    if args.enable_auto_tool_choice \
            and args.tool_call_parser not in valid_tool_parses:
        raise KeyError(f"invalid tool call parser: {args.tool_call_parser} "
                       f"(chose from {{ {','.join(valid_tool_parses)} }})")

    valid_reasoning_parses = ReasoningParserManager.reasoning_parsers.keys()
    if args.reasoning_parser \
        and args.reasoning_parser not in valid_reasoning_parses:
        raise KeyError(
            f"invalid reasoning parser: {args.reasoning_parser} "
            f"(chose from {{ {','.join(valid_reasoning_parses)} }})")


def setup_server(args):
    """Validate API server args, set up signal handler, create socket
    ready to serve."""

    logger.info("vLLM API server version %s", VLLM_VERSION)
    log_non_default_args(args)

    if args.tool_parser_plugin and len(args.tool_parser_plugin) > 3:
        ToolParserManager.import_tool_parser(args.tool_parser_plugin)

    validate_api_server_args(args)

    # workaround to make sure that we bind the port before the engine is set up.
    # This avoids race conditions with ray.
    # see https://github.com/vllm-project/vllm/issues/8204
    sock_addr = (args.host or "", args.port)
    sock = create_server_socket(sock_addr)

    # workaround to avoid footguns where uvicorn drops requests with too
    # many concurrent requests active
    set_ulimit()

    def signal_handler(*_) -> None:
        # Interrupt server on sigterm while initializing
        raise KeyboardInterrupt("terminated")

    signal.signal(signal.SIGTERM, signal_handler)

    addr, port = sock_addr
    is_ssl = args.ssl_keyfile and args.ssl_certfile
    host_part = f"[{addr}]" if is_valid_ipv6_address(
        addr) else addr or "0.0.0.0"
    listen_address = f"http{'s' if is_ssl else ''}://{host_part}:{port}"

    return listen_address, sock


async def run_server(args, **uvicorn_kwargs) -> None:
    """Run a single-worker API server."""
    listen_address, sock = setup_server(args)
    await run_server_worker(listen_address, sock, args, **uvicorn_kwargs)


async def run_server_worker(listen_address,
                            sock,
                            args,
                            client_config=None,
                            **uvicorn_kwargs) -> None:
    """Run a single API server worker."""

    if args.tool_parser_plugin and len(args.tool_parser_plugin) > 3:
        ToolParserManager.import_tool_parser(args.tool_parser_plugin)

    server_index = client_config.get("client_index", 0) if client_config else 0
    bind_process_name("APIServer", str(server_index))
    # Load logging config for uvicorn if specified
    log_config = load_log_config(args.log_config_file)
    if log_config is not None:
        uvicorn_kwargs['log_config'] = log_config

    async with build_async_engine_client(
            args,
            client_config=client_config,
    ) as engine_client:
        maybe_register_tokenizer_info_endpoint(args)
        app = build_app(args)

        vllm_config = await engine_client.get_vllm_config()
        await init_app_state(engine_client, vllm_config, app.state, args)

        logger.info("Starting vLLM API server %d on %s", server_index,
                    listen_address)
        shutdown_task = await serve_http(
            app,
            sock=sock,
            enable_ssl_refresh=args.enable_ssl_refresh,
            host=args.host,
            port=args.port,
            log_level=args.uvicorn_log_level,
            # NOTE: When the 'disable_uvicorn_access_log' value is True,
            # no access log will be output.
            access_log=not args.disable_uvicorn_access_log,
            timeout_keep_alive=envs.VLLM_HTTP_TIMEOUT_KEEP_ALIVE,
            ssl_keyfile=args.ssl_keyfile,
            ssl_certfile=args.ssl_certfile,
            ssl_ca_certs=args.ssl_ca_certs,
            ssl_cert_reqs=args.ssl_cert_reqs,
            **uvicorn_kwargs,
        )

    # NB: Await server shutdown only after the backend context is exited
    try:
        await shutdown_task
    finally:
        sock.close()


if __name__ == "__main__":
    # NOTE(simon):
    # This section should be in sync with vllm/entrypoints/cli/main.py for CLI
    # entrypoints.
    cli_env_setup()
    parser = FlexibleArgumentParser(
        description="vLLM OpenAI-Compatible RESTful API server.")
    parser = make_arg_parser(parser)
    args = parser.parse_args()
    validate_parsed_serve_args(args)

    uvloop.run(run_server(args))<|MERGE_RESOLUTION|>--- conflicted
+++ resolved
@@ -1733,12 +1733,7 @@
         model_config,
         state.openai_serving_models,
         request_logger=request_logger,
-<<<<<<< HEAD
-    ) if "transcription" in model_config.supported_tasks else None
-=======
     ) if "transcription" in supported_tasks else None
-    state.task = model_config.task
->>>>>>> 46d81d69
 
     state.enable_server_load_tracking = args.enable_server_load_tracking
     state.server_load_metrics = 0
