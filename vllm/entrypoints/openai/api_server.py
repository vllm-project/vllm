--- conflicted
+++ resolved
@@ -48,41 +48,8 @@
 )
 from vllm.entrypoints.launcher import serve_http
 from vllm.entrypoints.logger import RequestLogger
-<<<<<<< HEAD
-from vllm.entrypoints.openai.cli_args import (make_arg_parser,
-                                              validate_parsed_serve_args)
+from vllm.entrypoints.openai.cli_args import make_arg_parser, validate_parsed_serve_args
 from vllm.entrypoints.openai.orca_metrics import metrics_header
-# yapf conflicts with isort for this block
-# yapf: disable
-from vllm.entrypoints.openai.protocol import (ChatCompletionRequest,
-                                              ChatCompletionResponse,
-                                              ClassificationRequest,
-                                              ClassificationResponse,
-                                              CompletionRequest,
-                                              CompletionResponse,
-                                              DetokenizeRequest,
-                                              DetokenizeResponse,
-                                              EmbeddingRequest,
-                                              EmbeddingResponse, ErrorInfo,
-                                              ErrorResponse,
-                                              IOProcessorResponse,
-                                              LoadLoRAAdapterRequest,
-                                              PoolingRequest, PoolingResponse,
-                                              RerankRequest, RerankResponse,
-                                              ResponsesRequest,
-                                              ResponsesResponse, ScoreRequest,
-                                              ScoreResponse,
-                                              StreamingResponsesResponse,
-                                              TokenizeRequest,
-                                              TokenizeResponse,
-                                              TranscriptionRequest,
-                                              TranscriptionResponse,
-                                              TranslationRequest,
-                                              TranslationResponse,
-                                              UnloadLoRAAdapterRequest)
-# yapf: enable
-=======
-from vllm.entrypoints.openai.cli_args import make_arg_parser, validate_parsed_serve_args
 from vllm.entrypoints.openai.protocol import (
     ChatCompletionRequest,
     ChatCompletionResponse,
@@ -115,7 +82,6 @@
     TranslationResponse,
     UnloadLoRAAdapterRequest,
 )
->>>>>>> 1e4ecca1
 from vllm.entrypoints.openai.serving_chat import OpenAIServingChat
 from vllm.entrypoints.openai.serving_classification import ServingClassification
 from vllm.entrypoints.openai.serving_completion import OpenAIServingCompletion
@@ -644,14 +610,10 @@
 )
 @with_cancellation
 @load_aware_call
-<<<<<<< HEAD
-async def create_chat_completion(request: ChatCompletionRequest,
-                                 raw_request: Request):
+async def create_chat_completion(request: ChatCompletionRequest, raw_request: Request):
     metrics_header_format = raw_request.headers.get(
-        ENDPOINT_LOAD_METRICS_FORMAT_HEADER_LABEL, "")
-=======
-async def create_chat_completion(request: ChatCompletionRequest, raw_request: Request):
->>>>>>> 1e4ecca1
+        ENDPOINT_LOAD_METRICS_FORMAT_HEADER_LABEL, ""
+    )
     handler = chat(raw_request)
     if handler is None:
         return base(raw_request).create_error_response(
@@ -669,9 +631,10 @@
         )
 
     elif isinstance(generator, ChatCompletionResponse):
-        return JSONResponse(content=generator.model_dump(),
-                            headers=metrics_header(generator.stats,
-                                                   metrics_header_format))
+        return JSONResponse(
+            content=generator.model_dump(),
+            headers=metrics_header(generator.stats, metrics_header_format),
+        )
 
     return StreamingResponse(content=generator, media_type="text/event-stream")
 
@@ -690,7 +653,8 @@
 @load_aware_call
 async def create_completion(request: CompletionRequest, raw_request: Request):
     metrics_header_format = raw_request.headers.get(
-        ENDPOINT_LOAD_METRICS_FORMAT_HEADER_LABEL, "")
+        ENDPOINT_LOAD_METRICS_FORMAT_HEADER_LABEL, ""
+    )
     handler = completion(raw_request)
     if handler is None:
         return base(raw_request).create_error_response(
@@ -709,19 +673,14 @@
         ) from e
 
     if isinstance(generator, ErrorResponse):
-<<<<<<< HEAD
-        return JSONResponse(content=generator.model_dump(),
-                            status_code=generator.error.code)
-
-=======
         return JSONResponse(
             content=generator.model_dump(), status_code=generator.error.code
         )
->>>>>>> 1e4ecca1
     elif isinstance(generator, CompletionResponse):
-        return JSONResponse(content=generator.model_dump(),
-                            headers=metrics_header(generator.stats,
-                                                   metrics_header_format))
+        return JSONResponse(
+            content=generator.model_dump(),
+            headers=metrics_header(generator.stats, metrics_header_format),
+        )
 
     return StreamingResponse(content=generator, media_type="text/event-stream")
 
