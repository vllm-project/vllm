# SPDX-License-Identifier: Apache-2.0
# SPDX-FileCopyrightText: Copyright contributors to the vLLM project

import asyncio
import gc
import hashlib
import importlib
import inspect
import json
import multiprocessing
import multiprocessing.forkserver as forkserver
import os
import secrets
import signal
import socket
import tempfile
import uuid
from argparse import Namespace
from collections.abc import AsyncGenerator, AsyncIterator, Awaitable, Callable
from contextlib import asynccontextmanager
from http import HTTPStatus
from typing import Annotated, Any, Literal

import prometheus_client
import pydantic
import regex as re
import uvloop
from fastapi import APIRouter, Depends, FastAPI, Form, HTTPException, Query, Request
from fastapi.exceptions import RequestValidationError
from fastapi.middleware.cors import CORSMiddleware
from fastapi.responses import JSONResponse, Response, StreamingResponse
from prometheus_client import make_asgi_app
from prometheus_fastapi_instrumentator import Instrumentator
from starlette.concurrency import iterate_in_threadpool
from starlette.datastructures import URL, Headers, MutableHeaders, State
from starlette.routing import Mount
from starlette.types import ASGIApp, Message, Receive, Scope, Send
from typing_extensions import assert_never

import vllm.envs as envs
from vllm.config import VllmConfig
from vllm.engine.arg_utils import AsyncEngineArgs
from vllm.engine.protocol import EngineClient
from vllm.entrypoints.chat_utils import (
    load_chat_template,
    resolve_hf_chat_template,
    resolve_mistral_chat_template,
)
from vllm.entrypoints.launcher import serve_http
from vllm.entrypoints.logger import RequestLogger
<<<<<<< HEAD
from vllm.entrypoints.openai.cli_args import (make_arg_parser,
                                              validate_parsed_serve_args)
# yapf conflicts with isort for this block
# yapf: disable
from vllm.entrypoints.openai.protocol import (ChatCompletionRequest,
                                              ChatCompletionResponse,
                                              ClassificationRequest,
                                              ClassificationResponse,
                                              CompletionRequest,
                                              CompletionResponse,
                                              DetokenizeRequest,
                                              DetokenizeResponse,
                                              EmbeddingRequest,
                                              EmbeddingResponse, ErrorInfo,
                                              ErrorResponse,
                                              IOProcessorResponse,
                                              LoadLoRAAdapterRequest,
                                              PoolingRequest, PoolingResponse,
                                              RerankRequest, RerankResponse,
                                              ResponsesRequest,
                                              ResponsesResponse, ScoreRequest,
                                              ScoreResponse,
                                              StreamingResponsesResponse,
                                              TokenizeRequest,
                                              TokenizeResponse,
                                              TranscriptionRequest,
                                              TranscriptionResponse,
                                              TranscriptionResponseVerbose,
                                              TranslationRequest,
                                              TranslationResponse,
                                              TranslationResponseVerbose,
                                              UnloadLoRAAdapterRequest)
# yapf: enable
=======
from vllm.entrypoints.openai.cli_args import make_arg_parser, validate_parsed_serve_args
from vllm.entrypoints.openai.protocol import (
    ChatCompletionRequest,
    ChatCompletionResponse,
    ClassificationRequest,
    ClassificationResponse,
    CompletionRequest,
    CompletionResponse,
    DetokenizeRequest,
    DetokenizeResponse,
    EmbeddingRequest,
    EmbeddingResponse,
    ErrorInfo,
    ErrorResponse,
    IOProcessorResponse,
    LoadLoRAAdapterRequest,
    PoolingRequest,
    PoolingResponse,
    RerankRequest,
    RerankResponse,
    ResponsesRequest,
    ResponsesResponse,
    ScoreRequest,
    ScoreResponse,
    StreamingResponsesResponse,
    TokenizeRequest,
    TokenizeResponse,
    TranscriptionRequest,
    TranscriptionResponse,
    TranslationRequest,
    TranslationResponse,
    UnloadLoRAAdapterRequest,
)
>>>>>>> 4821ac1b
from vllm.entrypoints.openai.serving_chat import OpenAIServingChat
from vllm.entrypoints.openai.serving_classification import ServingClassification
from vllm.entrypoints.openai.serving_completion import OpenAIServingCompletion
from vllm.entrypoints.openai.serving_embedding import OpenAIServingEmbedding
from vllm.entrypoints.openai.serving_engine import OpenAIServing
from vllm.entrypoints.openai.serving_models import (
    BaseModelPath,
    LoRAModulePath,
    OpenAIServingModels,
)
from vllm.entrypoints.openai.serving_pooling import OpenAIServingPooling
from vllm.entrypoints.openai.serving_responses import OpenAIServingResponses
from vllm.entrypoints.openai.serving_score import ServingScores
from vllm.entrypoints.openai.serving_tokenization import OpenAIServingTokenization
from vllm.entrypoints.openai.serving_transcription import (
    OpenAIServingTranscription,
    OpenAIServingTranslation,
)
from vllm.entrypoints.openai.tool_parsers import ToolParserManager
from vllm.entrypoints.tool_server import DemoToolServer, MCPToolServer, ToolServer
from vllm.entrypoints.utils import (
    cli_env_setup,
    load_aware_call,
    log_non_default_args,
    with_cancellation,
)
from vllm.logger import init_logger
from vllm.reasoning import ReasoningParserManager
from vllm.transformers_utils.tokenizer import MistralTokenizer
from vllm.usage.usage_lib import UsageContext
from vllm.utils import (
    Device,
    FlexibleArgumentParser,
    decorate_logs,
    is_valid_ipv6_address,
    set_ulimit,
)
from vllm.v1.engine.exceptions import EngineDeadError
from vllm.v1.metrics.prometheus import get_prometheus_registry
from vllm.version import __version__ as VLLM_VERSION

prometheus_multiproc_dir: tempfile.TemporaryDirectory

# Cannot use __name__ (https://github.com/vllm-project/vllm/pull/4765)
logger = init_logger("vllm.entrypoints.openai.api_server")

_running_tasks: set[asyncio.Task] = set()


@asynccontextmanager
async def lifespan(app: FastAPI):
    try:
        if app.state.log_stats:
            engine_client: EngineClient = app.state.engine_client

            async def _force_log():
                while True:
                    await asyncio.sleep(envs.VLLM_LOG_STATS_INTERVAL)
                    await engine_client.do_log_stats()

            task = asyncio.create_task(_force_log())
            _running_tasks.add(task)
            task.add_done_callback(_running_tasks.remove)
        else:
            task = None

        # Mark the startup heap as static so that it's ignored by GC.
        # Reduces pause times of oldest generation collections.
        gc.collect()
        gc.freeze()
        try:
            yield
        finally:
            if task is not None:
                task.cancel()
    finally:
        # Ensure app state including engine ref is gc'd
        del app.state


@asynccontextmanager
async def build_async_engine_client(
    args: Namespace,
    *,
    usage_context: UsageContext = UsageContext.OPENAI_API_SERVER,
    disable_frontend_multiprocessing: bool | None = None,
    client_config: dict[str, Any] | None = None,
) -> AsyncIterator[EngineClient]:
    if os.getenv("VLLM_WORKER_MULTIPROC_METHOD") == "forkserver":
        # The executor is expected to be mp.
        # Pre-import heavy modules in the forkserver process
        logger.debug("Setup forkserver with pre-imports")
        multiprocessing.set_start_method("forkserver")
        multiprocessing.set_forkserver_preload(["vllm.v1.engine.async_llm"])
        forkserver.ensure_running()
        logger.debug("Forkserver setup complete!")

    # Context manager to handle engine_client lifecycle
    # Ensures everything is shutdown and cleaned up on error/exit
    engine_args = AsyncEngineArgs.from_cli_args(args)
    if client_config:
        engine_args._api_process_count = client_config.get("client_count", 1)
        engine_args._api_process_rank = client_config.get("client_index", 0)

    if disable_frontend_multiprocessing is None:
        disable_frontend_multiprocessing = bool(args.disable_frontend_multiprocessing)

    async with build_async_engine_client_from_engine_args(
        engine_args,
        usage_context=usage_context,
        disable_frontend_multiprocessing=disable_frontend_multiprocessing,
        client_config=client_config,
    ) as engine:
        yield engine


@asynccontextmanager
async def build_async_engine_client_from_engine_args(
    engine_args: AsyncEngineArgs,
    *,
    usage_context: UsageContext = UsageContext.OPENAI_API_SERVER,
    disable_frontend_multiprocessing: bool = False,
    client_config: dict[str, Any] | None = None,
) -> AsyncIterator[EngineClient]:
    """
    Create EngineClient, either:
        - in-process using the AsyncLLMEngine Directly
        - multiprocess using AsyncLLMEngine RPC

    Returns the Client or None if the creation failed.
    """

    # Create the EngineConfig (determines if we can use V1).
    vllm_config = engine_args.create_engine_config(usage_context=usage_context)

    # V1 AsyncLLM.
    assert envs.VLLM_USE_V1

    if disable_frontend_multiprocessing:
        logger.warning(
            "V1 is enabled, but got --disable-frontend-multiprocessing. "
            "To disable frontend multiprocessing, set VLLM_USE_V1=0."
        )

    from vllm.v1.engine.async_llm import AsyncLLM

    async_llm: AsyncLLM | None = None

    # Don't mutate the input client_config
    client_config = dict(client_config) if client_config else {}
    client_count = client_config.pop("client_count", 1)
    client_index = client_config.pop("client_index", 0)

    try:
        async_llm = AsyncLLM.from_vllm_config(
            vllm_config=vllm_config,
            usage_context=usage_context,
            enable_log_requests=engine_args.enable_log_requests,
            aggregate_engine_logging=engine_args.aggregate_engine_logging,
            disable_log_stats=engine_args.disable_log_stats,
            client_addresses=client_config,
            client_count=client_count,
            client_index=client_index,
        )

        # Don't keep the dummy data in memory
        await async_llm.reset_mm_cache()

        yield async_llm
    finally:
        if async_llm:
            async_llm.shutdown()


async def validate_json_request(raw_request: Request):
    content_type = raw_request.headers.get("content-type", "").lower()
    media_type = content_type.split(";", maxsplit=1)[0]
    if media_type != "application/json":
        raise RequestValidationError(
            errors=["Unsupported Media Type: Only 'application/json' is allowed"]
        )


router = APIRouter()


class PrometheusResponse(Response):
    media_type = prometheus_client.CONTENT_TYPE_LATEST


def mount_metrics(app: FastAPI):
    """Mount prometheus metrics to a FastAPI app."""

    registry = get_prometheus_registry()

    # `response_class=PrometheusResponse` is needed to return an HTTP response
    # with header "Content-Type: text/plain; version=0.0.4; charset=utf-8"
    # instead of the default "application/json" which is incorrect.
    # See https://github.com/trallnag/prometheus-fastapi-instrumentator/issues/163#issue-1296092364
    Instrumentator(
        excluded_handlers=[
            "/metrics",
            "/health",
            "/load",
            "/ping",
            "/version",
            "/server_info",
        ],
        registry=registry,
    ).add().instrument(app).expose(app, response_class=PrometheusResponse)

    # Add prometheus asgi middleware to route /metrics requests
    metrics_route = Mount("/metrics", make_asgi_app(registry=registry))

    # Workaround for 307 Redirect for /metrics
    metrics_route.path_regex = re.compile("^/metrics(?P<path>.*)$")
    app.routes.append(metrics_route)


def base(request: Request) -> OpenAIServing:
    # Reuse the existing instance
    return tokenization(request)


def models(request: Request) -> OpenAIServingModels:
    return request.app.state.openai_serving_models


def responses(request: Request) -> OpenAIServingResponses | None:
    return request.app.state.openai_serving_responses


def chat(request: Request) -> OpenAIServingChat | None:
    return request.app.state.openai_serving_chat


def completion(request: Request) -> OpenAIServingCompletion | None:
    return request.app.state.openai_serving_completion


def pooling(request: Request) -> OpenAIServingPooling | None:
    return request.app.state.openai_serving_pooling


def embedding(request: Request) -> OpenAIServingEmbedding | None:
    return request.app.state.openai_serving_embedding


def score(request: Request) -> ServingScores | None:
    return request.app.state.openai_serving_scores


def classify(request: Request) -> ServingClassification | None:
    return request.app.state.openai_serving_classification


def rerank(request: Request) -> ServingScores | None:
    return request.app.state.openai_serving_scores


def tokenization(request: Request) -> OpenAIServingTokenization:
    return request.app.state.openai_serving_tokenization


def transcription(request: Request) -> OpenAIServingTranscription:
    return request.app.state.openai_serving_transcription


def translation(request: Request) -> OpenAIServingTranslation:
    return request.app.state.openai_serving_translation


def engine_client(request: Request) -> EngineClient:
    return request.app.state.engine_client


@router.get("/health", response_class=Response)
async def health(raw_request: Request) -> Response:
    """Health check."""
    try:
        await engine_client(raw_request).check_health()
        return Response(status_code=200)
    except EngineDeadError:
        return Response(status_code=503)


@router.get("/load")
async def get_server_load_metrics(request: Request):
    # This endpoint returns the current server load metrics.
    # It tracks requests utilizing the GPU from the following routes:
    # - /v1/chat/completions
    # - /v1/completions
    # - /v1/audio/transcriptions
    # - /v1/audio/translations
    # - /v1/embeddings
    # - /pooling
    # - /classify
    # - /score
    # - /v1/score
    # - /rerank
    # - /v1/rerank
    # - /v2/rerank
    return JSONResponse(content={"server_load": request.app.state.server_load_metrics})


@router.get("/ping", response_class=Response)
@router.post("/ping", response_class=Response)
async def ping(raw_request: Request) -> Response:
    """Ping check. Endpoint required for SageMaker"""
    return await health(raw_request)


@router.post(
    "/tokenize",
    dependencies=[Depends(validate_json_request)],
    responses={
        HTTPStatus.BAD_REQUEST.value: {"model": ErrorResponse},
        HTTPStatus.NOT_FOUND.value: {"model": ErrorResponse},
        HTTPStatus.INTERNAL_SERVER_ERROR.value: {"model": ErrorResponse},
        HTTPStatus.NOT_IMPLEMENTED.value: {"model": ErrorResponse},
    },
)
@with_cancellation
async def tokenize(request: TokenizeRequest, raw_request: Request):
    handler = tokenization(raw_request)

    try:
        generator = await handler.create_tokenize(request, raw_request)
    except NotImplementedError as e:
        raise HTTPException(
            status_code=HTTPStatus.NOT_IMPLEMENTED.value, detail=str(e)
        ) from e
    except Exception as e:
        raise HTTPException(
            status_code=HTTPStatus.INTERNAL_SERVER_ERROR.value, detail=str(e)
        ) from e

    if isinstance(generator, ErrorResponse):
        return JSONResponse(
            content=generator.model_dump(), status_code=generator.error.code
        )
    elif isinstance(generator, TokenizeResponse):
        return JSONResponse(content=generator.model_dump())

    assert_never(generator)


@router.post(
    "/detokenize",
    dependencies=[Depends(validate_json_request)],
    responses={
        HTTPStatus.BAD_REQUEST.value: {"model": ErrorResponse},
        HTTPStatus.NOT_FOUND.value: {"model": ErrorResponse},
        HTTPStatus.INTERNAL_SERVER_ERROR.value: {"model": ErrorResponse},
    },
)
@with_cancellation
async def detokenize(request: DetokenizeRequest, raw_request: Request):
    handler = tokenization(raw_request)

    try:
        generator = await handler.create_detokenize(request, raw_request)
    except OverflowError as e:
        raise RequestValidationError(errors=[str(e)]) from e
    except Exception as e:
        raise HTTPException(
            status_code=HTTPStatus.INTERNAL_SERVER_ERROR.value, detail=str(e)
        ) from e

    if isinstance(generator, ErrorResponse):
        return JSONResponse(
            content=generator.model_dump(), status_code=generator.error.code
        )
    elif isinstance(generator, DetokenizeResponse):
        return JSONResponse(content=generator.model_dump())

    assert_never(generator)


def maybe_register_tokenizer_info_endpoint(args):
    """Conditionally register the tokenizer info endpoint if enabled."""
    if getattr(args, "enable_tokenizer_info_endpoint", False):

        @router.get("/tokenizer_info")
        async def get_tokenizer_info(raw_request: Request):
            """Get comprehensive tokenizer information."""
            result = await tokenization(raw_request).get_tokenizer_info()
            return JSONResponse(
                content=result.model_dump(),
                status_code=result.error.code
                if isinstance(result, ErrorResponse)
                else 200,
            )


@router.get("/v1/models")
async def show_available_models(raw_request: Request):
    handler = models(raw_request)

    models_ = await handler.show_available_models()
    return JSONResponse(content=models_.model_dump())


@router.get("/version")
async def show_version():
    ver = {"version": VLLM_VERSION}
    return JSONResponse(content=ver)


async def _convert_stream_to_sse_events(
    generator: AsyncGenerator[StreamingResponsesResponse, None],
) -> AsyncGenerator[str, None]:
    """Convert the generator to a stream of events in SSE format"""
    async for event in generator:
        event_type = getattr(event, "type", "unknown")
        # https://developer.mozilla.org/en-US/docs/Web/API/Server-sent_events/Using_server-sent_events#event_stream_format
        event_data = (
            f"event: {event_type}\ndata: {event.model_dump_json(indent=None)}\n\n"
        )
        yield event_data


@router.post(
    "/v1/responses",
    dependencies=[Depends(validate_json_request)],
    responses={
        HTTPStatus.OK.value: {"content": {"text/event-stream": {}}},
        HTTPStatus.BAD_REQUEST.value: {"model": ErrorResponse},
        HTTPStatus.NOT_FOUND.value: {"model": ErrorResponse},
        HTTPStatus.INTERNAL_SERVER_ERROR.value: {"model": ErrorResponse},
    },
)
@with_cancellation
async def create_responses(request: ResponsesRequest, raw_request: Request):
    handler = responses(raw_request)
    if handler is None:
        return base(raw_request).create_error_response(
            message="The model does not support Responses API"
        )
    try:
        generator = await handler.create_responses(request, raw_request)
    except Exception as e:
        raise HTTPException(
            status_code=HTTPStatus.INTERNAL_SERVER_ERROR.value, detail=str(e)
        ) from e

    if isinstance(generator, ErrorResponse):
        return JSONResponse(
            content=generator.model_dump(), status_code=generator.error.code
        )
    elif isinstance(generator, ResponsesResponse):
        return JSONResponse(content=generator.model_dump())

    return StreamingResponse(
        content=_convert_stream_to_sse_events(generator), media_type="text/event-stream"
    )


@router.get("/v1/responses/{response_id}")
async def retrieve_responses(
    response_id: str,
    raw_request: Request,
    starting_after: int | None = None,
    stream: bool | None = False,
):
    handler = responses(raw_request)
    if handler is None:
        return base(raw_request).create_error_response(
            message="The model does not support Responses API"
        )

    try:
        response = await handler.retrieve_responses(
            response_id,
            starting_after=starting_after,
            stream=stream,
        )
    except Exception as e:
        raise HTTPException(
            status_code=HTTPStatus.INTERNAL_SERVER_ERROR.value, detail=str(e)
        ) from e

    if isinstance(response, ErrorResponse):
        return JSONResponse(
            content=response.model_dump(), status_code=response.error.code
        )
    elif isinstance(response, ResponsesResponse):
        return JSONResponse(content=response.model_dump())
    return StreamingResponse(
        content=_convert_stream_to_sse_events(response), media_type="text/event-stream"
    )


@router.post("/v1/responses/{response_id}/cancel")
async def cancel_responses(response_id: str, raw_request: Request):
    handler = responses(raw_request)
    if handler is None:
        return base(raw_request).create_error_response(
            message="The model does not support Responses API"
        )

    try:
        response = await handler.cancel_responses(response_id)
    except Exception as e:
        raise HTTPException(
            status_code=HTTPStatus.INTERNAL_SERVER_ERROR.value, detail=str(e)
        ) from e

    if isinstance(response, ErrorResponse):
        return JSONResponse(
            content=response.model_dump(), status_code=response.error.code
        )
    return JSONResponse(content=response.model_dump())


@router.post(
    "/v1/chat/completions",
    dependencies=[Depends(validate_json_request)],
    responses={
        HTTPStatus.OK.value: {"content": {"text/event-stream": {}}},
        HTTPStatus.BAD_REQUEST.value: {"model": ErrorResponse},
        HTTPStatus.NOT_FOUND.value: {"model": ErrorResponse},
        HTTPStatus.INTERNAL_SERVER_ERROR.value: {"model": ErrorResponse},
    },
)
@with_cancellation
@load_aware_call
async def create_chat_completion(request: ChatCompletionRequest, raw_request: Request):
    handler = chat(raw_request)
    if handler is None:
        return base(raw_request).create_error_response(
            message="The model does not support Chat Completions API"
        )
    try:
        generator = await handler.create_chat_completion(request, raw_request)
    except Exception as e:
        raise HTTPException(
            status_code=HTTPStatus.INTERNAL_SERVER_ERROR.value, detail=str(e)
        ) from e
    if isinstance(generator, ErrorResponse):
        return JSONResponse(
            content=generator.model_dump(), status_code=generator.error.code
        )

    elif isinstance(generator, ChatCompletionResponse):
        return JSONResponse(content=generator.model_dump())

    return StreamingResponse(content=generator, media_type="text/event-stream")


@router.post(
    "/v1/completions",
    dependencies=[Depends(validate_json_request)],
    responses={
        HTTPStatus.OK.value: {"content": {"text/event-stream": {}}},
        HTTPStatus.BAD_REQUEST.value: {"model": ErrorResponse},
        HTTPStatus.NOT_FOUND.value: {"model": ErrorResponse},
        HTTPStatus.INTERNAL_SERVER_ERROR.value: {"model": ErrorResponse},
    },
)
@with_cancellation
@load_aware_call
async def create_completion(request: CompletionRequest, raw_request: Request):
    handler = completion(raw_request)
    if handler is None:
        return base(raw_request).create_error_response(
            message="The model does not support Completions API"
        )

    try:
        generator = await handler.create_completion(request, raw_request)
    except OverflowError as e:
        raise HTTPException(
            status_code=HTTPStatus.BAD_REQUEST.value, detail=str(e)
        ) from e
    except Exception as e:
        raise HTTPException(
            status_code=HTTPStatus.INTERNAL_SERVER_ERROR.value, detail=str(e)
        ) from e

    if isinstance(generator, ErrorResponse):
        return JSONResponse(
            content=generator.model_dump(), status_code=generator.error.code
        )
    elif isinstance(generator, CompletionResponse):
        return JSONResponse(content=generator.model_dump())

    return StreamingResponse(content=generator, media_type="text/event-stream")


@router.post(
    "/v1/embeddings",
    dependencies=[Depends(validate_json_request)],
    responses={
        HTTPStatus.BAD_REQUEST.value: {"model": ErrorResponse},
        HTTPStatus.INTERNAL_SERVER_ERROR.value: {"model": ErrorResponse},
    },
)
@with_cancellation
@load_aware_call
async def create_embedding(request: EmbeddingRequest, raw_request: Request):
    handler = embedding(raw_request)
    if handler is None:
        return base(raw_request).create_error_response(
            message="The model does not support Embeddings API"
        )

    try:
        generator = await handler.create_embedding(request, raw_request)
    except Exception as e:
        raise HTTPException(
            status_code=HTTPStatus.INTERNAL_SERVER_ERROR.value, detail=str(e)
        ) from e

    if isinstance(generator, ErrorResponse):
        return JSONResponse(
            content=generator.model_dump(), status_code=generator.error.code
        )
    elif isinstance(generator, EmbeddingResponse):
        return JSONResponse(content=generator.model_dump())

    assert_never(generator)


@router.post(
    "/pooling",
    dependencies=[Depends(validate_json_request)],
    responses={
        HTTPStatus.BAD_REQUEST.value: {"model": ErrorResponse},
        HTTPStatus.INTERNAL_SERVER_ERROR.value: {"model": ErrorResponse},
    },
)
@with_cancellation
@load_aware_call
async def create_pooling(request: PoolingRequest, raw_request: Request):
    handler = pooling(raw_request)
    if handler is None:
        return base(raw_request).create_error_response(
            message="The model does not support Pooling API"
        )
    try:
        generator = await handler.create_pooling(request, raw_request)
    except Exception as e:
        raise HTTPException(
            status_code=HTTPStatus.INTERNAL_SERVER_ERROR.value, detail=str(e)
        ) from e
    if isinstance(generator, ErrorResponse):
        return JSONResponse(
            content=generator.model_dump(), status_code=generator.error.code
        )
    elif isinstance(generator, (PoolingResponse, IOProcessorResponse)):
        return JSONResponse(content=generator.model_dump())

    assert_never(generator)


@router.post("/classify", dependencies=[Depends(validate_json_request)])
@with_cancellation
@load_aware_call
async def create_classify(request: ClassificationRequest, raw_request: Request):
    handler = classify(raw_request)
    if handler is None:
        return base(raw_request).create_error_response(
            message="The model does not support Classification API"
        )

    try:
        generator = await handler.create_classify(request, raw_request)
    except Exception as e:
        raise HTTPException(
            status_code=HTTPStatus.INTERNAL_SERVER_ERROR.value, detail=str(e)
        ) from e
    if isinstance(generator, ErrorResponse):
        return JSONResponse(
            content=generator.model_dump(), status_code=generator.error.code
        )

    elif isinstance(generator, ClassificationResponse):
        return JSONResponse(content=generator.model_dump())

    assert_never(generator)


@router.post(
    "/score",
    dependencies=[Depends(validate_json_request)],
    responses={
        HTTPStatus.BAD_REQUEST.value: {"model": ErrorResponse},
        HTTPStatus.INTERNAL_SERVER_ERROR.value: {"model": ErrorResponse},
    },
)
@with_cancellation
@load_aware_call
async def create_score(request: ScoreRequest, raw_request: Request):
    handler = score(raw_request)
    if handler is None:
        return base(raw_request).create_error_response(
            message="The model does not support Score API"
        )

    try:
        generator = await handler.create_score(request, raw_request)
    except Exception as e:
        raise HTTPException(
            status_code=HTTPStatus.INTERNAL_SERVER_ERROR.value, detail=str(e)
        ) from e
    if isinstance(generator, ErrorResponse):
        return JSONResponse(
            content=generator.model_dump(), status_code=generator.error.code
        )
    elif isinstance(generator, ScoreResponse):
        return JSONResponse(content=generator.model_dump())

    assert_never(generator)


@router.post(
    "/v1/score",
    dependencies=[Depends(validate_json_request)],
    responses={
        HTTPStatus.BAD_REQUEST.value: {"model": ErrorResponse},
        HTTPStatus.INTERNAL_SERVER_ERROR.value: {"model": ErrorResponse},
    },
)
@with_cancellation
@load_aware_call
async def create_score_v1(request: ScoreRequest, raw_request: Request):
    logger.warning(
        "To indicate that Score API is not part of standard OpenAI API, we "
        "have moved it to `/score`. Please update your client accordingly."
    )

    return await create_score(request, raw_request)


@router.post(
    "/v1/audio/transcriptions",
    responses={
        HTTPStatus.OK.value: {"content": {"text/event-stream": {}}},
        HTTPStatus.BAD_REQUEST.value: {"model": ErrorResponse},
        HTTPStatus.UNPROCESSABLE_ENTITY.value: {"model": ErrorResponse},
        HTTPStatus.INTERNAL_SERVER_ERROR.value: {"model": ErrorResponse},
    },
)
@with_cancellation
@load_aware_call
async def create_transcriptions(
    raw_request: Request, request: Annotated[TranscriptionRequest, Form()]
):
    handler = transcription(raw_request)
    if handler is None:
        return base(raw_request).create_error_response(
            message="The model does not support Transcriptions API"
        )

    audio_data = await request.file.read()
    try:
        generator = await handler.create_transcription(audio_data, request, raw_request)
    except Exception as e:
        raise HTTPException(
            status_code=HTTPStatus.INTERNAL_SERVER_ERROR.value, detail=str(e)
        ) from e

    if isinstance(generator, ErrorResponse):
        return JSONResponse(
            content=generator.model_dump(), status_code=generator.error.code
        )

    elif isinstance(generator,
                    (TranscriptionResponse, TranscriptionResponseVerbose)):
        return JSONResponse(content=generator.model_dump())

    return StreamingResponse(content=generator, media_type="text/event-stream")


@router.post(
    "/v1/audio/translations",
    responses={
        HTTPStatus.OK.value: {"content": {"text/event-stream": {}}},
        HTTPStatus.BAD_REQUEST.value: {"model": ErrorResponse},
        HTTPStatus.UNPROCESSABLE_ENTITY.value: {"model": ErrorResponse},
        HTTPStatus.INTERNAL_SERVER_ERROR.value: {"model": ErrorResponse},
    },
)
@with_cancellation
@load_aware_call
async def create_translations(
    request: Annotated[TranslationRequest, Form()], raw_request: Request
):
    handler = translation(raw_request)
    if handler is None:
        return base(raw_request).create_error_response(
            message="The model does not support Translations API"
        )

    audio_data = await request.file.read()
    try:
        generator = await handler.create_translation(audio_data, request, raw_request)
    except Exception as e:
        raise HTTPException(
            status_code=HTTPStatus.INTERNAL_SERVER_ERROR.value, detail=str(e)
        ) from e

    if isinstance(generator, ErrorResponse):
        return JSONResponse(
            content=generator.model_dump(), status_code=generator.error.code
        )

    elif isinstance(generator,
                    (TranslationResponse, TranslationResponseVerbose)):
        return JSONResponse(content=generator.model_dump())

    return StreamingResponse(content=generator, media_type="text/event-stream")


@router.post(
    "/rerank",
    dependencies=[Depends(validate_json_request)],
    responses={
        HTTPStatus.BAD_REQUEST.value: {"model": ErrorResponse},
        HTTPStatus.INTERNAL_SERVER_ERROR.value: {"model": ErrorResponse},
    },
)
@with_cancellation
@load_aware_call
async def do_rerank(request: RerankRequest, raw_request: Request):
    handler = rerank(raw_request)
    if handler is None:
        return base(raw_request).create_error_response(
            message="The model does not support Rerank (Score) API"
        )
    try:
        generator = await handler.do_rerank(request, raw_request)
    except Exception as e:
        raise HTTPException(
            status_code=HTTPStatus.INTERNAL_SERVER_ERROR.value, detail=str(e)
        ) from e
    if isinstance(generator, ErrorResponse):
        return JSONResponse(
            content=generator.model_dump(), status_code=generator.error.code
        )
    elif isinstance(generator, RerankResponse):
        return JSONResponse(content=generator.model_dump())

    assert_never(generator)


@router.post(
    "/v1/rerank",
    dependencies=[Depends(validate_json_request)],
    responses={
        HTTPStatus.BAD_REQUEST.value: {"model": ErrorResponse},
        HTTPStatus.INTERNAL_SERVER_ERROR.value: {"model": ErrorResponse},
    },
)
@with_cancellation
async def do_rerank_v1(request: RerankRequest, raw_request: Request):
    logger.warning_once(
        "To indicate that the rerank API is not part of the standard OpenAI"
        " API, we have located it at `/rerank`. Please update your client "
        "accordingly. (Note: Conforms to JinaAI rerank API)"
    )

    return await do_rerank(request, raw_request)


@router.post(
    "/v2/rerank",
    dependencies=[Depends(validate_json_request)],
    responses={
        HTTPStatus.BAD_REQUEST.value: {"model": ErrorResponse},
        HTTPStatus.INTERNAL_SERVER_ERROR.value: {"model": ErrorResponse},
    },
)
@with_cancellation
async def do_rerank_v2(request: RerankRequest, raw_request: Request):
    return await do_rerank(request, raw_request)


if envs.VLLM_SERVER_DEV_MODE:
    logger.warning(
        "SECURITY WARNING: Development endpoints are enabled! "
        "This should NOT be used in production!"
    )

    PydanticVllmConfig = pydantic.TypeAdapter(VllmConfig)

    @router.get("/server_info")
    async def show_server_info(
        raw_request: Request,
        config_format: Annotated[Literal["text", "json"], Query()] = "text",
    ):
        vllm_config: VllmConfig = raw_request.app.state.vllm_config
        server_info = {
            "vllm_config": str(vllm_config)
            if config_format == "text"
            else PydanticVllmConfig.dump_python(vllm_config, mode="json", fallback=str)
            # fallback=str is needed to handle e.g. torch.dtype
        }
        return JSONResponse(content=server_info)

    @router.post("/reset_prefix_cache")
    async def reset_prefix_cache(raw_request: Request):
        """
        Reset the prefix cache. Note that we currently do not check if the
        prefix cache is successfully reset in the API server.
        """
        device = None
        device_str = raw_request.query_params.get("device")
        if device_str is not None:
            device = Device[device_str.upper()]
        logger.info("Resetting prefix cache with specific %s...", str(device))
        await engine_client(raw_request).reset_prefix_cache(device)
        return Response(status_code=200)

    @router.post("/sleep")
    async def sleep(raw_request: Request):
        # get POST params
        level = raw_request.query_params.get("level", "1")
        await engine_client(raw_request).sleep(int(level))
        # FIXME: in v0 with frontend multiprocessing, the sleep command
        # is sent but does not finish yet when we return a response.
        return Response(status_code=200)

    @router.post("/wake_up")
    async def wake_up(raw_request: Request):
        tags = raw_request.query_params.getlist("tags")
        if tags == []:
            # set to None to wake up all tags if no tags are provided
            tags = None
        logger.info("wake up the engine with tags: %s", tags)
        await engine_client(raw_request).wake_up(tags)
        # FIXME: in v0 with frontend multiprocessing, the wake-up command
        # is sent but does not finish yet when we return a response.
        return Response(status_code=200)

    @router.get("/is_sleeping")
    async def is_sleeping(raw_request: Request):
        logger.info("check whether the engine is sleeping")
        is_sleeping = await engine_client(raw_request).is_sleeping()
        return JSONResponse(content={"is_sleeping": is_sleeping})

    @router.post("/collective_rpc")
    async def collective_rpc(raw_request: Request):
        try:
            body = await raw_request.json()
        except json.JSONDecodeError as e:
            raise HTTPException(
                status_code=HTTPStatus.BAD_REQUEST.value,
                detail=f"JSON decode error: {e}",
            ) from e
        method = body.get("method")
        if method is None:
            raise HTTPException(
                status_code=HTTPStatus.BAD_REQUEST.value,
                detail="Missing 'method' in request body",
            )
        # For security reason, only serialized string args/kwargs are passed.
        # User-defined `method` is responsible for deserialization if needed.
        args: list[str] = body.get("args", [])
        kwargs: dict[str, str] = body.get("kwargs", {})
        timeout: float | None = body.get("timeout")
        results = await engine_client(raw_request).collective_rpc(
            method=method, timeout=timeout, args=tuple(args), kwargs=kwargs
        )
        if results is None:
            return Response(status_code=200)
        response: list[Any] = []
        for result in results:
            if result is None or isinstance(result, (dict, list)):
                response.append(result)
            else:
                response.append(str(result))
        return JSONResponse(content={"results": response})


@router.post(
    "/scale_elastic_ep",
    dependencies=[Depends(validate_json_request)],
    responses={
        HTTPStatus.OK.value: {"model": dict},
        HTTPStatus.BAD_REQUEST.value: {"model": ErrorResponse},
        HTTPStatus.REQUEST_TIMEOUT.value: {"model": ErrorResponse},
        HTTPStatus.INTERNAL_SERVER_ERROR.value: {"model": ErrorResponse},
    },
)
async def scale_elastic_ep(raw_request: Request):
    try:
        body = await raw_request.json()
    except json.JSONDecodeError as e:
        raise HTTPException(status_code=400, detail="Invalid JSON format") from e  # noqa: B904

    new_data_parallel_size = body.get("new_data_parallel_size")
    drain_timeout = body.get("drain_timeout", 120)  # Default 2 minutes

    if new_data_parallel_size is None:
        raise HTTPException(
            status_code=400, detail="new_data_parallel_size is required"
        )

    if not isinstance(new_data_parallel_size, int) or new_data_parallel_size <= 0:
        raise HTTPException(
            status_code=400, detail="new_data_parallel_size must be a positive integer"
        )

    if not isinstance(drain_timeout, int) or drain_timeout <= 0:
        raise HTTPException(
            status_code=400, detail="drain_timeout must be a positive integer"
        )

    # Set scaling flag to prevent new requests
    global _scaling_elastic_ep
    _scaling_elastic_ep = True
    client = engine_client(raw_request)
    try:
        await client.scale_elastic_ep(new_data_parallel_size, drain_timeout)
        return JSONResponse(
            {
                "message": f"Scaled to {new_data_parallel_size} data parallel engines",
            }
        )
    except TimeoutError as e:
        raise HTTPException(
            status_code=408,
            detail="Scale failed due to request drain timeout "
            f"after {drain_timeout} seconds",
        ) from e
    except Exception as e:
        logger.error("Scale failed: %s", e)
        raise HTTPException(status_code=500, detail="Scale failed") from e
    finally:
        _scaling_elastic_ep = False


@router.post("/is_scaling_elastic_ep")
async def is_scaling_elastic_ep(raw_request: Request):
    return JSONResponse({"is_scaling_elastic_ep": _scaling_elastic_ep})


# TODO: RequestType = TypeForm[BaseModel] when recognized by type checkers
# (requires typing_extensions >= 4.13)
RequestType = Any
GetHandlerFn = Callable[[Request], OpenAIServing | None]
EndpointFn = Callable[[RequestType, Request], Awaitable[Any]]

# NOTE: Items defined earlier take higher priority
INVOCATION_TYPES: list[tuple[RequestType, tuple[GetHandlerFn, EndpointFn]]] = [
    (ChatCompletionRequest, (chat, create_chat_completion)),
    (CompletionRequest, (completion, create_completion)),
    (EmbeddingRequest, (embedding, create_embedding)),
    (ClassificationRequest, (classify, create_classify)),
    (ScoreRequest, (score, create_score)),
    (RerankRequest, (rerank, do_rerank)),
    (PoolingRequest, (pooling, create_pooling)),
]

# NOTE: Construct the TypeAdapters only once
INVOCATION_VALIDATORS = [
    (pydantic.TypeAdapter(request_type), (get_handler, endpoint))
    for request_type, (get_handler, endpoint) in INVOCATION_TYPES
]


@router.post(
    "/invocations",
    dependencies=[Depends(validate_json_request)],
    responses={
        HTTPStatus.BAD_REQUEST.value: {"model": ErrorResponse},
        HTTPStatus.UNSUPPORTED_MEDIA_TYPE.value: {"model": ErrorResponse},
        HTTPStatus.INTERNAL_SERVER_ERROR.value: {"model": ErrorResponse},
    },
)
async def invocations(raw_request: Request):
    """For SageMaker, routes requests based on the request type."""
    try:
        body = await raw_request.json()
    except json.JSONDecodeError as e:
        raise HTTPException(
            status_code=HTTPStatus.BAD_REQUEST.value, detail=f"JSON decode error: {e}"
        ) from e

    valid_endpoints = [
        (validator, endpoint)
        for validator, (get_handler, endpoint) in INVOCATION_VALIDATORS
        if get_handler(raw_request) is not None
    ]

    for request_validator, endpoint in valid_endpoints:
        try:
            request = request_validator.validate_python(body)
        except pydantic.ValidationError:
            continue

        return await endpoint(request, raw_request)

    type_names = [
        t.__name__ if isinstance(t := validator._type, type) else str(t)
        for validator, _ in valid_endpoints
    ]
    msg = f"Cannot find suitable handler for request. Expected one of: {type_names}"
    res = base(raw_request).create_error_response(message=msg)
    return JSONResponse(content=res.model_dump(), status_code=res.error.code)


if envs.VLLM_TORCH_PROFILER_DIR:
    logger.warning(
        "Torch Profiler is enabled in the API server. This should ONLY be "
        "used for local development!"
    )

    @router.post("/start_profile")
    async def start_profile(raw_request: Request):
        logger.info("Starting profiler...")
        await engine_client(raw_request).start_profile()
        logger.info("Profiler started.")
        return Response(status_code=200)

    @router.post("/stop_profile")
    async def stop_profile(raw_request: Request):
        logger.info("Stopping profiler...")
        await engine_client(raw_request).stop_profile()
        logger.info("Profiler stopped.")
        return Response(status_code=200)


if envs.VLLM_ALLOW_RUNTIME_LORA_UPDATING:
    logger.warning(
        "LoRA dynamic loading & unloading is enabled in the API server. "
        "This should ONLY be used for local development!"
    )

    @router.post("/v1/load_lora_adapter", dependencies=[Depends(validate_json_request)])
    async def load_lora_adapter(request: LoadLoRAAdapterRequest, raw_request: Request):
        handler = models(raw_request)
        response = await handler.load_lora_adapter(request)
        if isinstance(response, ErrorResponse):
            return JSONResponse(
                content=response.model_dump(), status_code=response.error.code
            )

        return Response(status_code=200, content=response)

    @router.post(
        "/v1/unload_lora_adapter", dependencies=[Depends(validate_json_request)]
    )
    async def unload_lora_adapter(
        request: UnloadLoRAAdapterRequest, raw_request: Request
    ):
        handler = models(raw_request)
        response = await handler.unload_lora_adapter(request)
        if isinstance(response, ErrorResponse):
            return JSONResponse(
                content=response.model_dump(), status_code=response.error.code
            )

        return Response(status_code=200, content=response)


def load_log_config(log_config_file: str | None) -> dict | None:
    if not log_config_file:
        return None
    try:
        with open(log_config_file) as f:
            return json.load(f)
    except Exception as e:
        logger.warning(
            "Failed to load log config from file %s: error %s", log_config_file, e
        )
        return None


class AuthenticationMiddleware:
    """
    Pure ASGI middleware that authenticates each request by checking
    if the Authorization Bearer token exists and equals anyof "{api_key}".

    Notes
    -----
    There are two cases in which authentication is skipped:
        1. The HTTP method is OPTIONS.
        2. The request path doesn't start with /v1 (e.g. /health).
    """

    def __init__(self, app: ASGIApp, tokens: list[str]) -> None:
        self.app = app
        self.api_tokens = [hashlib.sha256(t.encode("utf-8")).digest() for t in tokens]

    def verify_token(self, headers: Headers) -> bool:
        authorization_header_value = headers.get("Authorization")
        if not authorization_header_value:
            return False

        scheme, _, param = authorization_header_value.partition(" ")
        if scheme.lower() != "bearer":
            return False

        param_hash = hashlib.sha256(param.encode("utf-8")).digest()

        token_match = False
        for token_hash in self.api_tokens:
            token_match |= secrets.compare_digest(param_hash, token_hash)

        return token_match

    def __call__(self, scope: Scope, receive: Receive, send: Send) -> Awaitable[None]:
        if scope["type"] not in ("http", "websocket") or scope["method"] == "OPTIONS":
            # scope["type"] can be "lifespan" or "startup" for example,
            # in which case we don't need to do anything
            return self.app(scope, receive, send)
        root_path = scope.get("root_path", "")
        url_path = URL(scope=scope).path.removeprefix(root_path)
        headers = Headers(scope=scope)
        # Type narrow to satisfy mypy.
        if url_path.startswith("/v1") and not self.verify_token(headers):
            response = JSONResponse(content={"error": "Unauthorized"}, status_code=401)
            return response(scope, receive, send)
        return self.app(scope, receive, send)


class XRequestIdMiddleware:
    """
    Middleware the set's the X-Request-Id header for each response
    to a random uuid4 (hex) value if the header isn't already
    present in the request, otherwise use the provided request id.
    """

    def __init__(self, app: ASGIApp) -> None:
        self.app = app

    def __call__(self, scope: Scope, receive: Receive, send: Send) -> Awaitable[None]:
        if scope["type"] not in ("http", "websocket"):
            return self.app(scope, receive, send)

        # Extract the request headers.
        request_headers = Headers(scope=scope)

        async def send_with_request_id(message: Message) -> None:
            """
            Custom send function to mutate the response headers
            and append X-Request-Id to it.
            """
            if message["type"] == "http.response.start":
                response_headers = MutableHeaders(raw=message["headers"])
                request_id = request_headers.get("X-Request-Id", uuid.uuid4().hex)
                response_headers.append("X-Request-Id", request_id)
            await send(message)

        return self.app(scope, receive, send_with_request_id)


# Global variable to track scaling state
_scaling_elastic_ep = False


class ScalingMiddleware:
    """
    Middleware that checks if the model is currently scaling and
    returns a 503 Service Unavailable response if it is.

    This middleware applies to all HTTP requests and prevents
    processing when the model is in a scaling state.
    """

    def __init__(self, app: ASGIApp) -> None:
        self.app = app

    def __call__(self, scope: Scope, receive: Receive, send: Send) -> Awaitable[None]:
        if scope["type"] != "http":
            return self.app(scope, receive, send)

        # Check global scaling state
        global _scaling_elastic_ep
        if _scaling_elastic_ep:
            # Return 503 Service Unavailable response
            response = JSONResponse(
                content={
                    "error": "The model is currently scaling. Please try again later."
                },
                status_code=503,
            )
            return response(scope, receive, send)

        return self.app(scope, receive, send)


def _extract_content_from_chunk(chunk_data: dict) -> str:
    """Extract content from a streaming response chunk."""
    try:
        from vllm.entrypoints.openai.protocol import (
            ChatCompletionStreamResponse,
            CompletionStreamResponse,
        )

        # Try using Completion types for type-safe parsing
        if chunk_data.get("object") == "chat.completion.chunk":
            chat_response = ChatCompletionStreamResponse.model_validate(chunk_data)
            if chat_response.choices and chat_response.choices[0].delta.content:
                return chat_response.choices[0].delta.content
        elif chunk_data.get("object") == "text_completion":
            completion_response = CompletionStreamResponse.model_validate(chunk_data)
            if completion_response.choices and completion_response.choices[0].text:
                return completion_response.choices[0].text
    except pydantic.ValidationError:
        # Fallback to manual parsing
        if "choices" in chunk_data and chunk_data["choices"]:
            choice = chunk_data["choices"][0]
            if "delta" in choice and choice["delta"].get("content"):
                return choice["delta"]["content"]
            elif choice.get("text"):
                return choice["text"]
    return ""


class SSEDecoder:
    """Robust Server-Sent Events decoder for streaming responses."""

    def __init__(self):
        self.buffer = ""
        self.content_buffer = []

    def decode_chunk(self, chunk: bytes) -> list[dict]:
        """Decode a chunk of SSE data and return parsed events."""
        import json

        try:
            chunk_str = chunk.decode("utf-8")
        except UnicodeDecodeError:
            # Skip malformed chunks
            return []

        self.buffer += chunk_str
        events = []

        # Process complete lines
        while "\n" in self.buffer:
            line, self.buffer = self.buffer.split("\n", 1)
            line = line.rstrip("\r")  # Handle CRLF

            if line.startswith("data: "):
                data_str = line[6:].strip()
                if data_str == "[DONE]":
                    events.append({"type": "done"})
                elif data_str:
                    try:
                        event_data = json.loads(data_str)
                        events.append({"type": "data", "data": event_data})
                    except json.JSONDecodeError:
                        # Skip malformed JSON
                        continue

        return events

    def extract_content(self, event_data: dict) -> str:
        """Extract content from event data."""
        return _extract_content_from_chunk(event_data)

    def add_content(self, content: str) -> None:
        """Add content to the buffer."""
        if content:
            self.content_buffer.append(content)

    def get_complete_content(self) -> str:
        """Get the complete buffered content."""
        return "".join(self.content_buffer)


def _log_streaming_response(response, response_body: list) -> None:
    """Log streaming response with robust SSE parsing."""
    from starlette.concurrency import iterate_in_threadpool

    sse_decoder = SSEDecoder()
    chunk_count = 0

    def buffered_iterator():
        nonlocal chunk_count

        for chunk in response_body:
            chunk_count += 1
            yield chunk

            # Parse SSE events from chunk
            events = sse_decoder.decode_chunk(chunk)

            for event in events:
                if event["type"] == "data":
                    content = sse_decoder.extract_content(event["data"])
                    sse_decoder.add_content(content)
                elif event["type"] == "done":
                    # Log complete content when done
                    full_content = sse_decoder.get_complete_content()
                    if full_content:
                        # Truncate if too long
                        if len(full_content) > 2048:
                            full_content = full_content[:2048] + ""
                            "...[truncated]"
                        logger.info(
                            "response_body={streaming_complete: "
                            "content='%s', chunks=%d}",
                            full_content,
                            chunk_count,
                        )
                    else:
                        logger.info(
                            "response_body={streaming_complete: no_content, chunks=%d}",
                            chunk_count,
                        )
                    return

    response.body_iterator = iterate_in_threadpool(buffered_iterator())
    logger.info("response_body={streaming_started: chunks=%d}", len(response_body))


def _log_non_streaming_response(response_body: list) -> None:
    """Log non-streaming response."""
    try:
        decoded_body = response_body[0].decode()
        logger.info("response_body={%s}", decoded_body)
    except UnicodeDecodeError:
        logger.info("response_body={<binary_data>}")


def build_app(args: Namespace) -> FastAPI:
    if args.disable_fastapi_docs:
        app = FastAPI(
            openapi_url=None, docs_url=None, redoc_url=None, lifespan=lifespan
        )
    else:
        app = FastAPI(lifespan=lifespan)
    app.include_router(router)
    app.root_path = args.root_path

    mount_metrics(app)

    app.add_middleware(
        CORSMiddleware,
        allow_origins=args.allowed_origins,
        allow_credentials=args.allow_credentials,
        allow_methods=args.allowed_methods,
        allow_headers=args.allowed_headers,
    )

    @app.exception_handler(HTTPException)
    async def http_exception_handler(_: Request, exc: HTTPException):
        err = ErrorResponse(
            error=ErrorInfo(
                message=exc.detail,
                type=HTTPStatus(exc.status_code).phrase,
                code=exc.status_code,
            )
        )
        return JSONResponse(err.model_dump(), status_code=exc.status_code)

    @app.exception_handler(RequestValidationError)
    async def validation_exception_handler(_: Request, exc: RequestValidationError):
        exc_str = str(exc)
        errors_str = str(exc.errors())

        if exc.errors() and errors_str and errors_str != exc_str:
            message = f"{exc_str} {errors_str}"
        else:
            message = exc_str

        err = ErrorResponse(
            error=ErrorInfo(
                message=message,
                type=HTTPStatus.BAD_REQUEST.phrase,
                code=HTTPStatus.BAD_REQUEST,
            )
        )
        return JSONResponse(err.model_dump(), status_code=HTTPStatus.BAD_REQUEST)

    # Ensure --api-key option from CLI takes precedence over VLLM_API_KEY
    if tokens := [key for key in (args.api_key or [envs.VLLM_API_KEY]) if key]:
        app.add_middleware(AuthenticationMiddleware, tokens=tokens)

    if args.enable_request_id_headers:
        app.add_middleware(XRequestIdMiddleware)

    # Add scaling middleware to check for scaling state
    app.add_middleware(ScalingMiddleware)

    if envs.VLLM_DEBUG_LOG_API_SERVER_RESPONSE:
        logger.warning(
            "CAUTION: Enabling log response in the API Server. "
            "This can include sensitive information and should be "
            "avoided in production."
        )

        @app.middleware("http")
        async def log_response(request: Request, call_next):
            response = await call_next(request)
            response_body = [section async for section in response.body_iterator]
            response.body_iterator = iterate_in_threadpool(iter(response_body))
            # Check if this is a streaming response by looking at content-type
            content_type = response.headers.get("content-type", "")
            is_streaming = content_type == "text/event-stream; charset=utf-8"

            # Log response body based on type
            if not response_body:
                logger.info("response_body={<empty>}")
            elif is_streaming:
                _log_streaming_response(response, response_body)
            else:
                _log_non_streaming_response(response_body)
            return response

    for middleware in args.middleware:
        module_path, object_name = middleware.rsplit(".", 1)
        imported = getattr(importlib.import_module(module_path), object_name)
        if inspect.isclass(imported):
            app.add_middleware(imported)  # type: ignore[arg-type]
        elif inspect.iscoroutinefunction(imported):
            app.middleware("http")(imported)
        else:
            raise ValueError(
                f"Invalid middleware {middleware}. Must be a function or a class."
            )

    return app


async def init_app_state(
    engine_client: EngineClient,
    state: State,
    args: Namespace,
) -> None:
    vllm_config = engine_client.vllm_config

    if args.served_model_name is not None:
        served_model_names = args.served_model_name
    else:
        served_model_names = [args.model]

    if args.enable_log_requests:
        request_logger = RequestLogger(max_log_len=args.max_log_len)
    else:
        request_logger = None

    base_model_paths = [
        BaseModelPath(name=name, model_path=args.model) for name in served_model_names
    ]

    state.engine_client = engine_client
    state.log_stats = not args.disable_log_stats
    state.vllm_config = vllm_config

    supported_tasks = await engine_client.get_supported_tasks()
    logger.info("Supported tasks: %s", supported_tasks)

    resolved_chat_template = load_chat_template(args.chat_template)
    if resolved_chat_template is not None:
        # Get the tokenizer to check official template
        tokenizer = await engine_client.get_tokenizer()

        if isinstance(tokenizer, MistralTokenizer):
            # The warning is logged in resolve_mistral_chat_template.
            resolved_chat_template = resolve_mistral_chat_template(
                chat_template=resolved_chat_template
            )
        else:
            hf_chat_template = resolve_hf_chat_template(
                tokenizer=tokenizer,
                chat_template=None,
                tools=None,
                model_config=vllm_config.model_config,
            )

            if hf_chat_template != resolved_chat_template:
                logger.warning(
                    "Using supplied chat template: %s\n"
                    "It is different from official chat template '%s'. "
                    "This discrepancy may lead to performance degradation.",
                    resolved_chat_template,
                    args.model,
                )

    if args.tool_server == "demo":
        tool_server: ToolServer | None = DemoToolServer()
        assert isinstance(tool_server, DemoToolServer)
        await tool_server.init_and_validate()
    elif args.tool_server:
        tool_server = MCPToolServer()
        await tool_server.add_tool_server(args.tool_server)
    else:
        tool_server = None

    # Merge default_mm_loras into the static lora_modules
    default_mm_loras = (
        vllm_config.lora_config.default_mm_loras
        if vllm_config.lora_config is not None
        else {}
    )

    lora_modules = args.lora_modules
    if default_mm_loras:
        default_mm_lora_paths = [
            LoRAModulePath(
                name=modality,
                path=lora_path,
            )
            for modality, lora_path in default_mm_loras.items()
        ]
        if args.lora_modules is None:
            lora_modules = default_mm_lora_paths
        else:
            lora_modules += default_mm_lora_paths

    state.openai_serving_models = OpenAIServingModels(
        engine_client=engine_client,
        base_model_paths=base_model_paths,
        lora_modules=lora_modules,
    )
    await state.openai_serving_models.init_static_loras()
    state.openai_serving_responses = (
        OpenAIServingResponses(
            engine_client,
            state.openai_serving_models,
            request_logger=request_logger,
            chat_template=resolved_chat_template,
            chat_template_content_format=args.chat_template_content_format,
            return_tokens_as_token_ids=args.return_tokens_as_token_ids,
            enable_auto_tools=args.enable_auto_tool_choice,
            tool_parser=args.tool_call_parser,
            tool_server=tool_server,
            reasoning_parser=args.structured_outputs_config.reasoning_parser,
            enable_prompt_tokens_details=args.enable_prompt_tokens_details,
            enable_force_include_usage=args.enable_force_include_usage,
            enable_log_outputs=args.enable_log_outputs,
            log_error_stack=args.log_error_stack,
        )
        if "generate" in supported_tasks
        else None
    )
    state.openai_serving_chat = (
        OpenAIServingChat(
            engine_client,
            state.openai_serving_models,
            args.response_role,
            request_logger=request_logger,
            chat_template=resolved_chat_template,
            chat_template_content_format=args.chat_template_content_format,
            trust_request_chat_template=args.trust_request_chat_template,
            return_tokens_as_token_ids=args.return_tokens_as_token_ids,
            enable_auto_tools=args.enable_auto_tool_choice,
            exclude_tools_when_tool_choice_none=args.exclude_tools_when_tool_choice_none,
            tool_parser=args.tool_call_parser,
            reasoning_parser=args.structured_outputs_config.reasoning_parser,
            enable_prompt_tokens_details=args.enable_prompt_tokens_details,
            enable_force_include_usage=args.enable_force_include_usage,
            enable_log_outputs=args.enable_log_outputs,
            log_error_stack=args.log_error_stack,
        )
        if "generate" in supported_tasks
        else None
    )
    state.openai_serving_completion = (
        OpenAIServingCompletion(
            engine_client,
            state.openai_serving_models,
            request_logger=request_logger,
            return_tokens_as_token_ids=args.return_tokens_as_token_ids,
            enable_prompt_tokens_details=args.enable_prompt_tokens_details,
            enable_force_include_usage=args.enable_force_include_usage,
            log_error_stack=args.log_error_stack,
        )
        if "generate" in supported_tasks
        else None
    )
    state.openai_serving_pooling = (
        OpenAIServingPooling(
            engine_client,
            state.openai_serving_models,
            request_logger=request_logger,
            chat_template=resolved_chat_template,
            chat_template_content_format=args.chat_template_content_format,
            trust_request_chat_template=args.trust_request_chat_template,
            log_error_stack=args.log_error_stack,
        )
        if "encode" in supported_tasks
        else None
    )
    state.openai_serving_embedding = (
        OpenAIServingEmbedding(
            engine_client,
            state.openai_serving_models,
            request_logger=request_logger,
            chat_template=resolved_chat_template,
            chat_template_content_format=args.chat_template_content_format,
            trust_request_chat_template=args.trust_request_chat_template,
            log_error_stack=args.log_error_stack,
        )
        if "embed" in supported_tasks
        else None
    )
    state.openai_serving_classification = (
        ServingClassification(
            engine_client,
            state.openai_serving_models,
            request_logger=request_logger,
            log_error_stack=args.log_error_stack,
        )
        if "classify" in supported_tasks
        else None
    )
    state.openai_serving_scores = (
        ServingScores(
            engine_client,
            state.openai_serving_models,
            request_logger=request_logger,
            log_error_stack=args.log_error_stack,
        )
        if ("embed" in supported_tasks or "score" in supported_tasks)
        else None
    )
    state.openai_serving_tokenization = OpenAIServingTokenization(
        engine_client,
        state.openai_serving_models,
        request_logger=request_logger,
        chat_template=resolved_chat_template,
        chat_template_content_format=args.chat_template_content_format,
        trust_request_chat_template=args.trust_request_chat_template,
        log_error_stack=args.log_error_stack,
    )
    state.openai_serving_transcription = (
        OpenAIServingTranscription(
            engine_client,
            state.openai_serving_models,
            request_logger=request_logger,
            log_error_stack=args.log_error_stack,
        )
        if "transcription" in supported_tasks
        else None
    )
    state.openai_serving_translation = (
        OpenAIServingTranslation(
            engine_client,
            state.openai_serving_models,
            request_logger=request_logger,
            log_error_stack=args.log_error_stack,
        )
        if "transcription" in supported_tasks
        else None
    )

    state.enable_server_load_tracking = args.enable_server_load_tracking
    state.server_load_metrics = 0


def create_server_socket(addr: tuple[str, int]) -> socket.socket:
    family = socket.AF_INET
    if is_valid_ipv6_address(addr[0]):
        family = socket.AF_INET6

    sock = socket.socket(family=family, type=socket.SOCK_STREAM)
    sock.setsockopt(socket.SOL_SOCKET, socket.SO_REUSEADDR, 1)
    sock.setsockopt(socket.SOL_SOCKET, socket.SO_REUSEPORT, 1)
    sock.bind(addr)

    return sock


def create_server_unix_socket(path: str) -> socket.socket:
    sock = socket.socket(family=socket.AF_UNIX, type=socket.SOCK_STREAM)
    sock.bind(path)
    return sock


def validate_api_server_args(args):
    valid_tool_parses = ToolParserManager.tool_parsers.keys()
    if args.enable_auto_tool_choice and args.tool_call_parser not in valid_tool_parses:
        raise KeyError(
            f"invalid tool call parser: {args.tool_call_parser} "
            f"(chose from {{ {','.join(valid_tool_parses)} }})"
        )

    valid_reasoning_parses = ReasoningParserManager.reasoning_parsers.keys()
    if (
        reasoning_parser := args.structured_outputs_config.reasoning_parser
    ) and reasoning_parser not in valid_reasoning_parses:
        raise KeyError(
            f"invalid reasoning parser: {reasoning_parser} "
            f"(chose from {{ {','.join(valid_reasoning_parses)} }})"
        )


def setup_server(args):
    """Validate API server args, set up signal handler, create socket
    ready to serve."""

    logger.info("vLLM API server version %s", VLLM_VERSION)
    log_non_default_args(args)

    if args.tool_parser_plugin and len(args.tool_parser_plugin) > 3:
        ToolParserManager.import_tool_parser(args.tool_parser_plugin)

    validate_api_server_args(args)

    # workaround to make sure that we bind the port before the engine is set up.
    # This avoids race conditions with ray.
    # see https://github.com/vllm-project/vllm/issues/8204
    if args.uds:
        sock = create_server_unix_socket(args.uds)
    else:
        sock_addr = (args.host or "", args.port)
        sock = create_server_socket(sock_addr)

    # workaround to avoid footguns where uvicorn drops requests with too
    # many concurrent requests active
    set_ulimit()

    def signal_handler(*_) -> None:
        # Interrupt server on sigterm while initializing
        raise KeyboardInterrupt("terminated")

    signal.signal(signal.SIGTERM, signal_handler)

    if args.uds:
        listen_address = f"unix:{args.uds}"
    else:
        addr, port = sock_addr
        is_ssl = args.ssl_keyfile and args.ssl_certfile
        host_part = f"[{addr}]" if is_valid_ipv6_address(addr) else addr or "0.0.0.0"
        listen_address = f"http{'s' if is_ssl else ''}://{host_part}:{port}"
    return listen_address, sock


async def run_server(args, **uvicorn_kwargs) -> None:
    """Run a single-worker API server."""

    # Add process-specific prefix to stdout and stderr.
    decorate_logs("APIServer")

    listen_address, sock = setup_server(args)
    await run_server_worker(listen_address, sock, args, **uvicorn_kwargs)


async def run_server_worker(
    listen_address, sock, args, client_config=None, **uvicorn_kwargs
) -> None:
    """Run a single API server worker."""

    if args.tool_parser_plugin and len(args.tool_parser_plugin) > 3:
        ToolParserManager.import_tool_parser(args.tool_parser_plugin)

    # Load logging config for uvicorn if specified
    log_config = load_log_config(args.log_config_file)
    if log_config is not None:
        uvicorn_kwargs["log_config"] = log_config

    async with build_async_engine_client(
        args,
        client_config=client_config,
    ) as engine_client:
        maybe_register_tokenizer_info_endpoint(args)
        app = build_app(args)

        await init_app_state(engine_client, app.state, args)

        logger.info(
            "Starting vLLM API server %d on %s",
            engine_client.vllm_config.parallel_config._api_process_rank,
            listen_address,
        )
        shutdown_task = await serve_http(
            app,
            sock=sock,
            enable_ssl_refresh=args.enable_ssl_refresh,
            host=args.host,
            port=args.port,
            log_level=args.uvicorn_log_level,
            # NOTE: When the 'disable_uvicorn_access_log' value is True,
            # no access log will be output.
            access_log=not args.disable_uvicorn_access_log,
            timeout_keep_alive=envs.VLLM_HTTP_TIMEOUT_KEEP_ALIVE,
            ssl_keyfile=args.ssl_keyfile,
            ssl_certfile=args.ssl_certfile,
            ssl_ca_certs=args.ssl_ca_certs,
            ssl_cert_reqs=args.ssl_cert_reqs,
            h11_max_incomplete_event_size=args.h11_max_incomplete_event_size,
            h11_max_header_count=args.h11_max_header_count,
            **uvicorn_kwargs,
        )

    # NB: Await server shutdown only after the backend context is exited
    try:
        await shutdown_task
    finally:
        sock.close()


if __name__ == "__main__":
    # NOTE(simon):
    # This section should be in sync with vllm/entrypoints/cli/main.py for CLI
    # entrypoints.
    cli_env_setup()
    parser = FlexibleArgumentParser(
        description="vLLM OpenAI-Compatible RESTful API server."
    )
    parser = make_arg_parser(parser)
    args = parser.parse_args()
    validate_parsed_serve_args(args)

    uvloop.run(run_server(args))<|MERGE_RESOLUTION|>--- conflicted
+++ resolved
@@ -48,41 +48,6 @@
 )
 from vllm.entrypoints.launcher import serve_http
 from vllm.entrypoints.logger import RequestLogger
-<<<<<<< HEAD
-from vllm.entrypoints.openai.cli_args import (make_arg_parser,
-                                              validate_parsed_serve_args)
-# yapf conflicts with isort for this block
-# yapf: disable
-from vllm.entrypoints.openai.protocol import (ChatCompletionRequest,
-                                              ChatCompletionResponse,
-                                              ClassificationRequest,
-                                              ClassificationResponse,
-                                              CompletionRequest,
-                                              CompletionResponse,
-                                              DetokenizeRequest,
-                                              DetokenizeResponse,
-                                              EmbeddingRequest,
-                                              EmbeddingResponse, ErrorInfo,
-                                              ErrorResponse,
-                                              IOProcessorResponse,
-                                              LoadLoRAAdapterRequest,
-                                              PoolingRequest, PoolingResponse,
-                                              RerankRequest, RerankResponse,
-                                              ResponsesRequest,
-                                              ResponsesResponse, ScoreRequest,
-                                              ScoreResponse,
-                                              StreamingResponsesResponse,
-                                              TokenizeRequest,
-                                              TokenizeResponse,
-                                              TranscriptionRequest,
-                                              TranscriptionResponse,
-                                              TranscriptionResponseVerbose,
-                                              TranslationRequest,
-                                              TranslationResponse,
-                                              TranslationResponseVerbose,
-                                              UnloadLoRAAdapterRequest)
-# yapf: enable
-=======
 from vllm.entrypoints.openai.cli_args import make_arg_parser, validate_parsed_serve_args
 from vllm.entrypoints.openai.protocol import (
     ChatCompletionRequest,
@@ -112,11 +77,12 @@
     TokenizeResponse,
     TranscriptionRequest,
     TranscriptionResponse,
+    TranscriptionResponseVerbose,
     TranslationRequest,
     TranslationResponse,
+    TranslationResponseVerbose,
     UnloadLoRAAdapterRequest,
 )
->>>>>>> 4821ac1b
 from vllm.entrypoints.openai.serving_chat import OpenAIServingChat
 from vllm.entrypoints.openai.serving_classification import ServingClassification
 from vllm.entrypoints.openai.serving_completion import OpenAIServingCompletion
