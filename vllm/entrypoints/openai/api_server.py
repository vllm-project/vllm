import asyncio
import importlib
import inspect
import re
from argparse import Namespace
from contextlib import asynccontextmanager
from http import HTTPStatus
from multiprocessing import Process
from typing import AsyncIterator, Set

from fastapi import APIRouter, FastAPI, Request
from fastapi.exceptions import RequestValidationError
from fastapi.middleware.cors import CORSMiddleware
from fastapi.responses import JSONResponse, Response, StreamingResponse
from prometheus_client import make_asgi_app
from starlette.routing import Mount

import vllm.envs as envs
from vllm.config import ModelConfig
from vllm.engine.arg_utils import AsyncEngineArgs
from vllm.engine.async_llm_engine import AsyncLLMEngine
from vllm.engine.protocol import AsyncEngineClient
from vllm.entrypoints.launcher import serve_http
from vllm.entrypoints.logger import RequestLogger
from vllm.entrypoints.openai.cli_args import make_arg_parser
# yapf conflicts with isort for this block
# yapf: disable
from vllm.entrypoints.openai.protocol import (ChatCompletionRequest,
                                              ChatCompletionResponse,
                                              CompletionRequest,
                                              DetokenizeRequest,
                                              DetokenizeResponse,
                                              EmbeddingRequest, ErrorResponse,
                                              TokenizeRequest,
                                              TokenizeResponse)
from vllm.entrypoints.openai.rpc.client import AsyncEngineRPCClient
from vllm.entrypoints.openai.rpc.server import run_rpc_server
# yapf: enable
from vllm.entrypoints.openai.serving_chat import OpenAIServingChat
from vllm.entrypoints.openai.serving_completion import OpenAIServingCompletion
from vllm.entrypoints.openai.serving_embedding import OpenAIServingEmbedding
from vllm.entrypoints.openai.serving_tokenization import (
    OpenAIServingTokenization)
from vllm.logger import init_logger
from vllm.usage.usage_lib import UsageContext
from vllm.utils import FlexibleArgumentParser, get_open_zmq_ipc_path
from vllm.version import __version__ as VLLM_VERSION

TIMEOUT_KEEP_ALIVE = 5  # seconds

async_engine_client: AsyncEngineClient
engine_args: AsyncEngineArgs
openai_serving_chat: OpenAIServingChat
openai_serving_completion: OpenAIServingCompletion
openai_serving_embedding: OpenAIServingEmbedding
openai_serving_tokenization: OpenAIServingTokenization

logger = init_logger('vllm.entrypoints.openai.api_server')

_running_tasks: Set[asyncio.Task] = set()


def model_is_embedding(model_name: str, trust_remote_code: bool) -> bool:
    return ModelConfig(model=model_name,
                       tokenizer=model_name,
                       tokenizer_mode="auto",
                       trust_remote_code=trust_remote_code,
                       seed=0,
                       dtype="float16").embedding_mode


@asynccontextmanager
async def lifespan(app: FastAPI):

    async def _force_log():
        while True:
            await asyncio.sleep(10)
            await async_engine_client.do_log_stats()

    if not engine_args.disable_log_stats:
        task = asyncio.create_task(_force_log())
        _running_tasks.add(task)
        task.add_done_callback(_running_tasks.remove)

    yield


@asynccontextmanager
async def build_async_engine_client(args) -> AsyncIterator[AsyncEngineClient]:
    # Context manager to handle async_engine_client lifecycle
    # Ensures everything is shutdown and cleaned up on error/exit
    global engine_args
    engine_args = AsyncEngineArgs.from_cli_args(args)

    # Backend itself still global for the silly lil' health handler
    global async_engine_client

    # If manually triggered or embedding model, use AsyncLLMEngine in process.
    # TODO: support embedding model via RPC.
    if (model_is_embedding(args.model, args.trust_remote_code)
            or args.disable_frontend_multiprocessing):
        async_engine_client = AsyncLLMEngine.from_engine_args(
            engine_args, usage_context=UsageContext.OPENAI_API_SERVER)
        yield async_engine_client
        return

    # Otherwise, use the multiprocessing AsyncLLMEngine.
    else:
        # Select random path for IPC.
        rpc_path = get_open_zmq_ipc_path()
        logger.info("Multiprocessing frontend to use %s for RPC Path.",
                    rpc_path)

        # Start RPCServer in separate process (holds the AsyncLLMEngine).
        rpc_server_process = Process(target=run_rpc_server,
                                     args=(engine_args,
                                           UsageContext.OPENAI_API_SERVER,
                                           rpc_path))
        rpc_server_process.start()

        # Build RPCClient, which conforms to AsyncEngineClient Protocol.
<<<<<<< HEAD
        async_engine_client = AsyncEngineRPCClient(port)
=======
        async_engine_client = AsyncEngineRPCClient(rpc_path)
        await async_engine_client.setup()
>>>>>>> 56498572

        try:
            while True:
                try:
                    await async_engine_client.setup()
                    break
                except TimeoutError as e:
                    if not rpc_server_process.is_alive():
                        raise RuntimeError(
                            "The server process died before "
                            "responding to the readiness probe") from e

            yield async_engine_client
        finally:
            # Ensure rpc server process was terminated
            rpc_server_process.terminate()

            # Close all open connections to the backend
            async_engine_client.close()

            # Wait for server process to join
            rpc_server_process.join()


router = APIRouter()


def mount_metrics(app: FastAPI):
    # Add prometheus asgi middleware to route /metrics requests
    metrics_route = Mount("/metrics", make_asgi_app())
    # Workaround for 307 Redirect for /metrics
    metrics_route.path_regex = re.compile('^/metrics(?P<path>.*)$')
    app.routes.append(metrics_route)


@router.get("/health")
async def health() -> Response:
    """Health check."""
    await async_engine_client.check_health()
    return Response(status_code=200)


@router.post("/tokenize")
async def tokenize(request: TokenizeRequest):
    generator = await openai_serving_tokenization.create_tokenize(request)
    if isinstance(generator, ErrorResponse):
        return JSONResponse(content=generator.model_dump(),
                            status_code=generator.code)
    else:
        assert isinstance(generator, TokenizeResponse)
        return JSONResponse(content=generator.model_dump())


@router.post("/detokenize")
async def detokenize(request: DetokenizeRequest):
    generator = await openai_serving_tokenization.create_detokenize(request)
    if isinstance(generator, ErrorResponse):
        return JSONResponse(content=generator.model_dump(),
                            status_code=generator.code)
    else:
        assert isinstance(generator, DetokenizeResponse)
        return JSONResponse(content=generator.model_dump())


@router.get("/v1/models")
async def show_available_models():
    models = await openai_serving_completion.show_available_models()
    return JSONResponse(content=models.model_dump())


@router.get("/version")
async def show_version():
    ver = {"version": VLLM_VERSION}
    return JSONResponse(content=ver)


@router.post("/v1/chat/completions")
async def create_chat_completion(request: ChatCompletionRequest,
                                 raw_request: Request):
    generator = await openai_serving_chat.create_chat_completion(
        request, raw_request)
    if isinstance(generator, ErrorResponse):
        return JSONResponse(content=generator.model_dump(),
                            status_code=generator.code)
    if request.stream:
        return StreamingResponse(content=generator,
                                 media_type="text/event-stream")
    else:
        assert isinstance(generator, ChatCompletionResponse)
        return JSONResponse(content=generator.model_dump())


@router.post("/v1/completions")
async def create_completion(request: CompletionRequest, raw_request: Request):
    generator = await openai_serving_completion.create_completion(
        request, raw_request)
    if isinstance(generator, ErrorResponse):
        return JSONResponse(content=generator.model_dump(),
                            status_code=generator.code)
    if request.stream:
        return StreamingResponse(content=generator,
                                 media_type="text/event-stream")
    else:
        return JSONResponse(content=generator.model_dump())


@router.post("/v1/embeddings")
async def create_embedding(request: EmbeddingRequest, raw_request: Request):
    generator = await openai_serving_embedding.create_embedding(
        request, raw_request)
    if isinstance(generator, ErrorResponse):
        return JSONResponse(content=generator.model_dump(),
                            status_code=generator.code)
    else:
        return JSONResponse(content=generator.model_dump())


def build_app(args: Namespace) -> FastAPI:
    app = FastAPI(lifespan=lifespan)
    app.include_router(router)
    app.root_path = args.root_path

    mount_metrics(app)

    app.add_middleware(
        CORSMiddleware,
        allow_origins=args.allowed_origins,
        allow_credentials=args.allow_credentials,
        allow_methods=args.allowed_methods,
        allow_headers=args.allowed_headers,
    )

    @app.exception_handler(RequestValidationError)
    async def validation_exception_handler(_, exc):
        err = openai_serving_chat.create_error_response(message=str(exc))
        return JSONResponse(err.model_dump(),
                            status_code=HTTPStatus.BAD_REQUEST)

    if token := envs.VLLM_API_KEY or args.api_key:

        @app.middleware("http")
        async def authentication(request: Request, call_next):
            root_path = "" if args.root_path is None else args.root_path
            if request.method == "OPTIONS":
                return await call_next(request)
            if not request.url.path.startswith(f"{root_path}/v1"):
                return await call_next(request)
            if request.headers.get("Authorization") != "Bearer " + token:
                return JSONResponse(content={"error": "Unauthorized"},
                                    status_code=401)
            return await call_next(request)

    for middleware in args.middleware:
        module_path, object_name = middleware.rsplit(".", 1)
        imported = getattr(importlib.import_module(module_path), object_name)
        if inspect.isclass(imported):
            app.add_middleware(imported)
        elif inspect.iscoroutinefunction(imported):
            app.middleware("http")(imported)
        else:
            raise ValueError(f"Invalid middleware {middleware}. "
                             f"Must be a function or a class.")

    return app


async def init_app(
    async_engine_client: AsyncEngineClient,
    args: Namespace,
) -> FastAPI:
    app = build_app(args)

    if args.served_model_name is not None:
        served_model_names = args.served_model_name
    else:
        served_model_names = [args.model]

    model_config = await async_engine_client.get_model_config()

    if args.disable_log_requests:
        request_logger = None
    else:
        request_logger = RequestLogger(max_log_len=args.max_log_len)

    global openai_serving_chat
    global openai_serving_completion
    global openai_serving_embedding
    global openai_serving_tokenization

    openai_serving_chat = OpenAIServingChat(
        async_engine_client,
        model_config,
        served_model_names,
        args.response_role,
        lora_modules=args.lora_modules,
        prompt_adapters=args.prompt_adapters,
        request_logger=request_logger,
        chat_template=args.chat_template,
        return_tokens_as_token_ids=args.return_tokens_as_token_ids,
    )
    openai_serving_completion = OpenAIServingCompletion(
        async_engine_client,
        model_config,
        served_model_names,
        lora_modules=args.lora_modules,
        prompt_adapters=args.prompt_adapters,
        request_logger=request_logger,
        return_tokens_as_token_ids=args.return_tokens_as_token_ids,
    )
    openai_serving_embedding = OpenAIServingEmbedding(
        async_engine_client,
        model_config,
        served_model_names,
        request_logger=request_logger,
    )
    openai_serving_tokenization = OpenAIServingTokenization(
        async_engine_client,
        model_config,
        served_model_names,
        lora_modules=args.lora_modules,
        request_logger=request_logger,
        chat_template=args.chat_template,
    )
    app.root_path = args.root_path

    return app


async def run_server(args, **uvicorn_kwargs) -> None:
    logger.info("vLLM API server version %s", VLLM_VERSION)
    logger.info("args: %s", args)

    async with build_async_engine_client(args) as async_engine_client:
        app = await init_app(async_engine_client, args)

        shutdown_task = await serve_http(
            app,
            host=args.host,
            port=args.port,
            log_level=args.uvicorn_log_level,
            timeout_keep_alive=TIMEOUT_KEEP_ALIVE,
            ssl_keyfile=args.ssl_keyfile,
            ssl_certfile=args.ssl_certfile,
            ssl_ca_certs=args.ssl_ca_certs,
            ssl_cert_reqs=args.ssl_cert_reqs,
            **uvicorn_kwargs,
        )

    # NB: Await server shutdown only after the backend context is exited
    await shutdown_task


if __name__ == "__main__":
    # NOTE(simon):
    # This section should be in sync with vllm/scripts.py for CLI entrypoints.
    parser = FlexibleArgumentParser(
        description="vLLM OpenAI-Compatible RESTful API server.")
    parser = make_arg_parser(parser)
    args = parser.parse_args()

    asyncio.run(run_server(args))<|MERGE_RESOLUTION|>--- conflicted
+++ resolved
@@ -119,12 +119,7 @@
         rpc_server_process.start()
 
         # Build RPCClient, which conforms to AsyncEngineClient Protocol.
-<<<<<<< HEAD
-        async_engine_client = AsyncEngineRPCClient(port)
-=======
         async_engine_client = AsyncEngineRPCClient(rpc_path)
-        await async_engine_client.setup()
->>>>>>> 56498572
 
         try:
             while True:
