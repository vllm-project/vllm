--- conflicted
+++ resolved
@@ -1002,7 +1002,6 @@
         await engine_client(raw_request).reset_prefix_cache(device)
         return Response(status_code=200)
 
-<<<<<<< HEAD
     @router.post("/unpin_all_pinned_prefixes")
     async def unpin_all_pinned_prefixes(raw_request: Request):
         """Unpin all pinned KV blocks across the engine instance.
@@ -1012,7 +1011,7 @@
         logger.info("Unpinning all pinned KV blocks ...")
         count = await engine_client(raw_request).unpin_all_pinned_prefixes()
         return JSONResponse(content={"unpinned": int(count)})
-=======
+      
     @router.post("/reset_mm_cache")
     async def reset_mm_cache(raw_request: Request):
         """
@@ -1022,7 +1021,6 @@
         logger.info("Resetting multi-modal cache...")
         await engine_client(raw_request).reset_mm_cache()
         return Response(status_code=200)
->>>>>>> 2566dca2
 
     @router.post("/sleep")
     async def sleep(raw_request: Request):
