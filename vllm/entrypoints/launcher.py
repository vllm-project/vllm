--- conflicted
+++ resolved
@@ -12,11 +12,8 @@
 from vllm import envs
 from vllm.engine.async_llm_engine import AsyncEngineDeadError
 from vllm.engine.multiprocessing import MQEngineDeadError
-<<<<<<< HEAD
 from vllm.engine.protocol import EngineClient
-=======
 from vllm.entrypoints.ssl import SSLCertRefresher
->>>>>>> 7f0be2aa
 from vllm.logger import init_logger
 from vllm.utils import find_process_using_port
 from vllm.v1.engine.exceptions import EngineDeadError, EngineGenerateError
@@ -45,11 +42,8 @@
 
     loop = asyncio.get_running_loop()
 
-<<<<<<< HEAD
     watchdog_task = loop.create_task(
         watchdog_loop(server, app.state.engine_client))
-    server_task = loop.create_task(server.serve())
-=======
     server_task = loop.create_task(
         server.serve(sockets=[sock] if sock else None))
 
@@ -58,17 +52,13 @@
         key_path=config.ssl_keyfile,
         cert_path=config.ssl_certfile,
         ca_path=config.ssl_ca_certs)
->>>>>>> 7f0be2aa
 
     def signal_handler() -> None:
         # prevents the uvicorn signal handler to exit early
         server_task.cancel()
-<<<<<<< HEAD
         watchdog_task.cancel()
-=======
         if ssl_cert_refresher:
             ssl_cert_refresher.stop()
->>>>>>> 7f0be2aa
 
     async def dummy_shutdown() -> None:
         pass
