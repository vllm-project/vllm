import itertools
import warnings
from contextlib import contextmanager
from typing import (Any, Callable, ClassVar, Dict, List, Optional, Sequence,
                    Tuple, Type, Union, cast, overload)

<<<<<<< HEAD
import torch
=======
import cloudpickle
import torch.nn as nn
>>>>>>> 3aec49e5
from tqdm import tqdm
from typing_extensions import TypeVar, deprecated

from vllm import envs
from vllm.beam_search import (BeamSearchInstance, BeamSearchOutput,
                              BeamSearchSequence, get_beam_search_score)
from vllm.config import CompilationConfig
from vllm.engine.arg_utils import (EngineArgs, HfOverrides, PoolerConfig,
                                   TaskOption)
from vllm.engine.llm_engine import LLMEngine
from vllm.entrypoints.chat_utils import (ChatCompletionMessageParam,
                                         ChatTemplateContentFormatOption,
                                         apply_hf_chat_template,
                                         apply_mistral_chat_template,
                                         parse_chat_messages,
                                         resolve_chat_template_content_format)
from vllm.inputs import PromptType, SingletonPrompt, TextPrompt, TokensPrompt
from vllm.inputs.parse import is_token_prompt, parse_and_batch_prompt
from vllm.logger import init_logger
from vllm.lora.request import LoRARequest
from vllm.model_executor.guided_decoding.guided_fields import (
    GuidedDecodingRequest, LLMGuidedOptions)
from vllm.outputs import (ClassificationRequestOutput, EmbeddingRequestOutput,
                          PoolingRequestOutput, RequestOutput,
                          ScoringRequestOutput)
from vllm.pooling_params import PoolingParams
from vllm.prompt_adapter.request import PromptAdapterRequest
from vllm.sampling_params import (BeamSearchParams, GuidedDecodingParams,
                                  RequestOutputKind, SamplingParams)
from vllm.transformers_utils.tokenizer import (AnyTokenizer, MistralTokenizer,
                                               get_cached_tokenizer)
from vllm.transformers_utils.tokenizer_group import TokenizerGroup
from vllm.usage.usage_lib import UsageContext
from vllm.utils import Counter, deprecate_args, deprecate_kwargs, is_list_of

logger = init_logger(__name__)

_R = TypeVar("_R", default=Any)


class LLM:
    """An LLM for generating texts from given prompts and sampling parameters.

    This class includes a tokenizer, a language model (possibly distributed
    across multiple GPUs), and GPU memory space allocated for intermediate
    states (aka KV cache). Given a batch of prompts and sampling parameters,
    this class generates texts from the model, using an intelligent batching
    mechanism and efficient memory management.

    Args:
        model: The name or path of a HuggingFace Transformers model.
        tokenizer: The name or path of a HuggingFace Transformers tokenizer.
        tokenizer_mode: The tokenizer mode. "auto" will use the fast tokenizer
            if available, and "slow" will always use the slow tokenizer.
        skip_tokenizer_init: If true, skip initialization of tokenizer and
            detokenizer. Expect valid prompt_token_ids and None for prompt
            from the input.
        trust_remote_code: Trust remote code (e.g., from HuggingFace) when
            downloading the model and tokenizer.
        allowed_local_media_path: Allowing API requests to read local images
            or videos from directories specified by the server file system.
            This is a security risk. Should only be enabled in trusted
            environments.
        tensor_parallel_size: The number of GPUs to use for distributed
            execution with tensor parallelism.
        dtype: The data type for the model weights and activations. Currently,
            we support `float32`, `float16`, and `bfloat16`. If `auto`, we use
            the `torch_dtype` attribute specified in the model config file.
            However, if the `torch_dtype` in the config is `float32`, we will
            use `float16` instead.
        quantization: The method used to quantize the model weights. Currently,
            we support "awq", "gptq", and "fp8" (experimental).
            If None, we first check the `quantization_config` attribute in the
            model config file. If that is None, we assume the model weights are
            not quantized and use `dtype` to determine the data type of
            the weights.
        revision: The specific model version to use. It can be a branch name,
            a tag name, or a commit id.
        tokenizer_revision: The specific tokenizer version to use. It can be a
            branch name, a tag name, or a commit id.
        seed: The seed to initialize the random number generator for sampling.
        gpu_memory_utilization: The ratio (between 0 and 1) of GPU memory to
            reserve for the model weights, activations, and KV cache. Higher
            values will increase the KV cache size and thus improve the model's
            throughput. However, if the value is too high, it may cause out-of-
            memory (OOM) errors.
        swap_space: The size (GiB) of CPU memory per GPU to use as swap space.
            This can be used for temporarily storing the states of the requests
            when their `best_of` sampling parameters are larger than 1. If all
            requests will have `best_of=1`, you can safely set this to 0.
            Otherwise, too small values may cause out-of-memory (OOM) errors.
        cpu_offload_gb: The size (GiB) of CPU memory to use for offloading
            the model weights. This virtually increases the GPU memory space
            you can use to hold the model weights, at the cost of CPU-GPU data
            transfer for every forward pass.
        enforce_eager: Whether to enforce eager execution. If True, we will
            disable CUDA graph and always execute the model in eager mode.
            If False, we will use CUDA graph and eager execution in hybrid.
        max_seq_len_to_capture: Maximum sequence len covered by CUDA graphs.
            When a sequence has context length larger than this, we fall back
            to eager mode. Additionally for encoder-decoder models, if the
            sequence length of the encoder input is larger than this, we fall
            back to the eager mode.
        disable_custom_all_reduce: See :class:`~vllm.config.ParallelConfig`
        disable_async_output_proc: Disable async output processing.
            This may result in lower performance.
        hf_overrides: If a dictionary, contains arguments to be forwarded to the
            HuggingFace config. If a callable, it is called to update the
            HuggingFace config.
        compilation_config: Either an integer or a dictionary. If it is an
            integer, it is used as the level of compilation optimization. If it
            is a dictionary, it can specify the full compilation configuration.
        **kwargs: Arguments for :class:`~vllm.EngineArgs`. (See
            :ref:`engine-args`)

    Note:
        This class is intended to be used for offline inference. For online
        serving, use the :class:`~vllm.AsyncLLMEngine` class instead.
    """

    DEPRECATE_LEGACY: ClassVar[bool] = True
    """A flag to toggle whether to deprecate the legacy generate/encode API."""

    DEPRECATE_INIT_POSARGS: ClassVar[bool] = True
    """
    A flag to toggle whether to deprecate positional arguments in
    :meth:`LLM.__init__`.
    """

    @classmethod
    @contextmanager
    def deprecate_legacy_api(cls):
        cls.DEPRECATE_LEGACY = True

        yield

        cls.DEPRECATE_LEGACY = False

    @deprecate_args(
        start_index=2,  # Ignore self and model
        is_deprecated=lambda: LLM.DEPRECATE_INIT_POSARGS,
        additional_message=(
            "All positional arguments other than `model` will be "
            "replaced with keyword arguments in an upcoming version."),
    )
    def __init__(
        self,
        model: str,
        tokenizer: Optional[str] = None,
        tokenizer_mode: str = "auto",
        skip_tokenizer_init: bool = False,
        trust_remote_code: bool = False,
        allowed_local_media_path: str = "",
        tensor_parallel_size: int = 1,
        dtype: str = "auto",
        quantization: Optional[str] = None,
        revision: Optional[str] = None,
        tokenizer_revision: Optional[str] = None,
        seed: int = 0,
        gpu_memory_utilization: float = 0.9,
        swap_space: float = 4,
        cpu_offload_gb: float = 0,
        enforce_eager: Optional[bool] = None,
        max_seq_len_to_capture: int = 8192,
        disable_custom_all_reduce: bool = False,
        disable_async_output_proc: bool = False,
        hf_overrides: Optional[HfOverrides] = None,
        mm_processor_kwargs: Optional[Dict[str, Any]] = None,
        # After positional args are removed, move this right below `model`
        task: TaskOption = "auto",
        override_pooler_config: Optional[PoolerConfig] = None,
        compilation_config: Optional[Union[int, Dict[str, Any]]] = None,
        **kwargs,
    ) -> None:
        '''
        LLM constructor.

        Note: if enforce_eager is unset (enforce_eager is None)
        it defaults to False.
        '''

        if "disable_log_stats" not in kwargs:
            kwargs["disable_log_stats"] = True

        if "worker_cls" in kwargs:
            worker_cls = kwargs["worker_cls"]
            # if the worker_cls is not qualified string name,
            # we serialize it using cloudpickle to avoid pickling issues
            if isinstance(worker_cls, type):
                kwargs["worker_cls"] = cloudpickle.dumps(worker_cls)

        if compilation_config is not None:
            if isinstance(compilation_config, (int, dict)):
                compilation_config_instance = CompilationConfig.from_cli(
                    str(compilation_config))
            else:
                compilation_config_instance = compilation_config
        else:
            compilation_config_instance = None

        engine_args = EngineArgs(
            model=model,
            task=task,
            tokenizer=tokenizer,
            tokenizer_mode=tokenizer_mode,
            skip_tokenizer_init=skip_tokenizer_init,
            trust_remote_code=trust_remote_code,
            allowed_local_media_path=allowed_local_media_path,
            tensor_parallel_size=tensor_parallel_size,
            dtype=dtype,
            quantization=quantization,
            revision=revision,
            tokenizer_revision=tokenizer_revision,
            seed=seed,
            gpu_memory_utilization=gpu_memory_utilization,
            swap_space=swap_space,
            cpu_offload_gb=cpu_offload_gb,
            enforce_eager=enforce_eager,
            max_seq_len_to_capture=max_seq_len_to_capture,
            disable_custom_all_reduce=disable_custom_all_reduce,
            disable_async_output_proc=disable_async_output_proc,
            hf_overrides=hf_overrides,
            mm_processor_kwargs=mm_processor_kwargs,
            override_pooler_config=override_pooler_config,
            compilation_config=compilation_config_instance,
            **kwargs,
        )
        # Logic to switch between engines is done at runtime instead of import
        # to avoid import order issues
        self.engine_class = self.get_engine_class()
        self.llm_engine = self.engine_class.from_engine_args(
            engine_args, usage_context=UsageContext.LLM_CLASS)

        self.request_counter = Counter()

    @staticmethod
    def get_engine_class() -> Type[LLMEngine]:
        if envs.VLLM_USE_V1:
            # Lazy import: the v1 package isn't distributed
            from vllm.v1.engine.llm_engine import LLMEngine as V1LLMEngine
            return V1LLMEngine  # type: ignore
        return LLMEngine

    def get_tokenizer(self) -> AnyTokenizer:
        return self.llm_engine.get_tokenizer_group(TokenizerGroup).tokenizer

    def set_tokenizer(self, tokenizer: AnyTokenizer) -> None:
        tokenizer_group = self.llm_engine.get_tokenizer_group(TokenizerGroup)

        # While CachedTokenizer is dynamic, have no choice but
        # compare class name. Misjudgment will arise from
        # user-defined tokenizer started with 'Cached'
        if tokenizer.__class__.__name__.startswith("Cached"):
            tokenizer_group.tokenizer = tokenizer
        else:
            tokenizer_group.tokenizer = get_cached_tokenizer(tokenizer)

    def get_default_sampling_params(self) -> SamplingParams:
        diff_sampling_param = (
            self.llm_engine.model_config.get_diff_sampling_param())
        if diff_sampling_param:
            return SamplingParams.from_optional(**diff_sampling_param)
        return SamplingParams()

    @overload
    def generate(
        self,
        prompts: Union[PromptType, Sequence[PromptType]],
        /,
        sampling_params: Optional[Union[SamplingParams,
                                        Sequence[SamplingParams]]] = None,
        *,
        use_tqdm: bool = True,
        lora_request: Optional[Union[List[LoRARequest], LoRARequest]] = None,
        prompt_adapter_request: Optional[PromptAdapterRequest] = None,
        guided_options_request: Optional[Union[LLMGuidedOptions,
                                               GuidedDecodingRequest]] = None,
    ) -> List[RequestOutput]:
        ...

    @overload  # LEGACY: single (prompt + optional token ids)
    @deprecated("'prompt_token_ids' will become part of 'prompts'")
    def generate(
        self,
        prompts: str,
        sampling_params: Optional[Union[SamplingParams,
                                        List[SamplingParams]]] = None,
        prompt_token_ids: Optional[List[int]] = None,
        use_tqdm: bool = True,
        lora_request: Optional[Union[List[LoRARequest], LoRARequest]] = None,
        prompt_adapter_request: Optional[PromptAdapterRequest] = None,
        guided_options_request: Optional[Union[LLMGuidedOptions,
                                               GuidedDecodingRequest]] = None,
    ) -> List[RequestOutput]:
        ...

    @overload  # LEGACY: multi (prompt + optional token ids)
    @deprecated("'prompt_token_ids' will become part of 'prompts'")
    def generate(
        self,
        prompts: List[str],
        sampling_params: Optional[Union[SamplingParams,
                                        List[SamplingParams]]] = None,
        prompt_token_ids: Optional[List[List[int]]] = None,
        use_tqdm: bool = True,
        lora_request: Optional[Union[List[LoRARequest], LoRARequest]] = None,
        prompt_adapter_request: Optional[PromptAdapterRequest] = None,
        guided_options_request: Optional[Union[LLMGuidedOptions,
                                               GuidedDecodingRequest]] = None,
    ) -> List[RequestOutput]:
        ...

    @overload  # LEGACY: single (token ids + optional prompt)
    @deprecated("'prompt_token_ids' will become part of 'prompts'")
    def generate(
        self,
        prompts: Optional[str] = None,
        sampling_params: Optional[Union[SamplingParams,
                                        List[SamplingParams]]] = None,
        *,
        prompt_token_ids: List[int],
        use_tqdm: bool = True,
        lora_request: Optional[Union[List[LoRARequest], LoRARequest]] = None,
        prompt_adapter_request: Optional[PromptAdapterRequest] = None,
        guided_options_request: Optional[Union[LLMGuidedOptions,
                                               GuidedDecodingRequest]] = None,
    ) -> List[RequestOutput]:
        ...

    @overload  # LEGACY: multi (token ids + optional prompt)
    @deprecated("'prompt_token_ids' will become part of 'prompts'")
    def generate(
        self,
        prompts: Optional[List[str]] = None,
        sampling_params: Optional[Union[SamplingParams,
                                        List[SamplingParams]]] = None,
        *,
        prompt_token_ids: List[List[int]],
        use_tqdm: bool = True,
        lora_request: Optional[Union[List[LoRARequest], LoRARequest]] = None,
        prompt_adapter_request: Optional[PromptAdapterRequest] = None,
        guided_options_request: Optional[Union[LLMGuidedOptions,
                                               GuidedDecodingRequest]] = None,
    ) -> List[RequestOutput]:
        ...

    @overload  # LEGACY: single or multi token ids [pos-only]
    @deprecated("'prompt_token_ids' will become part of 'prompts'")
    def generate(
        self,
        prompts: None,
        sampling_params: None,
        prompt_token_ids: Union[List[int], List[List[int]]],
        use_tqdm: bool = True,
        lora_request: Optional[Union[List[LoRARequest], LoRARequest]] = None,
        prompt_adapter_request: Optional[PromptAdapterRequest] = None,
        guided_options_request: Optional[Union[LLMGuidedOptions,
                                               GuidedDecodingRequest]] = None,
    ) -> List[RequestOutput]:
        ...

    @deprecate_kwargs(
        "prompt_token_ids",
        is_deprecated=lambda: LLM.DEPRECATE_LEGACY,
        additional_message="Please use the 'prompts' parameter instead.",
    )
    def generate(
        self,
        prompts: Union[Union[PromptType, Sequence[PromptType]],
                       Optional[Union[str, List[str]]]] = None,
        sampling_params: Optional[Union[SamplingParams,
                                        Sequence[SamplingParams]]] = None,
        prompt_token_ids: Optional[Union[List[int], List[List[int]]]] = None,
        use_tqdm: bool = True,
        lora_request: Optional[Union[List[LoRARequest], LoRARequest]] = None,
        prompt_adapter_request: Optional[PromptAdapterRequest] = None,
        guided_options_request: Optional[Union[LLMGuidedOptions,
                                               GuidedDecodingRequest]] = None,
        priority: Optional[List[int]] = None,
    ) -> List[RequestOutput]:
        """Generates the completions for the input prompts.

        This class automatically batches the given prompts, considering
        the memory constraint. For the best performance, put all of your prompts
        into a single list and pass it to this method.

        Args:
            prompts: The prompts to the LLM. You may pass a sequence of prompts
                for batch inference. See :class:`~vllm.inputs.PromptType`
                for more details about the format of each prompts.
            sampling_params: The sampling parameters for text generation. If
                None, we use the default sampling parameters.
                When it is a single value, it is applied to every prompt.
                When it is a list, the list must have the same length as the
                prompts and it is paired one by one with the prompt.
            use_tqdm: Whether to use tqdm to display the progress bar.
            lora_request: LoRA request to use for generation, if any.
            prompt_adapter_request: Prompt Adapter request to use for
                generation, if any.
            priority: The priority of the requests, if any.
                Only applicable when priority scheduling policy is enabled.

        Returns:
            A list of ``RequestOutput`` objects containing the
            generated completions in the same order as the input prompts.

        Note:
            Using ``prompts`` and ``prompt_token_ids`` as keyword parameters is
            considered legacy and may be deprecated in the future. You should
            instead pass them via the ``inputs`` parameter.
        """
        runner_type = self.llm_engine.model_config.runner_type
        if runner_type != "generate":
            messages = [
                "LLM.generate() is only supported for (conditional) generation "
                "models (XForCausalLM, XForConditionalGeneration).",
            ]

            supported_runner_types = self.llm_engine.model_config \
                .supported_runner_types
            if "generate" in supported_runner_types:
                messages.append(
                    "Your model supports the 'generate' runner, but is "
                    f"currently initialized for the '{runner_type}' runner. "
                    "Please initialize vLLM using `--task generate`.")

            raise ValueError(" ".join(messages))

        if prompt_token_ids is not None:
            parsed_prompts = self._convert_v1_inputs(
                prompts=cast(Optional[Union[str, List[str]]], prompts),
                prompt_token_ids=prompt_token_ids,
            )
        else:
            parsed_prompts = cast(Union[PromptType, Sequence[PromptType]],
                                  prompts)

        if isinstance(guided_options_request, dict):
            if len(guided_options_request) > 1:
                raise ValueError(
                    "You can only use one guided decoding but multiple is "
                    f"specified: {guided_options_request}")
            guided_options_request = GuidedDecodingRequest(
                **guided_options_request)

        if sampling_params is None:
            # Use default sampling params.
            sampling_params = self.get_default_sampling_params()

        self._validate_and_add_requests(
            prompts=parsed_prompts,
            params=sampling_params,
            lora_request=lora_request,
            prompt_adapter_request=prompt_adapter_request,
            guided_options=guided_options_request,
            priority=priority)

        outputs = self._run_engine(use_tqdm=use_tqdm)
        return self.engine_class.validate_outputs(outputs, RequestOutput)

    def collective_rpc(self,
                       method: Union[str, Callable[..., _R]],
                       timeout: Optional[float] = None,
                       args: Tuple = (),
                       kwargs: Optional[Dict[str, Any]] = None) -> List[_R]:
        """
        Execute an RPC call on all workers.

        Args:
            method: Name of the worker method to execute, or a callable that
                is serialized and sent to all workers to execute.

                If the method is a callable, it should accept an additional
                `self` argument, in addition to the arguments passed in `args`
                and `kwargs`. The `self` argument will be the worker object.
            timeout: Maximum time in seconds to wait for execution. Raises a
                :exc:`TimeoutError` on timeout. `None` means wait indefinitely.
            args: Positional arguments to pass to the worker method.
            kwargs: Keyword arguments to pass to the worker method.

        Returns:
            A list containing the results from each worker.
        
        Note:
            It is recommended to use this API to only pass control messages,
            and set up data-plane communication to pass data.
        """
        executor = self.llm_engine.model_executor
        return executor.collective_rpc(method, timeout, args, kwargs)

    def apply_model(self, func: Callable[[nn.Module], _R]) -> list[_R]:
        """
        Run a function directly on the model inside each worker,
        returning the result for each of them.
        """
        executor = self.llm_engine.model_executor
        return executor.apply_model(func)

    def beam_search(
        self,
        prompts: List[Union[TokensPrompt, TextPrompt]],
        params: BeamSearchParams,
    ) -> List[BeamSearchOutput]:
        """
        Generate sequences using beam search.

        Args:
            prompts: A list of prompts. Each prompt can be a string or a list
                of token IDs.
            params: The beam search parameters.

        TODO: how does beam search work together with length penalty, frequency
        penalty, and stopping criteria, etc.?
        """

        beam_width = params.beam_width
        max_tokens = params.max_tokens
        temperature = params.temperature
        ignore_eos = params.ignore_eos
        length_penalty = params.length_penalty

        def sort_beams_key(x: BeamSearchSequence) -> float:
            return get_beam_search_score(x.tokens, x.cum_logprob,
                                         tokenizer.eos_token_id,
                                         length_penalty)

        tokenizer = self.get_tokenizer()
        # generate 2 * beam_width candidates at each step
        # following the huggingface transformers implementation
        # at https://github.com/huggingface/transformers/blob/e15687fffe5c9d20598a19aeab721ae0a7580f8a/src/transformers/generation/beam_search.py#L534 # noqa
        beam_search_params = SamplingParams(logprobs=2 * beam_width,
                                            max_tokens=1,
                                            temperature=temperature)
        instances: List[BeamSearchInstance] = []

        for prompt in prompts:
            if is_token_prompt(prompt):
                prompt_tokens = prompt["prompt_token_ids"]
            else:
                prompt_tokens = tokenizer.encode(prompt["prompt"])
            instances.append(BeamSearchInstance(prompt_tokens))

        for _ in range(max_tokens):
            all_beams: List[BeamSearchSequence] = list(
                sum((instance.beams for instance in instances), []))
            pos = [0] + list(
                itertools.accumulate(
                    len(instance.beams) for instance in instances))
            instance_start_and_end: List[Tuple[int, int]] = list(
                zip(pos[:-1], pos[1:]))

            if len(all_beams) == 0:
                break

            prompts_batch = [
                TokensPrompt(prompt_token_ids=beam.tokens)
                for beam in all_beams
            ]

            # only runs for one step
            # we don't need to use tqdm here
            output = self.generate(prompts_batch,
                                   sampling_params=beam_search_params,
                                   use_tqdm=False)

            for (start, end), instance in zip(instance_start_and_end,
                                              instances):
                instance_new_beams = []
                for i in range(start, end):
                    current_beam = all_beams[i]
                    result = output[i]

                    if result.outputs[0].logprobs is not None:
                        # if `result.outputs[0].logprobs` is None, it means
                        # the sequence is completed because of the max-model-len
                        # or abortion. we don't need to add it to the new beams.
                        logprobs = result.outputs[0].logprobs[0]
                        for token_id, logprob_obj in logprobs.items():
                            new_beam = BeamSearchSequence(
                                tokens=current_beam.tokens + [token_id],
                                logprobs=current_beam.logprobs + [logprobs],
                                cum_logprob=current_beam.cum_logprob +
                                logprob_obj.logprob)

                            if token_id == tokenizer.eos_token_id and \
                                not ignore_eos:
                                instance.completed.append(new_beam)
                            else:
                                instance_new_beams.append(new_beam)
                sorted_beams = sorted(instance_new_beams,
                                      key=sort_beams_key,
                                      reverse=True)
                instance.beams = sorted_beams[:beam_width]

        outputs = []
        for instance in instances:
            instance.completed.extend(instance.beams)
            sorted_completed = sorted(instance.completed,
                                      key=sort_beams_key,
                                      reverse=True)
            best_beams = sorted_completed[:beam_width]

            for beam in best_beams:
                beam.text = tokenizer.decode(beam.tokens)
            outputs.append(BeamSearchOutput(sequences=best_beams))

        return outputs

    def chat(
        self,
        messages: Union[List[ChatCompletionMessageParam],
                        List[List[ChatCompletionMessageParam]]],
        sampling_params: Optional[Union[SamplingParams,
                                        List[SamplingParams]]] = None,
        use_tqdm: bool = True,
        lora_request: Optional[LoRARequest] = None,
        chat_template: Optional[str] = None,
        chat_template_content_format: ChatTemplateContentFormatOption = "auto",
        add_generation_prompt: bool = True,
        continue_final_message: bool = False,
        tools: Optional[List[Dict[str, Any]]] = None,
        mm_processor_kwargs: Optional[Dict[str, Any]] = None,
    ) -> List[RequestOutput]:
        """
        Generate responses for a chat conversation.

        The chat conversation is converted into a text prompt using the
        tokenizer and calls the :meth:`generate` method to generate the
        responses.

        Multi-modal inputs can be passed in the same way you would pass them
        to the OpenAI API.

        Args:
            messages: A list of conversations or a single conversation.

              - Each conversation is represented as a list of messages.
              - Each message is a dictionary with 'role' and 'content' keys.

            sampling_params: The sampling parameters for text generation.
                If None, we use the default sampling parameters. When it
                is a single value, it is applied to every prompt. When it
                is a list, the list must have the same length as the
                prompts and it is paired one by one with the prompt.
            use_tqdm: Whether to use tqdm to display the progress bar.
            lora_request: LoRA request to use for generation, if any.
            chat_template: The template to use for structuring the chat.
              If not provided, the model's default chat template will be used.
            chat_template_content_format: The format to render message content.

              - "string" will render the content as a string.
                Example: ``"Who are you?"``
              - "openai" will render the content as a list of dictionaries,
                similar to OpenAI schema.
                Example: ``[{"type": "text", "text": "Who are you?"}]``

            add_generation_prompt: If True, adds a generation template
                to each message.
            continue_final_message: If True, continues the final message in
                the conversation instead of starting a new one. Cannot be
                ``True`` if ``add_generation_prompt`` is also ``True``.
            mm_processor_kwargs: Multimodal processor kwarg overrides for this
                chat request. Only used for offline requests.

        Returns:
            A list of ``RequestOutput`` objects containing the generated
            responses in the same order as the input messages.
        """
        list_of_messages: List[List[ChatCompletionMessageParam]]

        # Handle multi and single conversations
        if is_list_of(messages, list):
            # messages is List[List[...]]
            list_of_messages = cast(List[List[ChatCompletionMessageParam]],
                                    messages)
        else:
            # messages is List[...]
            list_of_messages = [
                cast(List[ChatCompletionMessageParam], messages)
            ]

        tokenizer = self.get_tokenizer()
        model_config = self.llm_engine.get_model_config()
        resolved_content_format = resolve_chat_template_content_format(
            chat_template,
            chat_template_content_format,
            tokenizer,
        )

        prompts: List[Union[TokensPrompt, TextPrompt]] = []

        for msgs in list_of_messages:
            # NOTE: _parse_chat_message_content_parts() currently doesn't
            # handle mm_processor_kwargs, since there is no implementation in
            # the chat message parsing for it.
            conversation, mm_data = parse_chat_messages(
                msgs,
                model_config,
                tokenizer,
                content_format=resolved_content_format,
            )

            prompt_data: Union[str, List[int]]
            if isinstance(tokenizer, MistralTokenizer):
                prompt_data = apply_mistral_chat_template(
                    tokenizer,
                    messages=msgs,
                    chat_template=chat_template,
                    add_generation_prompt=add_generation_prompt,
                    continue_final_message=continue_final_message,
                    tools=tools,
                )
            else:
                prompt_data = apply_hf_chat_template(
                    tokenizer,
                    conversation=conversation,
                    chat_template=chat_template,
                    add_generation_prompt=add_generation_prompt,
                    continue_final_message=continue_final_message,
                    tools=tools,
                )

            prompt: Union[TokensPrompt, TextPrompt]
            if is_list_of(prompt_data, int):
                prompt = TokensPrompt(prompt_token_ids=prompt_data)
            else:
                prompt = TextPrompt(prompt=prompt_data)

            if mm_data is not None:
                prompt["multi_modal_data"] = mm_data

            if mm_processor_kwargs is not None:
                prompt["mm_processor_kwargs"] = mm_processor_kwargs

            prompts.append(prompt)

        return self.generate(
            prompts,
            sampling_params=sampling_params,
            use_tqdm=use_tqdm,
            lora_request=lora_request,
        )

    @overload
    def encode(
        self,
        prompts: Union[PromptType, Sequence[PromptType]],
        /,
        pooling_params: Optional[Union[PoolingParams,
                                       Sequence[PoolingParams]]] = None,
        *,
        use_tqdm: bool = True,
        lora_request: Optional[Union[List[LoRARequest], LoRARequest]] = None,
        prompt_adapter_request: Optional[PromptAdapterRequest] = None,
    ) -> List[PoolingRequestOutput]:
        ...

    @overload  # LEGACY: single (prompt + optional token ids)
    @deprecated("'prompt_token_ids' will become part of 'prompts'")
    def encode(
        self,
        prompts: str,
        pooling_params: Optional[Union[PoolingParams,
                                       Sequence[PoolingParams]]] = None,
        prompt_token_ids: Optional[List[int]] = None,
        use_tqdm: bool = True,
        lora_request: Optional[Union[List[LoRARequest], LoRARequest]] = None,
        prompt_adapter_request: Optional[PromptAdapterRequest] = None,
    ) -> List[PoolingRequestOutput]:
        ...

    @overload  # LEGACY: multi (prompt + optional token ids)
    @deprecated("'prompt_token_ids' will become part of 'prompts'")
    def encode(
        self,
        prompts: List[str],
        pooling_params: Optional[Union[PoolingParams,
                                       Sequence[PoolingParams]]] = None,
        prompt_token_ids: Optional[List[List[int]]] = None,
        use_tqdm: bool = True,
        lora_request: Optional[Union[List[LoRARequest], LoRARequest]] = None,
        prompt_adapter_request: Optional[PromptAdapterRequest] = None,
    ) -> List[PoolingRequestOutput]:
        ...

    @overload  # LEGACY: single (token ids + optional prompt)
    @deprecated("'prompt_token_ids' will become part of 'prompts'")
    def encode(
        self,
        prompts: Optional[str] = None,
        pooling_params: Optional[Union[PoolingParams,
                                       Sequence[PoolingParams]]] = None,
        *,
        prompt_token_ids: List[int],
        use_tqdm: bool = True,
        lora_request: Optional[Union[List[LoRARequest], LoRARequest]] = None,
        prompt_adapter_request: Optional[PromptAdapterRequest] = None,
    ) -> List[PoolingRequestOutput]:
        ...

    @overload  # LEGACY: multi (token ids + optional prompt)
    @deprecated("'prompt_token_ids' will become part of 'prompts'")
    def encode(
        self,
        prompts: Optional[List[str]] = None,
        pooling_params: Optional[Union[PoolingParams,
                                       Sequence[PoolingParams]]] = None,
        *,
        prompt_token_ids: List[List[int]],
        use_tqdm: bool = True,
        lora_request: Optional[Union[List[LoRARequest], LoRARequest]] = None,
        prompt_adapter_request: Optional[PromptAdapterRequest] = None,
    ) -> List[PoolingRequestOutput]:
        ...

    @overload  # LEGACY: single or multi token ids [pos-only]
    @deprecated("'prompt_token_ids' will become part of 'prompts'")
    def encode(
        self,
        prompts: None,
        pooling_params: None,
        prompt_token_ids: Union[List[int], List[List[int]]],
        use_tqdm: bool = True,
        lora_request: Optional[Union[List[LoRARequest], LoRARequest]] = None,
        prompt_adapter_request: Optional[PromptAdapterRequest] = None,
    ) -> List[PoolingRequestOutput]:
        ...

    @deprecate_kwargs(
        "prompt_token_ids",
        is_deprecated=lambda: LLM.DEPRECATE_LEGACY,
        additional_message="Please use the 'prompts' parameter instead.",
    )
    def encode(
        self,
        prompts: Union[Union[PromptType, Sequence[PromptType]],
                       Optional[Union[str, List[str]]]] = None,
        pooling_params: Optional[Union[PoolingParams,
                                       Sequence[PoolingParams]]] = None,
        prompt_token_ids: Optional[Union[List[int], List[List[int]]]] = None,
        use_tqdm: bool = True,
        lora_request: Optional[Union[List[LoRARequest], LoRARequest]] = None,
        prompt_adapter_request: Optional[PromptAdapterRequest] = None,
    ) -> List[PoolingRequestOutput]:
        """Apply pooling to the hidden states corresponding to the input
        prompts.

        This class automatically batches the given prompts, considering
        the memory constraint. For the best performance, put all of your prompts
        into a single list and pass it to this method.

        Args:
            prompts: The prompts to the LLM. You may pass a sequence of prompts
                for batch inference. See :class:`~vllm.inputs.PromptType`
                for more details about the format of each prompts.
            pooling_params: The pooling parameters for pooling. If None, we
                use the default pooling parameters.
            use_tqdm: Whether to use tqdm to display the progress bar.
            lora_request: LoRA request to use for generation, if any.
            prompt_adapter_request: Prompt Adapter request to use for
                generation, if any.

        Returns:
            A list of ``PoolingRequestOutput`` objects containing the
            pooled hidden states in the same order as the input prompts.

        Note:
            Using ``prompts`` and ``prompt_token_ids`` as keyword parameters is
            considered legacy and may be deprecated in the future. You should
            instead pass them via the ``inputs`` parameter.
        """
        runner_type = self.llm_engine.model_config.runner_type
        if runner_type != "pooling":
            messages = ["LLM.encode() is only supported for pooling models."]

            supported_runner_types = self.llm_engine.model_config \
                .supported_runner_types
            if "pooling" in supported_runner_types:
                messages.append(
                    "Your model supports the 'pooling' runner, but is "
                    f"currently initialized for the '{runner_type}' runner. "
                    "Please initialize vLLM using `--task embed`, "
                    "`--task classify`, `--task score` etc.")

            raise ValueError(" ".join(messages))

        if prompt_token_ids is not None:
            parsed_prompts = self._convert_v1_inputs(
                prompts=cast(Optional[Union[str, List[str]]], prompts),
                prompt_token_ids=prompt_token_ids,
            )
        else:
            parsed_prompts = cast(Union[PromptType, Sequence[PromptType]],
                                  prompts)

        if pooling_params is None:
            # Use default pooling params.
            pooling_params = PoolingParams()

        self._validate_and_add_requests(
            prompts=parsed_prompts,
            params=pooling_params,
            lora_request=lora_request,
            prompt_adapter_request=prompt_adapter_request,
        )

        outputs = self._run_engine(use_tqdm=use_tqdm)
        return self.engine_class.validate_outputs(outputs,
                                                  PoolingRequestOutput)

    def embed(
        self,
        prompts: Union[PromptType, Sequence[PromptType]],
        /,
        *,
        use_tqdm: bool = True,
        lora_request: Optional[Union[List[LoRARequest], LoRARequest]] = None,
        prompt_adapter_request: Optional[PromptAdapterRequest] = None,
    ) -> List[EmbeddingRequestOutput]:
        """
        Generate an embedding vector for each prompt.

        This class automatically batches the given prompts, considering
        the memory constraint. For the best performance, put all of your prompts
        into a single list and pass it to this method.

        Args:
            prompts: The prompts to the LLM. You may pass a sequence of prompts
                for batch inference. See :class:`~vllm.inputs.PromptType`
                for more details about the format of each prompts.
            use_tqdm: Whether to use tqdm to display the progress bar.
            lora_request: LoRA request to use for generation, if any.
            prompt_adapter_request: Prompt Adapter request to use for
                generation, if any.

        Returns:
            A list of ``EmbeddingRequestOutput`` objects containing the
            embedding vectors in the same order as the input prompts.
        """
        if self.llm_engine.model_config.task != "embed":
            raise ValueError(
                "Embedding API is only enabled for `--task embed`")

        items = self.encode(prompts,
                            use_tqdm=use_tqdm,
                            lora_request=lora_request,
                            prompt_adapter_request=prompt_adapter_request)

        return [EmbeddingRequestOutput.from_base(item) for item in items]

    def classify(
        self,
        prompts: Union[PromptType, Sequence[PromptType]],
        /,
        *,
        use_tqdm: bool = True,
        lora_request: Optional[Union[List[LoRARequest], LoRARequest]] = None,
        prompt_adapter_request: Optional[PromptAdapterRequest] = None,
    ) -> List[ClassificationRequestOutput]:
        """
        Generate class logits for each prompt.

        This class automatically batches the given prompts, considering
        the memory constraint. For the best performance, put all of your prompts
        into a single list and pass it to this method.

        Args:
            prompts: The prompts to the LLM. You may pass a sequence of prompts
                for batch inference. See :class:`~vllm.inputs.PromptType`
                for more details about the format of each prompts.
            use_tqdm: Whether to use tqdm to display the progress bar.
            lora_request: LoRA request to use for generation, if any.
            prompt_adapter_request: Prompt Adapter request to use for
                generation, if any.

        Returns:
            A list of ``ClassificationRequestOutput`` objects containing the
            embedding vectors in the same order as the input prompts.
        """
        if self.llm_engine.model_config.task != "classify":
            raise ValueError(
                "Classification API is only enabled for `--task classify`")

        items = self.encode(prompts,
                            use_tqdm=use_tqdm,
                            lora_request=lora_request,
                            prompt_adapter_request=prompt_adapter_request)

        return [ClassificationRequestOutput.from_base(item) for item in items]

    def score(
        self,
        text_1: Union[SingletonPrompt, Sequence[SingletonPrompt]],
        text_2: Union[SingletonPrompt, Sequence[SingletonPrompt]],
        /,
        *,
        truncate_prompt_tokens: Optional[int] = None,
        use_tqdm: bool = True,
        lora_request: Optional[Union[List[LoRARequest], LoRARequest]] = None,
        prompt_adapter_request: Optional[PromptAdapterRequest] = None,
    ) -> List[ScoringRequestOutput]:
        """Generate similarity scores for all pairs ``<text,text_pair>``.

        The inputs can be ``1 -> 1``, ``1 -> N`` or ``N -> N``.
        In the ``1 - N`` case the ``text_1`` sentence will be replicated ``N``
        times to pair with the ``text_2`` sentences.
        The input pairs are used to build a list of prompts for the
        cross encoder model. This class automatically batches the prompts,
        considering the memory constraint. For the best performance, put all
        of your texts into a single list and pass it to this method.

        Args:
            text_1: can be a single prompt or a list of prompts, in which
                case it has to have the same length as the ``text_2`` list
            text_2: The texts to pair with the query to form the input
                to the LLM. See :class:`~vllm.inputs.PromptType` for
                more details about the format of each prompts.
            use_tqdm: Whether to use tqdm to display the progress bar.
            lora_request: LoRA request to use for generation, if any.
            prompt_adapter_request: Prompt Adapter request to use for
                generation, if any.

        Returns:
            A list of ``ScoringRequestOutput`` objects containing the
            generated scores in the same order as the input prompts.
        """

        runner_type = self.llm_engine.model_config.runner_type
        if runner_type != "pooling":
            messages = ["LLM.score() is only supported for pooling models."]

            supported_runner_types = self.llm_engine.model_config \
                .supported_runner_types
            if "pooling" in supported_runner_types:
                messages.append(
                    "Your model supports the 'pooling' runner, but is "
                    f"currently initialized for the '{runner_type}' runner. "
                    "Please initialize vLLM using `--task embed`, "
                    "`--task classify`, `--task score` etc.")

            raise ValueError(" ".join(messages))

        if self.llm_engine.model_config.task not in ["embed", "score"]:
            raise ValueError(
                "Score API is only enabled for `--task embed or score`")

        # the tokenizer for models such as
        # "cross-encoder/ms-marco-MiniLM-L-6-v2" doesn't support passing
        # lists of tokens to the `text` and `text_pair` kwargs
        tokenizer = self.llm_engine.get_tokenizer()

        def ensure_str(prompt: SingletonPrompt):
            if isinstance(prompt, dict):
                if "multi_modal_data" in prompt:
                    raise ValueError("Multi-modal prompt is not "
                                     "supported for scoring")
                elif "prompt_token_ids" in prompt:
                    prompt = tokenizer.decode(
                        cast(TokensPrompt, prompt)["prompt_token_ids"])
                elif "prompt" in prompt:
                    prompt = cast(TextPrompt, prompt)["prompt"]
            assert type(prompt) is str
            return prompt

        if isinstance(text_1, (str, dict)):
            # Convert a single prompt to a list.
            text_1 = [text_1]
        text_1 = [ensure_str(t) for t in text_1]

        if isinstance(text_2, (str, dict)):
            # Convert a single prompt to a list.
            text_2 = [text_2]
        text_2 = [ensure_str(t) for t in text_2]

        if len(text_1) > 1 and len(text_1) != len(text_2):
            raise ValueError("Input lengths must be either 1:1, 1:N or N:N")
        if len(text_1) == 0:
            raise ValueError("At least one text element must be given")
        if len(text_2) == 0:
            raise ValueError("At least one text_pair element must be given")

        if self.llm_engine.model_config.is_cross_encoder:
            if isinstance(tokenizer, MistralTokenizer):
                raise ValueError(
                    "MistralTokenizer not supported for cross-encoding")

            if len(text_1) == 1:
                text_1 = text_1 * len(text_2)

            input_pairs = [(t1, t2) for t1, t2 in zip(text_1, text_2)]

            pooling_params = PoolingParams()

            tokenization_kwargs: Dict[str, Any] = {}
            if truncate_prompt_tokens is not None:
                tokenization_kwargs["truncation"] = True
                tokenization_kwargs["max_length"] = truncate_prompt_tokens

            parsed_prompts = []

            for q, t in input_pairs:
                prompt_inputs = tokenizer(text=q,
                                          text_pair=t,
                                          **tokenization_kwargs)
                engine_prompt = TokensPrompt(
                    prompt_token_ids=prompt_inputs["input_ids"],
                    token_type_ids=prompt_inputs.get("token_type_ids"))
                parsed_prompts.append(engine_prompt)

            self._validate_and_add_requests(
                prompts=parsed_prompts,
                params=pooling_params,
                lora_request=lora_request,
                prompt_adapter_request=prompt_adapter_request,
            )

            outputs = self._run_engine(use_tqdm=use_tqdm)
            items = self.engine_class.validate_outputs(outputs,
                                                       PoolingRequestOutput)

            return [ScoringRequestOutput.from_base(item) for item in items]

        elif self.llm_engine.model_config.runner_type == "pooling":
            encoded_text = self.encode(text_1 + text_2)
            encoded_text_1 = encoded_text[0:len(text_1)]
            encoded_text_2 = encoded_text[len(text_1):]

            if len(encoded_text_1) == 1:
                encoded_text_1 = encoded_text_1 * len(encoded_text_2)

            output_pairs = [(t1, t2)
                            for t1, t2 in zip(encoded_text_1, encoded_text_2)]

            scores = []
            cosSim = torch.nn.CosineSimilarity(0)

            for embed_1, embed_2 in output_pairs:
                pair_score = cosSim(embed_1.outputs.data, embed_2.outputs.data)

                if getattr(tokenizer, "pad_token", None) is None:
                    tokens = embed_1.prompt_token_ids + embed_2.prompt_token_ids
                else:
                    tokens = embed_1.prompt_token_ids + [
                        tokenizer.pad_token_type_id
                    ] + embed_2.prompt_token_ids

                scores.append(
                    PoolingRequestOutput(
                        request_id=f"{embed_1.request_id}_{embed_2.request_id}",
                        outputs=pair_score,
                        prompt_token_ids=tokens,
                        finished=True))

            items = self.engine_class.validate_outputs(scores,
                                                       PoolingRequestOutput)
            return [ScoringRequestOutput.from_base(item) for item in items]

        raise ValueError(
            "Your model does not support cross encoding and pooling.")

    def start_profile(self) -> None:
        self.llm_engine.start_profile()

    def stop_profile(self) -> None:
        self.llm_engine.stop_profile()

    # LEGACY
    def _convert_v1_inputs(
        self,
        prompts: Optional[Union[str, List[str]]],
        prompt_token_ids: Optional[Union[List[int], List[List[int]]]],
    ):
        # skip_tokenizer_init is now checked in engine

        if prompts is not None:
            prompts = [p["content"] for p in parse_and_batch_prompt(prompts)]
        if prompt_token_ids is not None:
            prompt_token_ids = [
                p["content"] for p in parse_and_batch_prompt(prompt_token_ids)
            ]

        num_requests = None
        if prompts is not None:
            num_requests = len(prompts)
        if prompt_token_ids is not None:
            if (num_requests is not None
                    and num_requests != len(prompt_token_ids)):
                raise ValueError("The lengths of prompts and prompt_token_ids "
                                 "must be the same.")

            num_requests = len(prompt_token_ids)
        if num_requests is None:
            raise ValueError("Either prompts or prompt_token_ids must be "
                             "provided.")

        parsed_prompts: List[PromptType] = []
        for i in range(num_requests):
            item: PromptType

            if prompts is not None:
                item = TextPrompt(prompt=prompts[i])
            elif prompt_token_ids is not None:
                item = TokensPrompt(prompt_token_ids=prompt_token_ids[i])
            else:
                raise AssertionError

            parsed_prompts.append(item)

        return parsed_prompts

    def _validate_and_add_requests(
        self,
        prompts: Union[PromptType, Sequence[PromptType]],
        params: Union[SamplingParams, Sequence[SamplingParams], PoolingParams,
                      Sequence[PoolingParams]],
        lora_request: Optional[Union[Sequence[LoRARequest], LoRARequest]],
        prompt_adapter_request: Optional[PromptAdapterRequest],
        guided_options: Optional[GuidedDecodingRequest] = None,
        priority: Optional[List[int]] = None,
    ) -> None:
        if guided_options is not None:
            warnings.warn(
                "guided_options_request is deprecated, use "
                "SamplingParams.guided_decoding instead",
                DeprecationWarning,
                stacklevel=2,
            )

        if isinstance(prompts, (str, dict)):
            # Convert a single prompt to a list.
            prompts = [prompts]

        num_requests = len(prompts)
        if isinstance(params, list) and len(params) != num_requests:
            raise ValueError("The lengths of prompts and params "
                             "must be the same.")
        if isinstance(lora_request,
                      list) and len(lora_request) != num_requests:
            raise ValueError("The lengths of prompts and lora_request "
                             "must be the same.")

        for sp in params if isinstance(params, list) else (params, ):
            if isinstance(sp, SamplingParams):
                self._add_guided_params(sp, guided_options)

                # We only care about the final output
                sp.output_kind = RequestOutputKind.FINAL_ONLY

        # Add requests to the engine.
        for i, prompt in enumerate(prompts):
            self._add_request(
                prompt,
                params[i] if isinstance(params, Sequence) else params,
                lora_request=lora_request[i] if isinstance(
                    lora_request, Sequence) else lora_request,
                prompt_adapter_request=prompt_adapter_request,
                priority=priority[i] if priority else 0,
            )

    def _add_request(
        self,
        prompt: PromptType,
        params: Union[SamplingParams, PoolingParams],
        lora_request: Optional[LoRARequest] = None,
        prompt_adapter_request: Optional[PromptAdapterRequest] = None,
        priority: int = 0,
    ) -> None:
        request_id = str(next(self.request_counter))
        self.llm_engine.add_request(
            request_id,
            prompt,
            params,
            lora_request=lora_request,
            prompt_adapter_request=prompt_adapter_request,
            priority=priority,
        )

    def _add_guided_params(
            self,
            params: SamplingParams,
            guided_options: Optional[GuidedDecodingRequest] = None):
        if guided_options is None:
            return params

        if params.guided_decoding is not None:
            raise ValueError("Cannot set both guided_options_request and"
                             "params.guided_decoding.")

        params.guided_decoding = GuidedDecodingParams(
            json=guided_options.guided_json,
            regex=guided_options.guided_regex,
            choice=guided_options.guided_choice,
            grammar=guided_options.guided_grammar,
            json_object=guided_options.guided_json_object,
            backend=guided_options.guided_decoding_backend,
            whitespace_pattern=guided_options.guided_whitespace_pattern)
        return params

    def _run_engine(
            self, *, use_tqdm: bool
    ) -> List[Union[RequestOutput, PoolingRequestOutput]]:
        # Initialize tqdm.
        if use_tqdm:
            num_requests = self.llm_engine.get_num_unfinished_requests()
            pbar = tqdm(
                total=num_requests,
                desc="Processed prompts",
                dynamic_ncols=True,
                postfix=(f"est. speed input: {0:.2f} toks/s, "
                         f"output: {0:.2f} toks/s"),
            )

        # Run the engine.
        outputs: List[Union[RequestOutput, PoolingRequestOutput]] = []
        total_in_toks = 0
        total_out_toks = 0
        while self.llm_engine.has_unfinished_requests():
            step_outputs = self.llm_engine.step()
            for output in step_outputs:
                if output.finished:
                    outputs.append(output)
                    if use_tqdm:
                        if isinstance(output, RequestOutput):
                            # Calculate tokens only for RequestOutput
                            assert output.prompt_token_ids is not None
                            total_in_toks += len(output.prompt_token_ids)
                            in_spd = total_in_toks / pbar.format_dict["elapsed"]
                            total_out_toks += sum(
                                len(stp.token_ids) for stp in output.outputs)
                            out_spd = (total_out_toks /
                                       pbar.format_dict["elapsed"])
                            pbar.postfix = (
                                f"est. speed input: {in_spd:.2f} toks/s, "
                                f"output: {out_spd:.2f} toks/s")
                        pbar.update(1)

        if use_tqdm:
            pbar.close()
        # Sort the outputs by request ID.
        # This is necessary because some requests may be finished earlier than
        # its previous requests.
        return sorted(outputs, key=lambda x: int(x.request_id))<|MERGE_RESOLUTION|>--- conflicted
+++ resolved
@@ -4,12 +4,9 @@
 from typing import (Any, Callable, ClassVar, Dict, List, Optional, Sequence,
                     Tuple, Type, Union, cast, overload)
 
-<<<<<<< HEAD
-import torch
-=======
 import cloudpickle
 import torch.nn as nn
->>>>>>> 3aec49e5
+import torch
 from tqdm import tqdm
 from typing_extensions import TypeVar, deprecated
 
