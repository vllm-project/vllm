--- conflicted
+++ resolved
@@ -15,12 +15,8 @@
 from typing_extensions import TypeVar, deprecated
 
 from vllm.beam_search import (BeamSearchInstance, BeamSearchOutput,
-<<<<<<< HEAD
-                              BeamSearchSequence, get_beam_search_score)
-=======
                               BeamSearchSequence,
                               create_sort_beams_key_function)
->>>>>>> 110df743
 from vllm.config import (CompilationConfig, ModelDType, TokenizerMode,
                          is_init_field)
 from vllm.engine.arg_utils import (EngineArgs, HfOverrides, PoolerConfig,
@@ -209,8 +205,6 @@
             if isinstance(worker_cls, type):
                 kwargs["worker_cls"] = cloudpickle.dumps(worker_cls)
 
-<<<<<<< HEAD
-=======
         if "kv_transfer_config" in kwargs and isinstance(
                 kwargs["kv_transfer_config"], dict):
             from vllm.config import KVTransferConfig
@@ -228,7 +222,6 @@
                 raise ValueError(
                     f"Invalid 'kv_transfer_config' provided: {e}") from e
 
->>>>>>> 110df743
         if hf_overrides is None:
             hf_overrides = {}
 
@@ -576,10 +569,7 @@
         prompts: list[Union[TokensPrompt, TextPrompt]],
         params: BeamSearchParams,
         lora_request: Optional[Union[list[LoRARequest], LoRARequest]] = None,
-<<<<<<< HEAD
-=======
         use_tqdm: bool = False,
->>>>>>> 110df743
     ) -> list[BeamSearchOutput]:
         """
         Generate sequences using beam search.
@@ -589,10 +579,7 @@
                 of token IDs.
             params: The beam search parameters.
             lora_request: LoRA request to use for generation, if any.
-<<<<<<< HEAD
-=======
             use_tqdm: Whether to use tqdm to display the progress bar.
->>>>>>> 110df743
         """
         # TODO: how does beam search work together with length penalty,
         # frequency, penalty, and stopping criteria, etc.?
@@ -605,18 +592,11 @@
         lora_requests = self._get_beam_search_lora_requests(
             lora_request, prompts)
 
-<<<<<<< HEAD
-        def sort_beams_key(x: BeamSearchSequence) -> float:
-            return get_beam_search_score(x.tokens, x.cum_logprob,
-                                         tokenizer.eos_token_id,
-                                         length_penalty)
-=======
         tokenizer = self.get_tokenizer()
         sort_beams_key = create_sort_beams_key_function(
             tokenizer.eos_token_id,
             length_penalty,
         )
->>>>>>> 110df743
 
         def create_tokens_prompt_from_beam(
                 beam: BeamSearchSequence) -> TokensPrompt:
@@ -662,9 +642,6 @@
                     **mm_kwargs,
                 ), )
 
-<<<<<<< HEAD
-        for _ in range(max_tokens):
-=======
         token_iter = range(max_tokens)
         if use_tqdm:
             token_iter = tqdm(token_iter,
@@ -677,7 +654,6 @@
                 "reflect instance-level progress.")
 
         for _ in token_iter:
->>>>>>> 110df743
             all_beams: list[BeamSearchSequence] = list(
                 sum((instance.beams for instance in instances), []))
             pos = [0] + list(
@@ -1408,17 +1384,10 @@
         for more details.
 
         Args:
-<<<<<<< HEAD
-            tags: An optional list of tags to reallocate the engine memory 
-                for specific memory allocations. Values must be in 
-                `("weights", "kv_cache")`. If None, all memory is reallocated.
-                wake_up should be called with all tags (or None) before the 
-=======
             tags: An optional list of tags to reallocate the engine memory
                 for specific memory allocations. Values must be in
                 `("weights", "kv_cache")`. If None, all memory is reallocated.
                 wake_up should be called with all tags (or None) before the
->>>>>>> 110df743
                 engine is used again.
         """
         self.llm_engine.wake_up(tags)
