# SPDX-License-Identifier: Apache-2.0
# SPDX-FileCopyrightText: Copyright contributors to the vLLM project

import itertools
from collections.abc import Sequence
from typing import TYPE_CHECKING, Any, Callable, Optional, Union, cast

import cloudpickle
import torch.nn as nn
from pydantic import ValidationError
from tqdm.auto import tqdm
from typing_extensions import TypeVar, deprecated

from vllm.beam_search import (
    BeamSearchInstance,
    BeamSearchOutput,
    BeamSearchSequence,
    create_sort_beams_key_function,
)
from vllm.config import (
    CompilationConfig,
    PoolerConfig,
    StructuredOutputsConfig,
    is_init_field,
)
from vllm.config.model import (
    ConvertOption,
    HfOverrides,
    ModelDType,
    RunnerOption,
    TokenizerMode,
)
from vllm.engine.arg_utils import EngineArgs
from vllm.entrypoints.chat_utils import (
    ChatCompletionMessageParam,
    ChatTemplateContentFormatOption,
    apply_hf_chat_template,
    apply_mistral_chat_template,
    parse_chat_messages,
    resolve_chat_template_content_format,
)
from vllm.entrypoints.score_utils import (
    ScoreContentPartParam,
    ScoreMultiModalParam,
    _cosine_similarity,
    _validate_score_input_lens,
    compress_token_type_ids,
    get_score_prompt,
)
from vllm.entrypoints.utils import _validate_truncation_size, log_non_default_args
from vllm.inputs import (
    DataPrompt,
    PromptType,
    SingletonPrompt,
    TextPrompt,
    TokensPrompt,
)
from vllm.inputs.parse import get_prompt_components
from vllm.logger import init_logger
from vllm.lora.request import LoRARequest
from vllm.model_executor.layers.quantization import QuantizationMethods
from vllm.outputs import (
    ClassificationRequestOutput,
    EmbeddingRequestOutput,
    PoolingRequestOutput,
    RequestOutput,
    ScoringRequestOutput,
)
from vllm.pooling_params import PoolingParams
from vllm.sampling_params import BeamSearchParams, RequestOutputKind, SamplingParams
from vllm.tasks import PoolingTask
from vllm.transformers_utils.tokenizer import (
    AnyTokenizer,
    MistralTokenizer,
    get_cached_tokenizer,
)
from vllm.usage.usage_lib import UsageContext
from vllm.utils import Counter, Device, as_iter, is_list_of
from vllm.v1.engine import EngineCoreRequest
from vllm.v1.engine.llm_engine import LLMEngine
from vllm.v1.sample.logits_processor import LogitsProcessor

if TYPE_CHECKING:
    from vllm.v1.metrics.reader import Metric

logger = init_logger(__name__)

_R = TypeVar("_R", default=Any)


class LLM:
    """An LLM for generating texts from given prompts and sampling parameters.

    This class includes a tokenizer, a language model (possibly distributed
    across multiple GPUs), and GPU memory space allocated for intermediate
    states (aka KV cache). Given a batch of prompts and sampling parameters,
    this class generates texts from the model, using an intelligent batching
    mechanism and efficient memory management.

    Args:
        model: The name or path of a HuggingFace Transformers model.
        tokenizer: The name or path of a HuggingFace Transformers tokenizer.
        tokenizer_mode: The tokenizer mode. "auto" will use the fast tokenizer
            if available, and "slow" will always use the slow tokenizer.
        skip_tokenizer_init: If true, skip initialization of tokenizer and
            detokenizer. Expect valid prompt_token_ids and None for prompt
            from the input.
        trust_remote_code: Trust remote code (e.g., from HuggingFace) when
            downloading the model and tokenizer.
        allowed_local_media_path: Allowing API requests to read local images
            or videos from directories specified by the server file system.
            This is a security risk. Should only be enabled in trusted
            environments.
        allowed_media_domains: If set, only media URLs that belong to this
            domain can be used for multi-modal inputs.
        tensor_parallel_size: The number of GPUs to use for distributed
            execution with tensor parallelism.
        dtype: The data type for the model weights and activations. Currently,
            we support `float32`, `float16`, and `bfloat16`. If `auto`, we use
            the `torch_dtype` attribute specified in the model config file.
            However, if the `torch_dtype` in the config is `float32`, we will
            use `float16` instead.
        quantization: The method used to quantize the model weights. Currently,
            we support "awq", "gptq", and "fp8" (experimental).
            If None, we first check the `quantization_config` attribute in the
            model config file. If that is None, we assume the model weights are
            not quantized and use `dtype` to determine the data type of
            the weights.
        revision: The specific model version to use. It can be a branch name,
            a tag name, or a commit id.
        tokenizer_revision: The specific tokenizer version to use. It can be a
            branch name, a tag name, or a commit id.
        seed: The seed to initialize the random number generator for sampling.
        gpu_memory_utilization: The ratio (between 0 and 1) of GPU memory to
            reserve for the model weights, activations, and KV cache. Higher
            values will increase the KV cache size and thus improve the model's
            throughput. However, if the value is too high, it may cause out-of-
            memory (OOM) errors.
        kv_cache_memory_bytes: Size of KV Cache per GPU in bytes. By default,
            this is set to None and vllm can automatically infer the kv cache
            size based on gpu_memory_utilization. However, users may want to
            manually specify the kv cache memory size. kv_cache_memory_bytes
            allows more fine-grain control of how much memory gets used when
            compared with using gpu_memory_utilization. Note that
            kv_cache_memory_bytes (when not-None) ignores
            gpu_memory_utilization
        swap_space: The size (GiB) of CPU memory per GPU to use as swap space.
            This can be used for temporarily storing the states of the requests
            when their `best_of` sampling parameters are larger than 1. If all
            requests will have `best_of=1`, you can safely set this to 0.
            Noting that `best_of` is only supported in V0. Otherwise, too small
            values may cause out-of-memory (OOM) errors.
        cpu_offload_gb: The size (GiB) of CPU memory to use for offloading
            the model weights. This virtually increases the GPU memory space
            you can use to hold the model weights, at the cost of CPU-GPU data
            transfer for every forward pass.
        enforce_eager: Whether to enforce eager execution. If True, we will
            disable CUDA graph and always execute the model in eager mode.
            If False, we will use CUDA graph and eager execution in hybrid.
        disable_custom_all_reduce: See
            [ParallelConfig][vllm.config.ParallelConfig].
        hf_token: The token to use as HTTP bearer authorization for remote files
            . If `True`, will use the token generated when running
            `huggingface-cli login` (stored in `~/.huggingface`).
        hf_overrides: If a dictionary, contains arguments to be forwarded to the
            HuggingFace config. If a callable, it is called to update the
            HuggingFace config.
        mm_processor_kwargs: Arguments to be forwarded to the model's processor
            for multi-modal data, e.g., image processor. Overrides for the
            multi-modal processor obtained from `AutoProcessor.from_pretrained`.
            The available overrides depend on the model that is being run.
            For example, for Phi-3-Vision: `{"num_crops": 4}`.
        pooler_config: Initialize non-default pooling config for the pooling
            model. e.g. `PoolerConfig(pooling_type="mean", normalize=False)`.
        override_pooler_config: [DEPRECATED] Use `pooler_config` instead. This
            argument is deprecated and will be removed in v0.12.0 or v1.0.0,
            whichever is sooner.
        compilation_config: Either an integer or a dictionary. If it is an
            integer, it is used as the level of compilation optimization. If it
            is a dictionary, it can specify the full compilation configuration.
        **kwargs: Arguments for [`EngineArgs`][vllm.EngineArgs].

    Note:
        This class is intended to be used for offline inference. For online
        serving, use the [AsyncLLMEngine][vllm.AsyncLLMEngine] class instead.
    """

    def __init__(
        self,
        model: str,
        *,
        runner: RunnerOption = "auto",
        convert: ConvertOption = "auto",
        tokenizer: Optional[str] = None,
        tokenizer_mode: TokenizerMode = "auto",
        skip_tokenizer_init: bool = False,
        trust_remote_code: bool = False,
        allowed_local_media_path: str = "",
        allowed_media_domains: Optional[list[str]] = None,
        tensor_parallel_size: int = 1,
        dtype: ModelDType = "auto",
        quantization: Optional[QuantizationMethods] = None,
        revision: Optional[str] = None,
        tokenizer_revision: Optional[str] = None,
        seed: Optional[int] = None,
        gpu_memory_utilization: float = 0.9,
        swap_space: float = 4,
        cpu_offload_gb: float = 0,
        enforce_eager: bool = False,
        disable_custom_all_reduce: bool = False,
        hf_token: Optional[Union[bool, str]] = None,
        hf_overrides: Optional[HfOverrides] = None,
        mm_processor_kwargs: Optional[dict[str, Any]] = None,
        pooler_config: Optional[PoolerConfig] = None,
        override_pooler_config: Optional[PoolerConfig] = None,
        structured_outputs_config: Optional[
            Union[dict[str, Any], StructuredOutputsConfig]
        ] = None,
        kv_cache_memory_bytes: Optional[int] = None,
        compilation_config: Optional[
            Union[int, dict[str, Any], CompilationConfig]
        ] = None,
        logits_processors: Optional[list[Union[str, type[LogitsProcessor]]]] = None,
        **kwargs: Any,
    ) -> None:
        """LLM constructor."""

        if "disable_log_stats" not in kwargs:
            kwargs["disable_log_stats"] = True

        if "worker_cls" in kwargs:
            worker_cls = kwargs["worker_cls"]
            # if the worker_cls is not qualified string name,
            # we serialize it using cloudpickle to avoid pickling issues
            if isinstance(worker_cls, type):
                kwargs["worker_cls"] = cloudpickle.dumps(worker_cls)

        if "kv_transfer_config" in kwargs and isinstance(
            kwargs["kv_transfer_config"], dict
        ):
            from vllm.config.kv_transfer import KVTransferConfig

            raw_config_dict = kwargs["kv_transfer_config"]
            try:
                kwargs["kv_transfer_config"] = KVTransferConfig(**raw_config_dict)
            except ValidationError as e:
                logger.error(
                    "Failed to convert 'kv_transfer_config' dict to "
                    "KVTransferConfig object. Dict: %s. Error: %s",
                    raw_config_dict,
                    e,
                )
                # Consider re-raising a more specific vLLM error or ValueError
                # to provide better context to the user.
                raise ValueError(f"Invalid 'kv_transfer_config' provided: {e}") from e

        if hf_overrides is None:
            hf_overrides = {}

        if compilation_config is not None:
            if isinstance(compilation_config, int):
                compilation_config_instance = CompilationConfig(
                    level=compilation_config
                )
            elif isinstance(compilation_config, dict):
                compilation_config_instance = CompilationConfig(
                    **{
                        k: v
                        for k, v in compilation_config.items()
                        if is_init_field(CompilationConfig, k)
                    }
                )
            else:
                compilation_config_instance = compilation_config
        else:
            compilation_config_instance = CompilationConfig()

        if structured_outputs_config is not None:
            if isinstance(structured_outputs_config, dict):
                structured_outputs_instance = StructuredOutputsConfig(
                    **{
                        k: v
                        for k, v in structured_outputs_config.items()
                        if is_init_field(StructuredOutputsConfig, k)
                    }
                )
            else:
                structured_outputs_instance = structured_outputs_config
        else:
            structured_outputs_instance = StructuredOutputsConfig()

        engine_args = EngineArgs(
            model=model,
            runner=runner,
            convert=convert,
            tokenizer=tokenizer,
            tokenizer_mode=tokenizer_mode,
            skip_tokenizer_init=skip_tokenizer_init,
            trust_remote_code=trust_remote_code,
            allowed_local_media_path=allowed_local_media_path,
            allowed_media_domains=allowed_media_domains,
            tensor_parallel_size=tensor_parallel_size,
            dtype=dtype,
            quantization=quantization,
            revision=revision,
            tokenizer_revision=tokenizer_revision,
            seed=seed,
            gpu_memory_utilization=gpu_memory_utilization,
            kv_cache_memory_bytes=kv_cache_memory_bytes,
            swap_space=swap_space,
            cpu_offload_gb=cpu_offload_gb,
            enforce_eager=enforce_eager,
            disable_custom_all_reduce=disable_custom_all_reduce,
            hf_token=hf_token,
            hf_overrides=hf_overrides,
            mm_processor_kwargs=mm_processor_kwargs,
            pooler_config=pooler_config,
            override_pooler_config=override_pooler_config,
            structured_outputs_config=structured_outputs_instance,
            compilation_config=compilation_config_instance,
            logits_processors=logits_processors,
            **kwargs,
        )

        log_non_default_args(engine_args)

        # Create the Engine (autoselects V0 vs V1)
        self.llm_engine = LLMEngine.from_engine_args(
            engine_args=engine_args, usage_context=UsageContext.LLM_CLASS
        )
        self.engine_class = type(self.llm_engine)

        self.request_counter = Counter()
        self.default_sampling_params: Union[dict[str, Any], None] = None

<<<<<<< HEAD
        supported_tasks = self.llm_engine.get_supported_tasks()  # type: ignore

        logger.debug_once("Supported_tasks: %s", supported_tasks)

=======
        supported_tasks = self.llm_engine.get_supported_tasks()
        logger.info("Supported tasks: %s", supported_tasks)
>>>>>>> d1ddf340
        self.supported_tasks = supported_tasks

        self.model_config = self.llm_engine.model_config
        self.processor = self.llm_engine.processor
        self.io_processor = self.llm_engine.io_processor

    def get_tokenizer(self) -> AnyTokenizer:
        return self.llm_engine.get_tokenizer()

    @deprecated("`set_tokenizer` is deprecated and will be removed in v0.13.")
    def set_tokenizer(self, tokenizer: AnyTokenizer) -> None:
        # While CachedTokenizer is dynamic, have no choice but
        # compare class name. Misjudgment will arise from
        # user-defined tokenizer started with 'Cached'
        if tokenizer.__class__.__name__.startswith("Cached"):
            self.llm_engine.tokenizer = tokenizer
        else:
            self.llm_engine.tokenizer = get_cached_tokenizer(tokenizer)

    def get_default_sampling_params(self) -> SamplingParams:
        if self.default_sampling_params is None:
            self.default_sampling_params = self.model_config.get_diff_sampling_param()
        if self.default_sampling_params:
            return SamplingParams.from_optional(**self.default_sampling_params)
        return SamplingParams()

    def generate(
        self,
        prompts: Union[PromptType, Sequence[PromptType]],
        sampling_params: Optional[
            Union[SamplingParams, Sequence[SamplingParams]]
        ] = None,
        *,
        use_tqdm: Union[bool, Callable[..., tqdm]] = True,
        lora_request: Optional[Union[list[LoRARequest], LoRARequest]] = None,
        priority: Optional[list[int]] = None,
    ) -> list[RequestOutput]:
        """Generates the completions for the input prompts.

        This class automatically batches the given prompts, considering
        the memory constraint. For the best performance, put all of your prompts
        into a single list and pass it to this method.

        Args:
            prompts: The prompts to the LLM. You may pass a sequence of prompts
                for batch inference. See [PromptType][vllm.inputs.PromptType]
                for more details about the format of each prompt.
            sampling_params: The sampling parameters for text generation. If
                None, we use the default sampling parameters.
                When it is a single value, it is applied to every prompt.
                When it is a list, the list must have the same length as the
                prompts and it is paired one by one with the prompt.
            use_tqdm: If `True`, shows a tqdm progress bar.
                If a callable (e.g., `functools.partial(tqdm, leave=False)`),
                it is used to create the progress bar.
                If `False`, no progress bar is created.
            lora_request: LoRA request to use for generation, if any.
            priority: The priority of the requests, if any.
                Only applicable when priority scheduling policy is enabled.

        Returns:
            A list of `RequestOutput` objects containing the
            generated completions in the same order as the input prompts.

        Note:
            Using `prompts` and `prompt_token_ids` as keyword parameters is
            considered legacy and may be deprecated in the future. You should
            instead pass them via the `inputs` parameter.
        """
        model_config = self.model_config
        runner_type = model_config.runner_type
        if runner_type != "generate":
            raise ValueError(
                "LLM.generate() is only supported for generative models. "
                "Try passing `--runner generate` to use the model as a "
                "generative model."
            )

        if sampling_params is None:
            # Use default sampling params.
            sampling_params = self.get_default_sampling_params()

        # Add any modality specific loras to the corresponding prompts
        lora_request = self._get_modality_specific_lora_reqs(prompts, lora_request)

        self._validate_and_add_requests(
            prompts=prompts,
            params=sampling_params,
            use_tqdm=use_tqdm,
            lora_request=lora_request,
            priority=priority,
        )

        outputs = self._run_engine(use_tqdm=use_tqdm)
        return self.engine_class.validate_outputs(outputs, RequestOutput)

    def _get_modality_specific_lora_reqs(
        self,
        prompts: Union[PromptType, Sequence[PromptType]],
        lora_request: Optional[Union[list[LoRARequest], LoRARequest]],
    ):
        # Grab the lora config off the vllm config on the engine,
        # since this is the same for both v0 & v1.
        lora_config = self.llm_engine.vllm_config.lora_config

        # If there's no lora config / default_mm_loras, or the model
        # isn't multimodal, leave the lora as is.
        if (
            lora_config is None
            or not self.model_config.is_multimodal_model
            or (lora_config and lora_config.default_mm_loras is None)
        ):
            return lora_request

        if not isinstance(prompts, Sequence):
            prompts = [prompts]

        optional_loras = (
            [lora_request] * len(prompts)
            if not isinstance(lora_request, Sequence)
            else lora_request
        )

        return [
            self._resolve_single_prompt_mm_lora(
                prompt,
                opt_lora_req,
                lora_config.default_mm_loras,
            )
            for prompt, opt_lora_req in zip(prompts, optional_loras)
        ]

    def _resolve_single_prompt_mm_lora(
        self,
        prompt: PromptType,
        lora_request: Optional[LoRARequest],
        default_mm_loras: Optional[dict[str, str]],
    ):
        if (
            not default_mm_loras
            or not isinstance(prompt, dict)
            or not (mm_data := prompt.get("multi_modal_data") or {})
        ):
            return lora_request

        intersection = set(
            mm_data.keys()  # type: ignore
        ).intersection(default_mm_loras.keys())
        if not intersection:
            return lora_request
        if len(intersection) > 1:
            # TODO: Would be nice to be able to have multiple loras per prompt
            logger.warning(
                "Multiple modality specific loras were registered and would be"
                " used by a single prompt consuming several modalities; "
                " currently we only support one lora per request; as such,"
                " lora(s) registered with modalities: %s"
                " will be skipped",
                intersection,
            )
            return lora_request

        # Build the LoRA request; the ID of the default mm lora is the
        # index of the modality name sorted alphabetically + 1.
        modality_name = intersection.pop()
        modality_lora_path = default_mm_loras[modality_name]
        modality_lora_id = sorted(default_mm_loras).index(modality_name) + 1

        # If we have a collision, warn if there is a collision,
        # but always send the explicitly provided request.
        if lora_request:
            if lora_request.lora_int_id != modality_lora_id:
                logger.warning(
                    "A modality with a registered lora and a lora_request "
                    "with a different ID were provided; falling back to the "
                    "lora_request as we only apply one LoRARequest per prompt"
                )
            return lora_request

        return LoRARequest(
            modality_name,
            modality_lora_id,
            modality_lora_path,
        )

    def collective_rpc(
        self,
        method: Union[str, Callable[..., _R]],
        timeout: Optional[float] = None,
        args: tuple = (),
        kwargs: Optional[dict[str, Any]] = None,
    ) -> list[_R]:
        """
        Execute an RPC call on all workers.

        Args:
            method: Name of the worker method to execute, or a callable that
                is serialized and sent to all workers to execute.

                If the method is a callable, it should accept an additional
                `self` argument, in addition to the arguments passed in `args`
                and `kwargs`. The `self` argument will be the worker object.
            timeout: Maximum time in seconds to wait for execution. Raises a
                [`TimeoutError`][] on timeout. `None` means wait indefinitely.
            args: Positional arguments to pass to the worker method.
            kwargs: Keyword arguments to pass to the worker method.

        Returns:
            A list containing the results from each worker.

        Note:
            It is recommended to use this API to only pass control messages,
            and set up data-plane communication to pass data.
        """

        return self.llm_engine.collective_rpc(method, timeout, args, kwargs)

    def apply_model(self, func: Callable[[nn.Module], _R]) -> list[_R]:
        """
        Run a function directly on the model inside each worker,
        returning the result for each of them.

        !!! warning
            To reduce the overhead of data transfer, avoid returning large
            arrays or tensors from this method. If you must return them,
            make sure you move them to CPU first to avoid taking up additional
            VRAM!
        """
        return self.llm_engine.apply_model(func)

    def _get_beam_search_lora_requests(
        self,
        lora_request: Optional[Union[list[LoRARequest], LoRARequest]],
        prompts: list[Union[TokensPrompt, TextPrompt]],
    ) -> list[Optional[LoRARequest]]:
        """Get the optional lora request corresponding to each prompt."""
        if isinstance(lora_request, Sequence) and len(lora_request) != len(prompts):
            raise ValueError(
                "Lora request list should be the same length as the prompts"
            )

        if lora_request is None or isinstance(lora_request, LoRARequest):
            return [lora_request] * len(prompts)

        raise TypeError(f"Invalid lora_request type {type(lora_request)}")

    def beam_search(
        self,
        prompts: list[Union[TokensPrompt, TextPrompt]],
        params: BeamSearchParams,
        lora_request: Optional[Union[list[LoRARequest], LoRARequest]] = None,
        use_tqdm: bool = False,
        concurrency_limit: Optional[int] = None,
    ) -> list[BeamSearchOutput]:
        """
        Generate sequences using beam search.

        Args:
            prompts: A list of prompts. Each prompt can be a string or a list
                of token IDs.
            params: The beam search parameters.
            lora_request: LoRA request to use for generation, if any.
            use_tqdm: Whether to use tqdm to display the progress bar.
            concurrency_limit: The maximum number of concurrent requests.
                If None, the number of concurrent requests is unlimited.
        """
        # TODO: how does beam search work together with length penalty,
        # frequency, penalty, and stopping criteria, etc.?
        beam_width = params.beam_width
        max_tokens = params.max_tokens
        temperature = params.temperature
        ignore_eos = params.ignore_eos
        length_penalty = params.length_penalty

        lora_requests = self._get_beam_search_lora_requests(lora_request, prompts)

        tokenizer = self.get_tokenizer()
        sort_beams_key = create_sort_beams_key_function(
            tokenizer.eos_token_id,
            length_penalty,
        )

        if use_tqdm and concurrency_limit is not None:
            logger.warning(
                "Progress bar is not supported when using concurrency_limit. "
                "Disabling progress bar."
            )
            use_tqdm = False

        if concurrency_limit is None:
            concurrency_limit = len(prompts)

        def create_tokens_prompt_from_beam(beam: BeamSearchSequence) -> TokensPrompt:
            token_prompt_kwargs: TokensPrompt = {"prompt_token_ids": beam.tokens}
            if beam.multi_modal_data is not None:
                token_prompt_kwargs["multi_modal_data"] = beam.multi_modal_data

            if beam.mm_processor_kwargs is not None:
                token_prompt_kwargs["mm_processor_kwargs"] = beam.mm_processor_kwargs
            return TokensPrompt(**token_prompt_kwargs)

        # generate 2 * beam_width candidates at each step
        # following the huggingface transformers implementation
        # at https://github.com/huggingface/transformers/blob/e15687fffe5c9d20598a19aeab721ae0a7580f8a/src/transformers/generation/beam_search.py#L534 # noqa
        beam_search_params = SamplingParams(
            logprobs=2 * beam_width, max_tokens=1, temperature=temperature
        )
        instances: list[BeamSearchInstance] = []

        for lora_req, prompt in zip(lora_requests, prompts):
            # Add multimodal processor kwargs & data
            mm_kwargs = {}
            if "multi_modal_data" in prompt:
                mm_kwargs["multi_modal_data"] = prompt["multi_modal_data"]
            if "mm_processor_kwargs" in prompt:
                mm_kwargs["mm_processor_kwargs"] = prompt["mm_processor_kwargs"]

            if "prompt_token_ids" in prompt:
                prompt = cast(TokensPrompt, prompt)  # Needed for mypy
                prompt_tokens = prompt["prompt_token_ids"]
            else:
                prompt_tokens = tokenizer.encode(prompt["prompt"])

            instances.append(
                BeamSearchInstance(
                    prompt_tokens,
                    lora_request=lora_req,
                    logprobs=None,
                    **mm_kwargs,
                ),
            )

        for prompt_start in range(0, len(prompts), concurrency_limit):
            instances_batch = instances[prompt_start : prompt_start + concurrency_limit]

            token_iter = range(max_tokens)
            if use_tqdm:
                token_iter = tqdm(
                    token_iter, desc="Beam search", unit="token", unit_scale=False
                )
                logger.warning(
                    "The progress bar shows the upper bound on token steps and "
                    "may finish early due to stopping conditions. It does not "
                    "reflect instance-level progress."
                )
            for _ in token_iter:
                all_beams: list[BeamSearchSequence] = list(
                    sum((instance.beams for instance in instances_batch), [])
                )
                pos = [0] + list(
                    itertools.accumulate(
                        len(instance.beams) for instance in instances_batch
                    )
                )
                instance_start_and_end: list[tuple[int, int]] = list(
                    zip(pos[:-1], pos[1:])
                )

                if len(all_beams) == 0:
                    break

                # create corresponding batch entries for prompt & optional lora
                prompts_batch, lora_req_batch = zip(
                    *[
                        (create_tokens_prompt_from_beam(beam), beam.lora_request)
                        for beam in all_beams
                    ]
                )

                # only runs for one step
                # we don't need to use tqdm here
                output = self.generate(
                    prompts_batch,
                    sampling_params=beam_search_params,
                    use_tqdm=False,
                    lora_request=lora_req_batch,
                )

                for (start, end), instance in zip(
                    instance_start_and_end, instances_batch
                ):
                    instance_new_beams = []
                    for i in range(start, end):
                        current_beam = all_beams[i]
                        result = output[i]

                        if result.outputs[0].logprobs is not None:
                            # if `result.outputs[0].logprobs` is None, it means
                            # the sequence is completed because of the
                            # max-model-len or abortion. we don't need to add
                            # it to the new beams.
                            logprobs = result.outputs[0].logprobs[0]
                            for token_id, logprob_obj in logprobs.items():
                                new_beam = BeamSearchSequence(
                                    tokens=current_beam.tokens + [token_id],
                                    logprobs=current_beam.logprobs + [logprobs],
                                    lora_request=current_beam.lora_request,
                                    cum_logprob=current_beam.cum_logprob
                                    + logprob_obj.logprob,
                                    multi_modal_data=current_beam.multi_modal_data,
                                    mm_processor_kwargs=current_beam.mm_processor_kwargs,
                                )

                                if (
                                    token_id == tokenizer.eos_token_id
                                    and not ignore_eos
                                ):
                                    instance.completed.append(new_beam)
                                else:
                                    instance_new_beams.append(new_beam)
                    sorted_beams = sorted(
                        instance_new_beams, key=sort_beams_key, reverse=True
                    )
                    instance.beams = sorted_beams[:beam_width]

        outputs = []
        for instance in instances:
            instance.completed.extend(instance.beams)
            sorted_completed = sorted(
                instance.completed, key=sort_beams_key, reverse=True
            )
            best_beams = sorted_completed[:beam_width]

            for beam in best_beams:
                beam.text = tokenizer.decode(beam.tokens)
            outputs.append(BeamSearchOutput(sequences=best_beams))

        return outputs

    def preprocess_chat(
        self,
        messages: Union[
            list[ChatCompletionMessageParam], list[list[ChatCompletionMessageParam]]
        ],
        chat_template: Optional[str] = None,
        chat_template_content_format: ChatTemplateContentFormatOption = "auto",
        add_generation_prompt: bool = True,
        continue_final_message: bool = False,
        tools: Optional[list[dict[str, Any]]] = None,
        chat_template_kwargs: Optional[dict[str, Any]] = None,
        mm_processor_kwargs: Optional[dict[str, Any]] = None,
    ) -> list[TokensPrompt]:
        """
        Generate prompt for a chat conversation. The pre-processed
        prompt can then be used as input for the other LLM methods.

        Refer to `chat` for a complete description of the arguments.
        Returns:
            A list of `TokensPrompts` objects containing the tokenized
            prompt after chat template interpolation, and the
            pre-processed multi-modal inputs.
        """
        list_of_messages: list[list[ChatCompletionMessageParam]]

        # Handle multi and single conversations
        if is_list_of(messages, list):
            # messages is list[list[...]]
            list_of_messages = cast(list[list[ChatCompletionMessageParam]], messages)
        else:
            # messages is list[...]
            list_of_messages = [cast(list[ChatCompletionMessageParam], messages)]

        tokenizer = self.get_tokenizer()
        model_config = self.model_config
        resolved_content_format = resolve_chat_template_content_format(
            chat_template,
            tools,
            chat_template_content_format,
            tokenizer,
            model_config=model_config,
        )

        _chat_template_kwargs: dict[str, Any] = dict(
            chat_template=chat_template,
            add_generation_prompt=add_generation_prompt,
            continue_final_message=continue_final_message,
            tools=tools,
        )
        _chat_template_kwargs.update(chat_template_kwargs or {})

        prompts: list[TokensPrompt] = []

        for msgs in list_of_messages:
            # NOTE: _parse_chat_message_content_parts() currently doesn't
            # handle mm_processor_kwargs, since there is no implementation in
            # the chat message parsing for it.
            conversation, mm_data, mm_uuids = parse_chat_messages(
                msgs,
                model_config,
                tokenizer,
                content_format=resolved_content_format,
            )

            if isinstance(tokenizer, MistralTokenizer):
                prompt_token_ids = apply_mistral_chat_template(
                    tokenizer,
                    messages=msgs,
                    **_chat_template_kwargs,
                )
            else:
                prompt_str = apply_hf_chat_template(
                    tokenizer=tokenizer,
                    conversation=conversation,
                    model_config=model_config,
                    **_chat_template_kwargs,
                )
                # Special tokens are already included in chat templates so
                # should not be added by the tokenizer in this case.
                prompt_token_ids = tokenizer.encode(
                    prompt_str, add_special_tokens=False
                )

            prompt = TokensPrompt(prompt_token_ids=prompt_token_ids)

            if mm_data is not None:
                prompt["multi_modal_data"] = mm_data

            if mm_uuids is not None:
                prompt["multi_modal_uuids"] = mm_uuids

            if mm_processor_kwargs is not None:
                prompt["mm_processor_kwargs"] = mm_processor_kwargs

            prompts.append(prompt)

        return prompts

    def chat(
        self,
        messages: Union[
            list[ChatCompletionMessageParam], list[list[ChatCompletionMessageParam]]
        ],
        sampling_params: Optional[Union[SamplingParams, list[SamplingParams]]] = None,
        use_tqdm: Union[bool, Callable[..., tqdm]] = True,
        lora_request: Optional[LoRARequest] = None,
        chat_template: Optional[str] = None,
        chat_template_content_format: ChatTemplateContentFormatOption = "auto",
        add_generation_prompt: bool = True,
        continue_final_message: bool = False,
        tools: Optional[list[dict[str, Any]]] = None,
        chat_template_kwargs: Optional[dict[str, Any]] = None,
        mm_processor_kwargs: Optional[dict[str, Any]] = None,
    ) -> list[RequestOutput]:
        """
        Generate responses for a chat conversation.

        The chat conversation is converted into a text prompt using the
        tokenizer and calls the [generate][vllm.LLM.generate] method to generate
        the responses.

        Multi-modal inputs can be passed in the same way you would pass them
        to the OpenAI API.

        Args:
            messages: A list of conversations or a single conversation.

                - Each conversation is represented as a list of messages.
                - Each message is a dictionary with 'role' and 'content' keys.

            sampling_params: The sampling parameters for text generation.
                If None, we use the default sampling parameters. When it
                is a single value, it is applied to every prompt. When it
                is a list, the list must have the same length as the
                prompts and it is paired one by one with the prompt.
            use_tqdm: If `True`, shows a tqdm progress bar.
                If a callable (e.g., `functools.partial(tqdm, leave=False)`),
                it is used to create the progress bar.
                If `False`, no progress bar is created.
            lora_request: LoRA request to use for generation, if any.
            chat_template: The template to use for structuring the chat.
                If not provided, the model's default chat template will be used.
            chat_template_content_format: The format to render message content.

                - "string" will render the content as a string.
                  Example: `"Who are you?"`
                - "openai" will render the content as a list of dictionaries,
                  similar to OpenAI schema.
                  Example: `[{"type": "text", "text": "Who are you?"}]`

            add_generation_prompt: If True, adds a generation template
                to each message.
            continue_final_message: If True, continues the final message in
                the conversation instead of starting a new one. Cannot be
                `True` if `add_generation_prompt` is also `True`.
            chat_template_kwargs: Additional kwargs to pass to the chat
                template.
            mm_processor_kwargs: Multimodal processor kwarg overrides for this
                chat request. Only used for offline requests.

        Returns:
            A list of `RequestOutput` objects containing the generated
            responses in the same order as the input messages.
        """

        prompts = self.preprocess_chat(
            messages=messages,
            chat_template=chat_template,
            chat_template_content_format=chat_template_content_format,
            add_generation_prompt=add_generation_prompt,
            continue_final_message=continue_final_message,
            tools=tools,
            chat_template_kwargs=chat_template_kwargs,
            mm_processor_kwargs=mm_processor_kwargs,
        )

        return self.generate(
            prompts,
            sampling_params=sampling_params,
            use_tqdm=use_tqdm,
            lora_request=lora_request,
        )

    def encode(
        self,
        prompts: Union[PromptType, Sequence[PromptType], DataPrompt],
        pooling_params: Optional[Union[PoolingParams, Sequence[PoolingParams]]] = None,
        *,
        truncate_prompt_tokens: Optional[int] = None,
        use_tqdm: Union[bool, Callable[..., tqdm]] = True,
        lora_request: Optional[Union[list[LoRARequest], LoRARequest]] = None,
        pooling_task: PoolingTask = "encode",
        tokenization_kwargs: Optional[dict[str, Any]] = None,
    ) -> list[PoolingRequestOutput]:
        """Apply pooling to the hidden states corresponding to the input
        prompts.

        This class automatically batches the given prompts, considering
        the memory constraint. For the best performance, put all of your prompts
        into a single list and pass it to this method.

        Args:
            prompts: The prompts to the LLM. You may pass a sequence of prompts
                for batch inference. See [PromptType][vllm.inputs.PromptType]
                for more details about the format of each prompt.
            pooling_params: The pooling parameters for pooling. If None, we
                use the default pooling parameters.
            use_tqdm: If `True`, shows a tqdm progress bar.
                If a callable (e.g., `functools.partial(tqdm, leave=False)`),
                it is used to create the progress bar.
                If `False`, no progress bar is created.
            lora_request: LoRA request to use for generation, if any.
            pooling_task: Override the pooling task to use.
            tokenization_kwargs: overrides tokenization_kwargs set in
                pooling_params

        Returns:
            A list of `PoolingRequestOutput` objects containing the
            pooled hidden states in the same order as the input prompts.

        Note:
            Using `prompts` and `prompt_token_ids` as keyword parameters is
            considered legacy and may be deprecated in the future. You should
            instead pass them via the `inputs` parameter.
        """

        if self.supported_tasks == ["encode"] and pooling_task is None:
            pooling_task = "encode"

        if pooling_task is None:
            pooling_task = "embed" if "embed" in self.supported_tasks else "encode"

            logger.warning_once(
                "`LLM.encode` is currently using `pooling_task = %s`.\n"
                "Please use one of the more specific methods or set the "
                "task directly when using `LLM.encode`:\n"
                "  - For embeddings, use `LLM.embed(...)` "
                'or `pooling_task="embed"`.\n'
                "  - For classification logits, use `LLM.classify(...)` "
                'or `pooling_task="classify"`.\n'
                "  - For rewards, use `LLM.reward(...)` "
                'or `pooling_task="reward"`\n'
                "  - For similarity scores, use `LLM.score(...)`.",
                pooling_task,
            )

        model_config = self.model_config
        runner_type = model_config.runner_type
        if runner_type != "pooling":
            raise ValueError(
                "LLM.encode() is only supported for pooling models. "
                "Try passing `--runner pooling` to use the model as a "
                "pooling model."
            )

        if pooling_task not in self.supported_tasks:
            raise ValueError(f"pooling_task must be one of {self.supported_tasks}.")

        if pooling_params is None:
            # Use default pooling params.
            pooling_params = PoolingParams()

        for param in as_iter(pooling_params):
            param.verify(pooling_task, model_config)
            # for backwards compatibility
            if truncate_prompt_tokens is not None:
                param.truncate_prompt_tokens = truncate_prompt_tokens

        io_processor_prompt = False
        if isinstance(prompts, dict) and "data" in prompts:
            io_processor_prompt = True
            if self.io_processor is None:
                raise ValueError(
                    "No IOProcessor plugin installed. Please refer "
                    "to the documentation and to the "
                    "'prithvi_geospatial_mae_io_processor' "
                    "offline inference example for more details."
                )

            # Validate the request data is valid for the loaded plugin
            validated_prompt = self.io_processor.parse_request(prompts)

            # obtain the actual model prompts from the pre-processor
            prompts = self.io_processor.pre_process(prompt=validated_prompt)

        self._validate_and_add_requests(
            prompts=prompts,
            params=pooling_params,
            use_tqdm=use_tqdm,
            lora_request=lora_request,
        )

        outputs = self._run_engine(use_tqdm=use_tqdm)

        model_outputs = self.engine_class.validate_outputs(
            outputs, PoolingRequestOutput
        )

        if io_processor_prompt:
            # get the post-processed model outputs
            assert self.io_processor is not None
            processed_outputs = self.io_processor.post_process(
                model_output=model_outputs
            )

            return [
                PoolingRequestOutput[Any](
                    request_id="",
                    outputs=processed_outputs,
                    prompt_token_ids=[],
                    finished=True,
                )
            ]
        else:
            return model_outputs

    def embed(
        self,
        prompts: Union[PromptType, Sequence[PromptType]],
        *,
        truncate_prompt_tokens: Optional[int] = None,
        use_tqdm: Union[bool, Callable[..., tqdm]] = True,
        pooling_params: Optional[Union[PoolingParams, Sequence[PoolingParams]]] = None,
        lora_request: Optional[Union[list[LoRARequest], LoRARequest]] = None,
    ) -> list[EmbeddingRequestOutput]:
        """
        Generate an embedding vector for each prompt.

        This class automatically batches the given prompts, considering
        the memory constraint. For the best performance, put all of your prompts
        into a single list and pass it to this method.

        Args:
            prompts: The prompts to the LLM. You may pass a sequence of prompts
                for batch inference. See [PromptType][vllm.inputs.PromptType]
                for more details about the format of each prompt.
            pooling_params: The pooling parameters for pooling. If None, we
                use the default pooling parameters.
            use_tqdm: If `True`, shows a tqdm progress bar.
                If a callable (e.g., `functools.partial(tqdm, leave=False)`),
                it is used to create the progress bar.
                If `False`, no progress bar is created.
            lora_request: LoRA request to use for generation, if any.

        Returns:
            A list of `EmbeddingRequestOutput` objects containing the
            embedding vectors in the same order as the input prompts.
        """
        if "embed" not in self.supported_tasks:
            raise ValueError(
                "Embedding API is not supported by this model. "
                "Try converting the model using `--convert embed`."
            )

        items = self.encode(
            prompts,
            truncate_prompt_tokens=truncate_prompt_tokens,
            use_tqdm=use_tqdm,
            pooling_params=pooling_params,
            lora_request=lora_request,
            pooling_task="embed",
        )

        return [EmbeddingRequestOutput.from_base(item) for item in items]

    def classify(
        self,
        prompts: Union[PromptType, Sequence[PromptType]],
        *,
        use_tqdm: Union[bool, Callable[..., tqdm]] = True,
        pooling_params: Optional[Union[PoolingParams, Sequence[PoolingParams]]] = None,
        lora_request: Optional[Union[list[LoRARequest], LoRARequest]] = None,
    ) -> list[ClassificationRequestOutput]:
        """
        Generate class logits for each prompt.

        This class automatically batches the given prompts, considering
        the memory constraint. For the best performance, put all of your prompts
        into a single list and pass it to this method.

        Args:
            prompts: The prompts to the LLM. You may pass a sequence of prompts
                for batch inference. See [PromptType][vllm.inputs.PromptType]
                for more details about the format of each prompt.
            use_tqdm: If `True`, shows a tqdm progress bar.
                If a callable (e.g., `functools.partial(tqdm, leave=False)`),
                it is used to create the progress bar.
                If `False`, no progress bar is created.
            lora_request: LoRA request to use for generation, if any.
            pooling_params: The pooling parameters for pooling. If None, we
                use the default pooling parameters.
        Returns:
            A list of `ClassificationRequestOutput` objects containing the
            embedding vectors in the same order as the input prompts.
        """
        if "classify" not in self.supported_tasks:
            raise ValueError(
                "Classification API is not supported by this model. "
                "Try converting the model using `--convert classify`."
            )

        items = self.encode(
            prompts,
            use_tqdm=use_tqdm,
            pooling_params=pooling_params,
            lora_request=lora_request,
            pooling_task="classify",
        )

        return [ClassificationRequestOutput.from_base(item) for item in items]

    def reward(
        self,
        prompts: Union[PromptType, Sequence[PromptType]],
        /,
        *,
        truncate_prompt_tokens: Optional[int] = None,
        use_tqdm: Union[bool, Callable[..., tqdm]] = True,
        pooling_params: Optional[Union[PoolingParams, Sequence[PoolingParams]]] = None,
        lora_request: Optional[Union[list[LoRARequest], LoRARequest]] = None,
    ) -> list[PoolingRequestOutput]:
        """
        Generate rewards for each prompt.

        Args:
            prompts: The prompts to the LLM. You may pass a sequence of prompts
                for batch inference. See [PromptType][vllm.inputs.PromptType]
                for more details about the format of each prompt.
            use_tqdm: If `True`, shows a tqdm progress bar.
                If a callable (e.g., `functools.partial(tqdm, leave=False)`),
                it is used to create the progress bar.
                If `False`, no progress bar is created.
            lora_request: LoRA request to use for generation, if any.
            pooling_params: The pooling parameters for pooling. If None, we
                use the default pooling parameters.
        Returns:
            A list of `PoolingRequestOutput` objects containing the
            pooled hidden states in the same order as the input prompts.
        """

        return self.encode(
            prompts,
            use_tqdm=use_tqdm,
            lora_request=lora_request,
            pooling_params=pooling_params,
            truncate_prompt_tokens=truncate_prompt_tokens,
            pooling_task="encode",
        )

    def _embedding_score(
        self,
        tokenizer: AnyTokenizer,
        text_1: list[Union[str, TextPrompt, TokensPrompt]],
        text_2: list[Union[str, TextPrompt, TokensPrompt]],
        truncate_prompt_tokens: Optional[int] = None,
        use_tqdm: Union[bool, Callable[..., tqdm]] = True,
        pooling_params: Optional[PoolingParams] = None,
        lora_request: Optional[Union[list[LoRARequest], LoRARequest]] = None,
    ) -> list[ScoringRequestOutput]:
        encoded_output: list[PoolingRequestOutput] = self.encode(
            text_1 + text_2,
            truncate_prompt_tokens=truncate_prompt_tokens,
            use_tqdm=use_tqdm,
            lora_request=lora_request,
            pooling_params=pooling_params,
            pooling_task="embed",
        )

        encoded_output_1: list[PoolingRequestOutput] = encoded_output[0 : len(text_1)]
        encoded_output_2: list[PoolingRequestOutput] = encoded_output[len(text_1) :]

        if len(encoded_output_1) == 1:
            encoded_output_1 = encoded_output_1 * len(encoded_output_2)

        scores = _cosine_similarity(
            tokenizer=tokenizer, embed_1=encoded_output_1, embed_2=encoded_output_2
        )

        items = self.engine_class.validate_outputs(scores, PoolingRequestOutput)
        return [ScoringRequestOutput.from_base(item) for item in items]

    def _cross_encoding_score(
        self,
        tokenizer: AnyTokenizer,
        data_1: Union[list[str], list[ScoreContentPartParam]],
        data_2: Union[list[str], list[ScoreContentPartParam]],
        truncate_prompt_tokens: Optional[int] = None,
        use_tqdm: Union[bool, Callable[..., tqdm]] = True,
        pooling_params: Optional[PoolingParams] = None,
        lora_request: Optional[Union[list[LoRARequest], LoRARequest]] = None,
    ) -> list[ScoringRequestOutput]:
        model_config = self.model_config

        if isinstance(tokenizer, MistralTokenizer):
            raise ValueError("Score API is not supported for Mistral tokenizer")

        if len(data_1) == 1:
            data_1 = data_1 * len(data_2)

        if pooling_params is None:
            pooling_params = PoolingParams(task="score")

        pooling_params.verify("score", model_config)
        pooling_params_list = list[PoolingParams]()

        tokenization_kwargs: dict[str, Any] = {}

        _validate_truncation_size(
            model_config.max_model_len, truncate_prompt_tokens, tokenization_kwargs
        )

        prompts = list[PromptType]()

        input_pairs = [(t1, t2) for t1, t2 in zip(data_1, data_2)]

        for q, d in input_pairs:
            _, engine_prompt = get_score_prompt(
                model_config=model_config,
                data_1=q,
                data_2=d,
                tokenizer=tokenizer,
                tokenization_kwargs=tokenization_kwargs,
            )

            if token_type_ids := engine_prompt.pop("token_type_ids", None):
                params = pooling_params.clone()
                compressed = compress_token_type_ids(token_type_ids)
                params.extra_kwargs = {"compressed_token_type_ids": compressed}
                pooling_params_list.append(params)
            else:
                pooling_params_list.append(pooling_params)

            prompts.append(engine_prompt)

        self._validate_and_add_requests(
            prompts=prompts,
            params=pooling_params_list,
            use_tqdm=use_tqdm,
            lora_request=lora_request,
        )

        outputs = self._run_engine(use_tqdm=use_tqdm)
        items = self.engine_class.validate_outputs(outputs, PoolingRequestOutput)

        return [ScoringRequestOutput.from_base(item) for item in items]

    def score(
        self,
        data_1: Union[SingletonPrompt, Sequence[SingletonPrompt], ScoreMultiModalParam],
        data_2: Union[SingletonPrompt, Sequence[SingletonPrompt], ScoreMultiModalParam],
        /,
        *,
        truncate_prompt_tokens: Optional[int] = None,
        use_tqdm: Union[bool, Callable[..., tqdm]] = True,
        pooling_params: Optional[PoolingParams] = None,
        lora_request: Optional[Union[list[LoRARequest], LoRARequest]] = None,
    ) -> list[ScoringRequestOutput]:
        """Generate similarity scores for all pairs `<text,text_pair>` or
          `<multi-modal data, multi-modal data pair>`.

        The inputs can be `1 -> 1`, `1 -> N` or `N -> N`.
        In the `1 - N` case the `data_1` input will be replicated `N`
        times to pair with the `data_2` inputs.
        The input pairs are used to build a list of prompts for the
        cross encoder model. This class automatically batches the prompts,
        considering the memory constraint. For the best performance, put all
        of your inputs into a single list and pass it to this method.

        Supports both text and multi-modal data (images, etc.) when used with
        appropriate multi-modal models. For multi-modal inputs, ensure the
        prompt structure matches the model's expected input format.

        Args:
            data_1: Can be a single prompt, a list of prompts or
                `ScoreMultiModalParam`, which can contain either text or
                multi-modal data. When a list, it must have the same length as
                the `data_2` list.
            data_2: The data to pair with the query to form the input to
                the LLM. Can be text or multi-modal data. See [PromptType]
                [vllm.inputs.PromptType] for more details about the format of
                each prompt.
            use_tqdm: If `True`, shows a tqdm progress bar.
                If a callable (e.g., `functools.partial(tqdm, leave=False)`),
                it is used to create the progress bar.
                If `False`, no progress bar is created.
            lora_request: LoRA request to use for generation, if any.
            pooling_params: The pooling parameters for pooling. If None, we
                use the default pooling parameters.
        Returns:
            A list of `ScoringRequestOutput` objects containing the
            generated scores in the same order as the input prompts.
        """
        model_config = self.model_config
        runner_type = model_config.runner_type
        if runner_type != "pooling":
            raise ValueError(
                "LLM.score() is only supported for pooling models. "
                "Try passing `--runner pooling` to use the model as a "
                "pooling model."
            )

        supported_tasks = self.supported_tasks
        if all(t not in supported_tasks for t in ("embed", "classify")):
            raise ValueError(
                "Score API is not supported by this model. "
                "Try converting the model using "
                "`--convert embed` or `--convert classify`."
            )

        if (
            model_config.is_cross_encoder
            and getattr(model_config.hf_config, "num_labels", 0) != 1
        ):
            raise ValueError("Score API is only enabled for num_labels == 1.")

        # the tokenizer for models such as
        # "cross-encoder/ms-marco-MiniLM-L-6-v2" doesn't support passing
        # lists of tokens to the `text` and `text_pair` kwargs
        tokenizer = self.get_tokenizer()

        if not model_config.is_multimodal_model:

            def check_data_type(
                data: Union[
                    SingletonPrompt, Sequence[SingletonPrompt], ScoreMultiModalParam
                ],
            ):
                if isinstance(data, dict) and "content" in data:
                    raise ValueError(
                        "ScoreMultiModalParam is not supported "
                        f"for {model_config.architecture}"
                    )

            check_data_type(data_1)
            check_data_type(data_2)

            def ensure_str(prompt: SingletonPrompt):
                if isinstance(prompt, dict):
                    if "multi_modal_data" in prompt:
                        raise ValueError(
                            "Multi-modal prompt is not supported for scoring"
                        )
                    elif "prompt_token_ids" in prompt:
                        prompt = tokenizer.decode(
                            cast(TokensPrompt, prompt)["prompt_token_ids"]
                        )
                    elif "prompt" in prompt:
                        prompt = cast(TextPrompt, prompt)["prompt"]
                assert type(prompt) is str
                return prompt

            if isinstance(data_1, (str, dict)):
                # Convert a single prompt to a list.
                data_1 = [data_1]  # type: ignore[list-item]

            data_1 = [ensure_str(t) for t in data_1]

            if isinstance(data_2, (str, dict)):
                # Convert a single prompt to a list.
                data_2 = [data_2]  # type: ignore[list-item]

            data_2 = [ensure_str(t) for t in data_2]

        if isinstance(data_1, dict) and "content" in data_1:
            data_1 = data_1.get("content")  # type: ignore[assignment]
        elif isinstance(data_1, str):
            data_1 = [data_1]

        if isinstance(data_2, dict) and "content" in data_2:
            data_2 = data_2.get("content")  # type: ignore[assignment]
        elif isinstance(data_2, str):
            data_2 = [data_2]

        _validate_score_input_lens(data_1, data_2)  # type: ignore[arg-type]

        if model_config.is_cross_encoder:
            return self._cross_encoding_score(
                tokenizer,
                data_1,  # type: ignore[arg-type]
                data_2,  # type: ignore[arg-type]
                truncate_prompt_tokens,
                use_tqdm,
                pooling_params,
                lora_request,
            )
        else:
            return self._embedding_score(
                tokenizer,
                data_1,  # type: ignore[arg-type]
                data_2,  # type: ignore[arg-type]
                truncate_prompt_tokens,
                use_tqdm,
                pooling_params,
                lora_request,
            )

    def start_profile(self) -> None:
        self.llm_engine.start_profile()

    def stop_profile(self) -> None:
        self.llm_engine.stop_profile()

    def reset_prefix_cache(self, device: Optional[Device] = None) -> bool:
        return self.llm_engine.reset_prefix_cache(device)

    def sleep(self, level: int = 1):
        """
        Put the engine to sleep. The engine should not process any requests.
        The caller should guarantee that no requests are being processed
        during the sleep period, before `wake_up` is called.

        Args:
            level: The sleep level. Level 1 sleep will offload the model
                weights and discard the kv cache. The content of kv cache
                is forgotten. Level 1 sleep is good for sleeping and waking
                up the engine to run the same model again. The model weights
                are backed up in CPU memory. Please make sure there's enough
                CPU memory to store the model weights. Level 2 sleep will
                discard both the model weights and the kv cache. The content
                of both the model weights and kv cache is forgotten. Level 2
                sleep is good for sleeping and waking up the engine to run a
                different model or update the model, where previous model
                weights are not needed. It reduces CPU memory pressure.
        """
        self.reset_prefix_cache()
        self.llm_engine.sleep(level=level)

    def wake_up(self, tags: Optional[list[str]] = None):
        """
        Wake up the engine from sleep mode. See the [sleep][vllm.LLM.sleep]
        method for more details.

        Args:
            tags: An optional list of tags to reallocate the engine memory
                for specific memory allocations. Values must be in
                `("weights", "kv_cache")`. If None, all memory is reallocated.
                wake_up should be called with all tags (or None) before the
                engine is used again.
        """
        self.llm_engine.wake_up(tags)

    def get_metrics(self) -> list["Metric"]:
        """Return a snapshot of aggregated metrics from Prometheus.

        Returns:
            A ``MetricSnapshot`` instance capturing the current state
            of all aggregated metrics from Prometheus.

        Note:
            This method is only available with the V1 LLM engine.
        """
        return self.llm_engine.get_metrics()

    def _validate_and_add_requests(
        self,
        prompts: Union[PromptType, Sequence[PromptType], DataPrompt],
        params: Union[
            SamplingParams,
            Sequence[SamplingParams],
            PoolingParams,
            Sequence[PoolingParams],
        ],
        *,
        use_tqdm: Union[bool, Callable[..., tqdm]] = True,
        lora_request: Optional[Union[Sequence[LoRARequest], LoRARequest]],
        priority: Optional[list[int]] = None,
    ) -> None:
        if isinstance(prompts, (str, dict)):
            # Convert a single prompt to a list.
            prompts = [prompts]  # type: ignore[list-item]

        num_requests = len(prompts)
        if isinstance(params, Sequence) and len(params) != num_requests:
            raise ValueError("The lengths of prompts and params must be the same.")
        if isinstance(lora_request, Sequence) and len(lora_request) != num_requests:
            raise ValueError(
                "The lengths of prompts and lora_request must be the same."
            )

        for sp in params if isinstance(params, Sequence) else (params,):
            if isinstance(sp, SamplingParams):
                # We only care about the final output
                sp.output_kind = RequestOutputKind.FINAL_ONLY

        # Add requests to the engine.
        it = prompts
        if use_tqdm:
            tqdm_func = use_tqdm if callable(use_tqdm) else tqdm
            it = tqdm_func(it, desc="Adding requests")

        for i, prompt in enumerate(it):
            if isinstance(prompt, dict):
                self._validate_mm_data_and_uuids(
                    prompt.get("multi_modal_data"), prompt.get("multi_modal_uuids")
                )

            self._add_request(
                prompt,
                params[i] if isinstance(params, Sequence) else params,
                lora_request=lora_request[i]
                if isinstance(lora_request, Sequence)
                else lora_request,
                priority=priority[i] if priority else 0,
            )

    def _validate_mm_data_and_uuids(
        self,
        multi_modal_data: Optional[Any],  # MultiModalDataDict
        multi_modal_uuids: Optional[Any],  # MultiModalUUIDDict
    ):
        """
        Validate that if any multi-modal data is skipped (i.e. None),
        then its corresponding UUID must be set.
        """
        if multi_modal_data is None:
            return

        for modality, data in multi_modal_data.items():
            if isinstance(data, list):
                for i, d in enumerate(data):
                    if d is None:
                        if (
                            multi_modal_uuids is None
                            or modality not in multi_modal_uuids
                            or multi_modal_uuids[  # noqa: E501
                                modality
                            ]
                            is None
                        ):
                            raise ValueError(
                                f"Multi-modal data for {modality} is None "
                                f"but UUID is not provided"
                            )
                        else:
                            if (
                                len(multi_modal_uuids[modality]) <= i
                                or multi_modal_uuids[modality][i] is None
                            ):
                                raise ValueError(
                                    f"Multi-modal data for {modality} is None "
                                    f"but UUID is not provided"
                                )
            else:
                if data is None and (
                    multi_modal_uuids is None
                    or modality not in multi_modal_uuids
                    or multi_modal_uuids[modality] is None
                ):
                    raise ValueError(
                        f"Multi-modal data for {modality} is None"
                        f" but UUID is not provided"
                    )

    def _process_inputs(
        self,
        request_id: str,
        engine_prompt: PromptType,
        params: Union[SamplingParams, PoolingParams],
        *,
        lora_request: Optional[LoRARequest],
        priority: int,
    ) -> tuple[EngineCoreRequest, dict[str, Any]]:
        """Use the Processor to process inputs for LLMEngine."""
        tokenization_kwargs: dict[str, Any] = {}
        _validate_truncation_size(
            self.model_config.max_model_len,
            params.truncate_prompt_tokens,
            tokenization_kwargs,
        )

        engine_request = self.processor.process_inputs(
            request_id,
            engine_prompt,
            params,
            lora_request=lora_request,
            tokenization_kwargs=tokenization_kwargs,
            priority=priority,
        )
        return engine_request, tokenization_kwargs

    def _add_request(
        self,
        prompt: PromptType,
        params: Union[SamplingParams, PoolingParams],
        lora_request: Optional[LoRARequest] = None,
        priority: int = 0,
    ) -> None:
        prompt_text, _, _ = get_prompt_components(prompt)
        request_id = str(next(self.request_counter))

        engine_request, tokenization_kwargs = self._process_inputs(
            request_id,
            prompt,
            params,
            lora_request=lora_request,
            priority=priority,
        )

        self.llm_engine.add_request(
            request_id,
            engine_request,
            params,
            lora_request=lora_request,
            tokenization_kwargs=tokenization_kwargs,
            priority=priority,
            prompt_text=prompt_text,
        )

    def _run_engine(
        self, *, use_tqdm: Union[bool, Callable[..., tqdm]] = True
    ) -> list[Union[RequestOutput, PoolingRequestOutput]]:
        # Initialize tqdm.
        if use_tqdm:
            num_requests = self.llm_engine.get_num_unfinished_requests()
            tqdm_func = use_tqdm if callable(use_tqdm) else tqdm
            pbar = tqdm_func(
                total=num_requests,
                desc="Processed prompts",
                dynamic_ncols=True,
                postfix=(f"est. speed input: {0:.2f} toks/s, output: {0:.2f} toks/s"),
            )

        # Run the engine.
        outputs: list[Union[RequestOutput, PoolingRequestOutput]] = []
        total_in_toks = 0
        total_out_toks = 0
        while self.llm_engine.has_unfinished_requests():
            step_outputs = self.llm_engine.step()
            for output in step_outputs:
                if output.finished:
                    outputs.append(output)
                    if use_tqdm:
                        if isinstance(output, RequestOutput):
                            # Calculate tokens only for RequestOutput
                            n = len(output.outputs)
                            assert output.prompt_token_ids is not None
                            total_in_toks += len(output.prompt_token_ids) * n
                            in_spd = total_in_toks / pbar.format_dict["elapsed"]
                            total_out_toks += sum(
                                len(stp.token_ids) for stp in output.outputs
                            )
                            out_spd = total_out_toks / pbar.format_dict["elapsed"]
                            pbar.postfix = (
                                f"est. speed input: {in_spd:.2f} toks/s, "
                                f"output: {out_spd:.2f} toks/s"
                            )
                            pbar.update(n)
                        else:
                            pbar.update(1)
                        if pbar.n == num_requests:
                            pbar.refresh()

        if use_tqdm:
            pbar.close()
        # Sort the outputs by request ID.
        # This is necessary because some requests may be finished earlier than
        # its previous requests.
        return sorted(outputs, key=lambda x: int(x.request_id))<|MERGE_RESOLUTION|>--- conflicted
+++ resolved
@@ -333,15 +333,8 @@
         self.request_counter = Counter()
         self.default_sampling_params: Union[dict[str, Any], None] = None
 
-<<<<<<< HEAD
-        supported_tasks = self.llm_engine.get_supported_tasks()  # type: ignore
-
-        logger.debug_once("Supported_tasks: %s", supported_tasks)
-
-=======
         supported_tasks = self.llm_engine.get_supported_tasks()
         logger.info("Supported tasks: %s", supported_tasks)
->>>>>>> d1ddf340
         self.supported_tasks = supported_tasks
 
         self.model_config = self.llm_engine.model_config
