# SPDX-License-Identifier: Apache-2.0
# SPDX-FileCopyrightText: Copyright contributors to the vLLM project

import itertools
from collections.abc import Sequence
from typing import TYPE_CHECKING, Any, Callable, Optional, Union, cast

import cloudpickle
import torch.nn as nn
from pydantic import ValidationError
from tqdm.auto import tqdm
from typing_extensions import TypeVar

import vllm.envs as envs
from vllm.beam_search import (BeamSearchInstance, BeamSearchOutput,
                              BeamSearchSequence,
                              create_sort_beams_key_function)
from vllm.config import (CompilationConfig, ModelDType,
                         StructuredOutputsConfig, TokenizerMode, is_init_field)
from vllm.engine.arg_utils import (ConvertOption, EngineArgs, HfOverrides,
                                   PoolerConfig, RunnerOption)
from vllm.engine.llm_engine import LLMEngine
from vllm.entrypoints.chat_utils import (ChatCompletionMessageParam,
                                         ChatTemplateContentFormatOption,
                                         apply_hf_chat_template,
                                         apply_mistral_chat_template,
                                         parse_chat_messages,
                                         resolve_chat_template_content_format)
# yapf conflicts with isort for this block
# yapf: disable
from vllm.entrypoints.score_utils import (ScoreContentPartParam,
                                          ScoreMultiModalParam,
                                          _cosine_similarity,
                                          _validate_score_input_lens,
                                          compress_token_type_ids,
                                          get_score_prompt)
# yapf: enable
from vllm.entrypoints.utils import (_validate_truncation_size,
                                    log_non_default_args)
from vllm.inputs import (DataPrompt, PromptType, SingletonPrompt, TextPrompt,
                         TokensPrompt)
from vllm.logger import init_logger
from vllm.lora.request import LoRARequest
from vllm.model_executor.layers.quantization import QuantizationMethods
from vllm.outputs import (ClassificationRequestOutput, EmbeddingRequestOutput,
                          PoolingRequestOutput, RequestOutput,
                          ScoringRequestOutput)
from vllm.plugins.io_processors import get_io_processor
from vllm.pooling_params import PoolingParams
from vllm.sampling_params import (BeamSearchParams, RequestOutputKind,
                                  SamplingParams)
from vllm.tasks import PoolingTask
from vllm.transformers_utils.tokenizer import (AnyTokenizer, MistralTokenizer,
                                               get_cached_tokenizer)
from vllm.usage.usage_lib import UsageContext
from vllm.utils import Counter, Device, as_iter, is_list_of
from vllm.v1.sample.logits_processor import LogitsProcessor

if TYPE_CHECKING:
    from vllm.v1.metrics.reader import Metric

logger = init_logger(__name__)

_R = TypeVar("_R", default=Any)


class LLM:
    """An LLM for generating texts from given prompts and sampling parameters.

    This class includes a tokenizer, a language model (possibly distributed
    across multiple GPUs), and GPU memory space allocated for intermediate
    states (aka KV cache). Given a batch of prompts and sampling parameters,
    this class generates texts from the model, using an intelligent batching
    mechanism and efficient memory management.

    Args:
        model: The name or path of a HuggingFace Transformers model.
        tokenizer: The name or path of a HuggingFace Transformers tokenizer.
        tokenizer_mode: The tokenizer mode. "auto" will use the fast tokenizer
            if available, and "slow" will always use the slow tokenizer.
        skip_tokenizer_init: If true, skip initialization of tokenizer and
            detokenizer. Expect valid prompt_token_ids and None for prompt
            from the input.
        trust_remote_code: Trust remote code (e.g., from HuggingFace) when
            downloading the model and tokenizer.
        allowed_local_media_path: Allowing API requests to read local images
            or videos from directories specified by the server file system.
            This is a security risk. Should only be enabled in trusted
            environments.
        tensor_parallel_size: The number of GPUs to use for distributed
            execution with tensor parallelism.
        dtype: The data type for the model weights and activations. Currently,
            we support `float32`, `float16`, and `bfloat16`. If `auto`, we use
            the `torch_dtype` attribute specified in the model config file.
            However, if the `torch_dtype` in the config is `float32`, we will
            use `float16` instead.
        quantization: The method used to quantize the model weights. Currently,
            we support "awq", "gptq", and "fp8" (experimental).
            If None, we first check the `quantization_config` attribute in the
            model config file. If that is None, we assume the model weights are
            not quantized and use `dtype` to determine the data type of
            the weights.
        revision: The specific model version to use. It can be a branch name,
            a tag name, or a commit id.
        tokenizer_revision: The specific tokenizer version to use. It can be a
            branch name, a tag name, or a commit id.
        seed: The seed to initialize the random number generator for sampling.
        gpu_memory_utilization: The ratio (between 0 and 1) of GPU memory to
            reserve for the model weights, activations, and KV cache. Higher
            values will increase the KV cache size and thus improve the model's
            throughput. However, if the value is too high, it may cause out-of-
            memory (OOM) errors.
        kv_cache_memory_bytes: Size of KV Cache per GPU in bytes. By default,
            this is set to None and vllm can automatically infer the kv cache
            size based on gpu_memory_utilization. However, users may want to
            manually specify the kv cache memory size. kv_cache_memory_bytes
            allows more fine-grain control of how much memory gets used when
            compared with using gpu_memory_memory_utilization. Note that
            kv_cache_memory_bytes (when not-None) ignores
            gpu_memory_utilization
        swap_space: The size (GiB) of CPU memory per GPU to use as swap space.
            This can be used for temporarily storing the states of the requests
            when their `best_of` sampling parameters are larger than 1. If all
            requests will have `best_of=1`, you can safely set this to 0.
            Noting that `best_of` is only supported in V0. Otherwise, too small
            values may cause out-of-memory (OOM) errors.
        cpu_offload_gb: The size (GiB) of CPU memory to use for offloading
            the model weights. This virtually increases the GPU memory space
            you can use to hold the model weights, at the cost of CPU-GPU data
            transfer for every forward pass.
        enforce_eager: Whether to enforce eager execution. If True, we will
            disable CUDA graph and always execute the model in eager mode.
            If False, we will use CUDA graph and eager execution in hybrid.
        max_seq_len_to_capture: Maximum sequence len covered by CUDA graphs.
            When a sequence has context length larger than this, we fall back
            to eager mode. Additionally for encoder-decoder models, if the
            sequence length of the encoder input is larger than this, we fall
            back to the eager mode.
        disable_custom_all_reduce: See
            [ParallelConfig][vllm.config.ParallelConfig].
        disable_async_output_proc: Disable async output processing.
            This may result in lower performance.
        hf_token: The token to use as HTTP bearer authorization for remote files
            . If `True`, will use the token generated when running
            `huggingface-cli login` (stored in `~/.huggingface`).
        hf_overrides: If a dictionary, contains arguments to be forwarded to the
            HuggingFace config. If a callable, it is called to update the
            HuggingFace config.
        mm_processor_kwargs: Arguments to be forwarded to the model's processor
            for multi-modal data, e.g., image processor. Overrides for the
            multi-modal processor obtained from `AutoProcessor.from_pretrained`.
            The available overrides depend on the model that is being run.
            For example, for Phi-3-Vision: `{"num_crops": 4}`.
        override_pooler_config: Initialize non-default pooling config or
            override default pooling config for the pooling model.
            e.g. `PoolerConfig(pooling_type="mean", normalize=False)`.
        compilation_config: Either an integer or a dictionary. If it is an
            integer, it is used as the level of compilation optimization. If it
            is a dictionary, it can specify the full compilation configuration.
        **kwargs: Arguments for [`EngineArgs`][vllm.EngineArgs].

    Note:
        This class is intended to be used for offline inference. For online
        serving, use the [AsyncLLMEngine][vllm.AsyncLLMEngine] class instead.
    """

    def __init__(
        self,
        model: str,
        *,
        runner: RunnerOption = "auto",
        convert: ConvertOption = "auto",
        tokenizer: Optional[str] = None,
        tokenizer_mode: TokenizerMode = "auto",
        skip_tokenizer_init: bool = False,
        trust_remote_code: bool = False,
        allowed_local_media_path: str = "",
        tensor_parallel_size: int = 1,
        dtype: ModelDType = "auto",
        quantization: Optional[QuantizationMethods] = None,
        revision: Optional[str] = None,
        tokenizer_revision: Optional[str] = None,
        seed: Optional[int] = None,
        gpu_memory_utilization: float = 0.9,
        swap_space: float = 4,
        cpu_offload_gb: float = 0,
        enforce_eager: bool = False,
        max_seq_len_to_capture: int = 8192,
        disable_custom_all_reduce: bool = False,
        disable_async_output_proc: bool = False,
        hf_token: Optional[Union[bool, str]] = None,
        hf_overrides: Optional[HfOverrides] = None,
        mm_processor_kwargs: Optional[dict[str, Any]] = None,
        override_pooler_config: Optional[PoolerConfig] = None,
<<<<<<< HEAD
        structured_outputs_config: Optional[Union[dict[
            str, Any], StructuredOutputsConfig]] = None,
=======
        kv_cache_memory_bytes: Optional[int] = None,
>>>>>>> 0faf3cc3
        compilation_config: Optional[Union[int, dict[str, Any],
                                           CompilationConfig]] = None,
        logits_processors: Optional[list[Union[str,
                                               type[LogitsProcessor]]]] = None,
        **kwargs: Any,
    ) -> None:
        """LLM constructor."""

        if "disable_log_stats" not in kwargs:
            kwargs["disable_log_stats"] = True

        if "worker_cls" in kwargs:
            worker_cls = kwargs["worker_cls"]
            # if the worker_cls is not qualified string name,
            # we serialize it using cloudpickle to avoid pickling issues
            if isinstance(worker_cls, type):
                kwargs["worker_cls"] = cloudpickle.dumps(worker_cls)

        if "kv_transfer_config" in kwargs and isinstance(
                kwargs["kv_transfer_config"], dict):
            from vllm.config.kv_transfer import KVTransferConfig
            raw_config_dict = kwargs["kv_transfer_config"]
            try:
                kwargs["kv_transfer_config"] = KVTransferConfig(
                    **raw_config_dict)
            except ValidationError as e:
                logger.error(
                    "Failed to convert 'kv_transfer_config' dict to "
                    "KVTransferConfig object. Dict: %s. Error: %s",
                    raw_config_dict, e)
                # Consider re-raising a more specific vLLM error or ValueError
                # to provide better context to the user.
                raise ValueError(
                    f"Invalid 'kv_transfer_config' provided: {e}") from e

        if hf_overrides is None:
            hf_overrides = {}

        if compilation_config is not None:
            if isinstance(compilation_config, int):
                compilation_config_instance = CompilationConfig(
                    level=compilation_config)
            elif isinstance(compilation_config, dict):
                predicate = lambda x: is_init_field(CompilationConfig, x[0])
                compilation_config_instance = CompilationConfig(
                    **dict(filter(predicate, compilation_config.items())))
            else:
                compilation_config_instance = compilation_config
        else:
            compilation_config_instance = CompilationConfig()

        if structured_outputs_config is not None:
            if isinstance(structured_outputs_config, dict):
                predicate = lambda x: is_init_field(StructuredOutputsConfig, x[
                    0])
                structured_outputs_instance = StructuredOutputsConfig(**dict(
                    filter(
                        predicate,
                        structured_outputs_config.items(),
                    )))
            else:
                structured_outputs_instance = structured_outputs_config
        else:
            structured_outputs_instance = StructuredOutputsConfig()

        engine_args = EngineArgs(
            model=model,
            runner=runner,
            convert=convert,
            tokenizer=tokenizer,
            tokenizer_mode=tokenizer_mode,
            skip_tokenizer_init=skip_tokenizer_init,
            trust_remote_code=trust_remote_code,
            allowed_local_media_path=allowed_local_media_path,
            tensor_parallel_size=tensor_parallel_size,
            dtype=dtype,
            quantization=quantization,
            revision=revision,
            tokenizer_revision=tokenizer_revision,
            seed=seed,
            gpu_memory_utilization=gpu_memory_utilization,
            kv_cache_memory_bytes=kv_cache_memory_bytes,
            swap_space=swap_space,
            cpu_offload_gb=cpu_offload_gb,
            enforce_eager=enforce_eager,
            max_seq_len_to_capture=max_seq_len_to_capture,
            disable_custom_all_reduce=disable_custom_all_reduce,
            disable_async_output_proc=disable_async_output_proc,
            hf_token=hf_token,
            hf_overrides=hf_overrides,
            mm_processor_kwargs=mm_processor_kwargs,
            override_pooler_config=override_pooler_config,
            structured_outputs_config=structured_outputs_instance,
            compilation_config=compilation_config_instance,
            logits_processors=logits_processors,
            **kwargs,
        )

        log_non_default_args(engine_args)

        # Create the Engine (autoselects V0 vs V1)
        self.llm_engine = LLMEngine.from_engine_args(
            engine_args=engine_args, usage_context=UsageContext.LLM_CLASS)
        self.engine_class = type(self.llm_engine)

        self.request_counter = Counter()
        self.default_sampling_params: Union[dict[str, Any], None] = None

        if envs.VLLM_USE_V1:
            supported_tasks = self.llm_engine \
                .get_supported_tasks()  # type: ignore
        else:
            supported_tasks = self.llm_engine.model_config.supported_tasks

        logger.info("Supported_tasks: %s", supported_tasks)

        self.supported_tasks = supported_tasks

        # Load the Input/Output processor plugin if any
        io_processor_plugin = self.llm_engine.model_config.io_processor_plugin
        self.io_processor = get_io_processor(self.llm_engine.vllm_config,
                                             io_processor_plugin)

    def get_tokenizer(
        self,
        lora_request: Optional[LoRARequest] = None,
    ) -> AnyTokenizer:
        return self.llm_engine.get_tokenizer_group().get_lora_tokenizer(
            lora_request)

    def set_tokenizer(self, tokenizer: AnyTokenizer) -> None:
        tokenizer_group = self.llm_engine.get_tokenizer_group()

        # While CachedTokenizer is dynamic, have no choice but
        # compare class name. Misjudgment will arise from
        # user-defined tokenizer started with 'Cached'
        if tokenizer.__class__.__name__.startswith("Cached"):
            tokenizer_group.tokenizer = tokenizer
        else:
            tokenizer_group.tokenizer = get_cached_tokenizer(tokenizer)

    def get_default_sampling_params(self) -> SamplingParams:
        if self.default_sampling_params is None:
            self.default_sampling_params = (
                self.llm_engine.model_config.get_diff_sampling_param())
        if self.default_sampling_params:
            return SamplingParams.from_optional(**self.default_sampling_params)
        return SamplingParams()

    def generate(
        self,
        prompts: Union[PromptType, Sequence[PromptType]],
        sampling_params: Optional[Union[SamplingParams,
                                        Sequence[SamplingParams]]] = None,
        *,
        use_tqdm: Union[bool, Callable[..., tqdm]] = True,
        lora_request: Optional[Union[list[LoRARequest], LoRARequest]] = None,
        priority: Optional[list[int]] = None,
    ) -> list[RequestOutput]:
        """Generates the completions for the input prompts.

        This class automatically batches the given prompts, considering
        the memory constraint. For the best performance, put all of your prompts
        into a single list and pass it to this method.

        Args:
            prompts: The prompts to the LLM. You may pass a sequence of prompts
                for batch inference. See [PromptType][vllm.inputs.PromptType]
                for more details about the format of each prompt.
            sampling_params: The sampling parameters for text generation. If
                None, we use the default sampling parameters.
                When it is a single value, it is applied to every prompt.
                When it is a list, the list must have the same length as the
                prompts and it is paired one by one with the prompt.
            use_tqdm: If `True`, shows a tqdm progress bar.
                If a callable (e.g., `functools.partial(tqdm, leave=False)`),
                it is used to create the progress bar.
                If `False`, no progress bar is created.
            lora_request: LoRA request to use for generation, if any.
            priority: The priority of the requests, if any.
                Only applicable when priority scheduling policy is enabled.

        Returns:
            A list of `RequestOutput` objects containing the
            generated completions in the same order as the input prompts.

        Note:
            Using `prompts` and `prompt_token_ids` as keyword parameters is
            considered legacy and may be deprecated in the future. You should
            instead pass them via the `inputs` parameter.
        """
        model_config = self.llm_engine.model_config
        runner_type = model_config.runner_type
        if runner_type != "generate":
            raise ValueError(
                "LLM.generate() is only supported for generative models. "
                "Try passing `--runner generate` to use the model as a "
                "generative model.")

        if sampling_params is None:
            # Use default sampling params.
            sampling_params = self.get_default_sampling_params()

        # Add any modality specific loras to the corresponding prompts
        lora_request = self._get_modality_specific_lora_reqs(
            prompts, lora_request)

        self._validate_and_add_requests(
            prompts=prompts,
            params=sampling_params,
            use_tqdm=use_tqdm,
            lora_request=lora_request,
            priority=priority,
        )

        outputs = self._run_engine(use_tqdm=use_tqdm)
        return self.engine_class.validate_outputs(outputs, RequestOutput)

    def _get_modality_specific_lora_reqs(
            self, prompts: Union[PromptType, Sequence[PromptType]],
            lora_request: Optional[Union[list[LoRARequest], LoRARequest]]):
        # Grab the lora config off the vllm config on the engine,
        # since this is the same for both v0 & v1.
        lora_config = self.llm_engine.vllm_config.lora_config

        # If there's no lora config / default_mm_loras, or the model
        # isn't multimodal, leave the lora as is.
        if (lora_config is None
                or not self.llm_engine.model_config.is_multimodal_model
                or (lora_config and lora_config.default_mm_loras is None)):
            return lora_request

        if not isinstance(prompts, Sequence):
            prompts = [prompts]

        optional_loras = ([lora_request] * len(prompts)
                          if not isinstance(lora_request, Sequence) else
                          lora_request)

        return [
            self._resolve_single_prompt_mm_lora(
                prompt,
                opt_lora_req,
                lora_config.default_mm_loras,
            ) for prompt, opt_lora_req in zip(prompts, optional_loras)
        ]

    def _resolve_single_prompt_mm_lora(self, prompt: PromptType,
                                       lora_request: Optional[LoRARequest],
                                       default_mm_loras: Optional[dict[str,
                                                                       str]]):
        if (not default_mm_loras or not isinstance(prompt, dict)
                or "multi_modal_data" not in prompt):
            return lora_request

        prompt = cast(Union[TextPrompt, TokensPrompt], prompt)

        intersection = set(prompt["multi_modal_data"].keys()) \
            .intersection(default_mm_loras.keys())
        if not intersection:
            return lora_request
        if len(intersection) > 1:
            # TODO: Would be nice to be able to have multiple loras per prompt
            logger.warning(
                "Multiple modality specific loras were registered and would be"
                " used by a single prompt consuming several modalities; "
                " currently we only support one lora per request; as such,"
                " lora(s) registered with modalities: %s"
                " will be skipped", intersection)
            return lora_request

        # Build the LoRA request; the ID of the default mm lora is the
        # index of the modality name sorted alphabetically + 1.
        modality_name = intersection.pop()
        modality_lora_path = default_mm_loras[modality_name]
        modality_lora_id = sorted(default_mm_loras).index(modality_name) + 1

        # If we have a collision, warn if there is a collision,
        # but always send the explicitly provided request.
        if lora_request:
            if lora_request.lora_int_id != modality_lora_id:
                logger.warning(
                    "A modality with a registered lora and a lora_request "
                    "with a different ID were provided; falling back to the "
                    "lora_request as we only apply one LoRARequest per prompt")
            return lora_request

        return LoRARequest(
            modality_name,
            modality_lora_id,
            modality_lora_path,
        )

    def collective_rpc(self,
                       method: Union[str, Callable[..., _R]],
                       timeout: Optional[float] = None,
                       args: tuple = (),
                       kwargs: Optional[dict[str, Any]] = None) -> list[_R]:
        """
        Execute an RPC call on all workers.

        Args:
            method: Name of the worker method to execute, or a callable that
                is serialized and sent to all workers to execute.

                If the method is a callable, it should accept an additional
                `self` argument, in addition to the arguments passed in `args`
                and `kwargs`. The `self` argument will be the worker object.
            timeout: Maximum time in seconds to wait for execution. Raises a
                [`TimeoutError`][] on timeout. `None` means wait indefinitely.
            args: Positional arguments to pass to the worker method.
            kwargs: Keyword arguments to pass to the worker method.

        Returns:
            A list containing the results from each worker.

        Note:
            It is recommended to use this API to only pass control messages,
            and set up data-plane communication to pass data.
        """

        return self.llm_engine.collective_rpc(method, timeout, args, kwargs)

    def apply_model(self, func: Callable[[nn.Module], _R]) -> list[_R]:
        """
        Run a function directly on the model inside each worker,
        returning the result for each of them.
        """
        executor = self.llm_engine.model_executor
        return executor.apply_model(func)

    def _get_beam_search_lora_requests(
        self,
        lora_request: Optional[Union[list[LoRARequest], LoRARequest]],
        prompts: list[Union[TokensPrompt, TextPrompt]],
    ) -> list[Optional[LoRARequest]]:
        """Get the optional lora request corresponding to each prompt."""
        if isinstance(lora_request,
                      Sequence) and len(lora_request) != len(prompts):
            raise ValueError(
                "Lora request list should be the same length as the prompts")

        if lora_request is None or isinstance(lora_request, LoRARequest):
            return [lora_request] * len(prompts)

        raise TypeError(f"Invalid lora_request type {type(lora_request)}")

    def beam_search(
        self,
        prompts: list[Union[TokensPrompt, TextPrompt]],
        params: BeamSearchParams,
        lora_request: Optional[Union[list[LoRARequest], LoRARequest]] = None,
        use_tqdm: bool = False,
        concurrency_limit: Optional[int] = None,
    ) -> list[BeamSearchOutput]:
        """
        Generate sequences using beam search.

        Args:
            prompts: A list of prompts. Each prompt can be a string or a list
                of token IDs.
            params: The beam search parameters.
            lora_request: LoRA request to use for generation, if any.
            use_tqdm: Whether to use tqdm to display the progress bar.
            concurrency_limit: The maximum number of concurrent requests.
                If None, the number of concurrent requests is unlimited.
        """
        # TODO: how does beam search work together with length penalty,
        # frequency, penalty, and stopping criteria, etc.?
        beam_width = params.beam_width
        max_tokens = params.max_tokens
        temperature = params.temperature
        ignore_eos = params.ignore_eos
        length_penalty = params.length_penalty

        lora_requests = self._get_beam_search_lora_requests(
            lora_request, prompts)

        tokenizer = self.get_tokenizer()
        sort_beams_key = create_sort_beams_key_function(
            tokenizer.eos_token_id,
            length_penalty,
        )

        if use_tqdm and concurrency_limit is not None:
            logger.warning(
                "Progress bar is not supported when using concurrency_limit. "
                "Disabling progress bar.")
            use_tqdm = False

        if concurrency_limit is None:
            concurrency_limit = len(prompts)

        def create_tokens_prompt_from_beam(
                beam: BeamSearchSequence) -> TokensPrompt:
            token_prompt_kwargs: TokensPrompt = {
                "prompt_token_ids": beam.tokens
            }
            if beam.multi_modal_data is not None:
                token_prompt_kwargs["multi_modal_data"] = beam.multi_modal_data

            if beam.mm_processor_kwargs is not None:
                token_prompt_kwargs[
                    "mm_processor_kwargs"] = beam.mm_processor_kwargs
            return TokensPrompt(**token_prompt_kwargs)

        # generate 2 * beam_width candidates at each step
        # following the huggingface transformers implementation
        # at https://github.com/huggingface/transformers/blob/e15687fffe5c9d20598a19aeab721ae0a7580f8a/src/transformers/generation/beam_search.py#L534 # noqa
        beam_search_params = SamplingParams(logprobs=2 * beam_width,
                                            max_tokens=1,
                                            temperature=temperature)
        instances: list[BeamSearchInstance] = []

        for lora_req, prompt in zip(lora_requests, prompts):
            # Add multimodal processor kwargs & data
            mm_kwargs = {}
            if "multi_modal_data" in prompt:
                mm_kwargs["multi_modal_data"] = prompt["multi_modal_data"]
            if "mm_processor_kwargs" in prompt:
                mm_kwargs["mm_processor_kwargs"] = prompt[
                    "mm_processor_kwargs"]

            if "prompt_token_ids" in prompt:
                prompt = cast(TokensPrompt, prompt)  # Needed for mypy
                prompt_tokens = prompt["prompt_token_ids"]
            else:
                prompt_tokens = tokenizer.encode(prompt["prompt"])

            instances.append(
                BeamSearchInstance(
                    prompt_tokens,
                    lora_request=lora_req,
                    logprobs=None,
                    **mm_kwargs,
                ), )

        for prompt_start in range(0, len(prompts), concurrency_limit):
            instances_batch = instances[prompt_start:prompt_start +
                                        concurrency_limit]

            token_iter = range(max_tokens)
            if use_tqdm:
                token_iter = tqdm(token_iter,
                                  desc="Beam search",
                                  unit="token",
                                  unit_scale=False)
                logger.warning(
                    "The progress bar shows the upper bound on token steps and "
                    "may finish early due to stopping conditions. It does not "
                    "reflect instance-level progress.")
            for _ in token_iter:
                all_beams: list[BeamSearchSequence] = list(
                    sum((instance.beams for instance in instances_batch), []))
                pos = [0] + list(
                    itertools.accumulate(
                        len(instance.beams) for instance in instances_batch))
                instance_start_and_end: list[tuple[int, int]] = list(
                    zip(pos[:-1], pos[1:]))

                if len(all_beams) == 0:
                    break

                # create corresponding batch entries for prompt & optional lora
                prompts_batch, lora_req_batch = zip(
                    *[(create_tokens_prompt_from_beam(beam), beam.lora_request)
                      for beam in all_beams])

                # only runs for one step
                # we don't need to use tqdm here
                output = self.generate(prompts_batch,
                                       sampling_params=beam_search_params,
                                       use_tqdm=False,
                                       lora_request=lora_req_batch)

                for (start, end), instance in zip(instance_start_and_end,
                                                  instances_batch):
                    instance_new_beams = []
                    for i in range(start, end):
                        current_beam = all_beams[i]
                        result = output[i]

                        if result.outputs[0].logprobs is not None:
                            # if `result.outputs[0].logprobs` is None, it means
                            # the sequence is completed because of the
                            # max-model-len or abortion. we don't need to add
                            # it to the new beams.
                            logprobs = result.outputs[0].logprobs[0]
                            for token_id, logprob_obj in logprobs.items():
                                new_beam = BeamSearchSequence(
                                    tokens=current_beam.tokens + [token_id],
                                    logprobs=current_beam.logprobs +
                                    [logprobs],
                                    lora_request=current_beam.lora_request,
                                    cum_logprob=current_beam.cum_logprob +
                                    logprob_obj.logprob,
                                    multi_modal_data=current_beam.
                                    multi_modal_data,
                                    mm_processor_kwargs=current_beam.
                                    mm_processor_kwargs)

                                if token_id == tokenizer.eos_token_id and \
                                    not ignore_eos:
                                    instance.completed.append(new_beam)
                                else:
                                    instance_new_beams.append(new_beam)
                    sorted_beams = sorted(instance_new_beams,
                                          key=sort_beams_key,
                                          reverse=True)
                    instance.beams = sorted_beams[:beam_width]

        outputs = []
        for instance in instances:
            instance.completed.extend(instance.beams)
            sorted_completed = sorted(instance.completed,
                                      key=sort_beams_key,
                                      reverse=True)
            best_beams = sorted_completed[:beam_width]

            for beam in best_beams:
                beam.text = tokenizer.decode(beam.tokens)
            outputs.append(BeamSearchOutput(sequences=best_beams))

        return outputs

    def preprocess_chat(
        self,
        messages: Union[list[ChatCompletionMessageParam],
                        list[list[ChatCompletionMessageParam]]],
        lora_request: Optional[LoRARequest] = None,
        chat_template: Optional[str] = None,
        chat_template_content_format: ChatTemplateContentFormatOption = "auto",
        add_generation_prompt: bool = True,
        continue_final_message: bool = False,
        tools: Optional[list[dict[str, Any]]] = None,
        chat_template_kwargs: Optional[dict[str, Any]] = None,
        mm_processor_kwargs: Optional[dict[str, Any]] = None,
    ) -> list[TokensPrompt]:
        """
        Generate prompt for a chat conversation. The pre-processed
        prompt can then be used as input for the other LLM methods.

        Refer to `chat` for a complete description of the arguments.
        Returns:
            A list of `TokensPrompts` objects containing the tokenized
            prompt after chat template interpolation, and the
            pre-processed multi-modal inputs.
        """
        list_of_messages: list[list[ChatCompletionMessageParam]]

        # Handle multi and single conversations
        if is_list_of(messages, list):
            # messages is list[list[...]]
            list_of_messages = cast(list[list[ChatCompletionMessageParam]],
                                    messages)
        else:
            # messages is list[...]
            list_of_messages = [
                cast(list[ChatCompletionMessageParam], messages)
            ]

        tokenizer = self.get_tokenizer(lora_request)
        model_config = self.llm_engine.get_model_config()
        resolved_content_format = resolve_chat_template_content_format(
            chat_template,
            tools,
            chat_template_content_format,
            tokenizer,
            model_config=model_config,
        )

        _chat_template_kwargs: dict[str, Any] = dict(
            chat_template=chat_template,
            add_generation_prompt=add_generation_prompt,
            continue_final_message=continue_final_message,
            tools=tools,
        )
        _chat_template_kwargs.update(chat_template_kwargs or {})

        prompts: list[TokensPrompt] = []

        for msgs in list_of_messages:
            # NOTE: _parse_chat_message_content_parts() currently doesn't
            # handle mm_processor_kwargs, since there is no implementation in
            # the chat message parsing for it.
            conversation, mm_data, mm_uuids = parse_chat_messages(
                msgs,
                model_config,
                tokenizer,
                content_format=resolved_content_format,
            )

            if isinstance(tokenizer, MistralTokenizer):
                prompt_token_ids = apply_mistral_chat_template(
                    tokenizer,
                    messages=msgs,
                    **_chat_template_kwargs,
                )
            else:
                prompt_str = apply_hf_chat_template(
                    tokenizer=tokenizer,
                    conversation=conversation,
                    model_config=model_config,
                    **_chat_template_kwargs,
                )
                # Special tokens are already included in chat templates so
                # should not be added by the tokenizer in this case.
                prompt_token_ids = tokenizer.encode(prompt_str,
                                                    add_special_tokens=False)

            prompt = TokensPrompt(prompt_token_ids=prompt_token_ids)

            if mm_data is not None:
                prompt["multi_modal_data"] = mm_data

            if mm_uuids is not None:
                prompt["multi_modal_uuids"] = mm_uuids

            if mm_processor_kwargs is not None:
                prompt["mm_processor_kwargs"] = mm_processor_kwargs

            prompts.append(prompt)

        return prompts

    def chat(
        self,
        messages: Union[list[ChatCompletionMessageParam],
                        list[list[ChatCompletionMessageParam]]],
        sampling_params: Optional[Union[SamplingParams,
                                        list[SamplingParams]]] = None,
        use_tqdm: Union[bool, Callable[..., tqdm]] = True,
        lora_request: Optional[LoRARequest] = None,
        chat_template: Optional[str] = None,
        chat_template_content_format: ChatTemplateContentFormatOption = "auto",
        add_generation_prompt: bool = True,
        continue_final_message: bool = False,
        tools: Optional[list[dict[str, Any]]] = None,
        chat_template_kwargs: Optional[dict[str, Any]] = None,
        mm_processor_kwargs: Optional[dict[str, Any]] = None,
    ) -> list[RequestOutput]:
        """
        Generate responses for a chat conversation.

        The chat conversation is converted into a text prompt using the
        tokenizer and calls the [generate][vllm.LLM.generate] method to generate
        the responses.

        Multi-modal inputs can be passed in the same way you would pass them
        to the OpenAI API.

        Args:
            messages: A list of conversations or a single conversation.

                - Each conversation is represented as a list of messages.
                - Each message is a dictionary with 'role' and 'content' keys.

            sampling_params: The sampling parameters for text generation.
                If None, we use the default sampling parameters. When it
                is a single value, it is applied to every prompt. When it
                is a list, the list must have the same length as the
                prompts and it is paired one by one with the prompt.
            use_tqdm: If `True`, shows a tqdm progress bar.
                If a callable (e.g., `functools.partial(tqdm, leave=False)`),
                it is used to create the progress bar.
                If `False`, no progress bar is created.
            lora_request: LoRA request to use for generation, if any.
            chat_template: The template to use for structuring the chat.
                If not provided, the model's default chat template will be used.
            chat_template_content_format: The format to render message content.

                - "string" will render the content as a string.
                  Example: `"Who are you?"`
                - "openai" will render the content as a list of dictionaries,
                  similar to OpenAI schema.
                  Example: `[{"type": "text", "text": "Who are you?"}]`

            add_generation_prompt: If True, adds a generation template
                to each message.
            continue_final_message: If True, continues the final message in
                the conversation instead of starting a new one. Cannot be
                `True` if `add_generation_prompt` is also `True`.
            chat_template_kwargs: Additional kwargs to pass to the chat
                template.
            mm_processor_kwargs: Multimodal processor kwarg overrides for this
                chat request. Only used for offline requests.

        Returns:
            A list of `RequestOutput` objects containing the generated
            responses in the same order as the input messages.
        """

        prompts = self.preprocess_chat(
            messages=messages,
            lora_request=lora_request,
            chat_template=chat_template,
            chat_template_content_format=chat_template_content_format,
            add_generation_prompt=add_generation_prompt,
            continue_final_message=continue_final_message,
            tools=tools,
            chat_template_kwargs=chat_template_kwargs,
            mm_processor_kwargs=mm_processor_kwargs,
        )

        return self.generate(
            prompts,
            sampling_params=sampling_params,
            use_tqdm=use_tqdm,
            lora_request=lora_request,
        )

    def encode(
        self,
        prompts: Union[PromptType, Sequence[PromptType], DataPrompt],
        pooling_params: Optional[Union[PoolingParams,
                                       Sequence[PoolingParams]]] = None,
        *,
        truncate_prompt_tokens: Optional[int] = None,
        use_tqdm: Union[bool, Callable[..., tqdm]] = True,
        lora_request: Optional[Union[list[LoRARequest], LoRARequest]] = None,
        pooling_task: PoolingTask = "encode",
        tokenization_kwargs: Optional[dict[str, Any]] = None,
    ) -> list[PoolingRequestOutput]:
        """Apply pooling to the hidden states corresponding to the input
        prompts.

        This class automatically batches the given prompts, considering
        the memory constraint. For the best performance, put all of your prompts
        into a single list and pass it to this method.

        Args:
            prompts: The prompts to the LLM. You may pass a sequence of prompts
                for batch inference. See [PromptType][vllm.inputs.PromptType]
                for more details about the format of each prompt.
            pooling_params: The pooling parameters for pooling. If None, we
                use the default pooling parameters.
            use_tqdm: If `True`, shows a tqdm progress bar.
                If a callable (e.g., `functools.partial(tqdm, leave=False)`),
                it is used to create the progress bar.
                If `False`, no progress bar is created.
            lora_request: LoRA request to use for generation, if any.
            pooling_task: Override the pooling task to use.
            tokenization_kwargs: overrides tokenization_kwargs set in
                pooling_params

        Returns:
            A list of `PoolingRequestOutput` objects containing the
            pooled hidden states in the same order as the input prompts.

        Note:
            Using `prompts` and `prompt_token_ids` as keyword parameters is
            considered legacy and may be deprecated in the future. You should
            instead pass them via the `inputs` parameter.
        """
        if pooling_task is None:
            if "embed" in self.supported_tasks:
                pooling_task = "embed"
            else:
                pooling_task = "encode"

            logger.warning_once(
                "`LLM.encode` is currently using `pooling_task = %s`.\n"
                "Please use one of the more specific methods or set the "
                "task directly when using `LLM.encode`:\n"
                "  - For embeddings, use `LLM.embed(...)` "
                "or `pooling_task=\"embed\"`.\n"
                "  - For classification logits, use `LLM.classify(...)` "
                "or `pooling_task=\"classify\"`.\n"
                "  - For rewards, use `LLM.reward(...)` "
                "or `pooling_task=\"reward\"`\n"
                "  - For similarity scores, use `LLM.score(...)`.",
                pooling_task)

        model_config = self.llm_engine.model_config
        runner_type = model_config.runner_type
        if runner_type != "pooling":
            raise ValueError(
                "LLM.encode() is only supported for pooling models. "
                "Try passing `--runner pooling` to use the model as a "
                "pooling model.")

        if pooling_task not in self.supported_tasks:
            raise ValueError(
                f"pooling_task must be one of {self.supported_tasks}.")

        if pooling_params is None:
            # Use default pooling params.
            pooling_params = PoolingParams()

        for param in as_iter(pooling_params):
            param.verify(pooling_task, model_config)
            # for backwards compatibility
            if truncate_prompt_tokens is not None:
                param.truncate_prompt_tokens = truncate_prompt_tokens

        io_processor_prompt = False
        if isinstance(prompts, dict) and "data" in prompts:
            io_processor_prompt = True
            if self.io_processor is None:
                raise ValueError(
                    "No IOProcessor plugin installed. Please refer "
                    "to the documentation and to the "
                    "'prithvi_geospatial_mae_io_processor' "
                    "offline inference example for more details.")

            # Validate the request data is valid for the loaded plugin
            validated_prompt = self.io_processor.parse_request(prompts)

            # obtain the actual model prompts from the pre-processor
            prompts = self.io_processor.pre_process(prompt=validated_prompt)

        self._validate_and_add_requests(
            prompts=prompts,
            params=pooling_params,
            use_tqdm=use_tqdm,
            lora_request=lora_request,
        )

        outputs = self._run_engine(use_tqdm=use_tqdm)

        model_outputs = self.engine_class.validate_outputs(
            outputs, PoolingRequestOutput)

        if io_processor_prompt:
            # get the post-processed model outputs
            assert self.io_processor is not None
            processed_outputs = self.io_processor.post_process(
                model_output=model_outputs)

            return [
                PoolingRequestOutput[Any](request_id="",
                                          outputs=processed_outputs,
                                          prompt_token_ids=[],
                                          finished=True)
            ]
        else:
            return model_outputs

    def embed(
        self,
        prompts: Union[PromptType, Sequence[PromptType]],
        *,
        truncate_prompt_tokens: Optional[int] = None,
        use_tqdm: Union[bool, Callable[..., tqdm]] = True,
        pooling_params: Optional[Union[PoolingParams,
                                       Sequence[PoolingParams]]] = None,
        lora_request: Optional[Union[list[LoRARequest], LoRARequest]] = None,
    ) -> list[EmbeddingRequestOutput]:
        """
        Generate an embedding vector for each prompt.

        This class automatically batches the given prompts, considering
        the memory constraint. For the best performance, put all of your prompts
        into a single list and pass it to this method.

        Args:
            prompts: The prompts to the LLM. You may pass a sequence of prompts
                for batch inference. See [PromptType][vllm.inputs.PromptType]
                for more details about the format of each prompt.
            pooling_params: The pooling parameters for pooling. If None, we
                use the default pooling parameters.
            use_tqdm: If `True`, shows a tqdm progress bar.
                If a callable (e.g., `functools.partial(tqdm, leave=False)`),
                it is used to create the progress bar.
                If `False`, no progress bar is created.
            lora_request: LoRA request to use for generation, if any.

        Returns:
            A list of `EmbeddingRequestOutput` objects containing the
            embedding vectors in the same order as the input prompts.
        """
        if "embed" not in self.supported_tasks:
            raise ValueError(
                "Embedding API is not supported by this model. "
                "Try converting the model using `--convert embed`.")

        items = self.encode(
            prompts,
            truncate_prompt_tokens=truncate_prompt_tokens,
            use_tqdm=use_tqdm,
            pooling_params=pooling_params,
            lora_request=lora_request,
            pooling_task="embed",
        )

        return [EmbeddingRequestOutput.from_base(item) for item in items]

    def classify(
        self,
        prompts: Union[PromptType, Sequence[PromptType]],
        *,
        use_tqdm: Union[bool, Callable[..., tqdm]] = True,
        pooling_params: Optional[Union[PoolingParams,
                                       Sequence[PoolingParams]]] = None,
        lora_request: Optional[Union[list[LoRARequest], LoRARequest]] = None,
    ) -> list[ClassificationRequestOutput]:
        """
        Generate class logits for each prompt.

        This class automatically batches the given prompts, considering
        the memory constraint. For the best performance, put all of your prompts
        into a single list and pass it to this method.

        Args:
            prompts: The prompts to the LLM. You may pass a sequence of prompts
                for batch inference. See [PromptType][vllm.inputs.PromptType]
                for more details about the format of each prompt.
            use_tqdm: If `True`, shows a tqdm progress bar.
                If a callable (e.g., `functools.partial(tqdm, leave=False)`),
                it is used to create the progress bar.
                If `False`, no progress bar is created.
            lora_request: LoRA request to use for generation, if any.
            pooling_params: The pooling parameters for pooling. If None, we
                use the default pooling parameters.
        Returns:
            A list of `ClassificationRequestOutput` objects containing the
            embedding vectors in the same order as the input prompts.
        """
        if "classify" not in self.supported_tasks:
            raise ValueError(
                "Classification API is not supported by this model. "
                "Try converting the model using `--convert classify`.")

        items = self.encode(
            prompts,
            use_tqdm=use_tqdm,
            pooling_params=pooling_params,
            lora_request=lora_request,
            pooling_task="classify",
        )

        return [ClassificationRequestOutput.from_base(item) for item in items]

    def reward(
        self,
        prompts: Union[PromptType, Sequence[PromptType]],
        /,
        *,
        truncate_prompt_tokens: Optional[int] = None,
        use_tqdm: Union[bool, Callable[..., tqdm]] = True,
        pooling_params: Optional[Union[PoolingParams,
                                       Sequence[PoolingParams]]] = None,
        lora_request: Optional[Union[list[LoRARequest], LoRARequest]] = None,
    ) -> list[PoolingRequestOutput]:
        """
        Generate rewards for each prompt.

        Args:
            prompts: The prompts to the LLM. You may pass a sequence of prompts
                for batch inference. See [PromptType][vllm.inputs.PromptType]
                for more details about the format of each prompt.
            use_tqdm: If `True`, shows a tqdm progress bar.
                If a callable (e.g., `functools.partial(tqdm, leave=False)`),
                it is used to create the progress bar.
                If `False`, no progress bar is created.
            lora_request: LoRA request to use for generation, if any.
            pooling_params: The pooling parameters for pooling. If None, we
                use the default pooling parameters.
        Returns:
            A list of `PoolingRequestOutput` objects containing the
            pooled hidden states in the same order as the input prompts.
        """

        return self.encode(
            prompts,
            use_tqdm=use_tqdm,
            lora_request=lora_request,
            pooling_params=pooling_params,
            truncate_prompt_tokens=truncate_prompt_tokens,
            pooling_task="encode",
        )

    def _embedding_score(
        self,
        tokenizer: AnyTokenizer,
        text_1: list[Union[str, TextPrompt, TokensPrompt]],
        text_2: list[Union[str, TextPrompt, TokensPrompt]],
        truncate_prompt_tokens: Optional[int] = None,
        use_tqdm: Union[bool, Callable[..., tqdm]] = True,
        pooling_params: Optional[PoolingParams] = None,
        lora_request: Optional[Union[list[LoRARequest], LoRARequest]] = None,
    ) -> list[ScoringRequestOutput]:

        encoded_output: list[PoolingRequestOutput] = self.encode(
            text_1 + text_2,
            truncate_prompt_tokens=truncate_prompt_tokens,
            use_tqdm=use_tqdm,
            lora_request=lora_request,
            pooling_params=pooling_params,
            pooling_task="embed",
        )

        encoded_output_1: list[PoolingRequestOutput] = encoded_output[
            0:len(text_1)]
        encoded_output_2: list[PoolingRequestOutput] = encoded_output[
            len(text_1):]

        if len(encoded_output_1) == 1:
            encoded_output_1 = encoded_output_1 * len(encoded_output_2)

        scores = _cosine_similarity(tokenizer=tokenizer,
                                    embed_1=encoded_output_1,
                                    embed_2=encoded_output_2)

        items = self.engine_class.validate_outputs(scores,
                                                   PoolingRequestOutput)
        return [ScoringRequestOutput.from_base(item) for item in items]

    def _cross_encoding_score(
        self,
        tokenizer: AnyTokenizer,
        data_1: Union[list[str], list[ScoreContentPartParam]],
        data_2: Union[list[str], list[ScoreContentPartParam]],
        truncate_prompt_tokens: Optional[int] = None,
        use_tqdm: Union[bool, Callable[..., tqdm]] = True,
        pooling_params: Optional[PoolingParams] = None,
        lora_request: Optional[Union[list[LoRARequest], LoRARequest]] = None,
    ) -> list[ScoringRequestOutput]:
        model_config = self.llm_engine.model_config

        if isinstance(tokenizer, MistralTokenizer):
            raise ValueError(
                "Score API is not supported for Mistral tokenizer")

        if len(data_1) == 1:
            data_1 = data_1 * len(data_2)

        if pooling_params is None:
            pooling_params = PoolingParams(task="score")

        model_config = self.llm_engine.model_config
        pooling_params.verify("score", model_config)
        pooling_params_list = list[PoolingParams]()

        tokenization_kwargs: dict[str, Any] = {}

        _validate_truncation_size(model_config.max_model_len,
                                  truncate_prompt_tokens, tokenization_kwargs)

        prompts = list[PromptType]()

        input_pairs = [(t1, t2) for t1, t2 in zip(data_1, data_2)]

        model_config = self.llm_engine.model_config

        for q, d in input_pairs:
            _, engine_prompt = get_score_prompt(
                model_config=model_config,
                data_1=q,
                data_2=d,
                tokenizer=tokenizer,
                tokenization_kwargs=tokenization_kwargs,
            )

            if (token_type_ids := engine_prompt.pop("token_type_ids", None)):
                params = pooling_params.clone()
                compressed = compress_token_type_ids(token_type_ids)
                params.extra_kwargs = {"compressed_token_type_ids": compressed}
                pooling_params_list.append(params)
            else:
                pooling_params_list.append(pooling_params)

            prompts.append(engine_prompt)

        self._validate_and_add_requests(
            prompts=prompts,
            params=pooling_params_list,
            use_tqdm=use_tqdm,
            lora_request=lora_request,
        )

        outputs = self._run_engine(use_tqdm=use_tqdm)
        items = self.engine_class.validate_outputs(outputs,
                                                   PoolingRequestOutput)

        return [ScoringRequestOutput.from_base(item) for item in items]

    def score(
        self,
        data_1: Union[SingletonPrompt, Sequence[SingletonPrompt],
                      ScoreMultiModalParam],
        data_2: Union[SingletonPrompt, Sequence[SingletonPrompt],
                      ScoreMultiModalParam],
        /,
        *,
        truncate_prompt_tokens: Optional[int] = None,
        use_tqdm: Union[bool, Callable[..., tqdm]] = True,
        pooling_params: Optional[PoolingParams] = None,
        lora_request: Optional[Union[list[LoRARequest], LoRARequest]] = None,
    ) -> list[ScoringRequestOutput]:
        """Generate similarity scores for all pairs `<text,text_pair>` or
          `<multi-modal data, multi-modal data pair>`.

        The inputs can be `1 -> 1`, `1 -> N` or `N -> N`.
        In the `1 - N` case the `data_1` input will be replicated `N`
        times to pair with the `data_2` inputs.
        The input pairs are used to build a list of prompts for the
        cross encoder model. This class automatically batches the prompts,
        considering the memory constraint. For the best performance, put all
        of your inputs into a single list and pass it to this method.

        Supports both text and multi-modal data (images, etc.) when used with
        appropriate multi-modal models. For multi-modal inputs, ensure the
        prompt structure matches the model's expected input format.

        Args:
            data_1: Can be a single prompt, a list of prompts or
                `ScoreMultiModalParam`, which can contain either text or
                multi-modal data. When a list, it must have the same length as
                the `data_2` list.
            data_2: The data to pair with the query to form the input to
                the LLM. Can be text or multi-modal data. See [PromptType]
                [vllm.inputs.PromptType] for more details about the format of
                each prompt.
            use_tqdm: If `True`, shows a tqdm progress bar.
                If a callable (e.g., `functools.partial(tqdm, leave=False)`),
                it is used to create the progress bar.
                If `False`, no progress bar is created.
            lora_request: LoRA request to use for generation, if any.
            pooling_params: The pooling parameters for pooling. If None, we
                use the default pooling parameters.
        Returns:
            A list of `ScoringRequestOutput` objects containing the
            generated scores in the same order as the input prompts.
        """
        model_config = self.llm_engine.model_config
        runner_type = model_config.runner_type
        if runner_type != "pooling":
            raise ValueError(
                "LLM.score() is only supported for pooling models. "
                "Try passing `--runner pooling` to use the model as a "
                "pooling model.")

        supported_tasks = self.supported_tasks
        if all(t not in supported_tasks for t in ("embed", "classify")):
            raise ValueError("Score API is not supported by this model. "
                             "Try converting the model using "
                             "`--convert embed` or `--convert classify`.")

        if (model_config.is_cross_encoder
                and getattr(model_config.hf_config, "num_labels", 0) != 1):
            raise ValueError("Score API is only enabled for num_labels == 1.")

        # the tokenizer for models such as
        # "cross-encoder/ms-marco-MiniLM-L-6-v2" doesn't support passing
        # lists of tokens to the `text` and `text_pair` kwargs
        tokenizer = self.get_tokenizer()

        if not model_config.is_multimodal_model:

            def check_data_type(data: Union[SingletonPrompt,
                                            Sequence[SingletonPrompt],
                                            ScoreMultiModalParam]):
                if isinstance(data, dict) and "content" in data:
                    raise ValueError("ScoreMultiModalParam is not supported "
                                     f"for {model_config.architecture}")

            check_data_type(data_1)
            check_data_type(data_2)

            def ensure_str(prompt: SingletonPrompt):
                if isinstance(prompt, dict):
                    if "multi_modal_data" in prompt:
                        raise ValueError("Multi-modal prompt is not "
                                         "supported for scoring")
                    elif "prompt_token_ids" in prompt:
                        prompt = tokenizer.decode(
                            cast(TokensPrompt, prompt)["prompt_token_ids"])
                    elif "prompt" in prompt:
                        prompt = cast(TextPrompt, prompt)["prompt"]
                assert type(prompt) is str
                return prompt

            if isinstance(data_1, (str, dict)):
                # Convert a single prompt to a list.
                data_1 = [data_1]  # type: ignore[list-item]

            data_1 = [ensure_str(t) for t in data_1]

            if isinstance(data_2, (str, dict)):
                # Convert a single prompt to a list.
                data_2 = [data_2]  # type: ignore[list-item]

            data_2 = [ensure_str(t) for t in data_2]

        if isinstance(data_1, dict) and "content" in data_1:
            data_1 = data_1.get("content")  # type: ignore[assignment]
        elif isinstance(data_1, str):
            data_1 = [data_1]

        if isinstance(data_2, dict) and "content" in data_2:
            data_2 = data_2.get("content")  # type: ignore[assignment]
        elif isinstance(data_2, str):
            data_2 = [data_2]

        _validate_score_input_lens(data_1, data_2)  # type: ignore[arg-type]

        if model_config.is_cross_encoder:
            return self._cross_encoding_score(
                tokenizer,
                data_1,  # type: ignore[arg-type]
                data_2,  # type: ignore[arg-type]
                truncate_prompt_tokens,
                use_tqdm,
                pooling_params,
                lora_request)
        else:
            return self._embedding_score(
                tokenizer,
                data_1,  # type: ignore[arg-type]
                data_2,  # type: ignore[arg-type]
                truncate_prompt_tokens,
                use_tqdm,
                pooling_params,
                lora_request)

    def start_profile(self) -> None:
        self.llm_engine.start_profile()

    def stop_profile(self) -> None:
        self.llm_engine.stop_profile()

    def reset_prefix_cache(self, device: Optional[Device] = None) -> bool:
        return self.llm_engine.reset_prefix_cache(device)

    def sleep(self, level: int = 1):
        """
        Put the engine to sleep. The engine should not process any requests.
        The caller should guarantee that no requests are being processed
        during the sleep period, before `wake_up` is called.

        Args:
            level: The sleep level. Level 1 sleep will offload the model
                weights and discard the kv cache. The content of kv cache
                is forgotten. Level 1 sleep is good for sleeping and waking
                up the engine to run the same model again. The model weights
                are backed up in CPU memory. Please make sure there's enough
                CPU memory to store the model weights. Level 2 sleep will
                discard both the model weights and the kv cache. The content
                of both the model weights and kv cache is forgotten. Level 2
                sleep is good for sleeping and waking up the engine to run a
                different model or update the model, where previous model
                weights are not needed. It reduces CPU memory pressure.
        """
        self.reset_prefix_cache()
        self.llm_engine.sleep(level=level)

    def wake_up(self, tags: Optional[list[str]] = None):
        """
        Wake up the engine from sleep mode. See the [sleep][vllm.LLM.sleep]
        method for more details.

        Args:
            tags: An optional list of tags to reallocate the engine memory
                for specific memory allocations. Values must be in
                `("weights", "kv_cache")`. If None, all memory is reallocated.
                wake_up should be called with all tags (or None) before the
                engine is used again.
        """
        self.llm_engine.wake_up(tags)

    def get_metrics(self) -> list["Metric"]:
        """Return a snapshot of aggregated metrics from Prometheus.

        Returns:
            A ``MetricSnapshot`` instance capturing the current state
            of all aggregated metrics from Prometheus.

        Note:
            This method is only available with the V1 LLM engine.
        """
        from vllm.v1.engine.llm_engine import LLMEngine as V1LLMEngine
        assert isinstance(self.llm_engine, V1LLMEngine)
        return self.llm_engine.get_metrics()

    def _validate_and_add_requests(
        self,
        prompts: Union[PromptType, Sequence[PromptType]],
        params: Union[SamplingParams, Sequence[SamplingParams], PoolingParams,
                      Sequence[PoolingParams]],
        *,
        use_tqdm: Union[bool, Callable[..., tqdm]] = True,
        lora_request: Optional[Union[Sequence[LoRARequest], LoRARequest]],
        priority: Optional[list[int]] = None,
    ) -> None:
        if isinstance(prompts, (str, dict)):
            # Convert a single prompt to a list.
            prompts = [prompts]

        num_requests = len(prompts)
        if isinstance(params, Sequence) and len(params) != num_requests:
            raise ValueError("The lengths of prompts and params "
                             "must be the same.")
        if isinstance(lora_request,
                      Sequence) and len(lora_request) != num_requests:
            raise ValueError("The lengths of prompts and lora_request "
                             "must be the same.")

        for sp in params if isinstance(params, Sequence) else (params, ):
            if isinstance(sp, SamplingParams):
                # We only care about the final output
                sp.output_kind = RequestOutputKind.FINAL_ONLY

        # Add requests to the engine.
        it = prompts
        if use_tqdm:
            tqdm_func = use_tqdm if callable(use_tqdm) else tqdm
            it = tqdm_func(it, desc="Adding requests")

        model_config = self.llm_engine.model_config

        for i, prompt in enumerate(it):

            if isinstance(prompt, dict):
                self._validate_mm_data_and_uuids(
                    prompt.get("multi_modal_data"),
                    prompt.get("multi_modal_uuids"))

            param = params[i] if isinstance(params, Sequence) else params

            tokenization_kwargs: dict[str, Any] = {}
            _validate_truncation_size(model_config.max_model_len,
                                      param.truncate_prompt_tokens,
                                      tokenization_kwargs)

            self._add_request(
                prompt,
                params[i] if isinstance(params, Sequence) else params,
                tokenization_kwargs=tokenization_kwargs,
                lora_request=lora_request[i] if isinstance(
                    lora_request, Sequence) else lora_request,
                priority=priority[i] if priority else 0,
            )

    def _validate_mm_data_and_uuids(
            self,
            multi_modal_data: Optional[Any],  # MultiModalDataDict
            multi_modal_uuids: Optional[Any],  # MultiModalUUIDDict
    ):
        """
        Validate that if any multi-modal data is skipped (i.e. None),
        then its corresponding UUID must be set. 
        """
        if multi_modal_data is None:
            return

        for modality, data in multi_modal_data.items():
            if isinstance(data, list):
                for i, d in enumerate(data):
                    if d is None:
                        if multi_modal_uuids is None or modality not in multi_modal_uuids or multi_modal_uuids[  # noqa: E501
                                modality] is None:
                            raise ValueError(
                                f"Multi-modal data for {modality} is None "
                                f"but UUID is not provided")
                        else:
                            if len(
                                    multi_modal_uuids[modality]
                            ) <= i or multi_modal_uuids[modality][i] is None:
                                raise ValueError(
                                    f"Multi-modal data for {modality} is None "
                                    f"but UUID is not provided")
            else:
                if data is None and (multi_modal_uuids is None
                                     or modality not in multi_modal_uuids
                                     or multi_modal_uuids[modality] is None):
                    raise ValueError(f"Multi-modal data for {modality} is None"
                                     f" but UUID is not provided")

    def _add_request(
        self,
        prompt: PromptType,
        params: Union[SamplingParams, PoolingParams],
        tokenization_kwargs: Optional[dict[str, Any]] = None,
        lora_request: Optional[LoRARequest] = None,
        priority: int = 0,
    ) -> None:
        request_id = str(next(self.request_counter))
        self.llm_engine.add_request(
            request_id,
            prompt,
            params,
            lora_request=lora_request,
            tokenization_kwargs=tokenization_kwargs,
            priority=priority,
        )

    def _run_engine(
        self,
        *,
        use_tqdm: Union[bool, Callable[..., tqdm]] = True
    ) -> list[Union[RequestOutput, PoolingRequestOutput]]:
        # Initialize tqdm.
        if use_tqdm:
            num_requests = self.llm_engine.get_num_unfinished_requests()
            tqdm_func = use_tqdm if callable(use_tqdm) else tqdm
            pbar = tqdm_func(
                total=num_requests,
                desc="Processed prompts",
                dynamic_ncols=True,
                postfix=(f"est. speed input: {0:.2f} toks/s, "
                         f"output: {0:.2f} toks/s"),
            )

        # Run the engine.
        outputs: list[Union[RequestOutput, PoolingRequestOutput]] = []
        total_in_toks = 0
        total_out_toks = 0
        while self.llm_engine.has_unfinished_requests():
            step_outputs = self.llm_engine.step()
            for output in step_outputs:
                if output.finished:
                    outputs.append(output)
                    if use_tqdm:
                        if isinstance(output, RequestOutput):
                            # Calculate tokens only for RequestOutput
                            n = len(output.outputs)
                            assert output.prompt_token_ids is not None
                            total_in_toks += len(output.prompt_token_ids) * n
                            in_spd = total_in_toks / pbar.format_dict["elapsed"]
                            total_out_toks += sum(
                                len(stp.token_ids) for stp in output.outputs)
                            out_spd = (total_out_toks /
                                       pbar.format_dict["elapsed"])
                            pbar.postfix = (
                                f"est. speed input: {in_spd:.2f} toks/s, "
                                f"output: {out_spd:.2f} toks/s")
                            pbar.update(n)
                        else:
                            pbar.update(1)
                        if pbar.n == num_requests:
                            pbar.refresh()

        if use_tqdm:
            pbar.close()
        # Sort the outputs by request ID.
        # This is necessary because some requests may be finished earlier than
        # its previous requests.
        return sorted(outputs, key=lambda x: int(x.request_id))<|MERGE_RESOLUTION|>--- conflicted
+++ resolved
@@ -192,12 +192,9 @@
         hf_overrides: Optional[HfOverrides] = None,
         mm_processor_kwargs: Optional[dict[str, Any]] = None,
         override_pooler_config: Optional[PoolerConfig] = None,
-<<<<<<< HEAD
         structured_outputs_config: Optional[Union[dict[
             str, Any], StructuredOutputsConfig]] = None,
-=======
         kv_cache_memory_bytes: Optional[int] = None,
->>>>>>> 0faf3cc3
         compilation_config: Optional[Union[int, dict[str, Any],
                                            CompilationConfig]] = None,
         logits_processors: Optional[list[Union[str,
