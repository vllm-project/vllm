--- conflicted
+++ resolved
@@ -117,7 +117,7 @@
         disable_async_output_proc: Disable async output processing.
             This may result in lower performance.
         hf_token: The token to use as HTTP bearer authorization for remote files
-            . If `True`, will use the token generated when running 
+            . If `True`, will use the token generated when running
             `huggingface-cli login` (stored in `~/.huggingface`).
         hf_overrides: If a dictionary, contains arguments to be forwarded to the
             HuggingFace config. If a callable, it is called to update the
@@ -251,17 +251,12 @@
         self.request_counter = Counter()
         self.default_sampling_params: Union[dict[str, Any], None] = None
 
-<<<<<<< HEAD
     def get_tokenizer(
         self,
         lora_request: Optional[LoRARequest] = None,
     ) -> AnyTokenizer:
-        return self.llm_engine.get_tokenizer_group(
-            TokenizerGroup).get_lora_tokenizer(lora_request)
-=======
-    def get_tokenizer(self) -> AnyTokenizer:
-        return self.llm_engine.get_tokenizer_group().tokenizer
->>>>>>> 423e9f1c
+        return self.llm_engine.get_tokenizer_group().get_lora_tokenizer(
+            lora_request)
 
     def set_tokenizer(self, tokenizer: AnyTokenizer) -> None:
         tokenizer_group = self.llm_engine.get_tokenizer_group()
