--- conflicted
+++ resolved
@@ -179,13 +179,8 @@
         gpu_memory_utilization: float = 0.9,
         swap_space: float = 4,
         cpu_offload_gb: float = 0,
-<<<<<<< HEAD
-        enforce_eager: Optional[bool] = None,
+        enforce_eager: bool = False,
         max_seq_len_to_capture: int = 32768,
-=======
-        enforce_eager: bool = False,
-        max_seq_len_to_capture: int = 8192,
->>>>>>> 67da5720
         disable_custom_all_reduce: bool = False,
         disable_async_output_proc: bool = False,
         hf_token: Optional[Union[bool, str]] = None,
