--- conflicted
+++ resolved
@@ -425,7 +425,6 @@
         """
         list_of_messages: List[List[ChatCompletionMessageParam]]
 
-<<<<<<< HEAD
         # Handle multi and single conversations
         if is_list_of(messages, list):
             # messages is List[List[...]]
@@ -443,9 +442,9 @@
             conversation, mm_data = parse_chat_messages(
                 msgs, model_config, tokenizer)
 
-            prompt: Union[str, List[int]]
+            prompt_data: Union[str, List[int]]
             if isinstance(tokenizer, MistralTokenizer):
-                prompt = apply_mistral_chat_template(
+                prompt_data = apply_mistral_chat_template(
                     tokenizer,
                     messages=msgs,
                     chat_template=chat_template,
@@ -453,7 +452,7 @@
                     tools=tools,
                 )
             else:
-                prompt = apply_hf_chat_template(
+                prompt_data = apply_hf_chat_template(
                     tokenizer,
                     conversation=conversation,
                     chat_template=chat_template,
@@ -461,17 +460,17 @@
                     tools=tools,
                 )
 
-            inputs: PromptInputs
-            if is_list_of(prompt, int):
-                inputs = TokensPrompt(prompt_token_ids=prompt)
+            prompt: PromptInputs
+            if is_list_of(prompt_data, int):
+                prompt = TokensPrompt(prompt_token_ids=prompt_data)
             else:
-                inputs = TextPrompt(prompt=prompt)
+                prompt = TextPrompt(prompt=prompt_data)
 
             if mm_data is not None:
-                inputs["multi_modal_data"] = mm_data
+                prompt["multi_modal_data"] = mm_data
 
             out = self.generate(
-                inputs,
+                prompt,
                 sampling_params=sampling_params,
                 use_tqdm=use_tqdm,
                 lora_request=lora_request,
@@ -480,47 +479,6 @@
 
         # When messages is List[...], return a single list
         return outputs if len(outputs) > 1 else outputs[0]
-=======
-        tokenizer = self.get_tokenizer()
-        model_config = self.llm_engine.get_model_config()
-
-        conversation, mm_data = parse_chat_messages(messages, model_config,
-                                                    tokenizer)
-
-        prompt_data: Union[str, List[int]]
-        if isinstance(tokenizer, MistralTokenizer):
-            prompt_data = apply_mistral_chat_template(
-                tokenizer,
-                messages=messages,
-                chat_template=chat_template,
-                add_generation_prompt=add_generation_prompt,
-                tools=tools,
-            )
-        else:
-            prompt_data = apply_hf_chat_template(
-                tokenizer,
-                conversation=conversation,
-                chat_template=chat_template,
-                add_generation_prompt=add_generation_prompt,
-                tools=tools,
-            )
-
-        prompt: PromptType
-        if is_list_of(prompt_data, int):
-            prompt = TokensPrompt(prompt_token_ids=prompt_data)
-        else:
-            prompt = TextPrompt(prompt=prompt_data)
-
-        if mm_data is not None:
-            prompt["multi_modal_data"] = mm_data
-
-        return self.generate(
-            prompt,
-            sampling_params=sampling_params,
-            use_tqdm=use_tqdm,
-            lora_request=lora_request,
-        )
->>>>>>> 0faab90e
 
     @overload  # LEGACY: single (prompt + optional token ids)
     def encode(
