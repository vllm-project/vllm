# SPDX-License-Identifier: Apache-2.0
# SPDX-FileCopyrightText: Copyright contributors to the vLLM project

import itertools
import warnings
from collections.abc import Sequence
from contextlib import contextmanager
from typing import (TYPE_CHECKING, Any, Callable, ClassVar, Optional, Union,
                    cast, overload)

import cloudpickle
import torch.nn as nn
from pydantic import ValidationError
from tqdm.auto import tqdm
from typing_extensions import TypeVar, deprecated

import vllm.envs as envs
from vllm.beam_search import (BeamSearchInstance, BeamSearchOutput,
                              BeamSearchSequence,
                              create_sort_beams_key_function)
from vllm.config import (CompilationConfig, ModelDType, TokenizerMode,
                         is_init_field)
from vllm.engine.arg_utils import (EngineArgs, HfOverrides, PoolerConfig,
                                   TaskOption)
from vllm.engine.llm_engine import LLMEngine
from vllm.entrypoints.chat_utils import (ChatCompletionMessageParam,
                                         ChatTemplateContentFormatOption,
                                         apply_hf_chat_template,
                                         apply_mistral_chat_template,
                                         parse_chat_messages,
                                         resolve_chat_template_content_format)
from vllm.entrypoints.score_utils import (_cosine_similarity,
                                          _validate_score_input_lens)
from vllm.entrypoints.utils import _validate_truncation_size
from vllm.inputs import PromptType, SingletonPrompt, TextPrompt, TokensPrompt
from vllm.inputs.parse import parse_and_batch_prompt
from vllm.logger import init_logger
from vllm.lora.request import LoRARequest
from vllm.model_executor.guided_decoding.guided_fields import (
    GuidedDecodingRequest, LLMGuidedOptions)
from vllm.model_executor.layers.quantization import QuantizationMethods
from vllm.multimodal.inputs import MultiModalDataDict
from vllm.outputs import (ClassificationRequestOutput, EmbeddingRequestOutput,
                          PoolingRequestOutput, RequestOutput,
                          ScoringRequestOutput)
from vllm.pooling_params import PoolingParams
from vllm.prompt_adapter.request import PromptAdapterRequest
from vllm.sampling_params import (BeamSearchParams, GuidedDecodingParams,
                                  RequestOutputKind, SamplingParams)
from vllm.transformers_utils.tokenizer import (AnyTokenizer, MistralTokenizer,
                                               get_cached_tokenizer)
from vllm.usage.usage_lib import UsageContext
from vllm.utils import Counter, Device, deprecate_kwargs, is_list_of

if TYPE_CHECKING:
    from vllm.v1.metrics.reader import Metric

logger = init_logger(__name__)

_R = TypeVar("_R", default=Any)


class LLM:
    """An LLM for generating texts from given prompts and sampling parameters.

    This class includes a tokenizer, a language model (possibly distributed
    across multiple GPUs), and GPU memory space allocated for intermediate
    states (aka KV cache). Given a batch of prompts and sampling parameters,
    this class generates texts from the model, using an intelligent batching
    mechanism and efficient memory management.

    Args:
        model: The name or path of a HuggingFace Transformers model.
        tokenizer: The name or path of a HuggingFace Transformers tokenizer.
        tokenizer_mode: The tokenizer mode. "auto" will use the fast tokenizer
            if available, and "slow" will always use the slow tokenizer.
        skip_tokenizer_init: If true, skip initialization of tokenizer and
            detokenizer. Expect valid prompt_token_ids and None for prompt
            from the input.
        trust_remote_code: Trust remote code (e.g., from HuggingFace) when
            downloading the model and tokenizer.
        allowed_local_media_path: Allowing API requests to read local images
            or videos from directories specified by the server file system.
            This is a security risk. Should only be enabled in trusted
            environments.
        tensor_parallel_size: The number of GPUs to use for distributed
            execution with tensor parallelism.
        dtype: The data type for the model weights and activations. Currently,
            we support `float32`, `float16`, and `bfloat16`. If `auto`, we use
            the `torch_dtype` attribute specified in the model config file.
            However, if the `torch_dtype` in the config is `float32`, we will
            use `float16` instead.
        quantization: The method used to quantize the model weights. Currently,
            we support "awq", "gptq", and "fp8" (experimental).
            If None, we first check the `quantization_config` attribute in the
            model config file. If that is None, we assume the model weights are
            not quantized and use `dtype` to determine the data type of
            the weights.
        revision: The specific model version to use. It can be a branch name,
            a tag name, or a commit id.
        tokenizer_revision: The specific tokenizer version to use. It can be a
            branch name, a tag name, or a commit id.
        seed: The seed to initialize the random number generator for sampling.
        gpu_memory_utilization: The ratio (between 0 and 1) of GPU memory to
            reserve for the model weights, activations, and KV cache. Higher
            values will increase the KV cache size and thus improve the model's
            throughput. However, if the value is too high, it may cause out-of-
            memory (OOM) errors.
        swap_space: The size (GiB) of CPU memory per GPU to use as swap space.
            This can be used for temporarily storing the states of the requests
            when their `best_of` sampling parameters are larger than 1. If all
            requests will have `best_of=1`, you can safely set this to 0.
            Noting that `best_of` is only supported in V0. Otherwise, too small
            values may cause out-of-memory (OOM) errors.
        cpu_offload_gb: The size (GiB) of CPU memory to use for offloading
            the model weights. This virtually increases the GPU memory space
            you can use to hold the model weights, at the cost of CPU-GPU data
            transfer for every forward pass.
        enforce_eager: Whether to enforce eager execution. If True, we will
            disable CUDA graph and always execute the model in eager mode.
            If False, we will use CUDA graph and eager execution in hybrid.
        max_seq_len_to_capture: Maximum sequence len covered by CUDA graphs.
            When a sequence has context length larger than this, we fall back
            to eager mode. Additionally for encoder-decoder models, if the
            sequence length of the encoder input is larger than this, we fall
            back to the eager mode.
        disable_custom_all_reduce: See
            [ParallelConfig][vllm.config.ParallelConfig].
        disable_async_output_proc: Disable async output processing.
            This may result in lower performance.
        hf_token: The token to use as HTTP bearer authorization for remote files
            . If `True`, will use the token generated when running
            `huggingface-cli login` (stored in `~/.huggingface`).
        hf_overrides: If a dictionary, contains arguments to be forwarded to the
            HuggingFace config. If a callable, it is called to update the
            HuggingFace config.
        mm_processor_kwargs: Arguments to be forwarded to the model's processor
            for multi-modal data, e.g., image processor. Overrides for the
            multi-modal processor obtained from `AutoProcessor.from_pretrained`.
            The available overrides depend on the model that is being run.
            For example, for Phi-3-Vision: `{"num_crops": 4}`.
        override_pooler_config: Initialize non-default pooling config or
            override default pooling config for the pooling model.
            e.g. `PoolerConfig(pooling_type="mean", normalize=False)`.
        compilation_config: Either an integer or a dictionary. If it is an
            integer, it is used as the level of compilation optimization. If it
            is a dictionary, it can specify the full compilation configuration.
        **kwargs: Arguments for [`EngineArgs`][vllm.EngineArgs].

    Note:
        This class is intended to be used for offline inference. For online
        serving, use the [AsyncLLMEngine][vllm.AsyncLLMEngine] class instead.
    """

    DEPRECATE_LEGACY: ClassVar[bool] = True
    """A flag to toggle whether to deprecate the legacy generate/encode API."""

    @classmethod
    @contextmanager
    def deprecate_legacy_api(cls):
        cls.DEPRECATE_LEGACY = True

        yield

        cls.DEPRECATE_LEGACY = False

    def __init__(
        self,
        model: str,
        *,
        task: TaskOption = "auto",
        tokenizer: Optional[str] = None,
        tokenizer_mode: TokenizerMode = "auto",
        skip_tokenizer_init: bool = False,
        trust_remote_code: bool = False,
        allowed_local_media_path: str = "",
        tensor_parallel_size: int = 1,
        dtype: ModelDType = "auto",
        quantization: Optional[QuantizationMethods] = None,
        revision: Optional[str] = None,
        tokenizer_revision: Optional[str] = None,
        seed: Optional[int] = None,
        gpu_memory_utilization: float = 0.9,
        swap_space: float = 4,
        cpu_offload_gb: float = 0,
        enforce_eager: bool = False,
        max_seq_len_to_capture: int = 8192,
        disable_custom_all_reduce: bool = False,
        disable_async_output_proc: bool = False,
        hf_token: Optional[Union[bool, str]] = None,
        hf_overrides: Optional[HfOverrides] = None,
        mm_processor_kwargs: Optional[dict[str, Any]] = None,
        override_pooler_config: Optional[PoolerConfig] = None,
        compilation_config: Optional[Union[int, dict[str, Any],
                                           CompilationConfig]] = None,
        **kwargs,
    ) -> None:
        """LLM constructor."""

        if "disable_log_stats" not in kwargs:
            kwargs["disable_log_stats"] = True

        if "worker_cls" in kwargs:
            worker_cls = kwargs["worker_cls"]
            # if the worker_cls is not qualified string name,
            # we serialize it using cloudpickle to avoid pickling issues
            if isinstance(worker_cls, type):
                kwargs["worker_cls"] = cloudpickle.dumps(worker_cls)

        if "kv_transfer_config" in kwargs and isinstance(
                kwargs["kv_transfer_config"], dict):
            from vllm.config import KVTransferConfig
            raw_config_dict = kwargs["kv_transfer_config"]
            try:
                kwargs["kv_transfer_config"] = KVTransferConfig(
                    **raw_config_dict)
            except ValidationError as e:
                logger.error(
                    "Failed to convert 'kv_transfer_config' dict to "
                    "KVTransferConfig object. Dict: %s. Error: %s",
                    raw_config_dict, e)
                # Consider re-raising a more specific vLLM error or ValueError
                # to provide better context to the user.
                raise ValueError(
                    f"Invalid 'kv_transfer_config' provided: {e}") from e

        if hf_overrides is None:
            hf_overrides = {}

        if compilation_config is not None:
            if isinstance(compilation_config, int):
                compilation_config_instance = CompilationConfig(
                    level=compilation_config)
            elif isinstance(compilation_config, dict):
                predicate = lambda x: is_init_field(CompilationConfig, x[0])
                compilation_config_instance = CompilationConfig(
                    **dict(filter(predicate, compilation_config.items())))
            else:
                compilation_config_instance = compilation_config
        else:
            compilation_config_instance = CompilationConfig()

        engine_args = EngineArgs(
            model=model,
            task=task,
            tokenizer=tokenizer,
            tokenizer_mode=tokenizer_mode,
            skip_tokenizer_init=skip_tokenizer_init,
            trust_remote_code=trust_remote_code,
            allowed_local_media_path=allowed_local_media_path,
            tensor_parallel_size=tensor_parallel_size,
            dtype=dtype,
            quantization=quantization,
            revision=revision,
            tokenizer_revision=tokenizer_revision,
            seed=seed,
            gpu_memory_utilization=gpu_memory_utilization,
            swap_space=swap_space,
            cpu_offload_gb=cpu_offload_gb,
            enforce_eager=enforce_eager,
            max_seq_len_to_capture=max_seq_len_to_capture,
            disable_custom_all_reduce=disable_custom_all_reduce,
            disable_async_output_proc=disable_async_output_proc,
            hf_token=hf_token,
            hf_overrides=hf_overrides,
            mm_processor_kwargs=mm_processor_kwargs,
            override_pooler_config=override_pooler_config,
            compilation_config=compilation_config_instance,
            **kwargs,
        )

        # Create the Engine (autoselects V0 vs V1)
        self.llm_engine = LLMEngine.from_engine_args(
            engine_args=engine_args, usage_context=UsageContext.LLM_CLASS)
        self.engine_class = type(self.llm_engine)

        self.request_counter = Counter()
        self.default_sampling_params: Union[dict[str, Any], None] = None

    def get_tokenizer(
        self,
        lora_request: Optional[LoRARequest] = None,
    ) -> AnyTokenizer:
        return self.llm_engine.get_tokenizer_group().get_lora_tokenizer(
            lora_request)

    def set_tokenizer(self, tokenizer: AnyTokenizer) -> None:
        tokenizer_group = self.llm_engine.get_tokenizer_group()

        # While CachedTokenizer is dynamic, have no choice but
        # compare class name. Misjudgment will arise from
        # user-defined tokenizer started with 'Cached'
        if tokenizer.__class__.__name__.startswith("Cached"):
            tokenizer_group.tokenizer = tokenizer
        else:
            tokenizer_group.tokenizer = get_cached_tokenizer(tokenizer)

    def get_default_sampling_params(self) -> SamplingParams:
        if self.default_sampling_params is None:
            self.default_sampling_params = (
                self.llm_engine.model_config.get_diff_sampling_param())
        if self.default_sampling_params:
            return SamplingParams.from_optional(**self.default_sampling_params)
        return SamplingParams()

    @overload
    def generate(
        self,
        prompts: Union[PromptType, Sequence[PromptType]],
        /,
        sampling_params: Optional[Union[SamplingParams,
                                        Sequence[SamplingParams]]] = None,
        *,
        use_tqdm: Union[bool, Callable[..., tqdm]] = True,
        lora_request: Optional[Union[list[LoRARequest], LoRARequest]] = None,
        prompt_adapter_request: Optional[PromptAdapterRequest] = None,
        guided_options_request: Optional[Union[LLMGuidedOptions,
                                               GuidedDecodingRequest]] = None,
    ) -> list[RequestOutput]:
        ...

    @overload  # LEGACY: single (prompt + optional token ids)
    @deprecated("'prompt_token_ids' will become part of 'prompts'")
    def generate(
        self,
        prompts: str,
        sampling_params: Optional[Union[SamplingParams,
                                        list[SamplingParams]]] = None,
        prompt_token_ids: Optional[list[int]] = None,
        use_tqdm: Union[bool, Callable[..., tqdm]] = True,
        lora_request: Optional[Union[list[LoRARequest], LoRARequest]] = None,
        prompt_adapter_request: Optional[PromptAdapterRequest] = None,
        guided_options_request: Optional[Union[LLMGuidedOptions,
                                               GuidedDecodingRequest]] = None,
    ) -> list[RequestOutput]:
        ...

    @overload  # LEGACY: multi (prompt + optional token ids)
    @deprecated("'prompt_token_ids' will become part of 'prompts'")
    def generate(
        self,
        prompts: list[str],
        sampling_params: Optional[Union[SamplingParams,
                                        list[SamplingParams]]] = None,
        prompt_token_ids: Optional[list[list[int]]] = None,
        use_tqdm: Union[bool, Callable[..., tqdm]] = True,
        lora_request: Optional[Union[list[LoRARequest], LoRARequest]] = None,
        prompt_adapter_request: Optional[PromptAdapterRequest] = None,
        guided_options_request: Optional[Union[LLMGuidedOptions,
                                               GuidedDecodingRequest]] = None,
    ) -> list[RequestOutput]:
        ...

    @overload  # LEGACY: single (token ids + optional prompt)
    @deprecated("'prompt_token_ids' will become part of 'prompts'")
    def generate(
        self,
        prompts: Optional[str] = None,
        sampling_params: Optional[Union[SamplingParams,
                                        list[SamplingParams]]] = None,
        *,
        prompt_token_ids: list[int],
        use_tqdm: Union[bool, Callable[..., tqdm]] = True,
        lora_request: Optional[Union[list[LoRARequest], LoRARequest]] = None,
        prompt_adapter_request: Optional[PromptAdapterRequest] = None,
        guided_options_request: Optional[Union[LLMGuidedOptions,
                                               GuidedDecodingRequest]] = None,
    ) -> list[RequestOutput]:
        ...

    @overload  # LEGACY: multi (token ids + optional prompt)
    @deprecated("'prompt_token_ids' will become part of 'prompts'")
    def generate(
        self,
        prompts: Optional[list[str]] = None,
        sampling_params: Optional[Union[SamplingParams,
                                        list[SamplingParams]]] = None,
        *,
        prompt_token_ids: list[list[int]],
        use_tqdm: Union[bool, Callable[..., tqdm]] = True,
        lora_request: Optional[Union[list[LoRARequest], LoRARequest]] = None,
        prompt_adapter_request: Optional[PromptAdapterRequest] = None,
        guided_options_request: Optional[Union[LLMGuidedOptions,
                                               GuidedDecodingRequest]] = None,
    ) -> list[RequestOutput]:
        ...

    @overload  # LEGACY: single or multi token ids [pos-only]
    @deprecated("'prompt_token_ids' will become part of 'prompts'")
    def generate(
        self,
        prompts: None,
        sampling_params: None,
        prompt_token_ids: Union[list[int], list[list[int]]],
        use_tqdm: Union[bool, Callable[..., tqdm]] = True,
        lora_request: Optional[Union[list[LoRARequest], LoRARequest]] = None,
        prompt_adapter_request: Optional[PromptAdapterRequest] = None,
        guided_options_request: Optional[Union[LLMGuidedOptions,
                                               GuidedDecodingRequest]] = None,
    ) -> list[RequestOutput]:
        ...

    @deprecate_kwargs(
        "prompt_token_ids",
        is_deprecated=lambda: LLM.DEPRECATE_LEGACY,
        additional_message="Please use the 'prompts' parameter instead.",
    )
    def generate(
        self,
        prompts: Union[Union[PromptType, Sequence[PromptType]],
                       Optional[Union[str, list[str]]]] = None,
        sampling_params: Optional[Union[SamplingParams,
                                        Sequence[SamplingParams]]] = None,
        prompt_token_ids: Optional[Union[list[int], list[list[int]]]] = None,
        use_tqdm: Union[bool, Callable[..., tqdm]] = True,
        lora_request: Optional[Union[list[LoRARequest], LoRARequest]] = None,
        prompt_adapter_request: Optional[PromptAdapterRequest] = None,
        guided_options_request: Optional[Union[LLMGuidedOptions,
                                               GuidedDecodingRequest]] = None,
        priority: Optional[list[int]] = None,
    ) -> list[RequestOutput]:
        """Generates the completions for the input prompts.

        This class automatically batches the given prompts, considering
        the memory constraint. For the best performance, put all of your prompts
        into a single list and pass it to this method.

        Args:
            prompts: The prompts to the LLM. You may pass a sequence of prompts
                for batch inference. See [PromptType][vllm.inputs.PromptType]
                for more details about the format of each prompts.
            sampling_params: The sampling parameters for text generation. If
                None, we use the default sampling parameters.
                When it is a single value, it is applied to every prompt.
                When it is a list, the list must have the same length as the
                prompts and it is paired one by one with the prompt.
            use_tqdm: If `True`, shows a tqdm progress bar.
                If a callable (e.g., `functools.partial(tqdm, leave=False)`),
                it is used to create the progress bar.
                If `False`, no progress bar is created.
            lora_request: LoRA request to use for generation, if any.
            prompt_adapter_request: Prompt Adapter request to use for
                generation, if any.
            priority: The priority of the requests, if any.
                Only applicable when priority scheduling policy is enabled.

        Returns:
            A list of `RequestOutput` objects containing the
            generated completions in the same order as the input prompts.

        Note:
            Using `prompts` and `prompt_token_ids` as keyword parameters is
            considered legacy and may be deprecated in the future. You should
            instead pass them via the `inputs` parameter.
        """
        runner_type = self.llm_engine.model_config.runner_type
        if runner_type not in ["generate", "transcription"]:
            messages = [
                "LLM.generate() is only supported for (conditional) generation "
                "models (XForCausalLM, XForConditionalGeneration).",
            ]

            supported_runner_types = self.llm_engine.model_config \
                .supported_runner_types
            if "generate" in supported_runner_types:
                messages.append(
                    "Your model supports the 'generate' runner, but is "
                    f"currently initialized for the '{runner_type}' runner. "
                    "Please initialize vLLM using `--task generate`.")

            raise ValueError(" ".join(messages))

        if prompt_token_ids is not None:
            parsed_prompts = self._convert_v1_inputs(
                prompts=cast(Optional[Union[str, list[str]]], prompts),
                prompt_token_ids=prompt_token_ids,
            )
        else:
            parsed_prompts = cast(Union[PromptType, Sequence[PromptType]],
                                  prompts)

        if isinstance(guided_options_request, dict):
            if len(guided_options_request) > 1:
                raise ValueError(
                    "You can only use one guided decoding but multiple is "
                    f"specified: {guided_options_request}")
            guided_options_request = GuidedDecodingRequest(
                **guided_options_request)

        if sampling_params is None:
            # Use default sampling params.
            sampling_params = self.get_default_sampling_params()

        tokenization_kwargs: dict[str, Any] = {}
        truncate_prompt_tokens = None
        if isinstance(sampling_params, SamplingParams):
            truncate_prompt_tokens = sampling_params.truncate_prompt_tokens
        _validate_truncation_size(self.llm_engine.model_config.max_model_len,
                                  truncate_prompt_tokens, tokenization_kwargs)

        self._validate_and_add_requests(
            prompts=parsed_prompts,
            params=sampling_params,
            use_tqdm=use_tqdm,
            lora_request=lora_request,
            prompt_adapter_request=prompt_adapter_request,
            guided_options=guided_options_request,
            tokenization_kwargs=tokenization_kwargs,
            priority=priority,
        )

        outputs = self._run_engine(use_tqdm=use_tqdm)
        return self.engine_class.validate_outputs(outputs, RequestOutput)

    def collective_rpc(self,
                       method: Union[str, Callable[..., _R]],
                       timeout: Optional[float] = None,
                       args: tuple = (),
                       kwargs: Optional[dict[str, Any]] = None) -> list[_R]:
        """
        Execute an RPC call on all workers.

        Args:
            method: Name of the worker method to execute, or a callable that
                is serialized and sent to all workers to execute.

                If the method is a callable, it should accept an additional
                `self` argument, in addition to the arguments passed in `args`
                and `kwargs`. The `self` argument will be the worker object.
            timeout: Maximum time in seconds to wait for execution. Raises a
                [`TimeoutError`][] on timeout. `None` means wait indefinitely.
            args: Positional arguments to pass to the worker method.
            kwargs: Keyword arguments to pass to the worker method.

        Returns:
            A list containing the results from each worker.

        Note:
            It is recommended to use this API to only pass control messages,
            and set up data-plane communication to pass data.
        """

        return self.llm_engine.collective_rpc(method, timeout, args, kwargs)

    def apply_model(self, func: Callable[[nn.Module], _R]) -> list[_R]:
        """
        Run a function directly on the model inside each worker,
        returning the result for each of them.
        """
        executor = self.llm_engine.model_executor
        return executor.apply_model(func)

    def _get_beam_search_lora_requests(
        self,
        lora_request: Optional[Union[list[LoRARequest], LoRARequest]],
        prompts: list[Union[TokensPrompt, TextPrompt]],
    ) -> list[Optional[LoRARequest]]:
        """Get the optional lora request corresponding to each prompt."""
        if isinstance(lora_request,
                      Sequence) and len(lora_request) != len(prompts):
            raise ValueError(
                "Lora request list should be the same length as the prompts")

        if lora_request is None or isinstance(lora_request, LoRARequest):
            return [lora_request] * len(prompts)

        raise TypeError(f"Invalid lora_request type {type(lora_request)}")

    def beam_search(
        self,
        prompts: list[Union[TokensPrompt, TextPrompt]],
        params: BeamSearchParams,
        lora_request: Optional[Union[list[LoRARequest], LoRARequest]] = None,
        use_tqdm: bool = False,
    ) -> list[BeamSearchOutput]:
        """
        Generate sequences using beam search.

        Args:
            prompts: A list of prompts. Each prompt can be a string or a list
                of token IDs.
            params: The beam search parameters.
            lora_request: LoRA request to use for generation, if any.
            use_tqdm: Whether to use tqdm to display the progress bar.
        """
        # TODO: how does beam search work together with length penalty,
        # frequency, penalty, and stopping criteria, etc.?
        beam_width = params.beam_width
        max_tokens = params.max_tokens
        temperature = params.temperature
        ignore_eos = params.ignore_eos
        length_penalty = params.length_penalty

        lora_requests = self._get_beam_search_lora_requests(
            lora_request, prompts)

        tokenizer = self.get_tokenizer()
        sort_beams_key = create_sort_beams_key_function(
            tokenizer.eos_token_id,
            length_penalty,
        )

        def create_tokens_prompt_from_beam(
                beam: BeamSearchSequence) -> TokensPrompt:
            token_prompt_kwargs: TokensPrompt = {
                "prompt_token_ids": beam.tokens
            }
            if beam.multi_modal_data is not None:
                token_prompt_kwargs["multi_modal_data"] = beam.multi_modal_data

            if beam.mm_processor_kwargs is not None:
                token_prompt_kwargs[
                    "mm_processor_kwargs"] = beam.mm_processor_kwargs
            return TokensPrompt(**token_prompt_kwargs)

        # generate 2 * beam_width candidates at each step
        # following the huggingface transformers implementation
        # at https://github.com/huggingface/transformers/blob/e15687fffe5c9d20598a19aeab721ae0a7580f8a/src/transformers/generation/beam_search.py#L534 # noqa
        beam_search_params = SamplingParams(logprobs=2 * beam_width,
                                            max_tokens=1,
                                            temperature=temperature)
        instances: list[BeamSearchInstance] = []

        for lora_req, prompt in zip(lora_requests, prompts):
            # Add multimodal processor kwargs & data
            mm_kwargs = {}
            if "multi_modal_data" in prompt:
                mm_kwargs["multi_modal_data"] = prompt["multi_modal_data"]
            if "mm_processor_kwargs" in prompt:
                mm_kwargs["mm_processor_kwargs"] = prompt[
                    "mm_processor_kwargs"]

            if "prompt_token_ids" in prompt:
                prompt = cast(TokensPrompt, prompt)  # Needed for mypy
                prompt_tokens = prompt["prompt_token_ids"]
            else:
                prompt_tokens = tokenizer.encode(prompt["prompt"])

            instances.append(
                BeamSearchInstance(
                    prompt_tokens,
                    lora_request=lora_req,
                    logprobs=None,
                    **mm_kwargs,
                ), )

        token_iter = range(max_tokens)
        if use_tqdm:
            token_iter = tqdm(token_iter,
                              desc="Beam search",
                              unit="token",
                              unit_scale=False)
            logger.warning(
                "The progress bar shows the upper bound on token steps and "
                "may finish early due to stopping conditions. It does not "
                "reflect instance-level progress.")

        for _ in token_iter:
            all_beams: list[BeamSearchSequence] = list(
                sum((instance.beams for instance in instances), []))
            pos = [0] + list(
                itertools.accumulate(
                    len(instance.beams) for instance in instances))
            instance_start_and_end: list[tuple[int, int]] = list(
                zip(pos[:-1], pos[1:]))

            if len(all_beams) == 0:
                break

            # create the corresponding batch entries for prompt & optional lora
            prompts_batch, lora_req_batch = zip(
                *[(create_tokens_prompt_from_beam(beam), beam.lora_request)
                  for beam in all_beams])

            # only runs for one step
            # we don't need to use tqdm here
            output = self.generate(prompts_batch,
                                   sampling_params=beam_search_params,
                                   use_tqdm=False,
                                   lora_request=lora_req_batch)

            for (start, end), instance in zip(instance_start_and_end,
                                              instances):
                instance_new_beams = []
                for i in range(start, end):
                    current_beam = all_beams[i]
                    result = output[i]

                    if result.outputs[0].logprobs is not None:
                        # if `result.outputs[0].logprobs` is None, it means
                        # the sequence is completed because of the max-model-len
                        # or abortion. we don't need to add it to the new beams.
                        logprobs = result.outputs[0].logprobs[0]
                        for token_id, logprob_obj in logprobs.items():
                            new_beam = BeamSearchSequence(
                                tokens=current_beam.tokens + [token_id],
                                logprobs=current_beam.logprobs + [logprobs],
                                lora_request=current_beam.lora_request,
                                cum_logprob=current_beam.cum_logprob +
                                logprob_obj.logprob,
                                multi_modal_data=current_beam.multi_modal_data,
                                mm_processor_kwargs=current_beam.
                                mm_processor_kwargs)

                            if token_id == tokenizer.eos_token_id and \
                                not ignore_eos:
                                instance.completed.append(new_beam)
                            else:
                                instance_new_beams.append(new_beam)
                sorted_beams = sorted(instance_new_beams,
                                      key=sort_beams_key,
                                      reverse=True)
                instance.beams = sorted_beams[:beam_width]

        outputs = []
        for instance in instances:
            instance.completed.extend(instance.beams)
            sorted_completed = sorted(instance.completed,
                                      key=sort_beams_key,
                                      reverse=True)
            best_beams = sorted_completed[:beam_width]

            for beam in best_beams:
                beam.text = tokenizer.decode(beam.tokens)
            outputs.append(BeamSearchOutput(sequences=best_beams))

        return outputs

    def chat(
        self,
        messages: Union[list[ChatCompletionMessageParam],
                        list[list[ChatCompletionMessageParam]]],
        sampling_params: Optional[Union[SamplingParams,
                                        list[SamplingParams]]] = None,
        use_tqdm: Union[bool, Callable[..., tqdm]] = True,
        lora_request: Optional[LoRARequest] = None,
        chat_template: Optional[str] = None,
        chat_template_content_format: ChatTemplateContentFormatOption = "auto",
        add_generation_prompt: bool = True,
        continue_final_message: bool = False,
        tools: Optional[list[dict[str, Any]]] = None,
        chat_template_kwargs: Optional[dict[str, Any]] = None,
        mm_processor_kwargs: Optional[dict[str, Any]] = None,
    ) -> list[RequestOutput]:
        """
        Generate responses for a chat conversation.

        The chat conversation is converted into a text prompt using the
        tokenizer and calls the [generate][] method to generate the
        responses.

        Multi-modal inputs can be passed in the same way you would pass them
        to the OpenAI API.

        Args:
            messages: A list of conversations or a single conversation.

                - Each conversation is represented as a list of messages.
                - Each message is a dictionary with 'role' and 'content' keys.

            sampling_params: The sampling parameters for text generation.
                If None, we use the default sampling parameters. When it
                is a single value, it is applied to every prompt. When it
                is a list, the list must have the same length as the
                prompts and it is paired one by one with the prompt.
            use_tqdm: If `True`, shows a tqdm progress bar.
                If a callable (e.g., `functools.partial(tqdm, leave=False)`),
                it is used to create the progress bar.
                If `False`, no progress bar is created.
            lora_request: LoRA request to use for generation, if any.
            chat_template: The template to use for structuring the chat.
                If not provided, the model's default chat template will be used.
            chat_template_content_format: The format to render message content.

                - "string" will render the content as a string.
                  Example: `"Who are you?"`
                - "openai" will render the content as a list of dictionaries,
                  similar to OpenAI schema.
                  Example: `[{"type": "text", "text": "Who are you?"}]`

            add_generation_prompt: If True, adds a generation template
                to each message.
            continue_final_message: If True, continues the final message in
                the conversation instead of starting a new one. Cannot be
                `True` if `add_generation_prompt` is also `True`.
            chat_template_kwargs: Additional kwargs to pass to the chat
                template.
            mm_processor_kwargs: Multimodal processor kwarg overrides for this
                chat request. Only used for offline requests.

        Returns:
            A list of `RequestOutput` objects containing the generated
            responses in the same order as the input messages.
        """
        list_of_messages: list[list[ChatCompletionMessageParam]]

        # Handle multi and single conversations
        if is_list_of(messages, list):
            # messages is list[list[...]]
            list_of_messages = cast(list[list[ChatCompletionMessageParam]],
                                    messages)
        else:
            # messages is list[...]
            list_of_messages = [
                cast(list[ChatCompletionMessageParam], messages)
            ]

        tokenizer = self.get_tokenizer(lora_request)
        model_config = self.llm_engine.get_model_config()
        resolved_content_format = resolve_chat_template_content_format(
            chat_template,
            tools,
            chat_template_content_format,
            tokenizer,
            model_config=model_config,
        )

        _chat_template_kwargs: dict[str, Any] = dict(
            chat_template=chat_template,
            add_generation_prompt=add_generation_prompt,
            continue_final_message=continue_final_message,
            tools=tools,
        )
        _chat_template_kwargs.update(chat_template_kwargs or {})

        prompts: list[Union[TokensPrompt, TextPrompt]] = []

        for msgs in list_of_messages:
            # NOTE: _parse_chat_message_content_parts() currently doesn't
            # handle mm_processor_kwargs, since there is no implementation in
            # the chat message parsing for it.
            conversation, mm_data = parse_chat_messages(
                msgs,
                model_config,
                tokenizer,
                content_format=resolved_content_format,
            )

            if isinstance(tokenizer, MistralTokenizer):
                prompt_token_ids = apply_mistral_chat_template(
                    tokenizer,
                    messages=msgs,
                    **_chat_template_kwargs,
                )
            else:
                prompt_str = apply_hf_chat_template(
                    tokenizer=tokenizer,
                    conversation=conversation,
                    model_config=model_config,
                    **_chat_template_kwargs,
                )
                # Special tokens are already included in chat templates so
                # should not be added by the tokenizer in this case.
                prompt_token_ids = tokenizer.encode(prompt_str,
                                                    add_special_tokens=False)

            prompt = TokensPrompt(prompt_token_ids=prompt_token_ids)

            if mm_data is not None:
                prompt["multi_modal_data"] = mm_data

            if mm_processor_kwargs is not None:
                prompt["mm_processor_kwargs"] = mm_processor_kwargs

            prompts.append(prompt)

        return self.generate(
            prompts,
            sampling_params=sampling_params,
            use_tqdm=use_tqdm,
            lora_request=lora_request,
        )

    @overload
    def encode(
        self,
        prompts: Union[PromptType, Sequence[PromptType]],
        /,
        pooling_params: Optional[Union[PoolingParams,
                                       Sequence[PoolingParams]]] = None,
        *,
        truncate_prompt_tokens: Optional[int] = None,
        use_tqdm: Union[bool, Callable[..., tqdm]] = True,
        lora_request: Optional[Union[list[LoRARequest], LoRARequest]] = None,
        prompt_adapter_request: Optional[PromptAdapterRequest] = None,
    ) -> list[PoolingRequestOutput]:
        ...

    @overload  # LEGACY: single (prompt + optional token ids)
    @deprecated("'prompt_token_ids' will become part of 'prompts'")
    def encode(
        self,
        prompts: str,
        pooling_params: Optional[Union[PoolingParams,
                                       Sequence[PoolingParams]]] = None,
        prompt_token_ids: Optional[list[int]] = None,
        truncate_prompt_tokens: Optional[int] = None,
        use_tqdm: Union[bool, Callable[..., tqdm]] = True,
        lora_request: Optional[Union[list[LoRARequest], LoRARequest]] = None,
        prompt_adapter_request: Optional[PromptAdapterRequest] = None,
    ) -> list[PoolingRequestOutput]:
        ...

    @overload  # LEGACY: multi (prompt + optional token ids)
    @deprecated("'prompt_token_ids' will become part of 'prompts'")
    def encode(
        self,
        prompts: list[str],
        pooling_params: Optional[Union[PoolingParams,
                                       Sequence[PoolingParams]]] = None,
        prompt_token_ids: Optional[list[list[int]]] = None,
        truncate_prompt_tokens: Optional[int] = None,
        use_tqdm: Union[bool, Callable[..., tqdm]] = True,
        lora_request: Optional[Union[list[LoRARequest], LoRARequest]] = None,
        prompt_adapter_request: Optional[PromptAdapterRequest] = None,
    ) -> list[PoolingRequestOutput]:
        ...

    @overload  # LEGACY: single (token ids + optional prompt)
    @deprecated("'prompt_token_ids' will become part of 'prompts'")
    def encode(
        self,
        prompts: Optional[str] = None,
        pooling_params: Optional[Union[PoolingParams,
                                       Sequence[PoolingParams]]] = None,
        *,
        prompt_token_ids: list[int],
        truncate_prompt_tokens: Optional[int] = None,
        use_tqdm: Union[bool, Callable[..., tqdm]] = True,
        lora_request: Optional[Union[list[LoRARequest], LoRARequest]] = None,
        prompt_adapter_request: Optional[PromptAdapterRequest] = None,
    ) -> list[PoolingRequestOutput]:
        ...

    @overload  # LEGACY: multi (token ids + optional prompt)
    @deprecated("'prompt_token_ids' will become part of 'prompts'")
    def encode(
        self,
        prompts: Optional[list[str]] = None,
        pooling_params: Optional[Union[PoolingParams,
                                       Sequence[PoolingParams]]] = None,
        *,
        prompt_token_ids: list[list[int]],
        truncate_prompt_tokens: Optional[int] = None,
        use_tqdm: Union[bool, Callable[..., tqdm]] = True,
        lora_request: Optional[Union[list[LoRARequest], LoRARequest]] = None,
        prompt_adapter_request: Optional[PromptAdapterRequest] = None,
    ) -> list[PoolingRequestOutput]:
        ...

    @overload  # LEGACY: single or multi token ids [pos-only]
    @deprecated("'prompt_token_ids' will become part of 'prompts'")
    def encode(
        self,
        prompts: None,
        pooling_params: None,
        prompt_token_ids: Union[list[int], list[list[int]]],
        truncate_prompt_tokens: Optional[int] = None,
        use_tqdm: Union[bool, Callable[..., tqdm]] = True,
        lora_request: Optional[Union[list[LoRARequest], LoRARequest]] = None,
        prompt_adapter_request: Optional[PromptAdapterRequest] = None,
    ) -> list[PoolingRequestOutput]:
        ...

    @deprecate_kwargs(
        "prompt_token_ids",
        is_deprecated=lambda: LLM.DEPRECATE_LEGACY,
        additional_message="Please use the 'prompts' parameter instead.",
    )
    def encode(
        self,
        prompts: Union[Union[PromptType, Sequence[PromptType]],
                       Optional[Union[str, list[str]]]] = None,
        pooling_params: Optional[Union[PoolingParams,
                                       Sequence[PoolingParams]]] = None,
        prompt_token_ids: Optional[Union[list[int], list[list[int]]]] = None,
        truncate_prompt_tokens: Optional[int] = None,
        use_tqdm: Union[bool, Callable[..., tqdm]] = True,
        lora_request: Optional[Union[list[LoRARequest], LoRARequest]] = None,
        prompt_adapter_request: Optional[PromptAdapterRequest] = None,
    ) -> list[PoolingRequestOutput]:
        """Apply pooling to the hidden states corresponding to the input
        prompts.

        This class automatically batches the given prompts, considering
        the memory constraint. For the best performance, put all of your prompts
        into a single list and pass it to this method.

        Args:
            prompts: The prompts to the LLM. You may pass a sequence of prompts
                for batch inference. See [PromptType][vllm.inputs.PromptType]
                for more details about the format of each prompts.
            pooling_params: The pooling parameters for pooling. If None, we
                use the default pooling parameters.
            use_tqdm: If `True`, shows a tqdm progress bar.
                If a callable (e.g., `functools.partial(tqdm, leave=False)`),
                it is used to create the progress bar.
                If `False`, no progress bar is created.
            lora_request: LoRA request to use for generation, if any.
            prompt_adapter_request: Prompt Adapter request to use for
                generation, if any.

        Returns:
            A list of `PoolingRequestOutput` objects containing the
            pooled hidden states in the same order as the input prompts.

        Note:
            Using `prompts` and `prompt_token_ids` as keyword parameters is
            considered legacy and may be deprecated in the future. You should
            instead pass them via the `inputs` parameter.
        """
        runner_type = self.llm_engine.model_config.runner_type
        if runner_type != "pooling":
            messages = ["LLM.encode() is only supported for pooling models."]

            supported_runner_types = self.llm_engine.model_config \
                .supported_runner_types
            if "pooling" in supported_runner_types:
                messages.append(
                    "Your model supports the 'pooling' runner, but is "
                    f"currently initialized for the '{runner_type}' runner. "
                    "Please initialize vLLM using `--task embed`, "
                    "`--task classify`, `--task score` etc.")

            raise ValueError(" ".join(messages))

        if prompt_token_ids is not None:
            parsed_prompts = self._convert_v1_inputs(
                prompts=cast(Optional[Union[str, list[str]]], prompts),
                prompt_token_ids=prompt_token_ids,
            )
        else:
            parsed_prompts = cast(Union[PromptType, Sequence[PromptType]],
                                  prompts)

        if pooling_params is None:
            # Use default pooling params.
            pooling_params = PoolingParams()
        elif isinstance(pooling_params, PoolingParams):
            pooling_params.verify(self.llm_engine.model_config)
        else:
            for pooling_param in pooling_params:
                pooling_param.verify(self.llm_engine.model_config)

        tokenization_kwargs: dict[str, Any] = {}
        _validate_truncation_size(self.llm_engine.model_config.max_model_len,
                                  truncate_prompt_tokens, tokenization_kwargs)

        self._validate_and_add_requests(
            prompts=parsed_prompts,
            params=pooling_params,
            use_tqdm=use_tqdm,
            lora_request=lora_request,
            tokenization_kwargs=tokenization_kwargs,
            prompt_adapter_request=prompt_adapter_request,
        )

        outputs = self._run_engine(use_tqdm=use_tqdm)
        return self.engine_class.validate_outputs(outputs,
                                                  PoolingRequestOutput)

    def embed(
        self,
        prompts: Union[PromptType, Sequence[PromptType]],
        /,
        *,
        truncate_prompt_tokens: Optional[int] = None,
        use_tqdm: Union[bool, Callable[..., tqdm]] = True,
        pooling_params: Optional[Union[PoolingParams,
                                       Sequence[PoolingParams]]] = None,
        lora_request: Optional[Union[list[LoRARequest], LoRARequest]] = None,
        prompt_adapter_request: Optional[PromptAdapterRequest] = None,
    ) -> list[EmbeddingRequestOutput]:
        """
        Generate an embedding vector for each prompt.

        This class automatically batches the given prompts, considering
        the memory constraint. For the best performance, put all of your prompts
        into a single list and pass it to this method.

        Args:
            prompts: The prompts to the LLM. You may pass a sequence of prompts
                for batch inference. See [PromptType][vllm.inputs.PromptType]
                for more details about the format of each prompts.
            pooling_params: The pooling parameters for pooling. If None, we
                use the default pooling parameters.
            use_tqdm: If `True`, shows a tqdm progress bar.
                If a callable (e.g., `functools.partial(tqdm, leave=False)`),
                it is used to create the progress bar.
                If `False`, no progress bar is created.
            lora_request: LoRA request to use for generation, if any.
            prompt_adapter_request: Prompt Adapter request to use for
                generation, if any.

        Returns:
            A list of `EmbeddingRequestOutput` objects containing the
            embedding vectors in the same order as the input prompts.
        """
        if self.llm_engine.model_config.task != "embed":
            raise ValueError(
                "Embedding API is only enabled for `--task embed`")

        items = self.encode(prompts,
                            truncate_prompt_tokens=truncate_prompt_tokens,
                            use_tqdm=use_tqdm,
                            pooling_params=pooling_params,
                            lora_request=lora_request,
                            prompt_adapter_request=prompt_adapter_request)

        return [EmbeddingRequestOutput.from_base(item) for item in items]

    def classify(
        self,
        prompts: Union[PromptType, Sequence[PromptType]],
        /,
        *,
        use_tqdm: Union[bool, Callable[..., tqdm]] = True,
        lora_request: Optional[Union[list[LoRARequest], LoRARequest]] = None,
        prompt_adapter_request: Optional[PromptAdapterRequest] = None,
    ) -> list[ClassificationRequestOutput]:
        """
        Generate class logits for each prompt.

        This class automatically batches the given prompts, considering
        the memory constraint. For the best performance, put all of your prompts
        into a single list and pass it to this method.

        Args:
            prompts: The prompts to the LLM. You may pass a sequence of prompts
                for batch inference. See [PromptType][vllm.inputs.PromptType]
                for more details about the format of each prompts.
            use_tqdm: If `True`, shows a tqdm progress bar.
                If a callable (e.g., `functools.partial(tqdm, leave=False)`),
                it is used to create the progress bar.
                If `False`, no progress bar is created.
            lora_request: LoRA request to use for generation, if any.
            prompt_adapter_request: Prompt Adapter request to use for
                generation, if any.

        Returns:
            A list of `ClassificationRequestOutput` objects containing the
            embedding vectors in the same order as the input prompts.
        """
        if self.llm_engine.model_config.task != "classify":
            raise ValueError(
                "Classification API is only enabled for `--task classify`")

        items = self.encode(prompts,
                            use_tqdm=use_tqdm,
                            lora_request=lora_request,
                            prompt_adapter_request=prompt_adapter_request)

        return [ClassificationRequestOutput.from_base(item) for item in items]

    def _embedding_score(
        self,
        tokenizer: AnyTokenizer,
        text_1: list[Union[str, TextPrompt, TokensPrompt]],
        text_2: list[Union[str, TextPrompt, TokensPrompt]],
        truncate_prompt_tokens: Optional[int] = None,
        use_tqdm: Union[bool, Callable[..., tqdm]] = True,
        lora_request: Optional[Union[list[LoRARequest], LoRARequest]] = None,
        prompt_adapter_request: Optional[PromptAdapterRequest] = None,
    ) -> list[ScoringRequestOutput]:

        encoded_output: list[PoolingRequestOutput] = self.encode(
            text_1 + text_2,
            truncate_prompt_tokens=truncate_prompt_tokens,
            use_tqdm=use_tqdm,
            lora_request=lora_request,
            prompt_adapter_request=prompt_adapter_request)

        encoded_output_1: list[PoolingRequestOutput] = encoded_output[
            0:len(text_1)]
        encoded_output_2: list[PoolingRequestOutput] = encoded_output[
            len(text_1):]

        if len(encoded_output_1) == 1:
            encoded_output_1 = encoded_output_1 * len(encoded_output_2)

        scores = _cosine_similarity(tokenizer=tokenizer,
                                    embed_1=encoded_output_1,
                                    embed_2=encoded_output_2)

        items = self.engine_class.validate_outputs(scores,
                                                   PoolingRequestOutput)
        return [ScoringRequestOutput.from_base(item) for item in items]

    def _cross_encoding_score(
        self,
        tokenizer: AnyTokenizer,
        text_1: list[str],
        text_2: list[str],
        truncate_prompt_tokens: Optional[int] = None,
        use_tqdm: Union[bool, Callable[..., tqdm]] = True,
        lora_request: Optional[Union[list[LoRARequest], LoRARequest]] = None,
        prompt_adapter_request: Optional[PromptAdapterRequest] = None,
    ) -> list[ScoringRequestOutput]:

        if isinstance(tokenizer, MistralTokenizer):
            raise ValueError(
                "Score API is only enabled for `--task embed or score`")

        if len(text_1) == 1:
            text_1 = text_1 * len(text_2)

        input_pairs = [(t1, t2) for t1, t2 in zip(text_1, text_2)]

        pooling_params = PoolingParams(use_cross_encoder=True)
        tokenization_kwargs: dict[str, Any] = {}
        _validate_truncation_size(self.llm_engine.model_config.max_model_len,
                                  truncate_prompt_tokens, tokenization_kwargs)

        parsed_prompts = []

        for q, t in input_pairs:
<<<<<<< HEAD
            prompt_inputs = tokenizer(text=q,
                                      text_pair=t,
                                      **tokenization_kwargs)

            token_type_ids = prompt_inputs.get("token_type_ids")
            mm_data: MultiModalDataDict = {}
            if envs.VLLM_USE_V1 and token_type_ids is not None:
                mm_data = {"token_type_ids": token_type_ids}
                token_type_ids = None

=======
            if self.llm_engine.model_config.use_pad_token:
                # cross_encoder models defaults to using pad_token.
                prompt_inputs = tokenizer(text=q,
                                          text_pair=t,
                                          **tokenization_kwargs)
            else:
                # `llm as reranker` models defaults to not using pad_token.
                prompt_inputs = tokenizer(text=q + t, **tokenization_kwargs)
>>>>>>> b942c094
            engine_prompt = TokensPrompt(
                prompt_token_ids=prompt_inputs["input_ids"],
                token_type_ids=token_type_ids,
                multi_modal_data=mm_data)

            parsed_prompts.append(engine_prompt)

        self._validate_and_add_requests(
            prompts=parsed_prompts,
            params=pooling_params,
            use_tqdm=use_tqdm,
            lora_request=lora_request,
            prompt_adapter_request=prompt_adapter_request,
        )

        outputs = self._run_engine(use_tqdm=use_tqdm)
        items = self.engine_class.validate_outputs(outputs,
                                                   PoolingRequestOutput)

        return [ScoringRequestOutput.from_base(item) for item in items]

    def score(
        self,
        text_1: Union[SingletonPrompt, Sequence[SingletonPrompt]],
        text_2: Union[SingletonPrompt, Sequence[SingletonPrompt]],
        /,
        *,
        truncate_prompt_tokens: Optional[int] = None,
        use_tqdm: Union[bool, Callable[..., tqdm]] = True,
        lora_request: Optional[Union[list[LoRARequest], LoRARequest]] = None,
        prompt_adapter_request: Optional[PromptAdapterRequest] = None,
    ) -> list[ScoringRequestOutput]:
        """Generate similarity scores for all pairs `<text,text_pair>`.

        The inputs can be `1 -> 1`, `1 -> N` or `N -> N`.
        In the `1 - N` case the `text_1` sentence will be replicated `N`
        times to pair with the `text_2` sentences.
        The input pairs are used to build a list of prompts for the
        cross encoder model. This class automatically batches the prompts,
        considering the memory constraint. For the best performance, put all
        of your texts into a single list and pass it to this method.

        Args:
            text_1: can be a single prompt or a list of prompts, in which
                case it has to have the same length as the `text_2` list
            text_2: The texts to pair with the query to form the input
                to the LLM. See [PromptType][vllm.inputs.PromptType] for
                more details about the format of each prompts.
            use_tqdm: If `True`, shows a tqdm progress bar.
                If a callable (e.g., `functools.partial(tqdm, leave=False)`),
                it is used to create the progress bar.
                If `False`, no progress bar is created.
            lora_request: LoRA request to use for generation, if any.
            prompt_adapter_request: Prompt Adapter request to use for
                generation, if any.

        Returns:
            A list of `ScoringRequestOutput` objects containing the
            generated scores in the same order as the input prompts.
        """
        runner_type = self.llm_engine.model_config.runner_type
        if runner_type != "pooling":
            messages = ["LLM.score() is only supported for pooling models."]

            supported_runner_types = self.llm_engine.model_config \
                .supported_runner_types
            if "pooling" in supported_runner_types:
                messages.append(
                    "Your model supports the 'pooling' runner, but is "
                    f"currently initialized for the '{runner_type}' runner. "
                    "Please initialize vLLM using `--task embed`, "
                    "`--task classify`, `--task score` etc.")

            raise ValueError(" ".join(messages))

        if self.llm_engine.model_config.task not in ("embed", "classify"):
            raise ValueError("Score API is only enabled for "
                             "`--task embed or --task classify`.")

        if (self.llm_engine.model_config.task == "classify"
                and self.llm_engine.model_config.hf_config.num_labels != 1):
            raise ValueError("Score API is only enabled for num_labels == 1.")

        # the tokenizer for models such as
        # "cross-encoder/ms-marco-MiniLM-L-6-v2" doesn't support passing
        # lists of tokens to the `text` and `text_pair` kwargs
        tokenizer = self.get_tokenizer()

        def ensure_str(prompt: SingletonPrompt):
            if isinstance(prompt, dict):
                if "multi_modal_data" in prompt:
                    raise ValueError("Multi-modal prompt is not "
                                     "supported for scoring")
                elif "prompt_token_ids" in prompt:
                    prompt = tokenizer.decode(
                        cast(TokensPrompt, prompt)["prompt_token_ids"])
                elif "prompt" in prompt:
                    prompt = cast(TextPrompt, prompt)["prompt"]
            assert type(prompt) is str
            return prompt

        if isinstance(text_1, (str, dict)):
            # Convert a single prompt to a list.
            text_1 = [text_1]
        input_text_1: list[str] = [ensure_str(t) for t in text_1]

        if isinstance(text_2, (str, dict)):
            # Convert a single prompt to a list.
            text_2 = [text_2]
        input_text_2: list[str] = [ensure_str(t) for t in text_2]

        _validate_score_input_lens(input_text_1, input_text_2)

        if self.llm_engine.model_config.is_cross_encoder:
            return self._cross_encoding_score(tokenizer, input_text_1,
                                              input_text_2,
                                              truncate_prompt_tokens, use_tqdm,
                                              lora_request,
                                              prompt_adapter_request)
        else:
            return self._embedding_score(
                tokenizer,
                input_text_1,  # type: ignore[arg-type]
                input_text_2,  # type: ignore[arg-type]
                truncate_prompt_tokens,
                use_tqdm,
                lora_request,
                prompt_adapter_request)

    def start_profile(self) -> None:
        self.llm_engine.start_profile()

    def stop_profile(self) -> None:
        self.llm_engine.stop_profile()

    def reset_prefix_cache(self, device: Optional[Device] = None) -> bool:
        return self.llm_engine.reset_prefix_cache(device)

    def sleep(self, level: int = 1):
        """
        Put the engine to sleep. The engine should not process any requests.
        The caller should guarantee that no requests are being processed
        during the sleep period, before `wake_up` is called.

        Args:
            level: The sleep level. Level 1 sleep will offload the model
                weights and discard the kv cache. The content of kv cache
                is forgotten. Level 1 sleep is good for sleeping and waking
                up the engine to run the same model again. The model weights
                are backed up in CPU memory. Please make sure there's enough
                CPU memory to store the model weights. Level 2 sleep will
                discard both the model weights and the kv cache. The content
                of both the model weights and kv cache is forgotten. Level 2
                sleep is good for sleeping and waking up the engine to run a
                different model or update the model, where previous model
                weights are not needed. It reduces CPU memory pressure.
        """
        self.reset_prefix_cache()
        self.llm_engine.sleep(level=level)

    def wake_up(self, tags: Optional[list[str]] = None):
        """
        Wake up the engine from sleep mode. See the [sleep][] method
        for more details.

        Args:
            tags: An optional list of tags to reallocate the engine memory
                for specific memory allocations. Values must be in
                `("weights", "kv_cache")`. If None, all memory is reallocated.
                wake_up should be called with all tags (or None) before the
                engine is used again.
        """
        self.llm_engine.wake_up(tags)

    def get_metrics(self) -> list["Metric"]:
        """Return a snapshot of aggregated metrics from Prometheus.

        Returns:
            A ``MetricSnapshot`` instance capturing the current state
            of all aggregated metrics from Prometheus.

        Note:
            This method is only available with the V1 LLM engine.
        """
        from vllm.v1.engine.llm_engine import LLMEngine as V1LLMEngine
        assert isinstance(self.llm_engine, V1LLMEngine)
        return self.llm_engine.get_metrics()

    # LEGACY
    def _convert_v1_inputs(
        self,
        prompts: Optional[Union[str, list[str]]],
        prompt_token_ids: Optional[Union[list[int], list[list[int]]]],
    ):
        # skip_tokenizer_init is now checked in engine

        if prompts is None and prompt_token_ids is None:
            raise ValueError(
                "Either prompts or prompt_token_ids must be provided.")
        if prompts is not None and prompt_token_ids is not None \
                and len(prompts) != len(prompt_token_ids):
            raise ValueError(
                "The lengths of prompts and prompt_token_ids must be the same."
            )

        if prompts is not None:
            prompts = [p["content"] for p in parse_and_batch_prompt(prompts)]
        if prompt_token_ids is not None:
            prompt_token_ids = [
                p["content"] for p in parse_and_batch_prompt(prompt_token_ids)
            ]
        if prompts is not None:
            num_requests = len(prompts)
        elif prompt_token_ids is not None:
            num_requests = len(prompt_token_ids)
        parsed_prompts: list[PromptType] = []
        for i in range(num_requests):
            item: PromptType

            if prompts is not None:
                item = TextPrompt(prompt=prompts[i])
            elif prompt_token_ids is not None:
                item = TokensPrompt(prompt_token_ids=prompt_token_ids[i])
            else:
                raise AssertionError

            parsed_prompts.append(item)

        return parsed_prompts

    def _validate_and_add_requests(
        self,
        prompts: Union[PromptType, Sequence[PromptType]],
        params: Union[SamplingParams, Sequence[SamplingParams], PoolingParams,
                      Sequence[PoolingParams]],
        *,
        use_tqdm: Union[bool, Callable[..., tqdm]] = True,
        lora_request: Optional[Union[Sequence[LoRARequest], LoRARequest]],
        prompt_adapter_request: Optional[PromptAdapterRequest],
        tokenization_kwargs: Optional[dict[str, Any]] = None,
        guided_options: Optional[GuidedDecodingRequest] = None,
        priority: Optional[list[int]] = None,
    ) -> None:
        if guided_options is not None:
            warnings.warn(
                "guided_options_request is deprecated, use "
                "SamplingParams.guided_decoding instead",
                DeprecationWarning,
                stacklevel=2,
            )

        if isinstance(prompts, (str, dict)):
            # Convert a single prompt to a list.
            prompts = [prompts]

        num_requests = len(prompts)
        if isinstance(params, Sequence) and len(params) != num_requests:
            raise ValueError("The lengths of prompts and params "
                             "must be the same.")
        if isinstance(lora_request,
                      Sequence) and len(lora_request) != num_requests:
            raise ValueError("The lengths of prompts and lora_request "
                             "must be the same.")

        for sp in params if isinstance(params, Sequence) else (params, ):
            if isinstance(sp, SamplingParams):
                self._add_guided_params(sp, guided_options)

                # We only care about the final output
                sp.output_kind = RequestOutputKind.FINAL_ONLY

        # Add requests to the engine.
        it = prompts
        if use_tqdm:
            tqdm_func = use_tqdm if callable(use_tqdm) else tqdm
            it = tqdm_func(it, desc="Adding requests")

        for i, prompt in enumerate(it):
            self._add_request(
                prompt,
                params[i] if isinstance(params, Sequence) else params,
                tokenization_kwargs=tokenization_kwargs,
                lora_request=lora_request[i] if isinstance(
                    lora_request, Sequence) else lora_request,
                prompt_adapter_request=prompt_adapter_request,
                priority=priority[i] if priority else 0,
            )

    def _add_request(
        self,
        prompt: PromptType,
        params: Union[SamplingParams, PoolingParams],
        tokenization_kwargs: Optional[dict[str, Any]] = None,
        lora_request: Optional[LoRARequest] = None,
        prompt_adapter_request: Optional[PromptAdapterRequest] = None,
        priority: int = 0,
    ) -> None:
        request_id = str(next(self.request_counter))
        self.llm_engine.add_request(
            request_id,
            prompt,
            params,
            lora_request=lora_request,
            tokenization_kwargs=tokenization_kwargs,
            prompt_adapter_request=prompt_adapter_request,
            priority=priority,
        )

    def _add_guided_params(
            self,
            params: SamplingParams,
            guided_options: Optional[GuidedDecodingRequest] = None):
        if guided_options is None:
            return params

        if params.guided_decoding is not None:
            raise ValueError("Cannot set both guided_options_request and "
                             "params.guided_decoding.")

        params.guided_decoding = GuidedDecodingParams(
            json=guided_options.guided_json,
            regex=guided_options.guided_regex,
            choice=guided_options.guided_choice,
            grammar=guided_options.guided_grammar,
            json_object=guided_options.guided_json_object,
            backend=guided_options.guided_decoding_backend,
            whitespace_pattern=guided_options.guided_whitespace_pattern,
            structural_tag=guided_options.structural_tag,
        )
        return params

    def _run_engine(
        self,
        *,
        use_tqdm: Union[bool, Callable[..., tqdm]] = True
    ) -> list[Union[RequestOutput, PoolingRequestOutput]]:
        # Initialize tqdm.
        if use_tqdm:
            num_requests = self.llm_engine.get_num_unfinished_requests()
            tqdm_func = use_tqdm if callable(use_tqdm) else tqdm
            pbar = tqdm_func(
                total=num_requests,
                desc="Processed prompts",
                dynamic_ncols=True,
                postfix=(f"est. speed input: {0:.2f} toks/s, "
                         f"output: {0:.2f} toks/s"),
            )

        # Run the engine.
        outputs: list[Union[RequestOutput, PoolingRequestOutput]] = []
        total_in_toks = 0
        total_out_toks = 0
        while self.llm_engine.has_unfinished_requests():
            step_outputs = self.llm_engine.step()
            for output in step_outputs:
                if output.finished:
                    outputs.append(output)
                    if use_tqdm:
                        if isinstance(output, RequestOutput):
                            # Calculate tokens only for RequestOutput
                            n = len(output.outputs)
                            assert output.prompt_token_ids is not None
                            total_in_toks += len(output.prompt_token_ids) * n
                            in_spd = total_in_toks / pbar.format_dict["elapsed"]
                            total_out_toks += sum(
                                len(stp.token_ids) for stp in output.outputs)
                            out_spd = (total_out_toks /
                                       pbar.format_dict["elapsed"])
                            pbar.postfix = (
                                f"est. speed input: {in_spd:.2f} toks/s, "
                                f"output: {out_spd:.2f} toks/s")
                            pbar.update(n)
                        else:
                            pbar.update(1)
                        if pbar.n == num_requests:
                            pbar.refresh()

        if use_tqdm:
            pbar.close()
        # Sort the outputs by request ID.
        # This is necessary because some requests may be finished earlier than
        # its previous requests.
        return sorted(outputs, key=lambda x: int(x.request_id))<|MERGE_RESOLUTION|>--- conflicted
+++ resolved
@@ -1214,18 +1214,6 @@
         parsed_prompts = []
 
         for q, t in input_pairs:
-<<<<<<< HEAD
-            prompt_inputs = tokenizer(text=q,
-                                      text_pair=t,
-                                      **tokenization_kwargs)
-
-            token_type_ids = prompt_inputs.get("token_type_ids")
-            mm_data: MultiModalDataDict = {}
-            if envs.VLLM_USE_V1 and token_type_ids is not None:
-                mm_data = {"token_type_ids": token_type_ids}
-                token_type_ids = None
-
-=======
             if self.llm_engine.model_config.use_pad_token:
                 # cross_encoder models defaults to using pad_token.
                 prompt_inputs = tokenizer(text=q,
@@ -1234,7 +1222,13 @@
             else:
                 # `llm as reranker` models defaults to not using pad_token.
                 prompt_inputs = tokenizer(text=q + t, **tokenization_kwargs)
->>>>>>> b942c094
+
+            token_type_ids = prompt_inputs.get("token_type_ids")
+            mm_data: MultiModalDataDict = {}
+            if envs.VLLM_USE_V1 and token_type_ids is not None:
+                mm_data = {"token_type_ids": token_type_ids}
+                token_type_ids = None
+
             engine_prompt = TokensPrompt(
                 prompt_token_ids=prompt_inputs["input_ids"],
                 token_type_ids=token_type_ids,
