--- conflicted
+++ resolved
@@ -209,10 +209,6 @@
         swap_space: float = 4,
         cpu_offload_gb: float = 0,
         enforce_eager: bool = False,
-<<<<<<< HEAD
-        max_seq_len_to_capture: int = 32768,
-=======
->>>>>>> 08d26a1b
         disable_custom_all_reduce: bool = False,
         hf_token: Optional[Union[bool, str]] = None,
         hf_overrides: Optional[HfOverrides] = None,
