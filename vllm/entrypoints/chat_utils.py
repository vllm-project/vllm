--- conflicted
+++ resolved
@@ -421,18 +421,9 @@
                 processor_name = "openai/whisper-large-v3"
             
             processor = cached_get_processor(
-<<<<<<< HEAD
                 processor_name,
                 processor_cls=(PreTrainedTokenizer, PreTrainedTokenizerFast,
                                ProcessorMixin),
-=======
-                tokenizer.name_or_path,
-                processor_cls=(
-                    PreTrainedTokenizer,
-                    PreTrainedTokenizerFast,
-                    ProcessorMixin,
-                ),
->>>>>>> 558f0907
                 trust_remote_code=model_config.trust_remote_code,
             )
             if (
