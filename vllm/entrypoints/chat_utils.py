# SPDX-License-Identifier: Apache-2.0
# SPDX-FileCopyrightText: Copyright contributors to the vLLM project

import asyncio
import json
from abc import ABC, abstractmethod
from collections import Counter, defaultdict, deque
from collections.abc import Awaitable, Iterable
from functools import cached_property, lru_cache, partial
from pathlib import Path
from typing import (Any, Callable, Generic, Literal, Optional, TypeVar, Union,
                    cast)

import jinja2.nodes
import transformers.utils.chat_template_utils as hf_chat_utils
# yapf conflicts with isort for this block
# yapf: disable
from openai.types.chat import (ChatCompletionAssistantMessageParam,
                               ChatCompletionContentPartImageParam,
                               ChatCompletionContentPartInputAudioParam)
from openai.types.chat import (
    ChatCompletionContentPartParam as OpenAIChatCompletionContentPartParam)
from openai.types.chat import (ChatCompletionContentPartRefusalParam,
                               ChatCompletionContentPartTextParam)
from openai.types.chat import (
    ChatCompletionMessageParam as OpenAIChatCompletionMessageParam)
from openai.types.chat import (ChatCompletionMessageToolCallParam,
                               ChatCompletionToolMessageParam)
from openai.types.chat.chat_completion_content_part_input_audio_param import (
    InputAudio)
from openai.types.responses import ResponseInputImageParam
from openai_harmony import Message as OpenAIHarmonyMessage
from PIL import Image
from pydantic import BaseModel, ConfigDict, TypeAdapter
# yapf: enable
from transformers import (PreTrainedTokenizer, PreTrainedTokenizerFast,
                          ProcessorMixin)
# pydantic needs the TypedDict from typing_extensions
from typing_extensions import Required, TypeAlias, TypedDict

from vllm.config import ModelConfig
from vllm.logger import init_logger
from vllm.model_executor.models import SupportsMultiModal
from vllm.multimodal import (MULTIMODAL_REGISTRY, MultiModalDataDict,
                             MultiModalUUIDDict)
from vllm.multimodal.utils import MediaConnector
# yapf: disable
from vllm.transformers_utils.chat_templates import (
    get_chat_template_fallback_path)
# yapf: enable
from vllm.transformers_utils.processor import cached_get_processor
from vllm.transformers_utils.tokenizer import AnyTokenizer, MistralTokenizer
from vllm.utils import random_uuid

logger = init_logger(__name__)

MODALITY_PLACEHOLDERS_MAP = {
    "image": "<##IMAGE##>",
    "audio": "<##AUDIO##>",
    "video": "<##VIDEO##>",
}


class AudioURL(TypedDict, total=False):
    url: Required[str]
    """
    Either a URL of the audio or a data URL with base64 encoded audio data.
    """


class ChatCompletionContentPartAudioParam(TypedDict, total=False):
    audio_url: Optional[AudioURL]

    type: Required[Literal["audio_url"]]
    """The type of the content part."""
    uuid: Optional[str]
    """
    User-provided UUID of a media. User must guarantee that it is properly
    generated and unique for different medias.
    """


class ChatCompletionContentPartImageEmbedsParam(TypedDict, total=False):
    image_embeds: Optional[Union[str, dict[str, str]]]
    """
    The image embeddings. It can be either:
    - A single base64 string.
    - A dictionary where each value is a base64 string.
    """
    type: Required[Literal["image_embeds"]]
    """The type of the content part."""
    uuid: Optional[str]
    """
    User-provided UUID of a media. User must guarantee that it is properly
    generated and unique for different medias.
    """


class VideoURL(TypedDict, total=False):
    url: Required[str]
    """
    Either a URL of the video or a data URL with base64 encoded video data.
    """


class ChatCompletionContentPartVideoParam(TypedDict, total=False):
    video_url: Optional[VideoURL]

    type: Required[Literal["video_url"]]
    """The type of the content part."""
    uuid: Optional[str]
    """
    User-provided UUID of a media. User must guarantee that it is properly
    generated and unique for different medias.
    """


class PILImage(BaseModel):
    """
    A PIL.Image.Image object.
    """

    image_pil: Image.Image
    model_config = ConfigDict(arbitrary_types_allowed=True)


class CustomChatCompletionContentPILImageParam(TypedDict, total=False):
    """A simpler version of the param that only accepts a PIL image.

    Example:
    {
        "image_pil": ImageAsset('cherry_blossom').pil_image
    }
    """
<<<<<<< HEAD
    image_pil: Optional[PILImage]
=======

    image_pil: Required[PILImage]
    uuid: Optional[str]
    """
    User-provided UUID of a media. User must guarantee that it is properly
    generated and unique for different medias.
    """
>>>>>>> 7a06ece1


class CustomChatCompletionContentSimpleImageParam(TypedDict, total=False):
    """A simpler version of the param that only accepts a plain image_url.
    This is supported by OpenAI API, although it is not documented.

    Example:
    {
        "image_url": "https://example.com/image.jpg"
    }
    """
<<<<<<< HEAD
    image_url: Optional[str]
=======

    image_url: Required[str]
    uuid: Optional[str]
    """
    User-provided UUID of a media. User must guarantee that it is properly
    generated and unique for different medias.
    """
>>>>>>> 7a06ece1


class CustomChatCompletionContentSimpleAudioParam(TypedDict, total=False):
    """A simpler version of the param that only accepts a plain audio_url.

    Example:
    {
        "audio_url": "https://example.com/audio.mp3"
    }
    """
    audio_url: Optional[str]


class CustomChatCompletionContentSimpleVideoParam(TypedDict, total=False):
    """A simpler version of the param that only accepts a plain audio_url.

    Example:
    {
        "video_url": "https://example.com/video.mp4"
    }
    """
<<<<<<< HEAD
    video_url: Optional[str]
=======

    video_url: Required[str]
    uuid: Optional[str]
    """
    User-provided UUID of a media. User must guarantee that it is properly
    generated and unique for different medias.
    """
>>>>>>> 7a06ece1


class CustomThinkCompletionContentParam(TypedDict, total=False):
    """A Think Completion Content Param that accepts a plain text and a boolean.

    Example:
    {
        "thinking": "I am thinking about the answer",
        "closed": True,
        "type": "thinking"
    }
    """

    thinking: Required[str]
    """The thinking content."""

    closed: bool
    """Whether the thinking is closed."""

    type: Required[Literal["thinking"]]
    """The thinking type."""


ChatCompletionContentPartParam: TypeAlias = Union[
    OpenAIChatCompletionContentPartParam,
    ChatCompletionContentPartAudioParam,
    ChatCompletionContentPartInputAudioParam,
    ChatCompletionContentPartVideoParam,
    ChatCompletionContentPartRefusalParam,
    CustomChatCompletionContentPILImageParam,
    CustomChatCompletionContentSimpleImageParam,
    ChatCompletionContentPartImageEmbedsParam,
    CustomChatCompletionContentSimpleAudioParam,
    CustomChatCompletionContentSimpleVideoParam,
    str,
    CustomThinkCompletionContentParam,
]


class CustomChatCompletionMessageParam(TypedDict, total=False):
    """Enables custom roles in the Chat Completion API."""

    role: Required[str]
    """The role of the message's author."""

    content: Union[str, list[ChatCompletionContentPartParam]]
    """The contents of the message."""

    name: str
    """An optional name for the participant.

    Provides the model information to differentiate between participants of the
    same role.
    """

    tool_call_id: Optional[str]
    """Tool call that this message is responding to."""

    tool_calls: Optional[Iterable[ChatCompletionMessageToolCallParam]]
    """The tool calls generated by the model, such as function calls."""


ChatCompletionMessageParam = Union[
    OpenAIChatCompletionMessageParam,
    CustomChatCompletionMessageParam,
    OpenAIHarmonyMessage,
]


# TODO: Make fields ReadOnly once mypy supports it
class ConversationMessage(TypedDict, total=False):
    role: Required[str]
    """The role of the message's author."""

    content: Union[Optional[str], list[dict[str, str]]]
    """The contents of the message"""

    tool_call_id: Optional[str]
    """Tool call that this message is responding to."""

    name: Optional[str]
    """The name of the function to call"""

    tool_calls: Optional[Iterable[ChatCompletionMessageToolCallParam]]
    """The tool calls generated by the model, such as function calls."""


# Passed in by user
ChatTemplateContentFormatOption = Literal["auto", "string", "openai"]

# Used internally
_ChatTemplateContentFormat = Literal["string", "openai"]


def _is_var_access(node: jinja2.nodes.Node, varname: str) -> bool:
    if isinstance(node, jinja2.nodes.Name):
        return node.ctx == "load" and node.name == varname

    return False


def _is_attr_access(node: jinja2.nodes.Node, varname: str, key: str) -> bool:
    if isinstance(node, jinja2.nodes.Getitem):
        return (_is_var_access(node.node, varname)
                and isinstance(node.arg, jinja2.nodes.Const)
                and node.arg.value == key)

    if isinstance(node, jinja2.nodes.Getattr):
        return _is_var_access(node.node, varname) and node.attr == key

    return False


def _is_var_or_elems_access(
    node: jinja2.nodes.Node,
    varname: str,
    key: Optional[str] = None,
) -> bool:
    if isinstance(node, jinja2.nodes.Filter):
        return node.node is not None and _is_var_or_elems_access(
            node.node, varname, key)
    if isinstance(node, jinja2.nodes.Test):
        return _is_var_or_elems_access(node.node, varname, key)

    if isinstance(node, jinja2.nodes.Getitem) and isinstance(
            node.arg, jinja2.nodes.Slice):
        return _is_var_or_elems_access(node.node, varname, key)

    # yapf: disable
    return (
        _is_attr_access(node, varname, key) if key
        else _is_var_access(node, varname)
    ) # yapf: enable


def _iter_nodes_assign_var_or_elems(root: jinja2.nodes.Node, varname: str):
    # Global variable that is implicitly defined at the root
    yield root, varname

    # Iterative BFS
    related_varnames = deque([varname])
    while related_varnames:
        related_varname = related_varnames.popleft()

        for assign_ast in root.find_all(jinja2.nodes.Assign):
            lhs = assign_ast.target
            rhs = assign_ast.node

            if _is_var_or_elems_access(rhs, related_varname):
                assert isinstance(lhs, jinja2.nodes.Name)
                yield assign_ast, lhs.name

                # Avoid infinite looping for self-assignment
                if lhs.name != related_varname:
                    related_varnames.append(lhs.name)


# NOTE: The proper way to handle this is to build a CFG so that we can handle
# the scope in which each variable is defined, but that is too complicated
def _iter_nodes_assign_messages_item(root: jinja2.nodes.Node):
    messages_varnames = [
        varname
        for _, varname in _iter_nodes_assign_var_or_elems(root, "messages")
    ]

    # Search for {%- for message in messages -%} loops
    for loop_ast in root.find_all(jinja2.nodes.For):
        loop_iter = loop_ast.iter
        loop_target = loop_ast.target

        for varname in messages_varnames:
            if _is_var_or_elems_access(loop_iter, varname):
                assert isinstance(loop_target, jinja2.nodes.Name)
                yield loop_ast, loop_target.name
                break


def _iter_nodes_assign_content_item(root: jinja2.nodes.Node):
    message_varnames = [
        varname for _, varname in _iter_nodes_assign_messages_item(root)
    ]

    # Search for {%- for content in message['content'] -%} loops
    for loop_ast in root.find_all(jinja2.nodes.For):
        loop_iter = loop_ast.iter
        loop_target = loop_ast.target

        for varname in message_varnames:
            if _is_var_or_elems_access(loop_iter, varname, "content"):
                assert isinstance(loop_target, jinja2.nodes.Name)
                yield loop_ast, loop_target.name
                break


def _try_extract_ast(chat_template: str) -> Optional[jinja2.nodes.Template]:
    try:
        jinja_compiled = hf_chat_utils._compile_jinja_template(chat_template)
        return jinja_compiled.environment.parse(chat_template)
    except Exception:
        logger.exception("Error when compiling Jinja template")
        return None


@lru_cache(maxsize=32)
def _detect_content_format(
    chat_template: str,
    *,
    default: _ChatTemplateContentFormat,
) -> _ChatTemplateContentFormat:
    jinja_ast = _try_extract_ast(chat_template)
    if jinja_ast is None:
        return default

    try:
        next(_iter_nodes_assign_content_item(jinja_ast))
    except StopIteration:
        return "string"
    except Exception:
        logger.exception("Error when parsing AST of Jinja template")
        return default
    else:
        return "openai"


def resolve_mistral_chat_template(
    chat_template: Optional[str],
    **kwargs: Any,
) -> Optional[str]:
    if chat_template is not None:
        logger.warning_once(
            "'chat_template' cannot be overridden for mistral tokenizer."
        )
    if "add_generation_prompt" in kwargs:
        logger.warning_once(
            "'add_generation_prompt' is not supported for mistral tokenizer, "
            "so it will be ignored."
        )
    if "continue_final_message" in kwargs:
        logger.warning_once(
            "'continue_final_message' is not supported for mistral tokenizer, "
            "so it will be ignored."
        )
    return None


def resolve_hf_chat_template(
    tokenizer: Union[PreTrainedTokenizer, PreTrainedTokenizerFast],
    chat_template: Optional[str],
    tools: Optional[list[dict[str, Any]]],
    *,
    model_config: ModelConfig,
) -> Optional[str]:
    # 1st priority: The given chat template
    if chat_template is not None:
        return chat_template

    # 2nd priority: AutoProcessor chat template, unless tool calling is enabled
    if tools is None:
        try:
            processor = cached_get_processor(
                tokenizer.name_or_path,
                processor_cls=(
                    PreTrainedTokenizer,
                    PreTrainedTokenizerFast,
                    ProcessorMixin,
                ),
                trust_remote_code=model_config.trust_remote_code,
            )
            if (
                isinstance(processor, ProcessorMixin)
                and hasattr(processor, "chat_template")
                and processor.chat_template is not None
            ):
                return processor.chat_template
        except Exception:
            logger.debug(
                "Failed to load AutoProcessor chat template for %s",
                tokenizer.name_or_path,
                exc_info=True,
            )  # noqa: E501

    # 3rd priority: AutoTokenizer chat template
    try:
        return tokenizer.get_chat_template(chat_template, tools=tools)
    except Exception:
        logger.debug(
            "Failed to load AutoTokenizer chat template for %s",
            tokenizer.name_or_path,
            exc_info=True,
        )

    # 4th priority: Predefined fallbacks
    path = get_chat_template_fallback_path(
        model_type=model_config.hf_config.model_type,
        tokenizer_name_or_path=model_config.tokenizer,
    )
    if path is not None:
        logger.info(
            "Loading chat template fallback for %s as there isn't one "
            "defined on HF Hub.",
            tokenizer.name_or_path,
        )
        chat_template = load_chat_template(path)
    else:
        logger.debug(
            "There is no chat template fallback for %s", tokenizer.name_or_path
        )

    return chat_template


def _resolve_chat_template_content_format(
    chat_template: Optional[str],
    tools: Optional[list[dict[str, Any]]],
    tokenizer: AnyTokenizer,
    *,
    model_config: ModelConfig,
) -> _ChatTemplateContentFormat:
    if isinstance(tokenizer, (PreTrainedTokenizer, PreTrainedTokenizerFast)):
        hf_chat_template = resolve_hf_chat_template(
            tokenizer,
            chat_template=chat_template,
            tools=tools,
            model_config=model_config,
        )
    else:
        hf_chat_template = None

    jinja_text = (
        hf_chat_template
        if isinstance(hf_chat_template, str)
        else load_chat_template(chat_template, is_literal=True)
    )

    detected_format = (
        "string"
        if jinja_text is None
        else _detect_content_format(jinja_text, default="string")
    )

    return detected_format


@lru_cache
def _log_chat_template_content_format(
    chat_template: Optional[str],
    given_format: ChatTemplateContentFormatOption,
    detected_format: ChatTemplateContentFormatOption,
):
    logger.info(
        "Detected the chat template content format to be '%s'. "
        "You can set `--chat-template-content-format` to override this.",
        detected_format,
    )

    if given_format != "auto" and given_format != detected_format:
        logger.warning(
            "You specified `--chat-template-content-format %s` "
            "which is different from the detected format '%s'. "
            "If our automatic detection is incorrect, please consider "
            "opening a GitHub issue so that we can improve it: "
            "https://github.com/vllm-project/vllm/issues/new/choose",
            given_format,
            detected_format,
        )


def resolve_chat_template_content_format(
    chat_template: Optional[str],
    tools: Optional[list[dict[str, Any]]],
    given_format: ChatTemplateContentFormatOption,
    tokenizer: AnyTokenizer,
    *,
    model_config: ModelConfig,
) -> _ChatTemplateContentFormat:
    if given_format != "auto":
        return given_format

    detected_format = _resolve_chat_template_content_format(
        chat_template,
        tools,
        tokenizer,
        model_config=model_config,
    )

    _log_chat_template_content_format(
        chat_template,
        given_format=given_format,
        detected_format=detected_format,
    )

    return detected_format


ModalityStr = Literal["image", "audio", "video", "image_embeds"]
_T = TypeVar("_T")


class BaseMultiModalItemTracker(ABC, Generic[_T]):
    """
    Tracks multi-modal items in a given request and ensures that the number
    of multi-modal items in a given request does not exceed the configured
    maximum per prompt.
    """

    def __init__(self, model_config: ModelConfig, tokenizer: AnyTokenizer):
        super().__init__()

        self._model_config = model_config
        self._tokenizer = tokenizer

<<<<<<< HEAD
        self._items_by_modality = defaultdict[str, list[Optional[_T]]](list)
=======
        self._items_by_modality = defaultdict[str, list[_T]](list)
        self._uuids_by_modality = defaultdict[str, list[Optional[str]]](list)
>>>>>>> 7a06ece1

    @property
    def model_config(self) -> ModelConfig:
        return self._model_config

    @cached_property
    def model_cls(self) -> type[SupportsMultiModal]:
        from vllm.model_executor.model_loader import get_model_cls

        model_cls = get_model_cls(self.model_config)
        return cast(type[SupportsMultiModal], model_cls)

    @property
    def allowed_local_media_path(self):
        return self._model_config.allowed_local_media_path

    @property
    def mm_registry(self):
        return MULTIMODAL_REGISTRY

    @cached_property
    def mm_processor(self):
        return self.mm_registry.create_processor(self.model_config)

<<<<<<< HEAD
    def add(self, modality: ModalityStr, item: Optional[_T]) -> Optional[str]:
=======
    def add(
        self, modality: ModalityStr, item: _T, uuid: Optional[str] = None
    ) -> Optional[str]:
>>>>>>> 7a06ece1
        """
        Add a multi-modal item to the current prompt and returns the
        placeholder string to use, if any.

        An optional uuid can be added which serves as a unique identifier of the
        media. 
        """
        input_modality = modality.replace("_embeds", "")
        num_items = len(self._items_by_modality[modality]) + 1

        self.mm_processor.validate_num_items(input_modality, num_items)

        self._items_by_modality[modality].append(item)
        self._uuids_by_modality[modality].append(uuid)

        return self.model_cls.get_placeholder_str(modality, num_items)

    def all_mm_uuids(self) -> Optional[MultiModalUUIDDict]:
        if not self._items_by_modality:
            return None
        mm_uuids = {}
        uuids_by_modality = dict(self._uuids_by_modality)
        if "image" in uuids_by_modality and "image_embeds" in uuids_by_modality:
            raise ValueError(
                "Mixing raw image and embedding inputs is not allowed"
            )

        if "image_embeds" in uuids_by_modality:
            image_embeds_uuids = uuids_by_modality["image_embeds"]
            if len(image_embeds_uuids) > 1:
                raise ValueError(
                    "Only one message can have {'type': 'image_embeds'}"
                )
            mm_uuids["image"] = uuids_by_modality["image_embeds"]
        if "image" in uuids_by_modality:
            mm_uuids["image"] = uuids_by_modality["image"]  # UUIDs of images
        if "audio" in uuids_by_modality:
            mm_uuids["audio"] = uuids_by_modality["audio"]  # UUIDs of audios
        if "video" in uuids_by_modality:
            mm_uuids["video"] = uuids_by_modality["video"]  # UUIDs of videos
        return mm_uuids

    @abstractmethod
    def create_parser(self) -> "BaseMultiModalContentParser":
        raise NotImplementedError


class MultiModalItemTracker(BaseMultiModalItemTracker[object]):
    def all_mm_data(self) -> Optional[MultiModalDataDict]:
        if not self._items_by_modality:
            return None
        mm_inputs = {}
        items_by_modality = dict(self._items_by_modality)
        if "image" in items_by_modality and "image_embeds" in items_by_modality:
            raise ValueError(
                "Mixing raw image and embedding inputs is not allowed"
            )

        if "image_embeds" in items_by_modality:
            image_embeds_lst = items_by_modality["image_embeds"]
            if len(image_embeds_lst) > 1:
                raise ValueError(
                    "Only one message can have {'type': 'image_embeds'}"
                )
            mm_inputs["image"] = image_embeds_lst[0]
        if "image" in items_by_modality:
            mm_inputs["image"] = items_by_modality["image"]  # A list of images
        if "audio" in items_by_modality:
            mm_inputs["audio"] = items_by_modality["audio"]  # A list of audios
        if "video" in items_by_modality:
            mm_inputs["video"] = items_by_modality["video"]  # A list of videos
        return mm_inputs

    def create_parser(self) -> "BaseMultiModalContentParser":
        return MultiModalContentParser(self)


class AsyncMultiModalItemTracker(BaseMultiModalItemTracker[Awaitable[object]]):
    async def all_mm_data(self) -> Optional[MultiModalDataDict]:
        if not self._items_by_modality:
            return None
        mm_inputs = {}
        items_by_modality = {}
        for modality, items in self._items_by_modality.items():
            coros = []
            for item in items:
                if item is not None:
                    coros.append(item)
                else:
                    async def wrap_async_none() -> None:
                        return None
                    coros.append(wrap_async_none())
            items_by_modality[modality] = await asyncio.gather(*coros)

        if "image" in items_by_modality and "image_embeds" in items_by_modality:
            raise ValueError(
                "Mixing raw image and embedding inputs is not allowed"
            )

        if "image_embeds" in items_by_modality:
            image_embeds_lst = items_by_modality["image_embeds"]
            if len(image_embeds_lst) > 1:
                raise ValueError(
                    "Only one message can have {'type': 'image_embeds'}"
                )
            mm_inputs["image"] = image_embeds_lst[0]
        if "image" in items_by_modality:
            mm_inputs["image"] = items_by_modality["image"]  # A list of images
        if "audio" in items_by_modality:
            mm_inputs["audio"] = items_by_modality["audio"]  # A list of audios
        if "video" in items_by_modality:
            mm_inputs["video"] = items_by_modality["video"]  # A list of videos
        return mm_inputs

    def create_parser(self) -> "BaseMultiModalContentParser":
        return AsyncMultiModalContentParser(self)


class BaseMultiModalContentParser(ABC):
    def __init__(self) -> None:
        super().__init__()

        # stores model placeholders list with corresponding
        # general MM placeholder:
        # {
        #   "<##IMAGE##>": ["<image>", "<image>", "<image>"],
        #   "<##AUDIO##>": ["<audio>", "<audio>"]
        # }
        self._placeholder_storage: dict[str, list] = defaultdict(list)

    def _add_placeholder(
        self, modality: ModalityStr, placeholder: Optional[str]
    ):
        mod_placeholder = MODALITY_PLACEHOLDERS_MAP[modality]
        if placeholder:
            self._placeholder_storage[mod_placeholder].append(placeholder)

    def mm_placeholder_storage(self) -> dict[str, list]:
        return dict(self._placeholder_storage)

    @abstractmethod
<<<<<<< HEAD
    def parse_image(self, image_url: Optional[str]) -> None:
        raise NotImplementedError

    @abstractmethod
    def parse_image_embeds(self,
                           image_embeds: Union[str, dict[str, str], None]) -> None:
        raise NotImplementedError

    @abstractmethod
    def parse_image_pil(self, image_pil: Optional[Image.Image]) -> None:
        raise NotImplementedError

    @abstractmethod
    def parse_audio(self, audio_url: Optional[str]) -> None:
        raise NotImplementedError

    @abstractmethod
    def parse_input_audio(self, input_audio: Optional[InputAudio]) -> None:
        raise NotImplementedError

    @abstractmethod
    def parse_video(self, video_url: Optional[str]) -> None:
=======
    def parse_image(self, image_url: str, uuid: Optional[str] = None) -> None:
        raise NotImplementedError

    @abstractmethod
    def parse_image_embeds(
        self,
        image_embeds: Union[str, dict[str, str]],
        uuid: Optional[str] = None,
    ) -> None:
        raise NotImplementedError

    @abstractmethod
    def parse_image_pil(
        self, image_pil: Image.Image, uuid: Optional[str] = None
    ) -> None:
        raise NotImplementedError

    @abstractmethod
    def parse_audio(self, audio_url: str, uuid: Optional[str] = None) -> None:
        raise NotImplementedError

    @abstractmethod
    def parse_input_audio(
        self, input_audio: InputAudio, uuid: Optional[str] = None
    ) -> None:
        raise NotImplementedError

    @abstractmethod
    def parse_video(self, video_url: str, uuid: Optional[str] = None) -> None:
>>>>>>> 7a06ece1
        raise NotImplementedError


class MultiModalContentParser(BaseMultiModalContentParser):
    def __init__(self, tracker: MultiModalItemTracker) -> None:
        super().__init__()

        self._tracker = tracker

        self._connector = MediaConnector(
            media_io_kwargs=self._tracker._model_config.media_io_kwargs,
            allowed_local_media_path=tracker.allowed_local_media_path,
        )

<<<<<<< HEAD
    def parse_image(self, image_url: Optional[str]) -> None:
        image = self._connector.fetch_image(image_url) if image_url else None
=======
    def parse_image(self, image_url: str, uuid: Optional[str] = None) -> None:
        image = self._connector.fetch_image(image_url)
>>>>>>> 7a06ece1

        placeholder = self._tracker.add("image", image, uuid)
        self._add_placeholder("image", placeholder)

<<<<<<< HEAD
    def parse_image_embeds(self,
                           image_embeds: Union[str, dict[str, str], None]) -> None:
=======
    def parse_image_embeds(
        self,
        image_embeds: Union[str, dict[str, str]],
        uuid: Optional[str] = None,
    ) -> None:
>>>>>>> 7a06ece1
        if isinstance(image_embeds, dict):
            embeds = {
                k: self._connector.fetch_image_embedding(v)
                for k, v in image_embeds.items()
            }
            placeholder = self._tracker.add("image_embeds", embeds, uuid)

        if isinstance(image_embeds, str):
            embedding = self._connector.fetch_image_embedding(image_embeds)
<<<<<<< HEAD
            placeholder = self._tracker.add("image_embeds", embedding)
        
        if image_embeds is None:
            placeholder = self._tracker.add("image_embeds", None)

        self._add_placeholder("image", placeholder)

    def parse_image_pil(self, image_pil: Optional[Image.Image]) -> None:
        placeholder = self._tracker.add("image", image_pil) if image_pil else None
        self._add_placeholder("image", placeholder)

    def parse_audio(self, audio_url: Optional[str]) -> None:
        audio = self._connector.fetch_audio(audio_url) if audio_url else None
=======
            placeholder = self._tracker.add("image_embeds", embedding, uuid)

        self._add_placeholder("image", placeholder)

    def parse_image_pil(
        self, image_pil: Image.Image, uuid: Optional[str] = None
    ) -> None:
        placeholder = self._tracker.add("image", image_pil, uuid)
        self._add_placeholder("image", placeholder)

    def parse_audio(self, audio_url: str, uuid: Optional[str] = None) -> None:
        audio = self._connector.fetch_audio(audio_url)
>>>>>>> 7a06ece1

        placeholder = self._tracker.add("audio", audio, uuid)
        self._add_placeholder("audio", placeholder)

<<<<<<< HEAD
    def parse_input_audio(self, input_audio: Optional[InputAudio]) -> None:
        if input_audio:
            audio_data = input_audio.get("data", "")
            audio_format = input_audio.get("format", "")
            audio_url = f"data:audio/{audio_format};base64,{audio_data}"
        else:
            audio_url = None
=======
    def parse_input_audio(
        self, input_audio: InputAudio, uuid: Optional[str] = None
    ) -> None:
        audio_data = input_audio.get("data", "")
        audio_format = input_audio.get("format", "")
        audio_url = f"data:audio/{audio_format};base64,{audio_data}"
>>>>>>> 7a06ece1

        return self.parse_audio(audio_url, uuid)

<<<<<<< HEAD
    def parse_video(self, video_url: Optional[str]) -> None:
        video = self._connector.fetch_video(video_url=video_url) if video_url else None
=======
    def parse_video(self, video_url: str, uuid: Optional[str] = None) -> None:
        video = self._connector.fetch_video(video_url=video_url)
>>>>>>> 7a06ece1

        placeholder = self._tracker.add("video", video, uuid)
        self._add_placeholder("video", placeholder)


class AsyncMultiModalContentParser(BaseMultiModalContentParser):
    def __init__(self, tracker: AsyncMultiModalItemTracker) -> None:
        super().__init__()

        self._tracker = tracker
        self._connector = MediaConnector(
            media_io_kwargs=self._tracker._model_config.media_io_kwargs,
            allowed_local_media_path=tracker.allowed_local_media_path,
        )

<<<<<<< HEAD
    def parse_image(self, image_url: Optional[str]) -> None:
        image_coro = self._connector.fetch_image_async(image_url) if image_url else None
=======
    def parse_image(self, image_url: str, uuid: Optional[str] = None) -> None:
        image_coro = self._connector.fetch_image_async(image_url)
>>>>>>> 7a06ece1

        placeholder = self._tracker.add("image", image_coro, uuid)
        self._add_placeholder("image", placeholder)

<<<<<<< HEAD
    def parse_image_embeds(self,
                           image_embeds: Union[str, dict[str, str], None]) -> None:
        future: asyncio.Future[Union[str, dict[str, str], None]] = asyncio.Future()
=======
    def parse_image_embeds(
        self,
        image_embeds: Union[str, dict[str, str]],
        uuid: Optional[str] = None,
    ) -> None:
        future: asyncio.Future[Union[str, dict[str, str]]] = asyncio.Future()
>>>>>>> 7a06ece1

        if isinstance(image_embeds, dict):
            embeds = {
                k: self._connector.fetch_image_embedding(v)
                for k, v in image_embeds.items()
            }
            future.set_result(embeds)

        if isinstance(image_embeds, str):
            embedding = self._connector.fetch_image_embedding(image_embeds)
            future.set_result(embedding)

<<<<<<< HEAD
        if image_embeds is None:
            future.set_result(None)

        placeholder = self._tracker.add("image_embeds", future)
        self._add_placeholder("image", placeholder)

    def parse_image_pil(self, image_pil: Optional[Image.Image]) -> None:
        future: asyncio.Future[Optional[Image.Image]] = asyncio.Future()
        if image_pil:
            future.set_result(image_pil)
        else:
            future.set_result(None)
=======
        placeholder = self._tracker.add("image_embeds", future, uuid)
        self._add_placeholder("image", placeholder)

    def parse_image_pil(
        self, image_pil: Image.Image, uuid: Optional[str] = None
    ) -> None:
        future: asyncio.Future[Image.Image] = asyncio.Future()
        future.set_result(image_pil)
>>>>>>> 7a06ece1

        placeholder = self._tracker.add("image", future, uuid)
        self._add_placeholder("image", placeholder)

<<<<<<< HEAD
    def parse_audio(self, audio_url: Optional[str]) -> None:
        audio_coro = self._connector.fetch_audio_async(audio_url) if audio_url else None
=======
    def parse_audio(self, audio_url: str, uuid: Optional[str] = None) -> None:
        audio_coro = self._connector.fetch_audio_async(audio_url)
>>>>>>> 7a06ece1

        placeholder = self._tracker.add("audio", audio_coro, uuid)
        self._add_placeholder("audio", placeholder)

<<<<<<< HEAD
    def parse_input_audio(self, input_audio: Optional[InputAudio]) -> None:
        if input_audio:
            audio_data = input_audio.get("data", "")
            audio_format = input_audio.get("format", "")
            audio_url = f"data:audio/{audio_format};base64,{audio_data}"
        else:
            audio_url = None
=======
    def parse_input_audio(
        self, input_audio: InputAudio, uuid: Optional[str] = None
    ) -> None:
        audio_data = input_audio.get("data", "")
        audio_format = input_audio.get("format", "")
        audio_url = f"data:audio/{audio_format};base64,{audio_data}"
>>>>>>> 7a06ece1

        return self.parse_audio(audio_url, uuid)

<<<<<<< HEAD
    def parse_video(self, video_url: Optional[str]) -> None:
        video = self._connector.fetch_video_async(video_url=video_url) if video_url else None
=======
    def parse_video(self, video_url: str, uuid: Optional[str] = None) -> None:
        video = self._connector.fetch_video_async(video_url=video_url)
>>>>>>> 7a06ece1

        placeholder = self._tracker.add("video", video, uuid)
        self._add_placeholder("video", placeholder)


def validate_chat_template(chat_template: Optional[Union[Path, str]]):
    """Raises if the provided chat template appears invalid."""
    if chat_template is None:
        return

    elif isinstance(chat_template, Path) and not chat_template.exists():
        raise FileNotFoundError("the supplied chat template path doesn't exist")

    elif isinstance(chat_template, str):
        JINJA_CHARS = "{}\n"
        if (
            not any(c in chat_template for c in JINJA_CHARS)
            and not Path(chat_template).exists()
        ):
            raise ValueError(
                f"The supplied chat template string ({chat_template}) "
                f"appears path-like, but doesn't exist!"
            )

    else:
        raise TypeError(
            f"{type(chat_template)} is not a valid chat template type"
        )


def _load_chat_template(
    chat_template: Optional[Union[Path, str]],
    *,
    is_literal: bool = False,
) -> Optional[str]:
    if chat_template is None:
        return None

    if is_literal:
        if isinstance(chat_template, Path):
            raise TypeError(
                "chat_template is expected to be read directly from its value"
            )

        return chat_template

    try:
        with open(chat_template) as f:
            return f.read()
    except OSError as e:
        if isinstance(chat_template, Path):
            raise

        JINJA_CHARS = "{}\n"
        if not any(c in chat_template for c in JINJA_CHARS):
            msg = (
                f"The supplied chat template ({chat_template}) "
                f"looks like a file path, but it failed to be "
                f"opened. Reason: {e}"
            )
            raise ValueError(msg) from e

        # If opening a file fails, set chat template to be args to
        # ensure we decode so our escape are interpreted correctly
        return _load_chat_template(chat_template, is_literal=True)


_cached_load_chat_template = lru_cache(_load_chat_template)


def load_chat_template(
    chat_template: Optional[Union[Path, str]],
    *,
    is_literal: bool = False,
) -> Optional[str]:
    return _cached_load_chat_template(chat_template, is_literal=is_literal)


def _get_interleaved_text_prompt(
    placeholder_storage: dict[str, list], texts: list[str]
) -> str:
    for idx, elem in enumerate(texts):
        if elem in placeholder_storage:
            texts[idx] = placeholder_storage[elem].pop(0)

    return "\n".join(texts)


# TODO: Let user specify how to insert multimodal tokens into prompt
# (similar to chat template)
def _get_full_multimodal_text_prompt(
    placeholder_storage: dict[str, list],
    texts: list[str],
    interleave_strings: bool,
) -> str:
    """Combine multimodal prompts for a multimodal language model."""

    # flatten storage to make it looks like
    # {
    #   "<|image|>": 2,
    #   "<|audio|>": 1
    # }
    placeholder_counts = Counter(
        [v for elem in placeholder_storage.values() for v in elem]
    )

    if interleave_strings:
        text_prompt = _get_interleaved_text_prompt(placeholder_storage, texts)
    else:
        text_prompt = "\n".join(texts)

    # Pass interleaved text further in case the user used image placeholders
    # himself, but forgot to disable the 'interleave_strings' flag

    # Look through the text prompt to check for missing placeholders
    missing_placeholders: list[str] = []
    for placeholder in placeholder_counts:
        # For any existing placeholder in the text prompt, we leave it as is
        placeholder_counts[placeholder] -= text_prompt.count(placeholder)

        if placeholder_counts[placeholder] < 0:
            logger.error(
                "Placeholder count is negative! "
                "Ensure that the 'interleave_strings' flag is disabled "
                "(current value: %s) "
                "when manually placing image placeholders.",
                interleave_strings,
            )
            logger.debug("Input prompt: %s", text_prompt)
            raise ValueError(
                f"Found more '{placeholder}' placeholders in input prompt than "
                "actual multimodal data items."
            )

        missing_placeholders.extend(
            [placeholder] * placeholder_counts[placeholder]
        )

    # NOTE: Default behaviour: we always add missing placeholders
    # at the front of the prompt, if interleave_strings=False
    return "\n".join(missing_placeholders + [text_prompt])


# No need to validate using Pydantic again
_TextParser = partial(cast, ChatCompletionContentPartTextParam)
_ImageEmbedsParser = partial(cast, ChatCompletionContentPartImageEmbedsParam)
_InputAudioParser = partial(cast, ChatCompletionContentPartInputAudioParam)
_RefusalParser = partial(cast, ChatCompletionContentPartRefusalParam)
_PILImageParser = partial(cast, CustomChatCompletionContentPILImageParam)
_ThinkParser = partial(cast, CustomThinkCompletionContentParam)
# Need to validate url objects
_ImageParser = TypeAdapter(ChatCompletionContentPartImageParam).validate_python
_AudioParser = TypeAdapter(ChatCompletionContentPartAudioParam).validate_python
_VideoParser = TypeAdapter(ChatCompletionContentPartVideoParam).validate_python

_ResponsesInputImageParser = TypeAdapter(
    ResponseInputImageParam
).validate_python
_ContentPart: TypeAlias = Union[str, dict[str, str], InputAudio, PILImage]

# Define a mapping from part types to their corresponding parsing functions.
MM_PARSER_MAP: dict[
    str,
    Callable[[ChatCompletionContentPartParam], _ContentPart],
] = {
    "text": lambda part: _TextParser(part).get("text", None),
    "thinking": lambda part: _ThinkParser(part).get("thinking", None),
    "input_text": lambda part: _TextParser(part).get("text", None),
    "input_image": lambda part: _ResponsesInputImageParser(part).get(
        "image_url", None
    ),
    "image_url": lambda part: _ImageParser(part)
    .get("image_url", {})
    .get("url", None),
    "image_embeds": lambda part: _ImageEmbedsParser(part).get(
        "image_embeds", None
    ),
    "image_pil": lambda part: _PILImageParser(part).get("image_pil", None),
    "audio_url": lambda part: _AudioParser(part)
    .get("audio_url", {})
    .get("url", None),
    "input_audio": lambda part: _InputAudioParser(part).get(
        "input_audio", None
    ),
    "refusal": lambda part: _RefusalParser(part).get("refusal", None),
    "video_url": lambda part: _VideoParser(part)
    .get("video_url", {})
    .get("url", None),
}


def _parse_chat_message_content_mm_part(
    part: ChatCompletionContentPartParam,
) -> tuple[str, _ContentPart]:
    """
    Parses a given multi-modal content part based on its type.

    Args:
        part: A dict containing the content part, with a potential 'type' field.

    Returns:
        A tuple (part_type, content) where:
        - part_type: Type of the part (e.g., 'text', 'image_url').
        - content: Parsed content (e.g., text, image URL).

    Raises:
        ValueError: If the 'type' field is missing and no direct URL is found.
    """
    assert isinstance(
        part, dict
    )  # This is needed to avoid mypy errors: part.get() from str
    part_type = part.get("type", None)

    if isinstance(part_type, str) and part_type in MM_PARSER_MAP:
        content = MM_PARSER_MAP[part_type](part)

        # Special case for 'image_url.detail'
        # We only support 'auto', which is the default
        if part_type == "image_url" and part.get("detail", "auto") != "auto":
            logger.warning(
                "'image_url.detail' is currently not supported "
                "and will be ignored."
            )

        return part_type, content

    # Handle missing 'type' but provided direct URL fields.
    # 'type' is required field by pydantic
    if part_type is None:
        if part.get("image_url") is not None:
            image_params = cast(
                CustomChatCompletionContentSimpleImageParam, part
            )
            return "image_url", image_params.get("image_url", "")
        if part.get("audio_url") is not None:
            audio_params = cast(
                CustomChatCompletionContentSimpleAudioParam, part
            )
            return "audio_url", audio_params.get("audio_url", "")
        if part.get("input_audio") is not None:
            input_audio_params = cast(dict[str, str], part)
            return "input_audio", input_audio_params
        if part.get("video_url") is not None:
            video_params = cast(
                CustomChatCompletionContentSimpleVideoParam, part
            )
            return "video_url", video_params.get("video_url", "")
        # Raise an error if no 'type' or direct URL is found.
        raise ValueError("Missing 'type' field in multimodal part.")

    if not isinstance(part_type, str):
        raise ValueError("Invalid 'type' field in multimodal part.")
    return part_type, "unknown part_type content"


VALID_MESSAGE_CONTENT_MM_PART_TYPES = (
    "text",
    "refusal",
    "image_url",
    "image_embeds",
    "image_pil",
    "audio_url",
    "input_audio",
    "video_url",
)


def _parse_chat_message_content_parts(
    role: str,
    parts: Iterable[ChatCompletionContentPartParam],
    mm_tracker: BaseMultiModalItemTracker,
    *,
    wrap_dicts: bool,
    interleave_strings: bool,
) -> list[ConversationMessage]:
    content = list[_ContentPart]()

    mm_parser = mm_tracker.create_parser()

    for part in parts:
        parse_res = _parse_chat_message_content_part(
            part,
            mm_parser,
            wrap_dicts=wrap_dicts,
            interleave_strings=interleave_strings,
        )
        if parse_res:
            content.append(parse_res)

    if wrap_dicts:
        # Parsing wraps images and texts as interleaved dictionaries
        return [ConversationMessage(role=role, content=content)]  # type: ignore
    texts = cast(list[str], content)
    mm_placeholder_storage = mm_parser.mm_placeholder_storage()
    if mm_placeholder_storage:
        text_prompt = _get_full_multimodal_text_prompt(
            mm_placeholder_storage, texts, interleave_strings
        )
    else:
        text_prompt = "\n".join(texts)

    return [ConversationMessage(role=role, content=text_prompt)]


def _parse_chat_message_content_part(
    part: ChatCompletionContentPartParam,
    mm_parser: BaseMultiModalContentParser,
    *,
    wrap_dicts: bool,
    interleave_strings: bool,
) -> Optional[_ContentPart]:
    """Parses a single part of a conversation. If wrap_dicts is True,
    structured dictionary pieces for texts and images will be
    wrapped in dictionaries, i.e., {"type": "text", "text", ...} and
    {"type": "image"}, respectively. Otherwise multimodal data will be
    handled by mm_parser, and texts will be returned as strings to be joined
    with multimodal placeholders.
    """
    if isinstance(part, str):  # Handle plain text parts
        return part
    # Handle structured dictionary parts
    part_type, content = _parse_chat_message_content_mm_part(part)
    # if part_type is text/refusal/image_url/audio_url/video_url/input_audio but
    # content is None, log a warning and skip
    if part_type in VALID_MESSAGE_CONTENT_MM_PART_TYPES and content is None:
        logger.warning(
            "Skipping multimodal part '%s' (type: '%s') "
            "with empty / unparsable content.",
            part,
            part_type,
        )
        return None

    if part_type in ("text", "input_text", "refusal", "thinking"):
        str_content = cast(str, content)
        if wrap_dicts:
            return {"type": "text", "text": str_content}
        else:
            return str_content

    # For media items, if a user has provided one, use it. Otherwise, insert
    # a placeholder empty uuid.
    uuid = part.get("uuid", None)
    if uuid is not None:
        uuid = str(uuid)

    modality = None
    if part_type == "image_pil":
        image_content = cast(Image.Image, content)
        mm_parser.parse_image_pil(image_content, uuid)
        modality = "image"
    elif part_type in ("image_url", "input_image"):
        str_content = cast(str, content)
        mm_parser.parse_image(str_content, uuid)
        modality = "image"
    elif part_type == "image_embeds":
        content = cast(Union[str, dict[str, str]], content)
        mm_parser.parse_image_embeds(content, uuid)
        modality = "image"
    elif part_type == "audio_url":
        str_content = cast(str, content)
        mm_parser.parse_audio(str_content, uuid)
        modality = "audio"
    elif part_type == "input_audio":
        dict_content = cast(InputAudio, content)
        mm_parser.parse_input_audio(dict_content, uuid)
        modality = "audio"
    elif part_type == "video_url":
        str_content = cast(str, content)
        mm_parser.parse_video(str_content, uuid)
        modality = "video"
    else:
        raise NotImplementedError(f"Unknown part type: {part_type}")

    return (
        {"type": modality}
        if wrap_dicts
        else (
            MODALITY_PLACEHOLDERS_MAP[modality] if interleave_strings else None
        )
    )


# No need to validate using Pydantic again
_AssistantParser = partial(cast, ChatCompletionAssistantMessageParam)
_ToolParser = partial(cast, ChatCompletionToolMessageParam)


def _parse_chat_message_content(
    message: ChatCompletionMessageParam,
    mm_tracker: BaseMultiModalItemTracker,
    content_format: _ChatTemplateContentFormat,
    interleave_strings: bool,
) -> list[ConversationMessage]:
    role = message["role"]
    content = message.get("content")

    if content is None:
        content = []
    elif isinstance(content, str):
        content = [
            ChatCompletionContentPartTextParam(type="text", text=content)
        ]
    result = _parse_chat_message_content_parts(
        role,
        content,  # type: ignore
        mm_tracker,
        wrap_dicts=(content_format == "openai"),
        interleave_strings=interleave_strings,
    )

    for result_msg in result:
        if role == "assistant":
            parsed_msg = _AssistantParser(message)

            # The 'tool_calls' is not None check ensures compatibility.
            # It's needed only if downstream code doesn't strictly
            # follow the OpenAI spec.
            if (
                "tool_calls" in parsed_msg
                and parsed_msg["tool_calls"] is not None
            ):
                result_msg["tool_calls"] = list(parsed_msg["tool_calls"])
        elif role == "tool":
            parsed_msg = _ToolParser(message)
            if "tool_call_id" in parsed_msg:
                result_msg["tool_call_id"] = parsed_msg["tool_call_id"]

        if "name" in message and isinstance(message["name"], str):
            result_msg["name"] = message["name"]

    return result


def _postprocess_messages(messages: list[ConversationMessage]) -> None:
    # per the Transformers docs & maintainers, tool call arguments in
    # assistant-role messages with tool_calls need to be dicts not JSON str -
    # this is how tool-use chat templates will expect them moving forwards
    # so, for messages that have tool_calls, parse the string (which we get
    # from openAI format) to dict
    for message in messages:
        if (
            message["role"] == "assistant"
            and "tool_calls" in message
            and isinstance(message["tool_calls"], list)
        ):
            for item in message["tool_calls"]:
                item["function"]["arguments"] = json.loads(
                    item["function"]["arguments"]
                )


def parse_chat_messages(
    messages: list[ChatCompletionMessageParam],
    model_config: ModelConfig,
    tokenizer: AnyTokenizer,
    content_format: _ChatTemplateContentFormat,
) -> tuple[
    list[ConversationMessage],
    Optional[MultiModalDataDict],
    Optional[MultiModalUUIDDict],
]:
    conversation: list[ConversationMessage] = []
    mm_tracker = MultiModalItemTracker(model_config, tokenizer)

    for msg in messages:
        sub_messages = _parse_chat_message_content(
            msg,
            mm_tracker,
            content_format,
            interleave_strings=(
                content_format == "string"
                and model_config.multimodal_config is not None
                and model_config.multimodal_config.interleave_mm_strings
            ),
        )

        conversation.extend(sub_messages)

    _postprocess_messages(conversation)

    return conversation, mm_tracker.all_mm_data(), mm_tracker.all_mm_uuids()


def parse_chat_messages_futures(
    messages: list[ChatCompletionMessageParam],
    model_config: ModelConfig,
    tokenizer: AnyTokenizer,
    content_format: _ChatTemplateContentFormat,
) -> tuple[
    list[ConversationMessage],
    Awaitable[Optional[MultiModalDataDict]],
    Optional[MultiModalUUIDDict],
]:
    conversation: list[ConversationMessage] = []
    mm_tracker = AsyncMultiModalItemTracker(model_config, tokenizer)

    for msg in messages:
        sub_messages = _parse_chat_message_content(
            msg,
            mm_tracker,
            content_format,
            interleave_strings=(
                content_format == "string"
                and model_config.multimodal_config is not None
                and model_config.multimodal_config.interleave_mm_strings
            ),
        )

        conversation.extend(sub_messages)

    _postprocess_messages(conversation)

    return conversation, mm_tracker.all_mm_data(), mm_tracker.all_mm_uuids()


def apply_hf_chat_template(
    tokenizer: Union[PreTrainedTokenizer, PreTrainedTokenizerFast],
    conversation: list[ConversationMessage],
    chat_template: Optional[str],
    tools: Optional[list[dict[str, Any]]],
    *,
    model_config: ModelConfig,
    tokenize: bool = False,  # Different from HF's default
    **kwargs: Any,
) -> str:
    hf_chat_template = resolve_hf_chat_template(
        tokenizer,
        chat_template=chat_template,
        tools=tools,
        model_config=model_config,
    )

    if hf_chat_template is None:
        raise ValueError(
            "As of transformers v4.44, default chat template is no longer "
            "allowed, so you must provide a chat template if the tokenizer "
            "does not define one."
        )

    try:
        return tokenizer.apply_chat_template(
            conversation=conversation,  # type: ignore[arg-type]
            tools=tools,  # type: ignore[arg-type]
            chat_template=hf_chat_template,
            tokenize=tokenize,
            **kwargs,
        )

    # External library exceptions can sometimes occur despite the framework's
    # internal exception management capabilities.
    except Exception as e:
        # Log and report any library-related exceptions for further
        # investigation.
        logger.exception(
            "An error occurred in `transformers` while applying chat template"
        )
        raise ValueError(str(e)) from e


def apply_mistral_chat_template(
    tokenizer: MistralTokenizer,
    messages: list[ChatCompletionMessageParam],
    chat_template: Optional[str],
    tools: Optional[list[dict[str, Any]]],
    **kwargs: Any,
) -> list[int]:
    from mistral_common.exceptions import MistralCommonException

    # The return value of resolve_mistral_chat_template is always None,
    # and we won't use it.
    resolve_mistral_chat_template(
        chat_template=chat_template,
        **kwargs,
    )

    try:
        return tokenizer.apply_chat_template(
            messages=messages,
            tools=tools,
            **kwargs,
        )
    # mistral-common uses assert statements to stop processing of input
    # if input does not comply with the expected format.
    # We convert those assertion errors to ValueErrors so they can be
    # properly caught in the preprocessing_input step
    except (AssertionError, MistralCommonException) as e:
        raise ValueError(str(e)) from e

    # External library exceptions can sometimes occur despite the framework's
    # internal exception management capabilities.
    except Exception as e:
        # Log and report any library-related exceptions for further
        # investigation.
        logger.exception(
            "An error occurred in `mistral_common` while applying chat template"
        )
        raise ValueError(str(e)) from e


def get_history_tool_calls_cnt(conversation: list[ConversationMessage]):
    idx = 0
    for msg in conversation:
        if msg["role"] == "assistant":
            tool_calls = msg.get("tool_calls")
            idx += len(list(tool_calls)) if tool_calls is not None else 0  # noqa
    return idx


def make_tool_call_id(id_type: str = "random", func_name=None, idx=None):
    if id_type == "kimi_k2":
        return f"functions.{func_name}:{idx}"
    else:
        # by default return random
        return f"chatcmpl-tool-{random_uuid()}"<|MERGE_RESOLUTION|>--- conflicted
+++ resolved
@@ -132,17 +132,13 @@
         "image_pil": ImageAsset('cherry_blossom').pil_image
     }
     """
-<<<<<<< HEAD
+
     image_pil: Optional[PILImage]
-=======
-
-    image_pil: Required[PILImage]
     uuid: Optional[str]
     """
     User-provided UUID of a media. User must guarantee that it is properly
     generated and unique for different medias.
     """
->>>>>>> 7a06ece1
 
 
 class CustomChatCompletionContentSimpleImageParam(TypedDict, total=False):
@@ -154,17 +150,13 @@
         "image_url": "https://example.com/image.jpg"
     }
     """
-<<<<<<< HEAD
+
     image_url: Optional[str]
-=======
-
-    image_url: Required[str]
     uuid: Optional[str]
     """
     User-provided UUID of a media. User must guarantee that it is properly
     generated and unique for different medias.
     """
->>>>>>> 7a06ece1
 
 
 class CustomChatCompletionContentSimpleAudioParam(TypedDict, total=False):
@@ -175,6 +167,7 @@
         "audio_url": "https://example.com/audio.mp3"
     }
     """
+
     audio_url: Optional[str]
 
 
@@ -186,17 +179,13 @@
         "video_url": "https://example.com/video.mp4"
     }
     """
-<<<<<<< HEAD
+
     video_url: Optional[str]
-=======
-
-    video_url: Required[str]
     uuid: Optional[str]
     """
     User-provided UUID of a media. User must guarantee that it is properly
     generated and unique for different medias.
     """
->>>>>>> 7a06ece1
 
 
 class CustomThinkCompletionContentParam(TypedDict, total=False):
@@ -608,12 +597,8 @@
         self._model_config = model_config
         self._tokenizer = tokenizer
 
-<<<<<<< HEAD
         self._items_by_modality = defaultdict[str, list[Optional[_T]]](list)
-=======
-        self._items_by_modality = defaultdict[str, list[_T]](list)
         self._uuids_by_modality = defaultdict[str, list[Optional[str]]](list)
->>>>>>> 7a06ece1
 
     @property
     def model_config(self) -> ModelConfig:
@@ -638,19 +623,18 @@
     def mm_processor(self):
         return self.mm_registry.create_processor(self.model_config)
 
-<<<<<<< HEAD
-    def add(self, modality: ModalityStr, item: Optional[_T]) -> Optional[str]:
-=======
     def add(
-        self, modality: ModalityStr, item: _T, uuid: Optional[str] = None
+        self,
+        modality: ModalityStr,
+        item: Optional[_T],
+        uuid: Optional[str] = None,
     ) -> Optional[str]:
->>>>>>> 7a06ece1
         """
         Add a multi-modal item to the current prompt and returns the
         placeholder string to use, if any.
 
         An optional uuid can be added which serves as a unique identifier of the
-        media. 
+        media.
         """
         input_modality = modality.replace("_embeds", "")
         num_items = len(self._items_by_modality[modality]) + 1
@@ -734,8 +718,10 @@
                 if item is not None:
                     coros.append(item)
                 else:
+
                     async def wrap_async_none() -> None:
                         return None
+
                     coros.append(wrap_async_none())
             items_by_modality[modality] = await asyncio.gather(*coros)
 
@@ -786,60 +772,41 @@
         return dict(self._placeholder_storage)
 
     @abstractmethod
-<<<<<<< HEAD
-    def parse_image(self, image_url: Optional[str]) -> None:
-        raise NotImplementedError
-
-    @abstractmethod
-    def parse_image_embeds(self,
-                           image_embeds: Union[str, dict[str, str], None]) -> None:
-        raise NotImplementedError
-
-    @abstractmethod
-    def parse_image_pil(self, image_pil: Optional[Image.Image]) -> None:
-        raise NotImplementedError
-
-    @abstractmethod
-    def parse_audio(self, audio_url: Optional[str]) -> None:
-        raise NotImplementedError
-
-    @abstractmethod
-    def parse_input_audio(self, input_audio: Optional[InputAudio]) -> None:
-        raise NotImplementedError
-
-    @abstractmethod
-    def parse_video(self, video_url: Optional[str]) -> None:
-=======
-    def parse_image(self, image_url: str, uuid: Optional[str] = None) -> None:
+    def parse_image(
+        self, image_url: Optional[str], uuid: Optional[str] = None
+    ) -> None:
         raise NotImplementedError
 
     @abstractmethod
     def parse_image_embeds(
         self,
-        image_embeds: Union[str, dict[str, str]],
+        image_embeds: Union[str, dict[str, str], None],
         uuid: Optional[str] = None,
     ) -> None:
         raise NotImplementedError
 
     @abstractmethod
     def parse_image_pil(
-        self, image_pil: Image.Image, uuid: Optional[str] = None
+        self, image_pil: Optional[Image.Image], uuid: Optional[str] = None
     ) -> None:
         raise NotImplementedError
 
     @abstractmethod
-    def parse_audio(self, audio_url: str, uuid: Optional[str] = None) -> None:
+    def parse_audio(
+        self, audio_url: Optional[str], uuid: Optional[str] = None
+    ) -> None:
         raise NotImplementedError
 
     @abstractmethod
     def parse_input_audio(
-        self, input_audio: InputAudio, uuid: Optional[str] = None
+        self, input_audio: Optional[InputAudio], uuid: Optional[str] = None
     ) -> None:
         raise NotImplementedError
 
     @abstractmethod
-    def parse_video(self, video_url: str, uuid: Optional[str] = None) -> None:
->>>>>>> 7a06ece1
+    def parse_video(
+        self, video_url: Optional[str], uuid: Optional[str] = None
+    ) -> None:
         raise NotImplementedError
 
 
@@ -854,27 +821,19 @@
             allowed_local_media_path=tracker.allowed_local_media_path,
         )
 
-<<<<<<< HEAD
-    def parse_image(self, image_url: Optional[str]) -> None:
+    def parse_image(
+        self, image_url: Optional[str], uuid: Optional[str] = None
+    ) -> None:
         image = self._connector.fetch_image(image_url) if image_url else None
-=======
-    def parse_image(self, image_url: str, uuid: Optional[str] = None) -> None:
-        image = self._connector.fetch_image(image_url)
->>>>>>> 7a06ece1
 
         placeholder = self._tracker.add("image", image, uuid)
         self._add_placeholder("image", placeholder)
 
-<<<<<<< HEAD
-    def parse_image_embeds(self,
-                           image_embeds: Union[str, dict[str, str], None]) -> None:
-=======
     def parse_image_embeds(
         self,
-        image_embeds: Union[str, dict[str, str]],
+        image_embeds: Union[str, dict[str, str], None],
         uuid: Optional[str] = None,
     ) -> None:
->>>>>>> 7a06ece1
         if isinstance(image_embeds, dict):
             embeds = {
                 k: self._connector.fetch_image_embedding(v)
@@ -884,64 +843,49 @@
 
         if isinstance(image_embeds, str):
             embedding = self._connector.fetch_image_embedding(image_embeds)
-<<<<<<< HEAD
-            placeholder = self._tracker.add("image_embeds", embedding)
-        
+            placeholder = self._tracker.add("image_embeds", embedding, uuid)
+
         if image_embeds is None:
             placeholder = self._tracker.add("image_embeds", None)
 
         self._add_placeholder("image", placeholder)
 
-    def parse_image_pil(self, image_pil: Optional[Image.Image]) -> None:
-        placeholder = self._tracker.add("image", image_pil) if image_pil else None
+    def parse_image_pil(
+        self, image_pil: Optional[Image.Image], uuid: Optional[str] = None
+    ) -> None:
+        placeholder = (
+            self._tracker.add("image", image_pil, uuid) if image_pil else None
+        )
         self._add_placeholder("image", placeholder)
 
-    def parse_audio(self, audio_url: Optional[str]) -> None:
+    def parse_audio(
+        self, audio_url: Optional[str], uuid: Optional[str] = None
+    ) -> None:
         audio = self._connector.fetch_audio(audio_url) if audio_url else None
-=======
-            placeholder = self._tracker.add("image_embeds", embedding, uuid)
-
-        self._add_placeholder("image", placeholder)
-
-    def parse_image_pil(
-        self, image_pil: Image.Image, uuid: Optional[str] = None
-    ) -> None:
-        placeholder = self._tracker.add("image", image_pil, uuid)
-        self._add_placeholder("image", placeholder)
-
-    def parse_audio(self, audio_url: str, uuid: Optional[str] = None) -> None:
-        audio = self._connector.fetch_audio(audio_url)
->>>>>>> 7a06ece1
 
         placeholder = self._tracker.add("audio", audio, uuid)
         self._add_placeholder("audio", placeholder)
 
-<<<<<<< HEAD
-    def parse_input_audio(self, input_audio: Optional[InputAudio]) -> None:
+    def parse_input_audio(
+        self, input_audio: Optional[InputAudio], uuid: Optional[str] = None
+    ) -> None:
         if input_audio:
             audio_data = input_audio.get("data", "")
             audio_format = input_audio.get("format", "")
             audio_url = f"data:audio/{audio_format};base64,{audio_data}"
         else:
             audio_url = None
-=======
-    def parse_input_audio(
-        self, input_audio: InputAudio, uuid: Optional[str] = None
-    ) -> None:
-        audio_data = input_audio.get("data", "")
-        audio_format = input_audio.get("format", "")
-        audio_url = f"data:audio/{audio_format};base64,{audio_data}"
->>>>>>> 7a06ece1
 
         return self.parse_audio(audio_url, uuid)
 
-<<<<<<< HEAD
-    def parse_video(self, video_url: Optional[str]) -> None:
-        video = self._connector.fetch_video(video_url=video_url) if video_url else None
-=======
-    def parse_video(self, video_url: str, uuid: Optional[str] = None) -> None:
-        video = self._connector.fetch_video(video_url=video_url)
->>>>>>> 7a06ece1
+    def parse_video(
+        self, video_url: Optional[str], uuid: Optional[str] = None
+    ) -> None:
+        video = (
+            self._connector.fetch_video(video_url=video_url)
+            if video_url
+            else None
+        )
 
         placeholder = self._tracker.add("video", video, uuid)
         self._add_placeholder("video", placeholder)
@@ -957,29 +901,24 @@
             allowed_local_media_path=tracker.allowed_local_media_path,
         )
 
-<<<<<<< HEAD
-    def parse_image(self, image_url: Optional[str]) -> None:
-        image_coro = self._connector.fetch_image_async(image_url) if image_url else None
-=======
-    def parse_image(self, image_url: str, uuid: Optional[str] = None) -> None:
-        image_coro = self._connector.fetch_image_async(image_url)
->>>>>>> 7a06ece1
+    def parse_image(
+        self, image_url: Optional[str], uuid: Optional[str] = None
+    ) -> None:
+        image_coro = (
+            self._connector.fetch_image_async(image_url) if image_url else None
+        )
 
         placeholder = self._tracker.add("image", image_coro, uuid)
         self._add_placeholder("image", placeholder)
 
-<<<<<<< HEAD
-    def parse_image_embeds(self,
-                           image_embeds: Union[str, dict[str, str], None]) -> None:
-        future: asyncio.Future[Union[str, dict[str, str], None]] = asyncio.Future()
-=======
     def parse_image_embeds(
         self,
-        image_embeds: Union[str, dict[str, str]],
+        image_embeds: Union[str, dict[str, str], None],
         uuid: Optional[str] = None,
     ) -> None:
-        future: asyncio.Future[Union[str, dict[str, str]]] = asyncio.Future()
->>>>>>> 7a06ece1
+        future: asyncio.Future[Union[str, dict[str, str], None]] = (
+            asyncio.Future()
+        )
 
         if isinstance(image_embeds, dict):
             embeds = {
@@ -992,70 +931,54 @@
             embedding = self._connector.fetch_image_embedding(image_embeds)
             future.set_result(embedding)
 
-<<<<<<< HEAD
         if image_embeds is None:
             future.set_result(None)
 
         placeholder = self._tracker.add("image_embeds", future)
         self._add_placeholder("image", placeholder)
 
-    def parse_image_pil(self, image_pil: Optional[Image.Image]) -> None:
+    def parse_image_pil(
+        self, image_pil: Optional[Image.Image], uuid: Optional[str] = None
+    ) -> None:
         future: asyncio.Future[Optional[Image.Image]] = asyncio.Future()
         if image_pil:
             future.set_result(image_pil)
         else:
             future.set_result(None)
-=======
-        placeholder = self._tracker.add("image_embeds", future, uuid)
-        self._add_placeholder("image", placeholder)
-
-    def parse_image_pil(
-        self, image_pil: Image.Image, uuid: Optional[str] = None
-    ) -> None:
-        future: asyncio.Future[Image.Image] = asyncio.Future()
-        future.set_result(image_pil)
->>>>>>> 7a06ece1
 
         placeholder = self._tracker.add("image", future, uuid)
         self._add_placeholder("image", placeholder)
 
-<<<<<<< HEAD
-    def parse_audio(self, audio_url: Optional[str]) -> None:
-        audio_coro = self._connector.fetch_audio_async(audio_url) if audio_url else None
-=======
-    def parse_audio(self, audio_url: str, uuid: Optional[str] = None) -> None:
-        audio_coro = self._connector.fetch_audio_async(audio_url)
->>>>>>> 7a06ece1
+    def parse_audio(
+        self, audio_url: Optional[str], uuid: Optional[str] = None
+    ) -> None:
+        audio_coro = (
+            self._connector.fetch_audio_async(audio_url) if audio_url else None
+        )
 
         placeholder = self._tracker.add("audio", audio_coro, uuid)
         self._add_placeholder("audio", placeholder)
 
-<<<<<<< HEAD
-    def parse_input_audio(self, input_audio: Optional[InputAudio]) -> None:
+    def parse_input_audio(
+        self, input_audio: Optional[InputAudio], uuid: Optional[str] = None
+    ) -> None:
         if input_audio:
             audio_data = input_audio.get("data", "")
             audio_format = input_audio.get("format", "")
             audio_url = f"data:audio/{audio_format};base64,{audio_data}"
         else:
             audio_url = None
-=======
-    def parse_input_audio(
-        self, input_audio: InputAudio, uuid: Optional[str] = None
-    ) -> None:
-        audio_data = input_audio.get("data", "")
-        audio_format = input_audio.get("format", "")
-        audio_url = f"data:audio/{audio_format};base64,{audio_data}"
->>>>>>> 7a06ece1
 
         return self.parse_audio(audio_url, uuid)
 
-<<<<<<< HEAD
-    def parse_video(self, video_url: Optional[str]) -> None:
-        video = self._connector.fetch_video_async(video_url=video_url) if video_url else None
-=======
-    def parse_video(self, video_url: str, uuid: Optional[str] = None) -> None:
-        video = self._connector.fetch_video_async(video_url=video_url)
->>>>>>> 7a06ece1
+    def parse_video(
+        self, video_url: Optional[str], uuid: Optional[str] = None
+    ) -> None:
+        video = (
+            self._connector.fetch_video_async(video_url=video_url)
+            if video_url
+            else None
+        )
 
         placeholder = self._tracker.add("video", video, uuid)
         self._add_placeholder("video", placeholder)
