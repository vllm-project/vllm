# SPDX-License-Identifier: Apache-2.0
# SPDX-FileCopyrightText: Copyright contributors to the vLLM project

import asyncio
import json
from abc import ABC, abstractmethod
from collections import Counter, defaultdict, deque
from collections.abc import Awaitable, Iterable
from functools import cached_property, lru_cache, partial
from pathlib import Path
from typing import (Any, Callable, Generic, Literal, Optional, TypeVar, Union,
                    cast)

import jinja2.nodes
import transformers.utils.chat_template_utils as hf_chat_utils
# yapf conflicts with isort for this block
# yapf: disable
from openai.types.chat import (ChatCompletionAssistantMessageParam,
                               ChatCompletionContentPartImageParam,
                               ChatCompletionContentPartInputAudioParam)
from openai.types.chat import (
    ChatCompletionContentPartParam as OpenAIChatCompletionContentPartParam)
from openai.types.chat import (ChatCompletionContentPartRefusalParam,
                               ChatCompletionContentPartTextParam)
from openai.types.chat import (
    ChatCompletionMessageParam as OpenAIChatCompletionMessageParam)
from openai.types.chat import (ChatCompletionMessageToolCallParam,
                               ChatCompletionToolMessageParam)
from openai.types.chat.chat_completion_content_part_input_audio_param import (
    InputAudio)
from openai.types.responses import ResponseInputImageParam
from openai_harmony import Message as OpenAIHarmonyMessage
from PIL import Image
from pydantic import BaseModel, ConfigDict, TypeAdapter
# yapf: enable
from transformers import (PreTrainedTokenizer, PreTrainedTokenizerFast,
                          ProcessorMixin)
# pydantic needs the TypedDict from typing_extensions
from typing_extensions import Required, TypeAlias, TypedDict

from vllm.config import ModelConfig
from vllm.logger import init_logger
from vllm.model_executor.models import SupportsMultiModal
from vllm.multimodal import MULTIMODAL_REGISTRY, MultiModalDataDict
from vllm.multimodal.utils import MediaConnector
# yapf: disable
from vllm.transformers_utils.chat_templates import (
    get_chat_template_fallback_path)
# yapf: enable
from vllm.transformers_utils.processor import cached_get_processor
from vllm.transformers_utils.tokenizer import AnyTokenizer, MistralTokenizer
from vllm.utils import random_uuid

logger = init_logger(__name__)

MODALITY_PLACEHOLDERS_MAP = {
    "image": "<##IMAGE##>",
    "audio": "<##AUDIO##>",
    "video": "<##VIDEO##>",
}


class AudioURL(TypedDict, total=False):
    url: Required[str]
    """
    Either a URL of the audio or a data URL with base64 encoded audio data.
    """


class ChatCompletionContentPartAudioParam(TypedDict, total=False):
    audio_url: Optional[AudioURL]

    type: Required[Literal["audio_url"]]
    """The type of the content part."""


class ChatCompletionContentPartImageEmbedsParam(TypedDict, total=False):
    image_embeds: Optional[Union[str, dict[str, str]]]
    """
    The image embeddings. It can be either:
    - A single base64 string.
    - A dictionary where each value is a base64 string.
    """
    type: Required[Literal["image_embeds"]]
    """The type of the content part."""


class VideoURL(TypedDict, total=False):
    url: Required[str]
    """
    Either a URL of the video or a data URL with base64 encoded video data.
    """


class ChatCompletionContentPartVideoParam(TypedDict, total=False):
    video_url: Optional[VideoURL]

    type: Required[Literal["video_url"]]
    """The type of the content part."""


class PILImage(BaseModel):
    """
    A PIL.Image.Image object.
    """

    image_pil: Image.Image
    model_config = ConfigDict(arbitrary_types_allowed=True)


class CustomChatCompletionContentPILImageParam(TypedDict, total=False):
    """A simpler version of the param that only accepts a PIL image.

    Example:
    {
        "image_pil": ImageAsset('cherry_blossom').pil_image
    }
    """
<<<<<<< HEAD
    image_pil: Optional[PILImage]
=======

    image_pil: Required[PILImage]
>>>>>>> 65e03893


class CustomChatCompletionContentSimpleImageParam(TypedDict, total=False):
    """A simpler version of the param that only accepts a plain image_url.
    This is supported by OpenAI API, although it is not documented.

    Example:
    {
        "image_url": "https://example.com/image.jpg"
    }
    """
<<<<<<< HEAD
    image_url: Optional[str]
=======

    image_url: Required[str]
>>>>>>> 65e03893


class CustomChatCompletionContentSimpleAudioParam(TypedDict, total=False):
    """A simpler version of the param that only accepts a plain audio_url.

    Example:
    {
        "audio_url": "https://example.com/audio.mp3"
    }
    """
<<<<<<< HEAD
    audio_url: Optional[str]
=======

    audio_url: Required[str]
>>>>>>> 65e03893


class CustomChatCompletionContentSimpleVideoParam(TypedDict, total=False):
    """A simpler version of the param that only accepts a plain audio_url.

    Example:
    {
        "video_url": "https://example.com/video.mp4"
    }
    """
<<<<<<< HEAD
    video_url: Optional[str]
=======

    video_url: Required[str]
>>>>>>> 65e03893


class CustomThinkCompletionContentParam(TypedDict, total=False):
    """A Think Completion Content Param that accepts a plain text and a boolean.

    Example:
    {
        "thinking": "I am thinking about the answer",
        "closed": True,
        "type": "thinking"
    }
    """

    thinking: Required[str]
    """The thinking content."""

    closed: bool
    """Whether the thinking is closed."""

    type: Required[Literal["thinking"]]
    """The thinking type."""


ChatCompletionContentPartParam: TypeAlias = Union[
    OpenAIChatCompletionContentPartParam,
    ChatCompletionContentPartAudioParam,
    ChatCompletionContentPartInputAudioParam,
    ChatCompletionContentPartVideoParam,
    ChatCompletionContentPartRefusalParam,
    CustomChatCompletionContentPILImageParam,
    CustomChatCompletionContentSimpleImageParam,
    ChatCompletionContentPartImageEmbedsParam,
    CustomChatCompletionContentSimpleAudioParam,
    CustomChatCompletionContentSimpleVideoParam,
    str,
    CustomThinkCompletionContentParam,
]


class CustomChatCompletionMessageParam(TypedDict, total=False):
    """Enables custom roles in the Chat Completion API."""

    role: Required[str]
    """The role of the message's author."""

    content: Union[str, list[ChatCompletionContentPartParam]]
    """The contents of the message."""

    name: str
    """An optional name for the participant.

    Provides the model information to differentiate between participants of the
    same role.
    """

    tool_call_id: Optional[str]
    """Tool call that this message is responding to."""

    tool_calls: Optional[Iterable[ChatCompletionMessageToolCallParam]]
    """The tool calls generated by the model, such as function calls."""


ChatCompletionMessageParam = Union[
    OpenAIChatCompletionMessageParam,
    CustomChatCompletionMessageParam,
    OpenAIHarmonyMessage,
]


# TODO: Make fields ReadOnly once mypy supports it
class ConversationMessage(TypedDict, total=False):
    role: Required[str]
    """The role of the message's author."""

    content: Union[Optional[str], list[dict[str, str]]]
    """The contents of the message"""

    tool_call_id: Optional[str]
    """Tool call that this message is responding to."""

    name: Optional[str]
    """The name of the function to call"""

    tool_calls: Optional[Iterable[ChatCompletionMessageToolCallParam]]
    """The tool calls generated by the model, such as function calls."""


# Passed in by user
ChatTemplateContentFormatOption = Literal["auto", "string", "openai"]

# Used internally
_ChatTemplateContentFormat = Literal["string", "openai"]


def _is_var_access(node: jinja2.nodes.Node, varname: str) -> bool:
    if isinstance(node, jinja2.nodes.Name):
        return node.ctx == "load" and node.name == varname

    return False


def _is_attr_access(node: jinja2.nodes.Node, varname: str, key: str) -> bool:
    if isinstance(node, jinja2.nodes.Getitem):
        return (_is_var_access(node.node, varname)
                and isinstance(node.arg, jinja2.nodes.Const)
                and node.arg.value == key)

    if isinstance(node, jinja2.nodes.Getattr):
        return _is_var_access(node.node, varname) and node.attr == key

    return False


def _is_var_or_elems_access(
    node: jinja2.nodes.Node,
    varname: str,
    key: Optional[str] = None,
) -> bool:
    if isinstance(node, jinja2.nodes.Filter):
        return node.node is not None and _is_var_or_elems_access(
            node.node, varname, key)
    if isinstance(node, jinja2.nodes.Test):
        return _is_var_or_elems_access(node.node, varname, key)

    if isinstance(node, jinja2.nodes.Getitem) and isinstance(
            node.arg, jinja2.nodes.Slice):
        return _is_var_or_elems_access(node.node, varname, key)

    # yapf: disable
    return (
        _is_attr_access(node, varname, key) if key
        else _is_var_access(node, varname)
    ) # yapf: enable


def _iter_nodes_assign_var_or_elems(root: jinja2.nodes.Node, varname: str):
    # Global variable that is implicitly defined at the root
    yield root, varname

    # Iterative BFS
    related_varnames = deque([varname])
    while related_varnames:
        related_varname = related_varnames.popleft()

        for assign_ast in root.find_all(jinja2.nodes.Assign):
            lhs = assign_ast.target
            rhs = assign_ast.node

            if _is_var_or_elems_access(rhs, related_varname):
                assert isinstance(lhs, jinja2.nodes.Name)
                yield assign_ast, lhs.name

                # Avoid infinite looping for self-assignment
                if lhs.name != related_varname:
                    related_varnames.append(lhs.name)


# NOTE: The proper way to handle this is to build a CFG so that we can handle
# the scope in which each variable is defined, but that is too complicated
def _iter_nodes_assign_messages_item(root: jinja2.nodes.Node):
    messages_varnames = [
        varname
        for _, varname in _iter_nodes_assign_var_or_elems(root, "messages")
    ]

    # Search for {%- for message in messages -%} loops
    for loop_ast in root.find_all(jinja2.nodes.For):
        loop_iter = loop_ast.iter
        loop_target = loop_ast.target

        for varname in messages_varnames:
            if _is_var_or_elems_access(loop_iter, varname):
                assert isinstance(loop_target, jinja2.nodes.Name)
                yield loop_ast, loop_target.name
                break


def _iter_nodes_assign_content_item(root: jinja2.nodes.Node):
    message_varnames = [
        varname for _, varname in _iter_nodes_assign_messages_item(root)
    ]

    # Search for {%- for content in message['content'] -%} loops
    for loop_ast in root.find_all(jinja2.nodes.For):
        loop_iter = loop_ast.iter
        loop_target = loop_ast.target

        for varname in message_varnames:
            if _is_var_or_elems_access(loop_iter, varname, "content"):
                assert isinstance(loop_target, jinja2.nodes.Name)
                yield loop_ast, loop_target.name
                break


def _try_extract_ast(chat_template: str) -> Optional[jinja2.nodes.Template]:
    try:
        jinja_compiled = hf_chat_utils._compile_jinja_template(chat_template)
        return jinja_compiled.environment.parse(chat_template)
    except Exception:
        logger.exception("Error when compiling Jinja template")
        return None


@lru_cache(maxsize=32)
def _detect_content_format(
    chat_template: str,
    *,
    default: _ChatTemplateContentFormat,
) -> _ChatTemplateContentFormat:
    jinja_ast = _try_extract_ast(chat_template)
    if jinja_ast is None:
        return default

    try:
        next(_iter_nodes_assign_content_item(jinja_ast))
    except StopIteration:
        return "string"
    except Exception:
        logger.exception("Error when parsing AST of Jinja template")
        return default
    else:
        return "openai"


def resolve_mistral_chat_template(
    chat_template: Optional[str],
    **kwargs: Any,
) -> Optional[str]:
    if chat_template is not None:
        logger.warning_once(
            "'chat_template' cannot be overridden for mistral tokenizer."
        )
    if "add_generation_prompt" in kwargs:
        logger.warning_once(
            "'add_generation_prompt' is not supported for mistral tokenizer, "
            "so it will be ignored."
        )
    if "continue_final_message" in kwargs:
        logger.warning_once(
            "'continue_final_message' is not supported for mistral tokenizer, "
            "so it will be ignored."
        )
    return None


def resolve_hf_chat_template(
    tokenizer: Union[PreTrainedTokenizer, PreTrainedTokenizerFast],
    chat_template: Optional[str],
    tools: Optional[list[dict[str, Any]]],
    *,
    model_config: ModelConfig,
) -> Optional[str]:
    # 1st priority: The given chat template
    if chat_template is not None:
        return chat_template

    # 2nd priority: AutoProcessor chat template, unless tool calling is enabled
    if tools is None:
        try:
            processor = cached_get_processor(
                tokenizer.name_or_path,
                processor_cls=(
                    PreTrainedTokenizer,
                    PreTrainedTokenizerFast,
                    ProcessorMixin,
                ),
                trust_remote_code=model_config.trust_remote_code,
            )
            if (
                isinstance(processor, ProcessorMixin)
                and hasattr(processor, "chat_template")
                and processor.chat_template is not None
            ):
                return processor.chat_template
        except Exception:
            logger.debug(
                "Failed to load AutoProcessor chat template for %s",
                tokenizer.name_or_path,
                exc_info=True,
            )  # noqa: E501

    # 3rd priority: AutoTokenizer chat template
    try:
        return tokenizer.get_chat_template(chat_template, tools=tools)
    except Exception:
        logger.debug(
            "Failed to load AutoTokenizer chat template for %s",
            tokenizer.name_or_path,
            exc_info=True,
        )

    # 4th priority: Predefined fallbacks
    path = get_chat_template_fallback_path(
        model_type=model_config.hf_config.model_type,
        tokenizer_name_or_path=model_config.tokenizer,
    )
    if path is not None:
        logger.info(
            "Loading chat template fallback for %s as there isn't one "
            "defined on HF Hub.",
            tokenizer.name_or_path,
        )
        chat_template = load_chat_template(path)
    else:
        logger.debug(
            "There is no chat template fallback for %s", tokenizer.name_or_path
        )

    return chat_template


def _resolve_chat_template_content_format(
    chat_template: Optional[str],
    tools: Optional[list[dict[str, Any]]],
    tokenizer: AnyTokenizer,
    *,
    model_config: ModelConfig,
) -> _ChatTemplateContentFormat:
    if isinstance(tokenizer, (PreTrainedTokenizer, PreTrainedTokenizerFast)):
        hf_chat_template = resolve_hf_chat_template(
            tokenizer,
            chat_template=chat_template,
            tools=tools,
            model_config=model_config,
        )
    else:
        hf_chat_template = None

    jinja_text = (
        hf_chat_template
        if isinstance(hf_chat_template, str)
        else load_chat_template(chat_template, is_literal=True)
    )

    detected_format = (
        "string"
        if jinja_text is None
        else _detect_content_format(jinja_text, default="string")
    )

    return detected_format


@lru_cache
def _log_chat_template_content_format(
    chat_template: Optional[str],
    given_format: ChatTemplateContentFormatOption,
    detected_format: ChatTemplateContentFormatOption,
):
    logger.info(
        "Detected the chat template content format to be '%s'. "
        "You can set `--chat-template-content-format` to override this.",
        detected_format,
    )

    if given_format != "auto" and given_format != detected_format:
        logger.warning(
            "You specified `--chat-template-content-format %s` "
            "which is different from the detected format '%s'. "
            "If our automatic detection is incorrect, please consider "
            "opening a GitHub issue so that we can improve it: "
            "https://github.com/vllm-project/vllm/issues/new/choose",
            given_format,
            detected_format,
        )


def resolve_chat_template_content_format(
    chat_template: Optional[str],
    tools: Optional[list[dict[str, Any]]],
    given_format: ChatTemplateContentFormatOption,
    tokenizer: AnyTokenizer,
    *,
    model_config: ModelConfig,
) -> _ChatTemplateContentFormat:
    if given_format != "auto":
        return given_format

    detected_format = _resolve_chat_template_content_format(
        chat_template,
        tools,
        tokenizer,
        model_config=model_config,
    )

    _log_chat_template_content_format(
        chat_template,
        given_format=given_format,
        detected_format=detected_format,
    )

    return detected_format


ModalityStr = Literal["image", "audio", "video", "image_embeds"]
_T = TypeVar("_T")


class BaseMultiModalItemTracker(ABC, Generic[_T]):
    """
    Tracks multi-modal items in a given request and ensures that the number
    of multi-modal items in a given request does not exceed the configured
    maximum per prompt.
    """

    def __init__(self, model_config: ModelConfig, tokenizer: AnyTokenizer):
        super().__init__()

        self._model_config = model_config
        self._tokenizer = tokenizer

        self._items_by_modality = defaultdict[str, list[Optional[_T]]](list)

    @property
    def model_config(self) -> ModelConfig:
        return self._model_config

    @cached_property
    def model_cls(self) -> type[SupportsMultiModal]:
        from vllm.model_executor.model_loader import get_model_cls

        model_cls = get_model_cls(self.model_config)
        return cast(type[SupportsMultiModal], model_cls)

    @property
    def allowed_local_media_path(self):
        return self._model_config.allowed_local_media_path

    @property
    def mm_registry(self):
        return MULTIMODAL_REGISTRY

    @cached_property
    def mm_processor(self):
        return self.mm_registry.create_processor(self.model_config)

    def add(self, modality: ModalityStr, item: Optional[_T]) -> Optional[str]:
        """
        Add a multi-modal item to the current prompt and returns the
        placeholder string to use, if any.
        """
        input_modality = modality.replace("_embeds", "")
        num_items = len(self._items_by_modality[modality]) + 1

        self.mm_processor.validate_num_items(input_modality, num_items)

        self._items_by_modality[modality].append(item)

        return self.model_cls.get_placeholder_str(modality, num_items)

    @abstractmethod
    def create_parser(self) -> "BaseMultiModalContentParser":
        raise NotImplementedError


class MultiModalItemTracker(BaseMultiModalItemTracker[object]):
    def all_mm_data(self) -> Optional[MultiModalDataDict]:
        if not self._items_by_modality:
            return None
        mm_inputs = {}
        items_by_modality = dict(self._items_by_modality)
        if "image" in items_by_modality and "image_embeds" in items_by_modality:
            raise ValueError(
                "Mixing raw image and embedding inputs is not allowed"
            )

        if "image_embeds" in items_by_modality:
            image_embeds_lst = items_by_modality["image_embeds"]
            if len(image_embeds_lst) > 1:
                raise ValueError(
                    "Only one message can have {'type': 'image_embeds'}"
                )
            mm_inputs["image"] = image_embeds_lst[0]
        if "image" in items_by_modality:
            mm_inputs["image"] = items_by_modality["image"]  # A list of images
        if "audio" in items_by_modality:
            mm_inputs["audio"] = items_by_modality["audio"]  # A list of audios
        if "video" in items_by_modality:
            mm_inputs["video"] = items_by_modality["video"]  # A list of videos
        return mm_inputs

    def create_parser(self) -> "BaseMultiModalContentParser":
        return MultiModalContentParser(self)


class AsyncMultiModalItemTracker(BaseMultiModalItemTracker[Awaitable[object]]):
    async def all_mm_data(self) -> Optional[MultiModalDataDict]:
        if not self._items_by_modality:
            return None
        mm_inputs = {}
<<<<<<< HEAD
        items_by_modality = {}
        for modality, items in self._items_by_modality.items():
            coros = []
            for item in items:
                if item is not None:
                    coros.append(item)
                else:
                    async def wrap_async_none() -> None:
                        return None
                    coros.append(wrap_async_none())
            items_by_modality[modality] = await asyncio.gather(*coros)
=======
        items_by_modality = {
            modality: await asyncio.gather(*items)
            for modality, items in self._items_by_modality.items()
        }
>>>>>>> 65e03893

        if "image" in items_by_modality and "image_embeds" in items_by_modality:
            raise ValueError(
                "Mixing raw image and embedding inputs is not allowed"
            )

        if "image_embeds" in items_by_modality:
            image_embeds_lst = items_by_modality["image_embeds"]
            if len(image_embeds_lst) > 1:
                raise ValueError(
                    "Only one message can have {'type': 'image_embeds'}"
                )
            mm_inputs["image"] = image_embeds_lst[0]
        if "image" in items_by_modality:
            mm_inputs["image"] = items_by_modality["image"]  # A list of images
        if "audio" in items_by_modality:
            mm_inputs["audio"] = items_by_modality["audio"]  # A list of audios
        if "video" in items_by_modality:
            mm_inputs["video"] = items_by_modality["video"]  # A list of videos
        return mm_inputs

    def create_parser(self) -> "BaseMultiModalContentParser":
        return AsyncMultiModalContentParser(self)


class BaseMultiModalContentParser(ABC):
    def __init__(self) -> None:
        super().__init__()

        # stores model placeholders list with corresponding
        # general MM placeholder:
        # {
        #   "<##IMAGE##>": ["<image>", "<image>", "<image>"],
        #   "<##AUDIO##>": ["<audio>", "<audio>"]
        # }
        self._placeholder_storage: dict[str, list] = defaultdict(list)

    def _add_placeholder(
        self, modality: ModalityStr, placeholder: Optional[str]
    ):
        mod_placeholder = MODALITY_PLACEHOLDERS_MAP[modality]
        if placeholder:
            self._placeholder_storage[mod_placeholder].append(placeholder)

    def mm_placeholder_storage(self) -> dict[str, list]:
        return dict(self._placeholder_storage)

    @abstractmethod
    def parse_image(self, image_url: Optional[str]) -> None:
        raise NotImplementedError

    @abstractmethod
<<<<<<< HEAD
    def parse_image_embeds(self,
                           image_embeds: Union[str, dict[str, str], None]) -> None:
=======
    def parse_image_embeds(
        self, image_embeds: Union[str, dict[str, str]]
    ) -> None:
>>>>>>> 65e03893
        raise NotImplementedError

    @abstractmethod
    def parse_image_pil(self, image_pil: Optional[Image.Image]) -> None:
        raise NotImplementedError

    @abstractmethod
    def parse_audio(self, audio_url: Optional[str]) -> None:
        raise NotImplementedError

    @abstractmethod
    def parse_input_audio(self, input_audio: Optional[InputAudio]) -> None:
        raise NotImplementedError

    @abstractmethod
    def parse_video(self, video_url: Optional[str]) -> None:
        raise NotImplementedError


class MultiModalContentParser(BaseMultiModalContentParser):
    def __init__(self, tracker: MultiModalItemTracker) -> None:
        super().__init__()

        self._tracker = tracker

        self._connector = MediaConnector(
            media_io_kwargs=self._tracker._model_config.media_io_kwargs,
            allowed_local_media_path=tracker.allowed_local_media_path,
        )

    def parse_image(self, image_url: Optional[str]) -> None:
        image = self._connector.fetch_image(image_url) if image_url else None

        placeholder = self._tracker.add("image", image)
        self._add_placeholder("image", placeholder)

<<<<<<< HEAD
    def parse_image_embeds(self,
                           image_embeds: Union[str, dict[str, str], None]) -> None:
=======
    def parse_image_embeds(
        self, image_embeds: Union[str, dict[str, str]]
    ) -> None:
>>>>>>> 65e03893
        if isinstance(image_embeds, dict):
            embeds = {
                k: self._connector.fetch_image_embedding(v)
                for k, v in image_embeds.items()
            }
            placeholder = self._tracker.add("image_embeds", embeds)

        if isinstance(image_embeds, str):
            embedding = self._connector.fetch_image_embedding(image_embeds)
            placeholder = self._tracker.add("image_embeds", embedding)
        
        if image_embeds is None:
            placeholder = self._tracker.add("image_embeds", None)

        self._add_placeholder("image", placeholder)

    def parse_image_pil(self, image_pil: Optional[Image.Image]) -> None:
        placeholder = self._tracker.add("image", image_pil) if image_pil else None
        self._add_placeholder("image", placeholder)

    def parse_audio(self, audio_url: Optional[str]) -> None:
        audio = self._connector.fetch_audio(audio_url) if audio_url else None

        placeholder = self._tracker.add("audio", audio)
        self._add_placeholder("audio", placeholder)

    def parse_input_audio(self, input_audio: Optional[InputAudio]) -> None:
        if input_audio:
            audio_data = input_audio.get("data", "")
            audio_format = input_audio.get("format", "")
            audio_url = f"data:audio/{audio_format};base64,{audio_data}"
        else:
            audio_url = None

        return self.parse_audio(audio_url)

    def parse_video(self, video_url: Optional[str]) -> None:
        video = self._connector.fetch_video(video_url=video_url) if video_url else None

        placeholder = self._tracker.add("video", video)
        self._add_placeholder("video", placeholder)


class AsyncMultiModalContentParser(BaseMultiModalContentParser):
    def __init__(self, tracker: AsyncMultiModalItemTracker) -> None:
        super().__init__()

        self._tracker = tracker
        self._connector = MediaConnector(
            media_io_kwargs=self._tracker._model_config.media_io_kwargs,
            allowed_local_media_path=tracker.allowed_local_media_path,
        )

    def parse_image(self, image_url: Optional[str]) -> None:
        image_coro = self._connector.fetch_image_async(image_url) if image_url else None

        placeholder = self._tracker.add("image", image_coro)
        self._add_placeholder("image", placeholder)

<<<<<<< HEAD
    def parse_image_embeds(self,
                           image_embeds: Union[str, dict[str, str], None]) -> None:
        future: asyncio.Future[Union[str, dict[str, str], None]] = asyncio.Future()
=======
    def parse_image_embeds(
        self, image_embeds: Union[str, dict[str, str]]
    ) -> None:
        future: asyncio.Future[Union[str, dict[str, str]]] = asyncio.Future()
>>>>>>> 65e03893

        if isinstance(image_embeds, dict):
            embeds = {
                k: self._connector.fetch_image_embedding(v)
                for k, v in image_embeds.items()
            }
            future.set_result(embeds)

        if isinstance(image_embeds, str):
            embedding = self._connector.fetch_image_embedding(image_embeds)
            future.set_result(embedding)

        if image_embeds is None:
            future.set_result(None)

        placeholder = self._tracker.add("image_embeds", future)
        self._add_placeholder("image", placeholder)

    def parse_image_pil(self, image_pil: Optional[Image.Image]) -> None:
        future: asyncio.Future[Optional[Image.Image]] = asyncio.Future()
        if image_pil:
            future.set_result(image_pil)
        else:
            future.set_result(None)

        placeholder = self._tracker.add("image", future)
        self._add_placeholder("image", placeholder)

    def parse_audio(self, audio_url: Optional[str]) -> None:
        audio_coro = self._connector.fetch_audio_async(audio_url) if audio_url else None

        placeholder = self._tracker.add("audio", audio_coro)
        self._add_placeholder("audio", placeholder)

    def parse_input_audio(self, input_audio: Optional[InputAudio]) -> None:
        if input_audio:
            audio_data = input_audio.get("data", "")
            audio_format = input_audio.get("format", "")
            audio_url = f"data:audio/{audio_format};base64,{audio_data}"
        else:
            audio_url = None

        return self.parse_audio(audio_url)

    def parse_video(self, video_url: Optional[str]) -> None:
        video = self._connector.fetch_video_async(video_url=video_url) if video_url else None

        placeholder = self._tracker.add("video", video)
        self._add_placeholder("video", placeholder)


def validate_chat_template(chat_template: Optional[Union[Path, str]]):
    """Raises if the provided chat template appears invalid."""
    if chat_template is None:
        return

    elif isinstance(chat_template, Path) and not chat_template.exists():
        raise FileNotFoundError("the supplied chat template path doesn't exist")

    elif isinstance(chat_template, str):
        JINJA_CHARS = "{}\n"
        if (
            not any(c in chat_template for c in JINJA_CHARS)
            and not Path(chat_template).exists()
        ):
            raise ValueError(
                f"The supplied chat template string ({chat_template}) "
                f"appears path-like, but doesn't exist!"
            )

    else:
        raise TypeError(
            f"{type(chat_template)} is not a valid chat template type"
        )


def _load_chat_template(
    chat_template: Optional[Union[Path, str]],
    *,
    is_literal: bool = False,
) -> Optional[str]:
    if chat_template is None:
        return None

    if is_literal:
        if isinstance(chat_template, Path):
            raise TypeError(
                "chat_template is expected to be read directly from its value"
            )

        return chat_template

    try:
        with open(chat_template) as f:
            return f.read()
    except OSError as e:
        if isinstance(chat_template, Path):
            raise

        JINJA_CHARS = "{}\n"
        if not any(c in chat_template for c in JINJA_CHARS):
            msg = (
                f"The supplied chat template ({chat_template}) "
                f"looks like a file path, but it failed to be "
                f"opened. Reason: {e}"
            )
            raise ValueError(msg) from e

        # If opening a file fails, set chat template to be args to
        # ensure we decode so our escape are interpreted correctly
        return _load_chat_template(chat_template, is_literal=True)


_cached_load_chat_template = lru_cache(_load_chat_template)


def load_chat_template(
    chat_template: Optional[Union[Path, str]],
    *,
    is_literal: bool = False,
) -> Optional[str]:
    return _cached_load_chat_template(chat_template, is_literal=is_literal)


def _get_interleaved_text_prompt(
    placeholder_storage: dict[str, list], texts: list[str]
) -> str:
    for idx, elem in enumerate(texts):
        if elem in placeholder_storage:
            texts[idx] = placeholder_storage[elem].pop(0)

    return "\n".join(texts)


# TODO: Let user specify how to insert multimodal tokens into prompt
# (similar to chat template)
def _get_full_multimodal_text_prompt(
    placeholder_storage: dict[str, list],
    texts: list[str],
    interleave_strings: bool,
) -> str:
    """Combine multimodal prompts for a multimodal language model."""

    # flatten storage to make it looks like
    # {
    #   "<|image|>": 2,
    #   "<|audio|>": 1
    # }
    placeholder_counts = Counter(
        [v for elem in placeholder_storage.values() for v in elem]
    )

    if interleave_strings:
        text_prompt = _get_interleaved_text_prompt(placeholder_storage, texts)
    else:
        text_prompt = "\n".join(texts)

    # Pass interleaved text further in case the user used image placeholders
    # himself, but forgot to disable the 'interleave_strings' flag

    # Look through the text prompt to check for missing placeholders
    missing_placeholders: list[str] = []
    for placeholder in placeholder_counts:
        # For any existing placeholder in the text prompt, we leave it as is
        placeholder_counts[placeholder] -= text_prompt.count(placeholder)

        if placeholder_counts[placeholder] < 0:
            logger.error(
                "Placeholder count is negative! "
                "Ensure that the 'interleave_strings' flag is disabled "
                "(current value: %s) "
                "when manually placing image placeholders.",
                interleave_strings,
            )
            logger.debug("Input prompt: %s", text_prompt)
            raise ValueError(
                f"Found more '{placeholder}' placeholders in input prompt than "
                "actual multimodal data items."
            )

        missing_placeholders.extend(
            [placeholder] * placeholder_counts[placeholder]
        )

    # NOTE: Default behaviour: we always add missing placeholders
    # at the front of the prompt, if interleave_strings=False
    return "\n".join(missing_placeholders + [text_prompt])


# No need to validate using Pydantic again
_TextParser = partial(cast, ChatCompletionContentPartTextParam)
_ImageEmbedsParser = partial(cast, ChatCompletionContentPartImageEmbedsParam)
_InputAudioParser = partial(cast, ChatCompletionContentPartInputAudioParam)
_RefusalParser = partial(cast, ChatCompletionContentPartRefusalParam)
_PILImageParser = partial(cast, CustomChatCompletionContentPILImageParam)
_ThinkParser = partial(cast, CustomThinkCompletionContentParam)
# Need to validate url objects
_ImageParser = TypeAdapter(ChatCompletionContentPartImageParam).validate_python
_AudioParser = TypeAdapter(ChatCompletionContentPartAudioParam).validate_python
_VideoParser = TypeAdapter(ChatCompletionContentPartVideoParam).validate_python

_ResponsesInputImageParser = TypeAdapter(
    ResponseInputImageParam
).validate_python
_ContentPart: TypeAlias = Union[str, dict[str, str], InputAudio, PILImage]

# Define a mapping from part types to their corresponding parsing functions.
MM_PARSER_MAP: dict[
    str,
    Callable[[ChatCompletionContentPartParam], _ContentPart],
] = {
    "text": lambda part: _TextParser(part).get("text", None),
    "thinking": lambda part: _ThinkParser(part).get("thinking", None),
    "input_text": lambda part: _TextParser(part).get("text", None),
    "input_image": lambda part: _ResponsesInputImageParser(part).get(
        "image_url", None
    ),
    "image_url": lambda part: _ImageParser(part)
    .get("image_url", {})
    .get("url", None),
    "image_embeds": lambda part: _ImageEmbedsParser(part).get(
        "image_embeds", None
    ),
    "image_pil": lambda part: _PILImageParser(part).get("image_pil", None),
    "audio_url": lambda part: _AudioParser(part)
    .get("audio_url", {})
    .get("url", None),
    "input_audio": lambda part: _InputAudioParser(part).get(
        "input_audio", None
    ),
    "refusal": lambda part: _RefusalParser(part).get("refusal", None),
    "video_url": lambda part: _VideoParser(part)
    .get("video_url", {})
    .get("url", None),
}


def _parse_chat_message_content_mm_part(
    part: ChatCompletionContentPartParam,
) -> tuple[str, _ContentPart]:
    """
    Parses a given multi-modal content part based on its type.

    Args:
        part: A dict containing the content part, with a potential 'type' field.

    Returns:
        A tuple (part_type, content) where:
        - part_type: Type of the part (e.g., 'text', 'image_url').
        - content: Parsed content (e.g., text, image URL).

    Raises:
        ValueError: If the 'type' field is missing and no direct URL is found.
    """
    assert isinstance(
        part, dict
    )  # This is needed to avoid mypy errors: part.get() from str
    part_type = part.get("type", None)

    if isinstance(part_type, str) and part_type in MM_PARSER_MAP:
        content = MM_PARSER_MAP[part_type](part)

        # Special case for 'image_url.detail'
        # We only support 'auto', which is the default
        if part_type == "image_url" and part.get("detail", "auto") != "auto":
            logger.warning(
                "'image_url.detail' is currently not supported "
                "and will be ignored."
            )

        return part_type, content

    # Handle missing 'type' but provided direct URL fields.
    # 'type' is required field by pydantic
    if part_type is None:
        if part.get("image_url") is not None:
            image_params = cast(
                CustomChatCompletionContentSimpleImageParam, part
            )
            return "image_url", image_params.get("image_url", "")
        if part.get("audio_url") is not None:
            audio_params = cast(
                CustomChatCompletionContentSimpleAudioParam, part
            )
            return "audio_url", audio_params.get("audio_url", "")
        if part.get("input_audio") is not None:
            input_audio_params = cast(dict[str, str], part)
            return "input_audio", input_audio_params
        if part.get("video_url") is not None:
            video_params = cast(
                CustomChatCompletionContentSimpleVideoParam, part
            )
            return "video_url", video_params.get("video_url", "")
        # Raise an error if no 'type' or direct URL is found.
        raise ValueError("Missing 'type' field in multimodal part.")

    if not isinstance(part_type, str):
        raise ValueError("Invalid 'type' field in multimodal part.")
    return part_type, "unknown part_type content"


VALID_MESSAGE_CONTENT_MM_PART_TYPES = (
    "text",
    "refusal",
    "image_url",
    "image_embeds",
    "image_pil",
    "audio_url",
    "input_audio",
    "video_url",
)


def _parse_chat_message_content_parts(
    role: str,
    parts: Iterable[ChatCompletionContentPartParam],
    mm_tracker: BaseMultiModalItemTracker,
    *,
    wrap_dicts: bool,
    interleave_strings: bool,
) -> list[ConversationMessage]:
    content = list[_ContentPart]()

    mm_parser = mm_tracker.create_parser()

    for part in parts:
        parse_res = _parse_chat_message_content_part(
            part,
            mm_parser,
            wrap_dicts=wrap_dicts,
            interleave_strings=interleave_strings,
        )
        if parse_res:
            content.append(parse_res)

    if wrap_dicts:
        # Parsing wraps images and texts as interleaved dictionaries
        return [ConversationMessage(role=role, content=content)]  # type: ignore
    texts = cast(list[str], content)
    mm_placeholder_storage = mm_parser.mm_placeholder_storage()
    if mm_placeholder_storage:
        text_prompt = _get_full_multimodal_text_prompt(
            mm_placeholder_storage, texts, interleave_strings
        )
    else:
        text_prompt = "\n".join(texts)

    return [ConversationMessage(role=role, content=text_prompt)]


def _parse_chat_message_content_part(
    part: ChatCompletionContentPartParam,
    mm_parser: BaseMultiModalContentParser,
    *,
    wrap_dicts: bool,
    interleave_strings: bool,
) -> Optional[_ContentPart]:
    """Parses a single part of a conversation. If wrap_dicts is True,
    structured dictionary pieces for texts and images will be
    wrapped in dictionaries, i.e., {"type": "text", "text", ...} and
    {"type": "image"}, respectively. Otherwise multimodal data will be
    handled by mm_parser, and texts will be returned as strings to be joined
    with multimodal placeholders.
    """
    if isinstance(part, str):  # Handle plain text parts
        return part
    # Handle structured dictionary parts
    part_type, content = _parse_chat_message_content_mm_part(part)
    # if part_type is text/refusal/image_url/audio_url/video_url/input_audio but
    # content is None, log a warning and skip
    if part_type in VALID_MESSAGE_CONTENT_MM_PART_TYPES and content is None:
        logger.warning(
            "Skipping multimodal part '%s' (type: '%s') "
            "with empty / unparsable content.",
            part,
            part_type,
        )
        return None

    if part_type in ("text", "input_text", "refusal", "thinking"):
        str_content = cast(str, content)
        if wrap_dicts:
            return {"type": "text", "text": str_content}
        else:
            return str_content

    modality = None
    if part_type == "image_pil":
        image_content = cast(Image.Image, content)
        mm_parser.parse_image_pil(image_content)
        modality = "image"
    elif part_type in ("image_url", "input_image"):
        str_content = cast(str, content)
        mm_parser.parse_image(str_content)
        modality = "image"
    elif part_type == "image_embeds":
        content = cast(Union[str, dict[str, str]], content)
        mm_parser.parse_image_embeds(content)
        modality = "image"
    elif part_type == "audio_url":
        str_content = cast(str, content)
        mm_parser.parse_audio(str_content)
        modality = "audio"
    elif part_type == "input_audio":
        dict_content = cast(InputAudio, content)
        mm_parser.parse_input_audio(dict_content)
        modality = "audio"
    elif part_type == "video_url":
        str_content = cast(str, content)
        mm_parser.parse_video(str_content)
        modality = "video"
    else:
        raise NotImplementedError(f"Unknown part type: {part_type}")

    return (
        {"type": modality}
        if wrap_dicts
        else (
            MODALITY_PLACEHOLDERS_MAP[modality] if interleave_strings else None
        )
    )


# No need to validate using Pydantic again
_AssistantParser = partial(cast, ChatCompletionAssistantMessageParam)
_ToolParser = partial(cast, ChatCompletionToolMessageParam)


def _parse_chat_message_content(
    message: ChatCompletionMessageParam,
    mm_tracker: BaseMultiModalItemTracker,
    content_format: _ChatTemplateContentFormat,
    interleave_strings: bool,
) -> list[ConversationMessage]:
    role = message["role"]
    content = message.get("content")

    if content is None:
        content = []
    elif isinstance(content, str):
        content = [
            ChatCompletionContentPartTextParam(type="text", text=content)
        ]
    result = _parse_chat_message_content_parts(
        role,
        content,  # type: ignore
        mm_tracker,
        wrap_dicts=(content_format == "openai"),
        interleave_strings=interleave_strings,
    )

    for result_msg in result:
        if role == "assistant":
            parsed_msg = _AssistantParser(message)

            # The 'tool_calls' is not None check ensures compatibility.
            # It's needed only if downstream code doesn't strictly
            # follow the OpenAI spec.
            if (
                "tool_calls" in parsed_msg
                and parsed_msg["tool_calls"] is not None
            ):
                result_msg["tool_calls"] = list(parsed_msg["tool_calls"])
        elif role == "tool":
            parsed_msg = _ToolParser(message)
            if "tool_call_id" in parsed_msg:
                result_msg["tool_call_id"] = parsed_msg["tool_call_id"]

        if "name" in message and isinstance(message["name"], str):
            result_msg["name"] = message["name"]

    return result


def _postprocess_messages(messages: list[ConversationMessage]) -> None:
    # per the Transformers docs & maintainers, tool call arguments in
    # assistant-role messages with tool_calls need to be dicts not JSON str -
    # this is how tool-use chat templates will expect them moving forwards
    # so, for messages that have tool_calls, parse the string (which we get
    # from openAI format) to dict
    for message in messages:
        if (
            message["role"] == "assistant"
            and "tool_calls" in message
            and isinstance(message["tool_calls"], list)
        ):
            for item in message["tool_calls"]:
                item["function"]["arguments"] = json.loads(
                    item["function"]["arguments"]
                )


def parse_chat_messages(
    messages: list[ChatCompletionMessageParam],
    model_config: ModelConfig,
    tokenizer: AnyTokenizer,
    content_format: _ChatTemplateContentFormat,
) -> tuple[list[ConversationMessage], Optional[MultiModalDataDict]]:
    conversation: list[ConversationMessage] = []
    mm_tracker = MultiModalItemTracker(model_config, tokenizer)

    for msg in messages:
        sub_messages = _parse_chat_message_content(
            msg,
            mm_tracker,
            content_format,
            interleave_strings=(
                content_format == "string"
                and model_config.multimodal_config is not None
                and model_config.multimodal_config.interleave_mm_strings
            ),
        )

        conversation.extend(sub_messages)

    _postprocess_messages(conversation)

    return conversation, mm_tracker.all_mm_data()


def parse_chat_messages_futures(
    messages: list[ChatCompletionMessageParam],
    model_config: ModelConfig,
    tokenizer: AnyTokenizer,
    content_format: _ChatTemplateContentFormat,
) -> tuple[list[ConversationMessage], Awaitable[Optional[MultiModalDataDict]]]:
    conversation: list[ConversationMessage] = []
    mm_tracker = AsyncMultiModalItemTracker(model_config, tokenizer)

    for msg in messages:
        sub_messages = _parse_chat_message_content(
            msg,
            mm_tracker,
            content_format,
            interleave_strings=(
                content_format == "string"
                and model_config.multimodal_config is not None
                and model_config.multimodal_config.interleave_mm_strings
            ),
        )

        conversation.extend(sub_messages)

    _postprocess_messages(conversation)

    return conversation, mm_tracker.all_mm_data()


def apply_hf_chat_template(
    tokenizer: Union[PreTrainedTokenizer, PreTrainedTokenizerFast],
    conversation: list[ConversationMessage],
    chat_template: Optional[str],
    tools: Optional[list[dict[str, Any]]],
    *,
    model_config: ModelConfig,
    tokenize: bool = False,  # Different from HF's default
    **kwargs: Any,
) -> str:
    hf_chat_template = resolve_hf_chat_template(
        tokenizer,
        chat_template=chat_template,
        tools=tools,
        model_config=model_config,
    )

    if hf_chat_template is None:
        raise ValueError(
            "As of transformers v4.44, default chat template is no longer "
            "allowed, so you must provide a chat template if the tokenizer "
            "does not define one."
        )

    try:
        return tokenizer.apply_chat_template(
            conversation=conversation,  # type: ignore[arg-type]
            tools=tools,  # type: ignore[arg-type]
            chat_template=hf_chat_template,
            tokenize=tokenize,
            **kwargs,
        )

    # External library exceptions can sometimes occur despite the framework's
    # internal exception management capabilities.
    except Exception as e:
        # Log and report any library-related exceptions for further
        # investigation.
        logger.exception(
            "An error occurred in `transformers` while applying chat template"
        )
        raise ValueError(str(e)) from e


def apply_mistral_chat_template(
    tokenizer: MistralTokenizer,
    messages: list[ChatCompletionMessageParam],
    chat_template: Optional[str],
    tools: Optional[list[dict[str, Any]]],
    **kwargs: Any,
) -> list[int]:
    from mistral_common.exceptions import MistralCommonException

    # The return value of resolve_mistral_chat_template is always None,
    # and we won't use it.
    resolve_mistral_chat_template(
        chat_template=chat_template,
        **kwargs,
    )

    try:
        return tokenizer.apply_chat_template(
            messages=messages,
            tools=tools,
            **kwargs,
        )
    # mistral-common uses assert statements to stop processing of input
    # if input does not comply with the expected format.
    # We convert those assertion errors to ValueErrors so they can be
    # properly caught in the preprocessing_input step
    except (AssertionError, MistralCommonException) as e:
        raise ValueError(str(e)) from e

    # External library exceptions can sometimes occur despite the framework's
    # internal exception management capabilities.
    except Exception as e:
        # Log and report any library-related exceptions for further
        # investigation.
        logger.exception(
            "An error occurred in `mistral_common` while applying chat template"
        )
        raise ValueError(str(e)) from e


def get_history_tool_calls_cnt(conversation: list[ConversationMessage]):
    idx = 0
    for msg in conversation:
        if msg["role"] == "assistant":
            tool_calls = msg.get("tool_calls")
            idx += len(list(tool_calls)) if tool_calls is not None else 0  # noqa
    return idx


def make_tool_call_id(id_type: str = "random", func_name=None, idx=None):
    if id_type == "kimi_k2":
        return f"functions.{func_name}:{idx}"
    else:
        # by default return random
        return f"chatcmpl-tool-{random_uuid()}"<|MERGE_RESOLUTION|>--- conflicted
+++ resolved
@@ -116,12 +116,7 @@
         "image_pil": ImageAsset('cherry_blossom').pil_image
     }
     """
-<<<<<<< HEAD
     image_pil: Optional[PILImage]
-=======
-
-    image_pil: Required[PILImage]
->>>>>>> 65e03893
 
 
 class CustomChatCompletionContentSimpleImageParam(TypedDict, total=False):
@@ -133,12 +128,7 @@
         "image_url": "https://example.com/image.jpg"
     }
     """
-<<<<<<< HEAD
     image_url: Optional[str]
-=======
-
-    image_url: Required[str]
->>>>>>> 65e03893
 
 
 class CustomChatCompletionContentSimpleAudioParam(TypedDict, total=False):
@@ -149,12 +139,7 @@
         "audio_url": "https://example.com/audio.mp3"
     }
     """
-<<<<<<< HEAD
     audio_url: Optional[str]
-=======
-
-    audio_url: Required[str]
->>>>>>> 65e03893
 
 
 class CustomChatCompletionContentSimpleVideoParam(TypedDict, total=False):
@@ -165,12 +150,7 @@
         "video_url": "https://example.com/video.mp4"
     }
     """
-<<<<<<< HEAD
     video_url: Optional[str]
-=======
-
-    video_url: Required[str]
->>>>>>> 65e03893
 
 
 class CustomThinkCompletionContentParam(TypedDict, total=False):
@@ -661,7 +641,6 @@
         if not self._items_by_modality:
             return None
         mm_inputs = {}
-<<<<<<< HEAD
         items_by_modality = {}
         for modality, items in self._items_by_modality.items():
             coros = []
@@ -673,12 +652,6 @@
                         return None
                     coros.append(wrap_async_none())
             items_by_modality[modality] = await asyncio.gather(*coros)
-=======
-        items_by_modality = {
-            modality: await asyncio.gather(*items)
-            for modality, items in self._items_by_modality.items()
-        }
->>>>>>> 65e03893
 
         if "image" in items_by_modality and "image_embeds" in items_by_modality:
             raise ValueError(
@@ -731,14 +704,8 @@
         raise NotImplementedError
 
     @abstractmethod
-<<<<<<< HEAD
     def parse_image_embeds(self,
                            image_embeds: Union[str, dict[str, str], None]) -> None:
-=======
-    def parse_image_embeds(
-        self, image_embeds: Union[str, dict[str, str]]
-    ) -> None:
->>>>>>> 65e03893
         raise NotImplementedError
 
     @abstractmethod
@@ -775,14 +742,8 @@
         placeholder = self._tracker.add("image", image)
         self._add_placeholder("image", placeholder)
 
-<<<<<<< HEAD
     def parse_image_embeds(self,
                            image_embeds: Union[str, dict[str, str], None]) -> None:
-=======
-    def parse_image_embeds(
-        self, image_embeds: Union[str, dict[str, str]]
-    ) -> None:
->>>>>>> 65e03893
         if isinstance(image_embeds, dict):
             embeds = {
                 k: self._connector.fetch_image_embedding(v)
@@ -842,16 +803,9 @@
         placeholder = self._tracker.add("image", image_coro)
         self._add_placeholder("image", placeholder)
 
-<<<<<<< HEAD
     def parse_image_embeds(self,
                            image_embeds: Union[str, dict[str, str], None]) -> None:
         future: asyncio.Future[Union[str, dict[str, str], None]] = asyncio.Future()
-=======
-    def parse_image_embeds(
-        self, image_embeds: Union[str, dict[str, str]]
-    ) -> None:
-        future: asyncio.Future[Union[str, dict[str, str]]] = asyncio.Future()
->>>>>>> 65e03893
 
         if isinstance(image_embeds, dict):
             embeds = {
