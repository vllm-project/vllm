# SPDX-License-Identifier: Apache-2.0
# SPDX-FileCopyrightText: Copyright contributors to the vLLM project

import asyncio
import json
import warnings
from abc import ABC, abstractmethod
from collections import Counter, defaultdict
from collections.abc import Awaitable, Callable, Iterable
from functools import cached_property, lru_cache, partial
from pathlib import Path
<<<<<<< HEAD
from typing import Generic, Literal, TypeAlias, TypeVar, cast

=======
from typing import TYPE_CHECKING, Any, Generic, Literal, TypeAlias, TypeVar, cast

import jinja2
import jinja2.ext
import jinja2.meta
import jinja2.nodes
import jinja2.parser
import jinja2.sandbox
import transformers.utils.chat_template_utils as hf_chat_utils
>>>>>>> b09806e2
from openai.types.chat import (
    ChatCompletionAssistantMessageParam,
    ChatCompletionContentPartImageParam,
    ChatCompletionContentPartInputAudioParam,
    ChatCompletionContentPartRefusalParam,
    ChatCompletionContentPartTextParam,
    ChatCompletionMessageToolCallParam,
    ChatCompletionToolMessageParam,
)
from openai.types.chat import (
    ChatCompletionContentPartParam as OpenAIChatCompletionContentPartParam,
)
from openai.types.chat import (
    ChatCompletionMessageParam as OpenAIChatCompletionMessageParam,
)
from openai.types.chat.chat_completion_content_part_input_audio_param import InputAudio
from openai.types.responses import ResponseInputImageParam
from openai_harmony import Message as OpenAIHarmonyMessage
from PIL import Image
from pydantic import BaseModel, ConfigDict, TypeAdapter

# pydantic needs the TypedDict from typing_extensions
from typing_extensions import Required, TypedDict

from vllm import envs
from vllm.config import ModelConfig
from vllm.logger import init_logger
from vllm.model_executor.models import SupportsMultiModal
from vllm.multimodal import MULTIMODAL_REGISTRY, MultiModalDataDict, MultiModalUUIDDict
from vllm.multimodal.utils import MEDIA_CONNECTOR_REGISTRY, MediaConnector
from vllm.utils import random_uuid
<<<<<<< HEAD
=======
from vllm.utils.collection_utils import is_list_of
from vllm.utils.func_utils import supports_kw
from vllm.utils.import_utils import LazyLoader

if TYPE_CHECKING:
    import torch
else:
    torch = LazyLoader("torch", globals(), "torch")
>>>>>>> b09806e2

logger = init_logger(__name__)


def __getattr__(name: str):
    if name == "resolve_hf_chat_template":
        from vllm.renderers.hf import resolve_chat_template

        warnings.warn(
            "`vllm.entrypoints.chat_utils.resolve_hf_chat_template` has been moved to "
            "`vllm.renderers.hf.resolve_chat_template`. "
            "The old name will be removed in v0.14.",
            DeprecationWarning,
            stacklevel=2,
        )

        return resolve_chat_template

    raise AttributeError(f"module {__name__!r} has no attribute {name!r}")


MODALITY_PLACEHOLDERS_MAP = {
    "image": "<##IMAGE##>",
    "audio": "<##AUDIO##>",
    "video": "<##VIDEO##>",
}


class AudioURL(TypedDict, total=False):
    url: Required[str]
    """
    Either a URL of the audio or a data URL with base64 encoded audio data.
    """


class ChatCompletionContentPartAudioParam(TypedDict, total=False):
    audio_url: Required[AudioURL]

    type: Required[Literal["audio_url"]]
    """The type of the content part."""


class ChatCompletionContentPartImageEmbedsParam(TypedDict, total=False):
    image_embeds: str | dict[str, str] | None
    """
    The image embeddings. It can be either:
    - A single base64 string.
    - A dictionary where each value is a base64 string.
    """
    type: Required[Literal["image_embeds"]]
    """The type of the content part."""
    uuid: str | None
    """
    User-provided UUID of a media. User must guarantee that it is properly
    generated and unique for different medias.
    """


class ChatCompletionContentPartAudioEmbedsParam(TypedDict, total=False):
    audio_embeds: str | dict[str, str] | None
    """
    The audio embeddings. It can be either:
    - A single base64 string representing a serialized torch tensor.
    - A dictionary where each value is a base64 string.
    """
    type: Required[Literal["audio_embeds"]]
    """The type of the content part."""
    uuid: str | None
    """
    User-provided UUID of a media. User must guarantee that it is properly
    generated and unique for different medias.
    """


class VideoURL(TypedDict, total=False):
    url: Required[str]
    """
    Either a URL of the video or a data URL with base64 encoded video data.
    """


class ChatCompletionContentPartVideoParam(TypedDict, total=False):
    video_url: Required[VideoURL]

    type: Required[Literal["video_url"]]
    """The type of the content part."""


class PILImage(BaseModel):
    """
    A PIL.Image.Image object.
    """

    image_pil: Image.Image
    model_config = ConfigDict(arbitrary_types_allowed=True)


class CustomChatCompletionContentPILImageParam(TypedDict, total=False):
    """A simpler version of the param that only accepts a PIL image.

    Example:
    {
        "image_pil": ImageAsset('cherry_blossom').pil_image
    }
    """

    image_pil: PILImage | None
    uuid: str | None
    """
    User-provided UUID of a media. User must guarantee that it is properly
    generated and unique for different medias.
    """


class CustomChatCompletionContentSimpleImageParam(TypedDict, total=False):
    """A simpler version of the param that only accepts a plain image_url.
    This is supported by OpenAI API, although it is not documented.

    Example:
    {
        "image_url": "https://example.com/image.jpg"
    }
    """

    image_url: str | None
    uuid: str | None
    """
    User-provided UUID of a media. User must guarantee that it is properly
    generated and unique for different medias.
    """


class CustomChatCompletionContentSimpleAudioParam(TypedDict, total=False):
    """A simpler version of the param that only accepts a plain audio_url.

    Example:
    {
        "audio_url": "https://example.com/audio.mp3"
    }
    """

    audio_url: str | None


class CustomChatCompletionContentSimpleVideoParam(TypedDict, total=False):
    """A simpler version of the param that only accepts a plain audio_url.

    Example:
    {
        "video_url": "https://example.com/video.mp4"
    }
    """

    video_url: str | None
    uuid: str | None
    """
    User-provided UUID of a media. User must guarantee that it is properly
    generated and unique for different medias.
    """


class CustomThinkCompletionContentParam(TypedDict, total=False):
    """A Think Completion Content Param that accepts a plain text and a boolean.

    Example:
    {
        "thinking": "I am thinking about the answer",
        "closed": True,
        "type": "thinking"
    }
    """

    thinking: Required[str]
    """The thinking content."""

    closed: bool
    """Whether the thinking is closed."""

    type: Required[Literal["thinking"]]
    """The thinking type."""


ChatCompletionContentPartParam: TypeAlias = (
    OpenAIChatCompletionContentPartParam
    | ChatCompletionContentPartAudioParam
    | ChatCompletionContentPartInputAudioParam
    | ChatCompletionContentPartVideoParam
    | ChatCompletionContentPartRefusalParam
    | CustomChatCompletionContentPILImageParam
    | CustomChatCompletionContentSimpleImageParam
    | ChatCompletionContentPartImageEmbedsParam
    | ChatCompletionContentPartAudioEmbedsParam
    | CustomChatCompletionContentSimpleAudioParam
    | CustomChatCompletionContentSimpleVideoParam
    | str
    | CustomThinkCompletionContentParam
)


class CustomChatCompletionMessageParam(TypedDict, total=False):
    """Enables custom roles in the Chat Completion API."""

    role: Required[str]
    """The role of the message's author."""

    content: str | list[ChatCompletionContentPartParam]
    """The contents of the message."""

    name: str
    """An optional name for the participant.

    Provides the model information to differentiate between participants of the
    same role.
    """

    tool_call_id: str | None
    """Tool call that this message is responding to."""

    tool_calls: Iterable[ChatCompletionMessageToolCallParam] | None
    """The tool calls generated by the model, such as function calls."""

    reasoning: str | None
    """The reasoning content for interleaved thinking."""


ChatCompletionMessageParam: TypeAlias = (
    OpenAIChatCompletionMessageParam
    | CustomChatCompletionMessageParam
    | OpenAIHarmonyMessage
)


# TODO: Make fields ReadOnly once mypy supports it
class ConversationMessage(TypedDict, total=False):
    role: Required[str]
    """The role of the message's author."""

    content: str | None | list[dict[str, str]]
    """The contents of the message"""

    tool_call_id: str | None
    """Tool call that this message is responding to."""

    name: str | None
    """The name of the function to call"""

    tool_calls: Iterable[ChatCompletionMessageToolCallParam] | None
    """The tool calls generated by the model, such as function calls."""

    reasoning: str | None
    """The reasoning content for interleaved thinking."""

    reasoning_content: str | None
    """Deprecated: The reasoning content for interleaved thinking."""


# Passed in by user
ChatTemplateContentFormatOption = Literal["auto", "string", "openai"]

# After resolving "auto"
ChatTemplateContentFormat = Literal["string", "openai"]


ModalityStr = Literal["image", "audio", "video", "image_embeds", "audio_embeds"]
_T = TypeVar("_T")


def _extract_embeds(tensors: list[torch.Tensor]):
    if len(tensors) == 0:
        return tensors

    if len(tensors) == 1:
        tensors[0]._is_single_item = True  # type: ignore
        return tensors[0]  # To keep backwards compatibility for single item input

    first_shape = tensors[0].shape
    if all(t.shape == first_shape for t in tensors):
        return torch.stack(tensors)

    return tensors


def _get_embeds_data(items_by_modality: dict[str, list[Any]], modality: str):
    embeds_key = f"{modality}_embeds"
    embeds = items_by_modality[embeds_key]

    if len(embeds) == 0:
        return embeds
    if is_list_of(embeds, torch.Tensor):
        return _extract_embeds(embeds)
    if is_list_of(embeds, dict):
        if not embeds:
            return {}

        first_keys = set(embeds[0].keys())
        if any(set(item.keys()) != first_keys for item in embeds[1:]):
            raise ValueError(
                "All dictionaries in the list of embeddings must have the same keys."
            )

        return {k: _extract_embeds([item[k] for item in embeds]) for k in first_keys}

    return embeds


class BaseMultiModalItemTracker(ABC, Generic[_T]):
    """
    Tracks multi-modal items in a given request and ensures that the number
    of multi-modal items in a given request does not exceed the configured
    maximum per prompt.
    """

    def __init__(self, model_config: ModelConfig):
        super().__init__()

        self._model_config = model_config

        self._items_by_modality = defaultdict[str, list[_T | None]](list)
        self._uuids_by_modality = defaultdict[str, list[str | None]](list)

    @property
    def model_config(self) -> ModelConfig:
        return self._model_config

    @cached_property
    def model_cls(self) -> type[SupportsMultiModal]:
        from vllm.model_executor.model_loader import get_model_cls

        model_cls = get_model_cls(self.model_config)
        return cast(type[SupportsMultiModal], model_cls)

    @property
    def allowed_local_media_path(self):
        return self._model_config.allowed_local_media_path

    @property
    def allowed_media_domains(self):
        return self._model_config.allowed_media_domains

    @property
    def mm_registry(self):
        return MULTIMODAL_REGISTRY

    @cached_property
    def mm_processor(self):
        return self.mm_registry.create_processor(self.model_config)

    def add(
        self,
        modality: ModalityStr,
        item: _T | None,
        uuid: str | None = None,
    ) -> str | None:
        """
        Add a multi-modal item to the current prompt and returns the
        placeholder string to use, if any.

        An optional uuid can be added which serves as a unique identifier of the
        media.
        """
        input_modality = modality.replace("_embeds", "")
        num_items = len(self._items_by_modality[modality]) + 1

        self.mm_processor.validate_num_items(input_modality, num_items)

        self._items_by_modality[modality].append(item)
        self._uuids_by_modality[modality].append(uuid)

        return self.model_cls.get_placeholder_str(modality, num_items)

    def all_mm_uuids(self) -> MultiModalUUIDDict | None:
        if not self._items_by_modality:
            return None

        uuids_by_modality = dict(self._uuids_by_modality)
        if "image" in uuids_by_modality and "image_embeds" in uuids_by_modality:
            raise ValueError("Mixing raw image and embedding inputs is not allowed")
        if "audio" in uuids_by_modality and "audio_embeds" in uuids_by_modality:
            raise ValueError("Mixing raw audio and embedding inputs is not allowed")

        mm_uuids = {}
        if "image_embeds" in uuids_by_modality:
            mm_uuids["image"] = uuids_by_modality["image_embeds"]
        if "image" in uuids_by_modality:
            mm_uuids["image"] = uuids_by_modality["image"]  # UUIDs of images
        if "audio_embeds" in uuids_by_modality:
            mm_uuids["audio"] = uuids_by_modality["audio_embeds"]
        if "audio" in uuids_by_modality:
            mm_uuids["audio"] = uuids_by_modality["audio"]  # UUIDs of audios
        if "video" in uuids_by_modality:
            mm_uuids["video"] = uuids_by_modality["video"]  # UUIDs of videos

        return mm_uuids

    @abstractmethod
    def create_parser(self) -> "BaseMultiModalContentParser":
        raise NotImplementedError


class MultiModalItemTracker(BaseMultiModalItemTracker[object]):
    def all_mm_data(self) -> MultiModalDataDict | None:
        if not self._items_by_modality:
            return None

        items_by_modality = dict(self._items_by_modality)
        if "image" in items_by_modality and "image_embeds" in items_by_modality:
            raise ValueError("Mixing raw image and embedding inputs is not allowed")
        if "audio" in items_by_modality and "audio_embeds" in items_by_modality:
            raise ValueError("Mixing raw audio and embedding inputs is not allowed")

        mm_inputs = {}
        if "image_embeds" in items_by_modality:
            mm_inputs["image"] = _get_embeds_data(items_by_modality, "image")
        if "image" in items_by_modality:
            mm_inputs["image"] = items_by_modality["image"]  # A list of images
        if "audio_embeds" in items_by_modality:
            mm_inputs["audio"] = _get_embeds_data(items_by_modality, "audio")
        if "audio" in items_by_modality:
            mm_inputs["audio"] = items_by_modality["audio"]  # A list of audios
        if "video" in items_by_modality:
            mm_inputs["video"] = items_by_modality["video"]  # A list of videos

        return mm_inputs

    def create_parser(self) -> "BaseMultiModalContentParser":
        return MultiModalContentParser(self)


class AsyncMultiModalItemTracker(BaseMultiModalItemTracker[Awaitable[object]]):
    async def all_mm_data(self) -> MultiModalDataDict | None:
        if not self._items_by_modality:
            return None

        coros_by_modality = {
            modality: [item or asyncio.sleep(0) for item in items]
            for modality, items in self._items_by_modality.items()
        }
        items_by_modality: dict[str, list[object | None]] = {
            modality: await asyncio.gather(*coros)
            for modality, coros in coros_by_modality.items()
        }
        if "image" in items_by_modality and "image_embeds" in items_by_modality:
            raise ValueError("Mixing raw image and embedding inputs is not allowed")
        if "audio" in items_by_modality and "audio_embeds" in items_by_modality:
            raise ValueError("Mixing raw audio and embedding inputs is not allowed")

        mm_inputs = {}
        if "image_embeds" in items_by_modality:
            mm_inputs["image"] = _get_embeds_data(items_by_modality, "image")
        if "image" in items_by_modality:
            mm_inputs["image"] = items_by_modality["image"]  # A list of images
        if "audio_embeds" in items_by_modality:
            mm_inputs["audio"] = _get_embeds_data(items_by_modality, "audio")
        if "audio" in items_by_modality:
            mm_inputs["audio"] = items_by_modality["audio"]  # A list of audios
        if "video" in items_by_modality:
            mm_inputs["video"] = items_by_modality["video"]  # A list of videos

        return mm_inputs

    def create_parser(self) -> "BaseMultiModalContentParser":
        return AsyncMultiModalContentParser(self)


class BaseMultiModalContentParser(ABC):
    def __init__(self) -> None:
        super().__init__()

        # stores model placeholders list with corresponding
        # general MM placeholder:
        # {
        #   "<##IMAGE##>": ["<image>", "<image>", "<image>"],
        #   "<##AUDIO##>": ["<audio>", "<audio>"]
        # }
        self._placeholder_storage: dict[str, list] = defaultdict(list)

    def _add_placeholder(self, modality: ModalityStr, placeholder: str | None):
        mod_placeholder = MODALITY_PLACEHOLDERS_MAP[modality]
        if placeholder:
            self._placeholder_storage[mod_placeholder].append(placeholder)

    def mm_placeholder_storage(self) -> dict[str, list]:
        return dict(self._placeholder_storage)

    @abstractmethod
    def parse_image(self, image_url: str | None, uuid: str | None = None) -> None:
        raise NotImplementedError

    @abstractmethod
    def parse_image_embeds(
        self,
        image_embeds: str | dict[str, str] | None,
        uuid: str | None = None,
    ) -> None:
        raise NotImplementedError

    @abstractmethod
    def parse_image_pil(
        self, image_pil: Image.Image | None, uuid: str | None = None
    ) -> None:
        raise NotImplementedError

    @abstractmethod
    def parse_audio(self, audio_url: str | None, uuid: str | None = None) -> None:
        raise NotImplementedError

    @abstractmethod
    def parse_input_audio(
        self, input_audio: InputAudio | None, uuid: str | None = None
    ) -> None:
        raise NotImplementedError

    @abstractmethod
    def parse_audio_embeds(
        self,
        audio_embeds: str | dict[str, str] | None,
        uuid: str | None = None,
    ) -> None:
        raise NotImplementedError

    @abstractmethod
    def parse_video(self, video_url: str | None, uuid: str | None = None) -> None:
        raise NotImplementedError


class MultiModalContentParser(BaseMultiModalContentParser):
    def __init__(self, tracker: MultiModalItemTracker) -> None:
        super().__init__()

        self._tracker = tracker
        multimodal_config = self._tracker.model_config.multimodal_config
        media_io_kwargs = getattr(multimodal_config, "media_io_kwargs", None)

        self._connector: MediaConnector = MEDIA_CONNECTOR_REGISTRY.load(
            envs.VLLM_MEDIA_CONNECTOR,
            media_io_kwargs=media_io_kwargs,
            allowed_local_media_path=tracker.allowed_local_media_path,
            allowed_media_domains=tracker.allowed_media_domains,
        )

    @property
    def model_config(self) -> ModelConfig:
        return self._tracker.model_config

    def parse_image(self, image_url: str | None, uuid: str | None = None) -> None:
        image = self._connector.fetch_image(image_url) if image_url else None

        placeholder = self._tracker.add("image", image, uuid)
        self._add_placeholder("image", placeholder)

    def parse_image_embeds(
        self,
        image_embeds: str | dict[str, str] | None,
        uuid: str | None = None,
    ) -> None:
        mm_config = self.model_config.get_multimodal_config()
        if not mm_config.enable_mm_embeds:
            raise ValueError(
                "You must set `--enable-mm-embeds` to input `image_embeds`"
            )

        if isinstance(image_embeds, dict):
            embeds = {
                k: self._connector.fetch_image_embedding(v)
                for k, v in image_embeds.items()
            }
            placeholder = self._tracker.add("image_embeds", embeds, uuid)

        if isinstance(image_embeds, str):
            embedding = self._connector.fetch_image_embedding(image_embeds)
            placeholder = self._tracker.add("image_embeds", embedding, uuid)

        if image_embeds is None:
            placeholder = self._tracker.add("image_embeds", None, uuid)

        self._add_placeholder("image", placeholder)

    def parse_audio_embeds(
        self,
        audio_embeds: str | dict[str, str] | None,
        uuid: str | None = None,
    ) -> None:
        mm_config = self.model_config.get_multimodal_config()
        if not mm_config.enable_mm_embeds:
            raise ValueError(
                "You must set `--enable-mm-embeds` to input `audio_embeds`"
            )

        if isinstance(audio_embeds, dict):
            embeds = {
                k: self._connector.fetch_audio_embedding(v)
                for k, v in audio_embeds.items()
            }
            placeholder = self._tracker.add("audio_embeds", embeds, uuid)
        elif isinstance(audio_embeds, str):
            embedding = self._connector.fetch_audio_embedding(audio_embeds)
            placeholder = self._tracker.add("audio_embeds", embedding, uuid)
        else:
            placeholder = self._tracker.add("audio_embeds", None, uuid)

        self._add_placeholder("audio", placeholder)

    def parse_image_pil(
        self, image_pil: Image.Image | None, uuid: str | None = None
    ) -> None:
        placeholder = self._tracker.add("image", image_pil, uuid)
        self._add_placeholder("image", placeholder)

    def parse_audio(self, audio_url: str | None, uuid: str | None = None) -> None:
        audio = self._connector.fetch_audio(audio_url) if audio_url else None

        placeholder = self._tracker.add("audio", audio, uuid)
        self._add_placeholder("audio", placeholder)

    def parse_input_audio(
        self, input_audio: InputAudio | None, uuid: str | None = None
    ) -> None:
        if input_audio:
            audio_data = input_audio.get("data", "")
            audio_format = input_audio.get("format", "")
            if audio_data:
                audio_url = f"data:audio/{audio_format};base64,{audio_data}"
            else:
                # If a UUID is provided, audio data may be empty.
                audio_url = None
        else:
            audio_url = None

        return self.parse_audio(audio_url, uuid)

    def parse_video(self, video_url: str | None, uuid: str | None = None) -> None:
        video = self._connector.fetch_video(video_url=video_url) if video_url else None

        placeholder = self._tracker.add("video", video, uuid)
        self._add_placeholder("video", placeholder)


class AsyncMultiModalContentParser(BaseMultiModalContentParser):
    def __init__(self, tracker: AsyncMultiModalItemTracker) -> None:
        super().__init__()

        self._tracker = tracker
        multimodal_config = self._tracker.model_config.multimodal_config
        media_io_kwargs = getattr(multimodal_config, "media_io_kwargs", None)
        self._connector: MediaConnector = MEDIA_CONNECTOR_REGISTRY.load(
            envs.VLLM_MEDIA_CONNECTOR,
            media_io_kwargs=media_io_kwargs,
            allowed_local_media_path=tracker.allowed_local_media_path,
            allowed_media_domains=tracker.allowed_media_domains,
        )

    @property
    def model_config(self) -> ModelConfig:
        return self._tracker.model_config

    def parse_image(self, image_url: str | None, uuid: str | None = None) -> None:
        image_coro = self._connector.fetch_image_async(image_url) if image_url else None

        placeholder = self._tracker.add("image", image_coro, uuid)
        self._add_placeholder("image", placeholder)

    def parse_image_embeds(
        self,
        image_embeds: str | dict[str, str] | None,
        uuid: str | None = None,
    ) -> None:
        mm_config = self.model_config.get_multimodal_config()
        if not mm_config.enable_mm_embeds:
            raise ValueError(
                "You must set `--enable-mm-embeds` to input `image_embeds`"
            )

        future: asyncio.Future[str | dict[str, str] | None] = asyncio.Future()

        if isinstance(image_embeds, dict):
            embeds = {
                k: self._connector.fetch_image_embedding(v)
                for k, v in image_embeds.items()
            }
            future.set_result(embeds)

        if isinstance(image_embeds, str):
            embedding = self._connector.fetch_image_embedding(image_embeds)
            future.set_result(embedding)

        if image_embeds is None:
            future.set_result(None)

        placeholder = self._tracker.add("image_embeds", future, uuid)
        self._add_placeholder("image", placeholder)

    def parse_audio_embeds(
        self,
        audio_embeds: str | dict[str, str] | None,
        uuid: str | None = None,
    ) -> None:
        mm_config = self.model_config.get_multimodal_config()
        if not mm_config.enable_mm_embeds:
            raise ValueError(
                "You must set `--enable-mm-embeds` to input `audio_embeds`"
            )

        logger.info(
            "🎵 Parsing audio_embeds: type=%s, uuid=%s, is_dict=%s, "
            "is_str=%s, is_none=%s",
            type(audio_embeds).__name__,
            uuid,
            isinstance(audio_embeds, dict),
            isinstance(audio_embeds, str),
            audio_embeds is None,
        )

        future: asyncio.Future[str | dict[str, str] | None] = asyncio.Future()

        if isinstance(audio_embeds, dict):
            logger.info(
                "🎵 Processing dict audio_embeds with %d entries",
                len(audio_embeds),
            )
            embeds = {
                k: self._connector.fetch_audio_embedding(v)
                for k, v in audio_embeds.items()
            }
            future.set_result(embeds)
            logger.info(
                "🎵 Successfully loaded %d audio embeddings from dict",
                len(embeds),
            )

        if isinstance(audio_embeds, str):
            base64_size = len(audio_embeds)
            logger.info(
                "🎵 Processing base64 audio_embeds: %d chars (%.2f KB)",
                base64_size,
                base64_size / 1024,
            )
            embedding = self._connector.fetch_audio_embedding(audio_embeds)
            future.set_result(embedding)
            logger.info(
                "🎵 Successfully loaded audio embedding tensor: shape=%s, dtype=%s",
                embedding.shape,
                embedding.dtype,
            )

        if audio_embeds is None:
            logger.info("🎵 Audio embeds is None (UUID-only reference)")
            future.set_result(None)

        placeholder = self._tracker.add("audio_embeds", future, uuid)
        self._add_placeholder("audio", placeholder)
        logger.info("🎵 Added audio_embeds placeholder with uuid=%s", uuid)

    def parse_image_pil(
        self, image_pil: Image.Image | None, uuid: str | None = None
    ) -> None:
        future: asyncio.Future[Image.Image | None] = asyncio.Future()
        if image_pil:
            future.set_result(image_pil)
        else:
            future.set_result(None)

        placeholder = self._tracker.add("image", future, uuid)
        self._add_placeholder("image", placeholder)

    def parse_audio(self, audio_url: str | None, uuid: str | None = None) -> None:
        audio_coro = self._connector.fetch_audio_async(audio_url) if audio_url else None

        placeholder = self._tracker.add("audio", audio_coro, uuid)
        self._add_placeholder("audio", placeholder)

    def parse_input_audio(
        self, input_audio: InputAudio | None, uuid: str | None = None
    ) -> None:
        if input_audio:
            audio_data = input_audio.get("data", "")
            audio_format = input_audio.get("format", "")
            if audio_data:
                audio_url = f"data:audio/{audio_format};base64,{audio_data}"
            else:
                # If a UUID is provided, audio data may be empty.
                audio_url = None
        else:
            audio_url = None

        return self.parse_audio(audio_url, uuid)

    def parse_video(self, video_url: str | None, uuid: str | None = None) -> None:
        video = (
            self._connector.fetch_video_async(video_url=video_url)
            if video_url
            else None
        )

        placeholder = self._tracker.add("video", video, uuid)
        self._add_placeholder("video", placeholder)


def validate_chat_template(chat_template: Path | str | None):
    """Raises if the provided chat template appears invalid."""
    if chat_template is None:
        return

    elif isinstance(chat_template, Path) and not chat_template.exists():
        raise FileNotFoundError("the supplied chat template path doesn't exist")

    elif isinstance(chat_template, str):
        JINJA_CHARS = "{}\n"
        if (
            not any(c in chat_template for c in JINJA_CHARS)
            and not Path(chat_template).exists()
        ):
            # Try to find the template in the built-in templates directory
            from vllm.transformers_utils.chat_templates.registry import (
                CHAT_TEMPLATES_DIR,
            )

            builtin_template_path = CHAT_TEMPLATES_DIR / chat_template
            if not builtin_template_path.exists():
                raise ValueError(
                    f"The supplied chat template string ({chat_template}) "
                    f"appears path-like, but doesn't exist! "
                    f"Tried: {chat_template} and {builtin_template_path}"
                )

    else:
        raise TypeError(f"{type(chat_template)} is not a valid chat template type")


def _load_chat_template(
    chat_template: Path | str | None,
    *,
    is_literal: bool = False,
) -> str | None:
    if chat_template is None:
        return None

    if is_literal:
        if isinstance(chat_template, Path):
            raise TypeError(
                "chat_template is expected to be read directly from its value"
            )

        return chat_template

    try:
        with open(chat_template) as f:
            return f.read()
    except OSError as e:
        if isinstance(chat_template, Path):
            raise

        JINJA_CHARS = "{}\n"
        if not any(c in chat_template for c in JINJA_CHARS):
            # Try to load from the built-in templates directory
            from vllm.transformers_utils.chat_templates.registry import (
                CHAT_TEMPLATES_DIR,
            )

            builtin_template_path = CHAT_TEMPLATES_DIR / chat_template
            try:
                with open(builtin_template_path) as f:
                    return f.read()
            except OSError:
                msg = (
                    f"The supplied chat template ({chat_template}) "
                    f"looks like a file path, but it failed to be opened. "
                    f"Tried: {chat_template} and {builtin_template_path}. "
                    f"Reason: {e}"
                )
                raise ValueError(msg) from e

        # If opening a file fails, set chat template to be args to
        # ensure we decode so our escape are interpreted correctly
        return _load_chat_template(chat_template, is_literal=True)


_cached_load_chat_template = lru_cache(_load_chat_template)


def load_chat_template(
    chat_template: Path | str | None,
    *,
    is_literal: bool = False,
) -> str | None:
    return _cached_load_chat_template(chat_template, is_literal=is_literal)


def _get_interleaved_text_prompt(
    placeholder_storage: dict[str, list], texts: list[str]
) -> str:
    for idx, elem in enumerate(texts):
        if elem in placeholder_storage:
            texts[idx] = placeholder_storage[elem].pop(0)

    return "\n".join(texts)


# TODO: Let user specify how to insert multimodal tokens into prompt
# (similar to chat template)
def _get_full_multimodal_text_prompt(
    placeholder_storage: dict[str, list],
    texts: list[str],
    interleave_strings: bool,
) -> str:
    """Combine multimodal prompts for a multimodal language model."""

    # flatten storage to make it looks like
    # {
    #   "<|image|>": 2,
    #   "<|audio|>": 1
    # }
    placeholder_counts = Counter(
        [v for elem in placeholder_storage.values() for v in elem]
    )

    if interleave_strings:
        text_prompt = _get_interleaved_text_prompt(placeholder_storage, texts)
    else:
        text_prompt = "\n".join(texts)

    # Pass interleaved text further in case the user used image placeholders
    # himself, but forgot to disable the 'interleave_strings' flag

    # Look through the text prompt to check for missing placeholders
    missing_placeholders: list[str] = []
    for placeholder in placeholder_counts:
        # For any existing placeholder in the text prompt, we leave it as is
        placeholder_counts[placeholder] -= text_prompt.count(placeholder)

        if placeholder_counts[placeholder] < 0:
            logger.error(
                "Placeholder count is negative! "
                "Ensure that the 'interleave_strings' flag is disabled "
                "(current value: %s) "
                "when manually placing image placeholders.",
                interleave_strings,
            )
            logger.debug("Input prompt: %s", text_prompt)
            raise ValueError(
                f"Found more '{placeholder}' placeholders in input prompt than "
                "actual multimodal data items."
            )

        missing_placeholders.extend([placeholder] * placeholder_counts[placeholder])

    # NOTE: Default behaviour: we always add missing placeholders
    # at the front of the prompt, if interleave_strings=False
    return "\n".join(missing_placeholders + [text_prompt])


# No need to validate using Pydantic again
_TextParser = partial(cast, ChatCompletionContentPartTextParam)
_ImageEmbedsParser = partial(cast, ChatCompletionContentPartImageEmbedsParam)
_AudioEmbedsParser = partial(cast, ChatCompletionContentPartAudioEmbedsParam)
_InputAudioParser = partial(cast, ChatCompletionContentPartInputAudioParam)
_RefusalParser = partial(cast, ChatCompletionContentPartRefusalParam)
_PILImageParser = partial(cast, CustomChatCompletionContentPILImageParam)
_ThinkParser = partial(cast, CustomThinkCompletionContentParam)
# Need to validate url objects
_ImageParser = TypeAdapter(ChatCompletionContentPartImageParam).validate_python
_AudioParser = TypeAdapter(ChatCompletionContentPartAudioParam).validate_python
_VideoParser = TypeAdapter(ChatCompletionContentPartVideoParam).validate_python

_ResponsesInputImageParser = TypeAdapter(ResponseInputImageParam).validate_python
_ContentPart: TypeAlias = str | dict[str, str] | InputAudio | PILImage

# Define a mapping from part types to their corresponding parsing functions.
MM_PARSER_MAP: dict[
    str,
    Callable[[ChatCompletionContentPartParam], _ContentPart],
] = {
    "text": lambda part: _TextParser(part).get("text", None),
    "thinking": lambda part: _ThinkParser(part).get("thinking", None),
    "input_text": lambda part: _TextParser(part).get("text", None),
    "output_text": lambda part: _TextParser(part).get("text", None),
    "input_image": lambda part: _ResponsesInputImageParser(part).get("image_url", None),
    "image_url": lambda part: _ImageParser(part).get("image_url", {}).get("url", None),
    "image_embeds": lambda part: _ImageEmbedsParser(part).get("image_embeds", None),
    "audio_embeds": lambda part: _AudioEmbedsParser(part).get("audio_embeds", None),
    "image_pil": lambda part: _PILImageParser(part).get("image_pil", None),
    "audio_url": lambda part: _AudioParser(part).get("audio_url", {}).get("url", None),
    "input_audio": lambda part: _InputAudioParser(part).get("input_audio", None),
    "refusal": lambda part: _RefusalParser(part).get("refusal", None),
    "video_url": lambda part: _VideoParser(part).get("video_url", {}).get("url", None),
}


def _parse_chat_message_content_mm_part(
    part: ChatCompletionContentPartParam,
) -> tuple[str, _ContentPart]:
    """
    Parses a given multi-modal content part based on its type.

    Args:
        part: A dict containing the content part, with a potential 'type' field.

    Returns:
        A tuple (part_type, content) where:
        - part_type: Type of the part (e.g., 'text', 'image_url').
        - content: Parsed content (e.g., text, image URL).

    Raises:
        ValueError: If the 'type' field is missing and no direct URL is found.
    """
    assert isinstance(
        part, dict
    )  # This is needed to avoid mypy errors: part.get() from str
    part_type = part.get("type", None)
    uuid = part.get("uuid", None)

    if isinstance(part_type, str) and part_type in MM_PARSER_MAP and uuid is None:  # noqa: E501
        content = MM_PARSER_MAP[part_type](part)

        # Special case for 'image_url.detail'
        # We only support 'auto', which is the default
        if part_type == "image_url" and part.get("detail", "auto") != "auto":
            logger.warning(
                "'image_url.detail' is currently not supported and will be ignored."
            )

        return part_type, content

    # Handle missing 'type' but provided direct URL fields.
    # 'type' is required field by pydantic
    if part_type is None or uuid is not None:
        if "image_url" in part:
            image_params = cast(CustomChatCompletionContentSimpleImageParam, part)
            image_url = image_params.get("image_url", None)
            if isinstance(image_url, dict):
                # Can potentially happen if user provides a uuid
                # with url as a dict of {"url": url}
                image_url = image_url.get("url", None)
            return "image_url", image_url
        if "image_pil" in part:
            # "image_pil" could be None if UUID is provided.
            image_params = cast(  # type: ignore
                CustomChatCompletionContentPILImageParam, part
            )
            image_pil = image_params.get("image_pil", None)
            return "image_pil", image_pil
        if "image_embeds" in part:
            # "image_embeds" could be None if UUID is provided.
            image_params = cast(  # type: ignore
                ChatCompletionContentPartImageEmbedsParam, part
            )
            image_embeds = image_params.get("image_embeds", None)
            return "image_embeds", image_embeds
        if "audio_embeds" in part:
            # "audio_embeds" could be None if UUID is provided.
            audio_params = cast(  # type: ignore[assignment]
                ChatCompletionContentPartAudioEmbedsParam, part
            )
            audio_embeds = audio_params.get("audio_embeds", None)
            return "audio_embeds", audio_embeds
        if "audio_url" in part:
            audio_params = cast(  # type: ignore[assignment]
                CustomChatCompletionContentSimpleAudioParam, part
            )
            audio_url = audio_params.get("audio_url", None)
            if isinstance(audio_url, dict):
                # Can potentially happen if user provides a uuid
                # with url as a dict of {"url": url}
                audio_url = audio_url.get("url", None)
            return "audio_url", audio_url
        if part.get("input_audio") is not None:
            input_audio_params = cast(dict[str, str], part)
            return "input_audio", input_audio_params
        if "video_url" in part:
            video_params = cast(CustomChatCompletionContentSimpleVideoParam, part)
            video_url = video_params.get("video_url", None)
            if isinstance(video_url, dict):
                # Can potentially happen if user provides a uuid
                # with url as a dict of {"url": url}
                video_url = video_url.get("url", None)
            return "video_url", video_url
        # Raise an error if no 'type' or direct URL is found.
        raise ValueError("Missing 'type' field in multimodal part.")

    if not isinstance(part_type, str):
        raise ValueError("Invalid 'type' field in multimodal part.")
    return part_type, "unknown part_type content"


PART_TYPES_TO_SKIP_NONE_CONTENT = (
    "text",
    "refusal",
)


def _parse_chat_message_content_parts(
    role: str,
    parts: Iterable[ChatCompletionContentPartParam],
    mm_tracker: BaseMultiModalItemTracker,
    *,
    wrap_dicts: bool,
    interleave_strings: bool,
) -> list[ConversationMessage]:
    content = list[_ContentPart]()

    mm_parser = mm_tracker.create_parser()

    for part in parts:
        parse_res = _parse_chat_message_content_part(
            part,
            mm_parser,
            wrap_dicts=wrap_dicts,
            interleave_strings=interleave_strings,
        )
        if parse_res:
            content.append(parse_res)

    if wrap_dicts:
        # Parsing wraps images and texts as interleaved dictionaries
        return [ConversationMessage(role=role, content=content)]  # type: ignore
    texts = cast(list[str], content)
    mm_placeholder_storage = mm_parser.mm_placeholder_storage()
    if mm_placeholder_storage:
        text_prompt = _get_full_multimodal_text_prompt(
            mm_placeholder_storage, texts, interleave_strings
        )
    else:
        text_prompt = "\n".join(texts)

    return [ConversationMessage(role=role, content=text_prompt)]


def _parse_chat_message_content_part(
    part: ChatCompletionContentPartParam,
    mm_parser: BaseMultiModalContentParser,
    *,
    wrap_dicts: bool,
    interleave_strings: bool,
) -> _ContentPart | None:
    """Parses a single part of a conversation. If wrap_dicts is True,
    structured dictionary pieces for texts and images will be
    wrapped in dictionaries, i.e., {"type": "text", "text", ...} and
    {"type": "image"}, respectively. Otherwise multimodal data will be
    handled by mm_parser, and texts will be returned as strings to be joined
    with multimodal placeholders.
    """
    if isinstance(part, str):  # Handle plain text parts
        return part
    # Handle structured dictionary parts
    part_type, content = _parse_chat_message_content_mm_part(part)
    # if part_type is text/refusal/image_url/audio_url/video_url/input_audio but
    # content is None, log a warning and skip
    if part_type in PART_TYPES_TO_SKIP_NONE_CONTENT and content is None:
        logger.warning(
            "Skipping multimodal part '%s' (type: '%s') "
            "with empty / unparsable content.",
            part,
            part_type,
        )
        return None

    if part_type in ("text", "input_text", "output_text", "refusal", "thinking"):
        str_content = cast(str, content)
        if wrap_dicts:
            return {"type": "text", "text": str_content}
        else:
            return str_content

    # For media items, if a user has provided one, use it. Otherwise, insert
    # a placeholder empty uuid.
    uuid = part.get("uuid", None)
    if uuid is not None:
        uuid = str(uuid)

    modality = None
    if part_type == "image_pil":
        image_content = cast(Image.Image, content) if content is not None else None
        mm_parser.parse_image_pil(image_content, uuid)
        modality = "image"
    elif part_type in ("image_url", "input_image"):
        str_content = cast(str, content)
        mm_parser.parse_image(str_content, uuid)
        modality = "image"
    elif part_type == "image_embeds":
        content = cast(str | dict[str, str], content) if content is not None else None
        mm_parser.parse_image_embeds(content, uuid)
        modality = "image"
    elif part_type == "audio_embeds":
        content = cast(str | dict[str, str], content) if content is not None else None
        mm_parser.parse_audio_embeds(content, uuid)
        modality = "audio"
    elif part_type == "audio_url":
        str_content = cast(str, content)
        mm_parser.parse_audio(str_content, uuid)
        modality = "audio"
    elif part_type == "input_audio":
        dict_content = cast(InputAudio, content)
        mm_parser.parse_input_audio(dict_content, uuid)
        modality = "audio"
    elif part_type == "video_url":
        str_content = cast(str, content)
        mm_parser.parse_video(str_content, uuid)
        modality = "video"
    else:
        raise NotImplementedError(f"Unknown part type: {part_type}")

    return (
        {"type": modality}
        if wrap_dicts
        else (MODALITY_PLACEHOLDERS_MAP[modality] if interleave_strings else None)
    )


# No need to validate using Pydantic again
_AssistantParser = partial(cast, ChatCompletionAssistantMessageParam)
_ToolParser = partial(cast, ChatCompletionToolMessageParam)


def _parse_chat_message_content(
    message: ChatCompletionMessageParam,
    mm_tracker: BaseMultiModalItemTracker,
    content_format: ChatTemplateContentFormat,
    interleave_strings: bool,
) -> list[ConversationMessage]:
    role = message["role"]
    content = message.get("content")
    reasoning = message.get("reasoning") or message.get("reasoning_content")

    if content is None:
        content = []
    elif isinstance(content, str):
        content = [ChatCompletionContentPartTextParam(type="text", text=content)]
    result = _parse_chat_message_content_parts(
        role,
        content,  # type: ignore
        mm_tracker,
        wrap_dicts=(content_format == "openai"),
        interleave_strings=interleave_strings,
    )

    for result_msg in result:
        if role == "assistant":
            parsed_msg = _AssistantParser(message)

            # The 'tool_calls' is not None check ensures compatibility.
            # It's needed only if downstream code doesn't strictly
            # follow the OpenAI spec.
            if "tool_calls" in parsed_msg and parsed_msg["tool_calls"] is not None:
                result_msg["tool_calls"] = list(parsed_msg["tool_calls"])
            # Include reasoning if present for interleaved thinking.
            if reasoning is not None:
                result_msg["reasoning"] = cast(str, reasoning)
                result_msg["reasoning_content"] = cast(
                    str, reasoning
                )  # keep compatibility
        elif role == "tool":
            parsed_msg = _ToolParser(message)
            if "tool_call_id" in parsed_msg:
                result_msg["tool_call_id"] = parsed_msg["tool_call_id"]

        if "name" in message and isinstance(message["name"], str):
            result_msg["name"] = message["name"]

    return result


def _postprocess_messages(messages: list[ConversationMessage]) -> None:
    # per the Transformers docs & maintainers, tool call arguments in
    # assistant-role messages with tool_calls need to be dicts not JSON str -
    # this is how tool-use chat templates will expect them moving forwards
    # so, for messages that have tool_calls, parse the string (which we get
    # from openAI format) to dict
    for message in messages:
        if (
            message["role"] == "assistant"
            and "tool_calls" in message
            and isinstance(message["tool_calls"], list)
        ):
            for item in message["tool_calls"]:
                # if arguments is None or empty string, set to {}
                if content := item["function"].get("arguments"):
                    if not isinstance(content, (dict, list)):
                        item["function"]["arguments"] = json.loads(content)
                else:
                    item["function"]["arguments"] = {}


def parse_chat_messages(
    messages: list[ChatCompletionMessageParam],
    model_config: ModelConfig,
    content_format: ChatTemplateContentFormat,
) -> tuple[
    list[ConversationMessage],
    MultiModalDataDict | None,
    MultiModalUUIDDict | None,
]:
    conversation: list[ConversationMessage] = []
    mm_tracker = MultiModalItemTracker(model_config)

    for msg in messages:
        sub_messages = _parse_chat_message_content(
            msg,
            mm_tracker,
            content_format,
            interleave_strings=(
                content_format == "string"
                and model_config.multimodal_config is not None
                and model_config.multimodal_config.interleave_mm_strings
            ),
        )

        conversation.extend(sub_messages)

    _postprocess_messages(conversation)

    return conversation, mm_tracker.all_mm_data(), mm_tracker.all_mm_uuids()


def parse_chat_messages_futures(
    messages: list[ChatCompletionMessageParam],
    model_config: ModelConfig,
    content_format: ChatTemplateContentFormat,
) -> tuple[
    list[ConversationMessage],
    Awaitable[MultiModalDataDict | None],
    MultiModalUUIDDict | None,
]:
    conversation: list[ConversationMessage] = []
    mm_tracker = AsyncMultiModalItemTracker(model_config)

    for msg in messages:
        sub_messages = _parse_chat_message_content(
            msg,
            mm_tracker,
            content_format,
            interleave_strings=(
                content_format == "string"
                and model_config.multimodal_config is not None
                and model_config.multimodal_config.interleave_mm_strings
            ),
        )

        conversation.extend(sub_messages)

    _postprocess_messages(conversation)

    return conversation, mm_tracker.all_mm_data(), mm_tracker.all_mm_uuids()


def get_history_tool_calls_cnt(conversation: list[ConversationMessage]):
    idx = 0
    for msg in conversation:
        if msg["role"] == "assistant":
            tool_calls = msg.get("tool_calls")
            idx += len(list(tool_calls)) if tool_calls is not None else 0  # noqa
    return idx


def make_tool_call_id(id_type: str = "random", func_name=None, idx=None):
    if id_type == "kimi_k2":
        return f"functions.{func_name}:{idx}"
    else:
        # by default return random
        return f"chatcmpl-tool-{random_uuid()}"<|MERGE_RESOLUTION|>--- conflicted
+++ resolved
@@ -9,20 +9,8 @@
 from collections.abc import Awaitable, Callable, Iterable
 from functools import cached_property, lru_cache, partial
 from pathlib import Path
-<<<<<<< HEAD
-from typing import Generic, Literal, TypeAlias, TypeVar, cast
-
-=======
 from typing import TYPE_CHECKING, Any, Generic, Literal, TypeAlias, TypeVar, cast
 
-import jinja2
-import jinja2.ext
-import jinja2.meta
-import jinja2.nodes
-import jinja2.parser
-import jinja2.sandbox
-import transformers.utils.chat_template_utils as hf_chat_utils
->>>>>>> b09806e2
 from openai.types.chat import (
     ChatCompletionAssistantMessageParam,
     ChatCompletionContentPartImageParam,
@@ -54,17 +42,13 @@
 from vllm.multimodal import MULTIMODAL_REGISTRY, MultiModalDataDict, MultiModalUUIDDict
 from vllm.multimodal.utils import MEDIA_CONNECTOR_REGISTRY, MediaConnector
 from vllm.utils import random_uuid
-<<<<<<< HEAD
-=======
 from vllm.utils.collection_utils import is_list_of
-from vllm.utils.func_utils import supports_kw
 from vllm.utils.import_utils import LazyLoader
 
 if TYPE_CHECKING:
     import torch
 else:
     torch = LazyLoader("torch", globals(), "torch")
->>>>>>> b09806e2
 
 logger = init_logger(__name__)
 
