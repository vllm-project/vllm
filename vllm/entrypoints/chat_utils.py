--- conflicted
+++ resolved
@@ -133,11 +133,7 @@
     }
     """
 
-<<<<<<< HEAD
     image_pil: Optional[PILImage]
-=======
-    image_pil: Required[PILImage]
->>>>>>> 717fc00e
     uuid: Optional[str]
     """
     User-provided UUID of a media. User must guarantee that it is properly
@@ -155,11 +151,7 @@
     }
     """
 
-<<<<<<< HEAD
     image_url: Optional[str]
-=======
-    image_url: Required[str]
->>>>>>> 717fc00e
     uuid: Optional[str]
     """
     User-provided UUID of a media. User must guarantee that it is properly
@@ -188,11 +180,7 @@
     }
     """
 
-<<<<<<< HEAD
     video_url: Optional[str]
-=======
-    video_url: Required[str]
->>>>>>> 717fc00e
     uuid: Optional[str]
     """
     User-provided UUID of a media. User must guarantee that it is properly
@@ -609,11 +597,7 @@
         self._model_config = model_config
         self._tokenizer = tokenizer
 
-<<<<<<< HEAD
         self._items_by_modality = defaultdict[str, list[Optional[_T]]](list)
-=======
-        self._items_by_modality = defaultdict[str, list[_T]](list)
->>>>>>> 717fc00e
         self._uuids_by_modality = defaultdict[str, list[Optional[str]]](list)
 
     @property
@@ -640,25 +624,17 @@
         return self.mm_registry.create_processor(self.model_config)
 
     def add(
-<<<<<<< HEAD
         self,
         modality: ModalityStr,
         item: Optional[_T],
         uuid: Optional[str] = None,
-=======
-        self, modality: ModalityStr, item: _T, uuid: Optional[str] = None
->>>>>>> 717fc00e
     ) -> Optional[str]:
         """
         Add a multi-modal item to the current prompt and returns the
         placeholder string to use, if any.
 
         An optional uuid can be added which serves as a unique identifier of the
-<<<<<<< HEAD
         media.
-=======
-        media. 
->>>>>>> 717fc00e
         """
         input_modality = modality.replace("_embeds", "")
         num_items = len(self._items_by_modality[modality]) + 1
@@ -796,65 +772,40 @@
         return dict(self._placeholder_storage)
 
     @abstractmethod
-<<<<<<< HEAD
     def parse_image(
-        self, image_url: Optional[str], uuid: Optional[str] = None
-    ) -> None:
-=======
-    def parse_image(self, image_url: str, uuid: Optional[str] = None) -> None:
->>>>>>> 717fc00e
+        self, image_url: Optional[str], uuid: Optional[str] = None) -> None:
         raise NotImplementedError
 
     @abstractmethod
     def parse_image_embeds(
         self,
-<<<<<<< HEAD
         image_embeds: Union[str, dict[str, str], None],
-=======
-        image_embeds: Union[str, dict[str, str]],
->>>>>>> 717fc00e
         uuid: Optional[str] = None,
     ) -> None:
         raise NotImplementedError
 
     @abstractmethod
     def parse_image_pil(
-<<<<<<< HEAD
         self, image_pil: Optional[Image.Image], uuid: Optional[str] = None
-=======
-        self, image_pil: Image.Image, uuid: Optional[str] = None
->>>>>>> 717fc00e
     ) -> None:
         raise NotImplementedError
 
     @abstractmethod
-<<<<<<< HEAD
     def parse_audio(
         self, audio_url: Optional[str], uuid: Optional[str] = None
     ) -> None:
-=======
-    def parse_audio(self, audio_url: str, uuid: Optional[str] = None) -> None:
->>>>>>> 717fc00e
         raise NotImplementedError
 
     @abstractmethod
     def parse_input_audio(
-<<<<<<< HEAD
         self, input_audio: Optional[InputAudio], uuid: Optional[str] = None
-=======
-        self, input_audio: InputAudio, uuid: Optional[str] = None
->>>>>>> 717fc00e
     ) -> None:
         raise NotImplementedError
 
     @abstractmethod
-<<<<<<< HEAD
     def parse_video(
         self, video_url: Optional[str], uuid: Optional[str] = None
     ) -> None:
-=======
-    def parse_video(self, video_url: str, uuid: Optional[str] = None) -> None:
->>>>>>> 717fc00e
         raise NotImplementedError
 
 
@@ -869,26 +820,17 @@
             allowed_local_media_path=tracker.allowed_local_media_path,
         )
 
-<<<<<<< HEAD
     def parse_image(
         self, image_url: Optional[str], uuid: Optional[str] = None
     ) -> None:
         image = self._connector.fetch_image(image_url) if image_url else None
-=======
-    def parse_image(self, image_url: str, uuid: Optional[str] = None) -> None:
-        image = self._connector.fetch_image(image_url)
->>>>>>> 717fc00e
 
         placeholder = self._tracker.add("image", image, uuid)
         self._add_placeholder("image", placeholder)
 
     def parse_image_embeds(
         self,
-<<<<<<< HEAD
         image_embeds: Union[str, dict[str, str], None],
-=======
-        image_embeds: Union[str, dict[str, str]],
->>>>>>> 717fc00e
         uuid: Optional[str] = None,
     ) -> None:
         if isinstance(image_embeds, dict):
@@ -901,17 +843,13 @@
         if isinstance(image_embeds, str):
             embedding = self._connector.fetch_image_embedding(image_embeds)
             placeholder = self._tracker.add("image_embeds", embedding, uuid)
-<<<<<<< HEAD
 
         if image_embeds is None:
             placeholder = self._tracker.add("image_embeds", None)
-=======
->>>>>>> 717fc00e
 
         self._add_placeholder("image", placeholder)
 
     def parse_image_pil(
-<<<<<<< HEAD
         self, image_pil: Optional[Image.Image], uuid: Optional[str] = None
     ) -> None:
         placeholder = (
@@ -923,21 +861,11 @@
         self, audio_url: Optional[str], uuid: Optional[str] = None
     ) -> None:
         audio = self._connector.fetch_audio(audio_url) if audio_url else None
-=======
-        self, image_pil: Image.Image, uuid: Optional[str] = None
-    ) -> None:
-        placeholder = self._tracker.add("image", image_pil, uuid)
-        self._add_placeholder("image", placeholder)
-
-    def parse_audio(self, audio_url: str, uuid: Optional[str] = None) -> None:
-        audio = self._connector.fetch_audio(audio_url)
->>>>>>> 717fc00e
 
         placeholder = self._tracker.add("audio", audio, uuid)
         self._add_placeholder("audio", placeholder)
 
     def parse_input_audio(
-<<<<<<< HEAD
         self, input_audio: Optional[InputAudio], uuid: Optional[str] = None
     ) -> None:
         if input_audio:
@@ -957,18 +885,6 @@
             if video_url
             else None
         )
-=======
-        self, input_audio: InputAudio, uuid: Optional[str] = None
-    ) -> None:
-        audio_data = input_audio.get("data", "")
-        audio_format = input_audio.get("format", "")
-        audio_url = f"data:audio/{audio_format};base64,{audio_data}"
-
-        return self.parse_audio(audio_url, uuid)
-
-    def parse_video(self, video_url: str, uuid: Optional[str] = None) -> None:
-        video = self._connector.fetch_video(video_url=video_url)
->>>>>>> 717fc00e
 
         placeholder = self._tracker.add("video", video, uuid)
         self._add_placeholder("video", placeholder)
@@ -984,28 +900,19 @@
             allowed_local_media_path=tracker.allowed_local_media_path,
         )
 
-<<<<<<< HEAD
     def parse_image(
         self, image_url: Optional[str], uuid: Optional[str] = None
     ) -> None:
         image_coro = (
             self._connector.fetch_image_async(image_url) if image_url else None
         )
-=======
-    def parse_image(self, image_url: str, uuid: Optional[str] = None) -> None:
-        image_coro = self._connector.fetch_image_async(image_url)
->>>>>>> 717fc00e
 
         placeholder = self._tracker.add("image", image_coro, uuid)
         self._add_placeholder("image", placeholder)
 
     def parse_image_embeds(
         self,
-<<<<<<< HEAD
         image_embeds: Union[str, dict[str, str], None],
-=======
-        image_embeds: Union[str, dict[str, str]],
->>>>>>> 717fc00e
         uuid: Optional[str] = None,
     ) -> None:
         future: asyncio.Future[Union[str, dict[str, str], None]] = (
@@ -1023,7 +930,6 @@
             embedding = self._connector.fetch_image_embedding(image_embeds)
             future.set_result(embedding)
 
-<<<<<<< HEAD
         if image_embeds is None:
             future.set_result(None)
 
@@ -1038,37 +944,21 @@
             future.set_result(image_pil)
         else:
             future.set_result(None)
-=======
-        placeholder = self._tracker.add("image_embeds", future, uuid)
-        self._add_placeholder("image", placeholder)
-
-    def parse_image_pil(
-        self, image_pil: Image.Image, uuid: Optional[str] = None
-    ) -> None:
-        future: asyncio.Future[Image.Image] = asyncio.Future()
-        future.set_result(image_pil)
->>>>>>> 717fc00e
 
         placeholder = self._tracker.add("image", future, uuid)
         self._add_placeholder("image", placeholder)
 
-<<<<<<< HEAD
     def parse_audio(
         self, audio_url: Optional[str], uuid: Optional[str] = None
     ) -> None:
         audio_coro = (
             self._connector.fetch_audio_async(audio_url) if audio_url else None
         )
-=======
-    def parse_audio(self, audio_url: str, uuid: Optional[str] = None) -> None:
-        audio_coro = self._connector.fetch_audio_async(audio_url)
->>>>>>> 717fc00e
 
         placeholder = self._tracker.add("audio", audio_coro, uuid)
         self._add_placeholder("audio", placeholder)
 
     def parse_input_audio(
-<<<<<<< HEAD
         self, input_audio: Optional[InputAudio], uuid: Optional[str] = None
     ) -> None:
         if input_audio:
@@ -1088,18 +978,6 @@
             if video_url
             else None
         )
-=======
-        self, input_audio: InputAudio, uuid: Optional[str] = None
-    ) -> None:
-        audio_data = input_audio.get("data", "")
-        audio_format = input_audio.get("format", "")
-        audio_url = f"data:audio/{audio_format};base64,{audio_data}"
-
-        return self.parse_audio(audio_url, uuid)
-
-    def parse_video(self, video_url: str, uuid: Optional[str] = None) -> None:
-        video = self._connector.fetch_video_async(video_url=video_url)
->>>>>>> 717fc00e
 
         placeholder = self._tracker.add("video", video, uuid)
         self._add_placeholder("video", placeholder)
