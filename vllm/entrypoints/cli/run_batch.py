# SPDX-License-Identifier: Apache-2.0
# SPDX-FileCopyrightText: Copyright contributors to the vLLM project

from __future__ import annotations

import argparse
import asyncio
import importlib.metadata
import typing

from vllm.entrypoints.cli.types import CLISubcommand
from vllm.entrypoints.utils import VLLM_SUBCMD_PARSER_EPILOG
from vllm.logger import init_logger

if typing.TYPE_CHECKING:
    from vllm.utils import FlexibleArgumentParser

logger = init_logger(__name__)


class RunBatchSubcommand(CLISubcommand):
    """The `run-batch` subcommand for vLLM CLI."""

    name = "run-batch"

    @staticmethod
    def cmd(args: argparse.Namespace) -> None:
        from vllm.entrypoints.openai.run_batch import main as run_batch_main

<<<<<<< HEAD
        logger.debug_once("vLLM batch processing API version %s",
                          importlib.metadata.version("vllm"))
        logger.debug("args: %s", args)
=======
        logger.info(
            "vLLM batch processing API version %s", importlib.metadata.version("vllm")
        )
        logger.info("args: %s", args)
>>>>>>> 43c146ca

        # Start the Prometheus metrics server.
        # LLMEngine uses the Prometheus client
        # to publish metrics at the /metrics endpoint.
        if args.enable_metrics:
            from prometheus_client import start_http_server

            logger.debug("Prometheus metrics enabled")
            start_http_server(port=args.port, addr=args.url)
        else:
            logger.debug("Prometheus metrics disabled")

        asyncio.run(run_batch_main(args))

    def subparser_init(
        self, subparsers: argparse._SubParsersAction
    ) -> FlexibleArgumentParser:
        from vllm.entrypoints.openai.run_batch import make_arg_parser

        run_batch_parser = subparsers.add_parser(
            self.name,
            help="Run batch prompts and write results to file.",
            description=(
                "Run batch prompts using vLLM's OpenAI-compatible API.\n"
                "Supports local or HTTP input/output files."
            ),
            usage="vllm run-batch -i INPUT.jsonl -o OUTPUT.jsonl --model <model>",
        )
        run_batch_parser = make_arg_parser(run_batch_parser)
        run_batch_parser.epilog = VLLM_SUBCMD_PARSER_EPILOG.format(subcmd=self.name)
        return run_batch_parser


def cmd_init() -> list[CLISubcommand]:
    return [RunBatchSubcommand()]<|MERGE_RESOLUTION|>--- conflicted
+++ resolved
@@ -27,16 +27,10 @@
     def cmd(args: argparse.Namespace) -> None:
         from vllm.entrypoints.openai.run_batch import main as run_batch_main
 
-<<<<<<< HEAD
-        logger.debug_once("vLLM batch processing API version %s",
-                          importlib.metadata.version("vllm"))
-        logger.debug("args: %s", args)
-=======
         logger.info(
             "vLLM batch processing API version %s", importlib.metadata.version("vllm")
         )
         logger.info("args: %s", args)
->>>>>>> 43c146ca
 
         # Start the Prometheus metrics server.
         # LLMEngine uses the Prometheus client
