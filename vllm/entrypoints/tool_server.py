# SPDX-License-Identifier: Apache-2.0
# SPDX-FileCopyrightText: Copyright contributors to the vLLM project
from abc import ABC, abstractmethod
from contextlib import AbstractAsyncContextManager, asynccontextmanager
from typing import TYPE_CHECKING, Any

from mcp import ClientSession
from mcp.client.sse import sse_client
from openai_harmony import ToolDescription, ToolNamespaceConfig

from vllm.entrypoints.tool import HarmonyBrowserTool, HarmonyPythonTool, Tool
from vllm.logger import init_logger

logger = init_logger(__name__)

if TYPE_CHECKING:
    from mcp.types import ListToolsResult


async def list_server_and_tools(server_url: str):
    async with (
        sse_client(url=server_url) as streams,
        ClientSession(*streams) as session,
    ):
        initialize_response = await session.initialize()
        list_tools_response = await session.list_tools()
        return initialize_response, list_tools_response


# TODO: This is a harmony specific change, migrate to harmony_utils
def trim_schema(schema: dict) -> dict:
    # Turn JSON Schema from MCP generated into Harmony's variant.
    if "title" in schema:
        del schema["title"]
    if "default" in schema and schema["default"] is None:
        del schema["default"]
    if "anyOf" in schema:
        # Turn "anyOf": [{"type": "type-1"}, {"type": "type-2"}]
        # into "type": ["type-1", "type-2"]
        # if there's more than 1 types, also remove "null" type as Harmony will
        # just ignore it
        types = [
            type_dict["type"]
            for type_dict in schema["anyOf"]
            if type_dict["type"] != "null"
        ]
        schema["type"] = types
        del schema["anyOf"]
    if "properties" in schema:
        schema["properties"] = {
            k: trim_schema(v) for k, v in schema["properties"].items()
        }
    return schema


def post_process_tools_description(
    list_tools_result: "ListToolsResult",
) -> "ListToolsResult":
    # Adapt the MCP tool result for Harmony
    for tool in list_tools_result.tools:
        tool.inputSchema = trim_schema(tool.inputSchema)

    # Some tools schema don't need to be part of the prompt (e.g. simple text
    # in text out for Python)
    list_tools_result.tools = [
        tool
        for tool in list_tools_result.tools
        if getattr(tool.annotations, "include_in_prompt", True)
    ]

    return list_tools_result


class ToolServer(ABC):
    @abstractmethod
    def has_namespace(self, namespace: str) -> bool:
        """
        Return True if the namespace is supported, False otherwise.
        """
        pass

    @abstractmethod
<<<<<<< HEAD
    def get_tool_description(self, namespace: str) -> Optional[ToolNamespaceConfig]:
=======
    def get_tool_description(self, tool_name: str) -> ToolNamespaceConfig | None:
>>>>>>> 0d21b9b5
        """
        Return the tool description for the given namespace.
        If the namespace is not supported, return None.
        """
        pass

    @abstractmethod
    def new_session(
<<<<<<< HEAD
        self, namespace: str, session_id: str, headers: Optional[dict[str, str]] = None
=======
        self, tool_name: str, session_id: str, headers: dict[str, str] | None = None
>>>>>>> 0d21b9b5
    ) -> AbstractAsyncContextManager[Any]:
        """
        Create a session for the namespace.
        """
        ...


class MCPToolServer(ToolServer):
    def __init__(self):
        self.harmony_tool_descriptions = {}

    async def add_mcp_server(self, server_url: str):
        """
        Add an MCP server.

        Args:
            server_url: URL to connect to
        """
        tool_urls = server_url.split(",")
        self.harmony_tool_descriptions = {}
        self.urls: dict[str, str] = {}
        for url in tool_urls:
            url = f"http://{url}/sse"
            initialize_response, list_tools_response = await list_server_and_tools(url)

            server_name = initialize_response.serverInfo.name

            list_tools_response = post_process_tools_description(list_tools_response)

            tool_from_mcp = ToolNamespaceConfig(
                name=server_name,  # This is the namespace (== server_label)
                description=initialize_response.instructions,
                tools=[
                    ToolDescription.new(
                        name=tool.name,
                        description=tool.description,
                        parameters=tool.inputSchema,
                    )
                    for tool in list_tools_response.tools
                ],
            )

            # Check for namespace collision (keep existing logic)
            if tool_from_mcp.name in self.urls:
                logger.warning(
                    "MCP server at %s provides namespace '%s' which is already "
                    "registered from %s. Ignoring duplicate registration.",
                    url,
                    tool_from_mcp.name,
                    self.urls[tool_from_mcp.name],
                )
                continue

            # Add to registry
            self.harmony_tool_descriptions[tool_from_mcp.name] = tool_from_mcp
            self.urls[tool_from_mcp.name] = url

        logger.info(
            "MCPToolServer initialized with tools: %s",
            list(self.harmony_tool_descriptions.keys()),
        )

    def has_namespace(self, namespace: str):
        return namespace in self.harmony_tool_descriptions

    def get_tool_description(self, namespace: str):
        return self.harmony_tool_descriptions.get(namespace)

    @asynccontextmanager
    async def new_session(
<<<<<<< HEAD
        self, namespace: str, session_id: str, headers: Optional[dict[str, str]] = None
=======
        self, tool_name: str, session_id: str, headers: dict[str, str] | None = None
>>>>>>> 0d21b9b5
    ):
        url = self.urls.get(namespace)
        request_headers = {"x-session-id": session_id}
        if headers is not None:
            request_headers.update(headers)
        if not url:
            raise KeyError(f"Namespace '{namespace}' is not supported")
        async with (
            sse_client(url=url, headers=request_headers) as streams,
            ClientSession(*streams) as session,
        ):
            await session.initialize()
            yield session


# TODO: Move this as it is harmony specific, as the tools return harmony messages
class DemoToolServer(ToolServer):
    def __init__(self):
        self.tools: dict[str, Tool] = {}

    async def init_and_validate(self):
        browser_tool = HarmonyBrowserTool()
        python_tool = HarmonyPythonTool()
        await python_tool.validate()
        if browser_tool.enabled:
            self.tools["browser"] = browser_tool
        if python_tool.enabled:
            self.tools["code_interpreter"] = python_tool  # Use namespace, not "python"
        logger.info(
            "DemoToolServer initialized with tools: %s", list(self.tools.keys())
        )

    def has_namespace(self, namespace: str) -> bool:
        return namespace in self.tools

<<<<<<< HEAD
    def get_tool_description(self, namespace: str) -> Optional[ToolNamespaceConfig]:
        if namespace not in self.tools:
=======
    def get_tool_description(self, tool_name: str) -> ToolNamespaceConfig | None:
        if tool_name not in self.tools:
>>>>>>> 0d21b9b5
            return None
        if namespace == "browser":
            return ToolNamespaceConfig.browser()
        elif namespace == "code_interpreter":
            return ToolNamespaceConfig.python()
        else:
            raise ValueError(f"Unknown namespace {namespace}")

    @asynccontextmanager
    async def new_session(
<<<<<<< HEAD
        self, namespace: str, session_id: str, headers: Optional[dict[str, str]] = None
=======
        self, tool_name: str, session_id: str, headers: dict[str, str] | None = None
>>>>>>> 0d21b9b5
    ):
        if namespace not in self.tools:
            raise KeyError(f"Namespace '{namespace}' is not supported")
        yield self.tools[namespace]<|MERGE_RESOLUTION|>--- conflicted
+++ resolved
@@ -80,11 +80,7 @@
         pass
 
     @abstractmethod
-<<<<<<< HEAD
-    def get_tool_description(self, namespace: str) -> Optional[ToolNamespaceConfig]:
-=======
-    def get_tool_description(self, tool_name: str) -> ToolNamespaceConfig | None:
->>>>>>> 0d21b9b5
+    def get_tool_description(self, namespace: str) -> ToolNamespaceConfig | None:
         """
         Return the tool description for the given namespace.
         If the namespace is not supported, return None.
@@ -93,11 +89,7 @@
 
     @abstractmethod
     def new_session(
-<<<<<<< HEAD
-        self, namespace: str, session_id: str, headers: Optional[dict[str, str]] = None
-=======
-        self, tool_name: str, session_id: str, headers: dict[str, str] | None = None
->>>>>>> 0d21b9b5
+        self, namespace: str, session_id: str, headers: dict[str, str] | None = None
     ) -> AbstractAsyncContextManager[Any]:
         """
         Create a session for the namespace.
@@ -168,11 +160,7 @@
 
     @asynccontextmanager
     async def new_session(
-<<<<<<< HEAD
-        self, namespace: str, session_id: str, headers: Optional[dict[str, str]] = None
-=======
-        self, tool_name: str, session_id: str, headers: dict[str, str] | None = None
->>>>>>> 0d21b9b5
+        self, namespace: str, session_id: str, headers: dict[str, str] | None = None
     ):
         url = self.urls.get(namespace)
         request_headers = {"x-session-id": session_id}
@@ -208,13 +196,8 @@
     def has_namespace(self, namespace: str) -> bool:
         return namespace in self.tools
 
-<<<<<<< HEAD
-    def get_tool_description(self, namespace: str) -> Optional[ToolNamespaceConfig]:
+    def get_tool_description(self, namespace: str) -> ToolNamespaceConfig | None:
         if namespace not in self.tools:
-=======
-    def get_tool_description(self, tool_name: str) -> ToolNamespaceConfig | None:
-        if tool_name not in self.tools:
->>>>>>> 0d21b9b5
             return None
         if namespace == "browser":
             return ToolNamespaceConfig.browser()
@@ -225,11 +208,7 @@
 
     @asynccontextmanager
     async def new_session(
-<<<<<<< HEAD
-        self, namespace: str, session_id: str, headers: Optional[dict[str, str]] = None
-=======
-        self, tool_name: str, session_id: str, headers: dict[str, str] | None = None
->>>>>>> 0d21b9b5
+        self, namespace: str, session_id: str, headers: dict[str, str] | None = None
     ):
         if namespace not in self.tools:
             raise KeyError(f"Namespace '{namespace}' is not supported")
