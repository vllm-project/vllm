# SPDX-License-Identifier: Apache-2.0
# SPDX-FileCopyrightText: Copyright contributors to the vLLM project

from dataclasses import dataclass
from pathlib import Path
from typing import Literal

import torch
from PIL import Image

from .base import get_vllm_public_assets

VLM_IMAGES_DIR = "vision_model_images"

<<<<<<< HEAD
ImageAssetName = Literal["stop_sign", "cherry_blossom",
                         "2560px-Gfp-wisconsin-madison-the-nature-boardwalk",
                         "Grayscale_8bits_palette_sample_image",
                         "1280px-Venn_diagram_rgb", "RGBA_comp", "237-400x300",
                         "231-200x300", "27-500x500", "17-150x600",
                         "handelsblatt-preview", "paper-11"]
=======
ImageAssetName = Literal["stop_sign", "cherry_blossom", "hato"]
>>>>>>> 8c742a66


@dataclass(frozen=True)
class ImageAsset:
    name: ImageAssetName

    def get_path(self, ext: str) -> str:
        """
        Return s3 path for given image.
        """
        return get_vllm_public_assets(filename=f"{self.name}.{ext}",
                                      s3_prefix=VLM_IMAGES_DIR)

    @property
    def pil_image(self, ext="jpg") -> Image.Image:

        image_path = self.path(ext)
        return Image.open(image_path)

    @property
    def image_embeds(self) -> torch.Tensor:
        """
        Image embeddings, only used for testing purposes with llava 1.5.
        """
        image_path = self.path('pt')
        return torch.load(image_path, map_location="cpu", weights_only=True)

    def read_bytes(self, ext: str) -> bytes:
        p = Path(self.path(ext))
        return p.read_bytes()<|MERGE_RESOLUTION|>--- conflicted
+++ resolved
@@ -12,16 +12,13 @@
 
 VLM_IMAGES_DIR = "vision_model_images"
 
-<<<<<<< HEAD
-ImageAssetName = Literal["stop_sign", "cherry_blossom",
+
+ImageAssetName = Literal["stop_sign", "cherry_blossom", "hato", 
                          "2560px-Gfp-wisconsin-madison-the-nature-boardwalk",
                          "Grayscale_8bits_palette_sample_image",
                          "1280px-Venn_diagram_rgb", "RGBA_comp", "237-400x300",
                          "231-200x300", "27-500x500", "17-150x600",
                          "handelsblatt-preview", "paper-11"]
-=======
-ImageAssetName = Literal["stop_sign", "cherry_blossom", "hato"]
->>>>>>> 8c742a66
 
 
 @dataclass(frozen=True)
