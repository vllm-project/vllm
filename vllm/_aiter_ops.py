--- conflicted
+++ resolved
@@ -448,7 +448,59 @@
     return torch.empty_like(x), torch.empty_like(residual)
 
 
-<<<<<<< HEAD
+def _rocm_aiter_per_tensor_quant_impl(
+    x: torch.Tensor,
+    quant_dtype: torch.dtype,
+    scale: torch.Tensor | None = None,
+) -> tuple[torch.Tensor, torch.Tensor]:
+    from aiter.ops.quant import per_tensor_quant_hip
+
+    return per_tensor_quant_hip(x, scale, quant_dtype)
+
+
+def _rocm_aiter_per_tensor_quant_fake(
+    x: torch.Tensor,
+    quant_dtype: torch.dtype,
+    scale: torch.Tensor | None = None,
+) -> tuple[torch.Tensor, torch.Tensor]:
+    return torch.empty_like(x, dtype=quant_dtype), torch.empty(
+        1, dtype=torch.float32, device=x.device
+    )
+
+
+def _rocm_aiter_per_token_quant_impl(
+    x: torch.Tensor, quant_dtype: torch.dtype, scale: torch.Tensor | None = None
+) -> tuple[torch.Tensor, torch.Tensor]:
+    from aiter.ops.quant import dynamic_per_token_scaled_quant
+
+    assert quant_dtype in [torch.int8, _FP8_DTYPE]
+
+    out_shape = x.shape
+    out = torch.empty(x.shape, dtype=_FP8_DTYPE, device=x.device)
+    if scale is None:
+        scale = torch.empty((*out_shape[:-1], 1), dtype=torch.float32, device=x.device)
+    dynamic_per_token_scaled_quant(
+        out,
+        x,
+        scale,
+        scale_ub=None,
+        shuffle_scale=False,
+        num_rows=None,
+        num_rows_factor=1,
+    )
+    return out, scale
+
+
+def _rocm_aiter_per_token_quant_fake(
+    x: torch.Tensor, quant_dtype: torch.dtype, scale: torch.Tensor | None = None
+) -> tuple[torch.Tensor, torch.Tensor]:
+    out_shape = x.shape
+    return (
+        torch.empty(x.shape, dtype=_FP8_DTYPE, device=x.device),
+        torch.empty((*out_shape[:-1], 1), dtype=torch.float32, device=x.device),
+    )
+
+
 def _rocm_aiter_rmsnorm_with_add_fp8_group_quant_impl(
     x: torch.Tensor,
     residual: torch.Tensor,
@@ -583,59 +635,6 @@
         device=x.device,
     )
     return x_fp8, out_bs
-=======
-def _rocm_aiter_per_tensor_quant_impl(
-    x: torch.Tensor,
-    quant_dtype: torch.dtype,
-    scale: torch.Tensor | None = None,
-) -> tuple[torch.Tensor, torch.Tensor]:
-    from aiter.ops.quant import per_tensor_quant_hip
-
-    return per_tensor_quant_hip(x, scale, quant_dtype)
-
-
-def _rocm_aiter_per_tensor_quant_fake(
-    x: torch.Tensor,
-    quant_dtype: torch.dtype,
-    scale: torch.Tensor | None = None,
-) -> tuple[torch.Tensor, torch.Tensor]:
-    return torch.empty_like(x, dtype=quant_dtype), torch.empty(
-        1, dtype=torch.float32, device=x.device
-    )
-
-
-def _rocm_aiter_per_token_quant_impl(
-    x: torch.Tensor, quant_dtype: torch.dtype, scale: torch.Tensor | None = None
-) -> tuple[torch.Tensor, torch.Tensor]:
-    from aiter.ops.quant import dynamic_per_token_scaled_quant
-
-    assert quant_dtype in [torch.int8, _FP8_DTYPE]
-
-    out_shape = x.shape
-    out = torch.empty(x.shape, dtype=_FP8_DTYPE, device=x.device)
-    if scale is None:
-        scale = torch.empty((*out_shape[:-1], 1), dtype=torch.float32, device=x.device)
-    dynamic_per_token_scaled_quant(
-        out,
-        x,
-        scale,
-        scale_ub=None,
-        shuffle_scale=False,
-        num_rows=None,
-        num_rows_factor=1,
-    )
-    return out, scale
-
-
-def _rocm_aiter_per_token_quant_fake(
-    x: torch.Tensor, quant_dtype: torch.dtype, scale: torch.Tensor | None = None
-) -> tuple[torch.Tensor, torch.Tensor]:
-    out_shape = x.shape
-    return (
-        torch.empty(x.shape, dtype=_FP8_DTYPE, device=x.device),
-        torch.empty((*out_shape[:-1], 1), dtype=torch.float32, device=x.device),
-    )
->>>>>>> 83319b44
 
 
 # Global flag to ensure ops are registered only once
@@ -820,33 +819,10 @@
                 op_name="rocm_aiter_rmsnorm2d_fwd_with_add",
                 op_func=_rocm_aiter_rmsnorm2d_fwd_with_add_impl,
                 fake_impl=_rocm_aiter_rmsnorm2d_fwd_with_add_fake,
+                dispatch_key=current_platform.dispatch_key,
             )
 
             direct_register_custom_op(
-<<<<<<< HEAD
-                op_name="rocm_aiter_rmsnorm_fp8_group_quant",
-                op_func=_rocm_aiter_rmsnorm_fp8_group_quant_impl,
-                fake_impl=_rocm_aiter_rmsnorm_fp8_group_quant_fake,
-            )
-
-            direct_register_custom_op(
-                op_name="rocm_aiter_rmsnorm_with_add_fp8_group_quant",
-                op_func=_rocm_aiter_rmsnorm_with_add_fp8_group_quant_impl,
-                fake_impl=_rocm_aiter_rmsnorm_with_add_fp8_group_quant_fake,
-            )
-
-            direct_register_custom_op(
-                op_name="rocm_aiter_group_fp8_quant",
-                op_func=_rocm_aiter_group_fp8_quant_impl,
-                fake_impl=_rocm_aiter_group_fp8_quant_fake,
-            )
-
-            direct_register_custom_op(
-                op_name="rocm_aiter_act_mul_and_fp8_group_quant",
-                op_func=_rocm_aiter_act_mul_and_fp8_group_quant_impl,
-                fake_impl=_rocm_aiter_act_mul_and_fp8_group_quant_fake,
-            )
-=======
                 op_name="rocm_aiter_per_tensor_quant",
                 op_func=_rocm_aiter_per_tensor_quant_impl,
                 mutates_args=[],
@@ -862,7 +838,6 @@
                 dispatch_key=current_platform.dispatch_key,
             )
 
->>>>>>> 83319b44
             _OPS_REGISTERED = True
 
     @staticmethod
