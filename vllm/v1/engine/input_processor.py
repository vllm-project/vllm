# SPDX-License-Identifier: Apache-2.0
# SPDX-FileCopyrightText: Copyright contributors to the vLLM project

import time
from collections.abc import Mapping
from typing import Any, Literal, cast

from vllm.config import VllmConfig
from vllm.inputs import ProcessorInputs, PromptType, SingletonInputs
from vllm.inputs.parse import split_enc_dec_inputs
from vllm.inputs.preprocess import InputPreprocessor
from vllm.logger import init_logger
from vllm.lora.request import LoRARequest
from vllm.multimodal import MULTIMODAL_REGISTRY, MultiModalRegistry
from vllm.multimodal.cache import processor_cache_from_config
from vllm.multimodal.inputs import MultiModalFeatureSpec, MultiModalUUIDDict
from vllm.multimodal.parse import MultiModalDataParser
from vllm.multimodal.processing import EncDecMultiModalProcessor
from vllm.multimodal.utils import argsort_mm_positions
from vllm.pooling_params import PoolingParams
from vllm.sampling_params import SamplingParams
from vllm.tokenizers import TokenizerLike
from vllm.tokenizers.mistral import MistralTokenizer
from vllm.utils import length_from_prompt_token_ids_or_embeds, random_uuid
from vllm.v1.engine import EngineCoreRequest
from vllm.v1.metrics.stats import MultiModalCacheStats
from vllm.v1.structured_output.backend_guidance import (
    has_guidance_unsupported_json_features,
    validate_guidance_grammar,
)
from vllm.v1.structured_output.backend_lm_format_enforcer import (
    validate_structured_output_request_lm_format_enforcer,
)
from vllm.v1.structured_output.backend_outlines import (
    validate_structured_output_request_outlines,
)
from vllm.v1.structured_output.backend_xgrammar import validate_xgrammar_grammar

logger = init_logger(__name__)


class InputProcessor:
    def __init__(
        self,
        vllm_config: VllmConfig,
        tokenizer: TokenizerLike | None,
        mm_registry: MultiModalRegistry = MULTIMODAL_REGISTRY,
    ) -> None:
        self.vllm_config = vllm_config
        self.model_config = vllm_config.model_config
        self.cache_config = vllm_config.cache_config
        self.lora_config = vllm_config.lora_config
        self.structured_outputs_config = vllm_config.structured_outputs_config

        self.generation_config_fields = self.model_config.try_get_generation_config()

        self.mm_registry = mm_registry
        self.mm_processor_cache = processor_cache_from_config(vllm_config, mm_registry)

        self.input_preprocessor = InputPreprocessor(
            self.model_config,
            tokenizer,
            mm_registry,
            mm_processor_cache=self.mm_processor_cache,
        )

    @property
    def tokenizer(self) -> TokenizerLike | None:
        return self.input_preprocessor.tokenizer

    def _validate_logprobs(
        self,
        params: SamplingParams,
    ) -> None:
        max_logprobs = self.model_config.max_logprobs
        if max_logprobs == -1:
            max_logprobs = self.model_config.get_vocab_size()

        # Validate sample logprobs.
        if params.logprobs:
            num_logprobs = params.logprobs
            if num_logprobs == -1:
                num_logprobs = self.model_config.get_vocab_size()
            if num_logprobs > max_logprobs:
                raise ValueError(
                    f"Requested sample logprobs of {num_logprobs}, "
                    f"which is greater than max allowed: {max_logprobs}"
                )

        # Validate prompt logprobs.
        if params.prompt_logprobs:
            num_prompt_logprobs = params.prompt_logprobs
            if num_prompt_logprobs == -1:
                num_prompt_logprobs = self.model_config.get_vocab_size()
            if num_prompt_logprobs > max_logprobs:
                raise ValueError(
                    f"Requested prompt logprobs of {num_prompt_logprobs}, "
                    f"which is greater than max allowed: {max_logprobs}"
                )

    def _validate_sampling_params(
        self,
        params: SamplingParams,
    ) -> None:
        self._validate_structured_output(params)
        self._validate_logit_bias(params)

        if params.allowed_token_ids is None:
            return
        if not params.allowed_token_ids:
            raise ValueError("allowed_token_ids is not None and empty!")
        if self.tokenizer is None:
            # When skip_tokenizer_init=True, we can't validate token IDs
            # Skip validation and let the model handle invalid tokens
            return
        vocab_size = len(self.tokenizer)
        if not all(0 <= tid < vocab_size for tid in params.allowed_token_ids):
            raise ValueError("allowed_token_ids contains out-of-vocab token id!")

    def _validate_logit_bias(
        self,
        params: SamplingParams,
    ) -> None:
        """Validate logit_bias token IDs are within vocabulary range."""
        if not params.logit_bias:
            return

        vocab_size = self.model_config.get_vocab_size()
        invalid_token_ids = []

        for token_id in params.logit_bias:
            if token_id < 0 or token_id >= vocab_size:
                invalid_token_ids.append(token_id)

        if invalid_token_ids:
            raise ValueError(
                f"token_id(s) {invalid_token_ids} in logit_bias contain "
                f"out-of-vocab token ids. Vocabulary size: {vocab_size}"
            )

    def _validate_supported_sampling_params(
        self,
        params: SamplingParams,
    ) -> None:
        # Logits processors not supported.
        if params.logits_processors:
            raise ValueError(
                "vLLM V1 does not support per request user provided logits processors."
            )
        # Async scheduling + spec decode currently incompatible with some
        # sampling parameters.
        if (
            self.vllm_config.speculative_config is not None
            and self.vllm_config.scheduler_config.async_scheduling
            and (
                params.frequency_penalty != 0.0
                or params.presence_penalty != 0.0
                or params.repetition_penalty != 1.0
                or params.bad_words_token_ids
                or params.structured_outputs
            )
        ):
            raise ValueError(
                "async scheduling with spec decoding doesn't yet support "
                "penalties, bad words or structured outputs in sampling parameters."
            )

    def _validate_params(
        self,
        params: SamplingParams | PoolingParams,
    ):
        """
        Validate supported SamplingParam.
        Should raise ValueError if unsupported for API Server.
        """

        if isinstance(params, PoolingParams):
            return

        self._validate_logprobs(params)
        self._validate_sampling_params(params)
        self._validate_supported_sampling_params(params)

    def _validate_multi_modal_uuids(self, prompt: PromptType) -> None:
        """
        Validate that user-provided multi_modal_uuids align with
        multi_modal_data in the incoming request prompt(s).
        Only checks lengths; `None` entries are allowed and will be
        auto-hashed downstream.
        """

        def _validate_single_prompt(single_prompt: dict | str) -> None:
            if not isinstance(single_prompt, dict):
                return

            mm_data = single_prompt.get("multi_modal_data")
            mm_uuids = single_prompt.get("multi_modal_uuids")
            if not mm_data or not mm_uuids:
                return

            import torch

            def _get_len(items: object):
                if isinstance(items, dict):  # Embedding inputs
                    return _get_len(next(iter(items.values()))) if items else 1

                if isinstance(items, list):
                    return len(items)
                if isinstance(items, torch.Tensor):
                    # To keep backwards compatibility for single item embedding input
                    return 1 if getattr(items, "_is_single_item", False) else len(items)

                return 1

            for modality, items in mm_data.items():
                if modality in mm_uuids:
                    data_len = _get_len(items)
                    uuid_len = _get_len(mm_uuids[modality])
                    if uuid_len != data_len:
                        raise ValueError(
                            f"multi_modal_uuids for modality {modality!r} "
                            "must have same length as data: got "
                            f"{uuid_len} uuids vs {data_len} items."
                        )
                else:
                    raise ValueError(
                        f"multi_modal_uuids for modality {modality!r} must "
                        "be provided if multi_modal_data is provided."
                    )

        # Handle explicit encoder/decoder prompts or singleton prompt
        if isinstance(prompt, dict) and "encoder_prompt" in prompt:
            enc = prompt.get("encoder_prompt")
            dec = prompt.get("decoder_prompt")
            if enc is not None:
                _validate_single_prompt(cast(dict | str, enc))
            if dec is not None:
                _validate_single_prompt(cast(dict | str, dec))
        else:
            _validate_single_prompt(prompt)  # type: ignore[arg-type]

    def _validate_lora(self, lora_request: LoRARequest | None) -> None:
        if lora_request is None:
            return

        # LoRA request passed in while LoRA is not enabled
        if not self.lora_config:
            raise ValueError(
                f"Got lora_request {lora_request} but LoRA is not enabled!"
            )

        if self.tokenizer is not None:
            logger.warning_once(
                "vLLM has deprecated support for supporting different "
                "tokenizers for different LoRAs. By default, vLLM uses base "
                "model's tokenizer. If you are using a LoRA "
                "with its own tokenizer, consider specifying `--tokenizer "
                "[lora_path]` to use the LoRA tokenizer."
            )

    def _validate_structured_output(self, params: SamplingParams) -> None:
        if not params.structured_outputs or not self.structured_outputs_config:
            return

        if self.model_config.skip_tokenizer_init and params.structured_outputs:
            raise ValueError(
                "Structured outputs requires a tokenizer so it can't be used with 'skip_tokenizer_init'"  # noqa: E501
            )

        backend = self.structured_outputs_config.backend
        if _backend := params.structured_outputs._backend:
            # Request-level backend selection is not supported.
            # The values may differ if `params` is reused and was set
            # to a specific backend based on `auto` behavior in a previous
            # request. We remember that it was set as a result of `auto`
            # using the `_backend_was_auto` field set in the params.
            if backend != _backend and not (
                backend == "auto" and params.structured_outputs._backend_was_auto
            ):
                raise ValueError(
                    "Request-level structured output backend selection is not "
                    f"supported. The request specified '{_backend}', but vLLM "
                    f"was initialised with '{backend}'. This error can be "
                    "resolved by removing '_backend' from the request."
                )
        else:
            params.structured_outputs._backend = backend

        # Request content validation
        if (
            isinstance(params.structured_outputs.choice, list)
            and not params.structured_outputs.choice
        ):
            # It is invalid for choice to be an empty list
            raise ValueError(
                f"Choice '{params.structured_outputs.choice}' cannot be an empty list"  # noqa: E501
            )
        # Reject empty string grammar early to avoid engine-side crashes
        if (
            isinstance(params.structured_outputs.grammar, str)
            and params.structured_outputs.grammar.strip() == ""
        ):
            raise ValueError("structured_outputs.grammar cannot be an empty string")

        if backend.startswith("xgrammar"):
            # xgrammar with no fallback
            validate_xgrammar_grammar(params)
        elif backend.startswith("guidance"):
            # TODO: ideally we would have the LLTokenizer here as Lark syntax
            # allows <|special_token|> and similar, see
            # https://github.com/guidance-ai/llguidance/blob/main/docs/syntax.md#special-tokens
            # Without tokenizer these are disallowed in grammars.
            if isinstance(self.tokenizer, MistralTokenizer):
                raise ValueError(
                    "Mistral tokenizer is not supported for the 'guidance' "
                    "structured output backend. Please use ['xgrammar', 'outlines'] "
                    "backends or tokenizer_mode='hf' instead."
                )
            validate_guidance_grammar(params, tokenizer=None)
        elif backend == "outlines":
            # outlines backend
            validate_structured_output_request_outlines(params)
        elif backend == "lm-format-enforcer":
            # lm format enforcer backend
            if isinstance(self.tokenizer, MistralTokenizer):
                raise ValueError(
                    "Mistral tokenizer is not supported for the 'lm-format-enforcer' "
                    "structured output backend. Please use ['xgrammar', 'outlines'] "
                    "backends or tokenizer_mode='hf' instead."
                )
            validate_structured_output_request_lm_format_enforcer(params)
        else:
            # NOTE: backend must be "auto" here, because we have
            # checked supported_backends above.
            # In this mode, we set opinionated defaults based on what we think
            # will satisfy the most use cases without having to worry about
            # this setting. We include fallback behavior here, but not with any
            # other setting where a specific backend was specified.
            try:
                validate_xgrammar_grammar(params)
                params.structured_outputs._backend = "xgrammar"
            except ValueError:
                # The request either failed validation
                # or includes some jsonschema feature(s) that
                # are not supported in xgrammar.

                # Check if schema has features unsupported by guidance
                so_params = params.structured_outputs
                skip_guidance = False
                if so_params.json:
                    if isinstance(so_params.json, str):
                        import json

                        schema = json.loads(so_params.json)
                    else:
                        schema = so_params.json
                    skip_guidance = has_guidance_unsupported_json_features(schema)

                if isinstance(self.tokenizer, MistralTokenizer) or skip_guidance:
                    # Fall back to outlines if the tokenizer is Mistral
                    # or if schema contains features unsupported by guidance
                    validate_structured_output_request_outlines(params)
                    params.structured_outputs._backend = "outlines"
                else:
                    # Fall back to guidance by default.
                    validate_guidance_grammar(params, tokenizer=None)
                    params.structured_outputs._backend = "guidance"
            # Remember that this backend was set automatically
            params.structured_outputs._backend_was_auto = True

    def _maybe_build_mm_uuids(
        self,
        request_id: str,
        prompt: PromptType,
    ) -> MultiModalUUIDDict | None:
        """Build per-item multimodal hash overrides when enabled. In this case,
        multimodal data items are identified by their request id, modality and
        index rather than their content.

        Returns a dictionary of modality -> list[str] of overrides, or None if
        disabled or no multimodal data is present.
        """

        def _extract_mm_data(p: PromptType):
            if isinstance(p, dict) and "encoder_prompt" in p:
                enc = p.get("encoder_prompt")
                if isinstance(enc, dict):
                    return enc.get("multi_modal_data")
                return None
            if isinstance(p, dict):
                return p.get("multi_modal_data")
            return None

        mm_data = _extract_mm_data(prompt)
        if not mm_data:
            return None

        mm_uuids: dict[str, list[str | None] | str] = {}
        for modality, data in mm_data.items():
            # Hash each item for embedding inputs.
            n = (
                len(data)
                if isinstance(data, list) or MultiModalDataParser.is_embeddings(data)
                else 1
            )
            mm_uuids[modality] = [f"{request_id}-{modality}-{i}" for i in range(n)]
        return mm_uuids

<<<<<<< HEAD
    def _get_mm_identifier(
        self,
        mm_hash: str,
        lora_request: LoRARequest | None,
    ) -> str:
        """
        When enable_tower_connector_lora is True, multi-modal embeddings
        vary depending on the LoRA request. Therefore, the mm_hash must be
        generated based on the LoRA request to prevent incorrect cache hits.
        """
        if (
            lora_request is None
            or self.lora_config is None
            or not self.lora_config.enable_tower_connector_lora
        ):
            return mm_hash
        return f"{lora_request.lora_name}:{mm_hash}"
=======
    @staticmethod
    def assign_request_id(request: EngineCoreRequest):
        """Replace the externally supplied request ID with an internal request ID
        that adds 8 random characters in order to ensure uniquness.
        """
        if request.external_req_id is not None:
            raise ValueError(
                "The external_req_id field should not be set on EngineCoreRequests"
                " passed to vLLM; use the request_id field."
            )
        request.external_req_id = request.request_id
        request.request_id = f"{request.external_req_id}-{random_uuid():.8}"
>>>>>>> bfa2c0bb

    def process_inputs(
        self,
        request_id: str,
        prompt: PromptType,
        params: SamplingParams | PoolingParams,
        arrival_time: float | None = None,
        lora_request: LoRARequest | None = None,
        tokenization_kwargs: dict[str, Any] | None = None,
        trace_headers: Mapping[str, str] | None = None,
        priority: int = 0,
        data_parallel_rank: int | None = None,
    ) -> EngineCoreRequest:
        self._validate_lora(lora_request)
        self._validate_params(params)

        data_parallel_size = self.vllm_config.parallel_config.data_parallel_size
        if data_parallel_rank is not None and not (
            0 <= data_parallel_rank < data_parallel_size
        ):
            raise ValueError(
                f"data_parallel_rank {data_parallel_rank} "
                f"is out of range [0, {data_parallel_size})."
            )

        if arrival_time is None:
            arrival_time = time.time()

        # Optionally generate multimodal hash overrides to avoid hashing
        # multimodal data items by their content as their identifiers.

        # NOTE: when users explicitly turn off BOTH prefix caching and input
        # processing caching, no multimodal features or embeddings will be
        # reused across requests, therefore identifying multimodal data items
        # by their content is no longer necessary, and we create uuids with
        # request id-modality-index as multimodal hash overrides.
        if (
            self.model_config.multimodal_config
            and self.model_config.multimodal_config.mm_processor_cache_gb == 0
            and not self.cache_config.enable_prefix_caching
        ):
            mm_uuids = self._maybe_build_mm_uuids(request_id, prompt)
        else:
            # Otherwise, use user-provided uuids as multimodal hash overrides
            # if provided.
            self._validate_multi_modal_uuids(prompt)
            if isinstance(prompt, dict):
                mm_uuids = cast(
                    MultiModalUUIDDict | None, prompt.get("multi_modal_uuids")
                )
            else:
                mm_uuids = None

        # Process inputs, which includes:
        # 1. Tokenize text prompt, with LoRA request if one exists.
        # 2. For multimodal models with a merged preprocessor, preprocess
        #   multimodal data and expand prompt token ids accordingly.
        processed_inputs: ProcessorInputs = self.input_preprocessor.preprocess(
            prompt,
            tokenization_kwargs=tokenization_kwargs,
            mm_uuids=mm_uuids,
        )
        from vllm.platforms import current_platform

        current_platform.validate_request(
            prompt=prompt,
            params=params,
            processed_inputs=processed_inputs,
        )

        eos_token_id = self.input_preprocessor.get_eos_token_id()

        encoder_inputs, decoder_inputs = split_enc_dec_inputs(processed_inputs)
        self._validate_model_inputs(encoder_inputs, decoder_inputs)

        # Mypy can be conservative for TypedDict unions; normalize access.
        if decoder_inputs["type"] == "embeds":
            prompt_token_ids = None
            prompt_embeds = decoder_inputs["prompt_embeds"]
        else:
            prompt_token_ids = decoder_inputs["prompt_token_ids"]
            prompt_embeds = None

        sampling_params = None
        pooling_params = None
        if isinstance(params, SamplingParams):
            # TODO: can we avoid cloning here in multiproc case?
            sampling_params = params.clone()
            # If unset max tokens, then generate up to the max_model_len.
            if sampling_params.max_tokens is None:
                seq_len = length_from_prompt_token_ids_or_embeds(
                    prompt_token_ids, prompt_embeds
                )
                sampling_params.max_tokens = self.model_config.max_model_len - seq_len
            sampling_params.update_from_generation_config(
                self.generation_config_fields, eos_token_id
            )
            if self.tokenizer is not None:
                sampling_params.update_from_tokenizer(self.tokenizer)
        else:
            pooling_params = params.clone()

        # Multimodal related.
        mm_features: list[MultiModalFeatureSpec] | None = None

        if decoder_inputs["type"] == "multimodal":
            decoder_mm_inputs = decoder_inputs["mm_kwargs"]
            decoder_mm_positions = decoder_inputs["mm_placeholders"]
            decoder_mm_hashes = decoder_inputs["mm_hashes"]

            # Merge and flatten multimodal placeholders, hashes and inputs
            # from dictionaries to lists, and sort them by each item's position
            # in the input sequence.
            sorted_mm_idxs = argsort_mm_positions(decoder_mm_positions)

            mm_features = []
            for modality, idx in sorted_mm_idxs:
                mm_features.append(
                    MultiModalFeatureSpec(
                        data=decoder_mm_inputs[modality][idx],
                        modality=modality,
                        identifier=self._get_mm_identifier(
                            decoder_mm_hashes[modality][idx],
                            lora_request,
                        ),
                        mm_position=decoder_mm_positions[modality][idx],
                    )
                )

        return EngineCoreRequest(
            request_id=request_id,
            prompt_token_ids=prompt_token_ids,
            prompt_embeds=prompt_embeds,
            mm_features=mm_features,
            sampling_params=sampling_params,
            pooling_params=pooling_params,
            eos_token_id=eos_token_id,
            arrival_time=arrival_time,
            lora_request=lora_request,
            cache_salt=decoder_inputs.get("cache_salt"),
            priority=priority,
            data_parallel_rank=data_parallel_rank,
            trace_headers=trace_headers,
        )

    def _validate_model_inputs(
        self, encoder_inputs: SingletonInputs | None, decoder_inputs: SingletonInputs
    ):
        if encoder_inputs is not None:
            self._validate_model_input(encoder_inputs, prompt_type="encoder")

        self._validate_model_input(decoder_inputs, prompt_type="decoder")

    def _validate_model_input(
        self,
        prompt_inputs: SingletonInputs,
        *,
        prompt_type: Literal["encoder", "decoder"],
    ):
        model_config = self.model_config

        prompt_ids = (
            None
            if prompt_inputs["type"] == "embeds"
            else prompt_inputs["prompt_token_ids"]
        )
        prompt_embeds = (
            prompt_inputs["prompt_embeds"]
            if prompt_inputs["type"] == "embeds"
            else None
        )
        prompt_len = length_from_prompt_token_ids_or_embeds(prompt_ids, prompt_embeds)
        if not prompt_ids:
            if prompt_type == "encoder" and model_config.is_multimodal_model:
                pass  # Mllama may have empty encoder inputs for text-only data
            elif prompt_inputs["type"] == "embeds":
                pass  # Prompt embeds should not have prompt_ids.
            else:
                raise ValueError(f"The {prompt_type} prompt cannot be empty")

        tokenizer = self.tokenizer
        if tokenizer is not None:
            max_input_id = max(prompt_ids or [], default=0)

            # NOTE: tokenizer.max_token_id is the tokenizer’s vocab size while
            # self.model_config.get_vocab_size() is the model’s vocab size.
            # For Qwen3 models, the language model has extra tokens that do
            # not exist in the tokenizer, and vice versa for multimodal
            # placeholder tokens in some multimodal models.
            # See https://github.com/QwenLM/Qwen3/issues/29#issuecomment-1933720399 # noqa: E501
            # and https://github.com/vllm-project/vllm/pull/22471#discussion_r2312251421 # noqa: E501

            # Here we take the max of the two to determine if a token id is
            # truly out-of-vocabulary.
            if max_input_id > max(
                tokenizer.max_token_id, self.model_config.get_vocab_size() - 1
            ):
                raise ValueError(f"Token id {max_input_id} is out of vocabulary")

        max_prompt_len = self.model_config.max_model_len
        if prompt_len > max_prompt_len:
            if prompt_type == "encoder" and model_config.is_multimodal_model:
                mm_registry = self.input_preprocessor.mm_registry
                mm_processor = mm_registry.create_processor(
                    model_config,
                    tokenizer=tokenizer,
                )
                assert isinstance(mm_processor, EncDecMultiModalProcessor)

                if mm_processor.pad_dummy_encoder_prompt:
                    return  # Skip encoder length check for Whisper

            if model_config.is_multimodal_model:
                suggestion = (
                    "Make sure that `max_model_len` is no smaller than the "
                    "number of text tokens plus multimodal tokens. For image "
                    "inputs, the number of image tokens depends on the number "
                    "of images, and possibly their aspect ratios as well."
                )
            else:
                suggestion = (
                    "Make sure that `max_model_len` is no smaller than the "
                    "number of text tokens."
                )

            raise ValueError(
                f"The {prompt_type} prompt (length {prompt_len}) is "
                f"longer than the maximum model length of {max_prompt_len}. "
                f"{suggestion}"
            )

            # TODO: Find out how many placeholder tokens are there so we can
            # check that chunked prefill does not truncate them
            # max_batch_len = self.scheduler_config.max_num_batched_tokens

        if (
            prompt_len == max_prompt_len
            and prompt_type == "decoder"
            and not model_config.is_multimodal_model
            and self.model_config.runner_type != "pooling"
        ):
            suggestion = (
                "Make sure that `max_model_len` is no smaller than the "
                "number of text tokens (prompt + requested output tokens)."
            )
            raise ValueError(
                f"The {prompt_type} prompt (length {prompt_len}) plus the number of "
                f"requested output tokens (at least 1) is longer than the maximum "
                f"model length of {max_prompt_len}. {suggestion}"
            )

    def stat_mm_cache(self) -> MultiModalCacheStats | None:
        return self.input_preprocessor.stat_mm_cache()

    def clear_mm_cache(self) -> None:
        self.input_preprocessor.clear_mm_cache()<|MERGE_RESOLUTION|>--- conflicted
+++ resolved
@@ -406,7 +406,6 @@
             mm_uuids[modality] = [f"{request_id}-{modality}-{i}" for i in range(n)]
         return mm_uuids
 
-<<<<<<< HEAD
     def _get_mm_identifier(
         self,
         mm_hash: str,
@@ -424,7 +423,7 @@
         ):
             return mm_hash
         return f"{lora_request.lora_name}:{mm_hash}"
-=======
+
     @staticmethod
     def assign_request_id(request: EngineCoreRequest):
         """Replace the externally supplied request ID with an internal request ID
@@ -437,7 +436,6 @@
             )
         request.external_req_id = request.request_id
         request.request_id = f"{request.external_req_id}-{random_uuid():.8}"
->>>>>>> bfa2c0bb
 
     def process_inputs(
         self,
