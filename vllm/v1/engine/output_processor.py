# SPDX-License-Identifier: Apache-2.0
# SPDX-FileCopyrightText: Copyright contributors to the vLLM project

import asyncio
from collections import defaultdict
from collections.abc import Iterable
from dataclasses import dataclass
from typing import Any, cast

import torch

from vllm.lora.request import LoRARequest
from vllm.outputs import (
    CompletionOutput,
    PoolingOutput,
    PoolingRequestOutput,
    RequestOutput,
)
from vllm.sampling_params import RequestOutputKind
from vllm.tokenizers import TokenizerLike
from vllm.tracing import SpanAttributes, SpanKind, Tracer, extract_trace_context
from vllm.utils import length_from_prompt_token_ids_or_embeds
from vllm.v1.engine import EngineCoreOutput, EngineCoreRequest, FinishReason
from vllm.v1.engine.detokenizer import IncrementalDetokenizer
from vllm.v1.engine.logprobs import LogprobsProcessor
from vllm.v1.engine.parallel_sampling import ParentRequest
from vllm.v1.metrics.stats import (
    IterationStats,
    LoRARequestStates,
    RequestStateStats,
    SchedulerStats,
)


class RequestOutputCollector:
    """
    Collects streamed RequestOutputs per individual request,
    for hand-off to the consuming asyncio generate task.

    When streaming deltas, RequestOutputs are merged if the
    producer gets ahead of the consumer.
    """

    def __init__(self, output_kind: RequestOutputKind, request_id: str):
        self.aggregate = output_kind == RequestOutputKind.DELTA
        self.request_id = request_id
        self.output: RequestOutput | PoolingRequestOutput | Exception | None = None
        self.ready = asyncio.Event()

    def put(self, output: RequestOutput | PoolingRequestOutput | Exception) -> None:
        """Non-blocking put operation."""
        if self.output is None or isinstance(output, Exception):
            self.output = output
            self.ready.set()
        elif isinstance(self.output, RequestOutput) and isinstance(
            output, RequestOutput
        ):
            # This ensures that request outputs with different request indexes
            # (if n > 1) do not override each other.
            self.output.add(output, aggregate=self.aggregate)
        elif isinstance(self.output, PoolingRequestOutput) and isinstance(
            output, PoolingRequestOutput
        ):
            self.output = output

    async def get(self) -> RequestOutput | PoolingRequestOutput:
        """Get operation blocks on put event."""
        while (output := self.output) is None:
            await self.ready.wait()
        self.output = None
        self.ready.clear()
        if isinstance(output, Exception):
            raise output
        return output

    def get_nowait(self) -> RequestOutput | PoolingRequestOutput | None:
        """Non-blocking get operation."""
        output = self.output
        if output is not None:
            self.output = None
            self.ready.clear()
        if isinstance(output, Exception):
            raise output
        return output


@dataclass
class OutputProcessorOutput:
    request_outputs: list[RequestOutput | PoolingRequestOutput]
    reqs_to_abort: list[str]


class RequestState:
    def __init__(
        self,
        request_id: str,
        external_req_id: str,
        parent_req: ParentRequest | None,
        request_index: int,
        lora_request: LoRARequest | None,
        output_kind: RequestOutputKind,
        prompt: str | None,
        prompt_token_ids: list[int] | None,
        prompt_embeds: torch.Tensor | None,
        logprobs_processor: LogprobsProcessor | None,
        detokenizer: IncrementalDetokenizer | None,
        max_tokens_param: int | None,
        arrival_time: float,
        queue: RequestOutputCollector | None,
        log_stats: bool,
        stream_interval: int,
        top_p: float | None = None,
        n: int | None = None,
        temperature: float | None = None,
    ):
        self.request_id = request_id
        self.external_req_id = external_req_id
        self.parent_req = parent_req
        self.request_index = request_index
        self.lora_request = lora_request
        self.lora_name = lora_request.lora_name if lora_request is not None else None
        self.output_kind = output_kind
        self.prompt = prompt
        self.prompt_token_ids = prompt_token_ids
        self.prompt_embeds = prompt_embeds
        self.prompt_len = length_from_prompt_token_ids_or_embeds(
            self.prompt_token_ids, self.prompt_embeds
        )
        self.logprobs_processor = logprobs_processor
        self.detokenizer = detokenizer
        self.max_tokens_param = max_tokens_param
        self.top_p = top_p
        self.n = n
        self.temperature = temperature
        self.is_prefilling = True
        self.queue = queue
        self.num_cached_tokens = 0

        self.stats = RequestStateStats(arrival_time=arrival_time) if log_stats else None

        # Stream Interval
        self.stream_interval = stream_interval
        self.sent_tokens_offset = 0  # Offset of sent tokens

    @classmethod
    def from_new_request(
        cls,
        tokenizer: TokenizerLike | None,
        request: EngineCoreRequest,
        prompt: str | None,
        parent_req: ParentRequest | None,
        request_index: int,
        queue: RequestOutputCollector | None,
        log_stats: bool,
        stream_interval: int,
    ) -> "RequestState":
        if sampling_params := request.sampling_params:
            if not sampling_params.detokenize:
                tokenizer = None
            output_kind = sampling_params.output_kind
            logprobs_processor = LogprobsProcessor.from_new_request(
                tokenizer=tokenizer,
                request=request,
            )
            detokenizer = IncrementalDetokenizer.from_new_request(
                tokenizer=tokenizer,
                request=request,
            )
            max_tokens_param = sampling_params.max_tokens
            top_p = sampling_params.top_p
            n = sampling_params.n
            temperature = sampling_params.temperature
        else:
            logprobs_processor = None
            detokenizer = None
            max_tokens_param = None
            top_p = None
            n = None
            temperature = None
            assert request.pooling_params is not None
            output_kind = request.pooling_params.output_kind

        assert request.external_req_id is not None
        return cls(
            request_id=request.request_id,
            external_req_id=request.external_req_id,
            parent_req=parent_req,
            request_index=request_index,
            lora_request=request.lora_request,
            output_kind=output_kind,
            prompt=prompt,
            prompt_token_ids=request.prompt_token_ids,
            prompt_embeds=request.prompt_embeds,
            logprobs_processor=logprobs_processor,
            detokenizer=detokenizer,
            max_tokens_param=max_tokens_param,
            top_p=top_p,
            n=n,
            temperature=temperature,
            arrival_time=request.arrival_time,
            queue=queue,
            log_stats=log_stats,
            stream_interval=stream_interval,
        )

    def make_request_output(
        self,
        new_token_ids: list[int],
        pooling_output: torch.Tensor | None,
        finish_reason: FinishReason | None,
        stop_reason: int | str | None,
        kv_transfer_params: dict[str, Any] | None = None,
    ) -> RequestOutput | PoolingRequestOutput | None:
        finished = finish_reason is not None
        final_only = self.output_kind == RequestOutputKind.FINAL_ONLY

        if not finished and final_only:
            # Only the final output is required in FINAL_ONLY mode.
            return None

        if self.stream_interval > 1:
            assert self.detokenizer is not None

            # Send output request only when
            # 1. It has finished, or
            # 2. It is the first token, or
            # 3. It has reached the stream interval number of tokens
            if not (
                finished
                or self.sent_tokens_offset == 0
                or len(self.detokenizer.output_token_ids) - self.sent_tokens_offset
                >= self.stream_interval
            ):
                return None

            if self.output_kind == RequestOutputKind.DELTA:
                # Send tokens from the offset in DELTA mode, otherwise all
                # tokens are sent.
                new_token_ids = self.detokenizer.output_token_ids[
                    self.sent_tokens_offset :
                ]
                self.sent_tokens_offset = len(self.detokenizer.output_token_ids)

        external_req_id = self.external_req_id

        if pooling_output is not None:
            return self._new_request_output(
                external_req_id,
                [self._new_pooling_output(pooling_output)],
                finished,
            )

        output = self._new_completion_output(new_token_ids, finish_reason, stop_reason)

        if self.parent_req is None:
            outputs = [output]
        else:
            outputs, finished = self.parent_req.get_outputs(self.request_id, output)
            if not outputs:
                return None
            external_req_id = self.parent_req.external_req_id

        return self._new_request_output(
            external_req_id, outputs, finished, kv_transfer_params
        )

    def _new_request_output(
        self,
        external_req_id: str,
        outputs: list[CompletionOutput] | list[PoolingOutput],
        finished: bool,
        kv_transfer_params: dict[str, Any] | None = None,
    ) -> RequestOutput | PoolingRequestOutput:
        first_output = outputs[0]
        if isinstance(first_output, PoolingOutput):
            assert len(outputs) == 1
            # Prompt embeddings are currently not supported by pooling requests.
            assert self.prompt_token_ids is not None
            return PoolingRequestOutput(
                request_id=external_req_id,
                outputs=first_output,
                num_cached_tokens=self.num_cached_tokens,
                prompt_token_ids=self.prompt_token_ids,
                finished=finished,
            )
        assert self.logprobs_processor is not None
        if self.output_kind == RequestOutputKind.DELTA:
            # Side effect: logprobs processor forgets prompt logprobs
            prompt_logprobs = self.logprobs_processor.pop_prompt_logprobs()
        else:
            prompt_logprobs = self.logprobs_processor.prompt_logprobs

        # If prompt embeds were used, put placeholder prompt token ids
        prompt_token_ids = self.prompt_token_ids
        if prompt_token_ids is None and self.prompt_embeds is not None:
            prompt_token_ids = [0] * len(self.prompt_embeds)

        return RequestOutput(
            request_id=external_req_id,  # request_id is what was provided externally
            lora_request=self.lora_request,
            prompt=self.prompt,
            prompt_token_ids=prompt_token_ids,
            prompt_logprobs=prompt_logprobs,
            outputs=cast(list[CompletionOutput], outputs),
            finished=finished,
            kv_transfer_params=kv_transfer_params,
            num_cached_tokens=self.num_cached_tokens,
            metrics=self.stats,
        )

    def _new_completion_output(
        self,
        token_ids: list[int],
        finish_reason: FinishReason | None,
        stop_reason: int | str | None,
    ) -> CompletionOutput:
        assert self.detokenizer is not None
        assert self.logprobs_processor is not None
        finished = finish_reason is not None
        delta = self.output_kind == RequestOutputKind.DELTA

        # Prepare text and token_ids, based on delta mode
        text = self.detokenizer.get_next_output_text(finished, delta)
        if not delta:
            token_ids = self.detokenizer.output_token_ids

        # Prepare logprobs, based on delta mode
        logprobs = self.logprobs_processor.logprobs
        if delta and logprobs:
            logprobs = logprobs[-len(token_ids) :]

        return CompletionOutput(
            index=self.request_index,
            text=text,
            token_ids=token_ids,
            logprobs=logprobs,
            cumulative_logprob=self.logprobs_processor.cumulative_logprob,
            finish_reason=str(finish_reason) if finished else None,
            stop_reason=stop_reason if finished else None,
        )

    def _new_pooling_output(self, pooling_output: torch.Tensor) -> PoolingOutput:
        return PoolingOutput(data=pooling_output)


class OutputProcessor:
    """Process EngineCoreOutputs into RequestOutputs."""

    def __init__(
        self,
        tokenizer: TokenizerLike | None,
        log_stats: bool,
        stream_interval: int = 1,
    ):
        self.log_stats = log_stats
        self.tokenizer = tokenizer
        self.stream_interval = stream_interval
        self.request_states: dict[str, RequestState] = {}
        self.parent_requests: dict[str, ParentRequest] = {}
        self.external_req_ids: defaultdict[str, list[str]] = defaultdict(list)
        self.lora_states = LoRARequestStates(log_stats)
        self.tracer: Tracer | None = None
        self._requests_drained = asyncio.Event()
        self._requests_drained.set()

    def get_num_unfinished_requests(self):
        return len(self.request_states)

    def has_unfinished_requests(self) -> bool:
        return len(self.request_states) > 0

    async def wait_for_requests_to_drain(self) -> None:
        if not self.request_states:
            return
        await self._requests_drained.wait()

    def propagate_error(self, e: Exception):
        """Propagate error to all generate() tasks."""

        for _, state in self.request_states.items():
            assert state.queue is not None
            state.queue.put(e)

<<<<<<< HEAD
    def abort_requests(
        self,
        request_ids: Iterable[str],
        iteration_stats: IterationStats | None = None,
    ) -> list[str]:
        request_ids_to_abort = []
=======
    def abort_requests(self, request_ids: Iterable[str], internal: bool) -> list[str]:
        """Abort a list of requests.

        The request_ids may be either external request IDs (those passed to
        InputProcessor.process_inputs()) or internal request IDs (those randomly
        generated when creating the EngineCoreRequest).

        If an external request ID is provided, and that external request ID
        was used for multiple requests, all requests associated with that external
        request ID are aborted.

        In the case of parallel sampling, a request ID may be used to identify
        a parent request, in which case the associated child requests are aborted
        also.
        """

        internal_req_ids = []
>>>>>>> 04147dcf
        for request_id in request_ids:
            if internal:
                # Internal ID - this may be a parent request
                internal_req_ids.append(request_id)

                # Remove internal ID from the external->internal mapping
                if req_state := self.request_states.get(request_id):
                    external_req_id = req_state.external_req_id
                    internal_ids = self.external_req_ids[external_req_id]
                    internal_ids.remove(request_id)
                    if not internal_ids:
                        del self.external_req_ids[external_req_id]
            elif internal_ids := self.external_req_ids.pop(request_id, []):
                # External ID - abort all requests in the external->internal mapping
                internal_req_ids.extend(internal_ids)

        request_ids_to_abort = []
        for request_id in internal_req_ids:
            req_state = self.request_states.pop(request_id, None)
            if req_state is not None:
                self._update_stats_from_finished(
                    req_state, FinishReason.ABORT, iteration_stats
                )
                request_ids_to_abort.append(request_id)
                # Produce final abort output.
                if req_state.queue is not None and (
                    request_output := req_state.make_request_output(
                        new_token_ids=[],
                        # Set pooling_output is not None to
                        # correctly enter the abort pooling branch
                        pooling_output=torch.randn(0, device="cpu")
                        if req_state.detokenizer is None
                        else None,
                        finish_reason=FinishReason.ABORT,
                        stop_reason=None,
                        kv_transfer_params=None,
                    )
                ):
                    req_state.queue.put(request_output)
            elif parent := self.parent_requests.get(request_id):
                # Abort children prior to removing the parent.
                if parent.child_requests:
                    child_reqs = list(parent.child_requests)
<<<<<<< HEAD
                    child_reqs = self.abort_requests(child_reqs, iteration_stats)
=======
                    child_reqs = self.abort_requests(child_reqs, internal=True)
>>>>>>> 04147dcf
                    request_ids_to_abort.extend(child_reqs)
                self.parent_requests.pop(request_id, None)
        if not self.request_states:
            self._requests_drained.set()
        return request_ids_to_abort

    def add_request(
        self,
        request: EngineCoreRequest,
        prompt: str | None,
        parent_req: ParentRequest | None = None,
        request_index: int = 0,
        queue: RequestOutputCollector | None = None,
    ) -> None:
        request_id = request.request_id
        if request_id in self.request_states:
            raise ValueError(f"Request id {request_id} already running.")

        req_state = RequestState.from_new_request(
            tokenizer=self.tokenizer,
            request=request,
            prompt=prompt,
            parent_req=parent_req,
            request_index=request_index,
            queue=queue,
            log_stats=self.log_stats,
            stream_interval=self.stream_interval,
        )
        if self._requests_drained.is_set():
            self._requests_drained.clear()
        self.request_states[request_id] = req_state
        if parent_req:
            self.parent_requests[parent_req.request_id] = parent_req

        # Track the external_req_id -> [internal_req_id, ...] mapping
        self.external_req_ids[req_state.external_req_id].append(request_id)

    def process_outputs(
        self,
        engine_core_outputs: list[EngineCoreOutput],
        engine_core_timestamp: float | None = None,
        iteration_stats: IterationStats | None = None,
    ) -> OutputProcessorOutput:
        """
        Process the EngineCoreOutputs:
        1) Compute stats for logging
        2) Detokenize
        3) Create and handle RequestOutput objects:
            * If there is a queue (for usage with AsyncLLM),
              put the RequestOutput objects into the queue for
              handling by the per-request generate() tasks.

            * If there is no queue (for usage with LLMEngine),
              return a list of RequestOutput objects.

        NOTE FOR DEVELOPERS

        vLLM V1 minimizes the number of python loops over the full
        batch to ensure system overheads are minimized. This is the
        only function that should loop over EngineCoreOutputs.

        If you need to touch every element of the batch, do it from
        within the loop below.
        """

        request_outputs: list[RequestOutput | PoolingRequestOutput] = []
        reqs_to_abort: list[str] = []
        for engine_core_output in engine_core_outputs:
            req_id = engine_core_output.request_id
            req_state = self.request_states.get(req_id)
            if req_state is None:
                # Ignore output for already-aborted request.
                continue

            # 1) Compute stats for this iteration.
            self._update_stats_from_output(
                req_state, engine_core_output, engine_core_timestamp, iteration_stats
            )

            new_token_ids = engine_core_output.new_token_ids
            pooling_output = engine_core_output.pooling_output
            finish_reason = engine_core_output.finish_reason
            stop_reason = engine_core_output.stop_reason
            kv_transfer_params = engine_core_output.kv_transfer_params
            req_state.num_cached_tokens = engine_core_output.num_cached_tokens
            req_state.is_prefilling = False

            if pooling_output is None:
                assert req_state.detokenizer is not None
                assert req_state.logprobs_processor is not None
                # 2) Detokenize the token ids into text and perform stop checks.
                stop_string = req_state.detokenizer.update(
                    new_token_ids, finish_reason == FinishReason.STOP
                )
                if stop_string:
                    finish_reason = FinishReason.STOP
                    stop_reason = stop_string

                # 3) Compute sample and prompt logprobs for request,
                # if required.
                req_state.logprobs_processor.update_from_output(engine_core_output)

            # 4) Create and handle RequestOutput objects.
            if request_output := req_state.make_request_output(
                new_token_ids,
                pooling_output,
                finish_reason,
                stop_reason,
                kv_transfer_params,
            ):
                if req_state.queue is not None:
                    # AsyncLLM: put into queue for handling by generate().
                    req_state.queue.put(request_output)
                else:
                    # LLMEngine: return list of RequestOutputs.
                    request_outputs.append(request_output)

            # Free completed requests.
            if finish_reason is not None:
                self.request_states.pop(req_id)

                internal_ids = self.external_req_ids[req_state.external_req_id]
                internal_ids.remove(req_id)
                if not internal_ids:
                    del self.external_req_ids[req_state.external_req_id]

                # Remove parent request if applicable.
                parent_req = req_state.parent_req
                if parent_req and not parent_req.child_requests:
                    self.parent_requests.pop(parent_req.request_id, None)
                if not self.request_states:
                    self._requests_drained.set()
                if not engine_core_output.finished:
                    # If req not finished in EngineCore, but Detokenizer
                    # detected stop string, abort needed in EngineCore.
                    reqs_to_abort.append(req_id)

                # Track per-request stats
                self._update_stats_from_finished(
                    req_state, finish_reason, iteration_stats
                )
                if self.tracer:
                    self.do_tracing(engine_core_output, req_state, iteration_stats)

        return OutputProcessorOutput(
            request_outputs=request_outputs,
            reqs_to_abort=reqs_to_abort,
        )

    def update_scheduler_stats(self, scheduler_stats: SchedulerStats | None):
        self.lora_states.update_scheduler_stats(scheduler_stats)

    def do_tracing(
        self,
        engine_core_output: EngineCoreOutput,
        req_state: RequestState,
        iteration_stats: IterationStats | None,
    ) -> None:
        assert req_state.stats is not None
        assert iteration_stats is not None
        assert self.tracer is not None

        arrival_time_nano_seconds = int(req_state.stats.arrival_time * 1e9)
        trace_context = extract_trace_context(engine_core_output.trace_headers)
        prompt_length = length_from_prompt_token_ids_or_embeds(
            req_state.prompt_token_ids, req_state.prompt_embeds
        )
        with self.tracer.start_as_current_span(
            "llm_request",
            kind=SpanKind.SERVER,
            context=trace_context,
            start_time=arrival_time_nano_seconds,
        ) as span:
            metrics = req_state.stats
            e2e_time = iteration_stats.iteration_timestamp - metrics.arrival_time
            queued_time = metrics.scheduled_ts - metrics.queued_ts
            prefill_time = metrics.first_token_ts - metrics.scheduled_ts
            decode_time = metrics.last_token_ts - metrics.first_token_ts
            inference_time = metrics.last_token_ts - metrics.scheduled_ts
            span.set_attribute(
                SpanAttributes.GEN_AI_LATENCY_TIME_TO_FIRST_TOKEN,
                metrics.first_token_latency,
            )
            span.set_attribute(SpanAttributes.GEN_AI_LATENCY_E2E, e2e_time)
            span.set_attribute(SpanAttributes.GEN_AI_LATENCY_TIME_IN_QUEUE, queued_time)
            span.set_attribute(SpanAttributes.GEN_AI_USAGE_PROMPT_TOKENS, prompt_length)
            span.set_attribute(
                SpanAttributes.GEN_AI_USAGE_COMPLETION_TOKENS,
                metrics.num_generation_tokens,
            )
            span.set_attribute(
                SpanAttributes.GEN_AI_LATENCY_TIME_IN_MODEL_PREFILL, prefill_time
            )
            span.set_attribute(
                SpanAttributes.GEN_AI_LATENCY_TIME_IN_MODEL_DECODE, decode_time
            )
            span.set_attribute(
                SpanAttributes.GEN_AI_LATENCY_TIME_IN_MODEL_INFERENCE, inference_time
            )

            # meta
            span.set_attribute(
                SpanAttributes.GEN_AI_REQUEST_ID, req_state.external_req_id
            )
            if req_state.top_p:
                span.set_attribute(SpanAttributes.GEN_AI_REQUEST_TOP_P, req_state.top_p)
            if req_state.max_tokens_param:
                span.set_attribute(
                    SpanAttributes.GEN_AI_REQUEST_MAX_TOKENS, req_state.max_tokens_param
                )
            if req_state.temperature:
                span.set_attribute(
                    SpanAttributes.GEN_AI_REQUEST_TEMPERATURE, req_state.temperature
                )
            if req_state.n:
                span.set_attribute(SpanAttributes.GEN_AI_REQUEST_N, req_state.n)

    def _update_stats_from_output(
        self,
        req_state: RequestState,
        engine_core_output: EngineCoreOutput,
        engine_core_timestamp: float | None,
        iteration_stats: IterationStats | None,
    ):
        if iteration_stats is None:
            return

        assert engine_core_timestamp is not None
        assert req_state.stats is not None
        iteration_stats.update_from_output(
            engine_core_output,
            engine_core_timestamp,
            req_state.is_prefilling,
            req_state.prompt_len,
            req_state.stats,
            self.lora_states,
            req_state.lora_name,
        )

    def _update_stats_from_finished(
        self,
        req_state: RequestState,
        finish_reason: FinishReason | None,
        iteration_stats: IterationStats | None,
    ):
        self.lora_states.request_finished(req_state.request_id, req_state.lora_name)

        if iteration_stats is None:
            return

        assert finish_reason is not None
        assert req_state.stats is not None
        iteration_stats.update_from_finished_request(
            finish_reason=finish_reason,
            num_prompt_tokens=req_state.prompt_len,
            max_tokens_param=req_state.max_tokens_param,
            req_stats=req_state.stats,
            num_cached_tokens=req_state.num_cached_tokens,
        )

        ParentRequest.observe_finished_request(
            req_state.parent_req, iteration_stats, req_state.stats.num_generation_tokens
        )<|MERGE_RESOLUTION|>--- conflicted
+++ resolved
@@ -381,15 +381,12 @@
             assert state.queue is not None
             state.queue.put(e)
 
-<<<<<<< HEAD
     def abort_requests(
         self,
         request_ids: Iterable[str],
+        internal: bool,
         iteration_stats: IterationStats | None = None,
     ) -> list[str]:
-        request_ids_to_abort = []
-=======
-    def abort_requests(self, request_ids: Iterable[str], internal: bool) -> list[str]:
         """Abort a list of requests.
 
         The request_ids may be either external request IDs (those passed to
@@ -406,7 +403,6 @@
         """
 
         internal_req_ids = []
->>>>>>> 04147dcf
         for request_id in request_ids:
             if internal:
                 # Internal ID - this may be a parent request
@@ -437,9 +433,11 @@
                         new_token_ids=[],
                         # Set pooling_output is not None to
                         # correctly enter the abort pooling branch
-                        pooling_output=torch.randn(0, device="cpu")
-                        if req_state.detokenizer is None
-                        else None,
+                        pooling_output=(
+                            torch.randn(0, device="cpu")
+                            if req_state.detokenizer is None
+                            else None
+                        ),
                         finish_reason=FinishReason.ABORT,
                         stop_reason=None,
                         kv_transfer_params=None,
@@ -450,11 +448,11 @@
                 # Abort children prior to removing the parent.
                 if parent.child_requests:
                     child_reqs = list(parent.child_requests)
-<<<<<<< HEAD
-                    child_reqs = self.abort_requests(child_reqs, iteration_stats)
-=======
-                    child_reqs = self.abort_requests(child_reqs, internal=True)
->>>>>>> 04147dcf
+                    child_reqs = self.abort_requests(
+                        child_reqs,
+                        internal=True,
+                        iteration_stats=iteration_stats,
+                    )
                     request_ids_to_abort.extend(child_reqs)
                 self.parent_requests.pop(request_id, None)
         if not self.request_states:
@@ -531,7 +529,10 @@
 
             # 1) Compute stats for this iteration.
             self._update_stats_from_output(
-                req_state, engine_core_output, engine_core_timestamp, iteration_stats
+                req_state,
+                engine_core_output,
+                engine_core_timestamp,
+                iteration_stats,
             )
 
             new_token_ids = engine_core_output.new_token_ids
@@ -646,13 +647,15 @@
                 metrics.num_generation_tokens,
             )
             span.set_attribute(
-                SpanAttributes.GEN_AI_LATENCY_TIME_IN_MODEL_PREFILL, prefill_time
+                SpanAttributes.GEN_AI_LATENCY_TIME_IN_MODEL_PREFILL,
+                prefill_time,
             )
             span.set_attribute(
                 SpanAttributes.GEN_AI_LATENCY_TIME_IN_MODEL_DECODE, decode_time
             )
             span.set_attribute(
-                SpanAttributes.GEN_AI_LATENCY_TIME_IN_MODEL_INFERENCE, inference_time
+                SpanAttributes.GEN_AI_LATENCY_TIME_IN_MODEL_INFERENCE,
+                inference_time,
             )
 
             # meta
@@ -663,11 +666,13 @@
                 span.set_attribute(SpanAttributes.GEN_AI_REQUEST_TOP_P, req_state.top_p)
             if req_state.max_tokens_param:
                 span.set_attribute(
-                    SpanAttributes.GEN_AI_REQUEST_MAX_TOKENS, req_state.max_tokens_param
+                    SpanAttributes.GEN_AI_REQUEST_MAX_TOKENS,
+                    req_state.max_tokens_param,
                 )
             if req_state.temperature:
                 span.set_attribute(
-                    SpanAttributes.GEN_AI_REQUEST_TEMPERATURE, req_state.temperature
+                    SpanAttributes.GEN_AI_REQUEST_TEMPERATURE,
+                    req_state.temperature,
                 )
             if req_state.n:
                 span.set_attribute(SpanAttributes.GEN_AI_REQUEST_N, req_state.n)
@@ -716,5 +721,7 @@
         )
 
         ParentRequest.observe_finished_request(
-            req_state.parent_req, iteration_stats, req_state.stats.num_generation_tokens
+            req_state.parent_req,
+            iteration_stats,
+            req_state.stats.num_generation_tokens,
         )