# SPDX-License-Identifier: Apache-2.0
# SPDX-FileCopyrightText: Copyright contributors to the vLLM project

import asyncio
from collections.abc import Iterable
from dataclasses import dataclass
from typing import Any, Optional, Union, cast

import torch

from vllm.outputs import (CompletionOutput, PoolingOutput,
                          PoolingRequestOutput, RequestOutput)
from vllm.sampling_params import RequestOutputKind
from vllm.tracing import (SpanAttributes, SpanKind, Tracer,
                          extract_trace_context)
from vllm.transformers_utils.tokenizer import AnyTokenizer
<<<<<<< HEAD
from vllm.transformers_utils.tokenizer_group import TokenizerGroup
from vllm.utils import length_from_prompt_token_ids_or_embeds
=======
>>>>>>> 8f3616f4
from vllm.v1.engine import EngineCoreOutput, EngineCoreRequest, FinishReason
from vllm.v1.engine.detokenizer import IncrementalDetokenizer
from vllm.v1.engine.logprobs import LogprobsProcessor
from vllm.v1.engine.parallel_sampling import ParentRequest
from vllm.v1.metrics.stats import (IterationStats, LoRARequestStates,
                                   RequestStateStats)


class RequestOutputCollector:
    """
    Collects streamed RequestOutputs per individual request,
    for hand-off to the consuming asyncio generate task.

    When streaming deltas, RequestOutputs are merged if the
    producer gets ahead of the consumer.
    """

    def __init__(self, output_kind: RequestOutputKind):
        self.aggregate = output_kind == RequestOutputKind.DELTA
        self.output: Optional[Union[RequestOutput, PoolingRequestOutput,
                                    Exception]] = None
        self.ready = asyncio.Event()

    def put(self, output: Union[RequestOutput, PoolingRequestOutput,
                                Exception]) -> None:
        """Non-blocking put operation."""
        if self.output is None or isinstance(output, Exception):
            self.output = output
            self.ready.set()
        elif isinstance(self.output, (RequestOutput, PoolingRequestOutput)):
            # This ensures that request outputs with different request indexes
            # (if n > 1) do not override each other.
            self.output.add(output, aggregate=self.aggregate)

    async def get(self) -> Union[RequestOutput, PoolingRequestOutput]:
        """Get operation blocks on put event."""
        while (output := self.output) is None:
            await self.ready.wait()
        self.output = None
        self.ready.clear()
        if isinstance(output, Exception):
            raise output
        return output

    def get_nowait(
            self) -> Optional[Union[RequestOutput, PoolingRequestOutput]]:
        """Non-blocking get operation."""
        output = self.output
        if output is not None:
            self.output = None
            self.ready.clear()
        if isinstance(output, Exception):
            raise output
        return output


@dataclass
class OutputProcessorOutput:
    request_outputs: list[Union[RequestOutput, PoolingRequestOutput]]
    reqs_to_abort: list[str]


class RequestState:

    def __init__(
        self,
        request_id: str,
        parent_req: Optional[ParentRequest],
        request_index: int,
        lora_name: Optional[str],
        output_kind: RequestOutputKind,
        prompt: Optional[str],
        prompt_token_ids: Optional[list[int]],
        prompt_embeds: Optional[torch.Tensor],
        logprobs_processor: Optional[LogprobsProcessor],
        detokenizer: Optional[IncrementalDetokenizer],
        max_tokens_param: Optional[int],
        arrival_time: float,
        queue: Optional[RequestOutputCollector],
        log_stats: bool,
        top_p: Optional[float] = None,
        n: Optional[int] = None,
        temperature: Optional[float] = None,
    ):
        self.request_id = request_id
        self.parent_req = parent_req
        self.request_index = request_index
        self.lora_name = lora_name
        self.output_kind = output_kind
        self.prompt = prompt
        self.prompt_token_ids = prompt_token_ids
        self.prompt_embeds = prompt_embeds
        self.prompt_len = length_from_prompt_token_ids_or_embeds(
            self.prompt_token_ids, self.prompt_embeds)
        self.logprobs_processor = logprobs_processor
        self.detokenizer = detokenizer
        self.max_tokens_param = max_tokens_param
        self.top_p = top_p
        self.n = n
        self.temperature = temperature
        self.is_prefilling = True
        self.queue = queue
        self.num_cached_tokens = 0

        self.stats = RequestStateStats(
            arrival_time=arrival_time) if log_stats else None

    @classmethod
    def from_new_request(
        cls,
        tokenizer: AnyTokenizer,
        request: EngineCoreRequest,
        prompt: Optional[str],
        parent_req: Optional[ParentRequest],
        request_index: int,
        queue: Optional[RequestOutputCollector],
        log_stats: bool,
    ) -> "RequestState":

        if sampling_params := request.sampling_params:
            if not sampling_params.detokenize:
                tokenizer = None
            output_kind = sampling_params.output_kind
            logprobs_processor = LogprobsProcessor.from_new_request(
                tokenizer=tokenizer,
                request=request,
            )
            detokenizer = IncrementalDetokenizer.from_new_request(
                tokenizer=tokenizer,
                request=request,
            )
            max_tokens_param = sampling_params.max_tokens
            top_p = sampling_params.top_p
            n = sampling_params.n
            temperature = sampling_params.temperature
        else:
            logprobs_processor = None
            detokenizer = None
            max_tokens_param = None
            top_p = None
            n = None
            temperature = None
            assert request.pooling_params is not None
            output_kind = request.pooling_params.output_kind

        return cls(
            request_id=request.request_id,
            parent_req=parent_req,
            request_index=request_index,
            lora_name=(request.lora_request.name
                       if request.lora_request is not None else None),
            output_kind=output_kind,
            prompt=prompt,
            prompt_token_ids=request.prompt_token_ids,
            prompt_embeds=request.prompt_embeds,
            logprobs_processor=logprobs_processor,
            detokenizer=detokenizer,
            max_tokens_param=max_tokens_param,
            top_p=top_p,
            n=n,
            temperature=temperature,
            arrival_time=request.arrival_time,
            queue=queue,
            log_stats=log_stats,
        )

    def make_request_output(
        self,
        new_token_ids: list[int],
        pooling_output: Optional[torch.Tensor],
        finish_reason: Optional[FinishReason],
        stop_reason: Union[int, str, None],
        kv_transfer_params: Optional[dict[str, Any]] = None,
    ) -> Optional[Union[RequestOutput, PoolingRequestOutput]]:

        finished = finish_reason is not None
        final_only = self.output_kind == RequestOutputKind.FINAL_ONLY

        if not finished and final_only:
            # Only the final output is required in FINAL_ONLY mode.
            return None

        request_id = self.request_id
        if pooling_output is not None:
            return self._new_request_output(
                request_id, [self._new_pooling_output(pooling_output)],
                finished)

        output = self._new_completion_output(new_token_ids, finish_reason,
                                             stop_reason)

        if self.parent_req is None:
            outputs = [output]
        else:
            request_id, outputs, finished = self.parent_req.get_outputs(
                request_id, output)
            if not outputs:
                return None

        return self._new_request_output(request_id, outputs, finished,
                                        kv_transfer_params)

    def _new_request_output(
        self,
        request_id: str,
        outputs: Union[list[CompletionOutput], list[PoolingOutput]],
        finished: bool,
        kv_transfer_params: Optional[dict[str, Any]] = None,
    ) -> Union[RequestOutput, PoolingRequestOutput]:

        first_output = outputs[0]
        if isinstance(first_output, PoolingOutput):
            assert len(outputs) == 1
            # Prompt embeddings are currently not supported by pooling requests.
            assert self.prompt_token_ids is not None
            return PoolingRequestOutput(
                request_id=request_id,
                outputs=first_output,
                prompt_token_ids=self.prompt_token_ids,
                finished=finished,
            )
        assert self.logprobs_processor is not None
        if self.output_kind == RequestOutputKind.DELTA:
            # Side effect: logprobs processor forgets prompt logprobs
            prompt_logprobs = self.logprobs_processor.pop_prompt_logprobs()
        else:
            prompt_logprobs = self.logprobs_processor.prompt_logprobs

        # If prompt embeds were used, put placeholder prompt token ids
        prompt_token_ids = self.prompt_token_ids
        if prompt_token_ids is None and self.prompt_embeds is not None:
            prompt_token_ids = [0] * len(self.prompt_embeds)

        return RequestOutput(
            request_id=request_id,
            prompt=self.prompt,
            prompt_token_ids=prompt_token_ids,
            prompt_logprobs=prompt_logprobs,
            outputs=cast(list[CompletionOutput], outputs),
            finished=finished,
            kv_transfer_params=kv_transfer_params,
            num_cached_tokens=self.num_cached_tokens,
        )

    def _new_completion_output(
        self,
        token_ids: list[int],
        finish_reason: Optional[FinishReason],
        stop_reason: Union[int, str, None],
    ) -> CompletionOutput:

        assert self.detokenizer is not None
        assert self.logprobs_processor is not None
        finished = finish_reason is not None
        delta = self.output_kind == RequestOutputKind.DELTA

        # Prepare text and token_ids, based on delta mode
        text = self.detokenizer.get_next_output_text(finished, delta)
        if not delta:
            token_ids = self.detokenizer.output_token_ids

        # Prepare logprobs, based on delta mode
        logprobs = self.logprobs_processor.logprobs
        if delta and logprobs:
            logprobs = logprobs[-len(token_ids):]

        return CompletionOutput(
            index=self.request_index,
            text=text,
            token_ids=token_ids,
            logprobs=logprobs,
            cumulative_logprob=self.logprobs_processor.cumulative_logprob,
            finish_reason=str(finish_reason) if finished else None,
            stop_reason=stop_reason if finished else None)

    def _new_pooling_output(
        self,
        pooling_output: torch.Tensor,
    ) -> PoolingOutput:

        return PoolingOutput(data=pooling_output)


class OutputProcessor:
    """Process EngineCoreOutputs into RequestOutputs."""

    def __init__(self, tokenizer: AnyTokenizer, log_stats: bool):
        self.log_stats = log_stats
        self.tokenizer = tokenizer
        self.request_states: dict[str, RequestState] = {}
        self.parent_requests: dict[str, ParentRequest] = {}
        self.lora_states = LoRARequestStates()
        self.tracer: Optional[Tracer] = None

    def get_num_unfinished_requests(self):
        return len(self.request_states)

    def has_unfinished_requests(self) -> bool:
        return len(self.request_states) > 0

    def propagate_error(self, e: Exception):
        """Propagate error to all generate() tasks."""

        for _, state in self.request_states.items():
            assert state.queue is not None
            state.queue.put(e)

    def abort_requests(
        self,
        request_ids: Iterable[str],
    ) -> list[str]:
        request_ids_to_abort = []
        for request_id in request_ids:
            req_state = self.request_states.pop(request_id, None)
            if req_state is not None:
                self.lora_states.abort_request(req_state)
                request_ids_to_abort.append(request_id)
                # Produce final abort output.
                if req_state.queue is not None and (
                        request_output := req_state.make_request_output(
                            [], None, FinishReason.ABORT, None, None)):
                    req_state.queue.put(request_output)
            elif parent := self.parent_requests.get(request_id):
                # Abort children prior to removing the parent.
                if parent.child_requests:
                    child_reqs = list(parent.child_requests)
                    child_reqs = self.abort_requests(child_reqs)
                    request_ids_to_abort.extend(child_reqs)
                self.parent_requests.pop(request_id, None)
        return request_ids_to_abort

    def add_request(
        self,
        request: EngineCoreRequest,
        prompt: Optional[str],
        parent_req: Optional[ParentRequest] = None,
        request_index: int = 0,
        queue: Optional[RequestOutputCollector] = None,
    ) -> None:
        request_id = request.request_id
        if request_id in self.request_states:
            raise ValueError(f"Request id {request_id} already running.")

        req_state = RequestState.from_new_request(tokenizer=self.tokenizer,
                                                  request=request,
                                                  prompt=prompt,
                                                  parent_req=parent_req,
                                                  request_index=request_index,
                                                  queue=queue,
                                                  log_stats=self.log_stats)
        self.request_states[request_id] = req_state
        self.lora_states.add_request(req_state)
        if parent_req:
            self.parent_requests[parent_req.request_id] = parent_req

    def process_outputs(
        self,
        engine_core_outputs: list[EngineCoreOutput],
        engine_core_timestamp: Optional[float] = None,
        iteration_stats: Optional[IterationStats] = None,
    ) -> OutputProcessorOutput:
        """
        Process the EngineCoreOutputs:
        1) Compute stats for logging
        2) Detokenize
        3) Create and handle RequestOutput objects:
            * If there is a queue (for usage with AsyncLLM),
              put the RequestOutput objects into the queue for
              handling by the per-request generate() tasks.

            * If there is no queue (for usage with LLMEngine),
              return a list of RequestOutput objects.

        NOTE FOR DEVELOPERS

        vLLM V1 minimizes the number of python loops over the full
        batch to ensure system overheads are minimized. This is the
        only function that should loop over EngineCoreOutputs.

        If you need to touch every element of the batch, do it from
        within the loop below.
        """

        request_outputs: Union[list[RequestOutput],
                               list[PoolingRequestOutput]] = []
        reqs_to_abort: list[str] = []
        for engine_core_output in engine_core_outputs:
            req_id = engine_core_output.request_id
            req_state = self.request_states.get(req_id)
            if req_state is None:
                # Ignore output for already-aborted request.
                continue

            # 1) Compute stats for this iteration.
            self._update_stats_from_output(req_state, engine_core_output,
                                           engine_core_timestamp,
                                           iteration_stats)

            new_token_ids = engine_core_output.new_token_ids
            pooling_output = engine_core_output.pooling_output
            finish_reason = engine_core_output.finish_reason
            stop_reason = engine_core_output.stop_reason
            kv_transfer_params = engine_core_output.kv_transfer_params
            req_state.num_cached_tokens = engine_core_output.num_cached_tokens
            req_state.is_prefilling = False

            if pooling_output is None:
                assert req_state.detokenizer is not None
                assert req_state.logprobs_processor is not None
                # 2) Detokenize the token ids into text and perform stop checks.
                stop_string = req_state.detokenizer.update(
                    new_token_ids, finish_reason == FinishReason.STOP)
                if stop_string:
                    finish_reason = FinishReason.STOP
                    stop_reason = stop_string

                # 3) Compute sample and prompt logprobs for request,
                # if required.
                req_state.logprobs_processor.update_from_output(
                    engine_core_output)

            # 4) Create and handle RequestOutput objects.
            if request_output := req_state.make_request_output(
                    new_token_ids, pooling_output, finish_reason, stop_reason,
                    kv_transfer_params):
                if req_state.queue is not None:
                    # AsyncLLM: put into queue for handling by generate().
                    req_state.queue.put(request_output)
                else:
                    # LLMEngine: return list of RequestOutputs.
                    request_outputs.append(request_output)

            # Free completed requests.
            if finish_reason is not None:
                self.request_states.pop(req_id)
                # Remove parent request if applicable.
                parent_req = req_state.parent_req
                if parent_req and not parent_req.child_requests:
                    self.parent_requests.pop(parent_req.request_id, None)
                if not engine_core_output.finished:
                    # If req not finished in EngineCore, but Detokenizer
                    # detected stop string, abort needed in EngineCore.
                    reqs_to_abort.append(req_id)

                # Track per-request stats
                self._update_stats_from_finished(req_state, finish_reason,
                                                 iteration_stats)
                if self.tracer:
                    self.do_tracing(engine_core_output, req_state,
                                    iteration_stats)
        self.lora_states.update_iteration_stats(iteration_stats)

        return OutputProcessorOutput(
            request_outputs=request_outputs,
            reqs_to_abort=reqs_to_abort,
        )

    def do_tracing(self, engine_core_output: EngineCoreOutput,
                   req_state: RequestState,
                   iteration_stats: Optional[IterationStats]) -> None:
        assert req_state.stats is not None
        assert iteration_stats is not None
        assert self.tracer is not None

        arrival_time_nano_seconds = int(req_state.stats.arrival_time * 1e9)
        trace_context = extract_trace_context(engine_core_output.trace_headers)
        prompt_length = length_from_prompt_token_ids_or_embeds(
            req_state.prompt_token_ids, req_state.prompt_embeds)
        with (self.tracer.start_as_current_span(
                "llm_request",
                kind=SpanKind.SERVER,
                context=trace_context,
                start_time=arrival_time_nano_seconds) as span):
            metrics = req_state.stats
            e2e_time = iteration_stats.iteration_timestamp - \
                       metrics.arrival_time
            queued_time = metrics.scheduled_ts - metrics.queued_ts
            prefill_time = metrics.first_token_ts - metrics.scheduled_ts
            decode_time = metrics.last_token_ts - metrics.first_token_ts
            inference_time = metrics.last_token_ts - metrics.scheduled_ts
            span.set_attribute(
                SpanAttributes.GEN_AI_LATENCY_TIME_TO_FIRST_TOKEN,
                metrics.first_token_latency)
            span.set_attribute(SpanAttributes.GEN_AI_LATENCY_E2E, e2e_time)
            span.set_attribute(SpanAttributes.GEN_AI_LATENCY_TIME_IN_QUEUE,
                               queued_time)
            span.set_attribute(SpanAttributes.GEN_AI_USAGE_PROMPT_TOKENS,
                               prompt_length)
            span.set_attribute(SpanAttributes.GEN_AI_USAGE_COMPLETION_TOKENS,
                               metrics.num_generation_tokens)
            span.set_attribute(
                SpanAttributes.GEN_AI_LATENCY_TIME_IN_MODEL_PREFILL,
                prefill_time)
            span.set_attribute(
                SpanAttributes.GEN_AI_LATENCY_TIME_IN_MODEL_DECODE,
                decode_time)
            span.set_attribute(
                SpanAttributes.GEN_AI_LATENCY_TIME_IN_MODEL_INFERENCE,
                inference_time)

            # meta
            span.set_attribute(SpanAttributes.GEN_AI_REQUEST_ID,
                               req_state.request_id)
            if req_state.top_p:
                span.set_attribute(SpanAttributes.GEN_AI_REQUEST_TOP_P,
                                   req_state.top_p)
            if req_state.max_tokens_param:
                span.set_attribute(SpanAttributes.GEN_AI_REQUEST_MAX_TOKENS,
                                   req_state.max_tokens_param)
            if req_state.temperature:
                span.set_attribute(SpanAttributes.GEN_AI_REQUEST_TEMPERATURE,
                                   req_state.temperature)
            if req_state.n:
                span.set_attribute(SpanAttributes.GEN_AI_REQUEST_N,
                                   req_state.n)

    def _update_stats_from_output(self, req_state: RequestState,
                                  engine_core_output: EngineCoreOutput,
                                  engine_core_timestamp: Optional[float],
                                  iteration_stats: Optional[IterationStats]):
        if iteration_stats is None:
            return

        lora_stats = self.lora_states.get_stats(req_state)

        assert engine_core_timestamp is not None
        assert req_state.stats is not None
        iteration_stats.update_from_output(engine_core_output,
                                           engine_core_timestamp,
                                           req_state.is_prefilling,
                                           req_state.prompt_len,
                                           req_state.stats, lora_stats)

    def _update_stats_from_finished(self, req_state: RequestState,
                                    finish_reason: Optional[FinishReason],
                                    iteration_stats: Optional[IterationStats]):
        if iteration_stats is None:
            return

        assert finish_reason is not None
        assert req_state.stats is not None
        iteration_stats.update_from_finished_request(
            finish_reason=finish_reason,
            num_prompt_tokens=length_from_prompt_token_ids_or_embeds(
                req_state.prompt_token_ids, req_state.prompt_embeds),
            max_tokens_param=req_state.max_tokens_param,
            req_stats=req_state.stats)
        self.lora_states.finish_request(req_state)

        ParentRequest.observe_finished_request(
            req_state.parent_req, iteration_stats,
            req_state.stats.num_generation_tokens)<|MERGE_RESOLUTION|>--- conflicted
+++ resolved
@@ -14,11 +14,7 @@
 from vllm.tracing import (SpanAttributes, SpanKind, Tracer,
                           extract_trace_context)
 from vllm.transformers_utils.tokenizer import AnyTokenizer
-<<<<<<< HEAD
-from vllm.transformers_utils.tokenizer_group import TokenizerGroup
 from vllm.utils import length_from_prompt_token_ids_or_embeds
-=======
->>>>>>> 8f3616f4
 from vllm.v1.engine import EngineCoreOutput, EngineCoreRequest, FinishReason
 from vllm.v1.engine.detokenizer import IncrementalDetokenizer
 from vllm.v1.engine.logprobs import LogprobsProcessor
