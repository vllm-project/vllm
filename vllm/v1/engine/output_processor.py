--- conflicted
+++ resolved
@@ -481,7 +481,9 @@
         if parent_req:
             self.parent_requests[parent_req.request_id] = parent_req
 
-<<<<<<< HEAD
+        # Track the external_req_id -> [internal_req_id, ...] mapping
+        self.external_req_ids[req_state.external_req_id].append(request_id)
+
     def _update_streaming_request_state(
         self, request: EngineCoreRequest, prompt: str | None
     ) -> None:
@@ -499,10 +501,6 @@
         if req_state.stats is not None:
             req_state.stats.arrival_time = request.arrival_time
         req_state.is_prefilling = True
-=======
-        # Track the external_req_id -> [internal_req_id, ...] mapping
-        self.external_req_ids[req_state.external_req_id].append(request_id)
->>>>>>> 96142f20
 
     def process_outputs(
         self,
