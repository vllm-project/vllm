--- conflicted
+++ resolved
@@ -47,14 +47,9 @@
         gc=False):  # type: ignore[call-arg]
 
     request_id: str
-<<<<<<< HEAD
     prompt_token_ids: Optional[list[int]]
     prompt_embeds: Optional[torch.Tensor]
-    mm_inputs: Optional[Sequence[Optional[MultiModalKwargs]]]
-=======
-    prompt_token_ids: list[int]
     mm_kwargs: Optional[Sequence[Optional[MultiModalKwargsItem]]]
->>>>>>> 95089607
     mm_hashes: Optional[list[str]]
     mm_placeholders: Optional[list[PlaceholderRange]]
     sampling_params: Optional[SamplingParams]
