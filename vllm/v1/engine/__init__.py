--- conflicted
+++ resolved
@@ -3,10 +3,7 @@
 
 import enum
 import time
-<<<<<<< HEAD
 from collections.abc import Mapping, Sequence
-=======
->>>>>>> fe91ce95
 from typing import Any, Optional, Union
 
 import msgspec
