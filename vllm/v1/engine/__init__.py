--- conflicted
+++ resolved
@@ -122,14 +122,12 @@
     # The number of tokens with prefix cache hits.
     num_cached_tokens: int = 0
 
-<<<<<<< HEAD
     # Additional outputs from EngineCore that can be propagated back to client.
     additional_outputs: dict[str, Any] | None = None
-=======
+
     # The number of NaNs in logits.
     # A value greater than 0 indicates that the output is corrupted.
     num_nans_in_logits: int = 0
->>>>>>> 07d61451
 
     @property
     def finished(self) -> bool:
