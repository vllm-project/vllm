--- conflicted
+++ resolved
@@ -4,11 +4,8 @@
 
 import msgspec
 import torch
-<<<<<<< HEAD
-=======
 
 from vllm.v1.metrics.stats import SchedulerStats
->>>>>>> 33d3922b
 
 if TYPE_CHECKING:
     from vllm.lora.request import LoRARequest
