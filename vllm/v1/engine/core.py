--- conflicted
+++ resolved
@@ -29,15 +29,10 @@
 from vllm.multimodal.cache import engine_receiver_cache_from_config
 from vllm.tasks import POOLING_TASKS, SupportedTask
 from vllm.transformers_utils.config import maybe_register_config_serialize_by_value
-<<<<<<< HEAD
 from vllm.utils import (
-    decorate_logs,
     deserialize_method_call,
     run_method,
-    set_process_title,
 )
-=======
->>>>>>> 3b7bdf98
 from vllm.utils.gc_utils import maybe_attach_gc_debug_callback
 from vllm.utils.hashing import get_hash_fn_by_name
 from vllm.utils.import_utils import resolve_obj_by_qualname
