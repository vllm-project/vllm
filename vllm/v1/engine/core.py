--- conflicted
+++ resolved
@@ -7,15 +7,9 @@
 from concurrent.futures import Future
 from inspect import isclass, signature
 from multiprocessing.connection import Connection
-<<<<<<< HEAD
-from typing import Any, List, Tuple, Type, Union
-
-=======
-from typing import Any, Optional
+from typing import Any, Optional, Union
 
 import msgspec
-import psutil
->>>>>>> 46c759c1
 import zmq
 import zmq.asyncio
 
@@ -24,17 +18,10 @@
 from vllm.lora.request import LoRARequest
 from vllm.transformers_utils.config import (
     maybe_register_config_serialize_by_value)
-<<<<<<< HEAD
-from vllm.utils import zmq_socket_ctx
-from vllm.v1.core.kv_cache_utils import get_kv_cache_config
-from vllm.v1.core.scheduler import Scheduler
-=======
-from vllm.utils import (get_exception_traceback, resolve_obj_by_qualname,
-                        zmq_socket_ctx)
+from vllm.utils import resolve_obj_by_qualname, zmq_socket_ctx
 from vllm.v1.core.kv_cache_utils import get_kv_cache_configs
 from vllm.v1.core.scheduler import Scheduler as V1Scheduler
 from vllm.v1.core.scheduler import SchedulerOutput
->>>>>>> 46c759c1
 from vllm.v1.engine import (EngineCoreOutputs, EngineCoreRequest,
                             EngineCoreRequestType, UtilityOutput)
 from vllm.v1.engine.mm_input_cache import MMInputCacheServer
@@ -251,7 +238,7 @@
 
     def shutdown(self):
         if self.model_executor:
-            model_executor.shutdown()
+            self.model_executor.shutdown()
 
     def profile(self, is_start: bool = True):
         self.model_executor.profile(is_start)
@@ -298,9 +285,8 @@
         executor_class: type[Executor],
         log_stats: bool,
     ):
-<<<<<<< HEAD
         try:
-            super().__init__(vllm_config, executor_class)
+            super().__init__(vllm_config, executor_class, log_stats)
 
             self.log_stats = log_stats
 
@@ -309,7 +295,7 @@
             # and to overlap some serialization/deserialization with the
             # model forward pass.
             # Threads handle Socket <-> Queues and core_busy_loop uses Queue.
-            self.input_queue: queue.Queue[Tuple[EngineCoreRequestType,
+            self.input_queue: queue.Queue[tuple[EngineCoreRequestType,
                                                 Any]] = queue.Queue()
             self.output_queue: queue.Queue[Union[EngineCoreOutputs,
                                                  bytes]] = queue.Queue()
@@ -331,27 +317,6 @@
 
         finally:
             ready_pipe.close()
-=======
-        super().__init__(vllm_config, executor_class, log_stats)
-
-        # Background Threads and Queues for IO. These enable us to
-        # overlap ZMQ socket IO with GPU since they release the GIL,
-        # and to overlap some serialization/deserialization with the
-        # model forward pass.
-        # Threads handle Socket <-> Queues and core_busy_loop uses Queue.
-        self.input_queue: queue.Queue[tuple[EngineCoreRequestType,
-                                            Any]] = queue.Queue()
-        self.output_queue: queue.Queue[EngineCoreOutputs] = queue.Queue()
-        threading.Thread(target=self.process_input_socket,
-                         args=(input_path, ),
-                         daemon=True).start()
-        threading.Thread(target=self.process_output_socket,
-                         args=(output_path, ),
-                         daemon=True).start()
-
-        # Send Readiness signal to EngineClient.
-        ready_pipe.send({"status": "READY"})
->>>>>>> 46c759c1
 
     @staticmethod
     def run_engine_core(*args, **kwargs):
@@ -394,24 +359,10 @@
         # Loop until process is sent a SIGINT or SIGTERM
         while True:
             # 1) Poll the input queue until there is work to do.
-<<<<<<< HEAD
-            if not self.scheduler.has_unfinished_requests():
-                while True:
-                    try:
-                        req = self.input_queue.get(timeout=POLLING_TIMEOUT_S)
-                        self._handle_client_request(*req)
-                        break
-                    except queue.Empty:
-                        logger.debug("EngineCore busy loop waiting.")
-                        # Break out the loop so we can log_stats in step().
-                        if self.log_stats:
-                            break
-=======
             while not self.scheduler.has_requests():
                 logger.debug("EngineCore busy loop waiting.")
                 req = self.input_queue.get()
                 self._handle_client_request(*req)
->>>>>>> 46c759c1
 
             # 2) Handle any new client requests.
             while not self.input_queue.empty():
@@ -422,12 +373,8 @@
             outputs = step_fn()
 
             # 4) Put EngineCoreOutputs into the output queue.
-<<<<<<< HEAD
-            self.output_queue.put_nowait(outputs)
-=======
             if outputs is not None:
                 self.output_queue.put_nowait(outputs)
->>>>>>> 46c759c1
 
     def _handle_client_request(self, request_type: EngineCoreRequestType,
                                request: Any) -> None:
