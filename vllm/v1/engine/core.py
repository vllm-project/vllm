# SPDX-License-Identifier: Apache-2.0
# SPDX-FileCopyrightText: Copyright contributors to the vLLM project
import gc
import os
import queue
import signal
import threading
import time
from collections import deque
from collections.abc import Callable, Generator
from concurrent.futures import Future
from contextlib import ExitStack, contextmanager
from inspect import isclass, signature
from logging import DEBUG
from typing import Any, TypeVar, cast

import msgspec
import zmq

from vllm.config import ParallelConfig, VllmConfig
from vllm.distributed import stateless_destroy_torch_distributed_process_group
from vllm.distributed.parallel_state import is_global_first_rank
from vllm.envs import enable_envs_cache
from vllm.logger import init_logger
from vllm.logging_utils.dump_input import dump_engine_exception
from vllm.lora.request import LoRARequest
from vllm.multimodal import MULTIMODAL_REGISTRY
from vllm.multimodal.cache import engine_receiver_cache_from_config
from vllm.tasks import POOLING_TASKS, SupportedTask
from vllm.transformers_utils.config import maybe_register_config_serialize_by_value
from vllm.utils import (
    decorate_logs,
    set_process_title,
)
from vllm.utils.gc_utils import maybe_attach_gc_debug_callback
from vllm.utils.hashing import get_hash_fn_by_name
from vllm.utils.import_utils import resolve_obj_by_qualname
from vllm.utils.network_utils import make_zmq_socket
from vllm.v1.core.kv_cache_utils import (
    BlockHash,
    generate_scheduler_kv_cache_config,
    get_kv_cache_configs,
    get_request_block_hasher,
    init_none_hash,
)
from vllm.v1.core.sched.interface import SchedulerInterface
from vllm.v1.core.sched.output import SchedulerOutput
from vllm.v1.core.sched.scheduler import Scheduler as V1Scheduler
from vllm.v1.engine import (
    EngineCoreOutputs,
    EngineCoreRequest,
    EngineCoreRequestType,
    ReconfigureDistributedRequest,
    ReconfigureRankType,
    UtilityOutput,
    UtilityResult,
)
from vllm.v1.engine.utils import (
    EngineHandshakeMetadata,
    EngineZmqAddresses,
    get_device_indices,
)
from vllm.v1.executor import Executor
from vllm.v1.kv_cache_interface import KVCacheConfig
from vllm.v1.metrics.stats import SchedulerStats
from vllm.v1.outputs import ModelRunnerOutput
from vllm.v1.request import Request, RequestStatus
from vllm.v1.serial_utils import MsgpackDecoder, MsgpackEncoder
from vllm.v1.structured_output import StructuredOutputManager
from vllm.version import __version__ as VLLM_VERSION

logger = init_logger(__name__)

POLLING_TIMEOUT_S = 2.5
HANDSHAKE_TIMEOUT_MINS = 5

_R = TypeVar("_R")  # Return type for collective_rpc


class EngineCore:
    """Inner loop of vLLM's Engine."""

    def __init__(
        self,
        vllm_config: VllmConfig,
        executor_class: type[Executor],
        log_stats: bool,
        executor_fail_callback: Callable | None = None,
    ):
        # plugins need to be loaded at the engine/scheduler level too
        from vllm.plugins import load_general_plugins

        load_general_plugins()

        self.vllm_config = vllm_config
        if is_global_first_rank():
            logger.info(
                "Initializing a V1 LLM engine (v%s) with config: %s",
                VLLM_VERSION,
                vllm_config,
            )

        self.log_stats = log_stats

        # Setup Model.
        self.model_executor = executor_class(vllm_config)
        if executor_fail_callback is not None:
            self.model_executor.register_failure_callback(executor_fail_callback)

        self.available_gpu_memory_for_kv_cache = -1

        # Setup KV Caches and update CacheConfig after profiling.
        num_gpu_blocks, num_cpu_blocks, kv_cache_config = self._initialize_kv_caches(
            vllm_config
        )

        vllm_config.cache_config.num_gpu_blocks = num_gpu_blocks
        vllm_config.cache_config.num_cpu_blocks = num_cpu_blocks
        self.collective_rpc("initialize_cache", args=(num_gpu_blocks, num_cpu_blocks))

        self.structured_output_manager = StructuredOutputManager(vllm_config)

        # Setup scheduler.
        if isinstance(vllm_config.scheduler_config.scheduler_cls, str):
            Scheduler = resolve_obj_by_qualname(
                vllm_config.scheduler_config.scheduler_cls
            )
        else:
            Scheduler = vllm_config.scheduler_config.scheduler_cls

        # This warning can be removed once the V1 Scheduler interface is
        # finalized and we can maintain support for scheduler classes that
        # implement it
        if Scheduler is not V1Scheduler:
            logger.warning(
                "Using configured V1 scheduler class %s. "
                "This scheduler interface is not public and "
                "compatibility may not be maintained.",
                vllm_config.scheduler_config.scheduler_cls,
            )

        if len(kv_cache_config.kv_cache_groups) == 0:
            # Encoder models without KV cache don't support
            # chunked prefill. But do SSM models?
            logger.info("Disabling chunked prefill for model without KVCache")
            vllm_config.scheduler_config.chunked_prefill_enabled = False

        scheduler_block_size = (
            vllm_config.cache_config.block_size
            * vllm_config.parallel_config.decode_context_parallel_size
        )

        self.scheduler: SchedulerInterface = Scheduler(
            vllm_config=vllm_config,
            kv_cache_config=kv_cache_config,
            structured_output_manager=self.structured_output_manager,
            include_finished_set=vllm_config.parallel_config.data_parallel_size > 1,
            log_stats=self.log_stats,
            block_size=scheduler_block_size,
        )
        self.use_spec_decode = vllm_config.speculative_config is not None
        if self.scheduler.connector is not None:  # type: ignore
            self.model_executor.init_kv_output_aggregator(
                self.scheduler.connector.get_finished_count()  # type: ignore
            )

        self.mm_registry = mm_registry = MULTIMODAL_REGISTRY
        self.mm_receiver_cache = engine_receiver_cache_from_config(
            vllm_config, mm_registry
        )

        # Setup batch queue for pipeline parallelism.
        # Batch queue for scheduled batches. This enables us to asynchronously
        # schedule and execute batches, and is required by pipeline parallelism
        # to eliminate pipeline bubbles.
        self.batch_queue_size = self.model_executor.max_concurrent_batches
        self.batch_queue: (
            deque[tuple[Future[ModelRunnerOutput], SchedulerOutput]] | None
        ) = None
        if self.batch_queue_size > 1:
            logger.info("Batch queue is enabled with size %d", self.batch_queue_size)
            self.batch_queue = deque(maxlen=self.batch_queue_size)

        self.request_block_hasher: Callable[[Request], list[BlockHash]] | None = None
        if (
            self.vllm_config.cache_config.enable_prefix_caching
            or self.scheduler.get_kv_connector() is not None
        ):
            caching_hash_fn = get_hash_fn_by_name(
                vllm_config.cache_config.prefix_caching_hash_algo
            )
            init_none_hash(caching_hash_fn)

            self.request_block_hasher = get_request_block_hasher(
                scheduler_block_size, caching_hash_fn
            )

        self.step_fn = (
            self.step if self.batch_queue is None else self.step_with_batch_queue
        )

    def _initialize_kv_caches(
        self, vllm_config: VllmConfig
    ) -> tuple[int, int, KVCacheConfig]:
        start = time.time()

        # Get all kv cache needed by the model
        kv_cache_specs = self.model_executor.get_kv_cache_specs()

        has_kv_cache = any(kv_cache_spec for kv_cache_spec in kv_cache_specs)
        if has_kv_cache:
            if os.environ.get("VLLM_ELASTIC_EP_SCALE_UP_LAUNCH") == "1":
                dp_group = getattr(self, "dp_group", None)
                assert dp_group is not None
                self.available_gpu_memory_for_kv_cache = (
                    ParallelConfig.sync_kv_cache_memory_size(dp_group, -1)
                )
                available_gpu_memory = [self.available_gpu_memory_for_kv_cache] * len(
                    kv_cache_specs
                )
            else:
                # Profiles the peak memory usage of the model to determine how
                # much memory can be allocated for kv cache.
                available_gpu_memory = self.model_executor.determine_available_memory()
                self.available_gpu_memory_for_kv_cache = available_gpu_memory[0]
        else:
            # Attention free models don't need memory for kv cache
            available_gpu_memory = [0] * len(kv_cache_specs)

        assert len(kv_cache_specs) == len(available_gpu_memory)

        kv_cache_configs = get_kv_cache_configs(
            vllm_config, kv_cache_specs, available_gpu_memory
        )
        scheduler_kv_cache_config = generate_scheduler_kv_cache_config(kv_cache_configs)
        num_gpu_blocks = scheduler_kv_cache_config.num_blocks
        num_cpu_blocks = 0

        # Initialize kv cache and warmup the execution
        self.model_executor.initialize_from_config(kv_cache_configs)

        elapsed = time.time() - start
        logger.info(
            ("init engine (profile, create kv cache, warmup model) took %.2f seconds"),
            elapsed,
        )
        return num_gpu_blocks, num_cpu_blocks, scheduler_kv_cache_config

    def get_supported_tasks(self) -> tuple[SupportedTask, ...]:
        return self.model_executor.supported_tasks

    def add_request(self, request: Request, request_wave: int = 0):
        """Add request to the scheduler.

        `request_wave`: indicate which wave of requests this is expected to
        belong to in DP case
        """
        # Validate the request_id type.
        if not isinstance(request.request_id, str):
            raise TypeError(
                f"request_id must be a string, got {type(request.request_id)}"
            )

        if pooling_params := request.pooling_params:
            supported_pooling_tasks = [
                task for task in self.get_supported_tasks() if task in POOLING_TASKS
            ]

            if pooling_params.task not in supported_pooling_tasks:
                raise ValueError(
                    f"Unsupported task: {pooling_params.task!r} "
                    f"Supported tasks: {supported_pooling_tasks}"
                )

        if request.kv_transfer_params is not None and (
            not self.scheduler.get_kv_connector()
        ):
            logger.warning(
                "Got kv_transfer_params, but no KVConnector found. "
                "Disabling KVTransfer for this request."
            )

        self.scheduler.add_request(request)

    def abort_requests(self, request_ids: list[str]):
        """Abort requests from the scheduler."""

        # TODO: The scheduler doesn't really need to know the
        # specific finish reason, TBD whether we propagate that
        # (i.e. client-aborted vs stop criteria met).
        self.scheduler.finish_requests(request_ids, RequestStatus.FINISHED_ABORTED)

    @contextmanager
    def log_error_detail(self, scheduler_output: SchedulerOutput):
        """Execute the model and log detailed info on failure."""
        try:
            yield
        except Exception as err:
            # We do not want to catch BaseException here since we're only
            # interested in dumping info when the exception is due to an
            # error from execute_model itself.

            # NOTE: This method is exception-free
            dump_engine_exception(
                self.vllm_config, scheduler_output, self.scheduler.make_stats()
            )
            raise err

    def step(self) -> tuple[dict[int, EngineCoreOutputs], bool]:
        """Schedule, execute, and make output.

        Returns tuple of outputs and a flag indicating whether the model
        was executed.
        """

        # Check for any requests remaining in the scheduler - unfinished,
        # or finished and not yet removed from the batch.
        if not self.scheduler.has_requests():
            return {}, False
        scheduler_output = self.scheduler.schedule()
        future = self.model_executor.execute_model(scheduler_output, non_block=True)
        assert isinstance(future, Future)
        grammar_output = self.scheduler.get_grammar_bitmask(scheduler_output)
        with self.log_error_detail(scheduler_output):
            model_output = future.result()
            if model_output is None:
                model_output = self.model_executor.sample_tokens(grammar_output)  # type: ignore[assignment]

<<<<<<< HEAD
        assert model_output is not None
=======
>>>>>>> 647214f3
        engine_core_outputs = self.scheduler.update_from_output(
            scheduler_output, model_output
        )

        return engine_core_outputs, scheduler_output.total_num_scheduled_tokens > 0

    def post_step(self, model_executed: bool) -> None:
        if self.use_spec_decode and model_executed:
            # Take the draft token ids.
            draft_token_ids = self.model_executor.take_draft_token_ids()
            if draft_token_ids is not None:
                self.scheduler.update_draft_token_ids(draft_token_ids)

    def step_with_batch_queue(
        self,
    ) -> tuple[dict[int, EngineCoreOutputs] | None, bool]:
        """Schedule and execute batches with the batch queue.
        Note that if nothing to output in this step, None is returned.

        The execution flow is as follows:
        1. Try to schedule a new batch if the batch queue is not full.
        If a new batch is scheduled, directly return an empty engine core
        output. In other words, fulfilling the batch queue has a higher priority
        than getting model outputs.
        2. If there is no new scheduled batch, meaning that the batch queue
        is full or no other requests can be scheduled, we block until the first
        batch in the job queue is finished.
        3. Update the scheduler from the output.
        """
        batch_queue = self.batch_queue
        assert batch_queue is not None

        # Try to schedule a new batch if the batch queue is not full, but
        # the scheduler may return an empty batch if all requests are scheduled.
        # Note that this is not blocking.
        assert len(batch_queue) < self.batch_queue_size

        model_executed = False
        deferred_scheduler_output = None
        if self.scheduler.has_requests():
            scheduler_output = self.scheduler.schedule()
<<<<<<< HEAD
            exec_future = self.model_executor.execute_model(
                scheduler_output, non_block=True
            )
            assert isinstance(exec_future, Future)
=======
            future = self.model_executor.execute_model(scheduler_output, non_block=True)
            batch_queue.appendleft((future, scheduler_output))

>>>>>>> 647214f3
            model_executed = scheduler_output.total_num_scheduled_tokens > 0

            if scheduler_output.pending_structured_output_tokens:
                # We need to defer sampling until we have processed the model output
                # from the prior step.
                deferred_scheduler_output = scheduler_output
                # Block-wait for execute to return (continues running async on the GPU).
                with self.log_error_detail(scheduler_output):
                    exec_result = exec_future.result()
                    assert exec_result is None
            else:
                # We aren't waiting for any tokens, get any grammar output immediately.
                grammar_output = self.scheduler.get_grammar_bitmask(scheduler_output)
                # Block-wait for execute to return (continues running async on the GPU).
                with self.log_error_detail(scheduler_output):
                    exec_result = exec_future.result()

                if exec_result is None:
                    # Call sample tokens.
                    sample_future = self.model_executor.sample_tokens(
                        grammar_output, non_block=True
                    )
                    future = cast(Future[ModelRunnerOutput], sample_future)
                else:
                    # No sampling required (e.g. all requests finished).
                    future = cast(Future[ModelRunnerOutput], exec_future)
                # Add this step's future to the queue.
                batch_queue.appendleft((future, scheduler_output))
                if (
                    model_executed
                    and len(batch_queue) < self.batch_queue_size
                    and not batch_queue[-1][0].done()
                ):
                    # Don't block on next worker response unless the queue is full
                    # or there are no more requests to schedule.
                    return None, True

        elif not batch_queue:
            # Queue is empty. We should not reach here since this method should
            # only be called when the scheduler contains requests or the queue
            # is non-empty.
            return None, False

        # Block until the next result is available.
        future, scheduler_output = batch_queue.pop()
        with self.log_error_detail(scheduler_output):
            model_output = future.result()

        engine_core_outputs = self.scheduler.update_from_output(
            scheduler_output, model_output
        )

        # NOTE(nick): We can either handle the deferred tasks here or save
        # in a field and do it immediately once step_with_batch_queue is
        # re-called. The latter slightly favors TTFT over TPOT/throughput.
        if deferred_scheduler_output:
            # We now have the tokens needed to compute the bitmask for the
            # deferred request. Get the bitmask and call sample tokens.
            grammar_output = self.scheduler.get_grammar_bitmask(
                deferred_scheduler_output
            )
            sample_future = self.model_executor.sample_tokens(
                grammar_output, non_block=True
            )
            future = cast(Future[ModelRunnerOutput], sample_future)
            batch_queue.appendleft((future, deferred_scheduler_output))

        return engine_core_outputs, model_executed

    def shutdown(self):
        self.structured_output_manager.clear_backend()
        if self.model_executor:
            self.model_executor.shutdown()
        if self.scheduler:
            self.scheduler.shutdown()

    def profile(self, is_start: bool = True):
        self.model_executor.profile(is_start)

    def reset_mm_cache(self):
        # NOTE: Since this is mainly for debugging, we don't attempt to
        # re-sync the internal caches (P0 sender, P1 receiver)
        if self.scheduler.has_unfinished_requests():
            logger.warning(
                "Resetting the multi-modal cache when requests are "
                "in progress may lead to desynced internal caches."
            )

        # The cache either exists in EngineCore or WorkerWrapperBase
        if self.mm_receiver_cache is not None:
            self.mm_receiver_cache.clear_cache()

        self.model_executor.reset_mm_cache()

    def reset_prefix_cache(self):
        self.scheduler.reset_prefix_cache()

    def sleep(self, level: int = 1):
        self.model_executor.sleep(level)

    def wake_up(self, tags: list[str] | None = None):
        self.model_executor.wake_up(tags)

    def is_sleeping(self) -> bool:
        return self.model_executor.is_sleeping

    def execute_dummy_batch(self):
        self.model_executor.execute_dummy_batch()

    def add_lora(self, lora_request: LoRARequest) -> bool:
        return self.model_executor.add_lora(lora_request)

    def remove_lora(self, lora_id: int) -> bool:
        return self.model_executor.remove_lora(lora_id)

    def list_loras(self) -> set[int]:
        return self.model_executor.list_loras()

    def pin_lora(self, lora_id: int) -> bool:
        return self.model_executor.pin_lora(lora_id)

    def save_sharded_state(
        self,
        path: str,
        pattern: str | None = None,
        max_size: int | None = None,
    ) -> None:
        self.model_executor.save_sharded_state(
            path=path, pattern=pattern, max_size=max_size
        )

    def collective_rpc(
        self,
        method: str | Callable[..., _R],
        timeout: float | None = None,
        args: tuple = (),
        kwargs: dict[str, Any] | None = None,
    ) -> list[_R]:
        return self.model_executor.collective_rpc(method, timeout, args, kwargs)

    def preprocess_add_request(self, request: EngineCoreRequest) -> tuple[Request, int]:
        """Preprocess the request.

        This function could be directly used in input processing thread to allow
        request initialization running in parallel with Model forward
        """
        # Note on thread safety: no race condition.
        # `mm_receiver_cache` is reset at the end of LLMEngine init,
        # and will only be accessed in the input processing thread afterwards.
        if self.mm_receiver_cache is not None and request.mm_features:
            request.mm_features = self.mm_receiver_cache.get_and_update_features(
                request.mm_features
            )

        req = Request.from_engine_core_request(request, self.request_block_hasher)
        if req.use_structured_output:
            # Note on thread safety: no race condition.
            # `grammar_init` is only invoked in input processing thread. For
            # `structured_output_manager`, each request is independent and
            # grammar compilation is async. Scheduler always checks grammar
            # compilation status before scheduling request.
            self.structured_output_manager.grammar_init(req)
        return req, request.current_wave


class EngineCoreProc(EngineCore):
    """ZMQ-wrapper for running EngineCore in background process."""

    ENGINE_CORE_DEAD = b"ENGINE_CORE_DEAD"

    def __init__(
        self,
        vllm_config: VllmConfig,
        local_client: bool,
        handshake_address: str,
        executor_class: type[Executor],
        log_stats: bool,
        client_handshake_address: str | None = None,
        engine_index: int = 0,
    ):
        self.input_queue = queue.Queue[tuple[EngineCoreRequestType, Any]]()
        self.output_queue = queue.Queue[tuple[int, EngineCoreOutputs] | bytes]()
        executor_fail_callback = lambda: self.input_queue.put_nowait(
            (EngineCoreRequestType.EXECUTOR_FAILED, b"")
        )

        self.engine_index = engine_index
        identity = self.engine_index.to_bytes(length=2, byteorder="little")
        self.engines_running = False

        with self._perform_handshakes(
            handshake_address,
            identity,
            local_client,
            vllm_config,
            client_handshake_address,
        ) as addresses:
            self.client_count = len(addresses.outputs)

            # Set up data parallel environment.
            self.has_coordinator = addresses.coordinator_output is not None
            self.frontend_stats_publish_address = (
                addresses.frontend_stats_publish_address
            )
            logger.debug(
                "Has DP Coordinator: %s, stats publish address: %s",
                self.has_coordinator,
                self.frontend_stats_publish_address,
            )
            # Only publish request queue stats to coordinator for "internal"
            # and "hybrid" LB modes .
            self.publish_dp_lb_stats = (
                self.has_coordinator
                and not vllm_config.parallel_config.data_parallel_external_lb
            )

            self._init_data_parallel(vllm_config)

            super().__init__(
                vllm_config, executor_class, log_stats, executor_fail_callback
            )

            # Background Threads and Queues for IO. These enable us to
            # overlap ZMQ socket IO with GPU since they release the GIL,
            # and to overlap some serialization/deserialization with the
            # model forward pass.
            # Threads handle Socket <-> Queues and core_busy_loop uses Queue.
            ready_event = threading.Event()
            input_thread = threading.Thread(
                target=self.process_input_sockets,
                args=(
                    addresses.inputs,
                    addresses.coordinator_input,
                    identity,
                    ready_event,
                ),
                daemon=True,
            )
            input_thread.start()

            self.output_thread = threading.Thread(
                target=self.process_output_sockets,
                args=(
                    addresses.outputs,
                    addresses.coordinator_output,
                    self.engine_index,
                ),
                daemon=True,
            )
            self.output_thread.start()

            # Don't complete handshake until DP coordinator ready message is
            # received.
            while not ready_event.wait(timeout=10):
                if not input_thread.is_alive():
                    raise RuntimeError("Input socket thread died during startup")
                assert addresses.coordinator_input is not None
                logger.info("Waiting for READY message from DP Coordinator...")

        # Mark the startup heap as static so that it's ignored by GC.
        # Reduces pause times of oldest generation collections.
        gc.collect()
        gc.freeze()

        # If enable, attach GC debugger after static variable freeze.
        maybe_attach_gc_debug_callback()

        # Enable environment variable cache (e.g. assume no more
        # environment variable overrides after this point)
        enable_envs_cache()

    @contextmanager
    def _perform_handshakes(
        self,
        handshake_address: str,
        identity: bytes,
        local_client: bool,
        vllm_config: VllmConfig,
        client_handshake_address: str | None,
    ) -> Generator[EngineZmqAddresses, None, None]:
        """
        Perform startup handshakes.

        For DP=1 or offline mode, this is with the colocated front-end process.

        For DP>1 with internal load-balancing this is with the shared front-end
        process which may reside on a different node.

        For DP>1 with external or hybrid load-balancing, two handshakes are
        performed:
            - With the rank 0 front-end process which retrieves the
              DP Coordinator ZMQ addresses and DP process group address.
            - With the colocated front-end process which retrieves the
              client input/output socket addresses.
        with the exception of the rank 0 and colocated engines themselves which
        don't require the second handshake.

        Here, "front-end" process can mean the process containing the engine
        core client (which is the API server process in the case the API
        server is not scaled out), OR the launcher process running the
        run_multi_api_server() function in serve.py.
        """
        input_ctx = zmq.Context()
        is_local = local_client and client_handshake_address is None
        headless = not local_client
        handshake = self._perform_handshake(
            input_ctx,
            handshake_address,
            identity,
            is_local,
            headless,
            vllm_config,
            vllm_config.parallel_config,
        )
        if client_handshake_address is None:
            with handshake as addresses:
                yield addresses
        else:
            assert local_client
            local_handshake = self._perform_handshake(
                input_ctx, client_handshake_address, identity, True, False, vllm_config
            )
            with handshake as addresses, local_handshake as client_addresses:
                addresses.inputs = client_addresses.inputs
                addresses.outputs = client_addresses.outputs
                yield addresses

        # Update config which may have changed from the handshake
        vllm_config.__post_init__()

    @contextmanager
    def _perform_handshake(
        self,
        ctx: zmq.Context,
        handshake_address: str,
        identity: bytes,
        local_client: bool,
        headless: bool,
        vllm_config: VllmConfig,
        parallel_config_to_update: ParallelConfig | None = None,
    ) -> Generator[EngineZmqAddresses, None, None]:
        with make_zmq_socket(
            ctx,
            handshake_address,
            zmq.DEALER,
            identity=identity,
            linger=5000,
            bind=False,
        ) as handshake_socket:
            # Register engine with front-end.
            addresses = self.startup_handshake(
                handshake_socket, local_client, headless, parallel_config_to_update
            )
            yield addresses

            # Send ready message.
            num_gpu_blocks = vllm_config.cache_config.num_gpu_blocks
            # We pass back the coordinator stats update address here for the
            # external LB case for our colocated front-end to use (coordinator
            # only runs with rank 0).
            dp_stats_address = self.frontend_stats_publish_address

            # Include config hash for DP configuration validation
            ready_msg = {
                "status": "READY",
                "local": local_client,
                "headless": headless,
                "num_gpu_blocks": num_gpu_blocks,
                "dp_stats_address": dp_stats_address,
            }
            if vllm_config.parallel_config.data_parallel_size > 1:
                ready_msg["parallel_config_hash"] = (
                    vllm_config.parallel_config.compute_hash()
                )

            handshake_socket.send(msgspec.msgpack.encode(ready_msg))

    @staticmethod
    def startup_handshake(
        handshake_socket: zmq.Socket,
        local_client: bool,
        headless: bool,
        parallel_config: ParallelConfig | None = None,
    ) -> EngineZmqAddresses:
        # Send registration message.
        handshake_socket.send(
            msgspec.msgpack.encode(
                {
                    "status": "HELLO",
                    "local": local_client,
                    "headless": headless,
                }
            )
        )

        # Receive initialization message.
        logger.info("Waiting for init message from front-end.")
        if not handshake_socket.poll(timeout=HANDSHAKE_TIMEOUT_MINS * 60_000):
            raise RuntimeError(
                "Did not receive response from front-end "
                f"process within {HANDSHAKE_TIMEOUT_MINS} "
                f"minutes"
            )
        init_bytes = handshake_socket.recv()
        init_message: EngineHandshakeMetadata = msgspec.msgpack.decode(
            init_bytes, type=EngineHandshakeMetadata
        )
        logger.debug("Received init message: %s", init_message)

        if parallel_config is not None:
            for key, value in init_message.parallel_config.items():
                setattr(parallel_config, key, value)

        return init_message.addresses

    @staticmethod
    def run_engine_core(*args, dp_rank: int = 0, local_dp_rank: int = 0, **kwargs):
        """Launch EngineCore busy loop in background process."""

        # Signal handler used for graceful termination.
        # SystemExit exception is only raised once to allow this and worker
        # processes to terminate without error
        shutdown_requested = False

        # Ensure we can serialize transformer config after spawning
        maybe_register_config_serialize_by_value()

        def signal_handler(signum, frame):
            nonlocal shutdown_requested
            if not shutdown_requested:
                shutdown_requested = True
                raise SystemExit()

        # Either SIGTERM or SIGINT will terminate the engine_core
        signal.signal(signal.SIGTERM, signal_handler)
        signal.signal(signal.SIGINT, signal_handler)

        engine_core: EngineCoreProc | None = None
        try:
            parallel_config: ParallelConfig = kwargs["vllm_config"].parallel_config
            if parallel_config.data_parallel_size > 1 or dp_rank > 0:
                set_process_title("EngineCore", f"DP{dp_rank}")
                decorate_logs()
                # Set data parallel rank for this engine process.
                parallel_config.data_parallel_rank = dp_rank
                parallel_config.data_parallel_rank_local = local_dp_rank
                engine_core = DPEngineCoreProc(*args, **kwargs)
            else:
                set_process_title("EngineCore")
                decorate_logs()
                engine_core = EngineCoreProc(*args, **kwargs)

            engine_core.run_busy_loop()

        except SystemExit:
            logger.debug("EngineCore exiting.")
            raise
        except Exception as e:
            if engine_core is None:
                logger.exception("EngineCore failed to start.")
            else:
                logger.exception("EngineCore encountered a fatal error.")
                engine_core._send_engine_dead()
            raise e
        finally:
            if engine_core is not None:
                engine_core.shutdown()

    def _init_data_parallel(self, vllm_config: VllmConfig):
        pass

    def run_busy_loop(self):
        """Core busy loop of the EngineCore."""

        # Loop until process is sent a SIGINT or SIGTERM
        while True:
            # 1) Poll the input queue until there is work to do.
            self._process_input_queue()
            # 2) Step the engine core and return the outputs.
            self._process_engine_step()

    def _process_input_queue(self):
        """Exits when an engine step needs to be performed."""

        waited = False
        while (
            not self.engines_running
            and not self.scheduler.has_requests()
            and not self.batch_queue
        ):
            if logger.isEnabledFor(DEBUG) and self.input_queue.empty():
                logger.debug("EngineCore waiting for work.")
                waited = True
            req = self.input_queue.get()
            self._handle_client_request(*req)

        if waited:
            logger.debug("EngineCore loop active.")

        # Handle any more client requests.
        while not self.input_queue.empty():
            req = self.input_queue.get_nowait()
            self._handle_client_request(*req)

    def _process_engine_step(self) -> bool:
        """Called only when there are unfinished local requests."""

        # Step the engine core.
        outputs, model_executed = self.step_fn()
        # Put EngineCoreOutputs into the output queue.
        for output in outputs.items() if outputs else ():
            self.output_queue.put_nowait(output)
        # Post-step hook.
        self.post_step(model_executed)

        return model_executed

    def _handle_client_request(
        self, request_type: EngineCoreRequestType, request: Any
    ) -> None:
        """Dispatch request from client."""

        if request_type == EngineCoreRequestType.ADD:
            req, request_wave = request
            self.add_request(req, request_wave)
        elif request_type == EngineCoreRequestType.ABORT:
            self.abort_requests(request)
        elif request_type == EngineCoreRequestType.UTILITY:
            client_idx, call_id, method_name, args = request
            output = UtilityOutput(call_id)
            try:
                method = getattr(self, method_name)
                result = method(*self._convert_msgspec_args(method, args))
                output.result = UtilityResult(result)
            except BaseException as e:
                logger.exception("Invocation of %s method failed", method_name)
                output.failure_message = (
                    f"Call to {method_name} method failed: {str(e)}"
                )
            self.output_queue.put_nowait(
                (client_idx, EngineCoreOutputs(utility_output=output))
            )
        elif request_type == EngineCoreRequestType.EXECUTOR_FAILED:
            raise RuntimeError("Executor failed.")
        else:
            logger.error(
                "Unrecognized input request type encountered: %s", request_type
            )

    @staticmethod
    def _convert_msgspec_args(method, args):
        """If a provided arg type doesn't match corresponding target method
        arg type, try converting to msgspec object."""
        if not args:
            return args
        arg_types = signature(method).parameters.values()
        assert len(args) <= len(arg_types)
        return tuple(
            msgspec.convert(v, type=p.annotation)
            if isclass(p.annotation)
            and issubclass(p.annotation, msgspec.Struct)
            and not isinstance(v, p.annotation)
            else v
            for v, p in zip(args, arg_types)
        )

    def _send_engine_dead(self):
        """Send EngineDead status to the EngineCoreClient."""

        # Put ENGINE_CORE_DEAD in the queue.
        self.output_queue.put_nowait(EngineCoreProc.ENGINE_CORE_DEAD)

        # Wait until msg sent by the daemon before shutdown.
        self.output_thread.join(timeout=5.0)
        if self.output_thread.is_alive():
            logger.fatal(
                "vLLM shutdown signal from EngineCore failed "
                "to send. Please report this issue."
            )

    def process_input_sockets(
        self,
        input_addresses: list[str],
        coord_input_address: str | None,
        identity: bytes,
        ready_event: threading.Event,
    ):
        """Input socket IO thread."""

        # Msgpack serialization decoding.
        add_request_decoder = MsgpackDecoder(EngineCoreRequest)
        generic_decoder = MsgpackDecoder()

        with ExitStack() as stack, zmq.Context() as ctx:
            input_sockets = [
                stack.enter_context(
                    make_zmq_socket(
                        ctx, input_address, zmq.DEALER, identity=identity, bind=False
                    )
                )
                for input_address in input_addresses
            ]
            if coord_input_address is None:
                coord_socket = None
            else:
                coord_socket = stack.enter_context(
                    make_zmq_socket(
                        ctx,
                        coord_input_address,
                        zmq.XSUB,
                        identity=identity,
                        bind=False,
                    )
                )
                # Send subscription message to coordinator.
                coord_socket.send(b"\x01")

            # Register sockets with poller.
            poller = zmq.Poller()
            for input_socket in input_sockets:
                # Send initial message to each input socket - this is required
                # before the front-end ROUTER socket can send input messages
                # back to us.
                input_socket.send(b"")
                poller.register(input_socket, zmq.POLLIN)

            if coord_socket is not None:
                # Wait for ready message from coordinator.
                assert coord_socket.recv() == b"READY"
                poller.register(coord_socket, zmq.POLLIN)

            ready_event.set()
            del ready_event
            while True:
                for input_socket, _ in poller.poll():
                    # (RequestType, RequestData)
                    type_frame, *data_frames = input_socket.recv_multipart(copy=False)
                    request_type = EngineCoreRequestType(bytes(type_frame.buffer))

                    # Deserialize the request data.
                    if request_type == EngineCoreRequestType.ADD:
                        request = add_request_decoder.decode(data_frames)
                        request = self.preprocess_add_request(request)
                    else:
                        request = generic_decoder.decode(data_frames)

                    # Push to input queue for core busy loop.
                    self.input_queue.put_nowait((request_type, request))

    def process_output_sockets(
        self,
        output_paths: list[str],
        coord_output_path: str | None,
        engine_index: int,
    ):
        """Output socket IO thread."""

        # Msgpack serialization encoding.
        encoder = MsgpackEncoder()
        # Send buffers to reuse.
        reuse_buffers: list[bytearray] = []
        # Keep references to outputs and buffers until zmq is finished
        # with them (outputs may contain tensors/np arrays whose
        # backing buffers were extracted for zero-copy send).
        pending = deque[tuple[zmq.MessageTracker, Any, bytearray]]()

        # We must set linger to ensure the ENGINE_CORE_DEAD
        # message is sent prior to closing the socket.
        with ExitStack() as stack, zmq.Context() as ctx:
            sockets = [
                stack.enter_context(
                    make_zmq_socket(ctx, output_path, zmq.PUSH, linger=4000)
                )
                for output_path in output_paths
            ]
            coord_socket = (
                stack.enter_context(
                    make_zmq_socket(
                        ctx, coord_output_path, zmq.PUSH, bind=False, linger=4000
                    )
                )
                if coord_output_path is not None
                else None
            )
            max_reuse_bufs = len(sockets) + 1

            while True:
                output = self.output_queue.get()
                if output == EngineCoreProc.ENGINE_CORE_DEAD:
                    for socket in sockets:
                        socket.send(output)
                    break
                assert not isinstance(output, bytes)
                client_index, outputs = output
                outputs.engine_index = engine_index

                if client_index == -1:
                    # Don't reuse buffer for coordinator message
                    # which will be very small.
                    assert coord_socket is not None
                    coord_socket.send_multipart(encoder.encode(outputs))
                    continue

                # Reclaim buffers that zmq is finished with.
                while pending and pending[-1][0].done:
                    reuse_buffers.append(pending.pop()[2])

                buffer = reuse_buffers.pop() if reuse_buffers else bytearray()
                buffers = encoder.encode_into(outputs, buffer)
                tracker = sockets[client_index].send_multipart(
                    buffers, copy=False, track=True
                )
                if not tracker.done:
                    ref = outputs if len(buffers) > 1 else None
                    pending.appendleft((tracker, ref, buffer))
                elif len(reuse_buffers) < max_reuse_bufs:
                    # Limit the number of buffers to reuse.
                    reuse_buffers.append(buffer)


class DPEngineCoreProc(EngineCoreProc):
    """ZMQ-wrapper for running EngineCore in background process
    in a data parallel context."""

    def __init__(
        self,
        vllm_config: VllmConfig,
        local_client: bool,
        handshake_address: str,
        executor_class: type[Executor],
        log_stats: bool,
        client_handshake_address: str | None = None,
    ):
        # Counts forward-passes of the model so that we can synchronize
        # finished with DP peers every N steps.
        self.step_counter = 0
        self.current_wave = 0
        self.last_counts = (0, 0)

        # Initialize the engine.
        dp_rank = vllm_config.parallel_config.data_parallel_rank
        super().__init__(
            vllm_config,
            local_client,
            handshake_address,
            executor_class,
            log_stats,
            client_handshake_address,
            dp_rank,
        )

    def _init_data_parallel(self, vllm_config: VllmConfig):
        # Configure GPUs and stateless process group for data parallel.
        dp_rank = vllm_config.parallel_config.data_parallel_rank
        dp_size = vllm_config.parallel_config.data_parallel_size
        local_dp_rank = vllm_config.parallel_config.data_parallel_rank_local

        assert dp_size > 1
        assert 0 <= local_dp_rank <= dp_rank < dp_size

        if vllm_config.kv_transfer_config is not None:
            # modify the engine_id and append the local_dp_rank to it to ensure
            # that the kv_transfer_config is unique for each DP rank.
            vllm_config.kv_transfer_config.engine_id = (
                f"{vllm_config.kv_transfer_config.engine_id}_dp{local_dp_rank}"
            )
            logger.debug(
                "Setting kv_transfer_config.engine_id to %s",
                vllm_config.kv_transfer_config.engine_id,
            )

        self.dp_rank = dp_rank
        self.dp_group = vllm_config.parallel_config.stateless_init_dp_group()

    def shutdown(self):
        super().shutdown()
        if dp_group := getattr(self, "dp_group", None):
            stateless_destroy_torch_distributed_process_group(dp_group)

    def add_request(self, request: Request, request_wave: int = 0):
        if self.has_coordinator and request_wave != self.current_wave:
            if request_wave > self.current_wave:
                self.current_wave = request_wave
            elif not self.engines_running:
                # Request received for an already-completed wave, notify
                # front-end that we need to start the next one.
                self.output_queue.put_nowait(
                    (-1, EngineCoreOutputs(start_wave=self.current_wave))
                )

        super().add_request(request, request_wave)

    def _handle_client_request(
        self, request_type: EngineCoreRequestType, request: Any
    ) -> None:
        if request_type == EngineCoreRequestType.START_DP_WAVE:
            new_wave, exclude_eng_index = request
            if exclude_eng_index != self.engine_index and (
                new_wave >= self.current_wave
            ):
                self.current_wave = new_wave
                if not self.engines_running:
                    logger.debug("EngineCore starting idle loop for wave %d.", new_wave)
                    self.engines_running = True
        else:
            super()._handle_client_request(request_type, request)

    def _maybe_publish_request_counts(self):
        if not self.publish_dp_lb_stats:
            return

        # Publish our request counts (if they've changed).
        counts = self.scheduler.get_request_counts()
        if counts != self.last_counts:
            self.last_counts = counts
            stats = SchedulerStats(
                *counts, step_counter=self.step_counter, current_wave=self.current_wave
            )
            self.output_queue.put_nowait((-1, EngineCoreOutputs(scheduler_stats=stats)))

    def run_busy_loop(self):
        """Core busy loop of the EngineCore for data parallel case."""

        # Loop until process is sent a SIGINT or SIGTERM
        while True:
            # 1) Poll the input queue until there is work to do.
            self._process_input_queue()

            # 2) Step the engine core.
            executed = self._process_engine_step()
            self._maybe_publish_request_counts()

            local_unfinished_reqs = self.scheduler.has_unfinished_requests()
            if not executed:
                if not local_unfinished_reqs and not self.engines_running:
                    # All engines are idle.
                    continue

                # We are in a running state and so must execute a dummy pass
                # if the model didn't execute any ready requests.
                self.execute_dummy_batch()

            # 3) All-reduce operation to determine global unfinished reqs.
            self.engines_running = self._has_global_unfinished_reqs(
                local_unfinished_reqs
            )

            if not self.engines_running:
                if self.dp_rank == 0 or not self.has_coordinator:
                    # Notify client that we are pausing the loop.
                    logger.debug(
                        "Wave %d finished, pausing engine loop.", self.current_wave
                    )
                    # In the coordinator case, dp rank 0 sends updates to the
                    # coordinator. Otherwise (offline spmd case), each rank
                    # sends the update to its colocated front-end process.
                    client_index = -1 if self.has_coordinator else 0
                    self.output_queue.put_nowait(
                        (
                            client_index,
                            EngineCoreOutputs(wave_complete=self.current_wave),
                        )
                    )
                # Increment wave count and reset step counter.
                self.current_wave += 1
                self.step_counter = 0

    def _has_global_unfinished_reqs(self, local_unfinished: bool) -> bool:
        # Optimization - only perform finish-sync all-reduce every 32 steps.
        self.step_counter += 1
        if self.step_counter % 32 != 0:
            return True

        return ParallelConfig.has_unfinished_dp(self.dp_group, local_unfinished)

    def reinitialize_distributed(
        self, reconfig_request: ReconfigureDistributedRequest
    ) -> None:
        stateless_destroy_torch_distributed_process_group(self.dp_group)
        self.shutdown()

        parallel_config = self.vllm_config.parallel_config
        old_dp_size = parallel_config.data_parallel_size
        parallel_config.data_parallel_size = reconfig_request.new_data_parallel_size
        if reconfig_request.new_data_parallel_rank != -1:
            parallel_config.data_parallel_rank = reconfig_request.new_data_parallel_rank
        # local rank specifies device visibility, it should not be changed
        assert (
            reconfig_request.new_data_parallel_rank_local
            == ReconfigureRankType.KEEP_CURRENT_RANK
        )
        parallel_config.data_parallel_master_ip = (
            reconfig_request.new_data_parallel_master_ip
        )
        parallel_config.data_parallel_master_port = (
            reconfig_request.new_data_parallel_master_port
        )
        if reconfig_request.new_data_parallel_rank != -2:
            self.dp_rank = parallel_config.data_parallel_rank
            self.dp_group = parallel_config.stateless_init_dp_group()
        reconfig_request.new_data_parallel_master_port = (
            parallel_config.data_parallel_master_port
        )

        self.model_executor.reinitialize_distributed(reconfig_request)
        if reconfig_request.new_data_parallel_size > old_dp_size:
            assert self.available_gpu_memory_for_kv_cache > 0
            # pass available_gpu_memory_for_kv_cache from existing
            # engine-cores to new engine-cores so they can directly
            # use it in _initialize_kv_caches() rather than profiling.
            ParallelConfig.sync_kv_cache_memory_size(
                self.dp_group, self.available_gpu_memory_for_kv_cache
            )
            # NOTE(yongji): newly joined workers require dummy_run even
            # CUDA graph is not used
            self.model_executor.collective_rpc("compile_or_warm_up_model")
        if (
            reconfig_request.new_data_parallel_rank
            == ReconfigureRankType.SHUTDOWN_CURRENT_RANK
        ):
            self.shutdown()
            logger.info("DPEngineCoreProc %s shutdown", self.dp_rank)
        else:
            logger.info(
                "Distributed environment reinitialized for DP rank %s", self.dp_rank
            )


class DPEngineCoreActor(DPEngineCoreProc):
    """
    Ray actor for running EngineCore in a data parallel context
    """

    def __init__(
        self,
        vllm_config: VllmConfig,
        local_client: bool,
        addresses: EngineZmqAddresses,
        executor_class: type[Executor],
        log_stats: bool,
        dp_rank: int = 0,
        local_dp_rank: int = 0,
    ):
        self.addresses = addresses
        vllm_config.parallel_config.data_parallel_rank = dp_rank
        vllm_config.parallel_config.data_parallel_rank_local = local_dp_rank

        # Set CUDA_VISIBLE_DEVICES as early as possible in actor life cycle
        # NOTE: in MP we set CUDA_VISIBLE_DEVICES at process creation time,
        # and this cannot be done in the same way for Ray because:
        # 1) Ray manages life cycle of all ray workers (including
        # DPEngineCoreActor)
        # 2) Ray sets CUDA_VISIBLE_DEVICES based on num_gpus configuration
        # To bypass 2, we need to also set
        # RAY_EXPERIMENTAL_NOSET_CUDA_VISIBLE_DEVICES, but vLLM workers created
        # thereafter would have CUDA_VISIBLE_DEVICES set, which is sticky:
        # https://github.com/ray-project/ray/blob/e752fc319ddedd9779a0989b6d3613909bad75c9/python/ray/_private/worker.py#L456 # noqa: E501
        # This is problematic because when the vLLM worker (a Ray actor)
        # executes a task, it indexes into the sticky CUDA_VISIBLE_DEVICES
        # rather than directly using the GPU ID, potentially resulting in
        # index out of bounds error. See:
        # https://github.com/ray-project/ray/pull/40461/files#diff-31e8159767361e4bc259b6d9883d9c0d5e5db780fcea4a52ead4ee3ee4a59a78R1860 # noqa: E501
        # and get_accelerator_ids_for_accelerator_resource() in worker.py
        # of ray.
        self._set_visible_devices(vllm_config, local_dp_rank)

        super().__init__(vllm_config, local_client, "", executor_class, log_stats)

    def _set_visible_devices(self, vllm_config: VllmConfig, local_dp_rank: int):
        from vllm.platforms import current_platform

        if current_platform.is_xpu():
            pass
        else:
            device_control_env_var = current_platform.device_control_env_var
            self._set_cuda_visible_devices(
                vllm_config, local_dp_rank, device_control_env_var
            )

    def _set_cuda_visible_devices(
        self, vllm_config: VllmConfig, local_dp_rank: int, device_control_env_var: str
    ):
        world_size = vllm_config.parallel_config.world_size
        # Set CUDA_VISIBLE_DEVICES or equivalent.
        try:
            value = get_device_indices(
                device_control_env_var, local_dp_rank, world_size
            )
            os.environ[device_control_env_var] = value
        except IndexError as e:
            raise Exception(
                f"Error setting {device_control_env_var}: "
                f"local range: [{local_dp_rank * world_size}, "
                f"{(local_dp_rank + 1) * world_size}) "
                f'base value: "{os.getenv(device_control_env_var)}"'
            ) from e

    @contextmanager
    def _perform_handshakes(
        self,
        handshake_address: str,
        identity: bytes,
        local_client: bool,
        vllm_config: VllmConfig,
        client_handshake_address: str | None,
    ):
        """
        For Ray, we don't need to actually perform handshake.
        All addresses information is known before the actor creation.
        Therefore, we simply yield these addresses.
        """
        yield self.addresses

    def wait_for_init(self):
        """
        Wait until the engine core is initialized.

        This is just an empty method. When ray.get() on this method
        (or any other method of the actor) returns, it is guaranteed
        that actor creation (i.e., __init__) is complete.
        """
        pass

    def run(self):
        """
        Run the engine core busy loop.
        """
        try:
            self.run_busy_loop()
        except SystemExit:
            logger.debug("EngineCore exiting.")
            raise
        except Exception:
            logger.exception("EngineCore encountered a fatal error.")
            raise
        finally:
            self.shutdown()<|MERGE_RESOLUTION|>--- conflicted
+++ resolved
@@ -326,10 +326,7 @@
             if model_output is None:
                 model_output = self.model_executor.sample_tokens(grammar_output)  # type: ignore[assignment]
 
-<<<<<<< HEAD
         assert model_output is not None
-=======
->>>>>>> 647214f3
         engine_core_outputs = self.scheduler.update_from_output(
             scheduler_output, model_output
         )
@@ -371,16 +368,9 @@
         deferred_scheduler_output = None
         if self.scheduler.has_requests():
             scheduler_output = self.scheduler.schedule()
-<<<<<<< HEAD
             exec_future = self.model_executor.execute_model(
                 scheduler_output, non_block=True
             )
-            assert isinstance(exec_future, Future)
-=======
-            future = self.model_executor.execute_model(scheduler_output, non_block=True)
-            batch_queue.appendleft((future, scheduler_output))
-
->>>>>>> 647214f3
             model_executed = scheduler_output.total_num_scheduled_tokens > 0
 
             if scheduler_output.pending_structured_output_tokens:
