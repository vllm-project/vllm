--- conflicted
+++ resolved
@@ -125,14 +125,8 @@
             log_stats=self.log_stats,
         )
 
-<<<<<<< HEAD
-        # Setup MM Input Mapper.
-        self.mm_input_cache_server = MirroredProcessingCache(
+        self.mm_input_cache_server = MultiModalInputCacheServer(
             vllm_config.model_config, MULTIMODAL_REGISTRY)
-=======
-        self.mm_input_cache_server = MultiModalInputCacheServer(
-            vllm_config.model_config)
->>>>>>> 7e3a8dc9
 
         # Setup batch queue for pipeline parallelism.
         # Batch queue for scheduled batches. This enables us to asynchronously
