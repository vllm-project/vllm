# SPDX-License-Identifier: Apache-2.0
import os
import queue
import signal
import sys
import threading
import time
from concurrent.futures import Future
from inspect import isclass, signature
from logging import DEBUG
from typing import Any, Callable, Optional, TypeVar, Union

import msgspec
import psutil
import zmq
import zmq.asyncio

from vllm.config import ParallelConfig, VllmConfig
from vllm.distributed import stateless_destroy_torch_distributed_process_group
from vllm.executor.multiproc_worker_utils import _add_prefix
from vllm.logger import init_logger
from vllm.lora.request import LoRARequest
from vllm.transformers_utils.config import (
    maybe_register_config_serialize_by_value)
from vllm.utils import (get_exception_traceback, make_zmq_socket,
                        resolve_obj_by_qualname, zmq_socket_ctx)
from vllm.v1.core.kv_cache_utils import (get_kv_cache_config,
                                         unify_kv_cache_configs)
from vllm.v1.core.sched.interface import SchedulerInterface
from vllm.v1.core.sched.output import SchedulerOutput
from vllm.v1.core.sched.scheduler import Scheduler as V1Scheduler
from vllm.v1.engine import (EngineCoreOutputs, EngineCoreRequest,
                            EngineCoreRequestType, UtilityOutput)
from vllm.v1.engine.mm_input_cache import MirroredProcessingCache
from vllm.v1.executor.abstract import Executor
from vllm.v1.kv_cache_interface import KVCacheConfig
from vllm.v1.outputs import ModelRunnerOutput
from vllm.v1.request import Request, RequestStatus
from vllm.v1.serial_utils import MsgpackDecoder, MsgpackEncoder
from vllm.v1.structured_output import StructuredOutputManager
from vllm.version import __version__ as VLLM_VERSION

logger = init_logger(__name__)

POLLING_TIMEOUT_S = 2.5
HANDSHAKE_TIMEOUT_MINS = 5

_R = TypeVar('_R')  # Return type for collective_rpc


class EngineCore:
    """Inner loop of vLLM's Engine."""

    def __init__(
        self,
        vllm_config: VllmConfig,
        executor_class: type[Executor],
        log_stats: bool,
    ):
        assert vllm_config.model_config.runner_type != "pooling"

        logger.info("Initializing a V1 LLM engine (v%s) with config: %s",
                    VLLM_VERSION, vllm_config)

        self.log_stats = log_stats

        # Setup Model.
        self.model_executor = executor_class(vllm_config)

        # Setup KV Caches and update CacheConfig after profiling.
        num_gpu_blocks, num_cpu_blocks, kv_cache_config = \
            self._initialize_kv_caches(vllm_config)

        vllm_config.cache_config.num_gpu_blocks = num_gpu_blocks
        vllm_config.cache_config.num_cpu_blocks = num_cpu_blocks

        self.structured_output_manager = StructuredOutputManager(vllm_config)

        # Setup scheduler.
        if isinstance(vllm_config.scheduler_config.scheduler_cls, str):
            Scheduler = resolve_obj_by_qualname(
                vllm_config.scheduler_config.scheduler_cls)
        else:
            Scheduler = vllm_config.scheduler_config.scheduler_cls

        # This warning can be removed once the V1 Scheduler interface is
        # finalized and we can maintain support for scheduler classes that
        # implement it
        if Scheduler is not V1Scheduler:
            logger.warning(
                "Using configured V1 scheduler class %s. "
                "This scheduler interface is not public and "
                "compatibility may not be maintained.",
                vllm_config.scheduler_config.scheduler_cls)

        self.scheduler: SchedulerInterface = Scheduler(
            scheduler_config=vllm_config.scheduler_config,
            model_config=vllm_config.model_config,
            cache_config=vllm_config.cache_config,
            lora_config=vllm_config.lora_config,
            kv_cache_config=kv_cache_config,
            speculative_config=vllm_config.speculative_config,
            structured_output_manager=self.structured_output_manager,
            include_finished_set=vllm_config.parallel_config.data_parallel_size
            > 1,
            log_stats=self.log_stats,
        )

        # Setup MM Input Mapper.
        self.mm_input_cache_server = MirroredProcessingCache(
            vllm_config.model_config)

        # Setup batch queue for pipeline parallelism.
        # Batch queue for scheduled batches. This enables us to asynchronously
        # schedule and execute batches, and is required by pipeline parallelism
        # to eliminate pipeline bubbles.
        self.batch_queue_size = self.model_executor.max_concurrent_batches
        self.batch_queue: Optional[queue.Queue[tuple[Future[ModelRunnerOutput],
                                                     SchedulerOutput]]] = None
        if self.batch_queue_size > 1:
            logger.info("Batch queue is enabled with size %d",
                        self.batch_queue_size)
            self.batch_queue = queue.Queue(self.batch_queue_size)

    def _initialize_kv_caches(
            self, vllm_config: VllmConfig) -> tuple[int, int, KVCacheConfig]:
        start = time.time()

        # Get all kv cache needed by the model
        kv_cache_specs = self.model_executor.get_kv_cache_specs()

        # Profiles the peak memory usage of the model to determine how much
        # memory can be allocated for kv cache.
        available_gpu_memory = self.model_executor.determine_available_memory()

        assert len(kv_cache_specs) == len(available_gpu_memory)
        # Get the kv cache tensor size
        kv_cache_configs = [
            get_kv_cache_config(vllm_config, kv_cache_spec_one_worker,
                                available_gpu_memory_one_worker)
            for kv_cache_spec_one_worker, available_gpu_memory_one_worker in
            zip(kv_cache_specs, available_gpu_memory)
        ]

        # Since we use a shared centralized controller, we need the
        # `kv_cache_config` to be consistent across all workers to make sure
        # all the memory operators can be applied to all workers.
        unify_kv_cache_configs(kv_cache_configs)

        # All workers have the same kv_cache_config except layer names, so use
        # an arbitrary one to initialize the scheduler.
        assert all([
            cfg.num_blocks == kv_cache_configs[0].num_blocks
            for cfg in kv_cache_configs
        ])
        num_gpu_blocks = kv_cache_configs[0].num_blocks
        num_cpu_blocks = 0
        scheduler_kv_cache_config = kv_cache_configs[0]

        # Initialize kv cache and warmup the execution
        self.model_executor.initialize_from_config(kv_cache_configs)

        elapsed = time.time() - start
        logger.info(("init engine (profile, create kv cache, "
                     "warmup model) took %.2f seconds"), elapsed)
        return num_gpu_blocks, num_cpu_blocks, scheduler_kv_cache_config

    def add_request(self, request: EngineCoreRequest):
        """Add request to the scheduler."""

        if request.mm_hashes is not None:
            # Here, if hash exists for a multimodal input, then it will be
            # fetched from the cache, else it will be added to the cache.
            # Note that the cache here is mirrored with the client cache, so
            # anything that has a hash must have a HIT cache entry here
            # as well.
            assert request.mm_inputs is not None
            request.mm_inputs = self.mm_input_cache_server.get_and_update_p1(
                request.mm_inputs, request.mm_hashes)

        req = Request.from_engine_core_request(request)
        if req.use_structured_output:
            # Start grammar compilation asynchronously
            self.structured_output_manager.grammar_init(req)

        self.scheduler.add_request(req)

    def abort_requests(self, request_ids: list[str]):
        """Abort requests from the scheduler."""

        # TODO: The scheduler doesn't really need to know the
        # specific finish reason, TBD whether we propagate that
        # (i.e. client-aborted vs stop criteria met).
        self.scheduler.finish_requests(request_ids,
                                       RequestStatus.FINISHED_ABORTED)

    def step(self) -> EngineCoreOutputs:
        """Schedule, execute, and make output."""

        # Check for any requests remaining in the scheduler - unfinished,
        # or finished and not yet removed from the batch.
        if not self.scheduler.has_requests():
            return EngineCoreOutputs(
                outputs=[],
                scheduler_stats=self.scheduler.make_stats(),
            )
        scheduler_output = self.scheduler.schedule()
        output = self.model_executor.execute_model(scheduler_output)
        engine_core_outputs = self.scheduler.update_from_output(
            scheduler_output, output)  # type: ignore

        return engine_core_outputs

    def step_with_batch_queue(self) -> Optional[EngineCoreOutputs]:
        """Schedule and execute batches with the batch queue.
        Note that if nothing to output in this step, None is returned.

        The execution flow is as follows:
        1. Try to schedule a new batch if there are unscheduled requests
        and the job queue is not full. If a new batch is scheduled, directly
        return an empty engine core output. In other words, we won't check
        and return model outputs before the batch queue is full.
        2. If there is no new scheduled batch, meaning that the batch queue
        is full or no other requests can be scheduled, we block until the first
        batch in the job queue is finished.
        3. Update the scheduler from the output.
        """
        assert self.batch_queue is not None

        engine_core_outputs = None
        scheduler_output = None
        # If there are unscheduled requests and the job queue
        # is not full, schedule a new batch. Note that this is not blocking.
        if (self.scheduler.get_num_unscheduled_requests() > 0
                and not self.batch_queue.full()):
            scheduler_output = self.scheduler.schedule()
            if scheduler_output.total_num_scheduled_tokens > 0:
                future = self.model_executor.execute_model(scheduler_output)
                self.batch_queue.put_nowait(
                    (future, scheduler_output))  # type: ignore

        scheduled_batch = (scheduler_output is not None
                           and scheduler_output.total_num_scheduled_tokens > 0)

        # If no more requests can be scheduled and the job queue is not empty,
        # block until the first batch in the job queue is finished.
        if not scheduled_batch and not self.batch_queue.empty():
            future, scheduler_output = self.batch_queue.get_nowait()
            # Blocking until the first result is available.
            model_output = future.result()
            self.batch_queue.task_done()
            engine_core_outputs = self.scheduler.update_from_output(
                scheduler_output, model_output)

        return engine_core_outputs

    def shutdown(self):
        self.model_executor.shutdown()

    def profile(self, is_start: bool = True):
        self.model_executor.profile(is_start)

    def reset_prefix_cache(self):
        self.scheduler.reset_prefix_cache()

    def sleep(self, level: int = 1):
        self.model_executor.sleep(level)

    def wake_up(self, tags: Optional[list[str]] = None):
        self.model_executor.wake_up(tags)

    def is_sleeping(self) -> bool:
        return self.model_executor.is_sleeping

    def execute_dummy_batch(self):
        self.model_executor.collective_rpc("execute_dummy_batch")

    def add_lora(self, lora_request: LoRARequest) -> bool:
        return self.model_executor.add_lora(lora_request)

    def remove_lora(self, lora_id: int) -> bool:
        return self.model_executor.remove_lora(lora_id)

    def list_loras(self) -> set[int]:
        return self.model_executor.list_loras()

    def pin_lora(self, lora_id: int) -> bool:
        return self.model_executor.pin_lora(lora_id)

    def save_sharded_state(
        self,
        path: str,
        pattern: Optional[str] = None,
        max_size: Optional[int] = None,
    ) -> None:
        self.model_executor.save_sharded_state(path=path,
                                               pattern=pattern,
                                               max_size=max_size)

    def collective_rpc(self,
                       method: Union[str, Callable[..., _R]],
                       timeout: Optional[float] = None,
                       args: tuple = (),
                       kwargs: Optional[dict[str, Any]] = None) -> list[_R]:
        return self.model_executor.collective_rpc(method, timeout, args,
                                                  kwargs)


class EngineCoreProc(EngineCore):
    """ZMQ-wrapper for running EngineCore in background process."""

    def __init__(
        self,
        vllm_config: VllmConfig,
        on_head_node: bool,
        input_address: str,
        executor_class: type[Executor],
        log_stats: bool,
        engine_index: int = 0,
    ):
        # Create input socket.
        input_ctx = zmq.Context()
        identity = engine_index.to_bytes(length=2, byteorder="little")
        input_socket = make_zmq_socket(input_ctx,
                                       input_address,
                                       zmq.DEALER,
                                       identity=identity,
                                       bind=False)
        try:
            # Register engine with front-end.
            output_address = self.startup_handshake(
                input_socket, on_head_node, vllm_config.parallel_config)

            # Set up data parallel environment.
            self._init_data_parallel(vllm_config)

            # Initialize engine core and model.
            super().__init__(vllm_config, executor_class, log_stats)

            self.step_fn = (self.step if self.batch_queue is None else
                            self.step_with_batch_queue)

            self.global_unfinished_reqs = False

            # Send ready message.
            input_socket.send(
                msgspec.msgpack.encode({
                    "status": "READY",
                    "local": on_head_node
                }))

            # Background Threads and Queues for IO. These enable us to
            # overlap ZMQ socket IO with GPU since they release the GIL,
            # and to overlap some serialization/deserialization with the
            # model forward pass.
            # Threads handle Socket <-> Queues and core_busy_loop uses Queue.
            self.input_queue: queue.Queue[tuple[EngineCoreRequestType,
                                                Any]] = queue.Queue()
            self.output_queue: queue.Queue[EngineCoreOutputs] = queue.Queue()
            threading.Thread(target=self.process_input_socket,
                             args=(input_socket, ),
                             daemon=True).start()
            input_socket = None
            threading.Thread(target=self.process_output_socket,
                             args=(output_address, engine_index),
                             daemon=True).start()
        finally:
            if input_socket is not None:
                input_socket.close(linger=0)

    @staticmethod
    def startup_handshake(input_socket: zmq.Socket, on_head_node: bool,
                          parallel_config: ParallelConfig) -> str:

        # Send registration message.
        input_socket.send(
            msgspec.msgpack.encode({
                "status": "HELLO",
                "local": on_head_node,
            }))

        # Receive initialization message.
        logger.info("Waiting for init message from front-end.")
        if not input_socket.poll(timeout=HANDSHAKE_TIMEOUT_MINS * 60 * 1000):
            raise RuntimeError("Did not receive response from front-end "
                               f"process within {HANDSHAKE_TIMEOUT_MINS} "
                               f"minutes")
        init_bytes = input_socket.recv()
        init_message = msgspec.msgpack.decode(init_bytes)
        logger.debug("Received init message: %s", init_message)

        output_socket_address = init_message["output_socket_address"]
        #TBD(nick) maybe replace IP with configured head node address

        received_parallel_config = init_message["parallel_config"]
        for key, value in received_parallel_config.items():
            setattr(parallel_config, key, value)

        return output_socket_address

    @staticmethod
    def run_engine_core(*args,
                        dp_rank: int = 0,
                        local_dp_rank: int = 0,
                        **kwargs):
        """Launch EngineCore busy loop in background process."""

        # Signal handler used for graceful termination.
        # SystemExit exception is only raised once to allow this and worker
        # processes to terminate without error
        shutdown_requested = False

        # Ensure we can serialize transformer config after spawning
        maybe_register_config_serialize_by_value()

        def signal_handler(signum, frame):
            nonlocal shutdown_requested
            if not shutdown_requested:
                shutdown_requested = True
                raise SystemExit()

        # Either SIGTERM or SIGINT will terminate the engine_core
        signal.signal(signal.SIGTERM, signal_handler)
        signal.signal(signal.SIGINT, signal_handler)

        parent_process = psutil.Process().parent()
        engine_core: Optional[EngineCoreProc] = None
        try:
            parallel_config: ParallelConfig = kwargs[
                "vllm_config"].parallel_config
            if parallel_config.data_parallel_size > 1:
                # Set data parallel rank for this engine process.
                parallel_config.data_parallel_rank = dp_rank
                parallel_config.data_parallel_rank_local = local_dp_rank
                engine_core = DPEngineCoreProc(*args, **kwargs)
            else:
                engine_core = EngineCoreProc(*args, **kwargs)

            engine_core.run_busy_loop()

        except SystemExit:
            logger.debug("EngineCore interrupted.")

        except Exception:
            traceback = get_exception_traceback()
            logger.error("EngineCore hit an exception: %s", traceback)
            parent_process.send_signal(signal.SIGUSR1)

        finally:
            if engine_core is not None:
                engine_core.shutdown()

    def _init_data_parallel(self, vllm_config: VllmConfig):
        pass

    def run_busy_loop(self):
        """Core busy loop of the EngineCore."""

        # Loop until process is sent a SIGINT or SIGTERM
        while True:
            # 1) Poll the input queue until there is work to do.
            self._process_input_queue()
            # 2) Step the engine core and return the outputs.
            self._process_engine_step()

    def _process_input_queue(self):
        """Exits when an engine step needs to be performed."""

        waited = False
        while not self.global_unfinished_reqs and not (
                self.scheduler.has_requests()):
            if logger.isEnabledFor(DEBUG) and self.input_queue.empty():
                logger.debug("EngineCore waiting for work.")
                waited = True
            req = self.input_queue.get()
            self._handle_client_request(*req)

        if waited:
            logger.debug(
                "EngineCore loop active - local unfinished: %s, finished: %s.",
                self.scheduler.has_unfinished_requests(),
                self.scheduler.has_finished_requests())

        # Handle any more client requests.
        while not self.input_queue.empty():
            req = self.input_queue.get_nowait()
            self._handle_client_request(*req)

    def _process_engine_step(self):
        """Called only when there are unfinished local requests."""

        # Step the engine core.
        outputs = self.step_fn()
        # Put EngineCoreOutputs into the output queue.
        if outputs is not None:
            self.output_queue.put_nowait(outputs)

    def _handle_client_request(self, request_type: EngineCoreRequestType,
                               request: Any) -> None:
        """Dispatch request from client."""

        if request_type == EngineCoreRequestType.ADD:
            self.add_request(request)
        elif request_type == EngineCoreRequestType.ABORT:
            self.abort_requests(request)
        elif request_type == EngineCoreRequestType.START_DP:
            if not self.global_unfinished_reqs:
                logger.debug("EngineCore starting idle loop.")
                self.global_unfinished_reqs = True
        elif request_type == EngineCoreRequestType.UTILITY:
            call_id, method_name, args = request
            output = UtilityOutput(call_id)
            try:
                method = getattr(self, method_name)
                output.result = method(
                    *self._convert_msgspec_args(method, args))
            except BaseException as e:
                logger.exception("Invocation of %s method failed", method_name)
                output.failure_message = (f"Call to {method_name} method"
                                          f" failed: {str(e)}")
            self.output_queue.put_nowait(
                EngineCoreOutputs(utility_output=output))

    @staticmethod
    def _convert_msgspec_args(method, args):
        """If a provided arg type doesn't match corresponding target method
         arg type, try converting to msgspec object."""
        if not args:
            return args
        arg_types = signature(method).parameters.values()
        assert len(args) <= len(arg_types)
        return tuple(
            msgspec.convert(v, type=p.annotation) if isclass(p.annotation)
            and issubclass(p.annotation, msgspec.Struct)
            and not isinstance(v, p.annotation) else v
            for v, p in zip(args, arg_types))

    def process_input_socket(self, input_socket: zmq.Socket):
        """Input socket IO thread."""

        # Msgpack serialization decoding.
        add_request_decoder = MsgpackDecoder(EngineCoreRequest)
        generic_decoder = MsgpackDecoder()

<<<<<<< HEAD
        while True:
            # (RequestType, RequestData)
            type_frame, data_frame = input_socket.recv_multipart(copy=False)
            request_type = EngineCoreRequestType(bytes(type_frame.buffer))

            # Deserialize the request data.
            decoder = add_request_decoder if (
                request_type == EngineCoreRequestType.ADD) else generic_decoder
            request = decoder.decode(data_frame.buffer)
=======
        with zmq_socket_ctx(input_path,
                            zmq.DEALER,
                            identity=identity,
                            bind=False) as socket:

            # Send ready message to front-end once input socket is connected.
            socket.send(b'READY')

            while True:
                # (RequestType, RequestData)
                type_frame, *data_frames = socket.recv_multipart(copy=False)
                request_type = EngineCoreRequestType(bytes(type_frame.buffer))

                # Deserialize the request data.
                decoder = add_request_decoder if (
                    request_type
                    == EngineCoreRequestType.ADD) else generic_decoder
                request = decoder.decode(data_frames)
>>>>>>> 8a7368e0

            # Push to input queue for core busy loop.
            self.input_queue.put_nowait((request_type, request))

    def process_output_socket(self, output_path: str, engine_index: int):
        """Output socket IO thread."""

        # Msgpack serialization encoding.
        encoder = MsgpackEncoder()
        # Reuse send buffer.
        buffer = bytearray()

        with zmq_socket_ctx(output_path, zmq.constants.PUSH) as socket:
            while True:
                outputs = self.output_queue.get()
                outputs.engine_index = engine_index
                buffers = encoder.encode_into(outputs, buffer)
                socket.send_multipart(buffers, copy=False)


ENGINE_PAUSED_OUTPUTS = EngineCoreOutputs(engine_paused=True)


class DPEngineCoreProc(EngineCoreProc):
    """ZMQ-wrapper for running EngineCore in background process
    in a data parallel context."""

    def __init__(
        self,
        vllm_config: VllmConfig,
        on_head_node: bool,
        input_address: str,
        executor_class: type[Executor],
        log_stats: bool,
    ):
        # Add process-specific prefix to stdout and stderr before
        # we initialize the engine.
        from multiprocessing import current_process
        process_name = current_process().name
        pid = os.getpid()
        _add_prefix(sys.stdout, process_name, pid)
        _add_prefix(sys.stderr, process_name, pid)

        # Counts forward-passes of the model so that we can synchronize
        # finished with DP peers every N steps.
        self.counter = 0

        # Initialize the engine.
        dp_rank = vllm_config.parallel_config.data_parallel_rank
        super().__init__(vllm_config, on_head_node, input_address,
                         executor_class, log_stats, dp_rank)

    def _init_data_parallel(self, vllm_config: VllmConfig):

        # Configure GPUs and stateless process group for data parallel.
        dp_rank = vllm_config.parallel_config.data_parallel_rank
        dp_size = vllm_config.parallel_config.data_parallel_size
        local_dp_rank = vllm_config.parallel_config.data_parallel_rank_local

        assert dp_size > 1
        assert 0 <= local_dp_rank <= dp_rank < dp_size

        from vllm.platforms import current_platform
        if current_platform.is_cuda_alike():
            from vllm.platforms.cuda import device_id_to_physical_device_id
            world_size = vllm_config.parallel_config.world_size
            os.environ["CUDA_VISIBLE_DEVICES"] = ",".join(
                str(device_id_to_physical_device_id(i))
                for i in range(local_dp_rank *
                               world_size, (local_dp_rank + 1) * world_size))

        self.dp_group = vllm_config.parallel_config.stateless_init_dp_group()

    def shutdown(self):
        super().shutdown()
        if dp_group := getattr(self, "dp_group", None):
            stateless_destroy_torch_distributed_process_group(dp_group)

    def run_busy_loop(self):
        """Core busy loop of the EngineCore for data parallel case."""

        # Loop until process is sent a SIGINT or SIGTERM
        while True:
            # 1) Poll the input queue until there is work to do.
            self._process_input_queue()

            local_unfinished_reqs = self.scheduler.has_unfinished_requests()

            if local_unfinished_reqs:
                # 2) Step the engine core.
                self._process_engine_step()

                # Check if we have now finished all requests.
                local_unfinished_reqs = (
                    self.scheduler.has_unfinished_requests())
            else:
                if self.scheduler.has_finished_requests():
                    # There are no unfinished requests, but there are some
                    # finished requests remaining to be removed from the
                    # batch state. This engine step won't perform a forward
                    # pass but will flush the finished requests to ensure
                    # up-to-date state is returned in the engine outputs.
                    self._process_engine_step()

                if not self.global_unfinished_reqs:
                    # All engines are idle.
                    continue

                # There must be unfinished requests in DP peers, run a
                # dummy forward pass.
                self.execute_dummy_batch()

            # 3) All-reduce operation to determine global unfinished reqs.
            self.global_unfinished_reqs = self._has_global_unfinished_reqs(
                local_unfinished_reqs)

            if not self.global_unfinished_reqs:
                # Notify client that we are pausing the loop.
                self.output_queue.put_nowait(ENGINE_PAUSED_OUTPUTS)

    def _has_global_unfinished_reqs(self, local_unfinished: bool) -> bool:

        # Optimization - only perform finish-sync all-reduce every 16 steps.
        self.counter += 1
        if self.counter != 16:
            return True
        self.counter = 0

        return ParallelConfig.has_unfinished_dp(self.dp_group,
                                                local_unfinished)<|MERGE_RESOLUTION|>--- conflicted
+++ resolved
@@ -542,36 +542,15 @@
         add_request_decoder = MsgpackDecoder(EngineCoreRequest)
         generic_decoder = MsgpackDecoder()
 
-<<<<<<< HEAD
         while True:
             # (RequestType, RequestData)
-            type_frame, data_frame = input_socket.recv_multipart(copy=False)
+            type_frame, *data_frames = input_socket.recv_multipart(copy=False)
             request_type = EngineCoreRequestType(bytes(type_frame.buffer))
 
             # Deserialize the request data.
             decoder = add_request_decoder if (
                 request_type == EngineCoreRequestType.ADD) else generic_decoder
-            request = decoder.decode(data_frame.buffer)
-=======
-        with zmq_socket_ctx(input_path,
-                            zmq.DEALER,
-                            identity=identity,
-                            bind=False) as socket:
-
-            # Send ready message to front-end once input socket is connected.
-            socket.send(b'READY')
-
-            while True:
-                # (RequestType, RequestData)
-                type_frame, *data_frames = socket.recv_multipart(copy=False)
-                request_type = EngineCoreRequestType(bytes(type_frame.buffer))
-
-                # Deserialize the request data.
-                decoder = add_request_decoder if (
-                    request_type
-                    == EngineCoreRequestType.ADD) else generic_decoder
-                request = decoder.decode(data_frames)
->>>>>>> 8a7368e0
+            request = decoder.decode(data_frames)
 
             # Push to input queue for core busy loop.
             self.input_queue.put_nowait((request_type, request))
