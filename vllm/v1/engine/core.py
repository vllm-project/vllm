--- conflicted
+++ resolved
@@ -195,9 +195,6 @@
         self.scheduler.finish_requests(request_ids,
                                        RequestStatus.FINISHED_ABORTED)
 
-<<<<<<< HEAD
-    def step(self) -> dict[int, EngineCoreOutputs]:
-=======
     def execute_model(self, scheduler_output: SchedulerOutput):
         try:
             return self.model_executor.execute_model(scheduler_output)
@@ -208,8 +205,7 @@
             # Re-raise exception
             raise err
 
-    def step(self) -> EngineCoreOutputs:
->>>>>>> f7a909e9
+    def step(self) -> dict[int, EngineCoreOutputs]:
         """Schedule, execute, and make output."""
 
         # Check for any requests remaining in the scheduler - unfinished,
