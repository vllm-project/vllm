--- conflicted
+++ resolved
@@ -211,13 +211,6 @@
     def execute_model(self, scheduler_output: SchedulerOutput):
         try:
             return self.model_executor.execute_model(scheduler_output)
-<<<<<<< HEAD
-        except BaseException as err:
-            # NOTE: This method is exception-free
-            dump_engine_exception(self.vllm_config, scheduler_output,
-                                  self.scheduler.make_stats())
-            # Re-raise exception
-=======
         except Exception as err:
             # We do not want to catch BaseException here since we're only
             # interested in dumping info when the exception is due to an
@@ -226,7 +219,6 @@
             # NOTE: This method is exception-free
             dump_engine_exception(self.vllm_config, scheduler_output,
                                   self.scheduler.make_stats())
->>>>>>> 110df743
             raise err
 
     def step(self) -> tuple[dict[int, EngineCoreOutputs], bool]:
@@ -376,11 +368,7 @@
     def __init__(
         self,
         vllm_config: VllmConfig,
-<<<<<<< HEAD
-        on_head_node: bool,
-=======
         local_client: bool,
->>>>>>> 110df743
         handshake_address: str,
         executor_class: type[Executor],
         log_stats: bool,
@@ -397,20 +385,13 @@
         identity = self.engine_index.to_bytes(length=2, byteorder="little")
         self.engines_running = False
 
-<<<<<<< HEAD
-        with self._perform_handshake(handshake_address, identity, on_head_node,
-                                     vllm_config) as addresses:
-=======
         with self._perform_handshakes(handshake_address, identity,
                                       local_client, vllm_config,
                                       client_handshake_address) as addresses:
->>>>>>> 110df743
             self.client_count = len(addresses.outputs)
 
             # Set up data parallel environment.
             self.has_coordinator = addresses.coordinator_output is not None
-<<<<<<< HEAD
-=======
             self.frontend_stats_publish_address = (
                 addresses.frontend_stats_publish_address)
             # Only publish request queue stats to coordinator for "internal"
@@ -419,7 +400,6 @@
                 self.has_coordinator
                 and not vllm_config.parallel_config.data_parallel_external_lb)
 
->>>>>>> 110df743
             self._init_data_parallel(vllm_config)
 
             super().__init__(vllm_config, executor_class, log_stats,
@@ -445,14 +425,6 @@
         self.output_thread.start()
 
     @contextmanager
-<<<<<<< HEAD
-    def _perform_handshake(
-            self, handshake_address: str, identity: bytes, on_head_node: bool,
-            vllm_config: VllmConfig
-    ) -> Generator[EngineZmqAddresses, None, None]:
-        input_ctx = zmq.Context()
-        with make_zmq_socket(input_ctx,
-=======
     def _perform_handshakes(
         self,
         handshake_address: str,
@@ -513,35 +485,18 @@
         parallel_config_to_update: Optional[ParallelConfig] = None,
     ) -> Generator[EngineZmqAddresses, None, None]:
         with make_zmq_socket(ctx,
->>>>>>> 110df743
                              handshake_address,
                              zmq.DEALER,
                              identity=identity,
                              linger=5000,
                              bind=False) as handshake_socket:
             # Register engine with front-end.
-<<<<<<< HEAD
-            addresses = self.startup_handshake(handshake_socket, on_head_node,
-                                               vllm_config.parallel_config)
-
-            # Update config which may have changed from the handshake
-            vllm_config.__post_init__()
-
-=======
             addresses = self.startup_handshake(handshake_socket, local_client,
                                                parallel_config_to_update)
->>>>>>> 110df743
             yield addresses
 
             # Send ready message.
             num_gpu_blocks = vllm_config.cache_config.num_gpu_blocks
-<<<<<<< HEAD
-            handshake_socket.send(
-                msgspec.msgpack.encode({
-                    "status": "READY",
-                    "local": on_head_node,
-                    "num_gpu_blocks": num_gpu_blocks,
-=======
             # We pass back the coordinator stats update address here for the
             # external LB case for our colocated front-end to use (coordinator
             # only runs with rank 0).
@@ -552,30 +507,20 @@
                     "local": local_client,
                     "num_gpu_blocks": num_gpu_blocks,
                     "dp_stats_address": dp_stats_address,
->>>>>>> 110df743
                 }))
 
     @staticmethod
     def startup_handshake(
-<<<<<<< HEAD
-            handshake_socket: zmq.Socket, on_head_node: bool,
-            parallel_config: ParallelConfig) -> EngineZmqAddresses:
-=======
         handshake_socket: zmq.Socket,
         local_client: bool,
         parallel_config: Optional[ParallelConfig] = None,
     ) -> EngineZmqAddresses:
->>>>>>> 110df743
 
         # Send registration message.
         handshake_socket.send(
             msgspec.msgpack.encode({
                 "status": "HELLO",
-<<<<<<< HEAD
-                "local": on_head_node,
-=======
                 "local": local_client,
->>>>>>> 110df743
             }))
 
         # Receive initialization message.
@@ -589,15 +534,9 @@
             init_bytes, type=EngineHandshakeMetadata)
         logger.debug("Received init message: %s", init_message)
 
-<<<<<<< HEAD
-        received_parallel_config = init_message.parallel_config
-        for key, value in received_parallel_config.items():
-            setattr(parallel_config, key, value)
-=======
         if parallel_config is not None:
             for key, value in init_message.parallel_config.items():
                 setattr(parallel_config, key, value)
->>>>>>> 110df743
 
         return init_message.addresses
 
@@ -878,20 +817,12 @@
     def __init__(
         self,
         vllm_config: VllmConfig,
-<<<<<<< HEAD
-        on_head_node: bool,
-=======
         local_client: bool,
->>>>>>> 110df743
         handshake_address: str,
         executor_class: type[Executor],
         log_stats: bool,
         client_handshake_address: Optional[str] = None,
     ):
-<<<<<<< HEAD
-
-=======
->>>>>>> 110df743
         self._decorate_logs()
 
         # Counts forward-passes of the model so that we can synchronize
@@ -902,14 +833,9 @@
 
         # Initialize the engine.
         dp_rank = vllm_config.parallel_config.data_parallel_rank
-<<<<<<< HEAD
-        super().__init__(vllm_config, on_head_node, handshake_address,
-                         executor_class, log_stats, dp_rank)
-=======
         super().__init__(vllm_config, local_client, handshake_address,
                          executor_class, log_stats, client_handshake_address,
                          dp_rank)
->>>>>>> 110df743
 
     def _decorate_logs(self):
         # Add process-specific prefix to stdout and stderr before
@@ -942,12 +868,6 @@
         from vllm.platforms import current_platform
         device_control_env_var = current_platform.device_control_env_var
         world_size = vllm_config.parallel_config.world_size
-<<<<<<< HEAD
-        os.environ[device_control_env_var] = ",".join(
-            str(current_platform.device_id_to_physical_device_id(i))
-            for i in range(local_dp_rank * world_size, (local_dp_rank + 1) *
-                           world_size))
-=======
         # Set CUDA_VISIBLE_DEVICES or equivalent.
         try:
             os.environ[device_control_env_var] = ",".join(
@@ -960,7 +880,6 @@
                 f"local range: [{local_dp_rank * world_size}, "
                 f"{(local_dp_rank + 1) * world_size}) "
                 f"base value: \"{os.getenv(device_control_env_var)}\"") from e
->>>>>>> 110df743
 
         self.dp_rank = dp_rank
         self.dp_group = vllm_config.parallel_config.stateless_init_dp_group()
@@ -997,11 +916,7 @@
             super()._handle_client_request(request_type, request)
 
     def _maybe_publish_request_counts(self):
-<<<<<<< HEAD
-        if not self.has_coordinator:
-=======
         if not self.publish_dp_lb_stats:
->>>>>>> 110df743
             return
 
         # Publish our request counts (if they've changed).
@@ -1039,11 +954,7 @@
                 local_unfinished_reqs)
 
             if not self.engines_running:
-<<<<<<< HEAD
-                if self.dp_rank == 0:
-=======
                 if self.dp_rank == 0 or not self.has_coordinator:
->>>>>>> 110df743
                     # Notify client that we are pausing the loop.
                     logger.debug("Wave %d finished, pausing engine loop.",
                                  self.current_wave)
@@ -1052,11 +963,7 @@
                     # sends the update to its colocated front-end process.
                     client_index = -1 if self.has_coordinator else 0
                     self.output_queue.put_nowait(
-<<<<<<< HEAD
-                        (-1,
-=======
                         (client_index,
->>>>>>> 110df743
                          EngineCoreOutputs(wave_complete=self.current_wave)))
                 self.current_wave += 1
 
@@ -1080,11 +987,7 @@
     def __init__(
         self,
         vllm_config: VllmConfig,
-<<<<<<< HEAD
-        on_head_node: bool,
-=======
         local_client: bool,
->>>>>>> 110df743
         addresses: EngineZmqAddresses,
         executor_class: type[Executor],
         log_stats: bool,
@@ -1101,25 +1004,16 @@
         # data parallel groups.
         del os.environ['CUDA_VISIBLE_DEVICES']
 
-<<<<<<< HEAD
-        super().__init__(vllm_config, on_head_node, "", executor_class,
-=======
         super().__init__(vllm_config, local_client, "", executor_class,
->>>>>>> 110df743
                          log_stats)
 
     def _decorate_logs(self):
         pass
 
     @contextmanager
-<<<<<<< HEAD
-    def _perform_handshake(self, handshake_address: str, identity: bytes,
-                           on_head_node: bool, vllm_config: VllmConfig):
-=======
     def _perform_handshakes(self, handshake_address: str, identity: bytes,
                             local_client: bool, vllm_config: VllmConfig,
                             client_handshake_address: Optional[str]):
->>>>>>> 110df743
         """
         For Ray, we don't need to actually perform handshake.
         All addresses information is known before the actor creation.
