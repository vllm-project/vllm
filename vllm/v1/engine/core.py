--- conflicted
+++ resolved
@@ -81,14 +81,10 @@
             num_gpu_blocks = num_gpu_blocks_override
 
         num_cpu_blocks = 0
-<<<<<<< HEAD
         self.model_executor.initialize(num_gpu_blocks)
-=======
-        self.model_executor.initialize_cache(num_gpu_blocks)
         elapsed = time.time() - start
         logger.info(("init engine (profile, create kv cache, "
                      "warmup model) took %.2f seconds"), elapsed)
->>>>>>> dcdc3faf
         return num_gpu_blocks, num_cpu_blocks
 
     def add_request(self, request: EngineCoreRequest):
