# SPDX-License-Identifier: Apache-2.0
# SPDX-FileCopyrightText: Copyright contributors to the vLLM project
import gc
import os
import queue
import signal
import threading
import time
from collections import deque
from collections.abc import Callable, Generator
from concurrent.futures import Future
from contextlib import ExitStack, contextmanager
from inspect import isclass, signature
from logging import DEBUG
from typing import Any, TypeVar

import msgspec
import zmq

from vllm.config import ParallelConfig, VllmConfig
from vllm.distributed import stateless_destroy_torch_distributed_process_group
from vllm.distributed.parallel_state import is_global_first_rank
from vllm.logger import init_logger
from vllm.logging_utils.dump_input import dump_engine_exception
from vllm.lora.request import LoRARequest
from vllm.multimodal import MULTIMODAL_REGISTRY
from vllm.multimodal.cache import engine_receiver_cache_from_config
from vllm.tasks import POOLING_TASKS, SupportedTask
from vllm.transformers_utils.config import maybe_register_config_serialize_by_value
from vllm.utils import (
    decorate_logs,
    get_hash_fn_by_name,
    make_zmq_socket,
    resolve_obj_by_qualname,
    set_process_title,
)
from vllm.utils.gc_utils import maybe_attach_gc_debug_callback
from vllm.v1.core.kv_cache_utils import (
    BlockHash,
    generate_scheduler_kv_cache_config,
    get_kv_cache_configs,
    get_request_block_hasher,
    init_none_hash,
)
from vllm.v1.core.sched.interface import SchedulerInterface
from vllm.v1.core.sched.output import SchedulerOutput
from vllm.v1.core.sched.scheduler import Scheduler as V1Scheduler
from vllm.v1.engine import (
    EngineCoreOutputs,
    EngineCoreRequest,
    EngineCoreRequestType,
    ReconfigureDistributedRequest,
    ReconfigureRankType,
    UtilityOutput,
    UtilityResult,
)
from vllm.v1.engine.utils import (
    EngineHandshakeMetadata,
    EngineZmqAddresses,
    get_device_indices,
)
from vllm.v1.executor.abstract import Executor
from vllm.v1.kv_cache_interface import KVCacheConfig
from vllm.v1.metrics.stats import SchedulerStats
from vllm.v1.outputs import ModelRunnerOutput
from vllm.v1.request import Request, RequestStatus
from vllm.v1.serial_utils import MsgpackDecoder, MsgpackEncoder
from vllm.v1.structured_output import StructuredOutputManager
from vllm.version import __version__ as VLLM_VERSION

logger = init_logger(__name__)

POLLING_TIMEOUT_S = 2.5
HANDSHAKE_TIMEOUT_MINS = 5

_R = TypeVar("_R")  # Return type for collective_rpc


class EngineCore:
    """Inner loop of vLLM's Engine."""

    def __init__(
        self,
        vllm_config: VllmConfig,
        executor_class: type[Executor],
        log_stats: bool,
        executor_fail_callback: Callable | None = None,
    ):
        # plugins need to be loaded at the engine/scheduler level too
        from vllm.plugins import load_general_plugins

        load_general_plugins()

        self.vllm_config = vllm_config
        if is_global_first_rank():
            logger.info(
                "Initializing a V1 LLM engine (v%s) with config: %s",
                VLLM_VERSION,
                vllm_config,
            )

        self.log_stats = log_stats

        # Setup Model.
        self.model_executor = executor_class(vllm_config)
        if executor_fail_callback is not None:
            self.model_executor.register_failure_callback(executor_fail_callback)

        self.available_gpu_memory_for_kv_cache = -1

        if os.environ.get("VLLM_ELASTIC_EP_SCALE_UP_LAUNCH") == "1":
            self._elastic_scale_up_post_init()

        # Setup KV Caches and update CacheConfig after profiling.
        num_gpu_blocks, num_cpu_blocks, kv_cache_config = self._initialize_kv_caches(
            vllm_config
        )

        vllm_config.cache_config.num_gpu_blocks = num_gpu_blocks
        vllm_config.cache_config.num_cpu_blocks = num_cpu_blocks
        self.collective_rpc("initialize_cache", args=(num_gpu_blocks, num_cpu_blocks))

        self.structured_output_manager = StructuredOutputManager(vllm_config)

        # Setup scheduler.
        if isinstance(vllm_config.scheduler_config.scheduler_cls, str):
            Scheduler = resolve_obj_by_qualname(
                vllm_config.scheduler_config.scheduler_cls
            )
        else:
            Scheduler = vllm_config.scheduler_config.scheduler_cls

        # This warning can be removed once the V1 Scheduler interface is
        # finalized and we can maintain support for scheduler classes that
        # implement it
        if Scheduler is not V1Scheduler:
            logger.warning(
                "Using configured V1 scheduler class %s. "
                "This scheduler interface is not public and "
                "compatibility may not be maintained.",
                vllm_config.scheduler_config.scheduler_cls,
            )

        if len(kv_cache_config.kv_cache_groups) == 0:
            # Encoder models without KV cache don't support
            # chunked prefill. But do SSM models?
            logger.info("Disabling chunked prefill for model without KVCache")
            vllm_config.scheduler_config.chunked_prefill_enabled = False

        scheduler_block_size = (
            vllm_config.cache_config.block_size
            * vllm_config.parallel_config.decode_context_parallel_size
        )

        self.scheduler: SchedulerInterface = Scheduler(
            vllm_config=vllm_config,
            kv_cache_config=kv_cache_config,
            structured_output_manager=self.structured_output_manager,
            include_finished_set=vllm_config.parallel_config.data_parallel_size > 1,
            log_stats=self.log_stats,
            block_size=scheduler_block_size,
        )
        self.use_spec_decode = vllm_config.speculative_config is not None
        if self.scheduler.connector is not None:  # type: ignore
            self.model_executor.init_kv_output_aggregator(
                self.scheduler.connector.get_finished_count()  # type: ignore
            )

        self.mm_registry = mm_registry = MULTIMODAL_REGISTRY
        self.mm_receiver_cache = engine_receiver_cache_from_config(
            vllm_config, mm_registry
        )

        # Setup batch queue for pipeline parallelism.
        # Batch queue for scheduled batches. This enables us to asynchronously
        # schedule and execute batches, and is required by pipeline parallelism
        # to eliminate pipeline bubbles.
        self.batch_queue_size = self.model_executor.max_concurrent_batches
        self.batch_queue: (
            deque[tuple[Future[ModelRunnerOutput], SchedulerOutput]] | None
        ) = None
        if self.batch_queue_size > 1:
            logger.info("Batch queue is enabled with size %d", self.batch_queue_size)
            self.batch_queue = deque(maxlen=self.batch_queue_size)

        self.request_block_hasher: Callable[[Request], list[BlockHash]] | None = None
        if (
            self.vllm_config.cache_config.enable_prefix_caching
            or self.scheduler.get_kv_connector() is not None
        ):
            caching_hash_fn = get_hash_fn_by_name(
                vllm_config.cache_config.prefix_caching_hash_algo
            )
            init_none_hash(caching_hash_fn)

            self.request_block_hasher = get_request_block_hasher(
                scheduler_block_size, caching_hash_fn
            )

        self.step_fn = (
            self.step if self.batch_queue is None else self.step_with_batch_queue
        )

    def _initialize_kv_caches(
        self, vllm_config: VllmConfig
    ) -> tuple[int, int, KVCacheConfig]:
        start = time.time()

        # Get all kv cache needed by the model
        kv_cache_specs = self.model_executor.get_kv_cache_specs()

        has_kv_cache = any(kv_cache_spec for kv_cache_spec in kv_cache_specs)
        if has_kv_cache:
            if os.environ.get("VLLM_ELASTIC_EP_SCALE_UP_LAUNCH") == "1":
<<<<<<< HEAD
                # NOTE(yongji): should already be set during _elastic_scale_up_post_init
                assert self.available_gpu_memory_for_kv_cache > 0
                available_gpu_memory = [
                    self.available_gpu_memory_for_kv_cache
                ] * len(kv_cache_specs)
=======
                dp_group = getattr(self, "dp_group", None)
                assert dp_group is not None
                self.available_gpu_memory_for_kv_cache = (
                    ParallelConfig.sync_kv_cache_memory_size(dp_group, -1)
                )
                available_gpu_memory = [self.available_gpu_memory_for_kv_cache] * len(
                    kv_cache_specs
                )
>>>>>>> efc8f7d8
            else:
                # Profiles the peak memory usage of the model to determine how
                # much memory can be allocated for kv cache.
                available_gpu_memory = self.model_executor.determine_available_memory()
                self.available_gpu_memory_for_kv_cache = available_gpu_memory[0]
        else:
            # Attention free models don't need memory for kv cache
            available_gpu_memory = [0] * len(kv_cache_specs)

        assert len(kv_cache_specs) == len(available_gpu_memory)

        kv_cache_configs = get_kv_cache_configs(
            vllm_config, kv_cache_specs, available_gpu_memory
        )
        scheduler_kv_cache_config = generate_scheduler_kv_cache_config(kv_cache_configs)
        num_gpu_blocks = scheduler_kv_cache_config.num_blocks
        num_cpu_blocks = 0

        # Initialize kv cache and warmup the execution
        self.model_executor.initialize_from_config(kv_cache_configs)

        elapsed = time.time() - start
        logger.info(
            ("init engine (profile, create kv cache, warmup model) took %.2f seconds"),
            elapsed,
        )
        return num_gpu_blocks, num_cpu_blocks, scheduler_kv_cache_config

    def get_supported_tasks(self) -> tuple[SupportedTask, ...]:
        return self.model_executor.supported_tasks

    def add_request(self, request: Request, request_wave: int = 0):
        """Add request to the scheduler.

        `request_wave`: indicate which wave of requests this is expected to
        belong to in DP case
        """
        # Validate the request_id type.
        if not isinstance(request.request_id, str):
            raise TypeError(
                f"request_id must be a string, got {type(request.request_id)}"
            )

        if pooling_params := request.pooling_params:
            supported_pooling_tasks = [
                task for task in self.get_supported_tasks() if task in POOLING_TASKS
            ]

            if pooling_params.task not in supported_pooling_tasks:
                raise ValueError(
                    f"Unsupported task: {pooling_params.task!r} "
                    f"Supported tasks: {supported_pooling_tasks}"
                )

        if request.kv_transfer_params is not None and (
            not self.scheduler.get_kv_connector()
        ):
            logger.warning(
                "Got kv_transfer_params, but no KVConnector found. "
                "Disabling KVTransfer for this request."
            )

        self.scheduler.add_request(request)

    def abort_requests(self, request_ids: list[str]):
        """Abort requests from the scheduler."""

        # TODO: The scheduler doesn't really need to know the
        # specific finish reason, TBD whether we propagate that
        # (i.e. client-aborted vs stop criteria met).
        self.scheduler.finish_requests(request_ids, RequestStatus.FINISHED_ABORTED)

    def execute_model_with_error_logging(
        self,
        model_fn: Callable[[SchedulerOutput], ModelRunnerOutput],
        scheduler_output: SchedulerOutput,
    ) -> ModelRunnerOutput:
        """Execute the model and log detailed info on failure."""
        try:
            return model_fn(scheduler_output)
        except Exception as err:
            # We do not want to catch BaseException here since we're only
            # interested in dumping info when the exception is due to an
            # error from execute_model itself.

            # NOTE: This method is exception-free
            dump_engine_exception(
                self.vllm_config, scheduler_output, self.scheduler.make_stats()
            )
            raise err

    def step(self) -> tuple[dict[int, EngineCoreOutputs], bool]:
        """Schedule, execute, and make output.

        Returns tuple of outputs and a flag indicating whether the model
        was executed.
        """

        # Check for any requests remaining in the scheduler - unfinished,
        # or finished and not yet removed from the batch.
        if not self.scheduler.has_requests():
            return {}, False
        scheduler_output = self.scheduler.schedule()
        model_output = self.execute_model_with_error_logging(
            self.model_executor.execute_model,  # type: ignore
            scheduler_output,
        )
        engine_core_outputs = self.scheduler.update_from_output(
            scheduler_output, model_output
        )

        return (engine_core_outputs, scheduler_output.total_num_scheduled_tokens > 0)

    def post_step(self, model_executed: bool) -> None:
        if self.use_spec_decode and model_executed:
            # Take the draft token ids.
            draft_token_ids = self.model_executor.take_draft_token_ids()
            if draft_token_ids is not None:
                self.scheduler.update_draft_token_ids(draft_token_ids)

    def step_with_batch_queue(
        self,
    ) -> tuple[dict[int, EngineCoreOutputs] | None, bool]:
        """Schedule and execute batches with the batch queue.
        Note that if nothing to output in this step, None is returned.

        The execution flow is as follows:
        1. Try to schedule a new batch if the batch queue is not full.
        If a new batch is scheduled, directly return an empty engine core
        output. In other words, fulfilling the batch queue has a higher priority
        than getting model outputs.
        2. If there is no new scheduled batch, meaning that the batch queue
        is full or no other requests can be scheduled, we block until the first
        batch in the job queue is finished.
        3. Update the scheduler from the output.
        """
        batch_queue = self.batch_queue
        assert batch_queue is not None

        # Try to schedule a new batch if the batch queue is not full, but
        # the scheduler may return an empty batch if all requests are scheduled.
        # Note that this is not blocking.
        assert len(batch_queue) < self.batch_queue_size

        model_executed = False
        if self.scheduler.has_requests():
            scheduler_output = self.scheduler.schedule()
            future = self.model_executor.execute_model(scheduler_output, non_block=True)
            batch_queue.appendleft((future, scheduler_output))  # type: ignore[arg-type]

            model_executed = scheduler_output.total_num_scheduled_tokens > 0
            if (
                model_executed
                and len(batch_queue) < self.batch_queue_size
                and not batch_queue[-1][0].done()
            ):
                # Don't block on next worker response unless the queue is full
                # or there are no more requests to schedule.
                return None, True

        elif not batch_queue:
            # Queue is empty. We should not reach here since this method should
            # only be called when the scheduler contains requests or the queue
            # is non-empty.
            return None, False

        # Block until the next result is available.
        future, scheduler_output = batch_queue.pop()
        model_output = self.execute_model_with_error_logging(
            lambda _: future.result(), scheduler_output
        )

        engine_core_outputs = self.scheduler.update_from_output(
            scheduler_output, model_output
        )

        return engine_core_outputs, model_executed

    def shutdown(self):
        self.structured_output_manager.clear_backend()
        if self.model_executor:
            self.model_executor.shutdown()
        if self.scheduler:
            self.scheduler.shutdown()

    def profile(self, is_start: bool = True):
        self.model_executor.profile(is_start)

    def reset_mm_cache(self):
        # NOTE: Since this is mainly for debugging, we don't attempt to
        # re-sync the internal caches (P0 sender, P1 receiver)
        if self.scheduler.has_unfinished_requests():
            logger.warning(
                "Resetting the multi-modal cache when requests are "
                "in progress may lead to desynced internal caches."
            )

        # The cache either exists in EngineCore or WorkerWrapperBase
        if self.mm_receiver_cache is not None:
            self.mm_receiver_cache.clear_cache()

        self.model_executor.reset_mm_cache()

    def reset_prefix_cache(self):
        self.scheduler.reset_prefix_cache()

    def sleep(self, level: int = 1):
        self.model_executor.sleep(level)

    def wake_up(self, tags: list[str] | None = None):
        self.model_executor.wake_up(tags)

    def is_sleeping(self) -> bool:
        return self.model_executor.is_sleeping

    def execute_dummy_batch(self):
        self.model_executor.execute_dummy_batch()

    def add_lora(self, lora_request: LoRARequest) -> bool:
        return self.model_executor.add_lora(lora_request)

    def remove_lora(self, lora_id: int) -> bool:
        return self.model_executor.remove_lora(lora_id)

    def list_loras(self) -> set[int]:
        return self.model_executor.list_loras()

    def pin_lora(self, lora_id: int) -> bool:
        return self.model_executor.pin_lora(lora_id)

    def save_sharded_state(
        self,
        path: str,
        pattern: str | None = None,
        max_size: int | None = None,
    ) -> None:
        self.model_executor.save_sharded_state(
            path=path, pattern=pattern, max_size=max_size
        )

    def collective_rpc(
        self,
        method: str | Callable[..., _R],
        timeout: float | None = None,
        args: tuple = (),
        kwargs: dict[str, Any] | None = None,
    ) -> list[_R]:
        return self.model_executor.collective_rpc(method, timeout, args, kwargs)

    def save_tensorized_model(
        self,
        tensorizer_config,
    ) -> None:
        self.model_executor.save_tensorized_model(
            tensorizer_config=tensorizer_config,
        )

    def preprocess_add_request(self, request: EngineCoreRequest) -> tuple[Request, int]:
        """Preprocess the request.

        This function could be directly used in input processing thread to allow
        request initialization running in parallel with Model forward
        """
        # Note on thread safety: no race condition.
        # `mm_receiver_cache` is reset at the end of LLMEngine init,
        # and will only be accessed in the input processing thread afterwards.
        if self.mm_receiver_cache is not None and request.mm_features:
            request.mm_features = self.mm_receiver_cache.get_and_update_features(
                request.mm_features
            )

        req = Request.from_engine_core_request(request, self.request_block_hasher)
        if req.use_structured_output:
            # Note on thread safety: no race condition.
            # `grammar_init` is only invoked in input processing thread. For
            # `structured_output_manager`, each request is independent and
            # grammar compilation is async. Scheduler always checks grammar
            # compilation status before scheduling request.
            self.structured_output_manager.grammar_init(req)
        return req, request.current_wave


class EngineCoreProc(EngineCore):
    """ZMQ-wrapper for running EngineCore in background process."""

    ENGINE_CORE_DEAD = b"ENGINE_CORE_DEAD"

    def __init__(
        self,
        vllm_config: VllmConfig,
        local_client: bool,
        handshake_address: str,
        executor_class: type[Executor],
        log_stats: bool,
        client_handshake_address: str | None = None,
        engine_index: int = 0,
    ):
        self.input_queue = queue.Queue[tuple[EngineCoreRequestType, Any]]()
        self.output_queue = queue.Queue[tuple[int, EngineCoreOutputs] | bytes]()
        executor_fail_callback = lambda: self.input_queue.put_nowait(
            (EngineCoreRequestType.EXECUTOR_FAILED, b"")
        )

        self.engine_index = engine_index
        identity = self.engine_index.to_bytes(length=2, byteorder="little")
        self.engines_running = False

        with self._perform_handshakes(
            handshake_address,
            identity,
            local_client,
            vllm_config,
            client_handshake_address,
        ) as addresses:
            self.client_count = len(addresses.outputs)

            # Set up data parallel environment.
            self.has_coordinator = addresses.coordinator_output is not None
            self.frontend_stats_publish_address = (
                addresses.frontend_stats_publish_address
            )
            logger.debug(
                "Has DP Coordinator: %s, stats publish address: %s",
                self.has_coordinator,
                self.frontend_stats_publish_address,
            )
            # Only publish request queue stats to coordinator for "internal"
            # and "hybrid" LB modes .
            self.publish_dp_lb_stats = (
                self.has_coordinator
                and not vllm_config.parallel_config.data_parallel_external_lb
            )

            self.addresses = addresses
            self.process_input_queue_non_block = False
            if os.environ.get("VLLM_ELASTIC_EP_SCALE_UP_LAUNCH") == "1":
                self._send_worker_notification("NEW_WORKERS_INIT_READY", vllm_config=vllm_config)
            self._init_data_parallel(vllm_config)

            super().__init__(
                vllm_config, executor_class, log_stats, executor_fail_callback
            )

            # Background Threads and Queues for IO. These enable us to
            # overlap ZMQ socket IO with GPU since they release the GIL,
            # and to overlap some serialization/deserialization with the
            # model forward pass.
            # Threads handle Socket <-> Queues and core_busy_loop uses Queue.
            ready_event = threading.Event()
            input_thread = threading.Thread(
                target=self.process_input_sockets,
                args=(
                    addresses.inputs,
                    addresses.coordinator_input,
                    identity,
                    ready_event,
                ),
                daemon=True,
            )
            input_thread.start()

            self.output_thread = threading.Thread(
                target=self.process_output_sockets,
                args=(
                    addresses.outputs,
                    addresses.coordinator_output,
                    self.engine_index,
                ),
                daemon=True,
            )
            self.output_thread.start()

            # Don't complete handshake until DP coordinator ready message is
            # received.
            while not ready_event.wait(timeout=10):
                if not input_thread.is_alive():
                    raise RuntimeError("Input socket thread died during startup")
                assert addresses.coordinator_input is not None
                logger.info("Waiting for READY message from DP Coordinator...")

        # Mark the startup heap as static so that it's ignored by GC.
        # Reduces pause times of oldest generation collections.
        gc.collect()
        gc.freeze()

        # If enable, attach GC debugger after static variable freeze.
        maybe_attach_gc_debug_callback()

    @contextmanager
    def _perform_handshakes(
        self,
        handshake_address: str,
        identity: bytes,
        local_client: bool,
        vllm_config: VllmConfig,
        client_handshake_address: str | None,
    ) -> Generator[EngineZmqAddresses, None, None]:
        """
        Perform startup handshakes.

        For DP=1 or offline mode, this is with the colocated front-end process.

        For DP>1 with internal load-balancing this is with the shared front-end
        process which may reside on a different node.

        For DP>1 with external or hybrid load-balancing, two handshakes are
        performed:
            - With the rank 0 front-end process which retrieves the
              DP Coordinator ZMQ addresses and DP process group address.
            - With the colocated front-end process which retrieves the
              client input/output socket addresses.
        with the exception of the rank 0 and colocated engines themselves which
        don't require the second handshake.

        Here, "front-end" process can mean the process containing the engine
        core client (which is the API server process in the case the API
        server is not scaled out), OR the launcher process running the
        run_multi_api_server() function in serve.py.
        """
        input_ctx = zmq.Context()
        is_local = local_client and client_handshake_address is None
        headless = not local_client
        handshake = self._perform_handshake(
            input_ctx,
            handshake_address,
            identity,
            is_local,
            headless,
            vllm_config,
            vllm_config.parallel_config,
        )
        if client_handshake_address is None:
            with handshake as addresses:
                yield addresses
        else:
            assert local_client
            local_handshake = self._perform_handshake(
                input_ctx, client_handshake_address, identity, True, False, vllm_config
            )
            with handshake as addresses, local_handshake as client_addresses:
                addresses.inputs = client_addresses.inputs
                addresses.outputs = client_addresses.outputs
                yield addresses

        # Update config which may have changed from the handshake
        vllm_config.__post_init__()

    @contextmanager
    def _perform_handshake(
        self,
        ctx: zmq.Context,
        handshake_address: str,
        identity: bytes,
        local_client: bool,
        headless: bool,
        vllm_config: VllmConfig,
        parallel_config_to_update: ParallelConfig | None = None,
    ) -> Generator[EngineZmqAddresses, None, None]:
        with make_zmq_socket(
            ctx,
            handshake_address,
            zmq.DEALER,
            identity=identity,
            linger=5000,
            bind=False,
        ) as handshake_socket:
            # Register engine with front-end.
            addresses = self.startup_handshake(
                handshake_socket, local_client, headless, parallel_config_to_update
            )
            yield addresses

            # Send ready message.
            num_gpu_blocks = vllm_config.cache_config.num_gpu_blocks
            # We pass back the coordinator stats update address here for the
            # external LB case for our colocated front-end to use (coordinator
            # only runs with rank 0).
            dp_stats_address = self.frontend_stats_publish_address

            # Include config hash for DP configuration validation
            ready_msg = {
                "status": "READY",
                "local": local_client,
                "headless": headless,
                "num_gpu_blocks": num_gpu_blocks,
                "dp_stats_address": dp_stats_address,
            }
            if vllm_config.parallel_config.data_parallel_size > 1:
                ready_msg["parallel_config_hash"] = (
                    vllm_config.parallel_config.compute_hash()
                )

            handshake_socket.send(msgspec.msgpack.encode(ready_msg))

    @staticmethod
    def startup_handshake(
        handshake_socket: zmq.Socket,
        local_client: bool,
        headless: bool,
        parallel_config: ParallelConfig | None = None,
    ) -> EngineZmqAddresses:
        # Send registration message.
        handshake_socket.send(
            msgspec.msgpack.encode(
                {
                    "status": "HELLO",
                    "local": local_client,
                    "headless": headless,
                }
            )
        )

        # Receive initialization message.
        logger.info("Waiting for init message from front-end.")
        if not handshake_socket.poll(timeout=HANDSHAKE_TIMEOUT_MINS * 60_000):
            raise RuntimeError(
                "Did not receive response from front-end "
                f"process within {HANDSHAKE_TIMEOUT_MINS} "
                f"minutes"
            )
        init_bytes = handshake_socket.recv()
        init_message: EngineHandshakeMetadata = msgspec.msgpack.decode(
            init_bytes, type=EngineHandshakeMetadata
        )
        logger.debug("Received init message: %s", init_message)

        if parallel_config is not None:
            for key, value in init_message.parallel_config.items():
                setattr(parallel_config, key, value)

        return init_message.addresses

    @staticmethod
    def run_engine_core(*args, dp_rank: int = 0, local_dp_rank: int = 0, **kwargs):
        """Launch EngineCore busy loop in background process."""

        # Signal handler used for graceful termination.
        # SystemExit exception is only raised once to allow this and worker
        # processes to terminate without error
        shutdown_requested = False

        # Ensure we can serialize transformer config after spawning
        maybe_register_config_serialize_by_value()

        def signal_handler(signum, frame):
            nonlocal shutdown_requested
            if not shutdown_requested:
                shutdown_requested = True
                raise SystemExit()

        # Either SIGTERM or SIGINT will terminate the engine_core
        signal.signal(signal.SIGTERM, signal_handler)
        signal.signal(signal.SIGINT, signal_handler)

        engine_core: EngineCoreProc | None = None
        try:
            parallel_config: ParallelConfig = kwargs["vllm_config"].parallel_config
            if parallel_config.data_parallel_size > 1 or dp_rank > 0:
                set_process_title("EngineCore", f"DP{dp_rank}")
                decorate_logs()
                # Set data parallel rank for this engine process.
                parallel_config.data_parallel_rank = dp_rank
                parallel_config.data_parallel_rank_local = local_dp_rank
                engine_core = DPEngineCoreProc(*args, **kwargs)
            else:
                set_process_title("EngineCore")
                decorate_logs()
                engine_core = EngineCoreProc(*args, **kwargs)

            engine_core.run_busy_loop()

        except SystemExit:
            logger.debug("EngineCore exiting.")
            raise
        except Exception as e:
            if engine_core is None:
                logger.exception("EngineCore failed to start.")
            else:
                logger.exception("EngineCore encountered a fatal error.")
                engine_core._send_engine_dead()
            raise e
        finally:
            if engine_core is not None:
                engine_core.shutdown()

    def _init_data_parallel(self, vllm_config: VllmConfig):
        pass

    def run_busy_loop(self):
        """Core busy loop of the EngineCore."""

        # Loop until process is sent a SIGINT or SIGTERM
        while True:
            # 1) Poll the input queue until there is work to do.
            self._process_input_queue()
            # 2) Step the engine core and return the outputs.
            self._process_engine_step()

    def _process_input_queue(self):
        """Exits when an engine step needs to be performed."""

        waited = False
        while (
            not self.engines_running
            and not self.scheduler.has_requests()
            and not self.batch_queue
        ):
            if logger.isEnabledFor(DEBUG) and self.input_queue.empty():
                logger.debug("EngineCore waiting for work.")
                waited = True
            block = not self.process_input_queue_non_block
            try:
                req = self.input_queue.get(block=block)
                self._handle_client_request(*req)
            except queue.Empty:
                break
            if not block:
                break

        if waited:
            logger.debug("EngineCore loop active.")

        # Handle any more client requests.
        while not self.input_queue.empty():
            req = self.input_queue.get_nowait()
            self._handle_client_request(*req)

    def _process_engine_step(self) -> bool:
        """Called only when there are unfinished local requests."""

        # Step the engine core.
        outputs, model_executed = self.step_fn()
        # Put EngineCoreOutputs into the output queue.
        for output in outputs.items() if outputs else ():
            self.output_queue.put_nowait(output)
        # Post-step hook.
        self.post_step(model_executed)

        return model_executed

    def _handle_client_request(
        self, request_type: EngineCoreRequestType, request: Any
    ) -> None:
        """Dispatch request from client."""

        if request_type == EngineCoreRequestType.ADD:
            req, request_wave = request
            self.add_request(req, request_wave)
        elif request_type == EngineCoreRequestType.ABORT:
            self.abort_requests(request)
        elif request_type == EngineCoreRequestType.UTILITY:
            client_idx, call_id, method_name, args = request
            output = UtilityOutput(call_id)
            try:
                method = getattr(self, method_name)
                result = method(*self._convert_msgspec_args(method, args))
                output.result = UtilityResult(result)
            except BaseException as e:
                logger.exception("Invocation of %s method failed", method_name)
                output.failure_message = (
                    f"Call to {method_name} method failed: {str(e)}"
                )
            self.output_queue.put_nowait(
                (client_idx, EngineCoreOutputs(utility_output=output))
            )
        elif request_type == EngineCoreRequestType.EXECUTOR_FAILED:
            raise RuntimeError("Executor failed.")
        else:
            logger.error(
                "Unrecognized input request type encountered: %s", request_type
            )

    @staticmethod
    def _convert_msgspec_args(method, args):
        """If a provided arg type doesn't match corresponding target method
        arg type, try converting to msgspec object."""
        if not args:
            return args
        arg_types = signature(method).parameters.values()
        assert len(args) <= len(arg_types)
        return tuple(
            msgspec.convert(v, type=p.annotation)
            if isclass(p.annotation)
            and issubclass(p.annotation, msgspec.Struct)
            and not isinstance(v, p.annotation)
            else v
            for v, p in zip(args, arg_types)
        )

    def _send_engine_dead(self):
        """Send EngineDead status to the EngineCoreClient."""

        # Put ENGINE_CORE_DEAD in the queue.
        self.output_queue.put_nowait(EngineCoreProc.ENGINE_CORE_DEAD)

        # Wait until msg sent by the daemon before shutdown.
        self.output_thread.join(timeout=5.0)
        if self.output_thread.is_alive():
            logger.fatal(
                "vLLM shutdown signal from EngineCore failed "
                "to send. Please report this issue."
            )

    def process_input_sockets(
        self,
        input_addresses: list[str],
        coord_input_address: str | None,
        identity: bytes,
        ready_event: threading.Event,
    ):
        """Input socket IO thread."""

        # Msgpack serialization decoding.
        add_request_decoder = MsgpackDecoder(EngineCoreRequest)
        generic_decoder = MsgpackDecoder()

        with ExitStack() as stack, zmq.Context() as ctx:
            input_sockets = [
                stack.enter_context(
                    make_zmq_socket(
                        ctx, input_address, zmq.DEALER, identity=identity, bind=False
                    )
                )
                for input_address in input_addresses
            ]
            if coord_input_address is None:
                coord_socket = None
            else:
                coord_socket = stack.enter_context(
                    make_zmq_socket(
                        ctx,
                        coord_input_address,
                        zmq.XSUB,
                        identity=identity,
                        bind=False,
                    )
                )
                # Send subscription message to coordinator.
                coord_socket.send(b"\x01")

            # Register sockets with poller.
            poller = zmq.Poller()
            for input_socket in input_sockets:
                # Send initial message to each input socket - this is required
                # before the front-end ROUTER socket can send input messages
                # back to us.
                input_socket.send(b"")
                poller.register(input_socket, zmq.POLLIN)

            if coord_socket is not None:
                # Wait for ready message from coordinator.
                assert coord_socket.recv() == b"READY"
                poller.register(coord_socket, zmq.POLLIN)

            ready_event.set()
            del ready_event
            while True:
                for input_socket, _ in poller.poll():
                    # (RequestType, RequestData)
<<<<<<< HEAD
                    type_frame, *data_frames = input_socket.recv_multipart(
                        copy=False)

                    # NOTE(yongji): ignore READY message sent by DP coordinator
                    # that is used to notify newly started engines
                    if type_frame.buffer == b"READY":
                        assert input_socket == coord_socket
                        continue

                    request_type = EngineCoreRequestType(
                        bytes(type_frame.buffer))
=======
                    type_frame, *data_frames = input_socket.recv_multipart(copy=False)
                    request_type = EngineCoreRequestType(bytes(type_frame.buffer))
>>>>>>> efc8f7d8

                    # Deserialize the request data.
                    if request_type == EngineCoreRequestType.ADD:
                        request = add_request_decoder.decode(data_frames)
                        request = self.preprocess_add_request(request)
                    else:
                        request = generic_decoder.decode(data_frames)

                    # Push to input queue for core busy loop.
                    self.input_queue.put_nowait((request_type, request))

    def process_output_sockets(
        self,
        output_paths: list[str],
        coord_output_path: str | None,
        engine_index: int,
    ):
        """Output socket IO thread."""

        # Msgpack serialization encoding.
        encoder = MsgpackEncoder()
        # Send buffers to reuse.
        reuse_buffers: list[bytearray] = []
        # Keep references to outputs and buffers until zmq is finished
        # with them (outputs may contain tensors/np arrays whose
        # backing buffers were extracted for zero-copy send).
        pending = deque[tuple[zmq.MessageTracker, Any, bytearray]]()

        # We must set linger to ensure the ENGINE_CORE_DEAD
        # message is sent prior to closing the socket.
        with ExitStack() as stack, zmq.Context() as ctx:
            sockets = [
                stack.enter_context(
                    make_zmq_socket(ctx, output_path, zmq.PUSH, linger=4000)
                )
                for output_path in output_paths
            ]
            coord_socket = (
                stack.enter_context(
                    make_zmq_socket(
                        ctx, coord_output_path, zmq.PUSH, bind=False, linger=4000
                    )
                )
                if coord_output_path is not None
                else None
            )
            max_reuse_bufs = len(sockets) + 1

            while True:
                output = self.output_queue.get()
                if output == EngineCoreProc.ENGINE_CORE_DEAD:
                    for socket in sockets:
                        socket.send(output)
                    break
                assert not isinstance(output, bytes)
                client_index, outputs = output
                outputs.engine_index = engine_index

                if client_index == -1:
                    # Don't reuse buffer for coordinator message
                    # which will be very small.
                    assert coord_socket is not None
                    coord_socket.send_multipart(encoder.encode(outputs))
                    continue

                # Reclaim buffers that zmq is finished with.
                while pending and pending[-1][0].done:
                    reuse_buffers.append(pending.pop()[2])

                buffer = reuse_buffers.pop() if reuse_buffers else bytearray()
                buffers = encoder.encode_into(outputs, buffer)
                tracker = sockets[client_index].send_multipart(
                    buffers, copy=False, track=True
                )
                if not tracker.done:
                    ref = outputs if len(buffers) > 1 else None
                    pending.appendleft((tracker, ref, buffer))
                elif len(reuse_buffers) < max_reuse_bufs:
                    # Limit the number of buffers to reuse.
                    reuse_buffers.append(buffer)


class DPEngineCoreProc(EngineCoreProc):
    """ZMQ-wrapper for running EngineCore in background process
    in a data parallel context."""

    def __init__(
        self,
        vllm_config: VllmConfig,
        local_client: bool,
        handshake_address: str,
        executor_class: type[Executor],
        log_stats: bool,
        client_handshake_address: str | None = None,
    ):
        # Counts forward-passes of the model so that we can synchronize
        # finished with DP peers every N steps.
        self.step_counter = 0
        self.current_wave = 0
        self.last_counts = (0, 0)
        self.elastic_scaling_state = None

        # Initialize the engine.
        dp_rank = vllm_config.parallel_config.data_parallel_rank
        super().__init__(
            vllm_config,
            local_client,
            handshake_address,
            executor_class,
            log_stats,
            client_handshake_address,
            dp_rank,
        )

    def _init_data_parallel(self, vllm_config: VllmConfig):
        # Configure GPUs and stateless process group for data parallel.
        dp_rank = vllm_config.parallel_config.data_parallel_rank
        dp_size = vllm_config.parallel_config.data_parallel_size
        local_dp_rank = vllm_config.parallel_config.data_parallel_rank_local

        assert dp_size > 1
        assert 0 <= local_dp_rank <= dp_rank < dp_size

        if vllm_config.kv_transfer_config is not None:
            # modify the engine_id and append the local_dp_rank to it to ensure
            # that the kv_transfer_config is unique for each DP rank.
            vllm_config.kv_transfer_config.engine_id = (
                f"{vllm_config.kv_transfer_config.engine_id}_dp{local_dp_rank}"
            )
            logger.debug(
                "Setting kv_transfer_config.engine_id to %s",
                vllm_config.kv_transfer_config.engine_id,
            )

        self.dp_rank = dp_rank
        self.dp_group, self.dp_store = vllm_config.parallel_config.stateless_init_dp_group(return_store=True)

    def shutdown(self):
        super().shutdown()
        if dp_group := getattr(self, "dp_group", None):
            stateless_destroy_torch_distributed_process_group(dp_group)

    def add_request(self, request: Request, request_wave: int = 0):
        if self.has_coordinator and request_wave != self.current_wave:
            if request_wave > self.current_wave:
                self.current_wave = request_wave
            elif not self.engines_running:
                # Request received for an already-completed wave, notify
                # front-end that we need to start the next one.
                self.output_queue.put_nowait(
                    (-1, EngineCoreOutputs(start_wave=self.current_wave))
                )

        super().add_request(request, request_wave)

    def _handle_client_request(
        self, request_type: EngineCoreRequestType, request: Any
    ) -> None:
        if request_type == EngineCoreRequestType.START_DP_WAVE:
            new_wave, exclude_eng_index = request
            if exclude_eng_index != self.engine_index and (
                new_wave >= self.current_wave
            ):
                self.current_wave = new_wave
                if not self.engines_running:
                    logger.debug("EngineCore starting idle loop for wave %d.", new_wave)
                    self.engines_running = True
        else:
            super()._handle_client_request(request_type, request)

    def _maybe_publish_request_counts(self):
        if not self.publish_dp_lb_stats:
            return

        # Publish our request counts (if they've changed).
        counts = self.scheduler.get_request_counts()
        if counts != self.last_counts:
            self.last_counts = counts
            stats = SchedulerStats(
                *counts, step_counter=self.step_counter, current_wave=self.current_wave
            )
            self.output_queue.put_nowait((-1, EngineCoreOutputs(scheduler_stats=stats)))

    def run_busy_loop(self):
        """Core busy loop of the EngineCore for data parallel case."""

        # Loop until process is sent a SIGINT or SIGTERM
        while True:
            # 1) Poll the input queue until there is work to do.
            self._process_input_queue()

            if self.elastic_scaling_state is not None:
                has_progress = self.elastic_scaling_state.progress()
                if self.elastic_scaling_state.is_complete():
                    self.process_input_queue_non_block = False
                    self.elastic_scaling_state = None
                elif has_progress:
                    continue

            executed = self._process_engine_step()
            self._maybe_publish_request_counts()

            local_unfinished_reqs = self.scheduler.has_unfinished_requests()
            if not executed:
                if not local_unfinished_reqs and not self.engines_running:
                    # All engines are idle.
                    continue

                # We are in a running state and so must execute a dummy pass
                # if the model didn't execute any ready requests.
                self.execute_dummy_batch()

            # 3) All-reduce operation to determine global unfinished reqs.
            self.engines_running = self._has_global_unfinished_reqs(
                local_unfinished_reqs
            )

            if not self.engines_running:
                if self.dp_rank == 0 or not self.has_coordinator:
                    # Notify client that we are pausing the loop.
<<<<<<< HEAD
                    logger.debug("Wave %d finished, pausing engine loop.",
                                 self.current_wave)
=======
                    logger.debug(
                        "Wave %d finished, pausing engine loop.", self.current_wave
                    )
                    # In the coordinator case, dp rank 0 sends updates to the
                    # coordinator. Otherwise (offline spmd case), each rank
                    # sends the update to its colocated front-end process.
>>>>>>> efc8f7d8
                    client_index = -1 if self.has_coordinator else 0
                    self.output_queue.put_nowait(
                        (
                            client_index,
                            EngineCoreOutputs(wave_complete=self.current_wave),
                        )
                    )
                # Increment wave count and reset step counter.
                self.current_wave += 1
                self.step_counter = 0

    def _has_global_unfinished_reqs(self, local_unfinished: bool) -> bool:
        # Optimization - only perform finish-sync all-reduce every 32 steps.
        self.step_counter += 1
        if self.step_counter % 32 != 0:
            return True

        return ParallelConfig.has_unfinished_dp(self.dp_group, local_unfinished)

    def reinitialize_distributed(
<<<<<<< HEAD
            self, reconfig_request: ReconfigureDistributedRequest) -> None:
        from vllm.distributed.elastic_ep.elastic_state import ElasticScalingState
        from copy import deepcopy

        new_parallel_config = deepcopy(self.vllm_config.parallel_config)
        old_dp_size = new_parallel_config.data_parallel_size
        new_parallel_config.data_parallel_size = reconfig_request.new_data_parallel_size
        if reconfig_request.new_data_parallel_rank != ReconfigureRankType.KEEP_CURRENT_RANK:
            new_parallel_config.data_parallel_rank = reconfig_request.new_data_parallel_rank
        new_parallel_config.data_parallel_master_ip = reconfig_request.new_data_parallel_master_ip
        new_parallel_config.data_parallel_master_port = reconfig_request.new_data_parallel_master_port
        new_parallel_config._data_parallel_master_port_list = reconfig_request.new_data_parallel_master_port_list

        is_scale_down = reconfig_request.new_data_parallel_size < old_dp_size
        is_shutdown = reconfig_request.new_data_parallel_rank == ReconfigureRankType.SHUTDOWN_CURRENT_RANK
        worker_type = "shutdown" if is_shutdown else "existing"
        scale_type = "scale_down" if is_scale_down else "scale_up"

        self.elastic_scaling_state = ElasticScalingState(
            model_executor=self.model_executor,
            engine_core=self,
            vllm_config=self.vllm_config,
            new_parallel_config=new_parallel_config if not is_shutdown else None,
            worker_type=worker_type,
            scale_type=scale_type,
            reconfig_request=reconfig_request,
        )
        self.process_input_queue_non_block = True
        self.dp_store.add("elastic_ep_request_first_barrier", 1)
        logger.info("[Elastic EP] Received reconfiguration request and starting scaling up/down")

    def _send_worker_notification(self, notification_type: str, vllm_config: Optional[VllmConfig] = None):
        if vllm_config is None:
            dp_rank = self.vllm_config.parallel_config.data_parallel_rank
        else:
            dp_rank = vllm_config.parallel_config.data_parallel_rank
        notification_data = (notification_type, dp_rank)
        outputs = EngineCoreOutputs(utility_output=UtilityOutput(
            call_id=-1,
            result=UtilityResult(notification_data)
        ))
        outputs.engine_index = self.engine_index

        if hasattr(self, 'output_thread') and self.output_thread.is_alive():
            self.output_queue.put_nowait((0, outputs))
        else:
            encoder = MsgpackEncoder()
            with zmq.Context() as ctx, \
                 make_zmq_socket(ctx, self.addresses.outputs[0], zmq.PUSH, linger=4000) as socket:
                socket.send_multipart(encoder.encode(outputs))

    def handle_worker_notification(self, notification_type: str):
        assert self.elastic_scaling_state is not None
        self.elastic_scaling_state.handle_notification(notification_type)

    def _elastic_scale_up_post_init(self):
        from vllm.distributed.elastic_ep.elastic_state import ElasticScalingState

        self.elastic_scaling_state = ElasticScalingState(
            model_executor=self.model_executor,
            engine_core=self,
            vllm_config=self.vllm_config,
            new_parallel_config=None,
            worker_type="new",
            scale_type="scale_up",
            reconfig_request=None,
        )
        self.model_executor.collective_rpc("init_device")
        self.model_executor.collective_rpc("load_model")
        self._send_worker_notification("NEW_WORKERS_WEIGHTS_INIT_READY")
        self.model_executor.collective_rpc("elastic_ep_execute", args=("receive_weights",))
        self.available_gpu_memory_for_kv_cache = \
            ParallelConfig.sync_kv_cache_memory_size(self.dp_group, -1)
        self.model_executor.collective_rpc("elastic_ep_execute", args=("prepare_new_worker",))
        self.process_input_queue_non_block = True
=======
        self, reconfig_request: ReconfigureDistributedRequest
    ) -> None:
        stateless_destroy_torch_distributed_process_group(self.dp_group)
        self.shutdown()

        parallel_config = self.vllm_config.parallel_config
        old_dp_size = parallel_config.data_parallel_size
        parallel_config.data_parallel_size = reconfig_request.new_data_parallel_size
        if reconfig_request.new_data_parallel_rank != -1:
            parallel_config.data_parallel_rank = reconfig_request.new_data_parallel_rank
        # local rank specifies device visibility, it should not be changed
        assert (
            reconfig_request.new_data_parallel_rank_local
            == ReconfigureRankType.KEEP_CURRENT_RANK
        )
        parallel_config.data_parallel_master_ip = (
            reconfig_request.new_data_parallel_master_ip
        )
        parallel_config.data_parallel_master_port = (
            reconfig_request.new_data_parallel_master_port
        )
        if reconfig_request.new_data_parallel_rank != -2:
            self.dp_rank = parallel_config.data_parallel_rank
            self.dp_group = parallel_config.stateless_init_dp_group()
        reconfig_request.new_data_parallel_master_port = (
            parallel_config.data_parallel_master_port
        )

        self.model_executor.reinitialize_distributed(reconfig_request)
        if reconfig_request.new_data_parallel_size > old_dp_size:
            assert self.available_gpu_memory_for_kv_cache > 0
            # pass available_gpu_memory_for_kv_cache from existing
            # engine-cores to new engine-cores so they can directly
            # use it in _initialize_kv_caches() rather than profiling.
            ParallelConfig.sync_kv_cache_memory_size(
                self.dp_group, self.available_gpu_memory_for_kv_cache
            )
            # NOTE(yongji): newly joined workers require dummy_run even
            # CUDA graph is not used
            self.model_executor.collective_rpc("compile_or_warm_up_model")
        if (
            reconfig_request.new_data_parallel_rank
            == ReconfigureRankType.SHUTDOWN_CURRENT_RANK
        ):
            self.shutdown()
            logger.info("DPEngineCoreProc %s shutdown", self.dp_rank)
        else:
            logger.info(
                "Distributed environment reinitialized for DP rank %s", self.dp_rank
            )
>>>>>>> efc8f7d8


class DPEngineCoreActor(DPEngineCoreProc):
    """
    Ray actor for running EngineCore in a data parallel context
    """

    def __init__(
        self,
        vllm_config: VllmConfig,
        local_client: bool,
        addresses: EngineZmqAddresses,
        executor_class: type[Executor],
        log_stats: bool,
        dp_rank: int = 0,
        local_dp_rank: int = 0,
    ):
        self.addresses = addresses
        vllm_config.parallel_config.data_parallel_rank = dp_rank
        vllm_config.parallel_config.data_parallel_rank_local = local_dp_rank

        # Set CUDA_VISIBLE_DEVICES as early as possible in actor life cycle
        # NOTE: in MP we set CUDA_VISIBLE_DEVICES at process creation time,
        # and this cannot be done in the same way for Ray because:
        # 1) Ray manages life cycle of all ray workers (including
        # DPEngineCoreActor)
        # 2) Ray sets CUDA_VISIBLE_DEVICES based on num_gpus configuration
        # To bypass 2, we need to also set
        # RAY_EXPERIMENTAL_NOSET_CUDA_VISIBLE_DEVICES, but vLLM workers created
        # thereafter would have CUDA_VISIBLE_DEVICES set, which is sticky:
        # https://github.com/ray-project/ray/blob/e752fc319ddedd9779a0989b6d3613909bad75c9/python/ray/_private/worker.py#L456 # noqa: E501
        # This is problematic because when the vLLM worker (a Ray actor)
        # executes a task, it indexes into the sticky CUDA_VISIBLE_DEVICES
        # rather than directly using the GPU ID, potentially resulting in
        # index out of bounds error. See:
        # https://github.com/ray-project/ray/pull/40461/files#diff-31e8159767361e4bc259b6d9883d9c0d5e5db780fcea4a52ead4ee3ee4a59a78R1860 # noqa: E501
        # and get_accelerator_ids_for_accelerator_resource() in worker.py
        # of ray.
        self._set_visible_devices(vllm_config, local_dp_rank)

        super().__init__(vllm_config, local_client, "", executor_class, log_stats)

    def _set_visible_devices(self, vllm_config: VllmConfig, local_dp_rank: int):
        from vllm.platforms import current_platform

        if current_platform.is_xpu():
            pass
        else:
            device_control_env_var = current_platform.device_control_env_var
            self._set_cuda_visible_devices(
                vllm_config, local_dp_rank, device_control_env_var
            )

    def _set_cuda_visible_devices(
        self, vllm_config: VllmConfig, local_dp_rank: int, device_control_env_var: str
    ):
        world_size = vllm_config.parallel_config.world_size
        # Set CUDA_VISIBLE_DEVICES or equivalent.
        try:
            value = get_device_indices(
                device_control_env_var, local_dp_rank, world_size
            )
            os.environ[device_control_env_var] = value
        except IndexError as e:
            raise Exception(
                f"Error setting {device_control_env_var}: "
                f"local range: [{local_dp_rank * world_size}, "
                f"{(local_dp_rank + 1) * world_size}) "
                f'base value: "{os.getenv(device_control_env_var)}"'
            ) from e

    @contextmanager
    def _perform_handshakes(
        self,
        handshake_address: str,
        identity: bytes,
        local_client: bool,
        vllm_config: VllmConfig,
        client_handshake_address: str | None,
    ):
        """
        For Ray, we don't need to actually perform handshake.
        All addresses information is known before the actor creation.
        Therefore, we simply yield these addresses.
        """
        yield self.addresses

    def wait_for_init(self):
        """
        Wait until the engine core is initialized.

        This is just an empty method. When ray.get() on this method
        (or any other method of the actor) returns, it is guaranteed
        that actor creation (i.e., __init__) is complete.
        """
        pass

    def run(self):
        """
        Run the engine core busy loop.
        """
        try:
            self.run_busy_loop()
        except SystemExit:
            logger.debug("EngineCore exiting.")
            raise
        except Exception:
            logger.exception("EngineCore encountered a fatal error.")
            raise
        finally:
            self.shutdown()<|MERGE_RESOLUTION|>--- conflicted
+++ resolved
@@ -212,22 +212,11 @@
         has_kv_cache = any(kv_cache_spec for kv_cache_spec in kv_cache_specs)
         if has_kv_cache:
             if os.environ.get("VLLM_ELASTIC_EP_SCALE_UP_LAUNCH") == "1":
-<<<<<<< HEAD
                 # NOTE(yongji): should already be set during _elastic_scale_up_post_init
                 assert self.available_gpu_memory_for_kv_cache > 0
                 available_gpu_memory = [
                     self.available_gpu_memory_for_kv_cache
                 ] * len(kv_cache_specs)
-=======
-                dp_group = getattr(self, "dp_group", None)
-                assert dp_group is not None
-                self.available_gpu_memory_for_kv_cache = (
-                    ParallelConfig.sync_kv_cache_memory_size(dp_group, -1)
-                )
-                available_gpu_memory = [self.available_gpu_memory_for_kv_cache] * len(
-                    kv_cache_specs
-                )
->>>>>>> efc8f7d8
             else:
                 # Profiles the peak memory usage of the model to determine how
                 # much memory can be allocated for kv cache.
@@ -987,7 +976,6 @@
             while True:
                 for input_socket, _ in poller.poll():
                     # (RequestType, RequestData)
-<<<<<<< HEAD
                     type_frame, *data_frames = input_socket.recv_multipart(
                         copy=False)
 
@@ -999,10 +987,6 @@
 
                     request_type = EngineCoreRequestType(
                         bytes(type_frame.buffer))
-=======
-                    type_frame, *data_frames = input_socket.recv_multipart(copy=False)
-                    request_type = EngineCoreRequestType(bytes(type_frame.buffer))
->>>>>>> efc8f7d8
 
                     # Deserialize the request data.
                     if request_type == EngineCoreRequestType.ADD:
@@ -1223,17 +1207,8 @@
             if not self.engines_running:
                 if self.dp_rank == 0 or not self.has_coordinator:
                     # Notify client that we are pausing the loop.
-<<<<<<< HEAD
                     logger.debug("Wave %d finished, pausing engine loop.",
                                  self.current_wave)
-=======
-                    logger.debug(
-                        "Wave %d finished, pausing engine loop.", self.current_wave
-                    )
-                    # In the coordinator case, dp rank 0 sends updates to the
-                    # coordinator. Otherwise (offline spmd case), each rank
-                    # sends the update to its colocated front-end process.
->>>>>>> efc8f7d8
                     client_index = -1 if self.has_coordinator else 0
                     self.output_queue.put_nowait(
                         (
@@ -1254,7 +1229,6 @@
         return ParallelConfig.has_unfinished_dp(self.dp_group, local_unfinished)
 
     def reinitialize_distributed(
-<<<<<<< HEAD
             self, reconfig_request: ReconfigureDistributedRequest) -> None:
         from vllm.distributed.elastic_ep.elastic_state import ElasticScalingState
         from copy import deepcopy
@@ -1330,58 +1304,6 @@
             ParallelConfig.sync_kv_cache_memory_size(self.dp_group, -1)
         self.model_executor.collective_rpc("elastic_ep_execute", args=("prepare_new_worker",))
         self.process_input_queue_non_block = True
-=======
-        self, reconfig_request: ReconfigureDistributedRequest
-    ) -> None:
-        stateless_destroy_torch_distributed_process_group(self.dp_group)
-        self.shutdown()
-
-        parallel_config = self.vllm_config.parallel_config
-        old_dp_size = parallel_config.data_parallel_size
-        parallel_config.data_parallel_size = reconfig_request.new_data_parallel_size
-        if reconfig_request.new_data_parallel_rank != -1:
-            parallel_config.data_parallel_rank = reconfig_request.new_data_parallel_rank
-        # local rank specifies device visibility, it should not be changed
-        assert (
-            reconfig_request.new_data_parallel_rank_local
-            == ReconfigureRankType.KEEP_CURRENT_RANK
-        )
-        parallel_config.data_parallel_master_ip = (
-            reconfig_request.new_data_parallel_master_ip
-        )
-        parallel_config.data_parallel_master_port = (
-            reconfig_request.new_data_parallel_master_port
-        )
-        if reconfig_request.new_data_parallel_rank != -2:
-            self.dp_rank = parallel_config.data_parallel_rank
-            self.dp_group = parallel_config.stateless_init_dp_group()
-        reconfig_request.new_data_parallel_master_port = (
-            parallel_config.data_parallel_master_port
-        )
-
-        self.model_executor.reinitialize_distributed(reconfig_request)
-        if reconfig_request.new_data_parallel_size > old_dp_size:
-            assert self.available_gpu_memory_for_kv_cache > 0
-            # pass available_gpu_memory_for_kv_cache from existing
-            # engine-cores to new engine-cores so they can directly
-            # use it in _initialize_kv_caches() rather than profiling.
-            ParallelConfig.sync_kv_cache_memory_size(
-                self.dp_group, self.available_gpu_memory_for_kv_cache
-            )
-            # NOTE(yongji): newly joined workers require dummy_run even
-            # CUDA graph is not used
-            self.model_executor.collective_rpc("compile_or_warm_up_model")
-        if (
-            reconfig_request.new_data_parallel_rank
-            == ReconfigureRankType.SHUTDOWN_CURRENT_RANK
-        ):
-            self.shutdown()
-            logger.info("DPEngineCoreProc %s shutdown", self.dp_rank)
-        else:
-            logger.info(
-                "Distributed environment reinitialized for DP rank %s", self.dp_rank
-            )
->>>>>>> efc8f7d8
 
 
 class DPEngineCoreActor(DPEngineCoreProc):
