--- conflicted
+++ resolved
@@ -321,7 +321,6 @@
         executor_fail_callback = lambda: input_queue.put_nowait(
             (EngineCoreRequestType.EXECUTOR_FAILED, b''))
 
-<<<<<<< HEAD
         # Create input socket.
         input_ctx = zmq.Context()
         identity = engine_index.to_bytes(length=2, byteorder="little")
@@ -347,8 +346,7 @@
 
             self.step_fn = (self.step if self.batch_queue is None else
                             self.step_with_batch_queue)
-
-            self.global_unfinished_reqs = False
+            self.engines_running = False
 
             # Send ready message.
             input_socket.send(
@@ -406,30 +404,6 @@
             setattr(parallel_config, key, value)
 
         return output_socket_address
-=======
-        super().__init__(vllm_config, executor_class, log_stats,
-                         executor_fail_callback)
-
-        self.step_fn = (self.step if self.batch_queue is None else
-                        self.step_with_batch_queue)
-        self.engines_running = False
-
-        # Background Threads and Queues for IO. These enable us to
-        # overlap ZMQ socket IO with GPU since they release the GIL,
-        # and to overlap some serialization/deserialization with the
-        # model forward pass.
-        # Threads handle Socket <-> Queues and core_busy_loop uses Queue.
-        self.input_queue = input_queue
-        self.output_queue = queue.Queue[Union[EngineCoreOutputs, bytes]]()
-        threading.Thread(target=self.process_input_socket,
-                         args=(input_path, engine_index),
-                         daemon=True).start()
-        self.output_thread = threading.Thread(
-            target=self.process_output_socket,
-            args=(output_path, engine_index),
-            daemon=True)
-        self.output_thread.start()
->>>>>>> 1e013fa3
 
     @staticmethod
     def run_engine_core(*args,
