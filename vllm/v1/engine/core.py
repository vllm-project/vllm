--- conflicted
+++ resolved
@@ -7,13 +7,8 @@
 import time
 from concurrent.futures import Future
 from inspect import isclass, signature
-<<<<<<< HEAD
-from multiprocessing.connection import Connection
-from typing import Any, Optional, Union
-=======
 from logging import DEBUG
 from typing import Any, Callable, Optional, TypeVar, Union
->>>>>>> c2e7507a
 
 import msgspec
 import zmq
@@ -309,12 +304,8 @@
         log_stats: bool,
         engine_index: int = 0,
     ):
-<<<<<<< HEAD
         try:
             super().__init__(vllm_config, executor_class, log_stats)
-
-            self.log_stats = log_stats
-
             # Background Threads and Queues for IO. These enable us to
             # overlap ZMQ socket IO with GPU since they release the GIL,
             # and to overlap some serialization/deserialization with the
@@ -329,42 +320,17 @@
                              args=(input_path, ),
                              daemon=True).start()
             threading.Thread(target=self.process_output_socket,
-                             args=(output_path, ),
+                             args=(output_path, engine_index),
                              daemon=True).start()
 
-            # Send Readiness signal to EngineClient.
-            ready_pipe.send({"status": "READY"})
+            self.global_unfinished_reqs = False
+
+            self.step_fn = (self.step if self.batch_queue is None else
+                            self.step_with_batch_queue)
 
         except Exception as e:
-            logger.exception("EngineCore got error at startup:", exc_info=e)
-            ready_pipe.send({"status": "FAILED"})
+            logger.exception("EngineCore got error in __init__:", exc_info=e)
             raise e
-
-        finally:
-            ready_pipe.close()
-=======
-        super().__init__(vllm_config, executor_class, log_stats)
-
-        # Background Threads and Queues for IO. These enable us to
-        # overlap ZMQ socket IO with GPU since they release the GIL,
-        # and to overlap some serialization/deserialization with the
-        # model forward pass.
-        # Threads handle Socket <-> Queues and core_busy_loop uses Queue.
-        self.input_queue: queue.Queue[tuple[EngineCoreRequestType,
-                                            Any]] = queue.Queue()
-        self.output_queue: queue.Queue[EngineCoreOutputs] = queue.Queue()
-        threading.Thread(target=self.process_input_socket,
-                         args=(input_path, ),
-                         daemon=True).start()
-        threading.Thread(target=self.process_output_socket,
-                         args=(output_path, engine_index),
-                         daemon=True).start()
-
-        self.global_unfinished_reqs = False
-
-        self.step_fn = (self.step if self.batch_queue is None else
-                        self.step_with_batch_queue)
->>>>>>> c2e7507a
 
     @staticmethod
     def run_engine_core(*args,
@@ -392,12 +358,8 @@
         signal.signal(signal.SIGTERM, signal_handler)
         signal.signal(signal.SIGINT, signal_handler)
 
-<<<<<<< HEAD
-        engine_core = EngineCoreProc(*args, **kwargs)
-        try:
-=======
-        parent_process = psutil.Process().parent()
         engine_core: Optional[EngineCoreProc] = None
+        startup_failed = True
         try:
             parallel_config: ParallelConfig = kwargs[
                 "vllm_config"].parallel_config
@@ -411,12 +373,20 @@
 
             # Send Readiness signal to EngineClient.
             ready_pipe.send({"status": "READY"})
-
->>>>>>> c2e7507a
+            startup_failed = False
             engine_core.run_busy_loop()
+        except SystemExit:
+            logger.debug("EngineCore interrupted.")
         except Exception as e:
-            logger.exception("EngineCore got an Exception:", exc_info=e)
-            engine_core._send_engine_dead()
+            if startup_failed:
+                logger.exception("EngineCore got error at startup:",
+                                 exc_info=e)
+                ready_pipe.send({"status": "FAILED"})
+                raise e
+            else:
+                assert engine_core is not None
+                logger.exception("EngineCore got an Exception:", exc_info=e)
+                engine_core._send_engine_dead()
         finally:
             if engine_core is not None:
                 engine_core.shutdown()
@@ -547,20 +517,16 @@
         with zmq_socket_ctx(output_path, zmq.constants.PUSH) as socket:
             while True:
                 outputs = self.output_queue.get()
-<<<<<<< HEAD
                 if outputs == EngineCoreProc.ENGINE_CORE_DEAD:
                     socket.send_multipart((outputs, ), copy=False)
                     break
-
-                encoder.encode_into(outputs, buffer)
-                socket.send_multipart((buffer, ), copy=False)
-
-        # Signal to main thread that ENGINE_CORE_DEAD was sent.
-        self.errored_sent_event.set()
-=======
+                assert not isinstance(outputs, bytes)
                 outputs.engine_index = engine_index
                 encoder.encode_into(outputs, buffer)
                 socket.send(buffer, copy=False)
+
+        # Signal to main thread that ENGINE_CORE_DEAD was sent.
+        self.errored_sent_event.set()
 
 
 ENGINE_PAUSED_OUTPUTS = EngineCoreOutputs(engine_paused=True)
@@ -668,5 +634,4 @@
         self.counter = 0
 
         return ParallelConfig.has_unfinished_dp(self.dp_group,
-                                                local_unfinished)
->>>>>>> c2e7507a
+                                                local_unfinished)