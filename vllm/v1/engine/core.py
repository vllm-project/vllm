# SPDX-License-Identifier: Apache-2.0

import queue
import signal
import threading
import time
from multiprocessing.connection import Connection
<<<<<<< HEAD
from typing import List, Tuple, Type, Union
=======
from typing import Any, List, Tuple, Type
>>>>>>> 2ae88905

import zmq
import zmq.asyncio

from vllm.config import VllmConfig
from vllm.logger import init_logger
from vllm.transformers_utils.config import (
    maybe_register_config_serialize_by_value)
from vllm.utils import zmq_socket_ctx
from vllm.v1.core.kv_cache_utils import get_kv_cache_config
from vllm.v1.core.scheduler import Scheduler
from vllm.v1.engine import (EngineCoreOutputs, EngineCoreRequest,
                            EngineCoreRequestType)
from vllm.v1.engine.mm_input_mapper import MMInputMapperServer
from vllm.v1.executor.abstract import Executor
from vllm.v1.request import Request, RequestStatus
from vllm.v1.serial_utils import MsgpackDecoder, MsgpackEncoder
from vllm.version import __version__ as VLLM_VERSION

logger = init_logger(__name__)

POLLING_TIMEOUT_S = 2.5


class EngineCore:
    """Inner loop of vLLM's Engine."""

    def __init__(
        self,
        vllm_config: VllmConfig,
        executor_class: Type[Executor],
    ):
        assert vllm_config.model_config.runner_type != "pooling"

        logger.info("Initializing a V1 LLM engine (v%s) with config: %s",
                    VLLM_VERSION, vllm_config)

        # Setup Model.
        self.model_executor = executor_class(vllm_config)

        # Setup KV Caches and update CacheConfig after profiling.
        num_gpu_blocks, num_cpu_blocks = self._initialize_kv_caches(
            vllm_config)
        vllm_config.cache_config.num_gpu_blocks = num_gpu_blocks
        vllm_config.cache_config.num_cpu_blocks = num_cpu_blocks

        # Setup scheduler.
        self.scheduler = Scheduler(
            scheduler_config=vllm_config.scheduler_config,
            model_config=vllm_config.model_config,
            cache_config=vllm_config.cache_config,
            lora_config=vllm_config.lora_config,
        )

        self.mm_input_mapper_server = MMInputMapperServer(
            vllm_config.model_config)

    def _initialize_kv_caches(self,
                              vllm_config: VllmConfig) -> Tuple[int, int]:
        start = time.time()

        # Get all kv cache needed by the model
        kv_cache_spec = self.model_executor.get_kv_cache_spec()

        # Profiles the peak memory usage of the model to determine how much
        # memory can be allocated for kv cache.
        availble_gpu_memory = self.model_executor.determine_available_memory()

        # Get the kv cache tensor size
        kv_cache_config = get_kv_cache_config(vllm_config, kv_cache_spec,
                                              availble_gpu_memory)
        num_gpu_blocks = kv_cache_config.num_blocks
        num_cpu_blocks = 0

        # Initialize kv cache and warmup the execution
        self.model_executor.initialize(kv_cache_config)

        elapsed = time.time() - start
        logger.info(("init engine (profile, create kv cache, "
                     "warmup model) took %.2f seconds"), elapsed)
        return num_gpu_blocks, num_cpu_blocks

    def add_request(self, request: EngineCoreRequest):
        """Add request to the scheduler."""

        if request.mm_hashes is not None:
            # Here, if hash exists for an image, then it will be fetched
            # from the cache, else it will be added to the cache.
            # Note that the cache here is mirrored with the client side of the
            # MM mapper, so anything that has a hash must have a HIT cache
            # entry here as well.
            assert request.mm_inputs is not None
            request.mm_inputs = self.mm_input_mapper_server.process_inputs(
                request.mm_inputs, request.mm_hashes)

        req = Request.from_engine_core_request(request)

        self.scheduler.add_request(req)

    def abort_requests(self, request_ids: List[str]):
        """Abort requests from the scheduler."""

        # TODO: The scheduler doesn't really need to know the
        # specific finish reason, TBD whether we propagate that
        # (i.e. client-aborted vs stop criteria met).
        self.scheduler.finish_requests(request_ids,
                                       RequestStatus.FINISHED_ABORTED)

    def step(self) -> EngineCoreOutputs:
        """Schedule, execute, and make output."""

        if not self.scheduler.has_unfinished_requests():
            return EngineCoreOutputs(
                outputs=[], scheduler_stats=self.scheduler.make_stats())

        scheduler_output = self.scheduler.schedule()
        output = self.model_executor.execute_model(scheduler_output)
        engine_core_outputs = self.scheduler.update_from_output(
            scheduler_output, output)
        return engine_core_outputs

    def shutdown(self):
        if model_executor := getattr(self, "model_executor", None):
            model_executor.shutdown()

    def profile(self, is_start: bool = True):
        self.model_executor.profile(is_start)

    def reset_prefix_cache(self):
        self.scheduler.reset_prefix_cache()


class EngineCoreProc(EngineCore):
    """ZMQ-wrapper for running EngineCore in background process."""

    ENGINE_CORE_DEAD = b'ENGINE_CORE_DEAD'

    def __init__(
        self,
        input_path: str,
        output_path: str,
        ready_pipe: Connection,
        vllm_config: VllmConfig,
        executor_class: Type[Executor],
        log_stats: bool = False,
    ):
<<<<<<< HEAD
        try:
            super().__init__(vllm_config, executor_class)

            self.log_stats = log_stats

            # Background Threads and Queues for IO. These enable us to
            # overlap ZMQ socket IO with GPU since they release the GIL,
            # and to overlap some serialization/deserialization with the
            # model forward pass.
            # Threads handle Socket <-> Queues and core_busy_loop uses Queue.
            self.input_queue: queue.Queue[
                EngineCoreRequestUnion] = queue.Queue()
            self.output_queue: queue.Queue[Union[
                bytes, EngineCoreOutputs]] = queue.Queue()
            self.errored_sent_event = threading.Event()
            threading.Thread(target=self.process_input_socket,
                             args=(input_path, ),
                             daemon=True).start()
            threading.Thread(target=self.process_output_socket,
                             args=(output_path, ),
                             daemon=True).start()

            # Send Readiness signal to EngineClient.
            ready_pipe.send({"status": "READY"})

        except Exception as e:
            logger.exception("EngineCore got error at startup:", exc_info=e)
            ready_pipe.send({"status": "FAILED"})
            raise e

        finally:
            ready_pipe.close()
=======
        super().__init__(vllm_config, executor_class)

        self.log_stats = log_stats

        # Background Threads and Queues for IO. These enable us to
        # overlap ZMQ socket IO with GPU since they release the GIL,
        # and to overlap some serialization/deserialization with the
        # model forward pass.
        # Threads handle Socket <-> Queues and core_busy_loop uses Queue.
        self.input_queue: queue.Queue[Tuple[EngineCoreRequestType,
                                            Any]] = queue.Queue()
        self.output_queue: queue.Queue[EngineCoreOutputs] = queue.Queue()
        threading.Thread(target=self.process_input_socket,
                         args=(input_path, ),
                         daemon=True).start()
        threading.Thread(target=self.process_output_socket,
                         args=(output_path, ),
                         daemon=True).start()

        # Send Readiness signal to EngineClient.
        ready_pipe.send({"status": "READY"})
>>>>>>> 2ae88905

    @staticmethod
    def run_engine_core(*args, **kwargs):
        """Launch EngineCore busy loop in background process."""

        # Signal handler used for graceful termination.
        # SystemExit exception is only raised once to allow this and worker
        # processes to terminate without error
        shutdown_requested = False

        # Ensure we can serialize transformer config after spawning
        maybe_register_config_serialize_by_value()

        def signal_handler(signum, frame):
            nonlocal shutdown_requested
            if not shutdown_requested:
                shutdown_requested = True
                raise SystemExit()

        # Either SIGTERM or SIGINT will terminate the engine_core
        signal.signal(signal.SIGTERM, signal_handler)
        signal.signal(signal.SIGINT, signal_handler)

        engine_core = EngineCoreProc(*args, **kwargs)
        try:
            engine_core.run_busy_loop()
        except Exception as e:
            logger.exception("EngineCore got an Exception:", exc_info=e)
            engine_core._send_engine_dead()
        finally:
            if engine_core is not None:
                engine_core.shutdown()

    def run_busy_loop(self):
        """Core busy loop of the EngineCore."""

        # Loop until process is sent a SIGINT or SIGTERM
        while True:
            # 1) Poll the input queue until there is work to do.
            if not self.scheduler.has_unfinished_requests():
                while True:
                    try:
                        req = self.input_queue.get(timeout=POLLING_TIMEOUT_S)
                        self._handle_client_request(*req)
                        break
                    except queue.Empty:
                        logger.debug("EngineCore busy loop waiting.")
                        # Break out the loop so we can log_stats in step().
                        if self.log_stats:
                            break
                    except Exception:
                        raise

            # 2) Handle any new client requests.
            while not self.input_queue.empty():
                req = self.input_queue.get_nowait()
                self._handle_client_request(*req)

            # 3) Step the engine core.
            outputs = self.step()

            # 4) Put EngineCoreOutputs into the output queue.
            self.output_queue.put_nowait(outputs)

    def _handle_client_request(self, request_type: EngineCoreRequestType,
                               request: Any) -> None:
        """Dispatch request from client."""

        if request_type == EngineCoreRequestType.ADD:
            self.add_request(request)
        elif request_type == EngineCoreRequestType.ABORT:
            self.abort_requests(request)
        elif request_type == EngineCoreRequestType.RESET_PREFIX_CACHE:
            self.reset_prefix_cache()
        elif request_type == EngineCoreRequestType.PROFILE:
            self.model_executor.profile(request)

    def _send_engine_dead(self):
        """Send EngineDead status to the EngineCoreClient."""

        # Put ENGINE_CORE_DEAD to the front of the queue.
        self.output_queue.put_nowait(EngineCoreProc.ENGINE_CORE_DEAD)

        # Wait until msg sent by the daemon before shutdown.
        if not self.errored_sent_event.wait(timeout=10.):
            logger.fatal("vLLM shutdown signal from EngineCore failed "
                         "to send. Please report this issue.")

    def process_input_socket(self, input_path: str):
        """Input socket IO thread."""

        # Msgpack serialization decoding.
        add_request_decoder = MsgpackDecoder(EngineCoreRequest)
        generic_decoder = MsgpackDecoder()

        with zmq_socket_ctx(input_path, zmq.constants.PULL) as socket:
            while True:
                # (RequestType, RequestData)
                type_frame, data_frame = socket.recv_multipart(copy=False)
                request_type = EngineCoreRequestType(bytes(type_frame.buffer))

                # Deserialize the request data.
                decoder = add_request_decoder if (
                    request_type
                    == EngineCoreRequestType.ADD) else generic_decoder
                request = decoder.decode(data_frame.buffer)

                # Push to input queue for core busy loop.
                self.input_queue.put_nowait((request_type, request))

    def process_output_socket(self, output_path: str):
        """Output socket IO thread."""

        # Msgpack serialization encoding.
        encoder = MsgpackEncoder()
        # Reuse send buffer.
        buffer = bytearray()

        with zmq_socket_ctx(output_path, zmq.constants.PUSH) as socket:
            while True:
                outputs = self.output_queue.get()
                if outputs == EngineCoreProc.ENGINE_CORE_DEAD:
                    socket.send_multipart((outputs, ), copy=False)
                    break

                encoder.encode_into(outputs, buffer)
                socket.send_multipart((buffer, ), copy=False)

        # Signal to main thread that ENGINE_CORE_DEAD was sent.
        self.errored_sent_event.set()<|MERGE_RESOLUTION|>--- conflicted
+++ resolved
@@ -5,11 +5,7 @@
 import threading
 import time
 from multiprocessing.connection import Connection
-<<<<<<< HEAD
-from typing import List, Tuple, Type, Union
-=======
-from typing import Any, List, Tuple, Type
->>>>>>> 2ae88905
+from typing import Any, List, Tuple, Type, Union
 
 import zmq
 import zmq.asyncio
@@ -156,7 +152,6 @@
         executor_class: Type[Executor],
         log_stats: bool = False,
     ):
-<<<<<<< HEAD
         try:
             super().__init__(vllm_config, executor_class)
 
@@ -167,10 +162,9 @@
             # and to overlap some serialization/deserialization with the
             # model forward pass.
             # Threads handle Socket <-> Queues and core_busy_loop uses Queue.
-            self.input_queue: queue.Queue[
-                EngineCoreRequestUnion] = queue.Queue()
-            self.output_queue: queue.Queue[Union[
-                bytes, EngineCoreOutputs]] = queue.Queue()
+            self.input_queue: queue.Queue[Tuple[EngineCoreRequestType,
+                                                Any]] = queue.Queue()
+            self.output_queue: queue.Queue[EngineCoreOutputs] = queue.Queue()
             self.errored_sent_event = threading.Event()
             threading.Thread(target=self.process_input_socket,
                              args=(input_path, ),
@@ -181,7 +175,7 @@
 
             # Send Readiness signal to EngineClient.
             ready_pipe.send({"status": "READY"})
-
+        
         except Exception as e:
             logger.exception("EngineCore got error at startup:", exc_info=e)
             ready_pipe.send({"status": "FAILED"})
@@ -189,29 +183,6 @@
 
         finally:
             ready_pipe.close()
-=======
-        super().__init__(vllm_config, executor_class)
-
-        self.log_stats = log_stats
-
-        # Background Threads and Queues for IO. These enable us to
-        # overlap ZMQ socket IO with GPU since they release the GIL,
-        # and to overlap some serialization/deserialization with the
-        # model forward pass.
-        # Threads handle Socket <-> Queues and core_busy_loop uses Queue.
-        self.input_queue: queue.Queue[Tuple[EngineCoreRequestType,
-                                            Any]] = queue.Queue()
-        self.output_queue: queue.Queue[EngineCoreOutputs] = queue.Queue()
-        threading.Thread(target=self.process_input_socket,
-                         args=(input_path, ),
-                         daemon=True).start()
-        threading.Thread(target=self.process_output_socket,
-                         args=(output_path, ),
-                         daemon=True).start()
-
-        # Send Readiness signal to EngineClient.
-        ready_pipe.send({"status": "READY"})
->>>>>>> 2ae88905
 
     @staticmethod
     def run_engine_core(*args, **kwargs):
