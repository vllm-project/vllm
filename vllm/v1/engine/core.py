--- conflicted
+++ resolved
@@ -18,19 +18,13 @@
 from vllm.utils import get_exception_traceback, zmq_socket_ctx
 from vllm.v1.core.kv_cache_utils import get_kv_cache_config
 from vllm.v1.core.scheduler import Scheduler
-<<<<<<< HEAD
-from vllm.transformers_utils.tokenizer_group import init_tokenizer_from_configs
-from vllm.v1.engine import (EngineCoreOutputs, EngineCoreProfile,
-                            EngineCoreRequest, EngineCoreRequestType,
-                            EngineCoreRequestUnion, EngineCoreResetPrefixCache)
-=======
 from vllm.v1.engine import (EngineCoreOutputs, EngineCoreRequest,
                             EngineCoreRequestType)
->>>>>>> 842b0fd4
 from vllm.v1.engine.mm_input_mapper import MMInputMapperServer
 from vllm.v1.executor.abstract import Executor
 from vllm.v1.request import Request, RequestStatus
 from vllm.v1.serial_utils import MsgpackDecoder, MsgpackEncoder
+from vllm.transformers_utils.tokenizer_group import init_tokenizer_from_configs
 from vllm.version import __version__ as VLLM_VERSION
 
 logger = init_logger(__name__)
@@ -68,13 +62,8 @@
             scheduler_config=vllm_config.scheduler_config,
             model_config=vllm_config.model_config,
             cache_config=vllm_config.cache_config,
-            parallel_config=vllm_config.parallel_config,
             lora_config=vllm_config.lora_config,
-<<<<<<< HEAD
-            decoding_config=vllm_config.decoding_config,
-=======
             log_stats=self.log_stats,
->>>>>>> 842b0fd4
         )
 
         self.mm_input_mapper_server = MMInputMapperServer(
