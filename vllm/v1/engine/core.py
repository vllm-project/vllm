# SPDX-License-Identifier: Apache-2.0

import queue
import signal
import threading
import time
from concurrent.futures import Future
from inspect import isclass, signature
from multiprocessing.connection import Connection
from typing import Any, List, Optional, Tuple, Type

import msgspec
import psutil
import zmq
import zmq.asyncio

from vllm.config import VllmConfig
from vllm.logger import init_logger
from vllm.lora.request import LoRARequest
from vllm.transformers_utils.config import (
    maybe_register_config_serialize_by_value)
from vllm.utils import get_exception_traceback, zmq_socket_ctx
from vllm.v1.core.kv_cache_utils import get_kv_cache_configs
from vllm.v1.core.scheduler import Scheduler, SchedulerOutput
from vllm.v1.engine import (EngineCoreOutputs, EngineCoreRequest,
                            EngineCoreRequestType, UtilityOutput)
from vllm.v1.engine.mm_input_cache import MMInputCacheServer
from vllm.v1.executor.abstract import Executor
from vllm.v1.guided_decoding import GuidedDecodingManager
from vllm.v1.outputs import ModelRunnerOutput
from vllm.v1.request import Request, RequestStatus
from vllm.v1.serial_utils import MsgpackDecoder, MsgpackEncoder
from vllm.version import __version__ as VLLM_VERSION

logger = init_logger(__name__)

POLLING_TIMEOUT_S = 2.5


class EngineCore:
    """Inner loop of vLLM's Engine."""

    def __init__(
        self,
        vllm_config: VllmConfig,
        executor_class: Type[Executor],
        log_stats: bool,
    ):
        assert vllm_config.model_config.runner_type != "pooling"

        logger.info("Initializing a V1 LLM engine (v%s) with config: %s",
                    VLLM_VERSION, vllm_config)

        self.log_stats = log_stats

        # Setup Model.
        self.model_executor = executor_class(vllm_config)

        # Setup KV Caches and update CacheConfig after profiling.
        num_gpu_blocks, num_cpu_blocks = self._initialize_kv_caches(
            vllm_config)
        vllm_config.cache_config.num_gpu_blocks = num_gpu_blocks
        vllm_config.cache_config.num_cpu_blocks = num_cpu_blocks

        # Setup scheduler.
        self.scheduler = Scheduler(
            scheduler_config=vllm_config.scheduler_config,
            model_config=vllm_config.model_config,
            cache_config=vllm_config.cache_config,
            lora_config=vllm_config.lora_config,
            speculative_config=vllm_config.speculative_config,
            log_stats=self.log_stats,
        )

        # Setup MM Input Mapper.
        self.mm_input_cache_server = MMInputCacheServer(
            vllm_config.model_config)

        self.guided_decoding_manager = GuidedDecodingManager(vllm_config)

        # Setup batch queue for pipeline parallelism.
        # Batch queue for scheduled batches. This enables us to asynchronously
        # schedule and execute batches, and is required by pipeline parallelism
        # to eliminate pipeline bubbles.
        self.batch_queue_size = self.model_executor.max_concurrent_batches
        self.batch_queue: Optional[queue.Queue[Tuple[Future[ModelRunnerOutput],
                                                     SchedulerOutput]]] = None
        if self.batch_queue_size > 1:
            logger.info("Batch queue is enabled with size %d",
                        self.batch_queue_size)
            self.batch_queue = queue.Queue(self.batch_queue_size)

    def _initialize_kv_caches(self,
                              vllm_config: VllmConfig) -> Tuple[int, int]:
        start = time.time()

        # Get all kv cache needed by the model
        kv_cache_specs = self.model_executor.get_kv_cache_specs()

        # Profiles the peak memory usage of the model to determine how much
        # memory can be allocated for kv cache.
        available_gpu_memory = self.model_executor.determine_available_memory()

        # Get the kv cache tensor size
        kv_cache_configs = get_kv_cache_configs(vllm_config, kv_cache_specs,
                                                available_gpu_memory)
        num_gpu_blocks_set = set(config.num_blocks
                                 for config in kv_cache_configs)
        assert len(num_gpu_blocks_set) == 1, (
            f"num_gpu_blocks need to be the same across workers, "
            f"but they are different: {num_gpu_blocks_set}")
        num_gpu_blocks = num_gpu_blocks_set.pop()
        num_cpu_blocks = 0

        # Initialize kv cache and warmup the execution
        self.model_executor.initialize(kv_cache_configs)

        elapsed = time.time() - start
        logger.info(("init engine (profile, create kv cache, "
                     "warmup model) took %.2f seconds"), elapsed)
        return num_gpu_blocks, num_cpu_blocks

    def add_request(self, request: EngineCoreRequest):
        """Add request to the scheduler."""

        if request.mm_hashes is not None:
            # Here, if hash exists for a multimodal input, then it will be
            # fetched from the cache, else it will be added to the cache.
            # Note that the cache here is mirrored with the client cache, so
            # anything that has a hash must have a HIT cache entry here
            # as well.
            assert request.mm_inputs is not None
            request.mm_inputs = self.mm_input_cache_server.get_and_update(
                request.mm_inputs, request.mm_hashes)

        req = Request.from_engine_core_request(request)
        if req.use_guided_decoding:
            # Start grammar compilation asynchronously
            self.guided_decoding_manager.should_cache(req)

        self.scheduler.add_request(req)

    def abort_requests(self, request_ids: List[str]):
        """Abort requests from the scheduler."""

        # TODO: The scheduler doesn't really need to know the
        # specific finish reason, TBD whether we propagate that
        # (i.e. client-aborted vs stop criteria met).
        self.scheduler.finish_requests(request_ids,
                                       RequestStatus.FINISHED_ABORTED)

    def step(self) -> EngineCoreOutputs:
        """Schedule, execute, and make output."""

        if not self.scheduler.has_unfinished_requests():
            return EngineCoreOutputs(
                outputs=[], scheduler_stats=self.scheduler.make_stats())

        # Calculate bitmasks for all active requests
        self.setup_grammars()

        scheduler_output = self.scheduler.schedule()

        if scheduler_output.total_num_scheduled_tokens == 0:
            return EngineCoreOutputs(
                outputs=[], scheduler_stats=self.scheduler.make_stats())

        # the bitmask allocation for grammars
        # should be ready at this point.
        # Currently we will broadcast the bitmask
        if len(self.guided_decoding_manager.requests) > 0:
            scheduler_output.grammar_bitmask = \
                self.guided_decoding_manager.grammar_bitmask

        output = self.model_executor.execute_model(scheduler_output)

        engine_core_outputs = self.scheduler.update_from_output(
            scheduler_output, output)  # type: ignore

        return engine_core_outputs

    def step_with_batch_queue(self) -> Optional[EngineCoreOutputs]:
        """Schedule and execute batches with the batch queue.
        Note that if nothing to output in this step, None is returned.

        The execution flow is as follows:
        1. Try to schedule a new batch if there are unscheduled requests
        and the job queue is not full. If a new batch is scheduled, directly
        return an empty engine core output. In other words, we won't check
        and return model outputs before the batch queue is full.
        2. If there is no new scheduled batch, meaning that the batch queue
        is full or no other requests can be scheduled, we block until the first
        batch in the job queue is finished.
        3. Update the scheduler from the output.
        """
        assert self.batch_queue is not None

        engine_core_outputs = None
        scheduler_output = None
        # If there are unscheduled requests and the job queue
        # is not full, schedule a new batch. Note that this is not blocking.
        if (self.scheduler.get_num_unscheduled_requests() > 0
                and not self.batch_queue.full()):
            scheduler_output = self.scheduler.schedule()
            if scheduler_output.total_num_scheduled_tokens > 0:
                future = self.model_executor.execute_model(scheduler_output)
                self.batch_queue.put_nowait(
                    (future, scheduler_output))  # type: ignore

        # If all requests are scheduled or the job queue is full,
        # block until the first batch in the job queue is finished.
        if (scheduler_output is None
                or scheduler_output.total_num_scheduled_tokens == 0):
            try:
                future, scheduler_output = self.batch_queue.get(
                    timeout=POLLING_TIMEOUT_S)
                # Blocking until the first result is available.
                model_output = future.result()
                self.batch_queue.task_done()
                engine_core_outputs = self.scheduler.update_from_output(
                    scheduler_output, model_output)
            except queue.Empty:
                # If the queue is empty (timeout at .get), return
                # an empty EngineCoreOutputs for logging.
                engine_core_outputs = EngineCoreOutputs(
                    outputs=[], scheduler_stats=self.scheduler.make_stats())

        return engine_core_outputs

    def shutdown(self):
        self.model_executor.shutdown()

    def profile(self, is_start: bool = True):
        self.model_executor.profile(is_start)

    def reset_prefix_cache(self):
        self.scheduler.reset_prefix_cache()

<<<<<<< HEAD
    def setup_grammars(self):
        for req in self.guided_decoding_manager.requests:
            if req.grammar is not None:
                continue

            # Check if grammar is ready in cache
            grammar = self.guided_decoding_manager.request_key_to_grammar.get(
                req.guided_decoding_key)
            if grammar is not None:
                req.grammar = grammar
                continue
        self.guided_decoding_manager.allocate_bitmask()
=======
    def sleep(self, level: int = 1):
        self.model_executor.sleep(level)

    def wake_up(self):
        self.model_executor.wake_up()
>>>>>>> d3ea5011

    def add_lora(self, lora_request: LoRARequest) -> None:
        self.model_executor.add_lora(lora_request)


class EngineCoreProc(EngineCore):
    """ZMQ-wrapper for running EngineCore in background process."""

    def __init__(
        self,
        input_path: str,
        output_path: str,
        ready_pipe: Connection,
        vllm_config: VllmConfig,
        executor_class: Type[Executor],
        log_stats: bool,
    ):
        super().__init__(vllm_config, executor_class, log_stats)

        # Background Threads and Queues for IO. These enable us to
        # overlap ZMQ socket IO with GPU since they release the GIL,
        # and to overlap some serialization/deserialization with the
        # model forward pass.
        # Threads handle Socket <-> Queues and core_busy_loop uses Queue.
        self.input_queue: queue.Queue[Tuple[EngineCoreRequestType,
                                            Any]] = queue.Queue()
        self.output_queue: queue.Queue[EngineCoreOutputs] = queue.Queue()
        threading.Thread(target=self.process_input_socket,
                         args=(input_path, ),
                         daemon=True).start()
        threading.Thread(target=self.process_output_socket,
                         args=(output_path, ),
                         daemon=True).start()

        # Send Readiness signal to EngineClient.
        ready_pipe.send({"status": "READY"})

    @staticmethod
    def run_engine_core(*args, **kwargs):
        """Launch EngineCore busy loop in background process."""

        # Signal handler used for graceful termination.
        # SystemExit exception is only raised once to allow this and worker
        # processes to terminate without error
        shutdown_requested = False

        # Ensure we can serialize transformer config after spawning
        maybe_register_config_serialize_by_value()

        def signal_handler(signum, frame):
            nonlocal shutdown_requested
            if not shutdown_requested:
                shutdown_requested = True
                raise SystemExit()

        # Either SIGTERM or SIGINT will terminate the engine_core
        signal.signal(signal.SIGTERM, signal_handler)
        signal.signal(signal.SIGINT, signal_handler)

        parent_process = psutil.Process().parent()
        engine_core = None
        try:
            engine_core = EngineCoreProc(*args, **kwargs)
            engine_core.run_busy_loop()

        except SystemExit:
            logger.debug("EngineCore interrupted.")

        except Exception:
            traceback = get_exception_traceback()
            logger.error("EngineCore hit an exception: %s", traceback)
            parent_process.send_signal(signal.SIGUSR1)

        finally:
            if engine_core is not None:
                engine_core.shutdown()

    def run_busy_loop(self):
        """Core busy loop of the EngineCore."""

        step_fn = (self.step
                   if self.batch_queue is None else self.step_with_batch_queue)

        # Loop until process is sent a SIGINT or SIGTERM
        while True:
            # 1) Poll the input queue until there is work to do.
            if not self.scheduler.has_unfinished_requests():
                while True:
                    try:
                        req = self.input_queue.get(timeout=POLLING_TIMEOUT_S)
                        self._handle_client_request(*req)
                        break
                    except queue.Empty:
                        logger.debug("EngineCore busy loop waiting.")
                        # Break out the loop so we can log_stats in step().
                        if self.log_stats:
                            break
                    except BaseException:
                        raise

            # 2) Handle any new client requests.
            while not self.input_queue.empty():
                req = self.input_queue.get_nowait()
                self._handle_client_request(*req)

            # 3) Step the engine core.
            outputs = step_fn()

            # 4) Put EngineCoreOutputs into the output queue.
            if outputs is not None:
                self.output_queue.put_nowait(outputs)

    def _handle_client_request(self, request_type: EngineCoreRequestType,
                               request: Any) -> None:
        """Dispatch request from client."""

        if request_type == EngineCoreRequestType.ADD:
            self.add_request(request)
        elif request_type == EngineCoreRequestType.ABORT:
            self.abort_requests(request)
        elif request_type == EngineCoreRequestType.UTILITY:
            call_id, method_name, args = request
            output = UtilityOutput(call_id)
            try:
                method = getattr(self, method_name)
                output.result = method(
                    *self._convert_msgspec_args(method, args))
            except BaseException as e:
                logger.exception("Invocation of %s method failed", method_name)
                output.failure_message = (f"Call to {method_name} method"
                                          f" failed: {str(e)}")
            self.output_queue.put_nowait(
                EngineCoreOutputs(utility_output=output))

    @staticmethod
    def _convert_msgspec_args(method, args):
        """If a provided arg type doesn't match corresponding target method
         arg type, try converting to msgspec object."""
        if not args:
            return args
        arg_types = signature(method).parameters.values()
        assert len(args) <= len(arg_types)
        return tuple(
            msgspec.convert(v, type=p.annotation) if isclass(p.annotation)
            and issubclass(p.annotation, msgspec.Struct)
            and not isinstance(v, p.annotation) else v
            for v, p in zip(args, arg_types))

    def process_input_socket(self, input_path: str):
        """Input socket IO thread."""

        # Msgpack serialization decoding.
        add_request_decoder = MsgpackDecoder(EngineCoreRequest)
        generic_decoder = MsgpackDecoder()

        with zmq_socket_ctx(input_path, zmq.constants.PULL) as socket:
            while True:
                # (RequestType, RequestData)
                type_frame, data_frame = socket.recv_multipart(copy=False)
                request_type = EngineCoreRequestType(bytes(type_frame.buffer))

                # Deserialize the request data.
                decoder = add_request_decoder if (
                    request_type
                    == EngineCoreRequestType.ADD) else generic_decoder
                request = decoder.decode(data_frame.buffer)

                # Push to input queue for core busy loop.
                self.input_queue.put_nowait((request_type, request))

    def process_output_socket(self, output_path: str):
        """Output socket IO thread."""

        # Msgpack serialization encoding.
        encoder = MsgpackEncoder()
        # Reuse send buffer.
        buffer = bytearray()

        with zmq_socket_ctx(output_path, zmq.constants.PUSH) as socket:
            while True:
                outputs = self.output_queue.get()
                encoder.encode_into(outputs, buffer)
                socket.send_multipart((buffer, ), copy=False)<|MERGE_RESOLUTION|>--- conflicted
+++ resolved
@@ -236,7 +236,15 @@
     def reset_prefix_cache(self):
         self.scheduler.reset_prefix_cache()
 
-<<<<<<< HEAD
+    def sleep(self, level: int = 1):
+        self.model_executor.sleep(level)
+
+    def wake_up(self):
+        self.model_executor.wake_up()
+
+    def add_lora(self, lora_request: LoRARequest) -> None:
+        self.model_executor.add_lora(lora_request)
+
     def setup_grammars(self):
         for req in self.guided_decoding_manager.requests:
             if req.grammar is not None:
@@ -249,16 +257,6 @@
                 req.grammar = grammar
                 continue
         self.guided_decoding_manager.allocate_bitmask()
-=======
-    def sleep(self, level: int = 1):
-        self.model_executor.sleep(level)
-
-    def wake_up(self):
-        self.model_executor.wake_up()
->>>>>>> d3ea5011
-
-    def add_lora(self, lora_request: LoRARequest) -> None:
-        self.model_executor.add_lora(lora_request)
 
 
 class EngineCoreProc(EngineCore):
