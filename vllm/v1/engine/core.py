--- conflicted
+++ resolved
@@ -462,18 +462,6 @@
     ) -> list[_R]:
         return self.model_executor.collective_rpc(method, timeout, args, kwargs)
 
-<<<<<<< HEAD
-    def save_tensorized_model(
-        self,
-        tensorizer_config,
-    ) -> None:
-        if hasattr(self.model_executor, "save_tensorized_model"):
-            self.model_executor.save_tensorized_model(  # type: ignore[attr-defined]
-                tensorizer_config=tensorizer_config,
-            )
-
-=======
->>>>>>> 250fb1b8
     def preprocess_add_request(self, request: EngineCoreRequest) -> tuple[Request, int]:
         """Preprocess the request.
 
