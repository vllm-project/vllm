--- conflicted
+++ resolved
@@ -25,13 +25,8 @@
 from vllm.tasks import POOLING_TASKS, SupportedTask
 from vllm.transformers_utils.config import (
     maybe_register_config_serialize_by_value)
-<<<<<<< HEAD
-from vllm.utils import (bind_process_name, make_zmq_socket, print_logo,
-                        resolve_obj_by_qualname)
-=======
-from vllm.utils import (decorate_logs, make_zmq_socket,
+from vllm.utils import (decorate_logs, make_zmq_socket, print_logo,
                         resolve_obj_by_qualname, set_process_title)
->>>>>>> c09efff9
 from vllm.v1.core.kv_cache_utils import (get_kv_cache_config,
                                          unify_kv_cache_configs)
 from vllm.v1.core.sched.interface import SchedulerInterface
