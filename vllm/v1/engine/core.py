# SPDX-License-Identifier: Apache-2.0

import queue
import signal
import threading
import time
from concurrent.futures import Future
from inspect import isclass, signature
from multiprocessing.connection import Connection
from typing import Any, Optional

import msgspec
import psutil
import zmq
import zmq.asyncio

from vllm.config import VllmConfig
from vllm.logger import init_logger
from vllm.lora.request import LoRARequest
from vllm.transformers_utils.config import (
    maybe_register_config_serialize_by_value)
from vllm.utils import (get_exception_traceback, resolve_obj_by_qualname,
                        zmq_socket_ctx)
<<<<<<< HEAD
from vllm.v1.core.kv_cache_utils import (get_kv_cache_config,
                                         unify_kv_cache_configs)
from vllm.v1.core.scheduler import Scheduler as V1Scheduler
from vllm.v1.core.scheduler import SchedulerOutput
=======
from vllm.v1.core.kv_cache_utils import get_kv_cache_configs
from vllm.v1.core.sched.output import SchedulerOutput
from vllm.v1.core.sched.scheduler import Scheduler as V1Scheduler
>>>>>>> 5df2da5b
from vllm.v1.engine import (EngineCoreOutputs, EngineCoreRequest,
                            EngineCoreRequestType, UtilityOutput)
from vllm.v1.engine.mm_input_cache import MMInputCacheServer
from vllm.v1.executor.abstract import Executor
from vllm.v1.outputs import ModelRunnerOutput
from vllm.v1.request import Request, RequestStatus
from vllm.v1.serial_utils import MsgpackDecoder, MsgpackEncoder
from vllm.v1.structured_output import StructuredOutputManager
from vllm.version import __version__ as VLLM_VERSION

logger = init_logger(__name__)

POLLING_TIMEOUT_S = 2.5


class EngineCore:
    """Inner loop of vLLM's Engine."""

    def __init__(
        self,
        vllm_config: VllmConfig,
        executor_class: type[Executor],
        log_stats: bool,
    ):
        assert vllm_config.model_config.runner_type != "pooling"

        logger.info("Initializing a V1 LLM engine (v%s) with config: %s",
                    VLLM_VERSION, vllm_config)

        self.log_stats = log_stats

        # Setup Model.
        self.model_executor = executor_class(vllm_config)

        # Setup KV Caches and update CacheConfig after profiling.
        num_gpu_blocks, num_cpu_blocks = self._initialize_kv_caches(
            vllm_config)
        vllm_config.cache_config.num_gpu_blocks = num_gpu_blocks
        vllm_config.cache_config.num_cpu_blocks = num_cpu_blocks

        self.structured_output_manager = StructuredOutputManager(vllm_config)

        # Setup scheduler.
        if isinstance(vllm_config.scheduler_config.scheduler_cls, str):
            Scheduler = resolve_obj_by_qualname(
                vllm_config.scheduler_config.scheduler_cls)
        else:
            Scheduler = vllm_config.scheduler_config.scheduler_cls

        # This warning can be removed once the V1 Scheduler interface is
        # finalized and we can maintain support for scheduler classes that
        # implement it
        if Scheduler is not V1Scheduler:
            logger.warning(
                "Using configured V1 scheduler class %s. "
                "This scheduler interface is not public and "
                "compatibility may not be maintained.",
                vllm_config.scheduler_config.scheduler_cls)

        self.scheduler = Scheduler(
            scheduler_config=vllm_config.scheduler_config,
            model_config=vllm_config.model_config,
            cache_config=vllm_config.cache_config,
            lora_config=vllm_config.lora_config,
            speculative_config=vllm_config.speculative_config,
            log_stats=self.log_stats,
            structured_output_manager=self.structured_output_manager,
        )

        # Setup MM Input Mapper.
        self.mm_input_cache_server = MMInputCacheServer(
            vllm_config.model_config)

        # Setup batch queue for pipeline parallelism.
        # Batch queue for scheduled batches. This enables us to asynchronously
        # schedule and execute batches, and is required by pipeline parallelism
        # to eliminate pipeline bubbles.
        self.batch_queue_size = self.model_executor.max_concurrent_batches
        self.batch_queue: Optional[queue.Queue[tuple[Future[ModelRunnerOutput],
                                                     SchedulerOutput]]] = None
        if self.batch_queue_size > 1:
            logger.info("Batch queue is enabled with size %d",
                        self.batch_queue_size)
            self.batch_queue = queue.Queue(self.batch_queue_size)

    def _initialize_kv_caches(self,
                              vllm_config: VllmConfig) -> tuple[int, int]:
        start = time.time()

        # Get all kv cache needed by the model
        kv_cache_specs = self.model_executor.get_kv_cache_specs()

        # Profiles the peak memory usage of the model to determine how much
        # memory can be allocated for kv cache.
        available_gpu_memory = self.model_executor.determine_available_memory()

        assert len(kv_cache_specs) == len(available_gpu_memory)
        # Get the kv cache tensor size
        kv_cache_configs = [
            get_kv_cache_config(vllm_config, kv_cache_spec_one_worker,
                                available_gpu_memory_one_worker)
            for kv_cache_spec_one_worker, available_gpu_memory_one_worker in
            zip(kv_cache_specs, available_gpu_memory)
        ]

        # Since we use a shared centralized controller, we need the
        # `kv_cache_config` to be consistent across all workers to make sure
        # all the memory operators can be applied to all workers.
        unify_kv_cache_configs(kv_cache_configs)

        # All workers have the same kv_cache_config except layer names, so use
        # an arbitrary one to get the number of blocks.
        assert all([
            cfg.num_blocks == kv_cache_configs[0].num_blocks
            for cfg in kv_cache_configs
        ])
        num_gpu_blocks = kv_cache_configs[0].num_blocks
        num_cpu_blocks = 0

        # Initialize kv cache and warmup the execution
        self.model_executor.initialize_from_config(kv_cache_configs)

        elapsed = time.time() - start
        logger.info(("init engine (profile, create kv cache, "
                     "warmup model) took %.2f seconds"), elapsed)
        return num_gpu_blocks, num_cpu_blocks

    def add_request(self, request: EngineCoreRequest):
        """Add request to the scheduler."""

        if request.mm_hashes is not None:
            # Here, if hash exists for a multimodal input, then it will be
            # fetched from the cache, else it will be added to the cache.
            # Note that the cache here is mirrored with the client cache, so
            # anything that has a hash must have a HIT cache entry here
            # as well.
            assert request.mm_inputs is not None
            request.mm_inputs = self.mm_input_cache_server.get_and_update(
                request.mm_inputs, request.mm_hashes)

        req = Request.from_engine_core_request(request)
        if req.use_structured_output:
            # Start grammar compilation asynchronously
            self.structured_output_manager.grammar_init(req)

        self.scheduler.add_request(req)

    def abort_requests(self, request_ids: list[str]):
        """Abort requests from the scheduler."""

        # TODO: The scheduler doesn't really need to know the
        # specific finish reason, TBD whether we propagate that
        # (i.e. client-aborted vs stop criteria met).
        self.scheduler.finish_requests(request_ids,
                                       RequestStatus.FINISHED_ABORTED)

    def step(self) -> EngineCoreOutputs:
        """Schedule, execute, and make output."""

        # Check for any requests remaining in the scheduler - unfinished,
        # or finished and not yet removed from the batch.
        if not self.scheduler.has_requests():
            return EngineCoreOutputs(
                outputs=[],
                scheduler_stats=self.scheduler.make_stats(),
            )
        scheduler_output = self.scheduler.schedule()
        output = self.model_executor.execute_model(scheduler_output)
        engine_core_outputs = self.scheduler.update_from_output(
            scheduler_output, output)  # type: ignore

        return engine_core_outputs

    def step_with_batch_queue(self) -> Optional[EngineCoreOutputs]:
        """Schedule and execute batches with the batch queue.
        Note that if nothing to output in this step, None is returned.

        The execution flow is as follows:
        1. Try to schedule a new batch if there are unscheduled requests
        and the job queue is not full. If a new batch is scheduled, directly
        return an empty engine core output. In other words, we won't check
        and return model outputs before the batch queue is full.
        2. If there is no new scheduled batch, meaning that the batch queue
        is full or no other requests can be scheduled, we block until the first
        batch in the job queue is finished.
        3. Update the scheduler from the output.
        """
        assert self.batch_queue is not None

        engine_core_outputs = None
        scheduler_output = None
        # If there are unscheduled requests and the job queue
        # is not full, schedule a new batch. Note that this is not blocking.
        if (self.scheduler.get_num_unscheduled_requests() > 0
                and not self.batch_queue.full()):
            scheduler_output = self.scheduler.schedule()
            if scheduler_output.total_num_scheduled_tokens > 0:
                future = self.model_executor.execute_model(scheduler_output)
                self.batch_queue.put_nowait(
                    (future, scheduler_output))  # type: ignore

        scheduled_batch = (scheduler_output is not None
                           and scheduler_output.total_num_scheduled_tokens > 0)

        # If no more requests can be scheduled and the job queue is not empty,
        # block until the first batch in the job queue is finished.
        if not scheduled_batch and not self.batch_queue.empty():
            future, scheduler_output = self.batch_queue.get_nowait()
            # Blocking until the first result is available.
            model_output = future.result()
            self.batch_queue.task_done()
            engine_core_outputs = self.scheduler.update_from_output(
                scheduler_output, model_output)

        return engine_core_outputs

    def shutdown(self):
        self.model_executor.shutdown()

    def profile(self, is_start: bool = True):
        self.model_executor.profile(is_start)

    def reset_prefix_cache(self):
        self.scheduler.reset_prefix_cache()

    def sleep(self, level: int = 1):
        self.model_executor.sleep(level)

    def wake_up(self):
        self.model_executor.wake_up()

    def is_sleeping(self) -> bool:
        return self.model_executor.is_sleeping

    def execute_dummy_batch(self):
        self.model_executor.collective_rpc("execute_dummy_batch")

    def add_lora(self, lora_request: LoRARequest) -> bool:
        return self.model_executor.add_lora(lora_request)

    def remove_lora(self, lora_id: int) -> bool:
        return self.model_executor.remove_lora(lora_id)

    def list_loras(self) -> set[int]:
        return self.model_executor.list_loras()

    def pin_lora(self, lora_id: int) -> bool:
        return self.model_executor.pin_lora(lora_id)


class EngineCoreProc(EngineCore):
    """ZMQ-wrapper for running EngineCore in background process."""

    def __init__(
        self,
        input_path: str,
        output_path: str,
        ready_pipe: Connection,
        vllm_config: VllmConfig,
        executor_class: type[Executor],
        log_stats: bool,
    ):
        super().__init__(vllm_config, executor_class, log_stats)

        # Background Threads and Queues for IO. These enable us to
        # overlap ZMQ socket IO with GPU since they release the GIL,
        # and to overlap some serialization/deserialization with the
        # model forward pass.
        # Threads handle Socket <-> Queues and core_busy_loop uses Queue.
        self.input_queue: queue.Queue[tuple[EngineCoreRequestType,
                                            Any]] = queue.Queue()
        self.output_queue: queue.Queue[EngineCoreOutputs] = queue.Queue()
        threading.Thread(target=self.process_input_socket,
                         args=(input_path, ),
                         daemon=True).start()
        threading.Thread(target=self.process_output_socket,
                         args=(output_path, ),
                         daemon=True).start()

        # Send Readiness signal to EngineClient.
        ready_pipe.send({"status": "READY"})

    @staticmethod
    def run_engine_core(*args, **kwargs):
        """Launch EngineCore busy loop in background process."""

        # Signal handler used for graceful termination.
        # SystemExit exception is only raised once to allow this and worker
        # processes to terminate without error
        shutdown_requested = False

        # Ensure we can serialize transformer config after spawning
        maybe_register_config_serialize_by_value()

        def signal_handler(signum, frame):
            nonlocal shutdown_requested
            if not shutdown_requested:
                shutdown_requested = True
                raise SystemExit()

        # Either SIGTERM or SIGINT will terminate the engine_core
        signal.signal(signal.SIGTERM, signal_handler)
        signal.signal(signal.SIGINT, signal_handler)

        parent_process = psutil.Process().parent()
        engine_core = None
        try:
            engine_core = EngineCoreProc(*args, **kwargs)
            engine_core.run_busy_loop()

        except SystemExit:
            logger.debug("EngineCore interrupted.")

        except Exception:
            traceback = get_exception_traceback()
            logger.error("EngineCore hit an exception: %s", traceback)
            parent_process.send_signal(signal.SIGUSR1)

        finally:
            if engine_core is not None:
                engine_core.shutdown()

    def run_busy_loop(self):
        """Core busy loop of the EngineCore."""

        step_fn = (self.step
                   if self.batch_queue is None else self.step_with_batch_queue)

        # Loop until process is sent a SIGINT or SIGTERM
        while True:
            # 1) Poll the input queue until there is work to do.
            while not self.scheduler.has_requests():
                logger.debug("EngineCore busy loop waiting.")
                req = self.input_queue.get()
                self._handle_client_request(*req)

            # 2) Handle any new client requests.
            while not self.input_queue.empty():
                req = self.input_queue.get_nowait()
                self._handle_client_request(*req)

            # 3) Step the engine core.
            outputs = step_fn()

            # 4) Put EngineCoreOutputs into the output queue.
            if outputs is not None:
                self.output_queue.put_nowait(outputs)

    def _handle_client_request(self, request_type: EngineCoreRequestType,
                               request: Any) -> None:
        """Dispatch request from client."""

        if request_type == EngineCoreRequestType.ADD:
            self.add_request(request)
        elif request_type == EngineCoreRequestType.ABORT:
            self.abort_requests(request)
        elif request_type == EngineCoreRequestType.UTILITY:
            call_id, method_name, args = request
            output = UtilityOutput(call_id)
            try:
                method = getattr(self, method_name)
                output.result = method(
                    *self._convert_msgspec_args(method, args))
            except BaseException as e:
                logger.exception("Invocation of %s method failed", method_name)
                output.failure_message = (f"Call to {method_name} method"
                                          f" failed: {str(e)}")
            self.output_queue.put_nowait(
                EngineCoreOutputs(utility_output=output))

    @staticmethod
    def _convert_msgspec_args(method, args):
        """If a provided arg type doesn't match corresponding target method
         arg type, try converting to msgspec object."""
        if not args:
            return args
        arg_types = signature(method).parameters.values()
        assert len(args) <= len(arg_types)
        return tuple(
            msgspec.convert(v, type=p.annotation) if isclass(p.annotation)
            and issubclass(p.annotation, msgspec.Struct)
            and not isinstance(v, p.annotation) else v
            for v, p in zip(args, arg_types))

    def process_input_socket(self, input_path: str):
        """Input socket IO thread."""

        # Msgpack serialization decoding.
        add_request_decoder = MsgpackDecoder(EngineCoreRequest)
        generic_decoder = MsgpackDecoder()

        with zmq_socket_ctx(input_path, zmq.constants.PULL) as socket:
            while True:
                # (RequestType, RequestData)
                type_frame, data_frame = socket.recv_multipart(copy=False)
                request_type = EngineCoreRequestType(bytes(type_frame.buffer))

                # Deserialize the request data.
                decoder = add_request_decoder if (
                    request_type
                    == EngineCoreRequestType.ADD) else generic_decoder
                request = decoder.decode(data_frame.buffer)

                # Push to input queue for core busy loop.
                self.input_queue.put_nowait((request_type, request))

    def process_output_socket(self, output_path: str):
        """Output socket IO thread."""

        # Msgpack serialization encoding.
        encoder = MsgpackEncoder()
        # Reuse send buffer.
        buffer = bytearray()

        with zmq_socket_ctx(output_path, zmq.constants.PUSH) as socket:
            while True:
                outputs = self.output_queue.get()
                encoder.encode_into(outputs, buffer)
                socket.send_multipart((buffer, ), copy=False)<|MERGE_RESOLUTION|>--- conflicted
+++ resolved
@@ -21,16 +21,10 @@
     maybe_register_config_serialize_by_value)
 from vllm.utils import (get_exception_traceback, resolve_obj_by_qualname,
                         zmq_socket_ctx)
-<<<<<<< HEAD
 from vllm.v1.core.kv_cache_utils import (get_kv_cache_config,
                                          unify_kv_cache_configs)
-from vllm.v1.core.scheduler import Scheduler as V1Scheduler
-from vllm.v1.core.scheduler import SchedulerOutput
-=======
-from vllm.v1.core.kv_cache_utils import get_kv_cache_configs
 from vllm.v1.core.sched.output import SchedulerOutput
 from vllm.v1.core.sched.scheduler import Scheduler as V1Scheduler
->>>>>>> 5df2da5b
 from vllm.v1.engine import (EngineCoreOutputs, EngineCoreRequest,
                             EngineCoreRequestType, UtilityOutput)
 from vllm.v1.engine.mm_input_cache import MMInputCacheServer
