# SPDX-License-Identifier: Apache-2.0
import os
import queue
import signal
import sys
import threading
import time
from concurrent.futures import Future
from inspect import isclass, signature
<<<<<<< HEAD
from typing import Any, List, Optional, Set, Tuple, Type
=======
from multiprocessing.connection import Connection
from typing import Any, Optional
>>>>>>> f35f8e22

import msgspec
import psutil
import zmq
import zmq.asyncio

from vllm.config import ParallelConfig, VllmConfig
from vllm.executor.multiproc_worker_utils import _add_prefix
from vllm.logger import init_logger
from vllm.lora.request import LoRARequest
from vllm.transformers_utils.config import (
    maybe_register_config_serialize_by_value)
from vllm.utils import get_exception_traceback, zmq_socket_ctx
from vllm.v1.core.kv_cache_utils import get_kv_cache_configs
from vllm.v1.core.scheduler import Scheduler, SchedulerOutput
from vllm.v1.engine import (EngineCoreOutputs, EngineCoreRequest,
                            EngineCoreRequestType, UtilityOutput)
from vllm.v1.engine.mm_input_cache import MMInputCacheServer
from vllm.v1.executor.abstract import Executor
from vllm.v1.outputs import ModelRunnerOutput
from vllm.v1.request import Request, RequestStatus
from vllm.v1.serial_utils import MsgpackDecoder, MsgpackEncoder
from vllm.version import __version__ as VLLM_VERSION

logger = init_logger(__name__)

POLLING_TIMEOUT_S = 2.5


class EngineCore:
    """Inner loop of vLLM's Engine."""

    def __init__(
        self,
        vllm_config: VllmConfig,
        executor_class: type[Executor],
        log_stats: bool,
    ):
        assert vllm_config.model_config.runner_type != "pooling"

        logger.info("Initializing a V1 LLM engine (v%s) with config: %s",
                    VLLM_VERSION, vllm_config)

        self.log_stats = log_stats

        # Setup Model.
        self.model_executor = executor_class(vllm_config)

        # Setup KV Caches and update CacheConfig after profiling.
        num_gpu_blocks, num_cpu_blocks = self._initialize_kv_caches(
            vllm_config)
        vllm_config.cache_config.num_gpu_blocks = num_gpu_blocks
        vllm_config.cache_config.num_cpu_blocks = num_cpu_blocks

        # Setup scheduler.
        self.scheduler = Scheduler(
            scheduler_config=vllm_config.scheduler_config,
            model_config=vllm_config.model_config,
            cache_config=vllm_config.cache_config,
            lora_config=vllm_config.lora_config,
            speculative_config=vllm_config.speculative_config,
            log_stats=self.log_stats,
        )

        # Setup MM Input Mapper.
        self.mm_input_cache_server = MMInputCacheServer(
            vllm_config.model_config)

        # Setup batch queue for pipeline parallelism.
        # Batch queue for scheduled batches. This enables us to asynchronously
        # schedule and execute batches, and is required by pipeline parallelism
        # to eliminate pipeline bubbles.
        self.batch_queue_size = self.model_executor.max_concurrent_batches
        self.batch_queue: Optional[queue.Queue[tuple[Future[ModelRunnerOutput],
                                                     SchedulerOutput]]] = None
        if self.batch_queue_size > 1:
            logger.info("Batch queue is enabled with size %d",
                        self.batch_queue_size)
            self.batch_queue = queue.Queue(self.batch_queue_size)

    def _initialize_kv_caches(self,
                              vllm_config: VllmConfig) -> tuple[int, int]:
        start = time.time()

        # Get all kv cache needed by the model
        kv_cache_specs = self.model_executor.get_kv_cache_specs()

        # Profiles the peak memory usage of the model to determine how much
        # memory can be allocated for kv cache.
        available_gpu_memory = self.model_executor.determine_available_memory()

        # Get the kv cache tensor size
        kv_cache_configs = get_kv_cache_configs(vllm_config, kv_cache_specs,
                                                available_gpu_memory)
        num_gpu_blocks_set = set(config.num_blocks
                                 for config in kv_cache_configs)
        assert len(num_gpu_blocks_set) == 1, (
            f"num_gpu_blocks need to be the same across workers, "
            f"but they are different: {num_gpu_blocks_set}")
        num_gpu_blocks = num_gpu_blocks_set.pop()
        num_cpu_blocks = 0

        # Initialize kv cache and warmup the execution
        self.model_executor.initialize_from_config(kv_cache_configs)

        elapsed = time.time() - start
        logger.info(("init engine (profile, create kv cache, "
                     "warmup model) took %.2f seconds"), elapsed)
        return num_gpu_blocks, num_cpu_blocks

    def add_request(self, request: EngineCoreRequest):
        """Add request to the scheduler."""

        if request.mm_hashes is not None:
            # Here, if hash exists for a multimodal input, then it will be
            # fetched from the cache, else it will be added to the cache.
            # Note that the cache here is mirrored with the client cache, so
            # anything that has a hash must have a HIT cache entry here
            # as well.
            assert request.mm_inputs is not None
            request.mm_inputs = self.mm_input_cache_server.get_and_update(
                request.mm_inputs, request.mm_hashes)

        req = Request.from_engine_core_request(request)

        self.scheduler.add_request(req)

    def abort_requests(self, request_ids: list[str]):
        """Abort requests from the scheduler."""

        # TODO: The scheduler doesn't really need to know the
        # specific finish reason, TBD whether we propagate that
        # (i.e. client-aborted vs stop criteria met).
        self.scheduler.finish_requests(request_ids,
                                       RequestStatus.FINISHED_ABORTED)

    def step(self) -> Optional[EngineCoreOutputs]:
        """Schedule, execute, and make output."""

        if not self.scheduler.has_unfinished_requests():
            return None

        scheduler_output = self.scheduler.schedule()
        output = self.model_executor.execute_model(scheduler_output)
        engine_core_outputs = self.scheduler.update_from_output(
            scheduler_output, output)  # type: ignore
        return engine_core_outputs

    def step_with_batch_queue(self) -> Optional[EngineCoreOutputs]:
        """Schedule and execute batches with the batch queue.
        Note that if nothing to output in this step, None is returned.

        The execution flow is as follows:
        1. Try to schedule a new batch if there are unscheduled requests
        and the job queue is not full. If a new batch is scheduled, directly
        return an empty engine core output. In other words, we won't check
        and return model outputs before the batch queue is full.
        2. If there is no new scheduled batch, meaning that the batch queue
        is full or no other requests can be scheduled, we block until the first
        batch in the job queue is finished.
        3. Update the scheduler from the output.
        """
        assert self.batch_queue is not None

        engine_core_outputs = None
        scheduler_output = None
        # If there are unscheduled requests and the job queue
        # is not full, schedule a new batch. Note that this is not blocking.
        if (self.scheduler.get_num_unscheduled_requests() > 0
                and not self.batch_queue.full()):
            scheduler_output = self.scheduler.schedule()
            if scheduler_output.total_num_scheduled_tokens > 0:
                future = self.model_executor.execute_model(scheduler_output)
                self.batch_queue.put_nowait(
                    (future, scheduler_output))  # type: ignore

        # If all requests are scheduled or the job queue is full,
        # block until the first batch in the job queue is finished.
        if (scheduler_output is None
                or scheduler_output.total_num_scheduled_tokens == 0):
            try:
                future, scheduler_output = self.batch_queue.get(
                    timeout=POLLING_TIMEOUT_S)
                # Blocking until the first result is available.
                model_output = future.result()
                self.batch_queue.task_done()
                engine_core_outputs = self.scheduler.update_from_output(
                    scheduler_output, model_output)
            except queue.Empty:
                # The queue is empty (timeout at .get)
                return None

        return engine_core_outputs

    def shutdown(self):
        self.model_executor.shutdown()

    def profile(self, is_start: bool = True):
        self.model_executor.profile(is_start)

    def reset_prefix_cache(self):
        self.scheduler.reset_prefix_cache()

    def sleep(self, level: int = 1):
        self.model_executor.sleep(level)

    def wake_up(self):
        self.model_executor.wake_up()

    def execute_dummy_batch(self):
        self.model_executor.collective_rpc("execute_dummy_batch")

    def add_lora(self, lora_request: LoRARequest) -> bool:
        return self.model_executor.add_lora(lora_request)

    def remove_lora(self, lora_id: int) -> bool:
        return self.model_executor.remove_lora(lora_id)

    def list_loras(self) -> set[int]:
        return self.model_executor.list_loras()

    def pin_lora(self, lora_id: int) -> bool:
        return self.model_executor.pin_lora(lora_id)


class EngineCoreProc(EngineCore):
    """ZMQ-wrapper for running EngineCore in background process."""

    def __init__(
        self,
        input_path: str,
        output_path: str,
        vllm_config: VllmConfig,
        executor_class: type[Executor],
        log_stats: bool,
    ):
        super().__init__(vllm_config, executor_class, log_stats)

        # Background Threads and Queues for IO. These enable us to
        # overlap ZMQ socket IO with GPU since they release the GIL,
        # and to overlap some serialization/deserialization with the
        # model forward pass.
        # Threads handle Socket <-> Queues and core_busy_loop uses Queue.
        self.input_queue: queue.Queue[tuple[EngineCoreRequestType,
                                            Any]] = queue.Queue()
        self.output_queue: queue.Queue[EngineCoreOutputs] = queue.Queue()
        threading.Thread(target=self.process_input_socket,
                         args=(input_path, ),
                         daemon=True).start()
        threading.Thread(target=self.process_output_socket,
                         args=(output_path, ),
                         daemon=True).start()

        self.global_unfinished_reqs = False

        self.step_fn = (self.step if self.batch_queue is None else
                        self.step_with_batch_queue)

    @staticmethod
    def run_engine_core(*args, dp_rank: int = 0, ready_pipe, **kwargs):
        """Launch EngineCore busy loop in background process."""

        # Signal handler used for graceful termination.
        # SystemExit exception is only raised once to allow this and worker
        # processes to terminate without error
        shutdown_requested = False

        # Ensure we can serialize transformer config after spawning
        maybe_register_config_serialize_by_value()

        def signal_handler(signum, frame):
            nonlocal shutdown_requested
            if not shutdown_requested:
                shutdown_requested = True
                raise SystemExit()

        # Either SIGTERM or SIGINT will terminate the engine_core
        signal.signal(signal.SIGTERM, signal_handler)
        signal.signal(signal.SIGINT, signal_handler)

        parent_process = psutil.Process().parent()
        engine_core: Optional[EngineCoreProc] = None
        try:
            parallel_config: ParallelConfig = kwargs[
                "vllm_config"].parallel_config
            if parallel_config.data_parallel_size > 1:
                # Set data parallel rank for this engine process.
                parallel_config.data_parallel_rank = dp_rank
                engine_core = DPEngineCoreProc(*args, **kwargs)
            else:
                engine_core = EngineCoreProc(*args, **kwargs)

            # Send Readiness signal to EngineClient.
            ready_pipe.send({"status": "READY"})

            engine_core.run_busy_loop()

        except SystemExit:
            logger.debug("EngineCore interrupted.")

        except Exception:
            traceback = get_exception_traceback()
            logger.error("EngineCore hit an exception: %s", traceback)
            parent_process.send_signal(signal.SIGUSR1)

        finally:
            if engine_core is not None:
                engine_core.shutdown()

    def run_busy_loop(self):
        """Core busy loop of the EngineCore."""

        # Loop until process is sent a SIGINT or SIGTERM
        while True:
            # 1) Poll the input queue until there is work to do.
            self._process_input_queue()
            # 2) Step the engine core and return the outputs.
            self._process_engine_step()

    def _process_input_queue(self):
        """Exits when an engine step needs to be performed."""

        while not self.global_unfinished_reqs and not (
                self.scheduler.has_unfinished_requests()):
            logger.debug("EngineCore busy loop waiting.")
            req = self.input_queue.get()
            self._handle_client_request(*req)

        # Handle any client requests.
        while not self.input_queue.empty():
            req = self.input_queue.get_nowait()
            self._handle_client_request(*req)

    def _process_engine_step(self):
        """Called only when there are unfinished local requests."""

        # Step the engine core.
        outputs = self.step_fn()
        # We'll definitely have outputs if there are unfinished reqs.
        assert outputs is not None
        # Put EngineCoreOutputs into the output queue.
        self.output_queue.put_nowait(outputs)

    def _handle_client_request(self, request_type: EngineCoreRequestType,
                               request: Any) -> None:
        """Dispatch request from client."""

        if request_type == EngineCoreRequestType.ADD:
            self.add_request(request)
        elif request_type == EngineCoreRequestType.ABORT:
            self.abort_requests(request)
        elif request_type == EngineCoreRequestType.START_DP:
            self.global_unfinished_reqs = True
        elif request_type == EngineCoreRequestType.UTILITY:
            call_id, method_name, args = request
            output = UtilityOutput(call_id)
            try:
                method = getattr(self, method_name)
                output.result = method(
                    *self._convert_msgspec_args(method, args))
            except BaseException as e:
                logger.exception("Invocation of %s method failed", method_name)
                output.failure_message = (f"Call to {method_name} method"
                                          f" failed: {str(e)}")
            self.output_queue.put_nowait(
                EngineCoreOutputs(utility_output=output))

    @staticmethod
    def _convert_msgspec_args(method, args):
        """If a provided arg type doesn't match corresponding target method
         arg type, try converting to msgspec object."""
        if not args:
            return args
        arg_types = signature(method).parameters.values()
        assert len(args) <= len(arg_types)
        return tuple(
            msgspec.convert(v, type=p.annotation) if isclass(p.annotation)
            and issubclass(p.annotation, msgspec.Struct)
            and not isinstance(v, p.annotation) else v
            for v, p in zip(args, arg_types))

    def process_input_socket(self, input_path: str):
        """Input socket IO thread."""

        # Msgpack serialization decoding.
        add_request_decoder = MsgpackDecoder(EngineCoreRequest)
        generic_decoder = MsgpackDecoder()

        with zmq_socket_ctx(input_path, zmq.constants.PULL) as socket:
            while True:
                # (RequestType, RequestData)
                type_frame, data_frame = socket.recv_multipart(copy=False)
                request_type = EngineCoreRequestType(bytes(type_frame.buffer))

                # Deserialize the request data.
                decoder = add_request_decoder if (
                    request_type
                    == EngineCoreRequestType.ADD) else generic_decoder
                request = decoder.decode(data_frame.buffer)

                # Push to input queue for core busy loop.
                self.input_queue.put_nowait((request_type, request))

    def process_output_socket(self, output_path: str):
        """Output socket IO thread."""

        # Msgpack serialization encoding.
        encoder = MsgpackEncoder()
        # Reuse send buffer.
        buffer = bytearray()

        with zmq_socket_ctx(output_path, zmq.constants.PUSH) as socket:
            while True:
                outputs = self.output_queue.get()
                encoder.encode_into(outputs, buffer)
                socket.send_multipart((buffer, ), copy=False)


class DPEngineCoreProc(EngineCoreProc):
    """ZMQ-wrapper for running EngineCore in background process
    in a data parallel context."""

    def __init__(
        self,
        input_path: str,
        output_path: str,
        vllm_config: VllmConfig,
        executor_class: Type[Executor],
        log_stats: bool,
    ):
        # Add process-specific prefix to stdout and stderr before
        # we initialize the engine.
        from multiprocessing import current_process
        process_name = current_process().name
        pid = os.getpid()
        _add_prefix(sys.stdout, process_name, pid)
        _add_prefix(sys.stderr, process_name, pid)

        super().__init__(input_path, output_path, vllm_config, executor_class,
                         log_stats)

        from vllm.platforms import current_platform
        if current_platform.is_cuda_alike():
            from vllm.platforms.cuda import device_id_to_physical_device_id
            tp_size = vllm_config.parallel_config.tensor_parallel_size
            dp_rank = vllm_config.parallel_config.data_parallel_rank
            os.environ["CUDA_VISIBLE_DEVICES"] = ",".join(
                str(device_id_to_physical_device_id(i))
                for i in range(dp_rank * tp_size, (dp_rank + 1) * tp_size))

        dp_size = vllm_config.parallel_config.data_parallel_size
        self.dp_group = None if dp_size <= 1 else (
            vllm_config.parallel_config.stateless_init_dp_group())

        self.counter = 0

    def run_busy_loop(self):
        """Core busy loop of the EngineCore for data parallel case."""

        # Loop until process is sent a SIGINT or SIGTERM
        while True:
            # 1) Poll the input queue until there is work to do.
            self._process_input_queue()

            local_unfinished_reqs = self.scheduler.has_unfinished_requests()
            if local_unfinished_reqs:
                # 2) Step the engine core.
                self._process_engine_step()

                # Check if we have now finished all requests.
                local_unfinished_reqs = (
                    self.scheduler.has_unfinished_requests())
            else:
                assert self.global_unfinished_reqs
                # There must be unfinished requests in DP peers, run a
                # dummy forward pass.
                self.execute_dummy_batch()

            # 3) All-reduce operation to determine global unfinished reqs.
            self.global_unfinished_reqs = self._has_global_unfinished_reqs(
                local_unfinished_reqs)

            if not self.global_unfinished_reqs:
                # Notify client that we are pausing the loop.
                self.output_queue.put_nowait(
                    EngineCoreOutputs(global_finished=True))

    def _has_global_unfinished_reqs(self, local_unfinished: bool) -> bool:

        # TODO: Possible optimization
        # self.counter += 1
        # if self.counter != 20:
        #     return True
        # self.counter = 0

        return ParallelConfig.has_unfinished_dp(self.dp_group,
                                                local_unfinished)<|MERGE_RESOLUTION|>--- conflicted
+++ resolved
@@ -7,12 +7,7 @@
 import time
 from concurrent.futures import Future
 from inspect import isclass, signature
-<<<<<<< HEAD
-from typing import Any, List, Optional, Set, Tuple, Type
-=======
-from multiprocessing.connection import Connection
 from typing import Any, Optional
->>>>>>> f35f8e22
 
 import msgspec
 import psutil
@@ -440,7 +435,7 @@
         input_path: str,
         output_path: str,
         vllm_config: VllmConfig,
-        executor_class: Type[Executor],
+        executor_class: type[Executor],
         log_stats: bool,
     ):
         # Add process-specific prefix to stdout and stderr before
