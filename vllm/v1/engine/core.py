# SPDX-License-Identifier: Apache-2.0
# SPDX-FileCopyrightText: Copyright contributors to the vLLM project
import os
import queue
import signal
import threading
import time
from collections import deque
from collections.abc import Generator
from concurrent.futures import Future
from contextlib import ExitStack, contextmanager
from inspect import isclass, signature
from logging import DEBUG
from typing import Any, Callable, Optional, TypeVar, Union

import msgspec
import zmq

from vllm.config import ParallelConfig, VllmConfig
from vllm.distributed import stateless_destroy_torch_distributed_process_group
from vllm.logger import init_logger
from vllm.logging_utils.dump_input import dump_engine_exception
from vllm.lora.request import LoRARequest
from vllm.tasks import POOLING_TASKS, SupportedTask
from vllm.transformers_utils.config import (
    maybe_register_config_serialize_by_value)
from vllm.utils import (decorate_logs, make_zmq_socket,
                        resolve_obj_by_qualname, set_process_title)
from vllm.v1.core.kv_cache_utils import (get_kv_cache_config,
                                         unify_kv_cache_configs)
from vllm.v1.core.sched.interface import SchedulerInterface
from vllm.v1.core.sched.output import SchedulerOutput
from vllm.v1.core.sched.scheduler import Scheduler as V1Scheduler
from vllm.v1.engine import (EngineCoreOutputs, EngineCoreRequest,
                            EngineCoreRequestType,
                            ReconfigureDistributedRequest, ReconfigureRankType,
                            UtilityOutput, UtilityResult)
from vllm.v1.engine.mm_input_cache import MirroredProcessingCache
from vllm.v1.engine.utils import EngineHandshakeMetadata, EngineZmqAddresses
from vllm.v1.executor.abstract import Executor
from vllm.v1.kv_cache_interface import KVCacheConfig
from vllm.v1.metrics.stats import SchedulerStats
from vllm.v1.outputs import ModelRunnerOutput
from vllm.v1.request import Request, RequestStatus
from vllm.v1.serial_utils import MsgpackDecoder, MsgpackEncoder
from vllm.v1.structured_output import StructuredOutputManager
from vllm.version import __version__ as VLLM_VERSION

logger = init_logger(__name__)

POLLING_TIMEOUT_S = 2.5
HANDSHAKE_TIMEOUT_MINS = 5

_R = TypeVar('_R')  # Return type for collective_rpc


class EngineCore:
    """Inner loop of vLLM's Engine."""

    def __init__(self,
                 vllm_config: VllmConfig,
                 executor_class: type[Executor],
                 log_stats: bool,
                 executor_fail_callback: Optional[Callable] = None):

        # plugins need to be loaded at the engine/scheduler level too
        from vllm.plugins import load_general_plugins
        load_general_plugins()

        self.vllm_config = vllm_config
        logger.info("Initializing a V1 LLM engine (v%s) with config: %s",
                    VLLM_VERSION, vllm_config)

        self.log_stats = log_stats

        # Setup Model.
        self.model_executor = executor_class(vllm_config)
        if executor_fail_callback is not None:
            self.model_executor.register_failure_callback(
                executor_fail_callback)

        self.available_gpu_memory_for_kv_cache = -1

        # Setup KV Caches and update CacheConfig after profiling.
        num_gpu_blocks, num_cpu_blocks, kv_cache_config = \
            self._initialize_kv_caches(vllm_config)

        vllm_config.cache_config.num_gpu_blocks = num_gpu_blocks
        vllm_config.cache_config.num_cpu_blocks = num_cpu_blocks
        self.collective_rpc("initialize_cache",
                            args=(num_gpu_blocks, num_cpu_blocks))

        self.structured_output_manager = StructuredOutputManager(vllm_config)

        # Setup scheduler.
        if isinstance(vllm_config.scheduler_config.scheduler_cls, str):
            Scheduler = resolve_obj_by_qualname(
                vllm_config.scheduler_config.scheduler_cls)
        else:
            Scheduler = vllm_config.scheduler_config.scheduler_cls

        # This warning can be removed once the V1 Scheduler interface is
        # finalized and we can maintain support for scheduler classes that
        # implement it
        if Scheduler is not V1Scheduler:
            logger.warning(
                "Using configured V1 scheduler class %s. "
                "This scheduler interface is not public and "
                "compatibility may not be maintained.",
                vllm_config.scheduler_config.scheduler_cls)

        if len(kv_cache_config.kv_cache_groups) == 0:
            # Encoder models without KV cache don't support
            # chunked prefill. But do SSM models?
            logger.info("Disabling chunked prefill for model without KVCache")
            vllm_config.scheduler_config.chunked_prefill_enabled = False

        self.scheduler: SchedulerInterface = Scheduler(
            vllm_config=vllm_config,
            kv_cache_config=kv_cache_config,
            structured_output_manager=self.structured_output_manager,
            include_finished_set=vllm_config.parallel_config.data_parallel_size
            > 1,
            log_stats=self.log_stats,
        )

        # Setup MM Input Mapper.
        self.mm_input_cache_server = MirroredProcessingCache(
            vllm_config.model_config)

        # Setup batch queue for pipeline parallelism.
        # Batch queue for scheduled batches. This enables us to asynchronously
        # schedule and execute batches, and is required by pipeline parallelism
        # to eliminate pipeline bubbles.
        self.batch_queue_size = self.model_executor.max_concurrent_batches
        self.batch_queue: Optional[queue.Queue[tuple[Future[ModelRunnerOutput],
                                                     SchedulerOutput]]] = None
        if self.batch_queue_size > 1:
            logger.info("Batch queue is enabled with size %d",
                        self.batch_queue_size)
            self.batch_queue = queue.Queue(self.batch_queue_size)

    def _initialize_kv_caches(
            self, vllm_config: VllmConfig) -> tuple[int, int, KVCacheConfig]:
        start = time.time()

        # Get all kv cache needed by the model
        kv_cache_specs = self.model_executor.get_kv_cache_specs()

        has_kv_cache = any(kv_cache_spec for kv_cache_spec in kv_cache_specs)
        if has_kv_cache:
            if os.environ.get("VLLM_ELASTIC_EP_SCALE_UP_LAUNCH") == "1":
                dp_group = getattr(self, "dp_group", None)
                assert dp_group is not None
                self.available_gpu_memory_for_kv_cache = \
                    ParallelConfig.sync_kv_cache_memory_size(dp_group, -1)
                available_gpu_memory = [
                    self.available_gpu_memory_for_kv_cache
                ] * len(kv_cache_specs)
            else:
                # Profiles the peak memory usage of the model to determine how
                # much memory can be allocated for kv cache.
                available_gpu_memory = (
                    self.model_executor.determine_available_memory())
                self.available_gpu_memory_for_kv_cache = \
                    available_gpu_memory[0]
        else:
            # Attention free models don't need memory for kv cache
            available_gpu_memory = [0] * len(kv_cache_specs)

        assert len(kv_cache_specs) == len(available_gpu_memory)
        # Get the kv cache tensor size
        kv_cache_configs = [
            get_kv_cache_config(vllm_config, kv_cache_spec_one_worker,
                                available_gpu_memory_one_worker)
            for kv_cache_spec_one_worker, available_gpu_memory_one_worker in
            zip(kv_cache_specs, available_gpu_memory)
        ]

        # Since we use a shared centralized controller, we need the
        # `kv_cache_config` to be consistent across all workers to make sure
        # all the memory operators can be applied to all workers.
        unify_kv_cache_configs(kv_cache_configs)

        # All workers have the same kv_cache_config except layer names, so use
        # an arbitrary one to initialize the scheduler.
        assert all([
            cfg.num_blocks == kv_cache_configs[0].num_blocks
            for cfg in kv_cache_configs
        ])
        num_gpu_blocks = kv_cache_configs[0].num_blocks
        num_cpu_blocks = 0
        scheduler_kv_cache_config = kv_cache_configs[0]

        # Initialize kv cache and warmup the execution
        self.model_executor.initialize_from_config(kv_cache_configs)

        elapsed = time.time() - start
        logger.info(("init engine (profile, create kv cache, "
                     "warmup model) took %.2f seconds"), elapsed)
        return num_gpu_blocks, num_cpu_blocks, scheduler_kv_cache_config

    def get_supported_tasks(self) -> tuple[SupportedTask, ...]:
        return self.model_executor.supported_tasks

    def add_request(self, request: Request, request_wave: int = 0):
        """Add request to the scheduler.
        
        `request_wave`: indicate which wave of requests this is expected to
        belong to in DP case
        """
        # Validate the request_id type.
        if not isinstance(request.request_id, str):
            raise TypeError(
                f"request_id must be a string, got {type(request.request_id)}")

        if pooling_params := request.pooling_params:
            supported_pooling_tasks = [
                task for task in self.get_supported_tasks()
                if task in POOLING_TASKS
            ]

            if pooling_params.task not in supported_pooling_tasks:
                raise ValueError(f"Unsupported task: {pooling_params.task!r} "
                                 f"Supported tasks: {supported_pooling_tasks}")

        if request.kv_transfer_params is not None and (
                not self.scheduler.get_kv_connector()):
            logger.warning("Got kv_transfer_params, but no KVConnector found. "
                           "Disabling KVTransfer for this request.")

        self.scheduler.add_request(request)

    def abort_requests(self, request_ids: list[str]):
        """Abort requests from the scheduler."""

        # TODO: The scheduler doesn't really need to know the
        # specific finish reason, TBD whether we propagate that
        # (i.e. client-aborted vs stop criteria met).
        self.scheduler.finish_requests(request_ids,
                                       RequestStatus.FINISHED_ABORTED)

    def execute_model_with_error_logging(
        self,
        model_fn: Callable[[SchedulerOutput], ModelRunnerOutput],
        scheduler_output: SchedulerOutput,
    ) -> ModelRunnerOutput:
        """Execute the model and log detailed info on failure."""
        try:
            return model_fn(scheduler_output)
        except Exception as err:
            # We do not want to catch BaseException here since we're only
            # interested in dumping info when the exception is due to an
            # error from execute_model itself.

            # NOTE: This method is exception-free
            dump_engine_exception(self.vllm_config, scheduler_output,
                                  self.scheduler.make_stats())
            raise err

    def step(self) -> tuple[dict[int, EngineCoreOutputs], bool]:
        """Schedule, execute, and make output.

        Returns tuple of outputs and a flag indicating whether the model
        was executed.
        """

        # Check for any requests remaining in the scheduler - unfinished,
        # or finished and not yet removed from the batch.
        if not self.scheduler.has_requests():
            return {}, False
        scheduler_output = self.scheduler.schedule()
        model_output = self.execute_model_with_error_logging(
            self.model_executor.execute_model,  # type: ignore
            scheduler_output)
        engine_core_outputs = self.scheduler.update_from_output(
            scheduler_output, model_output)  # type: ignore

        return (engine_core_outputs,
                scheduler_output.total_num_scheduled_tokens > 0)

    def step_with_batch_queue(
            self) -> tuple[Optional[dict[int, EngineCoreOutputs]], bool]:
        """Schedule and execute batches with the batch queue.
        Note that if nothing to output in this step, None is returned.

        The execution flow is as follows:
        1. Try to schedule a new batch if the batch queue is not full.
        If a new batch is scheduled, directly return an empty engine core
        output. In other words, fulfilling the batch queue has a higher priority
        than getting model outputs.
        2. If there is no new scheduled batch, meaning that the batch queue
        is full or no other requests can be scheduled, we block until the first
        batch in the job queue is finished.
        3. Update the scheduler from the output.
        """
        assert self.batch_queue is not None

        engine_core_outputs = None
        scheduler_output = None
        # Try to schedule a new batch if the batch queue is not full, but
        # the scheduler may return an empty batch if all requests are scheduled.
        # Note that this is not blocking.
        if not self.batch_queue.full():
            scheduler_output = self.scheduler.schedule()
            if scheduler_output.total_num_scheduled_tokens > 0:
                future = self.model_executor.execute_model(scheduler_output)
                self.batch_queue.put_nowait(
                    (future, scheduler_output))  # type: ignore

        scheduled_batch = (scheduler_output is not None
                           and scheduler_output.total_num_scheduled_tokens > 0)

        # If no more requests can be scheduled and the job queue is not empty,
        # block until the first batch in the job queue is finished.
        # TODO(comaniac): Ideally we should peek the first batch in the
        # job queue to check if it's finished before scheduling a new batch,
        # but peeking the first element in a queue is not thread-safe,
        # so we need more work.
        if not scheduled_batch and not self.batch_queue.empty():
            future, scheduler_output = self.batch_queue.get_nowait()

            # Blocking until the first result is available.
<<<<<<< HEAD
            model_output = future.result()
            assert model_output is not None
=======
            model_output = self.execute_model_with_error_logging(
                lambda _: future.result(), scheduler_output)

>>>>>>> 74333ae2
            self.batch_queue.task_done()
            engine_core_outputs = self.scheduler.update_from_output(
                scheduler_output, model_output)

        return engine_core_outputs, scheduled_batch

    def shutdown(self):
        self.structured_output_manager.clear_backend()
        if self.model_executor:
            self.model_executor.shutdown()
        if self.scheduler:
            self.scheduler.shutdown()

    def profile(self, is_start: bool = True):
        self.model_executor.profile(is_start)

    def reset_mm_cache(self):
        # NOTE: Since this is mainly for debugging, we don't attempt to
        # re-sync the internal caches (P0 processor, P0 mirror, P1 mirror)
        if self.scheduler.has_unfinished_requests():
            logger.warning("Resetting the multi-modal cache when requests are "
                           "in progress may lead to desynced internal caches.")

        self.mm_input_cache_server.reset()

    def reset_prefix_cache(self):
        self.scheduler.reset_prefix_cache()

    def sleep(self, level: int = 1):
        self.model_executor.sleep(level)

    def wake_up(self, tags: Optional[list[str]] = None):
        self.model_executor.wake_up(tags)

    def is_sleeping(self) -> bool:
        return self.model_executor.is_sleeping

    def execute_dummy_batch(self):
        self.model_executor.collective_rpc("execute_dummy_batch")

    def add_lora(self, lora_request: LoRARequest) -> bool:
        return self.model_executor.add_lora(lora_request)

    def remove_lora(self, lora_id: int) -> bool:
        return self.model_executor.remove_lora(lora_id)

    def list_loras(self) -> set[int]:
        return self.model_executor.list_loras()

    def pin_lora(self, lora_id: int) -> bool:
        return self.model_executor.pin_lora(lora_id)

    def save_sharded_state(
        self,
        path: str,
        pattern: Optional[str] = None,
        max_size: Optional[int] = None,
    ) -> None:
        self.model_executor.save_sharded_state(path=path,
                                               pattern=pattern,
                                               max_size=max_size)

    def collective_rpc(self,
                       method: Union[str, Callable[..., _R]],
                       timeout: Optional[float] = None,
                       args: tuple = (),
                       kwargs: Optional[dict[str, Any]] = None) -> list[_R]:
        return self.model_executor.collective_rpc(method, timeout, args,
                                                  kwargs)

    def save_tensorized_model(
        self,
        tensorizer_config,
    ) -> None:
        self.model_executor.save_tensorized_model(
            tensorizer_config=tensorizer_config, )

    def preprocess_add_request(
            self, request: EngineCoreRequest) -> tuple[Request, int]:
        """Preprocess the request.
        
        This function could be directly used in input processing thread to allow
        request initialization running in parallel with Model forward
        """
        if request.mm_hashes is not None:
            assert request.mm_inputs is not None
            # Note on thread safety: no race condition.
            # `mm_input_cache_server` is reset at the end of LLMEngine init,
            # and will only accessed in the input processing thread afterwards.
            request.mm_inputs = self.mm_input_cache_server.get_and_update_p1(
                request.mm_inputs, request.mm_hashes)

        req = Request.from_engine_core_request(request)
        if req.use_structured_output:
            # Note on thread safety: no race condition.
            # `grammar_init` is only invoked in input processing thread. For
            # `structured_output_manager`, each request is independent and
            # grammar compilation is async. Scheduler always checks grammar
            # compilation status before scheduling request.
            self.structured_output_manager.grammar_init(req)
        return req, request.current_wave


class EngineCoreProc(EngineCore):
    """ZMQ-wrapper for running EngineCore in background process."""

    ENGINE_CORE_DEAD = b'ENGINE_CORE_DEAD'

    def __init__(
        self,
        vllm_config: VllmConfig,
        local_client: bool,
        handshake_address: str,
        executor_class: type[Executor],
        log_stats: bool,
        client_handshake_address: Optional[str] = None,
        engine_index: int = 0,
    ):
        self.input_queue = queue.Queue[tuple[EngineCoreRequestType, Any]]()
        self.output_queue = queue.Queue[Union[tuple[int, EngineCoreOutputs],
                                              bytes]]()
        executor_fail_callback = lambda: self.input_queue.put_nowait(
            (EngineCoreRequestType.EXECUTOR_FAILED, b''))

        self.engine_index = engine_index
        identity = self.engine_index.to_bytes(length=2, byteorder="little")
        self.engines_running = False

        with self._perform_handshakes(handshake_address, identity,
                                      local_client, vllm_config,
                                      client_handshake_address) as addresses:
            self.client_count = len(addresses.outputs)

            # Set up data parallel environment.
            self.has_coordinator = addresses.coordinator_output is not None
            self.frontend_stats_publish_address = (
                addresses.frontend_stats_publish_address)
            logger.debug("Has DP Coordinator: %s, stats publish address: %s",
                         self.has_coordinator,
                         self.frontend_stats_publish_address)
            # Only publish request queue stats to coordinator for "internal"
            # and "hybrid" LB modes .
            self.publish_dp_lb_stats = (
                self.has_coordinator
                and not vllm_config.parallel_config.data_parallel_external_lb)

            self._init_data_parallel(vllm_config)

            super().__init__(vllm_config, executor_class, log_stats,
                             executor_fail_callback)

            # Background Threads and Queues for IO. These enable us to
            # overlap ZMQ socket IO with GPU since they release the GIL,
            # and to overlap some serialization/deserialization with the
            # model forward pass.
            # Threads handle Socket <-> Queues and core_busy_loop uses Queue.
            ready_event = threading.Event()
            input_thread = threading.Thread(target=self.process_input_sockets,
                                            args=(addresses.inputs,
                                                  addresses.coordinator_input,
                                                  identity, ready_event),
                                            daemon=True)
            input_thread.start()

            self.output_thread = threading.Thread(
                target=self.process_output_sockets,
                args=(addresses.outputs, addresses.coordinator_output,
                      self.engine_index),
                daemon=True)
            self.output_thread.start()

            # Don't complete handshake until DP coordinator ready message is
            # received.
            while not ready_event.wait(timeout=10):
                if not input_thread.is_alive():
                    raise RuntimeError(
                        "Input socket thread died during startup")
                assert addresses.coordinator_input is not None
                logger.info("Waiting for READY message from DP Coordinator...")

        self.step_fn = (self.step if self.batch_queue is None else
                        self.step_with_batch_queue)

    @contextmanager
    def _perform_handshakes(
        self,
        handshake_address: str,
        identity: bytes,
        local_client: bool,
        vllm_config: VllmConfig,
        client_handshake_address: Optional[str],
    ) -> Generator[EngineZmqAddresses, None, None]:
        """
        Perform startup handshakes.

        For DP=1 or offline mode, this is with the colocated front-end process.

        For DP>1 with internal load-balancing this is with the shared front-end
        process which may reside on a different node.

        For DP>1 with external or hybrid load-balancing, two handshakes are
        performed:
            - With the rank 0 front-end process which retrieves the
              DP Coordinator ZMQ addresses and DP process group address.
            - With the colocated front-end process which retrieves the
              client input/output socket addresses.
        with the exception of the rank 0 and colocated engines themselves which
        don't require the second handshake.

        Here, "front-end" process can mean the process containing the engine
        core client (which is the API server process in the case the API
        server is not scaled out), OR the launcher process running the
        run_multi_api_server() function in serve.py.
        """
        input_ctx = zmq.Context()
        is_local = local_client and client_handshake_address is None
        headless = not local_client
        handshake = self._perform_handshake(input_ctx, handshake_address,
                                            identity, is_local, headless,
                                            vllm_config,
                                            vllm_config.parallel_config)
        if client_handshake_address is None:
            with handshake as addresses:
                yield addresses
        else:
            assert local_client
            local_handshake = self._perform_handshake(
                input_ctx, client_handshake_address, identity, True, False,
                vllm_config)
            with handshake as addresses, local_handshake as client_addresses:
                addresses.inputs = client_addresses.inputs
                addresses.outputs = client_addresses.outputs
                yield addresses

        # Update config which may have changed from the handshake
        vllm_config.__post_init__()

    @contextmanager
    def _perform_handshake(
        self,
        ctx: zmq.Context,
        handshake_address: str,
        identity: bytes,
        local_client: bool,
        headless: bool,
        vllm_config: VllmConfig,
        parallel_config_to_update: Optional[ParallelConfig] = None,
    ) -> Generator[EngineZmqAddresses, None, None]:
        with make_zmq_socket(ctx,
                             handshake_address,
                             zmq.DEALER,
                             identity=identity,
                             linger=5000,
                             bind=False) as handshake_socket:
            # Register engine with front-end.
            addresses = self.startup_handshake(handshake_socket, local_client,
                                               headless,
                                               parallel_config_to_update)
            yield addresses

            # Send ready message.
            num_gpu_blocks = vllm_config.cache_config.num_gpu_blocks
            # We pass back the coordinator stats update address here for the
            # external LB case for our colocated front-end to use (coordinator
            # only runs with rank 0).
            dp_stats_address = self.frontend_stats_publish_address
            handshake_socket.send(
                msgspec.msgpack.encode({
                    "status": "READY",
                    "local": local_client,
                    "headless": headless,
                    "num_gpu_blocks": num_gpu_blocks,
                    "dp_stats_address": dp_stats_address,
                }))

    @staticmethod
    def startup_handshake(
        handshake_socket: zmq.Socket,
        local_client: bool,
        headless: bool,
        parallel_config: Optional[ParallelConfig] = None,
    ) -> EngineZmqAddresses:

        # Send registration message.
        handshake_socket.send(
            msgspec.msgpack.encode({
                "status": "HELLO",
                "local": local_client,
                "headless": headless,
            }))

        # Receive initialization message.
        logger.info("Waiting for init message from front-end.")
        if not handshake_socket.poll(timeout=HANDSHAKE_TIMEOUT_MINS * 60_000):
            raise RuntimeError("Did not receive response from front-end "
                               f"process within {HANDSHAKE_TIMEOUT_MINS} "
                               f"minutes")
        init_bytes = handshake_socket.recv()
        init_message: EngineHandshakeMetadata = msgspec.msgpack.decode(
            init_bytes, type=EngineHandshakeMetadata)
        logger.debug("Received init message: %s", init_message)

        if parallel_config is not None:
            for key, value in init_message.parallel_config.items():
                setattr(parallel_config, key, value)

        return init_message.addresses

    @staticmethod
    def run_engine_core(*args,
                        dp_rank: int = 0,
                        local_dp_rank: int = 0,
                        **kwargs):
        """Launch EngineCore busy loop in background process."""

        # Signal handler used for graceful termination.
        # SystemExit exception is only raised once to allow this and worker
        # processes to terminate without error
        shutdown_requested = False

        # Ensure we can serialize transformer config after spawning
        maybe_register_config_serialize_by_value()

        def signal_handler(signum, frame):
            nonlocal shutdown_requested
            if not shutdown_requested:
                shutdown_requested = True
                raise SystemExit()

        # Either SIGTERM or SIGINT will terminate the engine_core
        signal.signal(signal.SIGTERM, signal_handler)
        signal.signal(signal.SIGINT, signal_handler)

        engine_core: Optional[EngineCoreProc] = None
        try:
            parallel_config: ParallelConfig = kwargs[
                "vllm_config"].parallel_config
            if parallel_config.data_parallel_size > 1 or dp_rank > 0:
                set_process_title("DPEngineCore", str(dp_rank))
                decorate_logs()
                # Set data parallel rank for this engine process.
                parallel_config.data_parallel_rank = dp_rank
                parallel_config.data_parallel_rank_local = local_dp_rank
                engine_core = DPEngineCoreProc(*args, **kwargs)
            else:
                set_process_title("EngineCore")
                decorate_logs()
                engine_core = EngineCoreProc(*args, **kwargs)

            engine_core.run_busy_loop()

        except SystemExit:
            logger.debug("EngineCore exiting.")
            raise
        except Exception as e:
            if engine_core is None:
                logger.exception("EngineCore failed to start.")
            else:
                logger.exception("EngineCore encountered a fatal error.")
                engine_core._send_engine_dead()
            raise e
        finally:
            if engine_core is not None:
                engine_core.shutdown()

    def _init_data_parallel(self, vllm_config: VllmConfig):
        pass

    def run_busy_loop(self):
        """Core busy loop of the EngineCore."""

        # Loop until process is sent a SIGINT or SIGTERM
        while True:
            # 1) Poll the input queue until there is work to do.
            self._process_input_queue()
            # 2) Step the engine core and return the outputs.
            self._process_engine_step()

    def _process_input_queue(self):
        """Exits when an engine step needs to be performed."""

        waited = False
        while not self.engines_running and not self.scheduler.has_requests():
            if logger.isEnabledFor(DEBUG) and self.input_queue.empty():
                logger.debug("EngineCore waiting for work.")
                waited = True
            req = self.input_queue.get()
            self._handle_client_request(*req)

        if waited:
            logger.debug("EngineCore loop active.")

        # Handle any more client requests.
        while not self.input_queue.empty():
            req = self.input_queue.get_nowait()
            self._handle_client_request(*req)

    def _process_engine_step(self) -> bool:
        """Called only when there are unfinished local requests."""

        # Step the engine core.
        outputs, model_executed = self.step_fn()
        # Put EngineCoreOutputs into the output queue.
        for output in (outputs.items() if outputs else ()):
            self.output_queue.put_nowait(output)

        return model_executed

    def _handle_client_request(self, request_type: EngineCoreRequestType,
                               request: Any) -> None:
        """Dispatch request from client."""

        if request_type == EngineCoreRequestType.ADD:
            req, request_wave = request
            self.add_request(req, request_wave)
        elif request_type == EngineCoreRequestType.ABORT:
            self.abort_requests(request)
        elif request_type == EngineCoreRequestType.UTILITY:
            client_idx, call_id, method_name, args = request
            output = UtilityOutput(call_id)
            try:
                method = getattr(self, method_name)
                result = method(*self._convert_msgspec_args(method, args))
                output.result = UtilityResult(result)
            except BaseException as e:
                logger.exception("Invocation of %s method failed", method_name)
                output.failure_message = (f"Call to {method_name} method"
                                          f" failed: {str(e)}")
            self.output_queue.put_nowait(
                (client_idx, EngineCoreOutputs(utility_output=output)))
        elif request_type == EngineCoreRequestType.EXECUTOR_FAILED:
            raise RuntimeError("Executor failed.")
        else:
            logger.error("Unrecognized input request type encountered: %s",
                         request_type)

    @staticmethod
    def _convert_msgspec_args(method, args):
        """If a provided arg type doesn't match corresponding target method
         arg type, try converting to msgspec object."""
        if not args:
            return args
        arg_types = signature(method).parameters.values()
        assert len(args) <= len(arg_types)
        return tuple(
            msgspec.convert(v, type=p.annotation) if isclass(p.annotation)
            and issubclass(p.annotation, msgspec.Struct)
            and not isinstance(v, p.annotation) else v
            for v, p in zip(args, arg_types))

    def _send_engine_dead(self):
        """Send EngineDead status to the EngineCoreClient."""

        # Put ENGINE_CORE_DEAD in the queue.
        self.output_queue.put_nowait(EngineCoreProc.ENGINE_CORE_DEAD)

        # Wait until msg sent by the daemon before shutdown.
        self.output_thread.join(timeout=5.0)
        if self.output_thread.is_alive():
            logger.fatal("vLLM shutdown signal from EngineCore failed "
                         "to send. Please report this issue.")

    def process_input_sockets(self, input_addresses: list[str],
                              coord_input_address: Optional[str],
                              identity: bytes, ready_event: threading.Event):
        """Input socket IO thread."""

        # Msgpack serialization decoding.
        add_request_decoder = MsgpackDecoder(EngineCoreRequest)
        generic_decoder = MsgpackDecoder()

        with ExitStack() as stack, zmq.Context() as ctx:
            input_sockets = [
                stack.enter_context(
                    make_zmq_socket(ctx,
                                    input_address,
                                    zmq.DEALER,
                                    identity=identity,
                                    bind=False))
                for input_address in input_addresses
            ]
            if coord_input_address is None:
                coord_socket = None
            else:
                coord_socket = stack.enter_context(
                    make_zmq_socket(ctx,
                                    coord_input_address,
                                    zmq.XSUB,
                                    identity=identity,
                                    bind=False))
                # Send subscription message to coordinator.
                coord_socket.send(b'\x01')

            # Register sockets with poller.
            poller = zmq.Poller()
            for input_socket in input_sockets:
                # Send initial message to each input socket - this is required
                # before the front-end ROUTER socket can send input messages
                # back to us.
                input_socket.send(b'')
                poller.register(input_socket, zmq.POLLIN)

            if coord_socket is not None:
                # Wait for ready message from coordinator.
                assert coord_socket.recv() == b"READY"
                poller.register(coord_socket, zmq.POLLIN)

            ready_event.set()
            del ready_event
            while True:
                for input_socket, _ in poller.poll():
                    # (RequestType, RequestData)
                    type_frame, *data_frames = input_socket.recv_multipart(
                        copy=False)
                    request_type = EngineCoreRequestType(
                        bytes(type_frame.buffer))

                    # Deserialize the request data.
                    if request_type == EngineCoreRequestType.ADD:
                        request = add_request_decoder.decode(data_frames)
                        request = self.preprocess_add_request(request)
                    else:
                        request = generic_decoder.decode(data_frames)

                    # Push to input queue for core busy loop.
                    self.input_queue.put_nowait((request_type, request))

    def process_output_sockets(self, output_paths: list[str],
                               coord_output_path: Optional[str],
                               engine_index: int):
        """Output socket IO thread."""

        # Msgpack serialization encoding.
        encoder = MsgpackEncoder()
        # Send buffers to reuse.
        reuse_buffers: list[bytearray] = []
        # Keep references to outputs and buffers until zmq is finished
        # with them (outputs may contain tensors/np arrays whose
        # backing buffers were extracted for zero-copy send).
        pending = deque[tuple[zmq.MessageTracker, Any, bytearray]]()

        # We must set linger to ensure the ENGINE_CORE_DEAD
        # message is sent prior to closing the socket.
        with ExitStack() as stack, zmq.Context() as ctx:
            sockets = [
                stack.enter_context(
                    make_zmq_socket(ctx, output_path, zmq.PUSH, linger=4000))
                for output_path in output_paths
            ]
            coord_socket = stack.enter_context(
                make_zmq_socket(
                    ctx, coord_output_path, zmq.PUSH, bind=False,
                    linger=4000)) if coord_output_path is not None else None
            max_reuse_bufs = len(sockets) + 1

            while True:
                output = self.output_queue.get()
                if output == EngineCoreProc.ENGINE_CORE_DEAD:
                    for socket in sockets:
                        socket.send(output)
                    break
                assert not isinstance(output, bytes)
                client_index, outputs = output
                outputs.engine_index = engine_index

                if client_index == -1:
                    # Don't reuse buffer for coordinator message
                    # which will be very small.
                    assert coord_socket is not None
                    coord_socket.send_multipart(encoder.encode(outputs))
                    continue

                # Reclaim buffers that zmq is finished with.
                while pending and pending[-1][0].done:
                    reuse_buffers.append(pending.pop()[2])

                buffer = reuse_buffers.pop() if reuse_buffers else bytearray()
                buffers = encoder.encode_into(outputs, buffer)
                tracker = sockets[client_index].send_multipart(buffers,
                                                               copy=False,
                                                               track=True)
                if not tracker.done:
                    ref = outputs if len(buffers) > 1 else None
                    pending.appendleft((tracker, ref, buffer))
                elif len(reuse_buffers) < max_reuse_bufs:
                    # Limit the number of buffers to reuse.
                    reuse_buffers.append(buffer)


class DPEngineCoreProc(EngineCoreProc):
    """ZMQ-wrapper for running EngineCore in background process
    in a data parallel context."""

    def __init__(
        self,
        vllm_config: VllmConfig,
        local_client: bool,
        handshake_address: str,
        executor_class: type[Executor],
        log_stats: bool,
        client_handshake_address: Optional[str] = None,
    ):
        # Counts forward-passes of the model so that we can synchronize
        # finished with DP peers every N steps.
        self.step_counter = 0
        self.current_wave = 0
        self.last_counts = (0, 0)

        # Initialize the engine.
        dp_rank = vllm_config.parallel_config.data_parallel_rank
        super().__init__(vllm_config, local_client, handshake_address,
                         executor_class, log_stats, client_handshake_address,
                         dp_rank)

    def _init_data_parallel(self, vllm_config: VllmConfig):

        # Configure GPUs and stateless process group for data parallel.
        dp_rank = vllm_config.parallel_config.data_parallel_rank
        dp_size = vllm_config.parallel_config.data_parallel_size
        local_dp_rank = vllm_config.parallel_config.data_parallel_rank_local

        assert dp_size > 1
        assert 0 <= local_dp_rank <= dp_rank < dp_size

        if vllm_config.kv_transfer_config is not None:
            # modify the engine_id and append the local_dp_rank to it to ensure
            # that the kv_transfer_config is unique for each DP rank.
            vllm_config.kv_transfer_config.engine_id = (
                f"{vllm_config.kv_transfer_config.engine_id}_dp{local_dp_rank}"
            )
            logger.debug("Setting kv_transfer_config.engine_id to %s",
                         vllm_config.kv_transfer_config.engine_id)

        self.dp_rank = dp_rank
        self.dp_group = vllm_config.parallel_config.stateless_init_dp_group()

    def shutdown(self):
        super().shutdown()
        if dp_group := getattr(self, "dp_group", None):
            stateless_destroy_torch_distributed_process_group(dp_group)

    def add_request(self, request: Request, request_wave: int = 0):
        if self.has_coordinator and request_wave != self.current_wave:
            if request_wave > self.current_wave:
                self.current_wave = request_wave
            elif not self.engines_running:
                # Request received for an already-completed wave, notify
                # front-end that we need to start the next one.
                self.output_queue.put_nowait(
                    (-1, EngineCoreOutputs(start_wave=self.current_wave)))

        super().add_request(request, request_wave)

    def _handle_client_request(self, request_type: EngineCoreRequestType,
                               request: Any) -> None:
        if request_type == EngineCoreRequestType.START_DP_WAVE:
            new_wave, exclude_eng_index = request
            if exclude_eng_index != self.engine_index and (
                    new_wave >= self.current_wave):
                self.current_wave = new_wave
                if not self.engines_running:
                    logger.debug("EngineCore starting idle loop for wave %d.",
                                 new_wave)
                    self.engines_running = True
        else:
            super()._handle_client_request(request_type, request)

    def _process_engine_step(self) -> bool:
        # Step the engine core.
        outputs, model_executed = self.step_fn()
        # Put EngineCoreOutputs into the output queue.
        for output in (outputs.items() if outputs else ()):
            self.output_queue.put_nowait(output)

        if outputs and not model_executed:
            # NOTE(woosuk): This branch is taken when the previous step_fn call
            # updated the scheduler or worker states without actually executing
            # the model. With asynchronous scheduling, this typically occurs
            # every other step. To avoid unnecessary dummy runs, we give
            # step_fn a second chance to execute the model if possible.
            outputs, model_executed = self.step_fn()
            for output in (outputs.items() if outputs else ()):
                self.output_queue.put_nowait(output)

        return model_executed

    def _maybe_publish_request_counts(self):
        if not self.publish_dp_lb_stats:
            return

        # Publish our request counts (if they've changed).
        counts = self.scheduler.get_request_counts()
        if counts != self.last_counts:
            self.last_counts = counts
            stats = SchedulerStats(*counts,
                                   step_counter=self.step_counter,
                                   current_wave=self.current_wave)
            self.output_queue.put_nowait(
                (-1, EngineCoreOutputs(scheduler_stats=stats)))

    def run_busy_loop(self):
        """Core busy loop of the EngineCore for data parallel case."""

        # Loop until process is sent a SIGINT or SIGTERM
        while True:
            # 1) Poll the input queue until there is work to do.
            self._process_input_queue()

            # 2) Step the engine core.
            executed = self._process_engine_step()
            self._maybe_publish_request_counts()

            local_unfinished_reqs = self.scheduler.has_unfinished_requests()
            if not executed:
                if not local_unfinished_reqs and not self.engines_running:
                    # All engines are idle.
                    continue

                # We are in a running state and so must execute a dummy pass
                # if the model didn't execute any ready requests.
                self.execute_dummy_batch()

            # 3) All-reduce operation to determine global unfinished reqs.
            self.engines_running = self._has_global_unfinished_reqs(
                local_unfinished_reqs)

            if not self.engines_running:
                if self.dp_rank == 0 or not self.has_coordinator:
                    # Notify client that we are pausing the loop.
                    logger.debug("Wave %d finished, pausing engine loop.",
                                 self.current_wave)
                    # In the coordinator case, dp rank 0 sends updates to the
                    # coordinator. Otherwise (offline spmd case), each rank
                    # sends the update to its colocated front-end process.
                    client_index = -1 if self.has_coordinator else 0
                    self.output_queue.put_nowait(
                        (client_index,
                         EngineCoreOutputs(wave_complete=self.current_wave)))
                # Increment wave count and reset step counter.
                self.current_wave += 1
                self.step_counter = 0

    def _has_global_unfinished_reqs(self, local_unfinished: bool) -> bool:

        # Optimization - only perform finish-sync all-reduce every 32 steps.
        self.step_counter += 1
        if self.step_counter % 32 != 0:
            return True

        return ParallelConfig.has_unfinished_dp(self.dp_group,
                                                local_unfinished)

    def reinitialize_distributed(
            self, reconfig_request: ReconfigureDistributedRequest) -> None:
        stateless_destroy_torch_distributed_process_group(self.dp_group)
        self.shutdown()

        parallel_config = self.vllm_config.parallel_config
        old_dp_size = parallel_config.data_parallel_size
        parallel_config.data_parallel_size = \
            reconfig_request.new_data_parallel_size
        if reconfig_request.new_data_parallel_rank != -1:
            parallel_config.data_parallel_rank = \
                reconfig_request.new_data_parallel_rank
        # local rank specifies device visibility, it should not be changed
        assert reconfig_request.new_data_parallel_rank_local == \
            ReconfigureRankType.KEEP_CURRENT_RANK
        parallel_config.data_parallel_master_ip = \
            reconfig_request.new_data_parallel_master_ip
        parallel_config.data_parallel_master_port = \
            reconfig_request.new_data_parallel_master_port
        if reconfig_request.new_data_parallel_rank != -2:
            self.dp_rank = parallel_config.data_parallel_rank
            self.dp_group = parallel_config.stateless_init_dp_group()
        reconfig_request.new_data_parallel_master_port = \
            parallel_config.data_parallel_master_port

        self.model_executor.reinitialize_distributed(reconfig_request)
        if reconfig_request.new_data_parallel_size > old_dp_size:
            assert self.available_gpu_memory_for_kv_cache > 0
            # pass available_gpu_memory_for_kv_cache from existing
            # engine-cores to new engine-cores so they can directly
            # use it in _initialize_kv_caches() rather than profiling.
            ParallelConfig.sync_kv_cache_memory_size(
                self.dp_group, self.available_gpu_memory_for_kv_cache)
            # NOTE(yongji): newly joined workers require dummy_run even
            # CUDA graph is not used
            self.model_executor.collective_rpc("compile_or_warm_up_model")
        if reconfig_request.new_data_parallel_rank == \
        ReconfigureRankType.SHUTDOWN_CURRENT_RANK:
            self.shutdown()
            logger.info("DPEngineCoreProc %s shutdown", self.dp_rank)
        else:
            logger.info("Distributed environment reinitialized for DP rank %s",
                        self.dp_rank)


class DPEngineCoreActor(DPEngineCoreProc):
    """
    Ray actor for running EngineCore in a data parallel context
    """

    def __init__(
        self,
        vllm_config: VllmConfig,
        local_client: bool,
        addresses: EngineZmqAddresses,
        executor_class: type[Executor],
        log_stats: bool,
        dp_rank: int = 0,
        local_dp_rank: int = 0,
    ):
        self.addresses = addresses
        vllm_config.parallel_config.data_parallel_rank = dp_rank
        vllm_config.parallel_config.data_parallel_rank_local = \
            local_dp_rank

        # Set CUDA_VISIBLE_DEVICES as early as possible in actor life cycle
        # NOTE: in MP we set CUDA_VISIBLE_DEVICES at process creation time,
        # and this cannot be done in the same way for Ray because:
        # 1) Ray manages life cycle of all ray workers (including
        # DPEngineCoreActor)
        # 2) Ray sets CUDA_VISIBLE_DEVICES based on num_gpus configuration
        # To bypass 2, we need to also set
        # RAY_EXPERIMENTAL_NOSET_CUDA_VISIBLE_DEVICES, but vLLM workers created
        # thereafter would have CUDA_VISIBLE_DEVICES set, which is sticky:
        # https://github.com/ray-project/ray/blob/e752fc319ddedd9779a0989b6d3613909bad75c9/python/ray/_private/worker.py#L456 # noqa: E501
        # This is problematic because when the vLLM worker (a Ray actor)
        # executes a task, it indexes into the sticky CUDA_VISIBLE_DEVICES
        # rather than directly using the GPU ID, potentially resulting in
        # index out of bounds error. See:
        # https://github.com/ray-project/ray/pull/40461/files#diff-31e8159767361e4bc259b6d9883d9c0d5e5db780fcea4a52ead4ee3ee4a59a78R1860 # noqa: E501
        # and get_accelerator_ids_for_accelerator_resource() in worker.py
        # of ray.
        self._set_cuda_visible_devices(vllm_config, local_dp_rank)

        super().__init__(vllm_config, local_client, "", executor_class,
                         log_stats)

    def _set_cuda_visible_devices(self, vllm_config: VllmConfig,
                                  local_dp_rank: int):
        from vllm.platforms import current_platform
        device_control_env_var = current_platform.device_control_env_var
        world_size = vllm_config.parallel_config.world_size
        # Set CUDA_VISIBLE_DEVICES or equivalent.
        try:
            os.environ[device_control_env_var] = ",".join(
                str(current_platform.device_id_to_physical_device_id(i))
                for i in range(local_dp_rank *
                               world_size, (local_dp_rank + 1) * world_size))
        except IndexError as e:
            raise Exception(
                f"Error setting {device_control_env_var}: "
                f"local range: [{local_dp_rank * world_size}, "
                f"{(local_dp_rank + 1) * world_size}) "
                f"base value: \"{os.getenv(device_control_env_var)}\"") from e

    @contextmanager
    def _perform_handshakes(self, handshake_address: str, identity: bytes,
                            local_client: bool, vllm_config: VllmConfig,
                            client_handshake_address: Optional[str]):
        """
        For Ray, we don't need to actually perform handshake.
        All addresses information is known before the actor creation.
        Therefore, we simply yield these addresses.
        """
        yield self.addresses

    def wait_for_init(self):
        """
        Wait until the engine core is initialized.

        This is just an empty method. When ray.get() on this method
        (or any other method of the actor) returns, it is guaranteed
        that actor creation (i.e., __init__) is complete.
        """
        pass

    def run(self):
        """
        Run the engine core busy loop.
        """
        try:
            self.run_busy_loop()
        except SystemExit:
            logger.debug("EngineCore exiting.")
            raise
        except Exception:
            logger.exception("EngineCore encountered a fatal error.")
            raise
        finally:
            self.shutdown()<|MERGE_RESOLUTION|>--- conflicted
+++ resolved
@@ -205,7 +205,7 @@
 
     def add_request(self, request: Request, request_wave: int = 0):
         """Add request to the scheduler.
-        
+
         `request_wave`: indicate which wave of requests this is expected to
         belong to in DP case
         """
@@ -321,14 +321,9 @@
             future, scheduler_output = self.batch_queue.get_nowait()
 
             # Blocking until the first result is available.
-<<<<<<< HEAD
-            model_output = future.result()
-            assert model_output is not None
-=======
             model_output = self.execute_model_with_error_logging(
                 lambda _: future.result(), scheduler_output)
 
->>>>>>> 74333ae2
             self.batch_queue.task_done()
             engine_core_outputs = self.scheduler.update_from_output(
                 scheduler_output, model_output)
@@ -409,7 +404,7 @@
     def preprocess_add_request(
             self, request: EngineCoreRequest) -> tuple[Request, int]:
         """Preprocess the request.
-        
+
         This function could be directly used in input processing thread to allow
         request initialization running in parallel with Model forward
         """
