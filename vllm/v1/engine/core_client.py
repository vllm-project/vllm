--- conflicted
+++ resolved
@@ -12,11 +12,7 @@
 from concurrent.futures import Future
 from dataclasses import dataclass, field
 from threading import Thread
-<<<<<<< HEAD
 from typing import Any, Callable, Optional, TypeVar, Union
-=======
-from typing import Any, Callable, Optional, Union
->>>>>>> 15dac210
 
 import zmq
 import zmq.asyncio
@@ -538,8 +534,8 @@
                        timeout: Optional[float] = None,
                        args: tuple = (),
                        kwargs: Optional[dict[str, Any]] = None) -> list[_R]:
-        return self._call_utility("collective_rpc", method, timeout, args,
-                                  kwargs)
+        return self.call_utility("collective_rpc", method, timeout, args,
+                                 kwargs)
 
 
 class AsyncMPClient(MPClient):
@@ -670,8 +666,7 @@
         return await self.call_utility_async("list_loras")
 
     async def pin_lora_async(self, lora_id: int) -> bool:
-<<<<<<< HEAD
-        return await self._call_utility_async("pin_lora", lora_id)
+        return await self.call_utility_async("pin_lora", lora_id)
 
     async def collective_rpc_async(
             self,
@@ -679,10 +674,8 @@
             timeout: Optional[float] = None,
             args: tuple = (),
             kwargs: Optional[dict[str, Any]] = None) -> list[_R]:
-        return await self._call_utility_async("collective_rpc", method,
-                                              timeout, args, kwargs)
-=======
-        return await self.call_utility_async("pin_lora", lora_id)
+        return await self.call_utility_async("collective_rpc", method, timeout,
+                                             args, kwargs)
 
 
 class DPAsyncMPClient(AsyncMPClient):
@@ -797,5 +790,4 @@
     async def _abort_requests(self, request_ids: list[str],
                               engine: CoreEngine) -> None:
         await engine.send_multipart((EngineCoreRequestType.ABORT.value,
-                                     self.encoder.encode(request_ids)))
->>>>>>> 15dac210
+                                     self.encoder.encode(request_ids)))