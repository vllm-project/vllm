# SPDX-License-Identifier: Apache-2.0
# SPDX-FileCopyrightText: Copyright contributors to the vLLM project
import asyncio
import contextlib
import multiprocessing
import queue
import sys
import uuid
import weakref
from abc import ABC, abstractmethod
from collections import defaultdict, deque
from collections.abc import Awaitable, Callable, Sequence
from concurrent.futures import Future
from dataclasses import dataclass
from threading import Thread
from typing import Any, TypeAlias, TypeVar

import msgspec.msgpack
import zmq
import zmq.asyncio

from vllm.config import VllmConfig
from vllm.envs import VLLM_ENGINE_READY_TIMEOUT_S
from vllm.logger import init_logger
from vllm.lora.request import LoRARequest
from vllm.tasks import SupportedTask
from vllm.utils.async_utils import in_loop
from vllm.utils.network_utils import (
    close_sockets,
    get_open_port,
    get_open_zmq_inproc_path,
    make_zmq_socket,
)
from vllm.v1.engine import (
    EngineCoreOutputs,
    EngineCoreRequest,
    EngineCoreRequestType,
    ReconfigureDistributedRequest,
    ReconfigureRankType,
    UtilityOutput,
)
from vllm.v1.engine.coordinator import DPCoordinator
from vllm.v1.engine.core import EngineCore, EngineCoreProc
from vllm.v1.engine.exceptions import EngineDeadError
from vllm.v1.engine.utils import (
    CoreEngineActorManager,
    CoreEngineProcManager,
    launch_core_engines,
)
from vllm.v1.executor import Executor
from vllm.v1.serial_utils import MsgpackDecoder, MsgpackEncoder, bytestr

logger = init_logger(__name__)

AnyFuture: TypeAlias = asyncio.Future[Any] | Future[Any]

_R = TypeVar("_R")  # Return type for collective_rpc

EngineIdentity = bytes


class EngineCoreClient(ABC):
    """
    EngineCoreClient: subclasses handle different methods for pushing
        and pulling from the EngineCore for asyncio / multiprocessing.

    Subclasses:
    * InprocClient: In process EngineCore (for V0-style LLMEngine use)
    * SyncMPClient: ZMQ + background proc EngineCore (for LLM)
    * AsyncMPClient: ZMQ + background proc EngineCore w/ asyncio (for AsyncLLM)
    """

    @staticmethod
    def make_client(
        multiprocess_mode: bool,
        asyncio_mode: bool,
        vllm_config: VllmConfig,
        executor_class: type[Executor],
        log_stats: bool,
    ) -> "EngineCoreClient":
        # TODO: support this for debugging purposes.
        if asyncio_mode and not multiprocess_mode:
            raise NotImplementedError(
                "Running EngineCore in asyncio without multiprocessing "
                "is not currently supported."
            )

        if multiprocess_mode and asyncio_mode:
            return EngineCoreClient.make_async_mp_client(
                vllm_config, executor_class, log_stats
            )

        if multiprocess_mode and not asyncio_mode:
            return SyncMPClient(vllm_config, executor_class, log_stats)

        return InprocClient(vllm_config, executor_class, log_stats)

    @staticmethod
    def make_async_mp_client(
        vllm_config: VllmConfig,
        executor_class: type[Executor],
        log_stats: bool,
        client_addresses: dict[str, str] | None = None,
        client_count: int = 1,
        client_index: int = 0,
    ) -> "MPClient":
        parallel_config = vllm_config.parallel_config
        client_args = (
            vllm_config,
            executor_class,
            log_stats,
            client_addresses,
            client_count,
            client_index,
        )
        if parallel_config.data_parallel_size > 1:
            if parallel_config.data_parallel_external_lb:
                # External load balancer - client per DP rank.
                return DPAsyncMPClient(*client_args)
            # Internal load balancer - client balances to all DP ranks.
            return DPLBAsyncMPClient(*client_args)
        return AsyncMPClient(*client_args)

    @abstractmethod
    def shutdown(self): ...

    def get_output(self) -> EngineCoreOutputs:
        raise NotImplementedError

    def get_supported_tasks(self) -> tuple[SupportedTask, ...]:
        raise NotImplementedError

    def add_request(self, request: EngineCoreRequest) -> None:
        raise NotImplementedError

    def profile(self, is_start: bool = True) -> None:
        raise NotImplementedError

    def reset_mm_cache(self) -> None:
        raise NotImplementedError

    def reset_prefix_cache(
        self, reset_running_requests: bool = False, reset_connector: bool = False
    ) -> bool:
        raise NotImplementedError

    def sleep(self, level: int = 1) -> None:
        raise NotImplementedError

    def wake_up(self, tags: list[str] | None = None) -> None:
        raise NotImplementedError

    def is_sleeping(self) -> bool:
        raise NotImplementedError

    def execute_dummy_batch(self) -> None:
        raise NotImplementedError

    async def execute_dummy_batch_async(self) -> None:
        raise NotImplementedError

    def abort_requests(self, request_ids: list[str]) -> None:
        raise NotImplementedError

    def add_lora(self, lora_request: LoRARequest) -> bool:
        raise NotImplementedError

    def remove_lora(self, lora_id: int) -> bool:
        raise NotImplementedError

    def list_loras(self) -> set[int]:
        raise NotImplementedError

    def pin_lora(self, lora_id: int) -> bool:
        raise NotImplementedError

    def save_sharded_state(
        self, path: str, pattern: str | None = None, max_size: int | None = None
    ) -> None:
        raise NotImplementedError

    def collective_rpc(
        self,
        method: str | Callable[..., _R],
        timeout: float | None = None,
        args: tuple = (),
        kwargs: dict[str, Any] | None = None,
    ) -> list[_R]:
        raise NotImplementedError

    def dp_engines_running(self) -> bool:
        """Returns True id data parallel engines are collectively in a
        running state."""
        raise NotImplementedError

    async def scale_elastic_ep(self, new_data_parallel_size: int) -> None:
        raise NotImplementedError

    async def get_output_async(self) -> EngineCoreOutputs:
        raise NotImplementedError

    async def get_supported_tasks_async(self) -> tuple[SupportedTask, ...]:
        raise NotImplementedError

    async def add_request_async(self, request: EngineCoreRequest) -> None:
        raise NotImplementedError

    async def profile_async(self, is_start: bool = True) -> None:
        raise NotImplementedError

    async def reset_mm_cache_async(self) -> None:
        raise NotImplementedError

    async def reset_prefix_cache_async(
        self, reset_running_requests: bool = False, reset_connector: bool = False
    ) -> bool:
        raise NotImplementedError

    async def sleep_async(self, level: int = 1) -> None:
        raise NotImplementedError

    async def wake_up_async(self, tags: list[str] | None = None) -> None:
        raise NotImplementedError

    async def is_sleeping_async(self) -> bool:
        raise NotImplementedError

    async def abort_requests_async(self, request_ids: list[str]) -> None:
        raise NotImplementedError

    async def add_lora_async(self, lora_request: LoRARequest) -> bool:
        raise NotImplementedError

    async def remove_lora_async(self, lora_id: int) -> bool:
        raise NotImplementedError

    async def list_loras_async(self) -> set[int]:
        raise NotImplementedError

    async def pin_lora_async(self, lora_id: int) -> bool:
        raise NotImplementedError

    async def save_sharded_state_async(
        self, path: str, pattern: str | None = None, max_size: int | None = None
    ) -> None:
        raise NotImplementedError

    async def collective_rpc_async(
        self,
        method: str | Callable[..., _R],
        timeout: float | None = None,
        args: tuple = (),
        kwargs: dict[str, Any] | None = None,
    ) -> list[_R]:
        raise NotImplementedError


class InprocClient(EngineCoreClient):
    """
    InprocClient: client for in-process EngineCore. Intended
    for use in LLMEngine for V0-style add_request() and step()
        EngineCore setup in this process (no busy loop).

        * pushes EngineCoreRequest directly into the EngineCore
        * pulls EngineCoreOutputs by stepping the EngineCore
    """

    def __init__(self, *args, **kwargs):
        self.engine_core = EngineCore(*args, **kwargs)

    def get_output(self) -> EngineCoreOutputs:
<<<<<<< HEAD
        outputs, _ = self.engine_core.step_fn()
        self.engine_core.post_step(model_executed=True)
=======
        outputs, model_executed = self.engine_core.step_fn()
        self.engine_core.post_step(model_executed=model_executed)
>>>>>>> 8f8f469b
        return outputs and outputs.get(0) or EngineCoreOutputs()

    def get_supported_tasks(self) -> tuple[SupportedTask, ...]:
        return self.engine_core.get_supported_tasks()

    def add_request(self, request: EngineCoreRequest) -> None:
        req, request_wave = self.engine_core.preprocess_add_request(request)
        self.engine_core.add_request(req, request_wave)

    def abort_requests(self, request_ids: list[str]) -> None:
        if len(request_ids) > 0:
            self.engine_core.abort_requests(request_ids)

    def shutdown(self) -> None:
        self.engine_core.shutdown()

    def profile(self, is_start: bool = True) -> None:
        self.engine_core.profile(is_start)

    def reset_mm_cache(self) -> None:
        self.engine_core.reset_mm_cache()

    def reset_prefix_cache(
        self, reset_running_requests: bool = False, reset_connector: bool = False
    ) -> bool:
        return self.engine_core.reset_prefix_cache(
            reset_running_requests, reset_connector
        )

    def sleep(self, level: int = 1) -> None:
        self.engine_core.sleep(level)

    def wake_up(self, tags: list[str] | None = None) -> None:
        self.engine_core.wake_up(tags)

    def is_sleeping(self) -> bool:
        return self.engine_core.is_sleeping()

    def execute_dummy_batch(self) -> None:
        self.engine_core.execute_dummy_batch()

    def add_lora(self, lora_request: LoRARequest) -> bool:
        return self.engine_core.add_lora(lora_request)

    def remove_lora(self, lora_id: int) -> bool:
        return self.engine_core.remove_lora(lora_id)

    def list_loras(self) -> set[int]:
        return self.engine_core.list_loras()

    def pin_lora(self, lora_id: int) -> bool:
        return self.engine_core.pin_lora(lora_id)

    def save_sharded_state(
        self, path: str, pattern: str | None = None, max_size: int | None = None
    ) -> None:
        self.engine_core.save_sharded_state(path, pattern, max_size)

    def collective_rpc(
        self,
        method: str | Callable[..., _R],
        timeout: float | None = None,
        args: tuple = (),
        kwargs: dict[str, Any] | None = None,
    ) -> list[_R]:
        return self.engine_core.collective_rpc(method, timeout, args, kwargs)

    def dp_engines_running(self) -> bool:
        return False


@dataclass
class BackgroundResources:
    """Used as a finalizer for clean shutdown, avoiding
    circular reference back to the client object."""

    ctx: zmq.Context
    # If CoreEngineProcManager, it manages local engines;
    # if CoreEngineActorManager, it manages all engines.
    engine_manager: CoreEngineProcManager | CoreEngineActorManager | None = None
    coordinator: DPCoordinator | None = None
    output_socket: zmq.Socket | zmq.asyncio.Socket | None = None
    input_socket: zmq.Socket | zmq.asyncio.Socket | None = None
    first_req_send_socket: zmq.asyncio.Socket | None = None
    first_req_rcv_socket: zmq.asyncio.Socket | None = None
    stats_update_socket: zmq.asyncio.Socket | None = None
    output_queue_task: asyncio.Task | None = None
    stats_update_task: asyncio.Task | None = None
    shutdown_path: str | None = None

    # Set if any of the engines are dead. Here so that the output
    # processing threads can access it without holding a ref to the client.
    engine_dead: bool = False

    def __call__(self):
        """Clean up background resources."""

        self.engine_dead = True
        if self.engine_manager is not None:
            self.engine_manager.close()
        if self.coordinator is not None:
            self.coordinator.close()

        if isinstance(self.output_socket, zmq.asyncio.Socket):
            # Async case.
            loop = self.output_queue_task._loop if self.output_queue_task else None

            sockets = (
                self.output_socket,
                self.input_socket,
                self.first_req_send_socket,
                self.first_req_rcv_socket,
                self.stats_update_socket,
            )

            tasks = (self.output_queue_task, self.stats_update_task)

            def close_sockets_and_tasks():
                close_sockets(sockets)
                for task in tasks:
                    if task is not None and not task.done():
                        with contextlib.suppress(Exception):
                            task.cancel()

            if loop is not None:
                if in_loop(loop):
                    close_sockets_and_tasks()
                elif not loop.is_closed():
                    loop.call_soon_threadsafe(close_sockets_and_tasks)
            else:
                # Loop has been closed, try to clean up directly.
                del tasks
                del close_sockets_and_tasks
                close_sockets(sockets)
                del self.output_queue_task
                del self.stats_update_task
        else:
            # Sync case.

            # ZMQ context termination can hang if the sockets
            # aren't explicitly closed first.
            close_sockets((self.output_socket, self.input_socket))

            if self.shutdown_path is not None:
                # We must ensure that the sync output socket is
                # closed cleanly in its own thread.
                with self.ctx.socket(zmq.PAIR) as shutdown_sender:
                    shutdown_sender.connect(self.shutdown_path)
                    # Send shutdown signal.
                    shutdown_sender.send(b"")

    def validate_alive(self, frames: Sequence[zmq.Frame]):
        if len(frames) == 1 and (frames[0].buffer == EngineCoreProc.ENGINE_CORE_DEAD):
            self.engine_dead = True
            raise EngineDeadError()


class MPClient(EngineCoreClient):
    """
    MPClient: base client for multi-proc EngineCore.
        EngineCore runs in a background process busy loop, getting
        new EngineCoreRequests and returning EngineCoreOutputs

        * pushes EngineCoreRequests via input_socket
        * pulls EngineCoreOutputs via output_socket

        * AsyncMPClient subclass for AsyncLLM usage
        * SyncMPClient subclass for LLM usage
    """

    def __init__(
        self,
        asyncio_mode: bool,
        vllm_config: VllmConfig,
        executor_class: type[Executor],
        log_stats: bool,
        client_addresses: dict[str, str] | None = None,
    ):
        self.vllm_config = vllm_config
        # Serialization setup.
        self.encoder = MsgpackEncoder()
        self.decoder = MsgpackDecoder(EngineCoreOutputs)

        # ZMQ setup.
        sync_ctx = zmq.Context(io_threads=2)
        self.ctx = zmq.asyncio.Context(sync_ctx) if asyncio_mode else sync_ctx

        # This will ensure resources created so far are closed
        # when the client is garbage collected, even if an
        # exception is raised mid-construction.
        self.resources = BackgroundResources(ctx=sync_ctx)
        self._finalizer = weakref.finalize(self, self.resources)
        success = False
        try:
            # State used for data parallel.
            self.engines_running = False

            self.stats_update_address: str | None = None
            if client_addresses:
                # Engines are managed externally to this client.
                input_address = client_addresses["input_address"]
                output_address = client_addresses["output_address"]
                self.stats_update_address = client_addresses.get("stats_update_address")
            else:
                # Engines are managed by this client.
                with launch_core_engines(vllm_config, executor_class, log_stats) as (
                    engine_manager,
                    coordinator,
                    addresses,
                ):
                    self.resources.coordinator = coordinator
                    self.resources.engine_manager = engine_manager

                (input_address,) = addresses.inputs
                (output_address,) = addresses.outputs
                self.stats_update_address = addresses.frontend_stats_publish_address
                if coordinator is not None:
                    assert self.stats_update_address == (
                        coordinator.get_stats_publish_address()
                    )

            # Create input and output sockets.
            self.input_socket = self.resources.input_socket = make_zmq_socket(
                self.ctx, input_address, zmq.ROUTER, bind=True
            )
            self.resources.output_socket = make_zmq_socket(
                self.ctx, output_address, zmq.PULL
            )

            parallel_config = vllm_config.parallel_config
            dp_size = parallel_config.data_parallel_size
            dp_rank = parallel_config.data_parallel_rank
            dp_local_size = parallel_config.data_parallel_size_local
            offline_mode = parallel_config.data_parallel_rank_local is not None
            # Client manages local+remote EngineCores in pure internal LB case.
            # Client manages local EngineCores in hybrid and external LB case.
            local_engines_only = (
                parallel_config.data_parallel_hybrid_lb
                or parallel_config.data_parallel_external_lb
            )

            num_ranks = dp_local_size if local_engines_only else dp_size
            self.engine_ranks_managed = (
                [dp_rank] if offline_mode else list(range(dp_rank, dp_rank + num_ranks))
            )
            assert parallel_config.data_parallel_size_local <= len(
                self.engine_ranks_managed
            )

            # ZMQ identity of each engine that this client will talk to.
            self.core_engines: list[EngineIdentity] = [
                rank.to_bytes(2, "little") for rank in self.engine_ranks_managed
            ]

            # Wait for ready messages from each engine on the input socket.
            identities = set(self.core_engines)
            sync_input_socket = zmq.Socket.shadow(self.input_socket)
            while identities:
                if not sync_input_socket.poll(
                    timeout=VLLM_ENGINE_READY_TIMEOUT_S * 1000  # convert to ms
                ):
                    raise TimeoutError(
                        "Timed out waiting for engines to send"
                        "initial message on input socket."
                    )
                identity, _ = sync_input_socket.recv_multipart()
                identities.remove(identity)

            self.core_engine: EngineIdentity = self.core_engines[0]
            self.utility_results: dict[int, AnyFuture] = {}

            # Request objects which may contain pytorch-allocated tensors
            # that we need to keep references to until zmq is done with the
            # underlying data.
            self.pending_messages = deque[tuple[zmq.MessageTracker, Any]]()

            # Start monitoring engine core processes for unexpected failures
            self.start_engine_core_monitor()

            success = True
        finally:
            if not success:
                self._finalizer()

    def shutdown(self):
        # Terminate background resources.
        self._finalizer()

    def _format_exception(self, e: Exception) -> Exception:
        """If errored, use EngineDeadError so root cause is clear."""
        return (
            EngineDeadError(suppress_context=True) if self.resources.engine_dead else e
        )

    def ensure_alive(self):
        if self.resources.engine_dead:
            raise EngineDeadError()

    def add_pending_message(self, tracker: zmq.MessageTracker, msg: Any):
        if not tracker.done:
            self.pending_messages.appendleft((tracker, msg))

    def free_pending_messages(self):
        while self.pending_messages and self.pending_messages[-1][0].done:
            self.pending_messages.pop()

    def dp_engines_running(self) -> bool:
        return self.engines_running

    def start_engine_core_monitor(self):
        """Start a monitor thread for engine core processes."""
        engine_manager = self.resources.engine_manager
        if (
            engine_manager is None
            or not hasattr(engine_manager, "processes")
            or not engine_manager.processes
        ):
            # No engine processes to monitor
            return

        engine_processes = engine_manager.processes
        self_ref = weakref.ref(self)

        # Monitor engine core process liveness. If any die unexpectedly,
        # logs an error, shuts down the client and invokes the failure
        # callback to inform the engine.
        def monitor_engine_cores():
            sentinels = [proc.sentinel for proc in engine_processes]
            died = multiprocessing.connection.wait(sentinels)
            _self = self_ref()
            if not _self or _self.resources.engine_dead:
                return
            _self.resources.engine_dead = True
            proc_name = next(
                proc.name for proc in engine_processes if proc.sentinel == died[0]
            )
            logger.error(
                "Engine core proc %s died unexpectedly, shutting down client.",
                proc_name,
            )
            _self.shutdown()
            # Note: For MPClient, we don't have a failure callback mechanism
            # like MultiprocExecutor, but we set engine_dead flag which will
            # cause subsequent operations to raise EngineDeadError

        Thread(
            target=monitor_engine_cores, daemon=True, name="MPClientEngineMonitor"
        ).start()


def _process_utility_output(
    output: UtilityOutput, utility_results: dict[int, AnyFuture]
):
    """Set the result from a utility method in the waiting future."""
    future = utility_results.pop(output.call_id)
    failure_message = output.failure_message
    try:
        if failure_message is not None:
            future.set_exception(Exception(failure_message))
        else:
            assert output.result is not None
            future.set_result(output.result.result)
    except asyncio.InvalidStateError:
        # This can happen if the future is cancelled due to the
        # original calling task being cancelled.
        if failure_message is not None:
            logger.error(
                "Cancelled call to utility method failed with error: %s",
                failure_message,
            )


class SyncMPClient(MPClient):
    """Synchronous client for multi-proc EngineCore."""

    def __init__(
        self, vllm_config: VllmConfig, executor_class: type[Executor], log_stats: bool
    ):
        super().__init__(
            asyncio_mode=False,
            vllm_config=vllm_config,
            executor_class=executor_class,
            log_stats=log_stats,
        )

        self.is_dp = self.vllm_config.parallel_config.data_parallel_size > 1
        self.outputs_queue = queue.Queue[EngineCoreOutputs | Exception]()

        # Ensure that the outputs socket processing thread does not have
        # a ref to the client which prevents gc.
        ctx = self.ctx
        out_socket = self.resources.output_socket
        decoder = self.decoder
        utility_results = self.utility_results
        outputs_queue = self.outputs_queue

        shutdown_path = get_open_zmq_inproc_path()
        resources = self.resources
        resources.shutdown_path = shutdown_path

        def process_outputs_socket():
            assert isinstance(out_socket, zmq.Socket)
            shutdown_socket = ctx.socket(zmq.PAIR)
            try:
                shutdown_socket.bind(shutdown_path)
                poller = zmq.Poller()
                poller.register(shutdown_socket, zmq.POLLIN)
                poller.register(out_socket, zmq.POLLIN)
                while True:
                    socks = poller.poll()
                    if not socks:
                        continue
                    if len(socks) == 2 or socks[0][0] == shutdown_socket:
                        # shutdown signal, exit thread.
                        break

                    frames = out_socket.recv_multipart(copy=False)
                    resources.validate_alive(frames)
                    outputs: EngineCoreOutputs = decoder.decode(frames)
                    if outputs.utility_output:
                        _process_utility_output(outputs.utility_output, utility_results)
                    else:
                        outputs_queue.put_nowait(outputs)
            except Exception as e:
                outputs_queue.put_nowait(e)
            finally:
                # Close sockets.
                shutdown_socket.close(linger=0)
                out_socket.close(linger=0)

        # Process outputs from engine in separate thread.
        self.output_queue_thread = Thread(
            target=process_outputs_socket,
            name="EngineCoreOutputQueueThread",
            daemon=True,
        )
        self.output_queue_thread.start()

        # The thread takes on responsibility for closing the socket.
        self.resources.output_socket = None

    def get_output(self) -> EngineCoreOutputs:
        # If an exception arises in process_outputs_socket task,
        # it is forwarded to the outputs_queue so we can raise it
        # from this (run_output_handler) task to shut down the server.
        outputs = self.outputs_queue.get()
        if isinstance(outputs, Exception):
            raise self._format_exception(outputs) from None
        if outputs.wave_complete is not None:
            self.engines_running = False
        return outputs

    def _send_input(self, request_type: EngineCoreRequestType, request: Any):
        self.ensure_alive()
        self.free_pending_messages()
        # (Identity, RequestType, SerializedRequest)
        msg = (self.core_engine, request_type.value, *self.encoder.encode(request))

        if len(msg) <= 3:
            # No auxiliary buffers => no tensor backing buffers in request.
            self.input_socket.send_multipart(msg, copy=False)
            return

        tracker = self.input_socket.send_multipart(msg, copy=False, track=True)
        self.add_pending_message(tracker, request)

    def call_utility(self, method: str, *args) -> Any:
        call_id = uuid.uuid1().int >> 64
        future: Future[Any] = Future()
        self.utility_results[call_id] = future
        self._send_input(EngineCoreRequestType.UTILITY, (0, call_id, method, args))

        return future.result()

    def get_supported_tasks(self) -> tuple[SupportedTask, ...]:
        return self.call_utility("get_supported_tasks")

    def add_request(self, request: EngineCoreRequest) -> None:
        if self.is_dp:
            self.engines_running = True
        self._send_input(EngineCoreRequestType.ADD, request)

    def abort_requests(self, request_ids: list[str]) -> None:
        if request_ids and not self.resources.engine_dead:
            self._send_input(EngineCoreRequestType.ABORT, request_ids)

    def profile(self, is_start: bool = True) -> None:
        self.call_utility("profile", is_start)

    def reset_mm_cache(self) -> None:
        self.call_utility("reset_mm_cache")

    def reset_prefix_cache(
        self, reset_running_requests: bool = False, reset_connector: bool = False
    ) -> bool:
        return self.call_utility(
            "reset_prefix_cache", reset_running_requests, reset_connector
        )

    def add_lora(self, lora_request: LoRARequest) -> bool:
        return self.call_utility("add_lora", lora_request)

    def remove_lora(self, lora_id: int) -> bool:
        return self.call_utility("remove_lora", lora_id)

    def list_loras(self) -> set[int]:
        return self.call_utility("list_loras")

    def pin_lora(self, lora_id: int) -> bool:
        return self.call_utility("pin_lora", lora_id)

    def sleep(self, level: int = 1) -> None:
        self.call_utility("sleep", level)

    def wake_up(self, tags: list[str] | None = None) -> None:
        self.call_utility("wake_up", tags)

    def is_sleeping(self) -> bool:
        return self.call_utility("is_sleeping")

    def execute_dummy_batch(self) -> None:
        self.call_utility("execute_dummy_batch")

    def collective_rpc(
        self,
        method: str | Callable[..., _R],
        timeout: float | None = None,
        args: tuple = (),
        kwargs: dict[str, Any] | None = None,
    ) -> list[_R]:
        return self.call_utility("collective_rpc", method, timeout, args, kwargs)

    def save_sharded_state(
        self, path: str, pattern: str | None = None, max_size: int | None = None
    ) -> None:
        self.call_utility("save_sharded_state", path, pattern, max_size)


class AsyncMPClient(MPClient):
    """Asyncio-compatible client for multi-proc EngineCore."""

    def __init__(
        self,
        vllm_config: VllmConfig,
        executor_class: type[Executor],
        log_stats: bool,
        client_addresses: dict[str, str] | None = None,
        client_count: int = 1,
        client_index: int = 0,
    ):
        super().__init__(
            asyncio_mode=True,
            vllm_config=vllm_config,
            executor_class=executor_class,
            log_stats=log_stats,
            client_addresses=client_addresses,
        )

        self.client_count = client_count
        self.client_index = client_index
        self.outputs_queue = asyncio.Queue[EngineCoreOutputs | Exception]()
        try:
            # If we are running in an asyncio event loop, start the queue task.
            # Otherwise, it will be started lazily. If it is not started here,
            # we could miss EXECUTOR_FAILED messages from engine core if they
            # occur prior to any requests being sent.
            asyncio.get_running_loop()
            self._ensure_output_queue_task()
        except RuntimeError:
            pass

    def _ensure_output_queue_task(self):
        resources = self.resources
        if resources.output_queue_task is not None:
            return

        # Perform IO in separate task to parallelize as much as possible.
        # Avoid task having direct reference back to the client.
        decoder = self.decoder
        utility_results = self.utility_results
        outputs_queue = self.outputs_queue
        output_handler: (
            Callable[[AsyncMPClient, EngineCoreOutputs], Awaitable[None]] | None
        ) = getattr(self.__class__, "process_engine_outputs", None)
        _self_ref = weakref.ref(self) if output_handler else None
        output_socket = resources.output_socket
        assert output_socket is not None

        async def process_outputs_socket():
            try:
                while True:
                    frames = await output_socket.recv_multipart(copy=False)
                    resources.validate_alive(frames)
                    outputs: EngineCoreOutputs = decoder.decode(frames)
                    if outputs.utility_output:
                        _process_utility_output(outputs.utility_output, utility_results)
                        continue

                    if output_handler is not None:
                        assert _self_ref is not None
                        _self = _self_ref()
                        if not _self:
                            # Client has been garbage collected, abort.
                            return
                        await output_handler(_self, outputs)

                    if outputs.outputs or outputs.scheduler_stats:
                        outputs_queue.put_nowait(outputs)
            except Exception as e:
                outputs_queue.put_nowait(e)
            except asyncio.CancelledError:
                outputs_queue.put_nowait(EngineDeadError())

        resources.output_queue_task = asyncio.create_task(
            process_outputs_socket(), name="EngineCoreOutputQueueTask"
        )

    async def get_output_async(self) -> EngineCoreOutputs:
        self._ensure_output_queue_task()
        # If an exception arises in process_outputs_socket task,
        # it is forwarded to the outputs_queue so we can raise it
        # from this (run_output_handler) task to shut down the server.
        assert self.outputs_queue is not None
        outputs = await self.outputs_queue.get()
        if isinstance(outputs, Exception):
            raise self._format_exception(outputs) from None
        return outputs

    def _send_input(
        self,
        request_type: EngineCoreRequestType,
        request: Any,
        engine: EngineIdentity | None = None,
    ) -> Awaitable[Any]:
        if engine is None:
            engine = self.core_engine

        message = (request_type.value, *self.encoder.encode(request))
        return self._send_input_message(message, engine, request)

    def _send_input_message(
        self, message: tuple[bytestr, ...], engine: EngineIdentity, objects: Any
    ) -> Awaitable[Any]:
        """
        objects is a reference to retain until zmq is finished with the
        buffers, in case they were extracted from tensors in the request.
        """
        self.ensure_alive()
        self.free_pending_messages()

        msg = (engine,) + message
        if not objects or len(msg) <= 3:
            # No auxiliary buffers => no tensor backing buffers in request.
            return self.input_socket.send_multipart(msg, copy=False)

        future: asyncio.Future[zmq.MessageTracker]
        future = self.input_socket.send_multipart(msg, copy=False, track=True)

        def add_pending(f: asyncio.Future[zmq.MessageTracker]):
            with contextlib.suppress(BaseException):
                self.add_pending_message(f.result(), objects)

        future.add_done_callback(add_pending)
        return future

    async def call_utility_async(self, method: str, *args) -> Any:
        return await self._call_utility_async(method, *args, engine=self.core_engine)

    async def _call_utility_async(
        self, method: str, *args, engine: EngineIdentity
    ) -> Any:
        call_id = uuid.uuid1().int >> 64
        future = asyncio.get_running_loop().create_future()
        self.utility_results[call_id] = future
        message = (
            EngineCoreRequestType.UTILITY.value,
            *self.encoder.encode((self.client_index, call_id, method, args)),
        )
        await self._send_input_message(message, engine, args)
        self._ensure_output_queue_task()
        return await future

    async def get_supported_tasks_async(self) -> tuple[SupportedTask, ...]:
        return await self.call_utility_async("get_supported_tasks")

    async def add_request_async(self, request: EngineCoreRequest) -> None:
        request.client_index = self.client_index
        await self._send_input(EngineCoreRequestType.ADD, request)
        self._ensure_output_queue_task()

    async def abort_requests_async(self, request_ids: list[str]) -> None:
        if request_ids and not self.resources.engine_dead:
            await self._send_input(EngineCoreRequestType.ABORT, request_ids)

    async def profile_async(self, is_start: bool = True) -> None:
        await self.call_utility_async("profile", is_start)

    async def reset_mm_cache_async(self) -> None:
        await self.call_utility_async("reset_mm_cache")

    async def reset_prefix_cache_async(
        self, reset_running_requests: bool = False, reset_connector: bool = False
    ) -> bool:
        return await self.call_utility_async(
            "reset_prefix_cache", reset_running_requests, reset_connector
        )

    async def sleep_async(self, level: int = 1) -> None:
        await self.call_utility_async("sleep", level)

    async def wake_up_async(self, tags: list[str] | None = None) -> None:
        await self.call_utility_async("wake_up", tags)

    async def is_sleeping_async(self) -> bool:
        return await self.call_utility_async("is_sleeping")

    async def execute_dummy_batch_async(self) -> None:
        await self.call_utility_async("execute_dummy_batch")

    async def add_lora_async(self, lora_request: LoRARequest) -> bool:
        return await self.call_utility_async("add_lora", lora_request)

    async def remove_lora_async(self, lora_id: int) -> bool:
        return await self.call_utility_async("remove_lora", lora_id)

    async def list_loras_async(self) -> set[int]:
        return await self.call_utility_async("list_loras")

    async def pin_lora_async(self, lora_id: int) -> bool:
        return await self.call_utility_async("pin_lora", lora_id)

    async def save_sharded_state_async(
        self, path: str, pattern: str | None = None, max_size: int | None = None
    ) -> None:
        await self.call_utility_async("save_sharded_state", path, pattern, max_size)

    async def collective_rpc_async(
        self,
        method: str | Callable[..., _R],
        timeout: float | None = None,
        args: tuple = (),
        kwargs: dict[str, Any] | None = None,
    ) -> list[_R]:
        return await self.call_utility_async(
            "collective_rpc", method, timeout, args, kwargs
        )


class DPAsyncMPClient(AsyncMPClient):
    """Asyncio-compatible client for multi-proc, multi-engine (data parallel)
    EngineCore. Assumes external load-balancing by default."""

    def __init__(
        self,
        vllm_config: VllmConfig,
        executor_class: type[Executor],
        log_stats: bool,
        client_addresses: dict[str, str] | None = None,
        client_count: int = 1,
        client_index: int = 0,
    ):
        self.current_wave = 0

        super().__init__(
            vllm_config,
            executor_class,
            log_stats,
            client_addresses,
            client_count,
            client_index,
        )

        # List of [waiting, running] pair per engine.
        # Used only by DPLBAsyncMPClient subclass.
        self.lb_engines: list[list[int]] = [[0, 0] for _ in self.core_engines]

        self.first_req_sock_addr = get_open_zmq_inproc_path()
        self.first_req_send_socket = self.resources.first_req_send_socket = (
            make_zmq_socket(self.ctx, self.first_req_sock_addr, zmq.PAIR, bind=True)
        )
        try:
            # If we are running in an asyncio event loop, start the stats task.
            # Otherwise, it will be started lazily.
            asyncio.get_running_loop()
            self._ensure_stats_update_task()
        except RuntimeError:
            pass

    def _ensure_stats_update_task(self):
        resources = self.resources
        if resources.stats_update_task is not None:
            return

        assert self.stats_update_address is not None
        stats_addr: str = self.stats_update_address
        assert len(self.engine_ranks_managed) > 0
        # NOTE: running and waiting counts are all global from
        # the Coordinator include all global EngineCores. This
        # slice includes just the cores managed by this client.
        count_slice = slice(
            self.engine_ranks_managed[0], self.engine_ranks_managed[-1] + 1
        )

        async def run_engine_stats_update_task():
            with (
                make_zmq_socket(self.ctx, stats_addr, zmq.XSUB, linger=0) as socket,
                make_zmq_socket(
                    self.ctx, self.first_req_sock_addr, zmq.PAIR, bind=False, linger=0
                ) as first_req_rcv_socket,
            ):
                assert isinstance(socket, zmq.asyncio.Socket)
                assert isinstance(first_req_rcv_socket, zmq.asyncio.Socket)
                self.resources.stats_update_socket = socket
                self.resources.first_req_rcv_socket = first_req_rcv_socket
                # Send subscription message.
                await socket.send(b"\x01")

                poller = zmq.asyncio.Poller()
                poller.register(socket, zmq.POLLIN)
                poller.register(first_req_rcv_socket, zmq.POLLIN)

                while True:
                    events = await poller.poll()
                    if (
                        not self.engines_running
                        and len(events) == 2
                        or (events[0][0] == first_req_rcv_socket)
                    ):
                        # Check if this is a regular request notification or
                        # scale up notification
                        buf = first_req_rcv_socket.recv(flags=zmq.NOBLOCK).result()

                        decoded = msgspec.msgpack.decode(buf)
                        if (
                            isinstance(decoded, (list, tuple))
                            and len(decoded) == 2
                            and decoded[0] == "SCALE_ELASTIC_EP"
                        ):
                            # Extract new engine count from the decoded message
                            new_engine_count = decoded[1]
                            # Send scale up notification to coordinator
                            scale_msg = msgspec.msgpack.encode(
                                ("SCALE_ELASTIC_EP", new_engine_count)
                            )
                            await socket.send(scale_msg)
                            continue

                        # we're sending a request while the engines are
                        # paused, so that it can wake the others up
                        # (to run dummy EP loop).
                        assert decoded[0] == "FIRST_REQ"
                        target_eng_index = decoded[1]
                        self.engines_running = True
                        msg = msgspec.msgpack.encode(
                            (target_eng_index, self.current_wave)
                        )
                        await socket.send(msg)

                    buf = None
                    while True:
                        # Drain all stats events (we only care about latest).
                        future: asyncio.Future[bytes] = socket.recv(flags=zmq.NOBLOCK)
                        if isinstance(future.exception(), zmq.Again):
                            break
                        buf = future.result()
                    if buf is None:
                        continue

                    # Update local load-balancing state.
                    counts, wave, running = msgspec.msgpack.decode(buf)
                    self.current_wave = wave
                    self.engines_running = running
                    if counts is not None:
                        sliced_counts = counts[count_slice]
                        self.lb_engines = sliced_counts
                        logger.debug(
                            "Received counts: %s (%s)", sliced_counts, count_slice
                        )

        resources.stats_update_task = asyncio.create_task(
            run_engine_stats_update_task()
        )

    async def add_request_async(self, request: EngineCoreRequest) -> None:
        self._ensure_stats_update_task()

        request.current_wave = self.current_wave
        request.client_index = self.client_index

        chosen_engine = self.get_core_engine_for_request(request)
        to_await = self._send_input(EngineCoreRequestType.ADD, request, chosen_engine)
        if not self.engines_running:
            # Notify coordinator that we're sending a request
            req_msg = msgspec.msgpack.encode(("FIRST_REQ", chosen_engine))
            await self.first_req_send_socket.send(req_msg)

        await to_await

        self._ensure_output_queue_task()

    def get_core_engine_for_request(self, request: EngineCoreRequest):
        return self.core_engine


class DPLBAsyncMPClient(DPAsyncMPClient):
    """Asyncio-compatible client for multi-proc, multi-engine (data parallel)
    EngineCore. Load-balances between multiple engine processes."""

    def __init__(
        self,
        vllm_config: VllmConfig,
        executor_class: type[Executor],
        log_stats: bool,
        client_addresses: dict[str, str] | None = None,
        client_count: int = 1,
        client_index: int = 0,
    ):
        self.client_count = client_count

        # To route aborts to the correct engine.
        self.reqs_in_flight: dict[str, EngineIdentity] = {}

        super().__init__(
            vllm_config,
            executor_class,
            log_stats,
            client_addresses,
            client_count,
            client_index,
        )

        assert len(self.core_engines) > 1

        self.eng_start_index = (
            len(self.core_engines) * self.client_index
        ) // client_count

    def get_core_engine_for_request(self, request: EngineCoreRequest) -> EngineIdentity:
        # Engines are in rank order.
        if (eng_index := request.data_parallel_rank) is None:
            current_counts = self.lb_engines
            # TODO use P2C alg for larger DP sizes
            num_engines = len(current_counts)
            min_score = sys.maxsize
            eng_index = 0
            for i in range(num_engines):
                # Start from client_index to help with balancing when engines
                # are empty.
                idx = (self.eng_start_index + i) % num_engines
                waiting, running = current_counts[idx]
                score = waiting * 4 + running
                if score < min_score:
                    min_score = score
                    eng_index = idx
            # Increment local waiting count for better balancing between stats
            # updates from the coordinator (which happen every 100ms).
            current_counts[eng_index][0] += self.client_count

        chosen_engine = self.core_engines[eng_index]
        # Record which engine is chosen for this request, to handle aborts.
        self.reqs_in_flight[request.request_id] = chosen_engine
        return chosen_engine

    async def call_utility_async(self, method: str, *args) -> Any:
        # Only the result from the first engine is returned.
        return (
            await asyncio.gather(
                *[
                    self._call_utility_async(method, *args, engine=engine)
                    for engine in self.core_engines
                ]
            )
        )[0]

    @staticmethod
    async def process_engine_outputs(
        self: "DPLBAsyncMPClient", outputs: EngineCoreOutputs
    ):
        if outputs.finished_requests and self.reqs_in_flight:
            for req_id in outputs.finished_requests:
                self.reqs_in_flight.pop(req_id, None)

    async def abort_requests_async(self, request_ids: list[str]) -> None:
        if not request_ids or self.resources.engine_dead:
            return

        if len(request_ids) == 1:
            # Fast-path common case.
            if engine := self.reqs_in_flight.get(request_ids[0]):
                await self._abort_requests(request_ids, engine)
            return

        by_engine = defaultdict[EngineIdentity, list[str]](list)
        for req_id in request_ids:
            if engine := self.reqs_in_flight.get(req_id):
                by_engine[engine].append(req_id)
        for engine, req_ids in by_engine.items():
            await self._abort_requests(req_ids, engine)

    async def _abort_requests(
        self, request_ids: list[str], engine: EngineIdentity
    ) -> None:
        await self._send_input(EngineCoreRequestType.ABORT, request_ids, engine)

    async def scale_elastic_ep(self, new_data_parallel_size: int) -> None:
        """Scale elastic EP data parallel size"""
        cur_data_parallel_size = len(self.core_engines)

        assert new_data_parallel_size != cur_data_parallel_size, (
            f"new_data_parallel_size {new_data_parallel_size} must be "
            f"different from cur_data_parallel_size {cur_data_parallel_size}"
        )

        assert self.vllm_config.parallel_config.data_parallel_backend == "ray", (
            "Only ray DP backend supports scaling elastic EP"
        )

        scale_up = new_data_parallel_size > cur_data_parallel_size

        if scale_up:
            await self._scale_up_elastic_ep(
                cur_data_parallel_size, new_data_parallel_size
            )
        else:
            await self._scale_down_elastic_ep(
                cur_data_parallel_size, new_data_parallel_size
            )

    async def _scale_up_elastic_ep(
        self, cur_data_parallel_size: int, new_data_parallel_size: int
    ) -> None:
        """Scale up the data parallel size by creating new engine cores
        and reconfiguring existing ones."""
        cur_data_parallel_size = len(self.core_engines)

        # Phase 1: Send reconfigure messages to all existing engines and wait
        # for them to be sent
        reconfig_futures = []
        self.vllm_config.parallel_config.data_parallel_master_port = get_open_port()
        for engine in self.core_engines:
            reconfig_request = ReconfigureDistributedRequest(
                new_data_parallel_size=new_data_parallel_size,
                new_data_parallel_rank=ReconfigureRankType.KEEP_CURRENT_RANK,
                new_data_parallel_rank_local=ReconfigureRankType.KEEP_CURRENT_RANK,
                new_data_parallel_master_ip=self.vllm_config.parallel_config.data_parallel_master_ip,
                new_data_parallel_master_port=self.vllm_config.parallel_config.data_parallel_master_port,
            )
            coro = self._call_utility_async(
                "reinitialize_distributed", reconfig_request, engine=engine
            )
            reconfig_futures.append(asyncio.create_task(coro))

        logger.info("All reconfigure messages sent, starting engine creation")

        # Phase 2: Create new engines now that reconfig messages have been sent
        # self.resources.engine_manager is guaranteed to be
        # CoreEngineActorManager for RayDPClient
        assert isinstance(self.resources.engine_manager, CoreEngineActorManager)
        self.resources.engine_manager.scale_up_elastic_ep(
            self.vllm_config, new_data_parallel_size
        )

        # Create new CoreEngine objects for the new engines
        new_engine_identities = set()
        for i in range(cur_data_parallel_size, new_data_parallel_size):
            new_engine = i.to_bytes(2, "little")
            self.core_engines.append(new_engine)
            new_engine_identities.add(new_engine)

        # Wait for ready messages from new engines on the input socket
        sync_input_socket = zmq.Socket.shadow(self.input_socket)
        while new_engine_identities:
            if not sync_input_socket.poll(
                timeout=VLLM_ENGINE_READY_TIMEOUT_S * 1000  # convert to ms
            ):
                raise TimeoutError(
                    "Timed out waiting for new engines to send initial "
                    "message on input socket."
                )
            identity, _ = sync_input_socket.recv_multipart()
            new_engine_identities.discard(identity)

        # Phase 3: Wait for all existing engines to complete reconfiguration
        logger.info("Waiting for existing engines to complete reconfiguration")
        await asyncio.gather(*reconfig_futures)

        # Notify coordinator about scale up through existing
        # stats_update_task connection
        self._ensure_stats_update_task()
        scale_up_marker = msgspec.msgpack.encode(
            ("SCALE_ELASTIC_EP", new_data_parallel_size)
        )
        await self.first_req_send_socket.send(scale_up_marker)

        # Update the parallel config
        self.vllm_config.parallel_config.data_parallel_size = new_data_parallel_size
        logger.info(
            "[Elastic EP] Scale up completed, new data parallel size: %s",
            new_data_parallel_size,
        )

    async def _scale_down_elastic_ep(
        self, cur_data_parallel_size: int, new_data_parallel_size: int
    ) -> None:
        """Scale down the data parallel size by shutting down and
        reconfiguring existing engine cores."""
        cur_data_parallel_size = len(self.core_engines)

        self.vllm_config.parallel_config.data_parallel_master_port = get_open_port()

        reconfig_futures = []
        for cur_dp_rank, engine in enumerate(self.core_engines):
            reconfig_request = ReconfigureDistributedRequest(
                new_data_parallel_size=new_data_parallel_size,
                new_data_parallel_rank=ReconfigureRankType.KEEP_CURRENT_RANK,
                new_data_parallel_rank_local=ReconfigureRankType.KEEP_CURRENT_RANK,
                new_data_parallel_master_ip=self.vllm_config.parallel_config.data_parallel_master_ip,
                new_data_parallel_master_port=self.vllm_config.parallel_config.data_parallel_master_port,
            )
            if cur_dp_rank >= new_data_parallel_size:
                reconfig_request.new_data_parallel_rank = (
                    ReconfigureRankType.SHUTDOWN_CURRENT_RANK
                )
            coro = self._call_utility_async(
                "reinitialize_distributed", reconfig_request, engine=engine
            )
            reconfig_futures.append(asyncio.create_task(coro))

        for _ in range(new_data_parallel_size, cur_data_parallel_size):
            self.core_engines.pop()

        await asyncio.gather(*reconfig_futures)

        assert isinstance(self.resources.engine_manager, CoreEngineActorManager)
        self.resources.engine_manager.scale_down_elastic_ep(
            cur_data_parallel_size, new_data_parallel_size
        )

        self._ensure_stats_update_task()
        scale_down_marker = msgspec.msgpack.encode(
            ("SCALE_ELASTIC_EP", new_data_parallel_size)
        )
        await self.first_req_send_socket.send(scale_down_marker)

        self.vllm_config.parallel_config.data_parallel_size = new_data_parallel_size
        logger.info(
            "[Elastic EP] Scale down completed, new data parallel size: %s",
            new_data_parallel_size,
        )<|MERGE_RESOLUTION|>--- conflicted
+++ resolved
@@ -269,13 +269,8 @@
         self.engine_core = EngineCore(*args, **kwargs)
 
     def get_output(self) -> EngineCoreOutputs:
-<<<<<<< HEAD
-        outputs, _ = self.engine_core.step_fn()
-        self.engine_core.post_step(model_executed=True)
-=======
         outputs, model_executed = self.engine_core.step_fn()
         self.engine_core.post_step(model_executed=model_executed)
->>>>>>> 8f8f469b
         return outputs and outputs.get(0) or EngineCoreOutputs()
 
     def get_supported_tasks(self) -> tuple[SupportedTask, ...]:
