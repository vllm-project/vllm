--- conflicted
+++ resolved
@@ -347,26 +347,7 @@
         # Paths and sockets for IPC.
         self.output_path = get_open_zmq_ipc_path()
 
-<<<<<<< HEAD
-        # Start EngineCore in background process.
         self.is_engine_dead = False
-        self.resources.proc_handle = BackgroundProcHandle(
-            input_path=input_path,
-            output_path=self.output_path,
-            process_name="EngineCore",
-            target_fn=EngineCoreProc.run_engine_core,
-            process_kwargs={
-                "vllm_config": vllm_config,
-                "executor_class": executor_class,
-                "log_stats": log_stats,
-            })
-        self.resources.proc_handle.wait_for_startup(self.shutdown)
-
-        # Create input socket.
-        self.resources.input_socket = make_zmq_socket(self.ctx, input_path,
-                                                      zmq.constants.PUSH)
-        self.input_socket = self.resources.input_socket
-=======
         new_core_engine = lambda index, local_dp_rank=None: CoreEngine(
             vllm_config, executor_class, log_stats, self.ctx, self.output_path,
             index, local_dp_rank)
@@ -377,9 +358,8 @@
 
         # Wait for engine core process(es) to start.
         for engine in self.resources.core_engines:
-            engine.proc_handle.wait_for_startup()
-
->>>>>>> c2e7507a
+            engine.proc_handle.wait_for_startup(self.shutdown)
+
         self.utility_results: dict[int, AnyFuture] = {}
 
     def _init_core_engines(
@@ -467,22 +447,16 @@
                     if len(socks) == 2 or socks[0][0] == shutdown_socket:
                         # shutdown signal, exit thread.
                         break
-<<<<<<< HEAD
                     local_self = self_weakref()
                     if local_self is None:
                         # Instance is being gc'd, exit loop
                         break
                     try:
-                        (frame, ) = out_socket.recv_multipart(copy=False)
+                        frame = out_socket.recv(copy=False)
                         local_self._validate_alive(frame.buffer)
                         outputs = decoder.decode(frame.buffer)
                     except Exception as e:
                         local_self.outputs_queue.put_nowait(e)
-=======
-
-                    frame = out_socket.recv(copy=False)
-                    outputs = decoder.decode(frame.buffer)
->>>>>>> c2e7507a
                     if outputs.utility_output:
                         _process_utility_output(outputs.utility_output,
                                                 utility_results)
@@ -508,21 +482,13 @@
             raise self._format_exception(outputs) from None
         return outputs
 
-<<<<<<< HEAD
-    def _send_input(self, request_type: EngineCoreRequestType,
-                    request: Any) -> None:
+    def _send_input(self, request_type: EngineCoreRequestType, request: Any):
         try:
             # (RequestType, SerializedRequest)
             msg = (request_type.value, self.encoder.encode(request))
-            self.input_socket.send_multipart(msg, copy=False)
+            self.core_engine.send_multipart(msg)
         except Exception as e:
             raise self._format_exception(e) from None
-=======
-    def _send_input(self, request_type: EngineCoreRequestType, request: Any):
-        # (RequestType, SerializedRequest)
-        msg = (request_type.value, self.encoder.encode(request))
-        self.core_engine.send_multipart(msg)
->>>>>>> c2e7507a
 
     def call_utility(self, method: str, *args) -> Any:
         call_id = uuid.uuid1().int >> 64
@@ -602,7 +568,7 @@
             [AsyncMPClient, EngineCoreOutputs], Awaitable[None]]] = None
 
     def _ensure_output_queue_task(self):
-        if self.outputs_queue is not None:
+        if self.queue_task is not None:
             return
 
         # Perform IO in separate task to parallelize as much as possible.
@@ -619,41 +585,27 @@
         self.resources.output_socket = output_socket
 
         async def process_outputs_socket():
-<<<<<<< HEAD
-            # Run ZMQ IO (which releases the GIL) in a background task
-            # to overlap with this task.
             try:
                 while True:
                     (frame, ) = await output_socket.recv_multipart(copy=False)
-                    self._validate_alive(frame.buffer)
                     outputs: EngineCoreOutputs = decoder.decode(frame.buffer)
                     if outputs.utility_output:
                         _process_utility_output(outputs.utility_output,
                                                 utility_results)
-                    else:
+                        continue
+
+                    if output_handler is not None:
+                        assert _self_ref is not None
+                        _self = _self_ref()
+                        if not _self:
+                            # Client has been garbage collected, abort.
+                            return
+                        await output_handler(_self, outputs)
+
+                    if outputs.outputs or outputs.scheduler_stats:
                         outputs_queue.put_nowait(outputs)
             except Exception as e:
                 self.outputs_queue.put_nowait(e)
-=======
-            while True:
-                (frame, ) = await output_socket.recv_multipart(copy=False)
-                outputs: EngineCoreOutputs = decoder.decode(frame.buffer)
-                if outputs.utility_output:
-                    _process_utility_output(outputs.utility_output,
-                                            utility_results)
-                    continue
-
-                if output_handler is not None:
-                    assert _self_ref is not None
-                    _self = _self_ref()
-                    if not _self:
-                        # Client has been garbage collected, abort.
-                        return
-                    await output_handler(_self, outputs)
-
-                if outputs.outputs or outputs.scheduler_stats:
-                    outputs_queue.put_nowait(outputs)
->>>>>>> c2e7507a
 
         self.queue_task = asyncio.create_task(process_outputs_socket(),
                                               name="EngineCoreOutputQueueTask")
@@ -664,38 +616,25 @@
             queue_task.cancel()
 
     async def get_output_async(self) -> EngineCoreOutputs:
-<<<<<<< HEAD
-        if self.queue_task is None:
-            await self._start_output_queue_task()
-            assert self.outputs_queue is not None
+        self._ensure_output_queue_task()
         # If an exception arises in process_outputs_socket task,
         # it is forwarded to the outputs_queue so we can raise it
         # from this (run_output_handler) task to shut down the server.
+        assert self.outputs_queue is not None
         outputs = await self.outputs_queue.get()
         if isinstance(outputs, Exception):
             raise self._format_exception(outputs) from None
-
         return outputs
 
     async def _send_input(self, request_type: EngineCoreRequestType,
                           request: Any) -> None:
         try:
-            msg = (request_type.value, self.encoder.encode(request))
-            await self.input_socket.send_multipart(msg, copy=False)
+            await self.core_engine.send_multipart(
+                (request_type.value, self.encoder.encode(request)))
+
+            self._ensure_output_queue_task()
         except Exception as e:
             raise self._format_exception(e) from None
-=======
-        self._ensure_output_queue_task()
-        assert self.outputs_queue is not None
-        return await self.outputs_queue.get()
-
-    async def _send_input(self, request_type: EngineCoreRequestType,
-                          request: Any) -> None:
-        await self.core_engine.send_multipart(
-            (request_type.value, self.encoder.encode(request)))
-
-        self._ensure_output_queue_task()
->>>>>>> c2e7507a
 
     async def call_utility_async(self, method: str, *args) -> Any:
         return await self._call_utility_async(method,
