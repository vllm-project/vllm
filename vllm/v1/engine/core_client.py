--- conflicted
+++ resolved
@@ -18,13 +18,8 @@
 from vllm.config import ParallelConfig, VllmConfig
 from vllm.logger import init_logger
 from vllm.lora.request import LoRARequest
-<<<<<<< HEAD
 from vllm.utils import (get_open_port, get_open_zmq_inproc_path,
-                        get_open_zmq_ipc_path, kill_process_tree,
-=======
-from vllm.utils import (get_open_zmq_inproc_path, get_open_zmq_ipc_path,
->>>>>>> 7c02d6a1
-                        make_zmq_socket)
+                        get_open_zmq_ipc_path, make_zmq_socket)
 from vllm.v1.engine import (EngineCoreOutputs, EngineCoreRequest,
                             EngineCoreRequestType, UtilityOutput)
 from vllm.v1.engine.core import EngineCore, EngineCoreProc
@@ -355,88 +350,64 @@
         # exception is raised mid-construction.
         self.resources = BackgroundResources(ctx=sync_ctx)
         self._finalizer = weakref.finalize(self, self.resources)
-<<<<<<< HEAD
-
-        parallel_config = vllm_config.parallel_config
-        local_engine_count = parallel_config.data_parallel_size_local
-        start_index = parallel_config.data_parallel_rank
-        local_start_index = parallel_config.data_parallel_rank_local
-
-        # SPMD mode is where there is an LLM instance per DP rank and one
-        # core engine per LLM, see examples/offline_inference/data_parallel.py.
-        spmd_mode = local_start_index is not None
-        if spmd_mode:
-            assert local_engine_count == 1
-            self.core_engines = [
-                CoreEngine(index=local_start_index, local=True)
-            ]
-        else:
-            assert start_index == 0
-            local_start_index = 0
-            self.core_engines = [
-                CoreEngine(index=i, local=(i < local_engine_count))
-                for i in range(parallel_config.data_parallel_size)
-            ]
-
-        input_address, output_address = self._get_zmq_addresses(
-            parallel_config, spmd_mode)
-
-        # Create input and output sockets.
-        self.input_socket = self.resources.input_socket = make_zmq_socket(
-            self.ctx, input_address, zmq.ROUTER, bind=True)
-
-        self.resources.output_socket = make_zmq_socket(self.ctx,
-                                                       output_address,
-                                                       zmq.constants.PULL)
-        # Start local engines.
-        if local_engine_count:
-            # In server mode, start_index and local_start_index will both be 0.
-            self.resources.local_engine_manager = CoreEngineProcManager(
-                EngineCoreProc.run_engine_core,
-                vllm_config=vllm_config,
-                executor_class=executor_class,
-                log_stats=log_stats,
-                input_address=input_address,
-                on_head_node=True,
-                local_engine_count=local_engine_count,
-                start_index=start_index,
-                local_start_index=local_start_index)
-
-        self.core_engine = self.core_engines[0]
-
-        # Wait for engine core process(es) to start.
-        self._wait_for_engine_startup(output_address, parallel_config)
-
-        self.utility_results: dict[int, AnyFuture] = {}
-=======
         success = False
         try:
-            # Paths and sockets for IPC.
-            self.output_path = get_open_zmq_ipc_path()
-            input_path = get_open_zmq_ipc_path()
-            self.input_socket = make_zmq_socket(self.ctx,
-                                                input_path,
-                                                zmq.ROUTER,
-                                                bind=True)
-            self.resources.input_socket = self.input_socket
-
-            new_core_engine = lambda index, local_dp_rank=None: CoreEngine(
-                vllm_config, executor_class, log_stats, input_path, self.
-                output_path, index, local_dp_rank)
-
-            # Start engine core process(es).
-            self._init_core_engines(vllm_config, new_core_engine,
-                                    self.resources.core_engines)
+            parallel_config = vllm_config.parallel_config
+            local_engine_count = parallel_config.data_parallel_size_local
+            start_index = parallel_config.data_parallel_rank
+            local_start_index = parallel_config.data_parallel_rank_local
+
+            # SPMD mode is where there is an LLM instance per DP rank and
+            # one core engine per LLM, see
+            # examples/offline_inference/data_parallel.py.
+            spmd_mode = local_start_index is not None
+            if spmd_mode:
+                assert local_engine_count == 1
+                self.core_engines = [
+                    CoreEngine(index=local_start_index, local=True)
+                ]
+            else:
+                assert start_index == 0
+                local_start_index = 0
+                self.core_engines = [
+                    CoreEngine(index=i, local=(i < local_engine_count))
+                    for i in range(parallel_config.data_parallel_size)
+                ]
+
+            input_address, output_address = self._get_zmq_addresses(
+                parallel_config, spmd_mode)
+
+            # Create input and output sockets.
+            self.input_socket = self.resources.input_socket = make_zmq_socket(
+                self.ctx, input_address, zmq.ROUTER, bind=True)
+
+            self.resources.output_socket = make_zmq_socket(
+                self.ctx, output_address, zmq.constants.PULL)
+            # Start local engines.
+            if local_engine_count:
+                # In server mode, start_index and local_start_index will
+                # both be 0.
+                self.resources.local_engine_manager = CoreEngineProcManager(
+                    EngineCoreProc.run_engine_core,
+                    vllm_config=vllm_config,
+                    executor_class=executor_class,
+                    log_stats=log_stats,
+                    input_address=input_address,
+                    on_head_node=True,
+                    local_engine_count=local_engine_count,
+                    start_index=start_index,
+                    local_start_index=local_start_index)
+
+            self.core_engine = self.core_engines[0]
 
             # Wait for engine core process(es) to start.
-            self._wait_for_engine_startup()
+            self._wait_for_engine_startup(output_address, parallel_config)
 
             self.utility_results: dict[int, AnyFuture] = {}
             success = True
         finally:
             if not success:
                 self._finalizer()
->>>>>>> 7c02d6a1
 
     @staticmethod
     def _get_zmq_addresses(parallel_config: ParallelConfig,
@@ -751,15 +722,8 @@
                                               self.__class__,
                                               "process_engine_outputs", None)
         _self_ref = weakref.ref(self) if output_handler else None
-<<<<<<< HEAD
-        output_socket = self.resources.output_socket
+        output_socket = resources.output_socket
         assert output_socket is not None
-=======
-        output_path = self.output_path
-        output_socket = make_zmq_socket(self.ctx, output_path,
-                                        zmq.constants.PULL)
-        resources.output_socket = output_socket
->>>>>>> 7c02d6a1
 
         async def process_outputs_socket():
             try:
