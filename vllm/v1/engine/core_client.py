# SPDX-License-Identifier: Apache-2.0

import asyncio
import os
import queue
import signal
<<<<<<< HEAD
=======
import uuid
import weakref
>>>>>>> d5ca2110
from abc import ABC, abstractmethod
from concurrent.futures import Future
from threading import Thread
from typing import Any, Dict, List, Optional, Type, Union

import zmq
import zmq.asyncio

from vllm.config import VllmConfig
from vllm.logger import init_logger
from vllm.lora.request import LoRARequest
from vllm.utils import (get_open_zmq_ipc_path, kill_process_tree,
                        make_zmq_socket)
from vllm.v1.engine import (EngineCoreOutputs, EngineCoreRequest,
                            EngineCoreRequestType, UtilityOutput)
from vllm.v1.engine.core import EngineCore, EngineCoreProc
from vllm.v1.executor.abstract import Executor
from vllm.v1.serial_utils import MsgpackDecoder, MsgpackEncoder
from vllm.v1.utils import BackgroundProcHandle

logger = init_logger(__name__)

AnyFuture = Union[asyncio.Future[Any], Future[Any]]


class EngineCoreClient(ABC):
    """
    EngineCoreClient: subclasses handle different methods for pushing 
        and pulling from the EngineCore for asyncio / multiprocessing.

    Subclasses:
    * InprocClient: In process EngineCore (for V0-style LLMEngine use)
    * SyncMPClient: ZMQ + background proc EngineCore (for LLM)
    * AsyncMPClient: ZMQ + background proc EngineCore w/ asyncio (for AsyncLLM)
    """

    @staticmethod
    def make_client(
        multiprocess_mode: bool,
        asyncio_mode: bool,
        vllm_config: VllmConfig,
        executor_class: Type[Executor],
        log_stats: bool,
    ) -> "EngineCoreClient":

        # TODO: support this for debugging purposes.
        if asyncio_mode and not multiprocess_mode:
            raise NotImplementedError(
                "Running EngineCore in asyncio without multiprocessing "
                "is not currently supported.")

        if multiprocess_mode and asyncio_mode:
            return AsyncMPClient(vllm_config, executor_class, log_stats)

        if multiprocess_mode and not asyncio_mode:
            return SyncMPClient(vllm_config, executor_class, log_stats)

        return InprocClient(vllm_config, executor_class, log_stats)

    @abstractmethod
    def shutdown(self):
        ...

    def get_output(self) -> EngineCoreOutputs:
        raise NotImplementedError

    def add_request(self, request: EngineCoreRequest) -> None:
        raise NotImplementedError

    def profile(self, is_start: bool = True) -> None:
        raise NotImplementedError

    def reset_prefix_cache(self) -> None:
        raise NotImplementedError

    def sleep(self, level: int = 1) -> None:
        raise NotImplementedError

    def wake_up(self) -> None:
        raise NotImplementedError

    def execute_dummy_batch(self) -> None:
        raise NotImplementedError

    async def execute_dummy_batch_async(self) -> None:
        raise NotImplementedError

    def abort_requests(self, request_ids: List[str]) -> None:
        raise NotImplementedError

    def add_lora(self, lora_request: LoRARequest) -> None:
        raise NotImplementedError

    async def get_output_async(self) -> EngineCoreOutputs:
        raise NotImplementedError

    async def add_request_async(self, request: EngineCoreRequest) -> None:
        raise NotImplementedError

    async def profile_async(self, is_start: bool = True) -> None:
        raise NotImplementedError

    async def reset_prefix_cache_async(self) -> None:
        raise NotImplementedError

    async def sleep_async(self, level: int = 1) -> None:
        raise NotImplementedError

    async def wake_up_async(self) -> None:
        raise NotImplementedError

    async def abort_requests_async(self, request_ids: List[str]) -> None:
        raise NotImplementedError

    async def add_lora_async(self, lora_request: LoRARequest) -> None:
        raise NotImplementedError


class InprocClient(EngineCoreClient):
    """
    InprocClient: client for in-process EngineCore. Intended 
    for use in LLMEngine for V0-style add_request() and step()
        EngineCore setup in this process (no busy loop).

        * pushes EngineCoreRequest directly into the EngineCore
        * pulls EngineCoreOutputs by stepping the EngineCore
    """

    def __init__(self, *args, **kwargs):
        self.engine_core = EngineCore(*args, **kwargs)

    def get_output(self) -> EngineCoreOutputs:
        return self.engine_core.step()

    def add_request(self, request: EngineCoreRequest) -> None:
        self.engine_core.add_request(request)

    def abort_requests(self, request_ids: List[str]) -> None:
        if len(request_ids) > 0:
            self.engine_core.abort_requests(request_ids)

    def shutdown(self) -> None:
        self.engine_core.shutdown()

    def profile(self, is_start: bool = True) -> None:
        self.engine_core.profile(is_start)

    def reset_prefix_cache(self) -> None:
        self.engine_core.reset_prefix_cache()

    def sleep(self, level: int = 1) -> None:
        self.engine_core.sleep(level)

    def wake_up(self) -> None:
        self.engine_core.wake_up()

    def execute_dummy_batch(self) -> None:
        self.engine_core.execute_dummy_batch()

    def add_lora(self, lora_request: LoRARequest) -> None:
        self.engine_core.add_lora(lora_request)


class MPClient(EngineCoreClient):
    """
    MPClient: base client for multi-proc EngineCore.
        EngineCore runs in a background process busy loop, getting
        new EngineCoreRequests and returning EngineCoreOutputs

        * pushes EngineCoreRequests via input_socket
        * pulls EngineCoreOutputs via output_socket
    
        * AsyncMPClient subclass for AsyncLLM usage
        * SyncMPClient subclass for LLM usage
    """

    def __init__(
        self,
        asyncio_mode: bool,
        vllm_config: VllmConfig,
        executor_class: Type[Executor],
        log_stats: bool,
    ):
        # The child processes will send SIGUSR1 when unrecoverable
        # errors happen. We kill the process tree here so that the
        # stack trace is very evident.
        # TODO(rob): rather than killing the main process, we should
        # figure out how to raise an AsyncEngineDeadError and
        # handle at the API server level so we can return a better
        # error code to the clients calling VLLM.
        def sigusr1_handler(signum, frame):
            logger.fatal("Got fatal signal from worker processes, shutting "
                         "down. See stack trace above for root cause issue.")
            kill_process_tree(os.getpid())

        signal.signal(signal.SIGUSR1, sigusr1_handler)

        # Serialization setup.
        self.encoder = MsgpackEncoder()
        self.decoder = MsgpackDecoder(EngineCoreOutputs)

        # ZMQ setup.
        self.ctx = (
            zmq.asyncio.Context()  # type: ignore[attr-defined]
            if asyncio_mode else zmq.Context())  # type: ignore[attr-defined]

        # Paths and sockets for IPC.
        output_path = get_open_zmq_ipc_path()
        input_path = get_open_zmq_ipc_path()
        self.output_socket = make_zmq_socket(self.ctx, output_path,
                                             zmq.constants.PULL)
        self.input_socket = make_zmq_socket(self.ctx, input_path,
                                            zmq.constants.PUSH)

        # Start EngineCore in background process.
        self.proc_handle = BackgroundProcHandle(
            input_path=input_path,
            output_path=output_path,
            process_name="EngineCore",
            target_fn=EngineCoreProc.run_engine_core,
            process_kwargs={
                "vllm_config": vllm_config,
                "executor_class": executor_class,
                "log_stats": log_stats,
            })

<<<<<<< HEAD
    def __del__(self):
        self.shutdown()
=======
        self.utility_results: Dict[int, AnyFuture] = {}
>>>>>>> d5ca2110

    def shutdown(self):
        """Clean up background resources."""

        if ctx := getattr(self, "ctx", None):
            ctx.destroy(linger=0)

        if proc_handle := getattr(self, "proc_handle", None):
            proc_handle.shutdown()


def _process_utility_output(output: UtilityOutput,
                            utility_results: Dict[int, AnyFuture]):
    """Set the result from a utility method in the waiting future"""
    future = utility_results.pop(output.call_id)
    if output.failure_message is not None:
        future.set_exception(Exception(output.failure_message))
    else:
        future.set_result(output.result)


class SyncMPClient(MPClient):
    """Synchronous client for multi-proc EngineCore."""

    def __init__(self, vllm_config: VllmConfig, executor_class: Type[Executor],
                 log_stats: bool):
        super().__init__(
            asyncio_mode=False,
            vllm_config=vllm_config,
            executor_class=executor_class,
            log_stats=log_stats,
        )

        self.outputs_queue: queue.Queue[EngineCoreOutputs] = queue.Queue()

        # Ensure that the outputs socket processing thread does not have
        # a ref to the client which prevents gc.
        output_socket = self.output_socket
        decoder = self.decoder
        utility_results = self.utility_results
        outputs_queue = self.outputs_queue

        def process_outputs_socket():
            try:
                while True:
                    (frame, ) = output_socket.recv_multipart(copy=False)
                    outputs = decoder.decode(frame.buffer)
                    if outputs.utility_output:
                        _process_utility_output(outputs.utility_output,
                                                utility_results)
                    else:
                        outputs_queue.put_nowait(outputs)
            except zmq.error.ContextTerminated:
                # Expected when the class is GC'd / during process termination.
                pass

        # Process outputs from engine in separate thread.
        Thread(target=process_outputs_socket, daemon=True).start()

    def get_output(self) -> EngineCoreOutputs:
        return self.outputs_queue.get()

    def _send_input(self, request_type: EngineCoreRequestType,
                    request: Any) -> None:

        # (RequestType, SerializedRequest)
        msg = (request_type.value, self.encoder.encode(request))
        self.input_socket.send_multipart(msg, copy=False)

    def _call_utility(self, method: str, *args) -> Any:
        call_id = uuid.uuid1().int >> 64
        future: Future[Any] = Future()
        self.utility_results[call_id] = future

        self._send_input(EngineCoreRequestType.UTILITY,
                         (call_id, method, args))

        return future.result()

    def add_request(self, request: EngineCoreRequest) -> None:
        # NOTE: text prompt is not needed in the core engine as it has been
        # tokenized.
        request.prompt = None
        self._send_input(EngineCoreRequestType.ADD, request)

    def abort_requests(self, request_ids: List[str]) -> None:
        if len(request_ids) > 0:
            self._send_input(EngineCoreRequestType.ABORT, request_ids)

    def profile(self, is_start: bool = True) -> None:
        self._call_utility("profile", is_start)

    def reset_prefix_cache(self) -> None:
        self._call_utility("reset_prefix_cache")

    def add_lora(self, lora_request: LoRARequest) -> None:
        self._call_utility("add_lora", lora_request)

    def sleep(self, level: int = 1) -> None:
        self._call_utility("sleep", level)

    def wake_up(self) -> None:
        self._call_utility("wake_up")

    def execute_dummy_batch(self) -> None:
        self._call_utility("execute_dummy_batch")


class AsyncMPClient(MPClient):
    """Asyncio-compatible client for multi-proc EngineCore."""

    def __init__(self, vllm_config: VllmConfig, executor_class: Type[Executor],
                 log_stats: bool):
        super().__init__(
            asyncio_mode=True,
            vllm_config=vllm_config,
            executor_class=executor_class,
            log_stats=log_stats,
        )

        self.outputs_queue: Optional[asyncio.Queue[EngineCoreOutputs]] = None
        self.queue_task: Optional[asyncio.Task] = None

    async def _start_output_queue_task(self):
        # Perform IO in separate task to parallelize as much as possible.
        # Avoid task having direct reference back to the client.
        self.outputs_queue = asyncio.Queue()
        output_socket = self.output_socket
        decoder = self.decoder
        utility_results = self.utility_results
        outputs_queue = self.outputs_queue

        async def process_outputs_socket():
            while True:
                (frame, ) = await output_socket.recv_multipart(copy=False)
                outputs: EngineCoreOutputs = decoder.decode(frame.buffer)
                if outputs.utility_output:
                    _process_utility_output(outputs.utility_output,
                                            utility_results)
                else:
                    outputs_queue.put_nowait(outputs)

        self.queue_task = asyncio.create_task(process_outputs_socket())

    async def get_output_async(self) -> EngineCoreOutputs:
        if self.outputs_queue is None:
<<<<<<< HEAD
            # Perform IO in separate task to parallelize as much as possible.
            # Avoid ref cycle from task reference back to the client,
            # to ensure the client is garbage collected cleanly.
            outputs_queue: asyncio.Queue[bytes] = asyncio.Queue()
            output_socket = self.output_socket
            self.outputs_queue = outputs_queue

            async def process_outputs_socket():
                while True:
                    (frame, ) = await output_socket.recv_multipart(copy=False)
                    outputs_queue.put_nowait(frame.buffer)

            self.queue_task = asyncio.create_task(process_outputs_socket())

        return self.decoder.decode(await self.outputs_queue.get())
=======
            await self._start_output_queue_task()
            assert self.outputs_queue is not None
        return await self.outputs_queue.get()
>>>>>>> d5ca2110

    async def _send_input(self, request_type: EngineCoreRequestType,
                          request: Any) -> None:

        msg = (request_type.value, self.encoder.encode(request))
        await self.input_socket.send_multipart(msg, copy=False)

        if self.outputs_queue is None:
            await self._start_output_queue_task()

    async def _call_utility_async(self, method: str, *args) -> Any:
        call_id = uuid.uuid1().int >> 64
        future = asyncio.get_running_loop().create_future()
        self.utility_results[call_id] = future
        await self._send_input(EngineCoreRequestType.UTILITY,
                               (call_id, method, args))

        return await future

    async def add_request_async(self, request: EngineCoreRequest) -> None:
        # NOTE: text prompt is not needed in the core engine as it has been
        # tokenized.
        request.prompt = None
        await self._send_input(EngineCoreRequestType.ADD, request)

    async def abort_requests_async(self, request_ids: List[str]) -> None:
        if len(request_ids) > 0:
            await self._send_input(EngineCoreRequestType.ABORT, request_ids)

    async def profile_async(self, is_start: bool = True) -> None:
        await self._call_utility_async("profile", is_start)

    async def reset_prefix_cache_async(self) -> None:
        await self._call_utility_async("reset_prefix_cache")

    async def sleep_async(self, level: int = 1) -> None:
        await self._call_utility_async("sleep", level)

    async def wake_up_async(self) -> None:
        await self._call_utility_async("wake_up")

    async def execute_dummy_batch_async(self) -> None:
        await self._call_utility_async("execute_dummy_batch")

    async def add_lora_async(self, lora_request: LoRARequest) -> None:
        await self._call_utility_async("add_lora", lora_request)<|MERGE_RESOLUTION|>--- conflicted
+++ resolved
@@ -4,11 +4,7 @@
 import os
 import queue
 import signal
-<<<<<<< HEAD
-=======
 import uuid
-import weakref
->>>>>>> d5ca2110
 from abc import ABC, abstractmethod
 from concurrent.futures import Future
 from threading import Thread
@@ -235,12 +231,10 @@
                 "log_stats": log_stats,
             })
 
-<<<<<<< HEAD
+        self.utility_results: Dict[int, AnyFuture] = {}
+
     def __del__(self):
         self.shutdown()
-=======
-        self.utility_results: Dict[int, AnyFuture] = {}
->>>>>>> d5ca2110
 
     def shutdown(self):
         """Clean up background resources."""
@@ -387,27 +381,9 @@
 
     async def get_output_async(self) -> EngineCoreOutputs:
         if self.outputs_queue is None:
-<<<<<<< HEAD
-            # Perform IO in separate task to parallelize as much as possible.
-            # Avoid ref cycle from task reference back to the client,
-            # to ensure the client is garbage collected cleanly.
-            outputs_queue: asyncio.Queue[bytes] = asyncio.Queue()
-            output_socket = self.output_socket
-            self.outputs_queue = outputs_queue
-
-            async def process_outputs_socket():
-                while True:
-                    (frame, ) = await output_socket.recv_multipart(copy=False)
-                    outputs_queue.put_nowait(frame.buffer)
-
-            self.queue_task = asyncio.create_task(process_outputs_socket())
-
-        return self.decoder.decode(await self.outputs_queue.get())
-=======
             await self._start_output_queue_task()
             assert self.outputs_queue is not None
         return await self.outputs_queue.get()
->>>>>>> d5ca2110
 
     async def _send_input(self, request_type: EngineCoreRequestType,
                           request: Any) -> None:
