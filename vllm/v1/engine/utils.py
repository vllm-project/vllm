--- conflicted
+++ resolved
@@ -223,12 +223,9 @@
         local_engine_count = \
             vllm_config.parallel_config.data_parallel_size_local
         world_size = vllm_config.parallel_config.world_size
-<<<<<<< HEAD
         env_vars_set = get_env_vars_to_copy(
             destination="DPEngineCoreActor",
             additional_vars={current_platform.device_control_env_var})
-=======
->>>>>>> ae268b63
 
         if ray.is_initialized():
             logger.info(
