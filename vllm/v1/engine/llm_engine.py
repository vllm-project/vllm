--- conflicted
+++ resolved
@@ -223,18 +223,6 @@
         request_ids = self.output_processor.abort_requests(request_ids)
         self.engine_core.abort_requests(request_ids)
 
-<<<<<<< HEAD
-    def add_request(self,
-                    request_id: str,
-                    prompt: PromptType,
-                    params: Union[SamplingParams, PoolingParams],
-                    arrival_time: Optional[float] = None,
-                    lora_request: Optional[LoRARequest] = None,
-                    tokenization_kwargs: Optional[dict[str, Any]] = None,
-                    trace_headers: Optional[Mapping[str, str]] = None,
-                    priority: int = 0,
-                    type_info: str = "") -> None:
-=======
     def add_request(
         self,
         request_id: str,
@@ -246,25 +234,13 @@
         trace_headers: Optional[Mapping[str, str]] = None,
         priority: int = 0,
         prompt_text: Optional[str] = None,
+        type_info: Optional[str] = "",
     ) -> None:
->>>>>>> 467a4f98
         # Validate the request_id type.
         if not isinstance(request_id, str):
             raise TypeError(f"request_id must be a string, got {type(request_id)}")
 
         # Process raw inputs into the request.
-<<<<<<< HEAD
-        prompt_str, request = self.processor.process_inputs(
-            request_id,
-            prompt,
-            params,
-            arrival_time,
-            lora_request,
-            tokenization_kwargs,
-            trace_headers,
-            priority,
-            type_info=type_info)
-=======
         if isinstance(prompt, EngineCoreRequest):
             request = prompt
         else:
@@ -282,9 +258,9 @@
                 tokenization_kwargs,
                 trace_headers,
                 priority,
+                type_info,
             )
             prompt_text = prompt if isinstance(prompt, str) else prompt.get("prompt")
->>>>>>> 467a4f98
 
         n = params.n if isinstance(params, SamplingParams) else 1
 
