--- conflicted
+++ resolved
@@ -211,7 +211,6 @@
     def abort_request(self, request_ids: list[str], internal: bool = False) -> None:
         """Remove request_ids from EngineCore and Detokenizer."""
 
-<<<<<<< HEAD
         all_request_ids_to_abort = []
         request_stats_map: dict[str, IterationStats] = {}
 
@@ -221,6 +220,7 @@
             iteration_stats = IterationStats()
             request_ids_to_abort = self.output_processor.abort_requests(
                 [req_id],
+                internal,
                 iteration_stats,
             )
             all_request_ids_to_abort.extend(request_ids_to_abort)
@@ -235,10 +235,6 @@
                     iteration_stats=iter_stats,
                     engine_idx=self.engine_core.get_engine_index_for_request(req_id),
                 )
-=======
-        request_ids = self.output_processor.abort_requests(request_ids, internal)
-        self.engine_core.abort_requests(request_ids)
->>>>>>> 04147dcf
 
     def add_request(
         self,
@@ -358,7 +354,9 @@
         self.engine_core.reset_mm_cache()
 
     def reset_prefix_cache(
-        self, reset_running_requests: bool = False, reset_connector: bool = False
+        self,
+        reset_running_requests: bool = False,
+        reset_connector: bool = False,
     ) -> bool:
         return self.engine_core.reset_prefix_cache(
             reset_running_requests, reset_connector
