# SPDX-License-Identifier: Apache-2.0

from collections.abc import Mapping
from copy import copy
from typing import Any, Callable, Optional, Union

from typing_extensions import TypeVar

import vllm.envs as envs
from vllm.config import ParallelConfig, VllmConfig
from vllm.distributed import stateless_destroy_torch_distributed_process_group
from vllm.engine.arg_utils import EngineArgs
from vllm.inputs import PromptType
from vllm.logger import init_logger
from vllm.lora.request import LoRARequest
from vllm.multimodal import MULTIMODAL_REGISTRY, MultiModalRegistry
from vllm.outputs import RequestOutput
from vllm.pooling_params import PoolingParams
from vllm.prompt_adapter.request import PromptAdapterRequest
from vllm.sampling_params import SamplingParams
from vllm.transformers_utils.tokenizer_group import (
    TokenizerGroup, init_tokenizer_from_configs)
from vllm.usage.usage_lib import UsageContext
from vllm.utils import Device
from vllm.v1.engine.core_client import EngineCoreClient
from vllm.v1.engine.output_processor import OutputProcessor
from vllm.v1.engine.parallel_sampling import ParentRequest
from vllm.v1.engine.processor import Processor
from vllm.v1.executor.abstract import Executor
from vllm.v1.metrics.loggers import StatLoggerFactory

logger = init_logger(__name__)

_R = TypeVar("_R", default=Any)


class LLMEngine:
    """Legacy LLMEngine for backwards compatibility."""

    def __init__(
        self,
        vllm_config: VllmConfig,
        executor_class: type[Executor],
        log_stats: bool,
        usage_context: UsageContext = UsageContext.ENGINE_CONTEXT,
        stat_loggers: Optional[list[StatLoggerFactory]] = None,
        mm_registry: MultiModalRegistry = MULTIMODAL_REGISTRY,
        use_cached_outputs: bool = False,
        multiprocess_mode: bool = False,
    ) -> None:
        if not envs.VLLM_USE_V1:
            raise ValueError(
                "Using V1 LLMEngine, but envs.VLLM_USE_V1=False. "
                "This should not happen. As a workaround, try using "
                "LLMEngine.from_vllm_config(...) or explicitly set "
                "VLLM_USE_V1=0 or 1 and report this issue on Github.")

        if stat_loggers is not None:
            raise NotImplementedError(
                "Passing StatLoggers to LLMEngine in V1 is not yet supported. "
                "Set VLLM_USE_V1=0 and file and issue on Github.")

        self.vllm_config = vllm_config
        self.model_config = vllm_config.model_config
        self.cache_config = vllm_config.cache_config

        # important: init dp group before init the engine_core
        # In the decoupled engine case this is handled in EngineCoreProc.
        parallel_config = vllm_config.parallel_config
        if not multiprocess_mode and parallel_config.data_parallel_size > 1:
            self.dp_group = parallel_config.stateless_init_dp_group()
        else:
            self.dp_group = None
        self.should_execute_dummy_batch = False

        # Tokenizer (+ ensure liveness if running in another process).
        self.tokenizer = init_tokenizer_from_configs(
            model_config=vllm_config.model_config,
            scheduler_config=vllm_config.scheduler_config,
            lora_config=vllm_config.lora_config)

        # Processor (convert Inputs --> EngineCoreRequests)
        self.processor = Processor(vllm_config=vllm_config,
                                   tokenizer=self.tokenizer,
                                   mm_registry=mm_registry)

        # OutputProcessor (convert EngineCoreOutputs --> RequestOutput).
        self.output_processor = OutputProcessor(self.tokenizer,
                                                log_stats=False)

        # EngineCore (gets EngineCoreRequests and gives EngineCoreOutputs)
        self.engine_core = EngineCoreClient.make_client(
            multiprocess_mode=multiprocess_mode,
            asyncio_mode=False,
            vllm_config=vllm_config,
            executor_class=executor_class,
            log_stats=False,  # FIXME: implement
        )

        if not multiprocess_mode:
            # for v0 compatibility
            self.model_executor = self.engine_core.engine_core.model_executor  # type: ignore

    @classmethod
    def from_vllm_config(
        cls,
        vllm_config: VllmConfig,
        usage_context: UsageContext = UsageContext.ENGINE_CONTEXT,
        stat_loggers: Optional[list[StatLoggerFactory]] = None,
        disable_log_stats: bool = False,
    ) -> "LLMEngine":
        return cls(vllm_config=vllm_config,
                   executor_class=Executor.get_class(vllm_config),
                   log_stats=(not disable_log_stats),
                   usage_context=usage_context,
                   stat_loggers=stat_loggers,
                   multiprocess_mode=envs.VLLM_ENABLE_V1_MULTIPROCESSING)

    @classmethod
    def from_engine_args(
        cls,
        engine_args: EngineArgs,
        usage_context: UsageContext = UsageContext.ENGINE_CONTEXT,
        stat_loggers: Optional[list[StatLoggerFactory]] = None,
        enable_multiprocessing: bool = False,
    ) -> "LLMEngine":
        """Creates an LLM engine from the engine arguments."""

        # Create the engine configs.
        vllm_config = engine_args.create_engine_config(usage_context)
        executor_class = Executor.get_class(vllm_config)

        if envs.VLLM_ENABLE_V1_MULTIPROCESSING:
            logger.debug("Enabling multiprocessing for LLMEngine.")
            enable_multiprocessing = True

        # Create the LLMEngine.
        return cls(vllm_config=vllm_config,
                   executor_class=executor_class,
                   log_stats=not engine_args.disable_log_stats,
                   usage_context=usage_context,
                   stat_loggers=stat_loggers,
                   multiprocess_mode=enable_multiprocessing)

    def get_num_unfinished_requests(self) -> int:
        return self.output_processor.get_num_unfinished_requests()

    def has_unfinished_requests(self) -> bool:
        has_unfinished = self.output_processor.has_unfinished_requests()
        if self.dp_group is None:
            return has_unfinished
        return self.has_unfinished_requests_dp(has_unfinished)

    def has_unfinished_requests_dp(self, has_unfinished: bool) -> bool:
        aggregated_has_unfinished = ParallelConfig.has_unfinished_dp(
            self.dp_group, has_unfinished)
        if not has_unfinished and aggregated_has_unfinished:
            self.should_execute_dummy_batch = True
        return aggregated_has_unfinished

    @classmethod
    def validate_outputs(cls, outputs, output_type):
        return outputs

    def abort_request(self, request_ids: list[str]) -> None:
        """Remove request_ids from EngineCore and Detokenizer."""

        request_ids = self.output_processor.abort_requests(request_ids)
        self.engine_core.abort_requests(request_ids)

    def add_request(
        self,
        request_id: str,
        prompt: PromptType,
        params: Union[SamplingParams, PoolingParams],
        arrival_time: Optional[float] = None,
        lora_request: Optional[LoRARequest] = None,
        tokenization_kwargs: Optional[dict[str, Any]] = None,
        trace_headers: Optional[Mapping[str, str]] = None,
        prompt_adapter_request: Optional[PromptAdapterRequest] = None,
        priority: int = 0,
    ) -> None:
        # Process raw inputs into the request.
<<<<<<< HEAD
        request = self.processor.process_inputs(request_id, prompt, params,
                                                arrival_time, lora_request,
                                                tokenization_kwargs,
                                                trace_headers,
                                                prompt_adapter_request,
                                                priority)
=======
        prompt_str, request = self.processor.process_inputs(
            request_id, prompt, params, arrival_time, lora_request,
            trace_headers, prompt_adapter_request, priority)
>>>>>>> 8b464d96

        n = params.n if isinstance(params, SamplingParams) else 1

        if n == 1:
            # Make a new RequestState and queue.
            self.output_processor.add_request(request, prompt_str, None, 0)
            # Add the request to EngineCore.
            self.engine_core.add_request(request)
            return

        # Fan out child requests (for n>1).
        parent_req = ParentRequest(request_id, params)
        for idx in range(n):
            request_id, params = parent_req.get_child_info(idx)
            child_request = request if idx == n - 1 else copy(request)
            child_request.request_id = request_id
            child_request.sampling_params = params

            # Make a new RequestState and queue.
            self.output_processor.add_request(child_request, prompt_str,
                                              parent_req, idx)
            # Add the request to EngineCore.
            self.engine_core.add_request(child_request)

    def step(self) -> list[RequestOutput]:

        if self.should_execute_dummy_batch:
            self.should_execute_dummy_batch = False
            self.engine_core.execute_dummy_batch()
            return []

        # 1) Get EngineCoreOutput from the EngineCore.
        outputs = self.engine_core.get_output()

        # 2) Process EngineCoreOutputs.
        processed_outputs = self.output_processor.process_outputs(
            outputs.outputs)

        # 3) Abort any reqs that finished due to stop strings.
        self.engine_core.abort_requests(processed_outputs.reqs_to_abort)

        return processed_outputs.request_outputs

    def get_vllm_config(self):
        return self.vllm_config

    def get_model_config(self):
        return self.model_config

    def start_profile(self):
        self.engine_core.profile(True)

    def stop_profile(self):
        self.engine_core.profile(False)

    def reset_prefix_cache(self, device: Optional[Device] = None):
        self.engine_core.reset_prefix_cache()

    def sleep(self, level: int = 1):
        self.engine_core.sleep(level)

    def wake_up(self, tags: Optional[list[str]] = None):
        self.engine_core.wake_up(tags)

    def is_sleeping(self) -> bool:
        return self.engine_core.is_sleeping()

    def get_tokenizer_group(self) -> TokenizerGroup:
        if self.tokenizer is None:
            raise ValueError("Unable to get tokenizer because "
                             "skip_tokenizer_init is True")

        return self.tokenizer

    def add_lora(self, lora_request: LoRARequest) -> bool:
        """Load a new LoRA adapter into the engine for future requests."""
        return self.engine_core.add_lora(lora_request)

    def remove_lora(self, lora_id: int) -> bool:
        """Remove an already loaded LoRA adapter."""
        return self.engine_core.remove_lora(lora_id)

    def list_loras(self) -> set[int]:
        """List all registered adapters."""
        return self.engine_core.list_loras()

    def pin_lora(self, lora_id: int) -> bool:
        """Prevent an adapter from being evicted."""
        return self.engine_core.pin_lora(lora_id)

    def collective_rpc(self,
                       method: Union[str, Callable[..., _R]],
                       timeout: Optional[float] = None,
                       args: tuple = (),
                       kwargs: Optional[dict[str, Any]] = None) -> list[_R]:
        return self.engine_core.collective_rpc(method, timeout, args, kwargs)

    def __del__(self):
        if dp_group := getattr(self, "dp_group", None):
            stateless_destroy_torch_distributed_process_group(dp_group)<|MERGE_RESOLUTION|>--- conflicted
+++ resolved
@@ -181,18 +181,10 @@
         priority: int = 0,
     ) -> None:
         # Process raw inputs into the request.
-<<<<<<< HEAD
-        request = self.processor.process_inputs(request_id, prompt, params,
-                                                arrival_time, lora_request,
-                                                tokenization_kwargs,
-                                                trace_headers,
-                                                prompt_adapter_request,
-                                                priority)
-=======
         prompt_str, request = self.processor.process_inputs(
             request_id, prompt, params, arrival_time, lora_request,
-            trace_headers, prompt_adapter_request, priority)
->>>>>>> 8b464d96
+            tokenization_kwargs, trace_headers, prompt_adapter_request,
+            priority)
 
         n = params.n if isinstance(params, SamplingParams) else 1
 
