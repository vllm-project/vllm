--- conflicted
+++ resolved
@@ -596,7 +596,6 @@
         return await self.engine_core.collective_rpc_async(
             method, timeout, args, kwargs)
 
-<<<<<<< HEAD
     async def add_logger(self, logger_factory: StatLoggerFactory) -> None:
         if not self.log_stats:
             raise RuntimeError(
@@ -609,7 +608,7 @@
 
         for i, logger_list in enumerate(self.stat_loggers):
             logger_list.append(logger_factory(self.vllm_config, i))
-=======
+            
     async def wait_for_requests_to_drain(self, drain_timeout: int = 300):
         """Wait for all requests to be drained."""
         start_time = time.time()
@@ -664,7 +663,6 @@
                 engine_idxs=list(range(new_data_parallel_size)),
                 custom_stat_loggers=None,
             )
->>>>>>> 35366ae5
 
     @property
     def is_running(self) -> bool:
