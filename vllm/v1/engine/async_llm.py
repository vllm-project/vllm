# SPDX-License-Identifier: Apache-2.0
import asyncio
import logging
from collections.abc import AsyncGenerator, Mapping
from copy import copy
from typing import Optional, Union

import numpy as np

import vllm.envs as envs
from vllm.config import ModelConfig, VllmConfig
from vllm.engine.arg_utils import AsyncEngineArgs
from vllm.engine.protocol import EngineClient
from vllm.envs import VLLM_V1_OUTPUT_PROC_CHUNK_SIZE
from vllm.inputs import PromptType
from vllm.inputs.preprocess import InputPreprocessor
from vllm.logger import init_logger
from vllm.lora.request import LoRARequest
from vllm.multimodal import MULTIMODAL_REGISTRY, MultiModalRegistry
from vllm.outputs import RequestOutput
from vllm.pooling_params import PoolingParams
from vllm.prompt_adapter.request import PromptAdapterRequest
from vllm.sampling_params import SamplingParams
from vllm.transformers_utils.tokenizer import AnyTokenizer
from vllm.transformers_utils.tokenizer_group import init_tokenizer_from_configs
from vllm.usage.usage_lib import (UsageContext, is_usage_stats_enabled,
                                  usage_message)
from vllm.utils import Device, cdiv
from vllm.v1.engine import EngineCoreRequest
from vllm.v1.engine.core_client import AsyncMPClient, DPAsyncMPClient
from vllm.v1.engine.exceptions import EngineDeadError, EngineGenerateError
from vllm.v1.engine.output_processor import (OutputProcessor,
                                             RequestOutputCollector)
from vllm.v1.engine.parallel_sampling import ParentRequest
from vllm.v1.engine.processor import Processor
from vllm.v1.executor.abstract import Executor
from vllm.v1.metrics.loggers import (LoggingStatLogger, PrometheusStatLogger,
                                     StatLoggerBase)
from vllm.v1.metrics.stats import IterationStats, SchedulerStats
from vllm.v1.utils import report_usage_stats

logger = init_logger(__name__)


class AsyncLLM(EngineClient):

    def __init__(
        self,
        vllm_config: VllmConfig,
        executor_class: type[Executor],
        log_stats: bool,
        usage_context: UsageContext = UsageContext.ENGINE_CONTEXT,
        mm_registry: MultiModalRegistry = MULTIMODAL_REGISTRY,
        use_cached_outputs: bool = False,
        log_requests: bool = True,
        start_engine_loop: bool = True,
    ) -> None:
        if not envs.VLLM_USE_V1:
            raise ValueError(
                "Using V1 AsyncLLMEngine, but envs.VLLM_USE_V1=False. "
                "This should not happen. As a workaround, try using "
                "AsyncLLMEngine.from_vllm_config(...) or explicitly set "
                "VLLM_USE_V1=0 or 1 and report this issue on Github.")

        self.model_config = vllm_config.model_config
        self.vllm_config = vllm_config
        self.log_requests = log_requests
        self.log_stats = log_stats

        # Set up stat loggers; independent set for each DP rank.
        self.stat_loggers: list[list[StatLoggerBase]] = []
        if self.log_stats:
            for i in range(vllm_config.parallel_config.data_parallel_size):
                loggers: list[StatLoggerBase] = []
                if logger.isEnabledFor(logging.INFO):
                    loggers.append(LoggingStatLogger(engine_index=i))
                loggers.append(
                    PrometheusStatLogger(vllm_config, engine_index=i))
                self.stat_loggers.append(loggers)

        # Tokenizer (+ ensure liveness if running in another process).
        self.tokenizer = init_tokenizer_from_configs(
            model_config=vllm_config.model_config,
            scheduler_config=vllm_config.scheduler_config,
            parallel_config=vllm_config.parallel_config,
            lora_config=vllm_config.lora_config)
        self.tokenizer.ping()

        # Processor (converts Inputs --> EngineCoreRequests).
        self.processor = Processor(
            vllm_config=vllm_config,
            tokenizer=self.tokenizer,
            mm_registry=mm_registry,
        )

        # OutputProcessor (converts EngineCoreOutputs --> RequestOutput).
        self.output_processor = OutputProcessor(self.tokenizer,
                                                log_stats=self.log_stats)

        # EngineCore (starts the engine in background process).
        core_client_class = AsyncMPClient if (
            vllm_config.parallel_config.data_parallel_size
            == 1) else DPAsyncMPClient

        self.engine_core = core_client_class(
            vllm_config=vllm_config,
            executor_class=executor_class,
            log_stats=self.log_stats,
        )

        self.output_handler: Optional[asyncio.Task] = None
        try:
            # Start output handler eagerly if we are in the asyncio eventloop.
            asyncio.get_running_loop()
            self._run_output_handler()
        except RuntimeError:
            pass

        # If usage stat is enabled, collect relevant info.
<<<<<<< HEAD
        if is_usage_stats_enabled():
            from vllm.model_executor.model_loader import (
                get_architecture_class_name)
            usage_message.report_usage(
                get_architecture_class_name(self.model_config),
                usage_context,
                self.vllm_config,
                extra_kvs={
                    # Common configuration
                    "dtype":
                    str(self.model_config.dtype),
                    "tensor_parallel_size":
                    vllm_config.parallel_config.tensor_parallel_size,
                    "block_size":
                    vllm_config.cache_config.block_size,
                    "gpu_memory_utilization":
                    vllm_config.cache_config.gpu_memory_utilization,

                    # Quantization
                    "quantization":
                    self.model_config.quantization,
                    "kv_cache_dtype":
                    str(vllm_config.cache_config.cache_dtype),

                    # Feature flags
                    "enable_lora":
                    bool(vllm_config.lora_config),
                    "enable_prompt_adapter":
                    bool(vllm_config.prompt_adapter_config),
                    "enable_prefix_caching":
                    vllm_config.cache_config.enable_prefix_caching,
                    "enforce_eager":
                    vllm_config.model_config.enforce_eager,
                    "disable_custom_all_reduce":
                    vllm_config.parallel_config.disable_custom_all_reduce,
                })
=======
        report_usage_stats(vllm_config, usage_context)
>>>>>>> 6167c0e5

    @classmethod
    def from_vllm_config(
        cls,
        vllm_config: VllmConfig,
        start_engine_loop: bool = True,
        usage_context: UsageContext = UsageContext.ENGINE_CONTEXT,
        stat_loggers: Optional[dict[str, StatLoggerBase]] = None,
        disable_log_requests: bool = False,
        disable_log_stats: bool = False,
    ) -> "AsyncLLM":
        if not envs.VLLM_USE_V1:
            raise ValueError(
                "Using V1 AsyncLLMEngine, but envs.VLLM_USE_V1=False. "
                "This should not happen. As a workaround, try using "
                "AsyncLLMEngine.from_vllm_config(...) or explicitly set "
                "VLLM_USE_V1=0 or 1 and report this issue on Github.")

        # FIXME(rob): refactor VllmConfig to include the StatLoggers
        # include StatLogger in the Oracle decision.
        if stat_loggers is not None:
            raise ValueError("Custom StatLoggers are not yet supported on V1. "
                             "Explicitly set VLLM_USE_V1=0 to disable V1.")

        # Create the LLMEngine.
        return cls(
            vllm_config=vllm_config,
            executor_class=Executor.get_class(vllm_config),
            start_engine_loop=start_engine_loop,
            log_requests=not disable_log_requests,
            log_stats=not disable_log_stats,
            usage_context=usage_context,
        )

    @classmethod
    def from_engine_args(
        cls,
        engine_args: AsyncEngineArgs,
        start_engine_loop: bool = True,
        usage_context: UsageContext = UsageContext.ENGINE_CONTEXT,
    ) -> "AsyncLLM":
        """Create an AsyncLLM from the EngineArgs."""

        # Create the engine configs.
        vllm_config = engine_args.create_engine_config(usage_context)
        executor_class = Executor.get_class(vllm_config)

        # Create the AsyncLLM.
        return cls(
            vllm_config=vllm_config,
            executor_class=executor_class,
            log_requests=not engine_args.disable_log_requests,
            log_stats=not engine_args.disable_log_stats,
            start_engine_loop=start_engine_loop,
            usage_context=usage_context,
        )

    def __del__(self):
        self.shutdown()

    def shutdown(self):
        """Shutdown, cleaning up the background proc and IPC."""

        if engine_core := getattr(self, "engine_core", None):
            engine_core.shutdown()

        if handler := getattr(self, "output_handler", None):
            handler.cancel()

    async def add_request(
        self,
        request_id: str,
        prompt: PromptType,
        params: Union[SamplingParams, PoolingParams],
        arrival_time: Optional[float] = None,
        lora_request: Optional[LoRARequest] = None,
        trace_headers: Optional[Mapping[str, str]] = None,
        prompt_adapter_request: Optional[PromptAdapterRequest] = None,
        priority: int = 0,
    ) -> RequestOutputCollector:
        """Add new request to the AsyncLLM."""

        if self.errored:
            raise EngineDeadError()

        assert isinstance(params, SamplingParams), \
            "Pooling is not supported in V1"

        # Create a new output collector for the request.
        queue = RequestOutputCollector(output_kind=params.output_kind)

        # Convert Input --> Request.
        request = self.processor.process_inputs(request_id, prompt, params,
                                                arrival_time, lora_request,
                                                trace_headers,
                                                prompt_adapter_request,
                                                priority)

        if params.n == 1:
            await self._add_request(request, None, 0, queue)
            return queue

        # Fan out child requests (for n>1).
        parent_request = ParentRequest(request_id, params)
        for idx in range(params.n):
            request_id, params = parent_request.get_child_info(idx)
            child_request = request if idx == params.n - 1 else copy(request)
            child_request.request_id = request_id
            child_request.sampling_params = params
            await self._add_request(child_request, parent_request, idx, queue)
        return queue

    async def _add_request(self, request: EngineCoreRequest,
                           parent_req: Optional[ParentRequest], index: int,
                           queue: RequestOutputCollector):

        # Add the request to OutputProcessor (this process).
        self.output_processor.add_request(request, parent_req, index, queue)

        # Add the EngineCoreRequest to EngineCore (separate process).
        await self.engine_core.add_request_async(request)

        if self.log_requests:
            logger.info("Added request %s.", request.request_id)

    # TODO: we should support multiple prompts in one call, as you
    # can do with LLM.generate. So that for multi-prompt completion
    # requests we don't need to send multiple messages to core proc,
    # and so we don't need multiple streams which then get
    # re-multiplexed in the API server anyhow.
    async def generate(
        self,
        prompt: PromptType,
        sampling_params: SamplingParams,
        request_id: str,
        lora_request: Optional[LoRARequest] = None,
        trace_headers: Optional[Mapping[str, str]] = None,
        prompt_adapter_request: Optional[PromptAdapterRequest] = None,
        priority: int = 0,
    ) -> AsyncGenerator[RequestOutput, None]:
        """
        Main function called by the API server to kick off a request
            * 1) Making an AsyncStream corresponding to the Request.
            * 2) Processing the Input.
            * 3) Adding the Request to the Detokenizer.
            * 4) Adding the Request to the EngineCore (separate process).

        A separate output_handler loop runs in a background AsyncIO task,
        pulling outputs from EngineCore and putting them into the
        per-request AsyncStream.

        The caller of generate() iterates the returned AsyncGenerator,
        returning the RequestOutput back to the caller.
        """

        try:
            # We start the output_handler on the first call to generate() so
            # we can call __init__ before the event loop, which enables us
            # to handle startup failure gracefully in the OpenAI server.
            self._run_output_handler()

            q = await self.add_request(
                request_id,
                prompt,
                sampling_params,
                lora_request=lora_request,
                trace_headers=trace_headers,
                prompt_adapter_request=prompt_adapter_request,
                priority=priority,
            )

            # The output_handler task pushes items into the queue.
            # This task pulls from the queue and yields to caller.
            finished = False
            while not finished:
                # Note: drain queue without await if possible (avoids
                # task switching under load which helps performance).
                out = q.get_nowait() or await q.get()

                # Note: both OutputProcessor and EngineCore handle their
                # own request cleanup based on finished.
                finished = out.finished
                yield out

        # If the request is disconnected by the client, generate()
        # is cancelled. So, we abort the request if we end up here.
        except asyncio.CancelledError:
            await self.abort(request_id)
            if self.log_requests:
                logger.info("Request %s aborted.", request_id)
            raise

        # Engine is dead. Do not abort since we shut down.
        except EngineDeadError:
            if self.log_requests:
                logger.info("Request %s failed (engine dead).", request_id)
            raise

        # Request validation error.
        except ValueError:
            if self.log_requests:
                logger.info("Request %s failed (bad request).", request_id)
            raise

        # Unexpected error in the generate() task (possibly recoverable).
        except Exception as e:
            await self.abort(request_id)
            if self.log_requests:
                logger.info("Request %s failed.", request_id)
            raise EngineGenerateError() from e

    def _run_output_handler(self):
        """Background loop: pulls from EngineCore and pushes to AsyncStreams."""

        if self.output_handler is not None:
            return

        # Ensure that the task doesn't have a circular ref back to the AsyncLLM
        # object, or else it won't be garbage collected and cleaned up properly.
        engine_core = self.engine_core
        output_processor = self.output_processor
        log_stats = self.log_stats
        stat_loggers = self.stat_loggers if log_stats else None

        async def output_handler():
            try:
                while True:
                    # 1) Pull EngineCoreOutputs from the EngineCore.
                    outputs = await engine_core.get_output_async()
                    num_outputs = len(outputs.outputs)

                    iteration_stats = IterationStats() if (
                        log_stats and num_outputs) else None

                    # Split outputs into chunks of at most
                    # VLLM_V1_OUTPUT_PROC_CHUNK_SIZE, so that we don't block the
                    # event loop for too long.
                    if num_outputs <= VLLM_V1_OUTPUT_PROC_CHUNK_SIZE:
                        slices = (outputs.outputs, )
                    else:
                        slices = np.array_split(
                            outputs.outputs,
                            cdiv(num_outputs, VLLM_V1_OUTPUT_PROC_CHUNK_SIZE))

                    for i, outputs_slice in enumerate(slices):
                        # 2) Process EngineCoreOutputs.
                        processed_outputs = output_processor.process_outputs(
                            outputs_slice, outputs.timestamp, iteration_stats)
                        # NOTE: RequestOutputs are pushed to their queues.
                        assert not processed_outputs.request_outputs

                        # Allow other asyncio tasks to run between chunks
                        if i + 1 < len(slices):
                            await asyncio.sleep(0)

                        # 3) Abort any reqs that finished due to stop strings.
                        await engine_core.abort_requests_async(
                            processed_outputs.reqs_to_abort)

                    # 4) Logging.
                    # TODO(rob): make into a coroutine and launch it in
                    # background thread once Prometheus overhead is non-trivial.
                    if stat_loggers:
                        assert outputs.scheduler_stats is not None
                        AsyncLLM._record_stats(
                            stat_loggers[outputs.engine_index],
                            scheduler_stats=outputs.scheduler_stats,
                            iteration_stats=iteration_stats,
                        )
            except Exception as e:
                logger.exception("AsyncLLM output_handler failed.")
                output_processor.propagate_error(e)

        self.output_handler = asyncio.create_task(output_handler())

    async def abort(self, request_id: str) -> None:
        """Abort RequestId in OutputProcessor and EngineCore."""

        request_ids = self.output_processor.abort_requests((request_id, ))
        await self.engine_core.abort_requests_async(request_ids)

        if self.log_requests:
            logger.info("Aborted request %s.", request_id)

    @staticmethod
    def _record_stats(
        stat_loggers: list[StatLoggerBase],
        scheduler_stats: SchedulerStats,
        iteration_stats: Optional[IterationStats],
    ):
        """static so that it can be used from the output_handler task
        without a circular ref to AsyncLLM."""
        for stat_logger in stat_loggers:
            stat_logger.record(scheduler_stats=scheduler_stats,
                               iteration_stats=iteration_stats)

    def encode(
        self,
        prompt: PromptType,
        pooling_params: PoolingParams,
        request_id: str,
        lora_request: Optional[LoRARequest] = None,
        trace_headers: Optional[Mapping[str, str]] = None,
        priority: int = 0,
    ):
        raise ValueError("Not Supported on V1 yet.")

    async def get_vllm_config(self) -> VllmConfig:
        return self.vllm_config

    async def get_model_config(self) -> ModelConfig:
        return self.model_config

    async def get_decoding_config(self):
        raise ValueError("Not Supported on V1 yet.")

    async def get_input_preprocessor(self) -> InputPreprocessor:
        return self.processor.input_preprocessor

    async def get_tokenizer(
        self,
        lora_request: Optional[LoRARequest] = None,
    ) -> AnyTokenizer:
        return self.tokenizer.get_lora_tokenizer(lora_request)

    async def is_tracing_enabled(self) -> bool:
        return False

    async def do_log_stats(
        self,
        scheduler_outputs=None,
        model_output=None,
    ) -> None:
        for loggers in self.stat_loggers:
            for stat_logger in loggers:
                stat_logger.log()

    async def check_health(self) -> None:
        logger.debug("Called check_health.")

    async def start_profile(self) -> None:
        await self.engine_core.profile_async(True)

    async def stop_profile(self) -> None:
        await self.engine_core.profile_async(False)

    async def reset_prefix_cache(self,
                                 device: Optional[Device] = None) -> None:
        if device == Device.CPU:
            raise ValueError("Not supported on CPU.")
        await self.engine_core.reset_prefix_cache_async()

    async def sleep(self, level: int = 1) -> None:
        await self.engine_core.sleep_async(level)

    async def wake_up(self, tags: Optional[list[str]] = None) -> None:
        await self.engine_core.wake_up_async(tags)

    async def is_sleeping(self) -> bool:
        return await self.engine_core.is_sleeping_async()

    async def add_lora(self, lora_request: LoRARequest) -> bool:
        """Load a new LoRA adapter into the engine for future requests."""
        return await self.engine_core.add_lora_async(lora_request)

    async def remove_lora(self, lora_id: int) -> bool:
        """Remove an already loaded LoRA adapter."""
        return await self.engine_core.remove_lora_async(lora_id)

    async def list_loras(self) -> set[int]:
        """List all registered adapters."""
        return await self.engine_core.list_loras_async()

    async def pin_lora(self, lora_id: int) -> bool:
        """Prevent an adapter from being evicted."""
        return await self.engine_core.pin_lora_async(lora_id)

    @property
    def is_running(self) -> bool:
        # Is None before the loop is started.
        return self.output_handler is None or not self.output_handler.done()

    @property
    def is_stopped(self) -> bool:
        return self.errored

    @property
    def errored(self) -> bool:
        return self.engine_core.resources.engine_dead or not self.is_running

    @property
    def dead_error(self) -> BaseException:
        return EngineDeadError()<|MERGE_RESOLUTION|>--- conflicted
+++ resolved
@@ -117,46 +117,7 @@
             pass
 
         # If usage stat is enabled, collect relevant info.
-<<<<<<< HEAD
-        if is_usage_stats_enabled():
-            from vllm.model_executor.model_loader import (
-                get_architecture_class_name)
-            usage_message.report_usage(
-                get_architecture_class_name(self.model_config),
-                usage_context,
-                self.vllm_config,
-                extra_kvs={
-                    # Common configuration
-                    "dtype":
-                    str(self.model_config.dtype),
-                    "tensor_parallel_size":
-                    vllm_config.parallel_config.tensor_parallel_size,
-                    "block_size":
-                    vllm_config.cache_config.block_size,
-                    "gpu_memory_utilization":
-                    vllm_config.cache_config.gpu_memory_utilization,
-
-                    # Quantization
-                    "quantization":
-                    self.model_config.quantization,
-                    "kv_cache_dtype":
-                    str(vllm_config.cache_config.cache_dtype),
-
-                    # Feature flags
-                    "enable_lora":
-                    bool(vllm_config.lora_config),
-                    "enable_prompt_adapter":
-                    bool(vllm_config.prompt_adapter_config),
-                    "enable_prefix_caching":
-                    vllm_config.cache_config.enable_prefix_caching,
-                    "enforce_eager":
-                    vllm_config.model_config.enforce_eager,
-                    "disable_custom_all_reduce":
-                    vllm_config.parallel_config.disable_custom_all_reduce,
-                })
-=======
         report_usage_stats(vllm_config, usage_context)
->>>>>>> 6167c0e5
 
     @classmethod
     def from_vllm_config(
