--- conflicted
+++ resolved
@@ -31,7 +31,7 @@
 from vllm.v1.executor.abstract import Executor
 from vllm.v1.metrics.loggers import (LoggingStatLogger, PrometheusStatLogger,
                                      StatLoggerBase)
-from vllm.v1.metrics.stats import IterationStats
+from vllm.v1.metrics.stats import IterationStats, SchedulerStats
 
 logger = init_logger(__name__)
 
@@ -56,11 +56,17 @@
 
         self.log_requests = log_requests
         self.log_stats = log_stats
-        self.stat_loggers: list[StatLoggerBase] = []
+
+        #TODO clean this up
+        self.stat_loggers: list[list[StatLoggerBase]] = []
         if self.log_stats:
-            if logger.isEnabledFor(logging.INFO):
-                self.stat_loggers.append(LoggingStatLogger())
-            self.stat_loggers.append(PrometheusStatLogger(vllm_config))
+            for i in range(vllm_config.parallel_config.data_parallel_size):
+                loggers: list[StatLoggerBase] = []
+                if logger.isEnabledFor(logging.INFO):
+                    loggers.append(LoggingStatLogger(engine_index=i))
+                loggers.append(
+                    PrometheusStatLogger(vllm_config, engine_index=i))
+                self.stat_loggers.append(loggers)
 
         # Tokenizer (+ ensure liveness if running in another process).
         self.tokenizer = init_tokenizer_from_configs(
@@ -250,42 +256,11 @@
         """Background loop: pulls from EngineCore and pushes to AsyncStreams."""
 
         try:
-            iteration_stats = IterationStats() if self.log_stats else None
             while True:
                 # 1) Pull EngineCoreOutputs from the EngineCore.
                 outputs = await self.engine_core.get_output_async()
                 num_outputs = len(outputs.outputs)
 
-<<<<<<< HEAD
-                num_outputs = len(outputs.outputs)
-                if num_outputs:
-                    # Split outputs into chunks of at most
-                    # VLLM_V1_OUTPUT_PROC_CHUNK_SIZE, so that we don't block the
-                    # event loop for too long.
-                    if num_outputs <= VLLM_V1_OUTPUT_PROC_CHUNK_SIZE:
-                        slices = (outputs.outputs, )
-                    else:
-                        slices = np.array_split(
-                            outputs.outputs,
-                            cdiv(num_outputs, VLLM_V1_OUTPUT_PROC_CHUNK_SIZE))
-
-                    for i, outputs_slice in enumerate(slices):
-                        # 2) Process EngineCoreOutputs.
-                        processed_outputs = (
-                            self.output_processor.process_outputs(
-                                outputs_slice, outputs.timestamp,
-                                iteration_stats))
-                        # NOTE: RequestOutputs are pushed to their queues.
-                        assert not processed_outputs.request_outputs
-
-                        # Allow other asyncio tasks to run between chunks
-                        if i + 1 < len(slices):
-                            await asyncio.sleep(0)
-
-                        # 3) Abort any reqs that finished due to stop strings.
-                        await self.engine_core.abort_requests_async(
-                            processed_outputs.reqs_to_abort)
-=======
                 iteration_stats = IterationStats() if (
                     self.log_stats and num_outputs) else None
 
@@ -313,18 +288,15 @@
                     # 3) Abort any reqs that finished due to stop strings.
                     await self.engine_core.abort_requests_async(
                         processed_outputs.reqs_to_abort)
->>>>>>> 8ed5421a
 
                 # 4) Logging.
                 # TODO(rob): make into a coroutine and launch it in
                 # background thread once Prometheus overhead is non-trivial.
-                if iteration_stats is not None:
-                    if outputs.scheduler_stats is not None:
-                        iteration_stats.update_from_scheduler_stats(
-                            outputs.scheduler_stats)
-                    if outputs.final_outputs_for_step:
-                        self._record_stats(iteration_stats)
-                        iteration_stats = IterationStats()
+                self._record_stats(
+                    engine_index=outputs.engine_index,
+                    scheduler_stats=outputs.scheduler_stats,
+                    iteration_stats=iteration_stats,
+                )
 
         except Exception as e:
             logger.exception("EngineCore output handler hit an error: %s", e)
@@ -340,16 +312,19 @@
         if self.log_requests:
             logger.info("Aborted request %s.", request_id)
 
-    def _record_stats(self, iteration_stats: IterationStats):
-        self.output_processor.lora_states.update_iteration_stats(
-            iteration_stats)
-
-<<<<<<< HEAD
-=======
+    def _record_stats(
+        self,
+        scheduler_stats: Optional[SchedulerStats],
+        iteration_stats: Optional[IterationStats],
+        engine_index: int = 0,
+    ):
+        if not self.log_stats:
+            return
+
         assert scheduler_stats is not None
->>>>>>> 8ed5421a
-        for stat_logger in self.stat_loggers:
-            stat_logger.record(iteration_stats=iteration_stats)
+        for stat_logger in self.stat_loggers[engine_index]:
+            stat_logger.record(scheduler_stats=scheduler_stats,
+                               iteration_stats=iteration_stats)
 
     def encode(
         self,
@@ -385,8 +360,9 @@
         scheduler_outputs=None,
         model_output=None,
     ) -> None:
-        for stat_logger in self.stat_loggers:
-            stat_logger.log()
+        for loggers in self.stat_loggers:
+            for stat_logger in loggers:
+                stat_logger.log()
 
     async def check_health(self) -> None:
         logger.debug("Called check_health.")
