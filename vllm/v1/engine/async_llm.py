# SPDX-License-Identifier: Apache-2.0
import asyncio
<<<<<<< HEAD
from typing import AsyncGenerator, List, Mapping, Optional, Type, Union
=======
import logging
import os
from collections.abc import AsyncGenerator, Mapping
from typing import Optional, Union
>>>>>>> 46c759c1

import numpy as np

import vllm.envs as envs
from vllm.config import ModelConfig, VllmConfig
from vllm.engine.arg_utils import AsyncEngineArgs
from vllm.engine.protocol import EngineClient
from vllm.envs import VLLM_V1_OUTPUT_PROC_CHUNK_SIZE
from vllm.inputs import INPUT_REGISTRY, InputRegistry, PromptType
from vllm.inputs.preprocess import InputPreprocessor
from vllm.logger import init_logger
from vllm.lora.request import LoRARequest
from vllm.outputs import RequestOutput
from vllm.pooling_params import PoolingParams
from vllm.prompt_adapter.request import PromptAdapterRequest
from vllm.sampling_params import RequestOutputKind, SamplingParams
from vllm.transformers_utils.tokenizer import AnyTokenizer
from vllm.transformers_utils.tokenizer_group import init_tokenizer_from_configs
from vllm.usage.usage_lib import UsageContext
from vllm.utils import cdiv
from vllm.v1.engine.core_client import AsyncMPClient
from vllm.v1.engine.exceptions import EngineDeadError, EngineGenerateError
from vllm.v1.engine.output_processor import OutputProcessor
from vllm.v1.engine.parallel_sampling import ParentRequest
from vllm.v1.engine.processor import Processor
from vllm.v1.executor.abstract import Executor
from vllm.v1.metrics.loggers import (LoggingStatLogger, PrometheusStatLogger,
                                     StatLoggerBase)
from vllm.v1.metrics.stats import IterationStats, SchedulerStats

logger = init_logger(__name__)


class AsyncLLM(EngineClient):

    def __init__(
        self,
        vllm_config: VllmConfig,
        executor_class: type[Executor],
        log_stats: bool,
        usage_context: UsageContext = UsageContext.ENGINE_CONTEXT,
        input_registry: InputRegistry = INPUT_REGISTRY,
        use_cached_outputs: bool = False,
        log_requests: bool = True,
        start_engine_loop: bool = True,
    ) -> None:
        if not envs.VLLM_USE_V1:
            raise ValueError(
                "Using V1 AsyncLLMEngine, but envs.VLLM_USE_V1=False. "
                "This should not happen. As a workaround, try using "
                "AsyncLLMEngine.from_vllm_config(...) or explicitly set "
                "VLLM_USE_V1=0 or 1 and report this issue on Github.")

        self.model_config = vllm_config.model_config

        self.log_requests = log_requests
        self.log_stats = log_stats
        self.stat_loggers: list[StatLoggerBase] = []
        if self.log_stats:
            if logger.isEnabledFor(logging.INFO):
                self.stat_loggers.append(LoggingStatLogger())
            self.stat_loggers.append(PrometheusStatLogger(vllm_config))

        # Tokenizer (+ ensure liveness if running in another process).
        self.tokenizer = init_tokenizer_from_configs(
            model_config=vllm_config.model_config,
            scheduler_config=vllm_config.scheduler_config,
            parallel_config=vllm_config.parallel_config,
            lora_config=vllm_config.lora_config)
        self.tokenizer.ping()

        # Processor (converts Inputs --> EngineCoreRequests).
        self.processor = Processor(
            vllm_config=vllm_config,
            tokenizer=self.tokenizer,
            input_registry=input_registry,
        )

        # OutputProcessor (converts EngineCoreOutputs --> RequestOutput).
        self.output_processor = OutputProcessor(self.tokenizer,
                                                log_stats=self.log_stats)

        # EngineCore (starts the engine in background process).
        self.engine_core = AsyncMPClient(
            vllm_config=vllm_config,
            executor_class=executor_class,
            log_stats=self.log_stats,
        )

        self.output_handler: Optional[asyncio.Task] = None

    @classmethod
    def from_vllm_config(
        cls,
        vllm_config: VllmConfig,
        start_engine_loop: bool = True,
        usage_context: UsageContext = UsageContext.ENGINE_CONTEXT,
        stat_loggers: Optional[dict[str, StatLoggerBase]] = None,
        disable_log_requests: bool = False,
        disable_log_stats: bool = False,
    ) -> "AsyncLLM":
        if not envs.VLLM_USE_V1:
            raise ValueError(
                "Using V1 AsyncLLMEngine, but envs.VLLM_USE_V1=False. "
                "This should not happen. As a workaround, try using "
                "AsyncLLMEngine.from_vllm_config(...) or explicitly set "
                "VLLM_USE_V1=0 or 1 and report this issue on Github.")

        # FIXME(rob): refactor VllmConfig to include the StatLoggers
        # include StatLogger in the Oracle decision.
        if stat_loggers is not None:
            raise ValueError("Custom StatLoggers are not yet supported on V1. "
                             "Explicitly set VLLM_USE_V1=0 to disable V1.")

        # Create the LLMEngine.
        return cls(
            vllm_config=vllm_config,
            executor_class=Executor.get_class(vllm_config),
            start_engine_loop=start_engine_loop,
            log_requests=not disable_log_requests,
            log_stats=not disable_log_stats,
            usage_context=usage_context,
        )

    @classmethod
    def from_engine_args(
        cls,
        engine_args: AsyncEngineArgs,
        start_engine_loop: bool = True,
        usage_context: UsageContext = UsageContext.ENGINE_CONTEXT,
    ) -> "AsyncLLM":
        """Create an AsyncLLM from the EngineArgs."""

        # Create the engine configs.
        vllm_config = engine_args.create_engine_config(usage_context)
        executor_class = Executor.get_class(vllm_config)

        # Create the AsyncLLM.
        return cls(
            vllm_config=vllm_config,
            executor_class=executor_class,
            log_requests=not engine_args.disable_log_requests,
            log_stats=not engine_args.disable_log_stats,
            start_engine_loop=start_engine_loop,
            usage_context=usage_context,
        )

    def shutdown(self):
        """Shutdown, cleaning up the background proc and IPC."""

        if engine_core := getattr(self, "engine_core", None):
            engine_core.shutdown()

        if handler := getattr(self, "output_handler", None):
            handler.cancel()

    async def add_request(
        self,
        request_id: str,
        prompt: PromptType,
        params: Union[SamplingParams, PoolingParams],
        arrival_time: Optional[float] = None,
        lora_request: Optional[LoRARequest] = None,
        trace_headers: Optional[Mapping[str, str]] = None,
        prompt_adapter_request: Optional[PromptAdapterRequest] = None,
        priority: int = 0,
    ) -> asyncio.Queue[RequestOutput]:
        """Add new request to the AsyncLLM."""

        if self.errored:
            raise EngineDeadError()

        # 1) Create a new output queue for the request.
        queue: asyncio.Queue[RequestOutput] = asyncio.Queue()

        # 2) Fan out child requests (for n>1)
        parent_req = ParentRequest.from_params(request_id, params)
        n = params.n if isinstance(params, SamplingParams) else 1
        for idx in range(n):
            if parent_req is not None:
                request_id, params = parent_req.get_child_info(idx)

            # 3) Convert Input --> Request.
            request = self.processor.process_inputs(request_id, prompt, params,
                                                    arrival_time, lora_request,
                                                    trace_headers,
                                                    prompt_adapter_request,
                                                    priority)

            # 4) Add the request to OutputProcessor (this process).
            self.output_processor.add_request(request, parent_req, idx, queue)

            # 5) Add the EngineCoreRequest to EngineCore (separate process).
            await self.engine_core.add_request_async(request)

            if self.log_requests:
                logger.info("Added request %s.", request_id)

        return queue

    # TODO: we should support multiple prompts in one call, as you
    # can do with LLM.generate. So that for multi-prompt completion
    # requests we don't need to send multiple messages to core proc,
    # and so we don't need multiple streams which then get
    # re-multiplexed in the API server anyhow.
    async def generate(
        self,
        prompt: PromptType,
        sampling_params: SamplingParams,
        request_id: str,
        lora_request: Optional[LoRARequest] = None,
        trace_headers: Optional[Mapping[str, str]] = None,
        prompt_adapter_request: Optional[PromptAdapterRequest] = None,
        priority: int = 0,
    ) -> AsyncGenerator[RequestOutput, None]:
        """
        Main function called by the API server to kick off a request
            * 1) Making an AsyncStream corresponding to the Request.
            * 2) Processing the Input.
            * 3) Adding the Request to the Detokenizer.
            * 4) Adding the Request to the EngineCore (separate process).

        A separate output_handler loop runs in a background AsyncIO task,
        pulling outputs from EngineCore and putting them into the
        per-request AsyncStream.

        The caller of generate() iterates the returned AsyncGenerator,
        returning the RequestOutput back to the caller.
        """

        try:
            # We start the output_handler on the first call to generate() so
            # we can call __init__ before the event loop, which enables us
            # to handle startup failure gracefully in the OpenAI server.
            if self.output_handler is None:
                self.output_handler = asyncio.create_task(
                    self._run_output_handler())

            q = await self.add_request(
                request_id,
                prompt,
                sampling_params,
                lora_request=lora_request,
                trace_headers=trace_headers,
                prompt_adapter_request=prompt_adapter_request,
                priority=priority,
            )

            # The output_handler task pushes items into the queue.
            # This task pulls from the queue and yields to caller.
            finished = False
            while not finished:
                # Note: drain queue without await if possible (avoids
                # task switching under load which helps performance).
                out = q.get_nowait() if q.qsize() > 0 else await q.get()
                if isinstance(out, Exception):
                    raise out

                # Coalesce any additional queued outputs
                while not q.empty():
                    next_out = q.get_nowait()
                    if isinstance(next_out, Exception):
                        raise out
                    if sampling_params.output_kind == RequestOutputKind.DELTA:
                        out.add(next_out)
                    else:
                        out = next_out

                # Note: both OutputProcessor and EngineCore handle their
                # own request cleanup based on finished.
                finished = out.finished
                yield out

        # If the request is disconnected by the client, generate()
        # is cancelled. So, we abort the request if we end up here.
        except asyncio.CancelledError:
            await self.abort(request_id)
            if self.log_requests:
                logger.info("Request %s aborted.", request_id)
            raise

        # Engine is dead. Do not abort since we shut down.
        except EngineDeadError:
            if self.log_requests:
                logger.info("Request %s failed.", request_id)
            raise

        # Error in the generate() task (possibly recoverable).
        except Exception as e:
            await self.abort(request_id)
            if self.log_requests:
                logger.info("Request %s failed.", request_id)
            raise EngineGenerateError() from e

    async def _run_output_handler(self):
        """Background loop: pulls from EngineCore and pushes to AsyncStreams."""

        try:
            while True:
                # 1) Pull EngineCoreOutputs from the EngineCore.
                outputs = await self.engine_core.get_output_async()
                num_outputs = len(outputs.outputs)

                iteration_stats = IterationStats() if (
                    self.log_stats and num_outputs) else None

                # Split outputs into chunks of at most
                # VLLM_V1_OUTPUT_PROC_CHUNK_SIZE, so that we don't block the
                # event loop for too long.
                if num_outputs <= VLLM_V1_OUTPUT_PROC_CHUNK_SIZE:
                    slices = (outputs.outputs, )
                else:
                    slices = np.array_split(
                        outputs.outputs,
                        cdiv(num_outputs, VLLM_V1_OUTPUT_PROC_CHUNK_SIZE))

                for i, outputs_slice in enumerate(slices):
                    # 2) Process EngineCoreOutputs.
                    processed_outputs = self.output_processor.process_outputs(
                        outputs_slice, outputs.timestamp, iteration_stats)
                    # NOTE: RequestOutputs are pushed to their queues.
                    assert not processed_outputs.request_outputs

                    # Allow other asyncio tasks to run between chunks
                    if i + 1 < len(slices):
                        await asyncio.sleep(0)

                    # 3) Abort any reqs that finished due to stop strings.
                    await self.engine_core.abort_requests_async(
                        processed_outputs.reqs_to_abort)

                # 4) Logging.
                # TODO(rob): make into a coroutine and launch it in
                # background thread once Prometheus overhead is non-trivial.
                self._record_stats(
                    scheduler_stats=outputs.scheduler_stats,
                    iteration_stats=iteration_stats,
                )

        except Exception as e:
            logger.error("AsyncLLM output_handler got an Exception:",
                         exc_info=e)
            self.output_processor.propagate_error(EngineDeadError())

    async def abort(self, request_id: str) -> None:
        """Abort RequestId in OutputProcessor and EngineCore."""

        request_ids = self.output_processor.abort_requests((request_id, ))
        await self.engine_core.abort_requests_async(request_ids)

        if self.log_requests:
            logger.info("Aborted request %s.", request_id)

    def _record_stats(
        self,
        scheduler_stats: Optional[SchedulerStats],
        iteration_stats: Optional[IterationStats],
    ):
        if not self.log_stats:
            return

        assert scheduler_stats is not None
        for stat_logger in self.stat_loggers:
            stat_logger.record(scheduler_stats=scheduler_stats,
                               iteration_stats=iteration_stats)

    def encode(
        self,
        prompt: PromptType,
        pooling_params: PoolingParams,
        request_id: str,
        lora_request: Optional[LoRARequest] = None,
        trace_headers: Optional[Mapping[str, str]] = None,
        priority: int = 0,
    ):
        raise ValueError("Not Supported on V1 yet.")

    async def get_model_config(self) -> ModelConfig:
        return self.model_config

    async def get_decoding_config(self):
        raise ValueError("Not Supported on V1 yet.")

    async def get_input_preprocessor(self) -> InputPreprocessor:
        return self.processor.input_preprocessor

    async def get_tokenizer(
        self,
        lora_request: Optional[LoRARequest] = None,
    ) -> AnyTokenizer:
        return self.tokenizer.get_lora_tokenizer(lora_request)

    async def is_tracing_enabled(self) -> bool:
        return False

    async def do_log_stats(
        self,
        scheduler_outputs=None,
        model_output=None,
    ) -> None:
        for stat_logger in self.stat_loggers:
            stat_logger.log()

    async def check_health(self) -> None:
        logger.debug("Called check_health.")

    async def start_profile(self) -> None:
        await self.engine_core.profile_async(True)

    async def stop_profile(self) -> None:
        await self.engine_core.profile_async(False)

    async def reset_prefix_cache(self) -> None:
        await self.engine_core.reset_prefix_cache_async()

    async def sleep(self, level: int = 1) -> None:
        await self.engine_core.sleep_async(level)

    async def wake_up(self) -> None:
        await self.engine_core.wake_up_async()

    async def is_sleeping(self) -> bool:
        return await self.engine_core.is_sleeping_async()

    async def add_lora(self, lora_request: LoRARequest) -> bool:
        """Load a new LoRA adapter into the engine for future requests."""
        return await self.engine_core.add_lora_async(lora_request)

    async def remove_lora(self, lora_id: int) -> bool:
        """Remove an already loaded LoRA adapter."""
        return await self.engine_core.remove_lora_async(lora_id)

    async def list_loras(self) -> set[int]:
        """List all registered adapters."""
        return await self.engine_core.list_loras_async()

    async def pin_lora(self, lora_id: int) -> bool:
        """Prevent an adapter from being evicted."""
        return await self.engine_core.pin_lora_async(lora_id)

    @property
    def is_running(self) -> bool:
        # Have not started the loop yet.
        if self.output_handler is None:
            return True

        return not self.output_handler.done()

    @property
    def is_stopped(self) -> bool:
        return self.errored

    @property
    def errored(self) -> bool:
        return (self.engine_core.is_engine_dead or not self.is_running)

    @property
    def dead_error(self) -> BaseException:
<<<<<<< HEAD
        return EngineDeadError()

    async def add_lora(self, lora_request: LoRARequest) -> None:
        """Load a new LoRA adapter into the engine for future requests."""
        raise NotImplementedError("LoRA not yet supported in V1")
=======
        return Exception()  # TODO: implement
>>>>>>> 46c759c1
<|MERGE_RESOLUTION|>--- conflicted
+++ resolved
@@ -1,13 +1,8 @@
 # SPDX-License-Identifier: Apache-2.0
 import asyncio
-<<<<<<< HEAD
-from typing import AsyncGenerator, List, Mapping, Optional, Type, Union
-=======
 import logging
-import os
 from collections.abc import AsyncGenerator, Mapping
 from typing import Optional, Union
->>>>>>> 46c759c1
 
 import numpy as np
 
@@ -466,12 +461,4 @@
 
     @property
     def dead_error(self) -> BaseException:
-<<<<<<< HEAD
-        return EngineDeadError()
-
-    async def add_lora(self, lora_request: LoRARequest) -> None:
-        """Load a new LoRA adapter into the engine for future requests."""
-        raise NotImplementedError("LoRA not yet supported in V1")
-=======
-        return Exception()  # TODO: implement
->>>>>>> 46c759c1
+        return EngineDeadError()