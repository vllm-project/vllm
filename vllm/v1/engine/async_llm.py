# SPDX-License-Identifier: Apache-2.0
# SPDX-FileCopyrightText: Copyright contributors to the vLLM project
import asyncio
import os
import socket
import time
from collections.abc import AsyncGenerator, Iterable, Mapping
from copy import copy
from typing import Any, cast

import numpy as np
import torch
from typing_extensions import deprecated

import vllm.envs as envs
from vllm.config import VllmConfig
from vllm.engine.arg_utils import AsyncEngineArgs
from vllm.engine.protocol import EngineClient
from vllm.entrypoints.utils import _validate_truncation_size
from vllm.inputs import PromptType
from vllm.logger import init_logger
from vllm.lora.request import LoRARequest
from vllm.multimodal import MULTIMODAL_REGISTRY, MultiModalRegistry
from vllm.outputs import PoolingRequestOutput, RequestOutput
from vllm.plugins.io_processors import get_io_processor
from vllm.pooling_params import PoolingParams
from vllm.sampling_params import SamplingParams
from vllm.tasks import SupportedTask
from vllm.tracing import init_tracer
from vllm.transformers_utils.config import maybe_register_config_serialize_by_value
from vllm.transformers_utils.tokenizer import TokenizerLike, init_tokenizer_from_configs
from vllm.usage.usage_lib import UsageContext
from vllm.utils.async_utils import cancel_task_threadsafe
from vllm.utils.collection_utils import as_list
from vllm.utils.math_utils import cdiv
from vllm.v1.engine import EngineCoreRequest
from vllm.v1.engine.core_client import EngineCoreClient
from vllm.v1.engine.exceptions import EngineDeadError, EngineGenerateError
from vllm.v1.engine.input_processor import InputProcessor
from vllm.v1.engine.output_processor import OutputProcessor, RequestOutputCollector
from vllm.v1.engine.parallel_sampling import ParentRequest
from vllm.v1.executor import Executor
from vllm.v1.metrics.loggers import (
    StatLoggerFactory,
    StatLoggerManager,
    load_stat_logger_plugin_factories,
)
from vllm.v1.metrics.prometheus import shutdown_prometheus
from vllm.v1.metrics.stats import IterationStats

logger = init_logger(__name__)


class AsyncLLM(EngineClient):
    def __init__(
        self,
        vllm_config: VllmConfig,
        executor_class: type[Executor],
        log_stats: bool,
        usage_context: UsageContext = UsageContext.ENGINE_CONTEXT,
        mm_registry: MultiModalRegistry = MULTIMODAL_REGISTRY,
        use_cached_outputs: bool = False,
        log_requests: bool = True,
        start_engine_loop: bool = True,
        stat_loggers: list[StatLoggerFactory] | None = None,
        aggregate_engine_logging: bool = False,
        client_addresses: dict[str, str] | None = None,
        client_count: int = 1,
        client_index: int = 0,
    ) -> None:
        """
        Create an AsyncLLM.

        Args:
            vllm_config: global configuration.
            executor_class: an Executor impl, e.g. MultiprocExecutor.
            log_stats: Whether to log stats.
            usage_context: Usage context of the LLM.
            mm_registry: Multi-modal registry.
            use_cached_outputs: Whether to use cached outputs.
            log_requests: Whether to log requests.
            start_engine_loop: Whether to start the engine loop.
            stat_loggers: customized stat loggers for the engine.
                If not provided, default stat loggers will be used.
                PLEASE BE AWARE THAT STAT LOGGER IS NOT STABLE
                IN V1, AND ITS BASE CLASS INTERFACE MIGHT CHANGE.

        Returns:
            None
        """
        # Ensure we can serialize custom transformer configs
        maybe_register_config_serialize_by_value()

        self.model_config = vllm_config.model_config
        self.vllm_config = vllm_config
        self.observability_config = vllm_config.observability_config
        self.log_requests = log_requests

        custom_stat_loggers = list(stat_loggers or [])
        custom_stat_loggers.extend(load_stat_logger_plugin_factories())

        has_custom_loggers = bool(custom_stat_loggers)
        self.log_stats = log_stats or has_custom_loggers
        if not log_stats and has_custom_loggers:
            logger.info(
                "AsyncLLM created with log_stats=False, "
                "but custom stat loggers were found; "
                "enabling logging without default stat loggers."
            )

        if self.model_config.skip_tokenizer_init:
            tokenizer = None
        else:
            tokenizer = init_tokenizer_from_configs(self.model_config)

        self.input_processor = InputProcessor(self.vllm_config, tokenizer)
        self.io_processor = get_io_processor(
            self.vllm_config,
            self.model_config.io_processor_plugin,
        )

        # OutputProcessor (converts EngineCoreOutputs --> RequestOutput).
        self.output_processor = OutputProcessor(
            self.tokenizer,
            log_stats=self.log_stats,
            stream_interval=self.vllm_config.scheduler_config.stream_interval,
        )
        endpoint = self.observability_config.otlp_traces_endpoint
        if endpoint is not None:
            tracer = init_tracer("vllm.llm_engine", endpoint)
            self.output_processor.tracer = tracer

        # EngineCore (starts the engine in background process).
        self.engine_core = EngineCoreClient.make_async_mp_client(
            vllm_config=vllm_config,
            executor_class=executor_class,
            log_stats=self.log_stats,
            client_addresses=client_addresses,
            client_count=client_count,
            client_index=client_index,
        )

        # Loggers.
        self.logger_manager: StatLoggerManager | None = None
        if self.log_stats:
            self.logger_manager = StatLoggerManager(
                vllm_config=vllm_config,
                engine_idxs=self.engine_core.engine_ranks_managed,
                custom_stat_loggers=custom_stat_loggers,
                enable_default_loggers=log_stats,
                client_count=client_count,
                aggregate_engine_logging=aggregate_engine_logging,
            )
            self.logger_manager.log_engine_initialized()

        # Pause / resume state for async RL workflows.
        self._pause_cond = asyncio.Condition()
        self._paused = False

        self.output_handler: asyncio.Task | None = None
        try:
            # Start output handler eagerly if we are in the asyncio eventloop.
            asyncio.get_running_loop()
            self._run_output_handler()
        except RuntimeError:
            pass

        if (
            envs.VLLM_TORCH_PROFILER_DIR
            and not envs.VLLM_TORCH_PROFILER_DISABLE_ASYNC_LLM
        ):
            logger.info(
                "Torch profiler enabled. AsyncLLM CPU traces will be collected under %s",  # noqa: E501
                envs.VLLM_TORCH_PROFILER_DIR,
            )
            if envs.VLLM_PROFILER_MAX_ITERS > 0 or envs.VLLM_PROFILER_DELAY_ITERS > 0:
                logger.warning_once(
                    "Torch profiler received max_iters or delay_iters setting. These "
                    "are not compatible with the AsyncLLM profiler and will be ignored "
                    "for the AsyncLLM process. Engine process profiling will still "
                    "respect these settings. Consider setting "
                    "VLLM_TORCH_PROFILER_DISABLE_ASYNC_LLM=1 to disable "
                    "AsyncLLM profiling."
                )
            worker_name = f"{socket.gethostname()}_{os.getpid()}.async_llm"
            self.profiler = torch.profiler.profile(
                activities=[
                    torch.profiler.ProfilerActivity.CPU,
                ],
                with_stack=envs.VLLM_TORCH_PROFILER_WITH_STACK,
                on_trace_ready=torch.profiler.tensorboard_trace_handler(
                    envs.VLLM_TORCH_PROFILER_DIR, worker_name=worker_name, use_gzip=True
                ),
            )
        else:
            self.profiler = None

    @property
    @deprecated(
        "`AsyncLLM.processor` has been renamed to `AsyncLLM.input_processor`. "
        "The old name will be removed in v0.13."
    )
    def processor(self):
        return self.input_processor

    @classmethod
    def from_vllm_config(
        cls,
        vllm_config: VllmConfig,
        start_engine_loop: bool = True,
        usage_context: UsageContext = UsageContext.ENGINE_CONTEXT,
        stat_loggers: list[StatLoggerFactory] | None = None,
        enable_log_requests: bool = False,
        aggregate_engine_logging: bool = False,
        disable_log_stats: bool = False,
        client_addresses: dict[str, str] | None = None,
        client_count: int = 1,
        client_index: int = 0,
    ) -> "AsyncLLM":
        # Create the LLMEngine.
        return cls(
            vllm_config=vllm_config,
            executor_class=Executor.get_class(vllm_config),
            start_engine_loop=start_engine_loop,
            stat_loggers=stat_loggers,
            log_requests=enable_log_requests,
            log_stats=not disable_log_stats,
            aggregate_engine_logging=aggregate_engine_logging,
            usage_context=usage_context,
            client_addresses=client_addresses,
            client_count=client_count,
            client_index=client_index,
        )

    @classmethod
    def from_engine_args(
        cls,
        engine_args: AsyncEngineArgs,
        start_engine_loop: bool = True,
        usage_context: UsageContext = UsageContext.ENGINE_CONTEXT,
        stat_loggers: list[StatLoggerFactory] | None = None,
    ) -> "AsyncLLM":
        """Create an AsyncLLM from the EngineArgs."""

        # Create the engine configs.
        vllm_config = engine_args.create_engine_config(usage_context)
        executor_class = Executor.get_class(vllm_config)

        # Create the AsyncLLM.
        return cls(
            vllm_config=vllm_config,
            executor_class=executor_class,
            log_requests=engine_args.enable_log_requests,
            log_stats=not engine_args.disable_log_stats,
            start_engine_loop=start_engine_loop,
            usage_context=usage_context,
            stat_loggers=stat_loggers,
        )

    def __del__(self):
        self.shutdown()

    def shutdown(self):
        """Shutdown, cleaning up the background proc and IPC."""

        shutdown_prometheus()

        if engine_core := getattr(self, "engine_core", None):
            engine_core.shutdown()

        handler = getattr(self, "output_handler", None)
        if handler is not None:
            cancel_task_threadsafe(handler)

    async def get_supported_tasks(self) -> tuple[SupportedTask, ...]:
        return await self.engine_core.get_supported_tasks_async()

    async def add_request(
        self,
        request_id: str,
        prompt: EngineCoreRequest | PromptType,
        params: SamplingParams | PoolingParams,
        arrival_time: float | None = None,
        lora_request: LoRARequest | None = None,
        tokenization_kwargs: dict[str, Any] | None = None,
        trace_headers: Mapping[str, str] | None = None,
        priority: int = 0,
        data_parallel_rank: int | None = None,
        prompt_text: str | None = None,
    ) -> RequestOutputCollector:
        """Add new request to the AsyncLLM."""

        if self.errored:
            raise EngineDeadError()

        is_pooling = isinstance(params, PoolingParams)

        # Create a new output collector for the request.
        queue = RequestOutputCollector(output_kind=params.output_kind)

        # Convert Input --> Request.
        if isinstance(prompt, EngineCoreRequest):
            request = prompt
        else:
            assert prompt_text is None
            request = self.input_processor.process_inputs(
                request_id,
                prompt,
                params,
                arrival_time,
                lora_request,
                tokenization_kwargs,
                trace_headers,
                priority,
                data_parallel_rank,
            )
            if isinstance(prompt, str):
                prompt_text = prompt
            elif isinstance(prompt, Mapping):
                prompt_text = cast(str | None, prompt.get("prompt"))

        # Use cloned params that may have been updated in process_inputs()
        params = request.params

        if is_pooling or params.n == 1:
            await self._add_request(request, prompt_text, None, 0, queue)
            return queue

        parent_params = params
        assert isinstance(parent_params, SamplingParams)

        # Fan out child requests (for n>1).
        parent_request = ParentRequest(request_id, parent_params)
        for idx in range(parent_params.n):
            request_id, child_params = parent_request.get_child_info(idx)
            child_request = request if idx == parent_params.n - 1 else copy(request)
            child_request.request_id = request_id
            child_request.sampling_params = child_params
            await self._add_request(
                child_request, prompt_text, parent_request, idx, queue
            )
        return queue

    async def _add_request(
        self,
        request: EngineCoreRequest,
        prompt: str | None,
        parent_req: ParentRequest | None,
        index: int,
        queue: RequestOutputCollector,
    ):
        # Add the request to OutputProcessor (this process).
        self.output_processor.add_request(request, prompt, parent_req, index, queue)

        # Add the EngineCoreRequest to EngineCore (separate process).
        await self.engine_core.add_request_async(request)

        if self.log_requests:
            logger.info("Added request %s.", request.request_id)

    # TODO: we should support multiple prompts in one call, as you
    # can do with LLM.generate. So that for multi-prompt completion
    # requests we don't need to send multiple messages to core proc,
    # and so we don't need multiple streams which then get
    # re-multiplexed in the API server anyhow.
    async def generate(
        self,
        prompt: EngineCoreRequest | PromptType,
        sampling_params: SamplingParams,
        request_id: str,
        *,
        prompt_text: str | None = None,
        lora_request: LoRARequest | None = None,
        tokenization_kwargs: dict[str, Any] | None = None,
        trace_headers: Mapping[str, str] | None = None,
        priority: int = 0,
        data_parallel_rank: int | None = None,
    ) -> AsyncGenerator[RequestOutput, None]:
        """
        Main function called by the API server to kick off a request
            * 1) Making an AsyncStream corresponding to the Request.
            * 2) Processing the Input.
            * 3) Adding the Request to the Detokenizer.
            * 4) Adding the Request to the EngineCore (separate process).

        A separate output_handler loop runs in a background AsyncIO task,
        pulling outputs from EngineCore and putting them into the
        per-request AsyncStream.

        The caller of generate() iterates the returned AsyncGenerator,
        returning the RequestOutput back to the caller.
        """

        if (
            self.vllm_config.cache_config.kv_sharing_fast_prefill
            and sampling_params.prompt_logprobs
        ):
            raise ValueError(
                "--kv-sharing-fast-prefill produces incorrect logprobs for "
                "prompt tokens, please disable it when the requests need "
                "prompt logprobs"
            )

        try:
            # We start the output_handler on the first call to generate() so
            # we can call __init__ before the event loop, which enables us
            # to handle startup failure gracefully in the OpenAI server.
            self._run_output_handler()

            # Wait until generation is resumed if the engine is paused.
            async with self._pause_cond:
                await self._pause_cond.wait_for(lambda: not self._paused)

            if tokenization_kwargs is None:
                tokenization_kwargs = {}
                truncate_prompt_tokens = sampling_params.truncate_prompt_tokens

                _validate_truncation_size(
                    self.model_config.max_model_len,
                    truncate_prompt_tokens,
                    tokenization_kwargs,
                )

            q = await self.add_request(
                request_id,
                prompt,
                sampling_params,
                lora_request=lora_request,
                tokenization_kwargs=tokenization_kwargs,
                trace_headers=trace_headers,
                priority=priority,
                data_parallel_rank=data_parallel_rank,
                prompt_text=prompt_text,
            )

            # The output_handler task pushes items into the queue.
            # This task pulls from the queue and yields to caller.
            finished = False
            while not finished:
                # Note: drain queue without await if possible (avoids
                # task switching under load which helps performance).
                out = q.get_nowait() or await q.get()

                # Note: both OutputProcessor and EngineCore handle their
                # own request cleanup based on finished.
                finished = out.finished
                assert isinstance(out, RequestOutput)
                yield out

        # If the request is disconnected by the client, generate()
        # is cancelled or the generator is garbage collected. So,
        # we abort the request if we end up here.
        except (asyncio.CancelledError, GeneratorExit):
            await self.abort(request_id)
            if self.log_requests:
                logger.info("Request %s aborted.", request_id)
            raise

        # Engine is dead. Do not abort since we shut down.
        except EngineDeadError:
            if self.log_requests:
                logger.info("Request %s failed (engine dead).", request_id)
            raise

        # Request validation error.
        except ValueError:
            if self.log_requests:
                logger.info("Request %s failed (bad request).", request_id)
            raise

        # Unexpected error in the generate() task (possibly recoverable).
        except Exception as e:
            await self.abort(request_id)
            if self.log_requests:
                logger.info("Request %s failed.", request_id)
            raise EngineGenerateError() from e

    def _run_output_handler(self):
        """Background loop: pulls from EngineCore and pushes to AsyncStreams."""

        if self.output_handler is not None:
            return

        # Ensure that the task doesn't have a circular ref back to the AsyncLLM
        # object, or else it won't be garbage collected and cleaned up properly.
        engine_core = self.engine_core
        output_processor = self.output_processor
        log_stats = self.log_stats
        logger_manager = self.logger_manager
        input_processor = self.input_processor

        async def output_handler():
            try:
                while True:
                    # 1) Pull EngineCoreOutputs from the EngineCore.
                    outputs = await engine_core.get_output_async()
                    num_outputs = len(outputs.outputs)

                    iteration_stats = (
                        IterationStats() if (log_stats and num_outputs) else None
                    )

                    # Split outputs into chunks of at most
                    # VLLM_V1_OUTPUT_PROC_CHUNK_SIZE, so that we don't block the
                    # event loop for too long.
                    if num_outputs <= envs.VLLM_V1_OUTPUT_PROC_CHUNK_SIZE:
                        slices = (outputs.outputs,)
                    else:
                        slices = np.array_split(
                            outputs.outputs,
                            cdiv(num_outputs, envs.VLLM_V1_OUTPUT_PROC_CHUNK_SIZE),
                        )

                    for i, outputs_slice in enumerate(slices):
                        # 2) Process EngineCoreOutputs.
                        processed_outputs = output_processor.process_outputs(
                            outputs_slice, outputs.timestamp, iteration_stats
                        )
                        # NOTE: RequestOutputs are pushed to their queues.
                        assert not processed_outputs.request_outputs

                        # Allow other asyncio tasks to run between chunks
                        if i + 1 < len(slices):
                            await asyncio.sleep(0)

                        # 3) Abort any reqs that finished due to stop strings.
                        await engine_core.abort_requests_async(
                            processed_outputs.reqs_to_abort
                        )

                    output_processor.update_scheduler_stats(outputs.scheduler_stats)

                    # 4) Logging.
                    # TODO(rob): make into a coroutine and launch it in
                    # background thread once Prometheus overhead is non-trivial.
                    if logger_manager:
                        logger_manager.record(
                            engine_idx=outputs.engine_index,
                            scheduler_stats=outputs.scheduler_stats,
                            iteration_stats=iteration_stats,
                            mm_cache_stats=input_processor.stat_mm_cache(),
                        )
            except Exception as e:
                logger.exception("AsyncLLM output_handler failed.")
                output_processor.propagate_error(e)

        self.output_handler = asyncio.create_task(output_handler())

    async def abort(self, request_id: str | Iterable[str]) -> None:
        """Abort RequestId in OutputProcessor and EngineCore."""

        request_ids = (
            (request_id,) if isinstance(request_id, str) else as_list(request_id)
        )
        all_request_ids = self.output_processor.abort_requests(request_ids)
        await self.engine_core.abort_requests_async(all_request_ids)

        if self.log_requests:
            logger.info("Aborted request(s) %s.", ",".join(request_ids))

    async def pause_generation(
        self,
        *,
        wait_for_inflight_requests: bool = False,
        clear_cache: bool = True,
    ) -> None:
        """
        Pause generation to allow model weight updates.

        New generation/encoding requests are blocked until resume.

        Args:
            wait_for_inflight_requests: When ``True`` waits for in-flight
                requests to finish before pausing. When ``False`` (default),
                immediately aborts any in-flight requests.
            clear_cache: Whether to clear KV cache and prefix cache after
                draining. Set to ``False`` to preserve cache for faster resume.
                Default is ``True`` (clear caches).
        """

        async with self._pause_cond:
            if self._paused:
                return
            self._paused = True

        if not wait_for_inflight_requests:
            request_ids = list(self.output_processor.request_states.keys())
            if request_ids:
                await self.abort(request_ids)

        # Wait for running requests to drain before clearing cache.
        if self.output_processor.has_unfinished_requests():
            await self.output_processor.wait_for_requests_to_drain()

        # Clear cache
        if clear_cache:
            await self.reset_prefix_cache()
            await self.reset_mm_cache()

    async def resume_generation(self) -> None:
        """Resume generation after :meth:`pause_generation`."""

        async with self._pause_cond:
            self._paused = False
            self._pause_cond.notify_all()  # Wake up all waiting requests

    async def is_paused(self) -> bool:
        """Return whether the engine is currently paused."""

        async with self._pause_cond:
            return self._paused

    async def encode(
        self,
        prompt: PromptType,
        pooling_params: PoolingParams,
        request_id: str,
        lora_request: LoRARequest | None = None,
        trace_headers: Mapping[str, str] | None = None,
        priority: int = 0,
        truncate_prompt_tokens: int | None = None,
        tokenization_kwargs: dict[str, Any] | None = None,
    ) -> AsyncGenerator[PoolingRequestOutput, None]:
        """
        Main function called by the API server to kick off a request
            * 1) Making an AsyncStream corresponding to the Request.
            * 2) Processing the Input.
            * 3) Adding the Request to the EngineCore (separate process).

        A separate output_handler loop runs in a background AsyncIO task,
        pulling outputs from EngineCore and putting them into the
        per-request AsyncStream.

        The caller of generate() iterates the returned AsyncGenerator,
        returning the RequestOutput back to the caller.
        """

        try:
            # We start the output_handler on the first call to generate() so
            # we can call __init__ before the event loop, which enables us
            # to handle startup failure gracefully in the OpenAI server.
            self._run_output_handler()

            # Respect pause state before accepting new requests.
            async with self._pause_cond:
                await self._pause_cond.wait_for(lambda: not self._paused)

            if tokenization_kwargs is None:
                tokenization_kwargs = {}
            _validate_truncation_size(
                self.model_config.max_model_len,
                truncate_prompt_tokens,
                tokenization_kwargs,
            )

            q = await self.add_request(
                request_id,
                prompt,
                pooling_params,
                lora_request=lora_request,
                tokenization_kwargs=tokenization_kwargs,
                trace_headers=trace_headers,
                priority=priority,
            )

            # The output_handler task pushes items into the queue.
            # This task pulls from the queue and yields to caller.
            finished = False
            while not finished:
                # Note: drain queue without await if possible (avoids
                # task switching under load which helps performance).
                out = q.get_nowait() or await q.get()
                assert isinstance(out, PoolingRequestOutput)
                # Note: both OutputProcessor and EngineCore handle their
                # own request cleanup based on finished.
                finished = out.finished
                yield out

        # If the request is disconnected by the client, generate()
        # is cancelled. So, we abort the request if we end up here.
        except asyncio.CancelledError:
            await self.abort(request_id)
            if self.log_requests:
                logger.info("Request %s aborted.", request_id)
            raise

        # Engine is dead. Do not abort since we shut down.
        except EngineDeadError:
            if self.log_requests:
                logger.info("Request %s failed (engine dead).", request_id)
            raise

        # Request validation error.
        except ValueError:
            if self.log_requests:
                logger.info("Request %s failed (bad request).", request_id)
            raise

        # Unexpected error in the generate() task (possibly recoverable).
        except Exception as e:
            await self.abort(request_id)
            if self.log_requests:
                logger.info("Request %s failed.", request_id)
            raise EngineGenerateError() from e

    @property
<<<<<<< HEAD
    def tokenizer(self) -> TokenizerLike | None:
        return self.processor.tokenizer

    @tokenizer.setter
    def tokenizer(self, tokenizer: TokenizerLike | None) -> None:
        self.processor.tokenizer = tokenizer
=======
    def tokenizer(self) -> AnyTokenizer | None:
        return self.input_processor.tokenizer

    @tokenizer.setter
    def tokenizer(self, tokenizer: AnyTokenizer | None) -> None:
        self.input_processor.tokenizer = tokenizer
>>>>>>> 8d9338fa

    async def get_tokenizer(self) -> TokenizerLike:
        if self.tokenizer is None:
            raise ValueError(
                "Unable to get tokenizer because skip_tokenizer_init is True"
            )

        return self.tokenizer

    async def is_tracing_enabled(self) -> bool:
        return self.observability_config.otlp_traces_endpoint is not None  # type: ignore

    async def do_log_stats(self) -> None:
        if self.logger_manager:
            self.logger_manager.log()

    async def check_health(self) -> None:
        logger.debug("Called check_health.")
        if self.errored:
            raise self.dead_error

    async def start_profile(self) -> None:
        coros = [self.engine_core.profile_async(True)]
        if self.profiler is not None:
            coros.append(asyncio.to_thread(self.profiler.start))
        await asyncio.gather(*coros)

    async def stop_profile(self) -> None:
        coros = [self.engine_core.profile_async(False)]
        if self.profiler is not None:
            coros.append(asyncio.to_thread(self.profiler.stop))
        await asyncio.gather(*coros)

    async def reset_mm_cache(self) -> None:
        self.input_processor.clear_mm_cache()
        await self.engine_core.reset_mm_cache_async()

    async def reset_prefix_cache(self) -> None:
        await self.engine_core.reset_prefix_cache_async()

    async def sleep(self, level: int = 1) -> None:
        await self.reset_prefix_cache()
        await self.engine_core.sleep_async(level)

        if self.logger_manager is not None:
            self.logger_manager.record_sleep_state(1, level)

    async def wake_up(self, tags: list[str] | None = None) -> None:
        await self.engine_core.wake_up_async(tags)

        if self.logger_manager is not None:
            self.logger_manager.record_sleep_state(0, 0)

    async def is_sleeping(self) -> bool:
        return await self.engine_core.is_sleeping_async()

    async def add_lora(self, lora_request: LoRARequest) -> bool:
        """Load a new LoRA adapter into the engine for future requests."""
        return await self.engine_core.add_lora_async(lora_request)

    async def remove_lora(self, lora_id: int) -> bool:
        """Remove an already loaded LoRA adapter."""
        return await self.engine_core.remove_lora_async(lora_id)

    async def list_loras(self) -> set[int]:
        """List all registered adapters."""
        return await self.engine_core.list_loras_async()

    async def pin_lora(self, lora_id: int) -> bool:
        """Prevent an adapter from being evicted."""
        return await self.engine_core.pin_lora_async(lora_id)

    async def collective_rpc(
        self,
        method: str,
        timeout: float | None = None,
        args: tuple = (),
        kwargs: dict | None = None,
    ):
        """
        Perform a collective RPC call to the given path.
        """
        return await self.engine_core.collective_rpc_async(
            method, timeout, args, kwargs
        )

    async def wait_for_requests_to_drain(self, drain_timeout: int = 300):
        """Wait for all requests to be drained."""
        start_time = time.time()
        while time.time() - start_time < drain_timeout:
            if not self.engine_core.dp_engines_running():
                logger.info("Engines are idle, requests have been drained")
                return

            logger.info("Engines are still running, waiting for requests to drain...")
            await asyncio.sleep(1)  # Wait 1 second before checking again

        raise TimeoutError(
            f"Timeout reached after {drain_timeout} seconds "
            "waiting for requests to drain."
        )

    async def scale_elastic_ep(
        self, new_data_parallel_size: int, drain_timeout: int = 300
    ):
        """
        Scale up or down the data parallel size by adding or removing
        engine cores.
        Args:
            new_data_parallel_size: The new number of data parallel workers
            drain_timeout:
                Maximum time to wait for requests to drain (seconds)
        """
        old_data_parallel_size = self.vllm_config.parallel_config.data_parallel_size
        if old_data_parallel_size == new_data_parallel_size:
            logger.info(
                "Data parallel size is already %s, skipping scale",
                new_data_parallel_size,
            )
            return
        logger.info(
            "Waiting for requests to drain before scaling up to %s engines...",
            new_data_parallel_size,
        )
        await self.wait_for_requests_to_drain(drain_timeout)
        logger.info(
            "Requests have been drained, proceeding with scale to %s engines",
            new_data_parallel_size,
        )
        await self.engine_core.scale_elastic_ep(new_data_parallel_size)
        self.vllm_config.parallel_config.data_parallel_size = new_data_parallel_size

        # recreate stat loggers
        if new_data_parallel_size > old_data_parallel_size and self.log_stats:
            # TODO(rob): fix this after talking with Ray team.
            # This resets all the prometheus metrics since we
            # unregister during initialization. Need to understand
            # the intended behavior here better.
            self.logger_manager = StatLoggerManager(
                vllm_config=self.vllm_config,
                engine_idxs=list(range(new_data_parallel_size)),
                custom_stat_loggers=None,
            )

    @property
    def is_running(self) -> bool:
        # Is None before the loop is started.
        return self.output_handler is None or not self.output_handler.done()

    @property
    def is_stopped(self) -> bool:
        return self.errored

    @property
    def errored(self) -> bool:
        return self.engine_core.resources.engine_dead or not self.is_running

    @property
    def dead_error(self) -> BaseException:
        return EngineDeadError()<|MERGE_RESOLUTION|>--- conflicted
+++ resolved
@@ -704,21 +704,12 @@
             raise EngineGenerateError() from e
 
     @property
-<<<<<<< HEAD
     def tokenizer(self) -> TokenizerLike | None:
-        return self.processor.tokenizer
+        return self.input_processor.tokenizer
 
     @tokenizer.setter
     def tokenizer(self, tokenizer: TokenizerLike | None) -> None:
-        self.processor.tokenizer = tokenizer
-=======
-    def tokenizer(self) -> AnyTokenizer | None:
-        return self.input_processor.tokenizer
-
-    @tokenizer.setter
-    def tokenizer(self, tokenizer: AnyTokenizer | None) -> None:
         self.input_processor.tokenizer = tokenizer
->>>>>>> 8d9338fa
 
     async def get_tokenizer(self) -> TokenizerLike:
         if self.tokenizer is None:
