# SPDX-License-Identifier: Apache-2.0
# SPDX-FileCopyrightText: Copyright contributors to the vLLM project
import asyncio
import os
import socket
import time
import warnings
from collections.abc import AsyncGenerator, Iterable, Mapping
from copy import copy
from typing import Any, cast

import numpy as np
import torch

import vllm.envs as envs
from vllm.config import VllmConfig
from vllm.engine.arg_utils import AsyncEngineArgs
from vllm.engine.protocol import EngineClient
from vllm.entrypoints.utils import _validate_truncation_size
from vllm.inputs import PromptType
from vllm.logger import init_logger
from vllm.lora.request import LoRARequest
from vllm.multimodal import MULTIMODAL_REGISTRY, MultiModalRegistry
from vllm.outputs import PoolingRequestOutput, RequestOutput
from vllm.plugins.io_processors import get_io_processor
from vllm.pooling_params import PoolingParams
from vllm.sampling_params import SamplingParams
from vllm.tasks import SupportedTask
from vllm.tokenizers import TokenizerLike, cached_tokenizer_from_config
from vllm.tracing import init_tracer
from vllm.transformers_utils.config import maybe_register_config_serialize_by_value
from vllm.usage.usage_lib import UsageContext
from vllm.utils.async_utils import cancel_task_threadsafe
from vllm.utils.collection_utils import as_list
from vllm.utils.math_utils import cdiv
from vllm.v1.engine import EngineCoreRequest
from vllm.v1.engine.core_client import EngineCoreClient
from vllm.v1.engine.exceptions import EngineDeadError, EngineGenerateError
from vllm.v1.engine.input_processor import InputProcessor
from vllm.v1.engine.output_processor import OutputProcessor, RequestOutputCollector
from vllm.v1.engine.parallel_sampling import ParentRequest
from vllm.v1.executor import Executor
from vllm.v1.metrics.loggers import (
    StatLoggerFactory,
    StatLoggerManager,
    load_stat_logger_plugin_factories,
)
from vllm.v1.metrics.prometheus import shutdown_prometheus
from vllm.v1.metrics.stats import IterationStats

logger = init_logger(__name__)


class AsyncLLM(EngineClient):
    def __init__(
        self,
        vllm_config: VllmConfig,
        executor_class: type[Executor],
        log_stats: bool,
        usage_context: UsageContext = UsageContext.ENGINE_CONTEXT,
        mm_registry: MultiModalRegistry = MULTIMODAL_REGISTRY,
        use_cached_outputs: bool = False,
        log_requests: bool = True,
        start_engine_loop: bool = True,
        stat_loggers: list[StatLoggerFactory] | None = None,
        aggregate_engine_logging: bool = False,
        client_addresses: dict[str, str] | None = None,
        client_count: int = 1,
        client_index: int = 0,
    ) -> None:
        """
        Create an AsyncLLM.

        Args:
            vllm_config: global configuration.
            executor_class: an Executor impl, e.g. MultiprocExecutor.
            log_stats: Whether to log stats.
            usage_context: Usage context of the LLM.
            mm_registry: Multi-modal registry.
            use_cached_outputs: Whether to use cached outputs.
            log_requests: Whether to log requests.
            start_engine_loop: Whether to start the engine loop.
            stat_loggers: customized stat loggers for the engine.
                If not provided, default stat loggers will be used.
                PLEASE BE AWARE THAT STAT LOGGER IS NOT STABLE
                IN V1, AND ITS BASE CLASS INTERFACE MIGHT CHANGE.

        Returns:
            None
        """
        # Ensure we can serialize custom transformer configs
        maybe_register_config_serialize_by_value()

        self.model_config = vllm_config.model_config
        self.vllm_config = vllm_config
        self.observability_config = vllm_config.observability_config
        self.log_requests = log_requests

        custom_stat_loggers = list(stat_loggers or [])
        custom_stat_loggers.extend(load_stat_logger_plugin_factories())

        has_custom_loggers = bool(custom_stat_loggers)
        self.log_stats = log_stats or has_custom_loggers
        if not log_stats and has_custom_loggers:
            logger.info(
                "AsyncLLM created with log_stats=False, "
                "but custom stat loggers were found; "
                "enabling logging without default stat loggers."
            )

        if self.model_config.skip_tokenizer_init:
            tokenizer = None
        else:
            tokenizer = cached_tokenizer_from_config(self.model_config)

        self.input_processor = InputProcessor(self.vllm_config, tokenizer)
        self.io_processor = get_io_processor(
            self.vllm_config,
            self.model_config.io_processor_plugin,
        )

        # OutputProcessor (converts EngineCoreOutputs --> RequestOutput).
        self.output_processor = OutputProcessor(
            self.tokenizer,
            log_stats=self.log_stats,
            stream_interval=self.vllm_config.scheduler_config.stream_interval,
        )
        endpoint = self.observability_config.otlp_traces_endpoint
        if endpoint is not None:
            tracer = init_tracer("vllm.llm_engine", endpoint)
            self.output_processor.tracer = tracer

        # EngineCore (starts the engine in background process).
        self.engine_core = EngineCoreClient.make_async_mp_client(
            vllm_config=vllm_config,
            executor_class=executor_class,
            log_stats=self.log_stats,
            client_addresses=client_addresses,
            client_count=client_count,
            client_index=client_index,
        )

        # Loggers.
        self.logger_manager: StatLoggerManager | None = None
        if self.log_stats:
            self.logger_manager = StatLoggerManager(
                vllm_config=vllm_config,
                engine_idxs=self.engine_core.engine_ranks_managed,
                custom_stat_loggers=custom_stat_loggers,
                enable_default_loggers=log_stats,
                client_count=client_count,
                aggregate_engine_logging=aggregate_engine_logging,
            )
            self.logger_manager.log_engine_initialized()

        # Pause / resume state for async RL workflows.
        self._pause_cond = asyncio.Condition()
        self._paused = False

        self.output_handler: asyncio.Task | None = None
        try:
            # Start output handler eagerly if we are in the asyncio eventloop.
            asyncio.get_running_loop()
            self._run_output_handler()
        except RuntimeError:
            pass

        if (
            vllm_config.profiler_config.profiler == "torch"
            and not vllm_config.profiler_config.ignore_frontend
        ):
            profiler_dir = vllm_config.profiler_config.torch_profiler_dir
            logger.info(
                "Torch profiler enabled. AsyncLLM CPU traces will be collected under %s",  # noqa: E501
                profiler_dir,
            )
            worker_name = f"{socket.gethostname()}_{os.getpid()}.async_llm"
            self.profiler = torch.profiler.profile(
                activities=[
                    torch.profiler.ProfilerActivity.CPU,
                ],
                with_stack=vllm_config.profiler_config.torch_profiler_with_stack,
                on_trace_ready=torch.profiler.tensorboard_trace_handler(
                    profiler_dir,
                    worker_name=worker_name,
                    use_gzip=vllm_config.profiler_config.torch_profiler_use_gzip,
                ),
            )
        else:
            self.profiler = None

    @classmethod
    def from_vllm_config(
        cls,
        vllm_config: VllmConfig,
        start_engine_loop: bool = True,
        usage_context: UsageContext = UsageContext.ENGINE_CONTEXT,
        stat_loggers: list[StatLoggerFactory] | None = None,
        enable_log_requests: bool = False,
        aggregate_engine_logging: bool = False,
        disable_log_stats: bool = False,
        client_addresses: dict[str, str] | None = None,
        client_count: int = 1,
        client_index: int = 0,
    ) -> "AsyncLLM":
        # Create the LLMEngine.
        return cls(
            vllm_config=vllm_config,
            executor_class=Executor.get_class(vllm_config),
            start_engine_loop=start_engine_loop,
            stat_loggers=stat_loggers,
            log_requests=enable_log_requests,
            log_stats=not disable_log_stats,
            aggregate_engine_logging=aggregate_engine_logging,
            usage_context=usage_context,
            client_addresses=client_addresses,
            client_count=client_count,
            client_index=client_index,
        )

    @classmethod
    def from_engine_args(
        cls,
        engine_args: AsyncEngineArgs,
        start_engine_loop: bool = True,
        usage_context: UsageContext = UsageContext.ENGINE_CONTEXT,
        stat_loggers: list[StatLoggerFactory] | None = None,
    ) -> "AsyncLLM":
        """Create an AsyncLLM from the EngineArgs."""

        # Create the engine configs.
        vllm_config = engine_args.create_engine_config(usage_context)
        executor_class = Executor.get_class(vllm_config)

        # Create the AsyncLLM.
        return cls(
            vllm_config=vllm_config,
            executor_class=executor_class,
            log_requests=engine_args.enable_log_requests,
            log_stats=not engine_args.disable_log_stats,
            start_engine_loop=start_engine_loop,
            usage_context=usage_context,
            stat_loggers=stat_loggers,
        )

    def __del__(self):
        self.shutdown()

    def shutdown(self):
        """Shutdown, cleaning up the background proc and IPC."""

        shutdown_prometheus()

        if engine_core := getattr(self, "engine_core", None):
            engine_core.shutdown()

        handler = getattr(self, "output_handler", None)
        if handler is not None:
            cancel_task_threadsafe(handler)

    async def get_supported_tasks(self) -> tuple[SupportedTask, ...]:
        return await self.engine_core.get_supported_tasks_async()

    async def add_request(
        self,
        request_id: str,
        prompt: EngineCoreRequest | PromptType,
        params: SamplingParams | PoolingParams,
        arrival_time: float | None = None,
        lora_request: LoRARequest | None = None,
        tokenization_kwargs: dict[str, Any] | None = None,
        trace_headers: Mapping[str, str] | None = None,
        priority: int = 0,
        data_parallel_rank: int | None = None,
        prompt_text: str | None = None,
    ) -> RequestOutputCollector:
        """Add new request to the AsyncLLM."""

        if self.errored:
            raise EngineDeadError()

        is_pooling = isinstance(params, PoolingParams)

        if (
            self.vllm_config.cache_config.kv_sharing_fast_prefill
            and not is_pooling
            and params.prompt_logprobs
        ):
            raise ValueError(
                "--kv-sharing-fast-prefill produces incorrect logprobs for "
                "prompt tokens, please disable it when the requests need "
                "prompt logprobs"
            )

        if tokenization_kwargs is None:
            tokenization_kwargs = {}
        _validate_truncation_size(
            self.model_config.max_model_len,
            params.truncate_prompt_tokens,
            tokenization_kwargs,
        )

        # Convert Input --> Request.
        if isinstance(prompt, EngineCoreRequest):
            request = prompt
            if request_id != request.request_id:
                logger.warning_once(
                    "AsyncLLM.add_request() was passed a request_id parameter that "
                    "does not match the EngineCoreRequest.request_id attribute. The "
                    "latter will be used, and the former will be ignored."
                )
        else:
            if prompt_text is not None:
                raise ValueError(
                    "should only provide prompt_text with EngineCoreRequest"
                )
            request = self.input_processor.process_inputs(
                request_id,
                prompt,
                params,
                arrival_time,
                lora_request,
                tokenization_kwargs,
                trace_headers,
                priority,
                data_parallel_rank,
            )
            if isinstance(prompt, str):
                prompt_text = prompt
            elif isinstance(prompt, Mapping):
                prompt_text = cast(str | None, prompt.get("prompt"))

        self.input_processor.assign_request_id(request)

        # We start the output_handler on the first call to add_request() so
        # we can call __init__ before the event loop, which enables us
        # to handle startup failure gracefully in the OpenAI server.
        self._run_output_handler()

        # Respect pause state before accepting new requests.
        async with self._pause_cond:
            await self._pause_cond.wait_for(lambda: not self._paused)

        # Create a new output collector for the request.
        queue = RequestOutputCollector(params.output_kind, request.request_id)

        # Use cloned params that may have been updated in process_inputs()
        params = request.params

        if is_pooling or params.n == 1:
            await self._add_request(request, prompt_text, None, 0, queue)
            return queue

        parent_params = params
        assert isinstance(parent_params, SamplingParams)

        # Fan out child requests (for n>1).
        parent_request = ParentRequest(request)
        for idx in range(parent_params.n):
            request_id, child_params = parent_request.get_child_info(idx)
            child_request = request if idx == parent_params.n - 1 else copy(request)
            child_request.request_id = request_id
            child_request.sampling_params = child_params
            await self._add_request(
                child_request, prompt_text, parent_request, idx, queue
            )
        return queue

    async def _add_request(
        self,
        request: EngineCoreRequest,
        prompt: str | None,
        parent_req: ParentRequest | None,
        index: int,
        queue: RequestOutputCollector,
    ):
        # Add the request to OutputProcessor (this process).
        self.output_processor.add_request(request, prompt, parent_req, index, queue)

        # Add the EngineCoreRequest to EngineCore (separate process).
        await self.engine_core.add_request_async(request)

        if self.log_requests:
            logger.info("Added request %s.", request.request_id)

    # TODO: we should support multiple prompts in one call, as you
    # can do with LLM.generate. So that for multi-prompt completion
    # requests we don't need to send multiple messages to core proc,
    # and so we don't need multiple streams which then get
    # re-multiplexed in the API server anyhow.
    async def generate(
        self,
        prompt: EngineCoreRequest | PromptType,
        sampling_params: SamplingParams,
        request_id: str,
        *,
        prompt_text: str | None = None,
        lora_request: LoRARequest | None = None,
        tokenization_kwargs: dict[str, Any] | None = None,
        trace_headers: Mapping[str, str] | None = None,
        priority: int = 0,
        data_parallel_rank: int | None = None,
    ) -> AsyncGenerator[RequestOutput, None]:
        """
        Main function called by the API server to kick off a request
            * 1) Making an AsyncStream corresponding to the Request.
            * 2) Processing the Input.
            * 3) Adding the Request to the Detokenizer.
            * 4) Adding the Request to the EngineCore (separate process).

        A separate output_handler loop runs in a background AsyncIO task,
        pulling outputs from EngineCore and putting them into the
        per-request AsyncStream.

        The caller of generate() iterates the returned AsyncGenerator,
        returning the RequestOutput back to the caller.
        """

        q: RequestOutputCollector | None = None
        try:
            q = await self.add_request(
                request_id,
                prompt,
                sampling_params,
                lora_request=lora_request,
                tokenization_kwargs=tokenization_kwargs,
                trace_headers=trace_headers,
                priority=priority,
                data_parallel_rank=data_parallel_rank,
                prompt_text=prompt_text,
            )

            # The output_handler task pushes items into the queue.
            # This task pulls from the queue and yields to caller.
            finished = False
            while not finished:
                # Note: drain queue without await if possible (avoids
                # task switching under load which helps performance).
                out = q.get_nowait() or await q.get()

                # Note: both OutputProcessor and EngineCore handle their
                # own request cleanup based on finished.
                finished = out.finished
                assert isinstance(out, RequestOutput)
                yield out

        # If the request is disconnected by the client, generate()
        # is cancelled or the generator is garbage collected. So,
        # we abort the request if we end up here.
        except (asyncio.CancelledError, GeneratorExit):
            if q is not None:
                await self.abort(q.request_id, internal=True)
            if self.log_requests:
                logger.info("Request %s aborted.", request_id)
            raise

        # Engine is dead. Do not abort since we shut down.
        except EngineDeadError:
            if self.log_requests:
                logger.info("Request %s failed (engine dead).", request_id)
            raise

        # Request validation error.
        except ValueError:
            if self.log_requests:
                logger.info("Request %s failed (bad request).", request_id)
            raise

        # Unexpected error in the generate() task (possibly recoverable).
        except Exception as e:
            if q is not None:
                await self.abort(q.request_id, internal=True)
            if self.log_requests:
                logger.info("Request %s failed.", request_id)
            raise EngineGenerateError() from e

    def _run_output_handler(self):
        """Background loop: pulls from EngineCore and pushes to AsyncStreams."""

        if self.output_handler is not None:
            return

        # Ensure that the task doesn't have a circular ref back to the AsyncLLM
        # object, or else it won't be garbage collected and cleaned up properly.
        engine_core = self.engine_core
        output_processor = self.output_processor
        log_stats = self.log_stats
        logger_manager = self.logger_manager
        input_processor = self.input_processor

        async def output_handler():
            try:
                while True:
                    # 1) Pull EngineCoreOutputs from the EngineCore.
                    outputs = await engine_core.get_output_async()
                    num_outputs = len(outputs.outputs)

                    iteration_stats = (
                        IterationStats() if (log_stats and num_outputs) else None
                    )

                    # Split outputs into chunks of at most
                    # VLLM_V1_OUTPUT_PROC_CHUNK_SIZE, so that we don't block the
                    # event loop for too long.
                    if num_outputs <= envs.VLLM_V1_OUTPUT_PROC_CHUNK_SIZE:
                        slices = (outputs.outputs,)
                    else:
                        slices = np.array_split(
                            outputs.outputs,
                            cdiv(num_outputs, envs.VLLM_V1_OUTPUT_PROC_CHUNK_SIZE),
                        )

                    for i, outputs_slice in enumerate(slices):
                        # 2) Process EngineCoreOutputs.
                        processed_outputs = output_processor.process_outputs(
                            outputs_slice, outputs.timestamp, iteration_stats
                        )
                        # NOTE: RequestOutputs are pushed to their queues.
                        assert not processed_outputs.request_outputs

                        # Allow other asyncio tasks to run between chunks
                        if i + 1 < len(slices):
                            await asyncio.sleep(0)

                        # 3) Abort any reqs that finished due to stop strings.
                        await engine_core.abort_requests_async(
                            processed_outputs.reqs_to_abort
                        )

                    output_processor.update_scheduler_stats(outputs.scheduler_stats)

                    # 4) Logging.
                    # TODO(rob): make into a coroutine and launch it in
                    # background thread once Prometheus overhead is non-trivial.
                    if logger_manager:
                        logger_manager.record(
                            engine_idx=outputs.engine_index,
                            scheduler_stats=outputs.scheduler_stats,
                            iteration_stats=iteration_stats,
                            mm_cache_stats=input_processor.stat_mm_cache(),
                        )
            except Exception as e:
                logger.exception("AsyncLLM output_handler failed.")
                output_processor.propagate_error(e)

        self.output_handler = asyncio.create_task(output_handler())

    async def abort(
        self, request_id: str | Iterable[str], internal: bool = False
    ) -> None:
        """Abort RequestId in OutputProcessor and EngineCore."""

        request_ids: list[str] = (
            [request_id] if isinstance(request_id, str) else as_list(request_id)
        )
<<<<<<< HEAD
        all_request_ids_to_abort = []
        request_stats_map: dict[str, IterationStats] = {}

        # Create iteration_stats per request because different requests can have
        # different engine indexes which need to be logged separately.
        for req_id in request_ids:
            iteration_stats = IterationStats()
            request_ids_to_abort = self.output_processor.abort_requests(
                [req_id],
                iteration_stats,
            )
            all_request_ids_to_abort.extend(request_ids_to_abort)
            request_stats_map[req_id] = iteration_stats

        await self.engine_core.abort_requests_async(all_request_ids_to_abort)

        if self.logger_manager:
            for req_id, iter_stats in request_stats_map.items():
                self.logger_manager.record(
                    scheduler_stats=None,
                    iteration_stats=iter_stats,
                    engine_idx=self.engine_core.get_engine_index_for_request(req_id),
                )
=======
        all_request_ids = self.output_processor.abort_requests(request_ids, internal)
        await self.engine_core.abort_requests_async(all_request_ids)
>>>>>>> 04147dcf

        if self.log_requests:
            logger.info("Aborted request(s) %s.", ",".join(request_ids))

    async def pause_generation(
        self,
        *,
        wait_for_inflight_requests: bool = False,
        clear_cache: bool = True,
    ) -> None:
        """
        Pause generation to allow model weight updates.

        New generation/encoding requests are blocked until resume.

        Args:
            wait_for_inflight_requests: When ``True`` waits for in-flight
                requests to finish before pausing. When ``False`` (default),
                immediately aborts any in-flight requests.
            clear_cache: Whether to clear KV cache and prefix cache after
                draining. Set to ``False`` to preserve cache for faster resume.
                Default is ``True`` (clear caches).
        """

        async with self._pause_cond:
            if self._paused:
                return
            self._paused = True

        if not wait_for_inflight_requests:
            request_ids = list(self.output_processor.request_states.keys())
            if request_ids:
                await self.abort(request_ids, internal=True)

        # Wait for running requests to drain before clearing cache.
        if self.output_processor.has_unfinished_requests():
            await self.output_processor.wait_for_requests_to_drain()

        # Clear cache
        if clear_cache:
            await self.reset_prefix_cache()
            await self.reset_mm_cache()

    async def resume_generation(self) -> None:
        """Resume generation after :meth:`pause_generation`."""

        async with self._pause_cond:
            self._paused = False
            self._pause_cond.notify_all()  # Wake up all waiting requests

    async def is_paused(self) -> bool:
        """Return whether the engine is currently paused."""

        async with self._pause_cond:
            return self._paused

    async def encode(
        self,
        prompt: PromptType,
        pooling_params: PoolingParams,
        request_id: str,
        lora_request: LoRARequest | None = None,
        trace_headers: Mapping[str, str] | None = None,
        priority: int = 0,
        truncate_prompt_tokens: int | None = None,
        tokenization_kwargs: dict[str, Any] | None = None,
    ) -> AsyncGenerator[PoolingRequestOutput, None]:
        """
        Main function called by the API server to kick off a request
            * 1) Making an AsyncStream corresponding to the Request.
            * 2) Processing the Input.
            * 3) Adding the Request to the EngineCore (separate process).

        A separate output_handler loop runs in a background AsyncIO task,
        pulling outputs from EngineCore and putting them into the
        per-request AsyncStream.

        The caller of generate() iterates the returned AsyncGenerator,
        returning the RequestOutput back to the caller.

        NOTE: truncate_prompt_tokens is deprecated in v0.14.
        TODO: Remove truncate_prompt_tokens in v0.15.
        """

        q: RequestOutputCollector | None = None
        try:
            if truncate_prompt_tokens is not None:
                warnings.warn(
                    "The `truncate_prompt_tokens` parameter in `AsyncLLM.encode()` "
                    "is deprecated and will be removed in v0.15. "
                    "Please use `pooling_params.truncate_prompt_tokens` instead.",
                    DeprecationWarning,
                    stacklevel=2,
                )

            q = await self.add_request(
                request_id,
                prompt,
                pooling_params,
                lora_request=lora_request,
                tokenization_kwargs=tokenization_kwargs,
                trace_headers=trace_headers,
                priority=priority,
            )

            # The output_handler task pushes items into the queue.
            # This task pulls from the queue and yields to caller.
            finished = False
            while not finished:
                # Note: drain queue without await if possible (avoids
                # task switching under load which helps performance).
                out = q.get_nowait() or await q.get()
                assert isinstance(out, PoolingRequestOutput)
                # Note: both OutputProcessor and EngineCore handle their
                # own request cleanup based on finished.
                finished = out.finished
                yield out

        # If the request is disconnected by the client, generate()
        # is cancelled. So, we abort the request if we end up here.
        except asyncio.CancelledError:
            if q is not None:
                await self.abort(q.request_id, internal=True)
            if self.log_requests:
                logger.info("Request %s aborted.", request_id)
            raise

        # Engine is dead. Do not abort since we shut down.
        except EngineDeadError:
            if self.log_requests:
                logger.info("Request %s failed (engine dead).", request_id)
            raise

        # Request validation error.
        except ValueError:
            if self.log_requests:
                logger.info("Request %s failed (bad request).", request_id)
            raise

        # Unexpected error in the generate() task (possibly recoverable).
        except Exception as e:
            if q is not None:
                await self.abort(q.request_id, internal=True)
            if self.log_requests:
                logger.info("Request %s failed.", request_id)
            raise EngineGenerateError() from e

    @property
    def tokenizer(self) -> TokenizerLike | None:
        return self.input_processor.tokenizer

    async def get_tokenizer(self) -> TokenizerLike:
        if self.tokenizer is None:
            raise ValueError(
                "Unable to get tokenizer because `skip_tokenizer_init=True`"
            )

        return self.tokenizer

    async def is_tracing_enabled(self) -> bool:
        return self.observability_config.otlp_traces_endpoint is not None  # type: ignore

    async def do_log_stats(self) -> None:
        if self.logger_manager:
            self.logger_manager.log()

    async def check_health(self) -> None:
        logger.debug("Called check_health.")
        if self.errored:
            raise self.dead_error

    async def start_profile(self) -> None:
        coros = [self.engine_core.profile_async(True)]
        if self.profiler is not None:
            coros.append(asyncio.to_thread(self.profiler.start))
        await asyncio.gather(*coros)

    async def stop_profile(self) -> None:
        coros = [self.engine_core.profile_async(False)]
        if self.profiler is not None:
            coros.append(asyncio.to_thread(self.profiler.stop))
        await asyncio.gather(*coros)

    async def reset_mm_cache(self) -> None:
        self.input_processor.clear_mm_cache()
        await self.engine_core.reset_mm_cache_async()

    async def reset_prefix_cache(
        self, reset_running_requests: bool = False, reset_connector: bool = False
    ) -> bool:
        return await self.engine_core.reset_prefix_cache_async(
            reset_running_requests, reset_connector
        )

    async def sleep(self, level: int = 1) -> None:
        await self.reset_prefix_cache()
        await self.engine_core.sleep_async(level)

        if self.logger_manager is not None:
            self.logger_manager.record_sleep_state(1, level)

    async def wake_up(self, tags: list[str] | None = None) -> None:
        await self.engine_core.wake_up_async(tags)

        if self.logger_manager is not None:
            self.logger_manager.record_sleep_state(0, 0)

    async def is_sleeping(self) -> bool:
        return await self.engine_core.is_sleeping_async()

    async def add_lora(self, lora_request: LoRARequest) -> bool:
        """Load a new LoRA adapter into the engine for future requests."""
        return await self.engine_core.add_lora_async(lora_request)

    async def remove_lora(self, lora_id: int) -> bool:
        """Remove an already loaded LoRA adapter."""
        return await self.engine_core.remove_lora_async(lora_id)

    async def list_loras(self) -> set[int]:
        """List all registered adapters."""
        return await self.engine_core.list_loras_async()

    async def pin_lora(self, lora_id: int) -> bool:
        """Prevent an adapter from being evicted."""
        return await self.engine_core.pin_lora_async(lora_id)

    async def collective_rpc(
        self,
        method: str,
        timeout: float | None = None,
        args: tuple = (),
        kwargs: dict | None = None,
    ):
        """
        Perform a collective RPC call to the given path.
        """
        return await self.engine_core.collective_rpc_async(
            method, timeout, args, kwargs
        )

    async def wait_for_requests_to_drain(self, drain_timeout: int = 300):
        """Wait for all requests to be drained."""
        start_time = time.time()
        while time.time() - start_time < drain_timeout:
            if not self.engine_core.dp_engines_running():
                logger.info("Engines are idle, requests have been drained")
                return

            logger.info("Engines are still running, waiting for requests to drain...")
            await asyncio.sleep(1)  # Wait 1 second before checking again

        raise TimeoutError(
            f"Timeout reached after {drain_timeout} seconds "
            "waiting for requests to drain."
        )

    async def scale_elastic_ep(
        self, new_data_parallel_size: int, drain_timeout: int = 300
    ):
        """
        Scale up or down the data parallel size by adding or removing
        engine cores.
        Args:
            new_data_parallel_size: The new number of data parallel workers
            drain_timeout:
                Maximum time to wait for requests to drain (seconds)
        """
        old_data_parallel_size = self.vllm_config.parallel_config.data_parallel_size
        if old_data_parallel_size == new_data_parallel_size:
            logger.info(
                "Data parallel size is already %s, skipping scale",
                new_data_parallel_size,
            )
            return
        logger.info(
            "Waiting for requests to drain before scaling up to %s engines...",
            new_data_parallel_size,
        )
        await self.wait_for_requests_to_drain(drain_timeout)
        logger.info(
            "Requests have been drained, proceeding with scale to %s engines",
            new_data_parallel_size,
        )
        await self.engine_core.scale_elastic_ep(new_data_parallel_size)
        self.vllm_config.parallel_config.data_parallel_size = new_data_parallel_size

        # recreate stat loggers
        if new_data_parallel_size > old_data_parallel_size and self.log_stats:
            # TODO(rob): fix this after talking with Ray team.
            # This resets all the prometheus metrics since we
            # unregister during initialization. Need to understand
            # the intended behavior here better.
            self.logger_manager = StatLoggerManager(
                vllm_config=self.vllm_config,
                engine_idxs=list(range(new_data_parallel_size)),
                custom_stat_loggers=None,
            )

    @property
    def is_running(self) -> bool:
        # Is None before the loop is started.
        return self.output_handler is None or not self.output_handler.done()

    @property
    def is_stopped(self) -> bool:
        return self.errored

    @property
    def errored(self) -> bool:
        return self.engine_core.resources.engine_dead or not self.is_running

    @property
    def dead_error(self) -> BaseException:
        return EngineDeadError()<|MERGE_RESOLUTION|>--- conflicted
+++ resolved
@@ -28,7 +28,9 @@
 from vllm.tasks import SupportedTask
 from vllm.tokenizers import TokenizerLike, cached_tokenizer_from_config
 from vllm.tracing import init_tracer
-from vllm.transformers_utils.config import maybe_register_config_serialize_by_value
+from vllm.transformers_utils.config import (
+    maybe_register_config_serialize_by_value,
+)
 from vllm.usage.usage_lib import UsageContext
 from vllm.utils.async_utils import cancel_task_threadsafe
 from vllm.utils.collection_utils import as_list
@@ -37,7 +39,10 @@
 from vllm.v1.engine.core_client import EngineCoreClient
 from vllm.v1.engine.exceptions import EngineDeadError, EngineGenerateError
 from vllm.v1.engine.input_processor import InputProcessor
-from vllm.v1.engine.output_processor import OutputProcessor, RequestOutputCollector
+from vllm.v1.engine.output_processor import (
+    OutputProcessor,
+    RequestOutputCollector,
+)
 from vllm.v1.engine.parallel_sampling import ParentRequest
 from vllm.v1.executor import Executor
 from vllm.v1.metrics.loggers import (
@@ -553,7 +558,6 @@
         request_ids: list[str] = (
             [request_id] if isinstance(request_id, str) else as_list(request_id)
         )
-<<<<<<< HEAD
         all_request_ids_to_abort = []
         request_stats_map: dict[str, IterationStats] = {}
 
@@ -563,6 +567,7 @@
             iteration_stats = IterationStats()
             request_ids_to_abort = self.output_processor.abort_requests(
                 [req_id],
+                internal,
                 iteration_stats,
             )
             all_request_ids_to_abort.extend(request_ids_to_abort)
@@ -577,10 +582,6 @@
                     iteration_stats=iter_stats,
                     engine_idx=self.engine_core.get_engine_index_for_request(req_id),
                 )
-=======
-        all_request_ids = self.output_processor.abort_requests(request_ids, internal)
-        await self.engine_core.abort_requests_async(all_request_ids)
->>>>>>> 04147dcf
 
         if self.log_requests:
             logger.info("Aborted request(s) %s.", ",".join(request_ids))
@@ -769,7 +770,9 @@
         await self.engine_core.reset_mm_cache_async()
 
     async def reset_prefix_cache(
-        self, reset_running_requests: bool = False, reset_connector: bool = False
+        self,
+        reset_running_requests: bool = False,
+        reset_connector: bool = False,
     ) -> bool:
         return await self.engine_core.reset_prefix_cache_async(
             reset_running_requests, reset_connector
