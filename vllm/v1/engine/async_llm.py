# SPDX-License-Identifier: Apache-2.0
# SPDX-FileCopyrightText: Copyright contributors to the vLLM project
import asyncio
import time
from collections.abc import AsyncGenerator, Mapping
from copy import copy
from typing import Any, Optional, Union

import numpy as np

import vllm.envs as envs
from vllm.config import ModelConfig, VllmConfig
from vllm.engine.arg_utils import AsyncEngineArgs
from vllm.engine.protocol import EngineClient
from vllm.envs import VLLM_V1_OUTPUT_PROC_CHUNK_SIZE
from vllm.inputs import PromptType
from vllm.inputs.preprocess import InputPreprocessor
from vllm.logger import init_logger
from vllm.lora.request import LoRARequest
from vllm.multimodal import MULTIMODAL_REGISTRY, MultiModalRegistry
from vllm.outputs import PoolingRequestOutput, RequestOutput
from vllm.pooling_params import PoolingParams
from vllm.prompt_adapter.request import PromptAdapterRequest
from vllm.sampling_params import SamplingParams
from vllm.transformers_utils.config import (
    maybe_register_config_serialize_by_value)
from vllm.transformers_utils.tokenizer import AnyTokenizer
from vllm.transformers_utils.tokenizer_group import init_tokenizer_from_configs
from vllm.usage.usage_lib import UsageContext
from vllm.utils import Device, cdiv
from vllm.v1.engine import EngineCoreRequest
from vllm.v1.engine.core_client import EngineCoreClient
from vllm.v1.engine.exceptions import EngineDeadError, EngineGenerateError
from vllm.v1.engine.output_processor import (OutputProcessor,
                                             RequestOutputCollector)
from vllm.v1.engine.parallel_sampling import ParentRequest
from vllm.v1.engine.processor import Processor
from vllm.v1.executor.abstract import Executor
from vllm.v1.metrics.loggers import StatLoggerFactory, StatLoggerManager
from vllm.v1.metrics.prometheus import shutdown_prometheus
from vllm.v1.metrics.stats import IterationStats

logger = init_logger(__name__)


class AsyncLLM(EngineClient):

    def __init__(
        self,
        vllm_config: VllmConfig,
        executor_class: type[Executor],
        log_stats: bool,
        usage_context: UsageContext = UsageContext.ENGINE_CONTEXT,
        mm_registry: MultiModalRegistry = MULTIMODAL_REGISTRY,
        use_cached_outputs: bool = False,
        log_requests: bool = True,
        start_engine_loop: bool = True,
        stat_loggers: Optional[list[StatLoggerFactory]] = None,
        client_addresses: Optional[dict[str, str]] = None,
        client_index: int = 0,
    ) -> None:
        """
        Create an AsyncLLM.

        Args:
            vllm_config: global configuration.
            executor_class: an Executor impl, e.g. MultiprocExecutor.
            log_stats: Whether to log stats.
            usage_context: Usage context of the LLM.
            mm_registry: Multi-modal registry.
            use_cached_outputs: Whether to use cached outputs.
            log_requests: Whether to log requests.
            start_engine_loop: Whether to start the engine loop.
            stat_loggers: customized stat loggers for the engine.
                If not provided, default stat loggers will be used.
                PLEASE BE AWARE THAT STAT LOGGER IS NOT STABLE
                IN V1, AND ITS BASE CLASS INTERFACE MIGHT CHANGE.

        Returns:
            None
        """
        if not envs.VLLM_USE_V1:
            raise ValueError(
                "Using V1 AsyncLLMEngine, but envs.VLLM_USE_V1=False. "
                "This should not happen. As a workaround, try using "
                "AsyncLLMEngine.from_vllm_config(...) or explicitly set "
                "VLLM_USE_V1=0 or 1 and report this issue on Github.")

        # Ensure we can serialize custom transformer configs
        maybe_register_config_serialize_by_value()

        self.model_config = vllm_config.model_config
        self.vllm_config = vllm_config
        self.log_requests = log_requests
        self.log_stats = log_stats

<<<<<<< HEAD
        # Set up stat loggers; independent set for each DP rank.
        self.stat_loggers: list[list[StatLoggerBase]] = setup_default_loggers(
            vllm_config=vllm_config,
            log_stats=self.log_stats,
            engine_num=vllm_config.parallel_config.data_parallel_size,
            custom_stat_loggers=stat_loggers,
        )

        if self.model_config.skip_tokenizer_init:
            self.tokenizer = None
        else:
            # Tokenizer (+ ensure liveness if running in another process).
            self.tokenizer = init_tokenizer_from_configs(
                model_config=vllm_config.model_config,
                scheduler_config=vllm_config.scheduler_config,
                lora_config=vllm_config.lora_config)
=======
        # Tokenizer (+ ensure liveness if running in another process).
        self.tokenizer = init_tokenizer_from_configs(
            model_config=vllm_config.model_config,
            scheduler_config=vllm_config.scheduler_config,
            lora_config=vllm_config.lora_config)
>>>>>>> 35366ae5

        # Processor (converts Inputs --> EngineCoreRequests).
        self.processor = Processor(
            vllm_config=vllm_config,
            tokenizer=self.tokenizer,
            mm_registry=mm_registry,
        )

        # OutputProcessor (converts EngineCoreOutputs --> RequestOutput).
        self.output_processor = OutputProcessor(self.tokenizer,
                                                log_stats=self.log_stats)

        # EngineCore (starts the engine in background process).
        self.engine_core = EngineCoreClient.make_async_mp_client(
            vllm_config=vllm_config,
            executor_class=executor_class,
            log_stats=self.log_stats,
            client_addresses=client_addresses,
            client_index=client_index,
        )

        # Loggers.
        self.logger_manager: Optional[StatLoggerManager] = None
        if self.log_stats:
            self.logger_manager = StatLoggerManager(
                vllm_config=vllm_config,
                engine_idxs=self.engine_core.engine_ranks,
                custom_stat_loggers=stat_loggers,
            )
            self.logger_manager.log_engine_initialized()

        self.output_handler: Optional[asyncio.Task] = None
        try:
            # Start output handler eagerly if we are in the asyncio eventloop.
            asyncio.get_running_loop()
            self._run_output_handler()
        except RuntimeError:
            pass

    @classmethod
    def from_vllm_config(
        cls,
        vllm_config: VllmConfig,
        start_engine_loop: bool = True,
        usage_context: UsageContext = UsageContext.ENGINE_CONTEXT,
        stat_loggers: Optional[list[StatLoggerFactory]] = None,
        disable_log_requests: bool = False,
        disable_log_stats: bool = False,
        client_addresses: Optional[dict[str, str]] = None,
        client_index: int = 0,
    ) -> "AsyncLLM":
        if not envs.VLLM_USE_V1:
            raise ValueError(
                "Using V1 AsyncLLMEngine, but envs.VLLM_USE_V1=False. "
                "This should not happen. As a workaround, try using "
                "AsyncLLMEngine.from_vllm_config(...) or explicitly set "
                "VLLM_USE_V1=0 or 1 and report this issue on Github.")

        # Create the LLMEngine.
        return cls(
            vllm_config=vllm_config,
            executor_class=Executor.get_class(vllm_config),
            start_engine_loop=start_engine_loop,
            stat_loggers=stat_loggers,
            log_requests=not disable_log_requests,
            log_stats=not disable_log_stats,
            usage_context=usage_context,
            client_addresses=client_addresses,
            client_index=client_index,
        )

    @classmethod
    def from_engine_args(
        cls,
        engine_args: AsyncEngineArgs,
        start_engine_loop: bool = True,
        usage_context: UsageContext = UsageContext.ENGINE_CONTEXT,
        stat_loggers: Optional[list[StatLoggerFactory]] = None,
    ) -> "AsyncLLM":
        """Create an AsyncLLM from the EngineArgs."""

        # Create the engine configs.
        vllm_config = engine_args.create_engine_config(usage_context)
        executor_class = Executor.get_class(vllm_config)

        # Create the AsyncLLM.
        return cls(
            vllm_config=vllm_config,
            executor_class=executor_class,
            log_requests=not engine_args.disable_log_requests,
            log_stats=not engine_args.disable_log_stats,
            start_engine_loop=start_engine_loop,
            usage_context=usage_context,
            stat_loggers=stat_loggers,
        )

    def __del__(self):
        self.shutdown()

    def shutdown(self):
        """Shutdown, cleaning up the background proc and IPC."""

        shutdown_prometheus()

        if engine_core := getattr(self, "engine_core", None):
            engine_core.shutdown()

        if handler := getattr(self, "output_handler", None):
            handler.cancel()

    async def add_request(
        self,
        request_id: str,
        prompt: PromptType,
        params: Union[SamplingParams, PoolingParams],
        arrival_time: Optional[float] = None,
        lora_request: Optional[LoRARequest] = None,
        tokenization_kwargs: Optional[dict[str, Any]] = None,
        trace_headers: Optional[Mapping[str, str]] = None,
        prompt_adapter_request: Optional[PromptAdapterRequest] = None,
        priority: int = 0,
        data_parallel_rank: Optional[int] = None,
    ) -> RequestOutputCollector:
        """Add new request to the AsyncLLM."""

        if self.errored:
            raise EngineDeadError()

        is_pooling = isinstance(params, PoolingParams)

        # Create a new output collector for the request.
        queue = RequestOutputCollector(output_kind=params.output_kind)

        # Convert Input --> Request.
        prompt_str, request = self.processor.process_inputs(
            request_id, prompt, params, arrival_time, lora_request,
            tokenization_kwargs, trace_headers, prompt_adapter_request,
            priority, data_parallel_rank)

        if is_pooling or params.n == 1:
            await self._add_request(request, prompt_str, None, 0, queue)
            return queue

        # Fan out child requests (for n>1).
        parent_request = ParentRequest(request_id, params)
        for idx in range(params.n):
            request_id, params = parent_request.get_child_info(idx)
            child_request = request if idx == params.n - 1 else copy(request)
            child_request.request_id = request_id
            child_request.sampling_params = params
            await self._add_request(child_request, prompt_str, parent_request,
                                    idx, queue)
        return queue

    async def _add_request(self, request: EngineCoreRequest,
                           prompt: Optional[str],
                           parent_req: Optional[ParentRequest], index: int,
                           queue: RequestOutputCollector):

        # Add the request to OutputProcessor (this process).
        self.output_processor.add_request(request, prompt, parent_req, index,
                                          queue)

        # Add the EngineCoreRequest to EngineCore (separate process).
        await self.engine_core.add_request_async(request)

        if self.log_requests:
            logger.info("Added request %s.", request.request_id)

    # TODO: we should support multiple prompts in one call, as you
    # can do with LLM.generate. So that for multi-prompt completion
    # requests we don't need to send multiple messages to core proc,
    # and so we don't need multiple streams which then get
    # re-multiplexed in the API server anyhow.
    async def generate(
        self,
        prompt: PromptType,
        sampling_params: SamplingParams,
        request_id: str,
        lora_request: Optional[LoRARequest] = None,
        trace_headers: Optional[Mapping[str, str]] = None,
        prompt_adapter_request: Optional[PromptAdapterRequest] = None,
        priority: int = 0,
        data_parallel_rank: Optional[int] = None,
    ) -> AsyncGenerator[RequestOutput, None]:
        """
        Main function called by the API server to kick off a request
            * 1) Making an AsyncStream corresponding to the Request.
            * 2) Processing the Input.
            * 3) Adding the Request to the Detokenizer.
            * 4) Adding the Request to the EngineCore (separate process).

        A separate output_handler loop runs in a background AsyncIO task,
        pulling outputs from EngineCore and putting them into the
        per-request AsyncStream.

        The caller of generate() iterates the returned AsyncGenerator,
        returning the RequestOutput back to the caller.
        """

        try:
            # We start the output_handler on the first call to generate() so
            # we can call __init__ before the event loop, which enables us
            # to handle startup failure gracefully in the OpenAI server.
            self._run_output_handler()

            q = await self.add_request(
                request_id,
                prompt,
                sampling_params,
                lora_request=lora_request,
                trace_headers=trace_headers,
                prompt_adapter_request=prompt_adapter_request,
                priority=priority,
                data_parallel_rank=data_parallel_rank,
            )

            # The output_handler task pushes items into the queue.
            # This task pulls from the queue and yields to caller.
            finished = False
            while not finished:
                # Note: drain queue without await if possible (avoids
                # task switching under load which helps performance).
                out = q.get_nowait() or await q.get()

                # Note: both OutputProcessor and EngineCore handle their
                # own request cleanup based on finished.
                finished = out.finished
                yield out

        # If the request is disconnected by the client, generate()
        # is cancelled or the generator is garbage collected. So,
        # we abort the request if we end up here.
        except (asyncio.CancelledError, GeneratorExit):
            await self.abort(request_id)
            if self.log_requests:
                logger.info("Request %s aborted.", request_id)
            raise

        # Engine is dead. Do not abort since we shut down.
        except EngineDeadError:
            if self.log_requests:
                logger.info("Request %s failed (engine dead).", request_id)
            raise

        # Request validation error.
        except ValueError:
            if self.log_requests:
                logger.info("Request %s failed (bad request).", request_id)
            raise

        # Unexpected error in the generate() task (possibly recoverable).
        except Exception as e:
            await self.abort(request_id)
            if self.log_requests:
                logger.info("Request %s failed.", request_id)
            raise EngineGenerateError() from e

    def _run_output_handler(self):
        """Background loop: pulls from EngineCore and pushes to AsyncStreams."""

        if self.output_handler is not None:
            return

        # Ensure that the task doesn't have a circular ref back to the AsyncLLM
        # object, or else it won't be garbage collected and cleaned up properly.
        engine_core = self.engine_core
        output_processor = self.output_processor
        log_stats = self.log_stats
        logger_manager = self.logger_manager

        async def output_handler():
            try:
                while True:
                    # 1) Pull EngineCoreOutputs from the EngineCore.
                    outputs = await engine_core.get_output_async()
                    num_outputs = len(outputs.outputs)

                    iteration_stats = IterationStats() if (
                        log_stats and num_outputs) else None

                    # Split outputs into chunks of at most
                    # VLLM_V1_OUTPUT_PROC_CHUNK_SIZE, so that we don't block the
                    # event loop for too long.
                    if num_outputs <= VLLM_V1_OUTPUT_PROC_CHUNK_SIZE:
                        slices = (outputs.outputs, )
                    else:
                        slices = np.array_split(
                            outputs.outputs,
                            cdiv(num_outputs, VLLM_V1_OUTPUT_PROC_CHUNK_SIZE))

                    for i, outputs_slice in enumerate(slices):
                        # 2) Process EngineCoreOutputs.
                        processed_outputs = output_processor.process_outputs(
                            outputs_slice, outputs.timestamp, iteration_stats)
                        # NOTE: RequestOutputs are pushed to their queues.
                        assert not processed_outputs.request_outputs

                        # Allow other asyncio tasks to run between chunks
                        if i + 1 < len(slices):
                            await asyncio.sleep(0)

                        # 3) Abort any reqs that finished due to stop strings.
                        await engine_core.abort_requests_async(
                            processed_outputs.reqs_to_abort)

                    # 4) Logging.
                    # TODO(rob): make into a coroutine and launch it in
                    # background thread once Prometheus overhead is non-trivial.
                    if logger_manager:
                        logger_manager.record(
                            engine_idx=outputs.engine_index,
                            scheduler_stats=outputs.scheduler_stats,
                            iteration_stats=iteration_stats,
                        )
            except Exception as e:
                logger.exception("AsyncLLM output_handler failed.")
                output_processor.propagate_error(e)

        self.output_handler = asyncio.create_task(output_handler())

    async def abort(self, request_id: str) -> None:
        """Abort RequestId in OutputProcessor and EngineCore."""

        request_ids = self.output_processor.abort_requests((request_id, ))
        await self.engine_core.abort_requests_async(request_ids)

        if self.log_requests:
            logger.info("Aborted request %s.", request_id)

    async def encode(
        self,
        prompt: PromptType,
        pooling_params: PoolingParams,
        request_id: str,
        lora_request: Optional[LoRARequest] = None,
        trace_headers: Optional[Mapping[str, str]] = None,
        priority: int = 0,
        tokenization_kwargs: Optional[dict[str, Any]] = None,
    ) -> AsyncGenerator[PoolingRequestOutput, None]:
        """
        Main function called by the API server to kick off a request
            * 1) Making an AsyncStream corresponding to the Request.
            * 2) Processing the Input.
            * 3) Adding the Request to the EngineCore (separate process).

        A separate output_handler loop runs in a background AsyncIO task,
        pulling outputs from EngineCore and putting them into the
        per-request AsyncStream.

        The caller of generate() iterates the returned AsyncGenerator,
        returning the RequestOutput back to the caller.
        """

        try:
            # We start the output_handler on the first call to generate() so
            # we can call __init__ before the event loop, which enables us
            # to handle startup failure gracefully in the OpenAI server.
            self._run_output_handler()

            q = await self.add_request(
                request_id,
                prompt,
                pooling_params,
                lora_request=lora_request,
                trace_headers=trace_headers,
                priority=priority,
                tokenization_kwargs=tokenization_kwargs,
            )

            # The output_handler task pushes items into the queue.
            # This task pulls from the queue and yields to caller.
            finished = False
            while not finished:
                # Note: drain queue without await if possible (avoids
                # task switching under load which helps performance).
                out = q.get_nowait() or await q.get()
                assert isinstance(out, PoolingRequestOutput)
                # Note: both OutputProcessor and EngineCore handle their
                # own request cleanup based on finished.
                finished = out.finished
                yield out

        # If the request is disconnected by the client, generate()
        # is cancelled. So, we abort the request if we end up here.
        except asyncio.CancelledError:
            await self.abort(request_id)
            if self.log_requests:
                logger.info("Request %s aborted.", request_id)
            raise

        # Engine is dead. Do not abort since we shut down.
        except EngineDeadError:
            if self.log_requests:
                logger.info("Request %s failed (engine dead).", request_id)
            raise

        # Request validation error.
        except ValueError:
            if self.log_requests:
                logger.info("Request %s failed (bad request).", request_id)
            raise

        # Unexpected error in the generate() task (possibly recoverable).
        except Exception as e:
            await self.abort(request_id)
            if self.log_requests:
                logger.info("Request %s failed.", request_id)
            raise EngineGenerateError() from e

    async def get_vllm_config(self) -> VllmConfig:
        return self.vllm_config

    async def get_model_config(self) -> ModelConfig:
        return self.model_config

    async def get_decoding_config(self):
        raise ValueError("Not Supported on V1 yet.")

    async def get_input_preprocessor(self) -> InputPreprocessor:
        return self.processor.input_preprocessor

    async def get_tokenizer(
        self,
        lora_request: Optional[LoRARequest] = None,
    ) -> AnyTokenizer:
        if self.tokenizer is None:
            raise ValueError("Unable to get tokenizer because "
                             "skip_tokenizer_init is True")

        return self.tokenizer.get_lora_tokenizer(lora_request)

    async def is_tracing_enabled(self) -> bool:
        return False

    async def do_log_stats(
        self,
        scheduler_outputs=None,
        model_output=None,
    ) -> None:
        if self.logger_manager:
            self.logger_manager.log()

    async def check_health(self) -> None:
        logger.debug("Called check_health.")
        if self.errored:
            raise self.dead_error

    async def start_profile(self) -> None:
        await self.engine_core.profile_async(True)

    async def stop_profile(self) -> None:
        await self.engine_core.profile_async(False)

    async def reset_mm_cache(self) -> None:
        self.processor.mm_registry.reset_processor_cache()
        self.processor.mm_input_cache_client.reset()
        await self.engine_core.reset_mm_cache_async()

    async def reset_prefix_cache(self,
                                 device: Optional[Device] = None) -> None:
        if device == Device.CPU:
            raise ValueError("Not supported on CPU.")
        await self.engine_core.reset_prefix_cache_async()

    async def sleep(self, level: int = 1) -> None:
        await self.engine_core.sleep_async(level)

    async def wake_up(self, tags: Optional[list[str]] = None) -> None:
        await self.engine_core.wake_up_async(tags)

    async def is_sleeping(self) -> bool:
        return await self.engine_core.is_sleeping_async()

    async def add_lora(self, lora_request: LoRARequest) -> bool:
        """Load a new LoRA adapter into the engine for future requests."""
        return await self.engine_core.add_lora_async(lora_request)

    async def remove_lora(self, lora_id: int) -> bool:
        """Remove an already loaded LoRA adapter."""
        return await self.engine_core.remove_lora_async(lora_id)

    async def list_loras(self) -> set[int]:
        """List all registered adapters."""
        return await self.engine_core.list_loras_async()

    async def pin_lora(self, lora_id: int) -> bool:
        """Prevent an adapter from being evicted."""
        return await self.engine_core.pin_lora_async(lora_id)

    async def collective_rpc(self,
                             method: str,
                             timeout: Optional[float] = None,
                             args: tuple = (),
                             kwargs: Optional[dict] = None):
        """
        Perform a collective RPC call to the given path.
        """
        return await self.engine_core.collective_rpc_async(
            method, timeout, args, kwargs)

    async def wait_for_requests_to_drain(self, drain_timeout: int = 300):
        """Wait for all requests to be drained."""
        start_time = time.time()
        while time.time() - start_time < drain_timeout:
            if not self.engine_core.dp_engines_running():
                logger.info("Engines are idle, requests have been drained")
                return

            logger.info(
                "Engines are still running, waiting for requests to drain...")
            await asyncio.sleep(1)  # Wait 1 second before checking again

        raise TimeoutError(f"Timeout reached after {drain_timeout} seconds "
                           "waiting for requests to drain.")

    async def scale_elastic_ep(self,
                               new_data_parallel_size: int,
                               drain_timeout: int = 300):
        """
        Scale up or down the data parallel size by adding or removing
        engine cores.
        Args:
            new_data_parallel_size: The new number of data parallel workers
            drain_timeout:
                Maximum time to wait for requests to drain (seconds)
        """
        old_data_parallel_size = \
            self.vllm_config.parallel_config.data_parallel_size
        if old_data_parallel_size == new_data_parallel_size:
            logger.info("Data parallel size is already %s, skipping scale",
                        new_data_parallel_size)
            return
        logger.info(
            "Waiting for requests to drain before "
            "scaling up to %s engines...", new_data_parallel_size)
        await self.wait_for_requests_to_drain(drain_timeout)
        logger.info(
            "Requests have been drained, proceeding with scale "
            "to %s engines", new_data_parallel_size)
        await self.engine_core.scale_elastic_ep(new_data_parallel_size)
        self.vllm_config.parallel_config.data_parallel_size = \
            new_data_parallel_size

        # recreate stat loggers
        if new_data_parallel_size > old_data_parallel_size and self.log_stats:
            # TODO(rob): fix this after talking with Ray team.
            # This resets all the prometheus metrics since we
            # unregister during initialization. Need to understand
            # the intended behavior here better.
            self.logger_manager = StatLoggerManager(
                vllm_config=self.vllm_config,
                engine_idxs=list(range(new_data_parallel_size)),
                custom_stat_loggers=None,
            )

    @property
    def is_running(self) -> bool:
        # Is None before the loop is started.
        return self.output_handler is None or not self.output_handler.done()

    @property
    def is_stopped(self) -> bool:
        return self.errored

    @property
    def errored(self) -> bool:
        return self.engine_core.resources.engine_dead or not self.is_running

    @property
    def dead_error(self) -> BaseException:
        return EngineDeadError()<|MERGE_RESOLUTION|>--- conflicted
+++ resolved
@@ -94,15 +94,6 @@
         self.log_requests = log_requests
         self.log_stats = log_stats
 
-<<<<<<< HEAD
-        # Set up stat loggers; independent set for each DP rank.
-        self.stat_loggers: list[list[StatLoggerBase]] = setup_default_loggers(
-            vllm_config=vllm_config,
-            log_stats=self.log_stats,
-            engine_num=vllm_config.parallel_config.data_parallel_size,
-            custom_stat_loggers=stat_loggers,
-        )
-
         if self.model_config.skip_tokenizer_init:
             self.tokenizer = None
         else:
@@ -111,13 +102,6 @@
                 model_config=vllm_config.model_config,
                 scheduler_config=vllm_config.scheduler_config,
                 lora_config=vllm_config.lora_config)
-=======
-        # Tokenizer (+ ensure liveness if running in another process).
-        self.tokenizer = init_tokenizer_from_configs(
-            model_config=vllm_config.model_config,
-            scheduler_config=vllm_config.scheduler_config,
-            lora_config=vllm_config.lora_config)
->>>>>>> 35366ae5
 
         # Processor (converts Inputs --> EngineCoreRequests).
         self.processor = Processor(
