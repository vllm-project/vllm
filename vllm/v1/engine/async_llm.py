--- conflicted
+++ resolved
@@ -17,15 +17,9 @@
 from vllm.transformers_utils.tokenizer import AnyTokenizer
 from vllm.transformers_utils.tokenizer_group import init_tokenizer_from_configs
 from vllm.usage.usage_lib import UsageContext
-<<<<<<< HEAD
-from vllm.v1.engine.core_client import EngineCoreClient
-from vllm.v1.engine.detokenizer import Detokenizer
-=======
 from vllm.utils import get_open_zmq_ipc_path
-from vllm.v1.engine.async_stream import AsyncStream
 from vllm.v1.engine.core_client import AsyncMPClient
 from vllm.v1.engine.detokenizer import DetokenizerClient
->>>>>>> 457d6184
 from vllm.v1.engine.processor import Processor
 from vllm.v1.executor.abstract import Executor
 
@@ -323,15 +317,9 @@
         """Process outputs by putting them into per-request AsyncStreams."""
 
         for request_output in request_outputs:
-<<<<<<< HEAD
             if request_output.request_id not in self.rid_to_state:
                 raise RuntimeError(f"{request_output.request_id} "
                                     "not in RequestStates")
-=======
-            request_id = request_output.request_id
-            if request_id not in self.request_streams:
-                raise ValueError(f"{request_id} not in AsyncStreams")
->>>>>>> 457d6184
 
             # Update the RequestState and alert generate() that there
             # is a RequestOutput ready to return to the user.
@@ -354,14 +342,9 @@
                 # 3) Abort any requests that finished due to stop strings.
                 await self.engine_core.abort_requests_async(reqs_to_abort)
 
-<<<<<<< HEAD
-                # 5) Abort any requests due to client cancellations.
-                # await self._process_cancellations()
-=======
                 # 4) Abort any requests due to client cancellations.
                 # TODO: send back to detokenizer if this fails.
-                await self._process_cancellations()
->>>>>>> 457d6184
+                # await self._process_cancellations()
 
         except Exception as e:
             logger.error(e)
