# SPDX-License-Identifier: Apache-2.0
# SPDX-FileCopyrightText: Copyright contributors to the vLLM project
import asyncio
import os
import socket
import time
from collections.abc import AsyncGenerator, Iterable, Mapping
from copy import copy
from typing import Any, cast

import numpy as np
import torch
from typing_extensions import deprecated

import vllm.envs as envs
from vllm.config import VllmConfig
from vllm.engine.arg_utils import AsyncEngineArgs
from vllm.engine.protocol import EngineClient
from vllm.entrypoints.utils import _validate_truncation_size
from vllm.inputs import PromptType
from vllm.logger import init_logger
from vllm.lora.request import LoRARequest
from vllm.multimodal import MULTIMODAL_REGISTRY, MultiModalRegistry
from vllm.outputs import PoolingRequestOutput, RequestOutput
from vllm.plugins.io_processors import get_io_processor
from vllm.pooling_params import PoolingParams
from vllm.renderers import RendererLike
from vllm.sampling_params import SamplingParams
from vllm.tasks import SupportedTask
from vllm.tokenizers import TokenizerLike
from vllm.tracing import init_tracer
from vllm.transformers_utils.config import maybe_register_config_serialize_by_value
from vllm.usage.usage_lib import UsageContext
from vllm.utils.async_utils import cancel_task_threadsafe
from vllm.utils.collection_utils import as_list
from vllm.utils.math_utils import cdiv
from vllm.v1.engine import EngineCoreRequest
from vllm.v1.engine.core_client import EngineCoreClient
from vllm.v1.engine.exceptions import EngineDeadError, EngineGenerateError
from vllm.v1.engine.input_processor import InputProcessor
from vllm.v1.engine.output_processor import OutputProcessor, RequestOutputCollector
from vllm.v1.engine.parallel_sampling import ParentRequest
from vllm.v1.executor import Executor
from vllm.v1.metrics.loggers import (
    StatLoggerFactory,
    StatLoggerManager,
    load_stat_logger_plugin_factories,
)
from vllm.v1.metrics.prometheus import shutdown_prometheus
from vllm.v1.metrics.stats import IterationStats

logger = init_logger(__name__)


class AsyncLLM(EngineClient):
    def __init__(
        self,
        vllm_config: VllmConfig,
        executor_class: type[Executor],
        log_stats: bool,
        usage_context: UsageContext = UsageContext.ENGINE_CONTEXT,
        mm_registry: MultiModalRegistry = MULTIMODAL_REGISTRY,
        use_cached_outputs: bool = False,
        log_requests: bool = True,
        start_engine_loop: bool = True,
        stat_loggers: list[StatLoggerFactory] | None = None,
        aggregate_engine_logging: bool = False,
        client_addresses: dict[str, str] | None = None,
        client_count: int = 1,
        client_index: int = 0,
    ) -> None:
        """
        Create an AsyncLLM.

        Args:
            vllm_config: global configuration.
            executor_class: an Executor impl, e.g. MultiprocExecutor.
            log_stats: Whether to log stats.
            usage_context: Usage context of the LLM.
            mm_registry: Multi-modal registry.
            use_cached_outputs: Whether to use cached outputs.
            log_requests: Whether to log requests.
            start_engine_loop: Whether to start the engine loop.
            stat_loggers: customized stat loggers for the engine.
                If not provided, default stat loggers will be used.
                PLEASE BE AWARE THAT STAT LOGGER IS NOT STABLE
                IN V1, AND ITS BASE CLASS INTERFACE MIGHT CHANGE.

        Returns:
            None
        """
        # Ensure we can serialize custom transformer configs
        maybe_register_config_serialize_by_value()

        self.model_config = vllm_config.model_config
        self.vllm_config = vllm_config
        self.observability_config = vllm_config.observability_config
        self.log_requests = log_requests

        custom_stat_loggers = list(stat_loggers or [])
        custom_stat_loggers.extend(load_stat_logger_plugin_factories())

        has_custom_loggers = bool(custom_stat_loggers)
        self.log_stats = log_stats or has_custom_loggers
        if not log_stats and has_custom_loggers:
            logger.info(
                "AsyncLLM created with log_stats=False, "
                "but custom stat loggers were found; "
                "enabling logging without default stat loggers."
            )

        self.input_processor = InputProcessor(self.vllm_config)
        self.io_processor = get_io_processor(
            self.vllm_config,
            self.model_config.io_processor_plugin,
        )

        # OutputProcessor (converts EngineCoreOutputs --> RequestOutput).
        self.output_processor = OutputProcessor(
            self.tokenizer,
            log_stats=self.log_stats,
            stream_interval=self.vllm_config.scheduler_config.stream_interval,
        )
        endpoint = self.observability_config.otlp_traces_endpoint
        if endpoint is not None:
            tracer = init_tracer("vllm.llm_engine", endpoint)
            self.output_processor.tracer = tracer

        # EngineCore (starts the engine in background process).
        self.engine_core = EngineCoreClient.make_async_mp_client(
            vllm_config=vllm_config,
            executor_class=executor_class,
            log_stats=self.log_stats,
            client_addresses=client_addresses,
            client_count=client_count,
            client_index=client_index,
        )

        # Loggers.
        self.logger_manager: StatLoggerManager | None = None
        if self.log_stats:
            self.logger_manager = StatLoggerManager(
                vllm_config=vllm_config,
                engine_idxs=self.engine_core.engine_ranks_managed,
                custom_stat_loggers=custom_stat_loggers,
                enable_default_loggers=log_stats,
                client_count=client_count,
                aggregate_engine_logging=aggregate_engine_logging,
            )
            self.logger_manager.log_engine_initialized()

        # Pause / resume state for async RL workflows.
        self._pause_cond = asyncio.Condition()
        self._paused = False

        self.output_handler: asyncio.Task | None = None
        try:
            # Start output handler eagerly if we are in the asyncio eventloop.
            asyncio.get_running_loop()
            self._run_output_handler()
        except RuntimeError:
            pass

        if (
            vllm_config.profiler_config.profiler == "torch"
            and not vllm_config.profiler_config.ignore_frontend
        ):
            profiler_dir = vllm_config.profiler_config.torch_profiler_dir
            logger.info(
                "Torch profiler enabled. AsyncLLM CPU traces will be collected under %s",  # noqa: E501
                profiler_dir,
            )
            worker_name = f"{socket.gethostname()}_{os.getpid()}.async_llm"
            self.profiler = torch.profiler.profile(
                activities=[
                    torch.profiler.ProfilerActivity.CPU,
                ],
                with_stack=vllm_config.profiler_config.torch_profiler_with_stack,
                on_trace_ready=torch.profiler.tensorboard_trace_handler(
                    profiler_dir,
                    worker_name=worker_name,
                    use_gzip=vllm_config.profiler_config.torch_profiler_use_gzip,
                ),
            )
        else:
            self.profiler = None

    @property
    @deprecated(
        "`AsyncLLM.processor` has been renamed to `AsyncLLM.input_processor`. "
        "The old name will be removed in v0.14."
    )
    def processor(self):
        return self.input_processor

    @classmethod
    def from_vllm_config(
        cls,
        vllm_config: VllmConfig,
        start_engine_loop: bool = True,
        usage_context: UsageContext = UsageContext.ENGINE_CONTEXT,
        stat_loggers: list[StatLoggerFactory] | None = None,
        enable_log_requests: bool = False,
        aggregate_engine_logging: bool = False,
        disable_log_stats: bool = False,
        client_addresses: dict[str, str] | None = None,
        client_count: int = 1,
        client_index: int = 0,
    ) -> "AsyncLLM":
        # Create the LLMEngine.
        return cls(
            vllm_config=vllm_config,
            executor_class=Executor.get_class(vllm_config),
            start_engine_loop=start_engine_loop,
            stat_loggers=stat_loggers,
            log_requests=enable_log_requests,
            log_stats=not disable_log_stats,
            aggregate_engine_logging=aggregate_engine_logging,
            usage_context=usage_context,
            client_addresses=client_addresses,
            client_count=client_count,
            client_index=client_index,
        )

    @classmethod
    def from_engine_args(
        cls,
        engine_args: AsyncEngineArgs,
        start_engine_loop: bool = True,
        usage_context: UsageContext = UsageContext.ENGINE_CONTEXT,
        stat_loggers: list[StatLoggerFactory] | None = None,
    ) -> "AsyncLLM":
        """Create an AsyncLLM from the EngineArgs."""

        # Create the engine configs.
        vllm_config = engine_args.create_engine_config(usage_context)
        executor_class = Executor.get_class(vllm_config)

        # Create the AsyncLLM.
        return cls(
            vllm_config=vllm_config,
            executor_class=executor_class,
            log_requests=engine_args.enable_log_requests,
            log_stats=not engine_args.disable_log_stats,
            start_engine_loop=start_engine_loop,
            usage_context=usage_context,
            stat_loggers=stat_loggers,
        )

    def __del__(self):
        self.shutdown()

    def shutdown(self):
        """Shutdown, cleaning up the background proc and IPC."""

        shutdown_prometheus()

        if engine_core := getattr(self, "engine_core", None):
            engine_core.shutdown()

        handler = getattr(self, "output_handler", None)
        if handler is not None:
            cancel_task_threadsafe(handler)

    async def get_supported_tasks(self) -> tuple[SupportedTask, ...]:
        return await self.engine_core.get_supported_tasks_async()

    async def add_request(
        self,
        request_id: str,
        prompt: EngineCoreRequest | PromptType,
        params: SamplingParams | PoolingParams,
        arrival_time: float | None = None,
        lora_request: LoRARequest | None = None,
        tokenization_kwargs: dict[str, Any] | None = None,
        trace_headers: Mapping[str, str] | None = None,
        priority: int = 0,
        data_parallel_rank: int | None = None,
        prompt_text: str | None = None,
    ) -> RequestOutputCollector:
        """Add new request to the AsyncLLM."""

        if self.errored:
            raise EngineDeadError()

        is_pooling = isinstance(params, PoolingParams)

        # Create a new output collector for the request.
        queue = RequestOutputCollector(output_kind=params.output_kind)

        # Convert Input --> Request.
        if isinstance(prompt, EngineCoreRequest):
            request = prompt
        else:
            assert prompt_text is None
            request = self.input_processor.process_inputs(
                request_id,
                prompt,
                params,
                arrival_time,
                lora_request,
                tokenization_kwargs,
                trace_headers,
                priority,
                data_parallel_rank,
            )
            if isinstance(prompt, str):
                prompt_text = prompt
            elif isinstance(prompt, Mapping):
                prompt_text = cast(str | None, prompt.get("prompt"))

        # Use cloned params that may have been updated in process_inputs()
        params = request.params

        if is_pooling or params.n == 1:
            await self._add_request(request, prompt_text, None, 0, queue)
            return queue

        parent_params = params
        assert isinstance(parent_params, SamplingParams)

        # Fan out child requests (for n>1).
        parent_request = ParentRequest(request_id, parent_params)
        for idx in range(parent_params.n):
            request_id, child_params = parent_request.get_child_info(idx)
            child_request = request if idx == parent_params.n - 1 else copy(request)
            child_request.request_id = request_id
            child_request.sampling_params = child_params
            await self._add_request(
                child_request, prompt_text, parent_request, idx, queue
            )
        return queue

    async def _add_request(
        self,
        request: EngineCoreRequest,
        prompt: str | None,
        parent_req: ParentRequest | None,
        index: int,
        queue: RequestOutputCollector,
    ):
        # Add the request to OutputProcessor (this process).
        self.output_processor.add_request(request, prompt, parent_req, index, queue)

        # Add the EngineCoreRequest to EngineCore (separate process).
        await self.engine_core.add_request_async(request)

        if self.log_requests:
            logger.info("Added request %s.", request.request_id)

    # TODO: we should support multiple prompts in one call, as you
    # can do with LLM.generate. So that for multi-prompt completion
    # requests we don't need to send multiple messages to core proc,
    # and so we don't need multiple streams which then get
    # re-multiplexed in the API server anyhow.
    async def generate(
        self,
        prompt: EngineCoreRequest | PromptType,
        sampling_params: SamplingParams,
        request_id: str,
        *,
        prompt_text: str | None = None,
        lora_request: LoRARequest | None = None,
        tokenization_kwargs: dict[str, Any] | None = None,
        trace_headers: Mapping[str, str] | None = None,
        priority: int = 0,
        data_parallel_rank: int | None = None,
    ) -> AsyncGenerator[RequestOutput, None]:
        """
        Main function called by the API server to kick off a request
            * 1) Making an AsyncStream corresponding to the Request.
            * 2) Processing the Input.
            * 3) Adding the Request to the Detokenizer.
            * 4) Adding the Request to the EngineCore (separate process).

        A separate output_handler loop runs in a background AsyncIO task,
        pulling outputs from EngineCore and putting them into the
        per-request AsyncStream.

        The caller of generate() iterates the returned AsyncGenerator,
        returning the RequestOutput back to the caller.
        """

        if (
            self.vllm_config.cache_config.kv_sharing_fast_prefill
            and sampling_params.prompt_logprobs
        ):
            raise ValueError(
                "--kv-sharing-fast-prefill produces incorrect logprobs for "
                "prompt tokens, please disable it when the requests need "
                "prompt logprobs"
            )

        try:
            # We start the output_handler on the first call to generate() so
            # we can call __init__ before the event loop, which enables us
            # to handle startup failure gracefully in the OpenAI server.
            self._run_output_handler()

            # Wait until generation is resumed if the engine is paused.
            async with self._pause_cond:
                await self._pause_cond.wait_for(lambda: not self._paused)

            if tokenization_kwargs is None:
                tokenization_kwargs = {}
                truncate_prompt_tokens = sampling_params.truncate_prompt_tokens

                _validate_truncation_size(
                    self.model_config.max_model_len,
                    truncate_prompt_tokens,
                    tokenization_kwargs,
                )

            q = await self.add_request(
                request_id,
                prompt,
                sampling_params,
                lora_request=lora_request,
                tokenization_kwargs=tokenization_kwargs,
                trace_headers=trace_headers,
                priority=priority,
                data_parallel_rank=data_parallel_rank,
                prompt_text=prompt_text,
            )

            # The output_handler task pushes items into the queue.
            # This task pulls from the queue and yields to caller.
            finished = False
            while not finished:
                # Note: drain queue without await if possible (avoids
                # task switching under load which helps performance).
                out = q.get_nowait() or await q.get()

                # Note: both OutputProcessor and EngineCore handle their
                # own request cleanup based on finished.
                finished = out.finished
                assert isinstance(out, RequestOutput)
                yield out

        # If the request is disconnected by the client, generate()
        # is cancelled or the generator is garbage collected. So,
        # we abort the request if we end up here.
        except (asyncio.CancelledError, GeneratorExit):
            await self.abort(request_id)
            if self.log_requests:
                logger.info("Request %s aborted.", request_id)
            raise

        # Engine is dead. Do not abort since we shut down.
        except EngineDeadError:
            if self.log_requests:
                logger.info("Request %s failed (engine dead).", request_id)
            raise

        # Request validation error.
        except ValueError:
            if self.log_requests:
                logger.info("Request %s failed (bad request).", request_id)
            raise

        # Unexpected error in the generate() task (possibly recoverable).
        except Exception as e:
            await self.abort(request_id)
            if self.log_requests:
                logger.info("Request %s failed.", request_id)
            raise EngineGenerateError() from e

    def _run_output_handler(self):
        """Background loop: pulls from EngineCore and pushes to AsyncStreams."""

        if self.output_handler is not None:
            return

        # Ensure that the task doesn't have a circular ref back to the AsyncLLM
        # object, or else it won't be garbage collected and cleaned up properly.
        engine_core = self.engine_core
        output_processor = self.output_processor
        log_stats = self.log_stats
        logger_manager = self.logger_manager
        input_processor = self.input_processor

        async def output_handler():
            try:
                while True:
                    # 1) Pull EngineCoreOutputs from the EngineCore.
                    outputs = await engine_core.get_output_async()
                    num_outputs = len(outputs.outputs)

                    iteration_stats = (
                        IterationStats() if (log_stats and num_outputs) else None
                    )

                    # Split outputs into chunks of at most
                    # VLLM_V1_OUTPUT_PROC_CHUNK_SIZE, so that we don't block the
                    # event loop for too long.
                    if num_outputs <= envs.VLLM_V1_OUTPUT_PROC_CHUNK_SIZE:
                        slices = (outputs.outputs,)
                    else:
                        slices = np.array_split(
                            outputs.outputs,
                            cdiv(num_outputs, envs.VLLM_V1_OUTPUT_PROC_CHUNK_SIZE),
                        )

                    for i, outputs_slice in enumerate(slices):
                        # 2) Process EngineCoreOutputs.
                        processed_outputs = output_processor.process_outputs(
                            outputs_slice, outputs.timestamp, iteration_stats
                        )
                        # NOTE: RequestOutputs are pushed to their queues.
                        assert not processed_outputs.request_outputs

                        # Allow other asyncio tasks to run between chunks
                        if i + 1 < len(slices):
                            await asyncio.sleep(0)

                        # 3) Abort any reqs that finished due to stop strings.
                        await engine_core.abort_requests_async(
                            processed_outputs.reqs_to_abort
                        )

                    output_processor.update_scheduler_stats(outputs.scheduler_stats)

                    # 4) Logging.
                    # TODO(rob): make into a coroutine and launch it in
                    # background thread once Prometheus overhead is non-trivial.
                    if logger_manager:
                        logger_manager.record(
                            engine_idx=outputs.engine_index,
                            scheduler_stats=outputs.scheduler_stats,
                            iteration_stats=iteration_stats,
                            mm_cache_stats=input_processor.stat_mm_cache(),
                        )
            except Exception as e:
                logger.exception("AsyncLLM output_handler failed.")
                output_processor.propagate_error(e)

        self.output_handler = asyncio.create_task(output_handler())

    async def abort(self, request_id: str | Iterable[str]) -> None:
        """Abort RequestId in OutputProcessor and EngineCore."""

        request_ids = (
            (request_id,) if isinstance(request_id, str) else as_list(request_id)
        )
        all_request_ids = self.output_processor.abort_requests(request_ids)
        await self.engine_core.abort_requests_async(all_request_ids)

        if self.log_requests:
            logger.info("Aborted request(s) %s.", ",".join(request_ids))

    async def pause_generation(
        self,
        *,
        wait_for_inflight_requests: bool = False,
        clear_cache: bool = True,
    ) -> None:
        """
        Pause generation to allow model weight updates.

        New generation/encoding requests are blocked until resume.

        Args:
            wait_for_inflight_requests: When ``True`` waits for in-flight
                requests to finish before pausing. When ``False`` (default),
                immediately aborts any in-flight requests.
            clear_cache: Whether to clear KV cache and prefix cache after
                draining. Set to ``False`` to preserve cache for faster resume.
                Default is ``True`` (clear caches).
        """

        async with self._pause_cond:
            if self._paused:
                return
            self._paused = True

        if not wait_for_inflight_requests:
            request_ids = list(self.output_processor.request_states.keys())
            if request_ids:
                await self.abort(request_ids)

        # Wait for running requests to drain before clearing cache.
        if self.output_processor.has_unfinished_requests():
            await self.output_processor.wait_for_requests_to_drain()

        # Clear cache
        if clear_cache:
            await self.reset_prefix_cache()
            await self.reset_mm_cache()

    async def resume_generation(self) -> None:
        """Resume generation after :meth:`pause_generation`."""

        async with self._pause_cond:
            self._paused = False
            self._pause_cond.notify_all()  # Wake up all waiting requests

    async def is_paused(self) -> bool:
        """Return whether the engine is currently paused."""

        async with self._pause_cond:
            return self._paused

    async def encode(
        self,
        prompt: PromptType,
        pooling_params: PoolingParams,
        request_id: str,
        lora_request: LoRARequest | None = None,
        trace_headers: Mapping[str, str] | None = None,
        priority: int = 0,
        truncate_prompt_tokens: int | None = None,
        tokenization_kwargs: dict[str, Any] | None = None,
    ) -> AsyncGenerator[PoolingRequestOutput, None]:
        """
        Main function called by the API server to kick off a request
            * 1) Making an AsyncStream corresponding to the Request.
            * 2) Processing the Input.
            * 3) Adding the Request to the EngineCore (separate process).

        A separate output_handler loop runs in a background AsyncIO task,
        pulling outputs from EngineCore and putting them into the
        per-request AsyncStream.

        The caller of generate() iterates the returned AsyncGenerator,
        returning the RequestOutput back to the caller.
        """

        try:
            # We start the output_handler on the first call to generate() so
            # we can call __init__ before the event loop, which enables us
            # to handle startup failure gracefully in the OpenAI server.
            self._run_output_handler()

            # Respect pause state before accepting new requests.
            async with self._pause_cond:
                await self._pause_cond.wait_for(lambda: not self._paused)

            if tokenization_kwargs is None:
                tokenization_kwargs = {}
            _validate_truncation_size(
                self.model_config.max_model_len,
                truncate_prompt_tokens,
                tokenization_kwargs,
            )

            q = await self.add_request(
                request_id,
                prompt,
                pooling_params,
                lora_request=lora_request,
                tokenization_kwargs=tokenization_kwargs,
                trace_headers=trace_headers,
                priority=priority,
            )

            # The output_handler task pushes items into the queue.
            # This task pulls from the queue and yields to caller.
            finished = False
            while not finished:
                # Note: drain queue without await if possible (avoids
                # task switching under load which helps performance).
                out = q.get_nowait() or await q.get()
                assert isinstance(out, PoolingRequestOutput)
                # Note: both OutputProcessor and EngineCore handle their
                # own request cleanup based on finished.
                finished = out.finished
                yield out

        # If the request is disconnected by the client, generate()
        # is cancelled. So, we abort the request if we end up here.
        except asyncio.CancelledError:
            await self.abort(request_id)
            if self.log_requests:
                logger.info("Request %s aborted.", request_id)
            raise

        # Engine is dead. Do not abort since we shut down.
        except EngineDeadError:
            if self.log_requests:
                logger.info("Request %s failed (engine dead).", request_id)
            raise

        # Request validation error.
        except ValueError:
            if self.log_requests:
                logger.info("Request %s failed (bad request).", request_id)
            raise

        # Unexpected error in the generate() task (possibly recoverable).
        except Exception as e:
            await self.abort(request_id)
            if self.log_requests:
                logger.info("Request %s failed.", request_id)
            raise EngineGenerateError() from e

    @property
    def tokenizer(self) -> TokenizerLike | None:
        return self.input_processor.tokenizer

<<<<<<< HEAD
    @tokenizer.setter
    def tokenizer(self, tokenizer: TokenizerLike | None) -> None:
        self.input_processor.tokenizer = tokenizer

    def get_tokenizer(self) -> TokenizerLike:
        return self.input_processor.get_tokenizer()
=======
    async def get_tokenizer(self) -> TokenizerLike:
        if self.tokenizer is None:
            raise ValueError(
                "Unable to get tokenizer because `skip_tokenizer_init=True`"
            )
>>>>>>> 7e24e5d4

    @property
    def renderer(self) -> RendererLike:
        return self.input_processor.renderer

    async def is_tracing_enabled(self) -> bool:
        return self.observability_config.otlp_traces_endpoint is not None  # type: ignore

    async def do_log_stats(self) -> None:
        if self.logger_manager:
            self.logger_manager.log()

    async def check_health(self) -> None:
        logger.debug("Called check_health.")
        if self.errored:
            raise self.dead_error

    async def start_profile(self) -> None:
        coros = [self.engine_core.profile_async(True)]
        if self.profiler is not None:
            coros.append(asyncio.to_thread(self.profiler.start))
        await asyncio.gather(*coros)

    async def stop_profile(self) -> None:
        coros = [self.engine_core.profile_async(False)]
        if self.profiler is not None:
            coros.append(asyncio.to_thread(self.profiler.stop))
        await asyncio.gather(*coros)

    async def reset_mm_cache(self) -> None:
        self.input_processor.clear_mm_cache()
        await self.engine_core.reset_mm_cache_async()

    async def reset_prefix_cache(
        self, reset_running_requests: bool = False, reset_connector: bool = False
    ) -> bool:
        return await self.engine_core.reset_prefix_cache_async(
            reset_running_requests, reset_connector
        )

    async def sleep(self, level: int = 1) -> None:
        await self.reset_prefix_cache()
        await self.engine_core.sleep_async(level)

        if self.logger_manager is not None:
            self.logger_manager.record_sleep_state(1, level)

    async def wake_up(self, tags: list[str] | None = None) -> None:
        await self.engine_core.wake_up_async(tags)

        if self.logger_manager is not None:
            self.logger_manager.record_sleep_state(0, 0)

    async def is_sleeping(self) -> bool:
        return await self.engine_core.is_sleeping_async()

    async def add_lora(self, lora_request: LoRARequest) -> bool:
        """Load a new LoRA adapter into the engine for future requests."""
        return await self.engine_core.add_lora_async(lora_request)

    async def remove_lora(self, lora_id: int) -> bool:
        """Remove an already loaded LoRA adapter."""
        return await self.engine_core.remove_lora_async(lora_id)

    async def list_loras(self) -> set[int]:
        """List all registered adapters."""
        return await self.engine_core.list_loras_async()

    async def pin_lora(self, lora_id: int) -> bool:
        """Prevent an adapter from being evicted."""
        return await self.engine_core.pin_lora_async(lora_id)

    async def collective_rpc(
        self,
        method: str,
        timeout: float | None = None,
        args: tuple = (),
        kwargs: dict | None = None,
    ):
        """
        Perform a collective RPC call to the given path.
        """
        return await self.engine_core.collective_rpc_async(
            method, timeout, args, kwargs
        )

    async def wait_for_requests_to_drain(self, drain_timeout: int = 300):
        """Wait for all requests to be drained."""
        start_time = time.time()
        while time.time() - start_time < drain_timeout:
            if not self.engine_core.dp_engines_running():
                logger.info("Engines are idle, requests have been drained")
                return

            logger.info("Engines are still running, waiting for requests to drain...")
            await asyncio.sleep(1)  # Wait 1 second before checking again

        raise TimeoutError(
            f"Timeout reached after {drain_timeout} seconds "
            "waiting for requests to drain."
        )

    async def scale_elastic_ep(
        self, new_data_parallel_size: int, drain_timeout: int = 300
    ):
        """
        Scale up or down the data parallel size by adding or removing
        engine cores.
        Args:
            new_data_parallel_size: The new number of data parallel workers
            drain_timeout:
                Maximum time to wait for requests to drain (seconds)
        """
        old_data_parallel_size = self.vllm_config.parallel_config.data_parallel_size
        if old_data_parallel_size == new_data_parallel_size:
            logger.info(
                "Data parallel size is already %s, skipping scale",
                new_data_parallel_size,
            )
            return
        logger.info(
            "Waiting for requests to drain before scaling up to %s engines...",
            new_data_parallel_size,
        )
        await self.wait_for_requests_to_drain(drain_timeout)
        logger.info(
            "Requests have been drained, proceeding with scale to %s engines",
            new_data_parallel_size,
        )
        await self.engine_core.scale_elastic_ep(new_data_parallel_size)
        self.vllm_config.parallel_config.data_parallel_size = new_data_parallel_size

        # recreate stat loggers
        if new_data_parallel_size > old_data_parallel_size and self.log_stats:
            # TODO(rob): fix this after talking with Ray team.
            # This resets all the prometheus metrics since we
            # unregister during initialization. Need to understand
            # the intended behavior here better.
            self.logger_manager = StatLoggerManager(
                vllm_config=self.vllm_config,
                engine_idxs=list(range(new_data_parallel_size)),
                custom_stat_loggers=None,
            )

    @property
    def is_running(self) -> bool:
        # Is None before the loop is started.
        return self.output_handler is None or not self.output_handler.done()

    @property
    def is_stopped(self) -> bool:
        return self.errored

    @property
    def errored(self) -> bool:
        return self.engine_core.resources.engine_dead or not self.is_running

    @property
    def dead_error(self) -> BaseException:
        return EngineDeadError()<|MERGE_RESOLUTION|>--- conflicted
+++ resolved
@@ -697,20 +697,8 @@
     def tokenizer(self) -> TokenizerLike | None:
         return self.input_processor.tokenizer
 
-<<<<<<< HEAD
-    @tokenizer.setter
-    def tokenizer(self, tokenizer: TokenizerLike | None) -> None:
-        self.input_processor.tokenizer = tokenizer
-
     def get_tokenizer(self) -> TokenizerLike:
         return self.input_processor.get_tokenizer()
-=======
-    async def get_tokenizer(self) -> TokenizerLike:
-        if self.tokenizer is None:
-            raise ValueError(
-                "Unable to get tokenizer because `skip_tokenizer_init=True`"
-            )
->>>>>>> 7e24e5d4
 
     @property
     def renderer(self) -> RendererLike:
