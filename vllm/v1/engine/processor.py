# SPDX-License-Identifier: Apache-2.0
# SPDX-FileCopyrightText: Copyright contributors to the vLLM project

import time
from collections.abc import Mapping
from typing import Any, Literal, Optional, Union

import torch

from vllm.config import VllmConfig
from vllm.inputs import ProcessorInputs, PromptType, SingletonInputs
from vllm.inputs.parse import split_enc_dec_inputs
from vllm.inputs.preprocess import InputPreprocessor
from vllm.logger import init_logger
from vllm.lora.request import LoRARequest
from vllm.multimodal import MULTIMODAL_REGISTRY, MultiModalRegistry
from vllm.multimodal.cache import processor_cache_from_config
from vllm.multimodal.inputs import MultiModalFeatureSpec, MultiModalUUIDDict
from vllm.multimodal.processing import EncDecMultiModalProcessor
from vllm.multimodal.utils import argsort_mm_positions
from vllm.platforms import current_platform
from vllm.pooling_params import PoolingParams
from vllm.sampling_params import SamplingParams
from vllm.transformers_utils.tokenizer import AnyTokenizer
from vllm.utils import (
    GiB_bytes,
    MemorySnapshot,
    length_from_prompt_token_ids_or_embeds,
    memory_profiling,
)
from vllm.v1.engine import EngineCoreRequest
from vllm.v1.metrics.stats import MultiModalCacheStats
from vllm.v1.structured_output.backend_guidance import validate_guidance_grammar
from vllm.v1.structured_output.backend_lm_format_enforcer import (
    validate_structured_output_request_lm_format_enforcer,
)
from vllm.v1.structured_output.backend_outlines import (
    validate_structured_output_request_outlines,
)
from vllm.v1.structured_output.backend_xgrammar import validate_xgrammar_grammar
from vllm.v1.worker.utils import MultiModalBudget, check_enough_init_memory

logger = init_logger(__name__)


class Processor:
    def __init__(
        self,
        vllm_config: VllmConfig,
        tokenizer: Optional[AnyTokenizer],
        mm_registry: MultiModalRegistry = MULTIMODAL_REGISTRY,
    ) -> None:
        self.vllm_config = vllm_config
        self.model_config = vllm_config.model_config
        self.cache_config = vllm_config.cache_config
        self.lora_config = vllm_config.lora_config
        self.parallel_config = vllm_config.parallel_config
        self.scheduler_config = vllm_config.scheduler_config
        self.structured_outputs_config = vllm_config.structured_outputs_config

        self.generation_config_fields = self.model_config.try_get_generation_config()

        self.mm_registry = mm_registry
        self.mm_processor_cache = processor_cache_from_config(vllm_config, mm_registry)

        self.input_preprocessor = InputPreprocessor(
            self.model_config,
            tokenizer,
            mm_registry,
            mm_processor_cache=self.mm_processor_cache,
        )

<<<<<<< HEAD
        self.profile_run()
=======
    @property
    def tokenizer(self) -> Optional[AnyTokenizer]:
        return self.input_preprocessor.tokenizer

    @tokenizer.setter
    def tokenizer(self, tokenizer: Optional[AnyTokenizer]) -> None:
        self.input_preprocessor.tokenizer = tokenizer
>>>>>>> ae9d0e7d

    def _validate_logprobs(
        self,
        params: SamplingParams,
    ) -> None:
        max_logprobs = self.model_config.max_logprobs
        if max_logprobs == -1:
            max_logprobs = self.model_config.get_vocab_size()

        # Validate sample logprobs.
        if params.logprobs:
            num_logprobs = params.logprobs
            if num_logprobs == -1:
                num_logprobs = self.model_config.get_vocab_size()
            if num_logprobs > max_logprobs:
                raise ValueError(
                    f"Requested sample logprobs of {num_logprobs}, "
                    f"which is greater than max allowed: {max_logprobs}"
                )

        # Validate prompt logprobs.
        if params.prompt_logprobs:
            num_prompt_logprobs = params.prompt_logprobs
            if num_prompt_logprobs == -1:
                num_prompt_logprobs = self.model_config.get_vocab_size()
            if num_prompt_logprobs > max_logprobs:
                raise ValueError(
                    f"Requested prompt logprobs of {num_prompt_logprobs}, "
                    f"which is greater than max allowed: {max_logprobs}"
                )

    def _validate_sampling_params(
        self,
        params: SamplingParams,
    ) -> None:
        self._validate_structured_output(params)
        self._validate_logit_bias(params)

        if params.allowed_token_ids is None:
            return
        if not params.allowed_token_ids:
            raise ValueError("allowed_token_ids is not None and empty!")
        if self.tokenizer is None:
            # When skip_tokenizer_init=True, we can't validate token IDs
            # Skip validation and let the model handle invalid tokens
            return
        vocab_size = len(self.tokenizer)
        if not all(0 <= tid < vocab_size for tid in params.allowed_token_ids):
            raise ValueError("allowed_token_ids contains out-of-vocab token id!")

    def _validate_logit_bias(
        self,
        params: SamplingParams,
    ) -> None:
        """Validate logit_bias token IDs are within vocabulary range."""
        if not params.logit_bias:
            return

        vocab_size = self.model_config.get_vocab_size()
        invalid_token_ids = []

        for token_id in params.logit_bias:
            if token_id < 0 or token_id >= vocab_size:
                invalid_token_ids.append(token_id)

        if invalid_token_ids:
            raise ValueError(
                f"token_id(s) {invalid_token_ids} in logit_bias contain "
                f"out-of-vocab token ids. Vocabulary size: {vocab_size}"
            )

    def _validate_supported_sampling_params(
        self,
        params: SamplingParams,
    ) -> None:
        # Best of not yet supported.
        if params.best_of is not None and params.best_of > 1:
            raise ValueError("vLLM V1 does not yet support best_of.")
        # Logits processors not supported.
        if params.logits_processors:
            raise ValueError(
                "vLLM V1 does not support per request user provided logits processors."
            )

    def _validate_params(
        self,
        params: Union[SamplingParams, PoolingParams],
    ):
        """
        Validate supported SamplingParam.
        Should raise ValueError if unsupported for API Server.
        """

        if isinstance(params, PoolingParams):
            return

        self._validate_logprobs(params)
        self._validate_sampling_params(params)
        self._validate_supported_sampling_params(params)

    def _validate_multi_modal_uuids(self, prompt: PromptType) -> None:
        """
        Validate that user-provided multi_modal_uuids align with
        multi_modal_data in the incoming request prompt(s).
        Only checks lengths; `None` entries are allowed and will be
        auto-hashed downstream.
        """

        def _validate_single_prompt(single_prompt: Union[dict, str]) -> None:
            if not isinstance(single_prompt, dict):
                return
            mm_data = single_prompt.get("multi_modal_data")
            mm_uuids = single_prompt.get("multi_modal_uuids")
            if not mm_data or not mm_uuids:
                return

            for modality, items in mm_data.items():
                if modality in mm_uuids:
                    data_len = len(items) if isinstance(items, list) else 1
                    uuid_len = (
                        len(mm_uuids[modality])
                        if isinstance(mm_uuids[modality], list)
                        else 1
                    )
                    if uuid_len != data_len:
                        raise ValueError(
                            f"multi_modal_uuids for modality '{modality}' "
                            "must have same length as data: got "
                            f"{uuid_len} uuids vs "
                            f"{data_len} items."
                        )
                else:
                    raise ValueError(
                        f"multi_modal_uuids for modality '{modality}' must "
                        "be provided if multi_modal_data is provided."
                    )

        # Handle explicit encoder/decoder prompts or singleton prompt
        if isinstance(prompt, dict) and "encoder_prompt" in prompt:
            enc = prompt.get("encoder_prompt")
            dec = prompt.get("decoder_prompt")
            if enc is not None:
                _validate_single_prompt(enc)
            if dec is not None:
                _validate_single_prompt(dec)
        else:
            _validate_single_prompt(prompt)  # type: ignore[arg-type]

    def _validate_lora(self, lora_request: Optional[LoRARequest]) -> None:
        if lora_request is None:
            return

        # LoRA request passed in while LoRA is not enabled
        if not self.lora_config:
            raise ValueError(
                f"Got lora_request {lora_request} but LoRA is not enabled!"
            )

        if self.tokenizer is not None:
            logger.warning_once(
                "vLLM has deprecated support for supporting different "
                "tokenizers for different LoRAs. By default, vLLM uses base "
                "model's tokenizer. If you are using a LoRA "
                "with its own tokenizer, consider specifying `--tokenizer "
                "[lora_path]` to use the LoRA tokenizer."
            )

    def _validate_structured_output(self, params: SamplingParams) -> None:
        if not params.structured_outputs or not self.structured_outputs_config:
            return

        if self.model_config.skip_tokenizer_init and params.structured_outputs:
            raise ValueError(
                "Structured outputs requires a tokenizer so it can't be used with 'skip_tokenizer_init'"  # noqa: E501
            )

        backend = self.structured_outputs_config.backend
        if _backend := params.structured_outputs._backend:
            # Request-level backend selection is not supported.
            # The values may differ if `params` is reused and was set
            # to a specific backend based on `auto` behavior in a previous
            # request. We remember that it was set as a result of `auto`
            # using the `_backend_was_auto` field set in the params.
            if backend != _backend and not (
                backend == "auto" and params.structured_outputs._backend_was_auto
            ):
                raise ValueError(
                    "Request-level structured output backend selection is not "
                    f"supported. The request specified '{_backend}', but vLLM "
                    f"was initialised with '{backend}'. This error can be "
                    "resolved by removing '_backend' from the request."
                )
        else:
            params.structured_outputs._backend = backend

        # Request content validation
        if (
            isinstance(params.structured_outputs.choice, list)
            and not params.structured_outputs.choice
        ):
            # It is invalid for choice to be an empty list
            raise ValueError(
                f"Choice '{params.structured_outputs.choice}' cannot be an empty list"  # noqa: E501
            )

        if backend.startswith("xgrammar"):
            # xgrammar with no fallback
            validate_xgrammar_grammar(params)
        elif backend.startswith("guidance"):
            # TODO: ideally we would have the LLTokenizer here as Lark syntax
            # allows <|special_token|> and similar, see
            # https://github.com/guidance-ai/llguidance/blob/main/docs/syntax.md#special-tokens
            # Without tokenizer these are disallowed in grammars.
            validate_guidance_grammar(params, tokenizer=None)
        elif backend == "outlines":
            # outlines backend
            validate_structured_output_request_outlines(params)
        elif backend == "lm-format-enforcer":
            # lm format enforcer backend
            validate_structured_output_request_lm_format_enforcer(params)
        else:
            # NOTE: backend must be "auto" here, because we have
            # checked supported_backends above.
            # In this mode, we set opinionated defaults based on what we think
            # will satisfy the most use cases without having to worry about
            # this setting. We include fallback behavior here, but not with any
            # other setting where a specific backend was specified.
            try:
                validate_xgrammar_grammar(params)
                params.structured_outputs._backend = "xgrammar"
            except ValueError:
                # The request either failed validation
                # or includes some jsonschema feature(s) that
                # are not supported in xgrammar. Fall back to guidance.
                validate_guidance_grammar(params, tokenizer=None)
                params.structured_outputs._backend = "guidance"
            # Remember that this backend was set automatically
            params.structured_outputs._backend_was_auto = True

    def _maybe_build_mm_uuids(
        self,
        request_id: str,
        prompt: PromptType,
    ) -> Optional[MultiModalUUIDDict]:
        """Build per-item multimodal hash overrides when enabled. In this case,
        multimodal data items are identified by their request id, modality and
        index rather than their content.

        Returns a dictionary of modality -> list[str] of overrides, or None if
        disabled or no multimodal data is present.
        """

        def _extract_mm_data(p: PromptType):
            if isinstance(p, dict) and "encoder_prompt" in p:
                enc = p.get("encoder_prompt")
                if isinstance(enc, dict):
                    return enc.get("multi_modal_data")
                return None
            if isinstance(p, dict):
                return p.get("multi_modal_data")
            return None

        mm_data = _extract_mm_data(prompt)
        if not mm_data:
            return None

        mm_uuids: MultiModalUUIDDict = {}
        for modality, data in mm_data.items():
            n = len(data) if isinstance(data, list) else 1
            mm_uuids[modality] = [f"{request_id}-{modality}-{i}" for i in range(n)]
        return mm_uuids

    def process_inputs(
        self,
        request_id: str,
        prompt: PromptType,
        params: Union[SamplingParams, PoolingParams],
        arrival_time: Optional[float] = None,
        lora_request: Optional[LoRARequest] = None,
        tokenization_kwargs: Optional[dict[str, Any]] = None,
        trace_headers: Optional[Mapping[str, str]] = None,
        priority: int = 0,
        data_parallel_rank: Optional[int] = None,
    ) -> EngineCoreRequest:
        self._validate_lora(lora_request)
        self._validate_params(params)

        data_parallel_size = self.vllm_config.parallel_config.data_parallel_size
        if data_parallel_rank is not None and not (
            0 <= data_parallel_rank < data_parallel_size
        ):
            raise ValueError(
                f"data_parallel_rank {data_parallel_rank} "
                f"is out of range [0, {data_parallel_size})."
            )

        if arrival_time is None:
            arrival_time = time.time()

        # Optionally generate multimodal hash overrides to avoid hashing
        # multimodal data items by their content as their identifiers.

        # NOTE: when users explicitly turn off BOTH prefix caching and input
        # processing caching, no multimodal features or embeddings will be
        # reused across requests, therefore identifying multimodal data items
        # by their content is no longer necessary, and we create uuids with
        # request id-modality-index as multimodal hash overrides.
        if (
            self.model_config.multimodal_config
            and self.model_config.multimodal_config.mm_processor_cache_gb == 0
            and not self.cache_config.enable_prefix_caching
        ):
            mm_uuids = self._maybe_build_mm_uuids(request_id, prompt)
        else:
            # Otherwise, use user-provided uuids as multimodal hash overrides
            # if provided.
            self._validate_multi_modal_uuids(prompt)
            if isinstance(prompt, dict):
                mm_uuids = prompt.get("multi_modal_uuids")
            else:
                mm_uuids = None

        # Process inputs, which includes:
        # 1. Tokenize text prompt, with LoRA request if one exists.
        # 2. For multimodal models with a merged preprocessor, preprocess
        #   multimodal data and expand prompt token ids accordingly.
        processed_inputs: ProcessorInputs = self.input_preprocessor.preprocess(
            prompt,
            tokenization_kwargs=tokenization_kwargs,
            mm_uuids=mm_uuids,
        )
        from vllm.platforms import current_platform

        current_platform.validate_request(
            prompt=prompt,
            params=params,
            processed_inputs=processed_inputs,
        )

        eos_token_id = self.input_preprocessor.get_eos_token_id()

        encoder_inputs, decoder_inputs = split_enc_dec_inputs(processed_inputs)
        self._validate_model_inputs(encoder_inputs, decoder_inputs)

        # Mypy does not always properly infer the types of some elements of
        # discriminated unions of TypedDicts, because of how it handles
        # inheritance of TypedDict. If we explicitly extract the items we want
        # we can avoid type errors from using `dict.get` later in the method.
        prompt_token_ids = (
            decoder_inputs["prompt_token_ids"]
            if decoder_inputs["type"] != "embeds"
            else None
        )
        prompt_embeds = (
            decoder_inputs["prompt_embeds"]
            if decoder_inputs["type"] == "embeds"
            else None
        )

        sampling_params = None
        pooling_params = None
        if isinstance(params, SamplingParams):
            # TODO: can we avoid cloning here in multiproc case?
            sampling_params = params.clone()
            # If unset max tokens, then generate up to the max_model_len.
            if sampling_params.max_tokens is None:
                seq_len = length_from_prompt_token_ids_or_embeds(
                    prompt_token_ids, prompt_embeds
                )
                sampling_params.max_tokens = self.model_config.max_model_len - seq_len
            sampling_params.update_from_generation_config(
                self.generation_config_fields, eos_token_id
            )
            if self.tokenizer is not None:
                sampling_params.update_from_tokenizer(self.tokenizer)
        else:
            pooling_params = params.clone()

        # Multimodal related.
        mm_features: Optional[list[MultiModalFeatureSpec]] = None

        if decoder_inputs["type"] == "multimodal":
            decoder_mm_inputs = decoder_inputs["mm_kwargs"]
            decoder_mm_positions = decoder_inputs["mm_placeholders"]
            decoder_mm_hashes = decoder_inputs["mm_hashes"]

            # Merge and flatten multimodal placeholders, hashes and inputs
            # from dictionaries to lists, and sort them by each item's position
            # in the input sequence.
            sorted_mm_idxs = argsort_mm_positions(decoder_mm_positions)

            mm_features = []
            for modality, idx in sorted_mm_idxs:
                mm_features.append(
                    MultiModalFeatureSpec(
                        data=decoder_mm_inputs[modality][idx],
                        modality=modality,
                        identifier=decoder_mm_hashes[modality][idx],
                        mm_position=decoder_mm_positions[modality][idx],
                    )
                )

        return EngineCoreRequest(
            request_id=request_id,
            prompt_token_ids=prompt_token_ids,
            prompt_embeds=prompt_embeds,
            mm_features=mm_features,
            sampling_params=sampling_params,
            pooling_params=pooling_params,
            eos_token_id=eos_token_id,
            arrival_time=arrival_time,
            lora_request=lora_request,
            cache_salt=decoder_inputs.get("cache_salt"),
            priority=priority,
            data_parallel_rank=data_parallel_rank,
            trace_headers=trace_headers,
        )

    def _validate_model_inputs(
        self, encoder_inputs: Optional[SingletonInputs], decoder_inputs: SingletonInputs
    ):
        if encoder_inputs is not None:
            self._validate_model_input(encoder_inputs, prompt_type="encoder")

        self._validate_model_input(decoder_inputs, prompt_type="decoder")

    def _validate_model_input(
        self,
        prompt_inputs: SingletonInputs,
        *,
        prompt_type: Literal["encoder", "decoder"],
    ):
        model_config = self.model_config

        prompt_ids = (
            None
            if prompt_inputs["type"] == "embeds"
            else prompt_inputs["prompt_token_ids"]
        )
        prompt_embeds = (
            prompt_inputs["prompt_embeds"]
            if prompt_inputs["type"] == "embeds"
            else None
        )
        prompt_len = length_from_prompt_token_ids_or_embeds(prompt_ids, prompt_embeds)
        if not prompt_ids:
            if prompt_type == "encoder" and model_config.is_multimodal_model:
                pass  # Mllama may have empty encoder inputs for text-only data
            elif prompt_inputs["type"] == "embeds":
                pass  # Prompt embeds should not have prompt_ids.
            else:
                raise ValueError(f"The {prompt_type} prompt cannot be empty")

        tokenizer = self.tokenizer
        if tokenizer is not None:
            max_input_id = max(prompt_ids or [], default=0)

            # NOTE: tokenizer.max_token_id is the tokenizer’s vocab size while
            # self.model_config.get_vocab_size() is the model’s vocab size.
            # For Qwen3 models, the language model has extra tokens that do
            # not exist in the tokenizer, and vice versa for multimodal
            # placeholder tokens in some multimodal models.
            # See https://github.com/QwenLM/Qwen3/issues/29#issuecomment-1933720399 # noqa: E501
            # and https://github.com/vllm-project/vllm/pull/22471#discussion_r2312251421 # noqa: E501

            # Here we take the max of the two to determine if a token id is
            # truly out-of-vocabulary.
            if max_input_id > max(
                tokenizer.max_token_id, self.model_config.get_vocab_size() - 1
            ):
                raise ValueError(f"Token id {max_input_id} is out of vocabulary")

        max_prompt_len = self.model_config.max_model_len
        if prompt_len > max_prompt_len:
            if prompt_type == "encoder" and model_config.is_multimodal_model:
                mm_registry = self.input_preprocessor.mm_registry
                mm_processor = mm_registry.create_processor(
                    model_config,
                    tokenizer=tokenizer,
                )
                assert isinstance(mm_processor, EncDecMultiModalProcessor)

                if mm_processor.pad_dummy_encoder_prompt:
                    return  # Skip encoder length check for Whisper

            if model_config.is_multimodal_model:
                suggestion = (
                    "Make sure that `max_model_len` is no smaller than the "
                    "number of text tokens plus multimodal tokens. For image "
                    "inputs, the number of image tokens depends on the number "
                    "of images, and possibly their aspect ratios as well."
                )
            else:
                suggestion = (
                    "Make sure that `max_model_len` is no smaller than the "
                    "number of text tokens."
                )

            raise ValueError(
                f"The {prompt_type} prompt (length {prompt_len}) is "
                f"longer than the maximum model length of {max_prompt_len}. "
                f"{suggestion}"
            )

            # TODO: Find out how many placeholder tokens are there so we can
            # check that chunked prefill does not truncate them
            # max_batch_len = self.scheduler_config.max_num_batched_tokens

<<<<<<< HEAD
    def profile_run(self) -> None:
        model_config = self.model_config
        mm_config = model_config.multimodal_config

        if not mm_config:
            return

        parallel_config = self.parallel_config
        gpu_allocation = parallel_config._renderer_gpu_allocation
        if not gpu_allocation:
            return

        device = mm_config.mm_processing_device
        if device != "cpu":
            # Peak memory usage (required for this profiling)
            # is only tracked for CUDA
            if not current_platform.is_cuda_alike():
                return

            # Only run profiling on the first Processor for each device,
            # then multiply the usage by the number of processors for that
            # device.
            # Compared to running profiling on every Processor in parallel,
            # this avoids non-deterministic peak memory usage calculation.
            api_process_rank = parallel_config._api_process_rank
            if api_process_rank != gpu_allocation.index(device):
                return

            scheduler_config = self.scheduler_config
            mm_budget = MultiModalBudget(
                model_config,
                scheduler_config,
                self.mm_registry,
            )

            baseline_snapshot = MemorySnapshot(device=device)

            # Only check init memory if we are sure that the EngineCore is not
            # loading weights or running profiling on the same GPU
            new_device_index = torch.device(device).index or 0
            local_gpu_count = (
                parallel_config.data_parallel_size_local * parallel_config.world_size
            )
            if new_device_index < local_gpu_count:
                logger.warning(
                    "Both EngineCore and multi-modal processor are using "
                    "the same GPU (%s). This may result in inaccurate memory "
                    "profiling, and resource contention during inference.",
                    device,
                )
            else:
                check_enough_init_memory(baseline_snapshot, self.cache_config)

            with memory_profiling(baseline_snapshot) as diff:
                for (
                    modality,
                    max_items_per_prompt,
                ) in mm_budget.max_items_per_prompt_by_modality.items():
                    self.mm_registry.get_decoder_dummy_data(
                        model_config=model_config,
                        seq_len=scheduler_config.max_num_batched_tokens,
                        mm_counts={modality: max_items_per_prompt},
                    )

            usage_mult = gpu_allocation.count(device)
            memory_usage = diff.torch_peak_increase * usage_mult
            logger.info(
                "Multi-modal processing took %.4f GiB and %.6f seconds on %s",
                memory_usage / GiB_bytes,
                diff.profile_time,
                device,
            )
            if memory_usage > diff.before_profile.free_memory:
                raise ValueError(
                    f"Not enough memory in {device} "
                    f"for multi-modal processor. "
                    f"Try reducing `api_server_count` or "
                    f"revert to CPU processing."
                )

    def clear_cache(self) -> None:
        self.input_preprocessor.clear_cache()
=======
    def stat_mm_cache(self) -> Optional[MultiModalCacheStats]:
        return self.input_preprocessor.stat_mm_cache()

    def clear_mm_cache(self) -> None:
        self.input_preprocessor.clear_mm_cache()
>>>>>>> ae9d0e7d
<|MERGE_RESOLUTION|>--- conflicted
+++ resolved
@@ -70,9 +70,8 @@
             mm_processor_cache=self.mm_processor_cache,
         )
 
-<<<<<<< HEAD
         self.profile_run()
-=======
+
     @property
     def tokenizer(self) -> Optional[AnyTokenizer]:
         return self.input_preprocessor.tokenizer
@@ -80,7 +79,6 @@
     @tokenizer.setter
     def tokenizer(self, tokenizer: Optional[AnyTokenizer]) -> None:
         self.input_preprocessor.tokenizer = tokenizer
->>>>>>> ae9d0e7d
 
     def _validate_logprobs(
         self,
@@ -580,16 +578,14 @@
                 )
 
             raise ValueError(
-                f"The {prompt_type} prompt (length {prompt_len}) is "
-                f"longer than the maximum model length of {max_prompt_len}. "
-                f"{suggestion}"
+                f"The {prompt_type} prompt (length {prompt_len}) is longer than "
+                f"the maximum model length of {max_prompt_len}. {suggestion}"
             )
 
             # TODO: Find out how many placeholder tokens are there so we can
             # check that chunked prefill does not truncate them
             # max_batch_len = self.scheduler_config.max_num_batched_tokens
 
-<<<<<<< HEAD
     def profile_run(self) -> None:
         model_config = self.model_config
         mm_config = model_config.multimodal_config
@@ -664,18 +660,12 @@
             )
             if memory_usage > diff.before_profile.free_memory:
                 raise ValueError(
-                    f"Not enough memory in {device} "
-                    f"for multi-modal processor. "
-                    f"Try reducing `api_server_count` or "
-                    f"revert to CPU processing."
-                )
-
-    def clear_cache(self) -> None:
-        self.input_preprocessor.clear_cache()
-=======
+                    f"Not enough memory in {device} for multi-modal processor. "
+                    f"Try reducing `api_server_count` or revert to CPU processing."
+                )
+
     def stat_mm_cache(self) -> Optional[MultiModalCacheStats]:
         return self.input_preprocessor.stat_mm_cache()
 
     def clear_mm_cache(self) -> None:
-        self.input_preprocessor.clear_mm_cache()
->>>>>>> ae9d0e7d
+        self.input_preprocessor.clear_mm_cache()