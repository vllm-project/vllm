# SPDX-License-Identifier: Apache-2.0
# SPDX-FileCopyrightText: Copyright contributors to the vLLM project

import time
from collections.abc import Mapping
from typing import Any, Literal, Optional, Union

from vllm.config import VllmConfig
from vllm.inputs import ProcessorInputs, PromptType, SingletonInputs
from vllm.inputs.parse import split_enc_dec_inputs
from vllm.inputs.preprocess import InputPreprocessor
from vllm.lora.request import LoRARequest
from vllm.multimodal import MULTIMODAL_REGISTRY, MultiModalRegistry
from vllm.multimodal.cache import processor_cache_from_config
from vllm.multimodal.inputs import MultiModalKwargsItem, PlaceholderRange
from vllm.multimodal.processing import EncDecMultiModalProcessor
from vllm.multimodal.utils import argsort_mm_positions
from vllm.pooling_params import PoolingParams
from vllm.sampling_params import SamplingParams
from vllm.transformers_utils.tokenizer_group import TokenizerGroup
from vllm.v1.engine import EngineCoreRequest
from vllm.v1.structured_output.backend_guidance import (
    validate_guidance_grammar)
from vllm.v1.structured_output.backend_outlines import (
    validate_structured_output_request_outlines)
from vllm.v1.structured_output.backend_xgrammar import (
    validate_xgrammar_grammar)


class Processor:

    def __init__(
        self,
        vllm_config: VllmConfig,
        tokenizer: TokenizerGroup,
        mm_registry: MultiModalRegistry = MULTIMODAL_REGISTRY,
    ):

        self.vllm_config = vllm_config
        self.model_config = vllm_config.model_config
        self.cache_config = vllm_config.cache_config
        self.lora_config = vllm_config.lora_config
        self.decoding_config = vllm_config.decoding_config
        self.tokenizer = tokenizer

        self.generation_config_fields = (
            self.model_config.try_get_generation_config())

        self.mm_registry = mm_registry
        self.mm_processor_cache = processor_cache_from_config(
            vllm_config, mm_registry)

        self.input_preprocessor = InputPreprocessor(
            self.model_config,
            self.tokenizer,
            mm_registry,
            mm_processor_cache=self.mm_processor_cache,
        )

    def _validate_logprobs(
        self,
        params: SamplingParams,
    ) -> None:
        max_logprobs = self.model_config.max_logprobs
        if max_logprobs == -1:
            return
        # Validate sample logprobs.
        if params.logprobs and (params.logprobs == -1
                                or params.logprobs > max_logprobs):
            raise ValueError(
                f"Requested sample logprobs of {params.logprobs}, "
                f"which is greater than max allowed: {max_logprobs}")

        # Validate prompt logprobs.
        if params.prompt_logprobs and params.prompt_logprobs > max_logprobs:
            raise ValueError(
                f"Requested prompt logprobs of {params.prompt_logprobs}, "
                f"which is greater than max allowed: {max_logprobs}")

    def _validate_sampling_params(
        self,
        params: SamplingParams,
        lora_request: Optional[LoRARequest],
    ) -> None:
        self._validate_structured_output(params)
        self._validate_logit_bias(params)

        if params.allowed_token_ids is None:
            return
        if not params.allowed_token_ids:
            raise ValueError("allowed_token_ids is not None and empty!")
        if self.tokenizer is None:
            # When skip_tokenizer_init=True, we can't validate token IDs
            # Skip validation and let the model handle invalid tokens
            return
        tokenizer = self.tokenizer.get_lora_tokenizer(lora_request)
        vocab_size = len(tokenizer)
        if not all(0 <= tid < vocab_size for tid in params.allowed_token_ids):
            raise ValueError(
                "allowed_token_ids contains out-of-vocab token id!")

    def _validate_logit_bias(
        self,
        params: SamplingParams,
    ) -> None:
        """Validate logit_bias token IDs are within vocabulary range."""
        if not params.logit_bias:
            return

        vocab_size = self.model_config.get_vocab_size()
        invalid_token_ids = []

        for token_id in params.logit_bias:
            if token_id < 0 or token_id >= vocab_size:
                invalid_token_ids.append(token_id)

        if invalid_token_ids:
            raise ValueError(
                f"token_id(s) {invalid_token_ids} in logit_bias contain "
                f"out-of-vocab token ids. Vocabulary size: {vocab_size}")

    def _validate_supported_sampling_params(
        self,
        params: SamplingParams,
    ) -> None:
        # Best of not yet supported.
        if params.best_of is not None and params.best_of > 1:
            raise ValueError("vLLM V1 does not yet support best_of.")
        # Logits processors not supported.
        if params.logits_processors:
            raise ValueError("vLLM V1 does not support per request "
                             "user provided logits processors.")

    def _validate_params(
        self,
        params: Union[SamplingParams, PoolingParams],
        lora_request: Optional[LoRARequest],
    ):
        """
        Validate supported SamplingParam.
        Should raise ValueError if unsupported for API Server.
        """

        if isinstance(params, PoolingParams):
            return

        self._validate_logprobs(params)
        self._validate_sampling_params(params, lora_request)
        self._validate_supported_sampling_params(params)

    def _validate_lora(self, lora_request: Optional[LoRARequest]) -> None:
        if lora_request is not None and not self.lora_config:
            raise ValueError(f"Got lora_request {lora_request} but LoRA is "
                             "not enabled!")

    def _validate_structured_output(self, params: SamplingParams) -> None:
        if not params.guided_decoding or not self.decoding_config:
            return

        if self.model_config.skip_tokenizer_init and params.guided_decoding:
            raise ValueError(
                "Structured outputs requires a tokenizer so it can't be used with 'skip_tokenizer_init'"  # noqa: E501
            )

        engine_level_backend = self.decoding_config.backend
        if params.guided_decoding.backend:
            # Request-level backend selection is not supported in V1.
            # The values may differ if `params` is reused and was set
            # to a specific backend based on `auto` behavior in a previous
            # request. We remember that it was set as a result of `auto`
            # using the `_auto` option set on the backend in the params.
            if (params.guided_decoding.backend != engine_level_backend
                    and not (engine_level_backend == "auto"
                             and params.guided_decoding.backend_was_auto)):
                raise ValueError(
                    "Request-level structured output backend selection is no "
                    "longer supported. The request specified "
                    f"'{params.guided_decoding.backend}', but vLLM was "
                    f"initialised with '{engine_level_backend}'. This error "
                    "can be resolved by removing backend selection from the "
                    "request.")
        else:
            params.guided_decoding.backend = engine_level_backend

        # Request content validation
        if (isinstance(params.guided_decoding.choice, list)
                and not params.guided_decoding.choice):
            # It is invalid for choice to be an empty list
            raise ValueError(f"Choice '{params.guided_decoding.choice}' "
                             "cannot be an empty list")

        if engine_level_backend.startswith("xgrammar"):
            # xgrammar with no fallback
            validate_xgrammar_grammar(params)
        elif engine_level_backend.startswith("guidance"):
            # TODO: ideally we would have the LLTokenizer here as Lark syntax
            # allows <|special_token|> and similar, see
            # https://github.com/guidance-ai/llguidance/blob/main/docs/syntax.md#special-tokens
            # Without tokenizer these are disallowed in grammars.
            validate_guidance_grammar(params, tokenizer=None)
        elif engine_level_backend == "outlines":
            # outlines backend
            validate_structured_output_request_outlines(params)
        else:
            # NOTE: engine_level_backend must be "auto" here, because we have
            # checked supported_backends above.
            # "auto" is an opt-in to opinionated behavior where we try to
            # choose a backend based on request contents. This is not the
            # default as it is less predictable and subject to change
            # between releases as feature support changes.
            try:
                validate_xgrammar_grammar(params)
                params.guided_decoding.backend = "xgrammar"
            except ValueError:
                # The request either failed validation
                # or includes some jsonschema feature(s) that
                # are not supported in xgrammar. Fall back to guidance.
                validate_guidance_grammar(params, tokenizer=None)
                params.guided_decoding.backend = "guidance"
            # Remember that this backend was set automatically
            params.guided_decoding.backend_was_auto = True

    def process_inputs(
        self,
        request_id: str,
        prompt: PromptType,
        params: Union[SamplingParams, PoolingParams],
        arrival_time: Optional[float] = None,
        lora_request: Optional[LoRARequest] = None,
        tokenization_kwargs: Optional[dict[str, Any]] = None,
        trace_headers: Optional[Mapping[str, str]] = None,
        priority: int = 0,
        data_parallel_rank: Optional[int] = None,
    ) -> tuple[Optional[str], EngineCoreRequest]:

        # TODO(woosuk): Support pooling models.
        # TODO(woosuk): Support encoder-decoder models.
        self._validate_lora(lora_request)
        self._validate_params(params, lora_request)
        if trace_headers is not None:
            raise ValueError("V1 does not support tracing yet.")

        data_parallel_size = self.vllm_config.parallel_config.data_parallel_size
        if data_parallel_rank is not None and not (0 <= data_parallel_rank <
                                                   data_parallel_size):
            raise ValueError(f"data_parallel_rank {data_parallel_rank} "
                             f"is out of range [0, {data_parallel_size}).")

        if arrival_time is None:
            arrival_time = time.time()

        # Process inputs, which includes:
        # 1. Tokenize text prompt, with LoRA request if one exists.
        # 2. For multimodal models with a merged preprocessor, preprocess
        #   multimodal data and expand prompt token ids accordingly.
<<<<<<< HEAD
        return_mm_hashes = (self.mm_processor_cache is not None
                            or bool(self.cache_config.enable_prefix_caching))
=======
>>>>>>> 79f05e44
        processed_inputs: ProcessorInputs = self.input_preprocessor.preprocess(
            prompt,
            tokenization_kwargs=tokenization_kwargs,
            lora_request=lora_request,
        )
        from vllm.platforms import current_platform
        current_platform.validate_request(
            prompt=prompt,
            params=params,
            processed_inputs=processed_inputs,
        )
        eos_token_id = self.input_preprocessor.get_eos_token_id(lora_request)

        self._validate_model_inputs(processed_inputs, lora_request)

        encoder_inputs, decoder_inputs = split_enc_dec_inputs(processed_inputs)

        # TODO: Impl encoder-decoder
        if encoder_inputs is not None:
            raise NotImplementedError

        sampling_params = None
        pooling_params = None
        if isinstance(params, SamplingParams):
            # TODO: can we avoid cloning here in multiproc case?
            sampling_params = params.clone()
            # If unset max tokens, then generate up to the max_model_len.
            if sampling_params.max_tokens is None:
                sampling_params.max_tokens = (
                    self.model_config.max_model_len -
                    len(decoder_inputs["prompt_token_ids"]))
            sampling_params.update_from_generation_config(
                self.generation_config_fields, eos_token_id)
            if self.tokenizer is not None:
                sampling_params.update_from_tokenizer(
                    self.tokenizer.get_lora_tokenizer(lora_request))
        else:
            pooling_params = params.clone()

        # Multimodal related.
        sorted_mm_inputs: Optional[list[Optional[MultiModalKwargsItem]]] = None
        sorted_mm_positions: Optional[list[PlaceholderRange]] = None
        sorted_mm_hashes: Optional[list[str]] = None
        if decoder_inputs["type"] == "multimodal":
            decoder_mm_inputs = decoder_inputs["mm_kwargs"]
            decoder_mm_positions = decoder_inputs["mm_placeholders"]
            decoder_mm_hashes = decoder_inputs["mm_hashes"]

            # Merge and flatten multimodal placeholders, hashes and inputs
            # from dictionaries to lists, and sort them by each item's position
            # in the input sequence.
            sorted_mm_idxs = argsort_mm_positions(decoder_mm_positions)

            sorted_mm_inputs = [
                decoder_mm_inputs[modality][idx]
                for modality, idx in sorted_mm_idxs
            ]
            sorted_mm_positions = [
                decoder_mm_positions[modality][idx]
                for modality, idx in sorted_mm_idxs
            ]
            sorted_mm_hashes = [
                decoder_mm_hashes[modality][idx]
                for modality, idx in sorted_mm_idxs
            ]

<<<<<<< HEAD
=======
            sorted_mm_inputs = self.mm_input_cache_client.get_and_update(
                orig_sorted_mm_inputs,
                sorted_mm_hashes,
            )

>>>>>>> 79f05e44
        return decoder_inputs.get("prompt"), EngineCoreRequest(
            request_id=request_id,
            prompt_token_ids=decoder_inputs["prompt_token_ids"],
            mm_kwargs=sorted_mm_inputs,
            mm_hashes=sorted_mm_hashes,
            mm_placeholders=sorted_mm_positions,
            sampling_params=sampling_params,
            pooling_params=pooling_params,
            eos_token_id=eos_token_id,
            arrival_time=arrival_time,
            lora_request=lora_request,
            cache_salt=decoder_inputs.get("cache_salt"),
            priority=priority,
            data_parallel_rank=data_parallel_rank,
        )

    def _validate_model_inputs(self,
                               inputs: ProcessorInputs,
                               lora_request: Optional[LoRARequest] = None):
        encoder_inputs, decoder_inputs = split_enc_dec_inputs(inputs)

        if encoder_inputs is not None:
            self._validate_model_input(encoder_inputs,
                                       lora_request,
                                       prompt_type="encoder")

        self._validate_model_input(decoder_inputs,
                                   lora_request,
                                   prompt_type="decoder")

    def _validate_model_input(
        self,
        prompt_inputs: SingletonInputs,
        lora_request: Optional[LoRARequest],
        *,
        prompt_type: Literal["encoder", "decoder"],
    ):
        model_config = self.model_config

        prompt_ids = prompt_inputs["prompt_token_ids"]
        if not prompt_ids:
            if prompt_type == "encoder" and model_config.is_multimodal_model:
                pass  # Mllama may have empty encoder inputs for text-only data
            else:
                raise ValueError(f"The {prompt_type} prompt cannot be empty")

        if self.model_config.skip_tokenizer_init:
            tokenizer = None
        else:
            tokenizer = self.tokenizer.get_lora_tokenizer(lora_request)
            max_input_id = max(prompt_ids, default=0)
            if max_input_id > tokenizer.max_token_id:
                raise ValueError(
                    f"Token id {max_input_id} is out of vocabulary")

        max_prompt_len = self.model_config.max_model_len
        if len(prompt_ids) > max_prompt_len:
            if prompt_type == "encoder" and model_config.is_multimodal_model:
                mm_registry = self.input_preprocessor.mm_registry
                mm_processor = mm_registry.create_processor(
                    model_config,
                    tokenizer=tokenizer,
                )
                assert isinstance(mm_processor, EncDecMultiModalProcessor)

                if mm_processor.pad_dummy_encoder_prompt:
                    return  # Skip encoder length check for Whisper

            if model_config.is_multimodal_model:
                suggestion = (
                    "Make sure that `max_model_len` is no smaller than the "
                    "number of text tokens plus multimodal tokens. For image "
                    "inputs, the number of image tokens depends on the number "
                    "of images, and possibly their aspect ratios as well.")
            else:
                suggestion = (
                    "Make sure that `max_model_len` is no smaller than the "
                    "number of text tokens.")

            raise ValueError(
                f"The {prompt_type} prompt (length {len(prompt_ids)}) is "
                f"longer than the maximum model length of {max_prompt_len}. "
                f"{suggestion}")

            # TODO: Find out how many placeholder tokens are there so we can
            # check that chunked prefill does not truncate them
            # max_batch_len = self.scheduler_config.max_num_batched_tokens

    def clear_cache(self) -> None:
        self.input_preprocessor.clear_cache()<|MERGE_RESOLUTION|>--- conflicted
+++ resolved
@@ -253,11 +253,6 @@
         # 1. Tokenize text prompt, with LoRA request if one exists.
         # 2. For multimodal models with a merged preprocessor, preprocess
         #   multimodal data and expand prompt token ids accordingly.
-<<<<<<< HEAD
-        return_mm_hashes = (self.mm_processor_cache is not None
-                            or bool(self.cache_config.enable_prefix_caching))
-=======
->>>>>>> 79f05e44
         processed_inputs: ProcessorInputs = self.input_preprocessor.preprocess(
             prompt,
             tokenization_kwargs=tokenization_kwargs,
@@ -324,14 +319,6 @@
                 for modality, idx in sorted_mm_idxs
             ]
 
-<<<<<<< HEAD
-=======
-            sorted_mm_inputs = self.mm_input_cache_client.get_and_update(
-                orig_sorted_mm_inputs,
-                sorted_mm_hashes,
-            )
-
->>>>>>> 79f05e44
         return decoder_inputs.get("prompt"), EngineCoreRequest(
             request_id=request_id,
             prompt_token_ids=decoder_inputs["prompt_token_ids"],
