# SPDX-License-Identifier: Apache-2.0
# SPDX-FileCopyrightText: Copyright contributors to the vLLM project

import time
from collections.abc import Mapping
from typing import Any, Literal, Optional, Union

from vllm.config import VllmConfig
from vllm.inputs import ProcessorInputs, PromptType, SingletonInputs
from vllm.inputs.parse import split_enc_dec_inputs
from vllm.inputs.preprocess import InputPreprocessor
from vllm.lora.peft_helper import PEFTHelper
from vllm.lora.request import LoRARequest
from vllm.multimodal import MULTIMODAL_REGISTRY, MultiModalRegistry
from vllm.multimodal.inputs import MultiModalKwargsItem, PlaceholderRange
from vllm.multimodal.processing import EncDecMultiModalProcessor
from vllm.multimodal.utils import argsort_mm_positions
from vllm.pooling_params import PoolingParams
from vllm.sampling_params import SamplingParams
from vllm.transformers_utils.tokenizer_group import TokenizerGroup
from vllm.v1.engine import EngineCoreRequest
from vllm.v1.engine.mm_input_cache import MultiModalInputCacheClient
from vllm.v1.structured_output.backend_guidance import (
    validate_guidance_grammar)
from vllm.v1.structured_output.backend_lm_format_enforcer import (
    validate_structured_output_request_lm_format_enforcer)
from vllm.v1.structured_output.backend_outlines import (
    validate_structured_output_request_outlines)
from vllm.v1.structured_output.backend_xgrammar import (
    validate_xgrammar_grammar)


class Processor:

    def __init__(
        self,
        vllm_config: VllmConfig,
        tokenizer: TokenizerGroup,
        mm_registry: MultiModalRegistry = MULTIMODAL_REGISTRY,
    ):

        self.vllm_config = vllm_config
        self.model_config = vllm_config.model_config
        self.cache_config = vllm_config.cache_config
        self.lora_config = vllm_config.lora_config
        self.decoding_config = vllm_config.decoding_config
        self.tokenizer = tokenizer

        self.generation_config_fields = (
            self.model_config.try_get_generation_config())
        self.input_preprocessor = InputPreprocessor(self.model_config,
                                                    self.tokenizer,
                                                    mm_registry)

        self.mm_input_cache_client = MultiModalInputCacheClient(
            self.model_config, mm_registry)

    @property
    def mm_registry(self):
        return self.input_preprocessor.mm_registry

    def _validate_logprobs(
        self,
        params: SamplingParams,
    ) -> None:
        max_logprobs = self.model_config.max_logprobs
        if max_logprobs == -1:
            return
        # Validate sample logprobs.
        if params.logprobs and (params.logprobs == -1
                                or params.logprobs > max_logprobs):
            raise ValueError(
                f"Requested sample logprobs of {params.logprobs}, "
                f"which is greater than max allowed: {max_logprobs}")

        # Validate prompt logprobs.
        if params.prompt_logprobs and params.prompt_logprobs > max_logprobs:
            raise ValueError(
                f"Requested prompt logprobs of {params.prompt_logprobs}, "
                f"which is greater than max allowed: {max_logprobs}")

    def _validate_sampling_params(
        self,
        params: SamplingParams,
        lora_request: Optional[LoRARequest],
    ) -> None:
        self._validate_structured_output(params)
        self._validate_logit_bias(params)

        if params.allowed_token_ids is None:
            return
        if not params.allowed_token_ids:
            raise ValueError("allowed_token_ids is not None and empty!")
        if self.tokenizer is None:
            # When skip_tokenizer_init=True, we can't validate token IDs
            # Skip validation and let the model handle invalid tokens
            return
        tokenizer = self.tokenizer.get_lora_tokenizer(lora_request)
        vocab_size = len(tokenizer)
        if not all(0 <= tid < vocab_size for tid in params.allowed_token_ids):
            raise ValueError(
                "allowed_token_ids contains out-of-vocab token id!")

    def _validate_logit_bias(
        self,
        params: SamplingParams,
    ) -> None:
        """Validate logit_bias token IDs are within vocabulary range."""
        if not params.logit_bias:
            return

        vocab_size = self.model_config.get_vocab_size()
        invalid_token_ids = []

        for token_id in params.logit_bias:
            if token_id < 0 or token_id >= vocab_size:
                invalid_token_ids.append(token_id)

        if invalid_token_ids:
            raise ValueError(
                f"token_id(s) {invalid_token_ids} in logit_bias contain "
                f"out-of-vocab token ids. Vocabulary size: {vocab_size}")

    def _validate_supported_sampling_params(
        self,
        params: SamplingParams,
    ) -> None:
        # Best of not yet supported.
        if params.best_of is not None and params.best_of > 1:
            raise ValueError("vLLM V1 does not yet support best_of.")
        # Logits processors not supported.
        if params.logits_processors:
            raise ValueError("vLLM V1 does not support per request "
                             "user provided logits processors.")

    def _validate_params(
        self,
        params: Union[SamplingParams, PoolingParams],
        lora_request: Optional[LoRARequest],
    ):
        """
        Validate supported SamplingParam.
        Should raise ValueError if unsupported for API Server.
        """

        if isinstance(params, PoolingParams):
            return

        self._validate_logprobs(params)
        self._validate_sampling_params(params, lora_request)
        self._validate_supported_sampling_params(params)

    def _validate_lora(self, lora_request: Optional[LoRARequest]) -> None:
        if lora_request is not None and not self.lora_config:
            raise ValueError(f"Got lora_request {lora_request} but LoRA is "
                             "not enabled!")

    def _validate_structured_output(self, params: SamplingParams) -> None:
        if not params.guided_decoding or not self.decoding_config:
            return

        if self.model_config.skip_tokenizer_init and params.guided_decoding:
            raise ValueError(
                "Structured outputs requires a tokenizer so it can't be used with 'skip_tokenizer_init'"  # noqa: E501
            )

        engine_level_backend = self.decoding_config.backend
        if params.guided_decoding.backend:
            # Request-level backend selection is not supported in V1.
            # The values may differ if `params` is reused and was set
            # to a specific backend based on `auto` behavior in a previous
            # request. We remember that it was set as a result of `auto`
            # using the `_auto` option set on the backend in the params.
            if (params.guided_decoding.backend != engine_level_backend
                    and not (engine_level_backend == "auto"
                             and params.guided_decoding.backend_was_auto)):
                raise ValueError(
                    "Request-level structured output backend selection is no "
                    "longer supported. The request specified "
                    f"'{params.guided_decoding.backend}', but vLLM was "
                    f"initialised with '{engine_level_backend}'. This error "
                    "can be resolved by removing backend selection from the "
                    "request.")
        else:
            params.guided_decoding.backend = engine_level_backend

        # Request content validation
        if (isinstance(params.guided_decoding.choice, list)
                and not params.guided_decoding.choice):
            # It is invalid for choice to be an empty list
            raise ValueError(f"Choice '{params.guided_decoding.choice}' "
                             "cannot be an empty list")

        if engine_level_backend.startswith("xgrammar"):
            # xgrammar with no fallback
            validate_xgrammar_grammar(params)
        elif engine_level_backend.startswith("guidance"):
            # TODO: ideally we would have the LLTokenizer here as Lark syntax
            # allows <|special_token|> and similar, see
            # https://github.com/guidance-ai/llguidance/blob/main/docs/syntax.md#special-tokens
            # Without tokenizer these are disallowed in grammars.
            validate_guidance_grammar(params, tokenizer=None)
        elif engine_level_backend == "outlines":
            # outlines backend
            validate_structured_output_request_outlines(params)
        elif engine_level_backend == "lm-format-enforcer":
            # lm format enforcer backend
            validate_structured_output_request_lm_format_enforcer(params)
        else:
            # NOTE: engine_level_backend must be "auto" here, because we have
            # checked supported_backends above.
            # "auto" is an opt-in to opinionated behavior where we try to
            # choose a backend based on request contents. This is not the
            # default as it is less predictable and subject to change
            # between releases as feature support changes.
            try:
                validate_xgrammar_grammar(params)
                params.guided_decoding.backend = "xgrammar"
            except ValueError:
                # The request either failed validation
                # or includes some jsonschema feature(s) that
                # are not supported in xgrammar. Fall back to guidance.
                validate_guidance_grammar(params, tokenizer=None)
                params.guided_decoding.backend = "guidance"
            # Remember that this backend was set automatically
            params.guided_decoding.backend_was_auto = True

    def process_inputs(
        self,
        request_id: str,
        prompt: PromptType,
        params: Union[SamplingParams, PoolingParams],
        arrival_time: Optional[float] = None,
        lora_request: Optional[LoRARequest] = None,
        tokenization_kwargs: Optional[dict[str, Any]] = None,
        trace_headers: Optional[Mapping[str, str]] = None,
        priority: int = 0,
        data_parallel_rank: Optional[int] = None,
    ) -> tuple[Optional[str], EngineCoreRequest]:

        # TODO(woosuk): Support pooling models.
        # TODO(woosuk): Support encoder-decoder models.
        self._validate_lora(lora_request)
        self._validate_params(params, lora_request)
        if trace_headers is not None:
            raise ValueError("V1 does not support tracing yet.")

        data_parallel_size = self.vllm_config.parallel_config.data_parallel_size
        if data_parallel_rank is not None and not (0 <= data_parallel_rank <
                                                   data_parallel_size):
            raise ValueError(f"data_parallel_rank {data_parallel_rank} "
                             f"is out of range [0, {data_parallel_size}).")

        if arrival_time is None:
            arrival_time = time.time()

        # Process inputs, which includes:
        # 1. Tokenize text prompt, with LoRA request if one exists.
        # 2. For multimodal models with a merged preprocessor, preprocess
        #   multimodal data and expand prompt token ids accordingly.
        processed_inputs: ProcessorInputs = self.input_preprocessor.preprocess(
            prompt,
            tokenization_kwargs=tokenization_kwargs,
            lora_request=lora_request,
        )
        from vllm.platforms import current_platform
        current_platform.validate_request(
            prompt=prompt,
            params=params,
            processed_inputs=processed_inputs,
        )
        eos_token_id = self.input_preprocessor.get_eos_token_id(lora_request)

        self._validate_model_inputs(processed_inputs, lora_request)

        encoder_inputs, decoder_inputs = split_enc_dec_inputs(processed_inputs)

        # TODO: Impl encoder-decoder
        if encoder_inputs is not None:
            raise NotImplementedError

        sampling_params = None
        pooling_params = None
        if isinstance(params, SamplingParams):
            # TODO: can we avoid cloning here in multiproc case?
            sampling_params = params.clone()
            # If unset max tokens, then generate up to the max_model_len.
            if sampling_params.max_tokens is None:
                sampling_params.max_tokens = (
                    self.model_config.max_model_len -
                    len(decoder_inputs["prompt_token_ids"]))
            sampling_params.update_from_generation_config(
                self.generation_config_fields, eos_token_id)
            if self.tokenizer is not None:
                sampling_params.update_from_tokenizer(
                    self.tokenizer.get_lora_tokenizer(lora_request))
        else:
            pooling_params = params.clone()

        # Multimodal related.
        sorted_mm_inputs: Optional[list[Optional[MultiModalKwargsItem]]] = None
        sorted_mm_positions: Optional[list[PlaceholderRange]] = None
        sorted_mm_hashes: Optional[list[str]] = None
        if decoder_inputs["type"] == "multimodal":
            decoder_mm_inputs = decoder_inputs["mm_kwargs"]
            decoder_mm_positions = decoder_inputs["mm_placeholders"]
            decoder_mm_hashes = decoder_inputs["mm_hashes"]

            # Merge and flatten multimodal placeholders, hashes and inputs
            # from dictionaries to lists, and sort them by each item's position
            # in the input sequence.
            sorted_mm_idxs = argsort_mm_positions(decoder_mm_positions)

            orig_sorted_mm_inputs = [
                decoder_mm_inputs[modality][idx]
                for modality, idx in sorted_mm_idxs
            ]
            sorted_mm_positions = [
                decoder_mm_positions[modality][idx]
                for modality, idx in sorted_mm_idxs
            ]
            sorted_mm_hashes = [
                decoder_mm_hashes[modality][idx]
                for modality, idx in sorted_mm_idxs
            ]

            sorted_mm_inputs = self.mm_input_cache_client.get_and_update(
                orig_sorted_mm_inputs,
                sorted_mm_hashes,
            )

<<<<<<< HEAD
            # The output of merged multi-modal processor (`decoder_mm_inputs`)
            # is a single MultiModalKwargs for all items from all modalities.
            # This code flattens kwargs for individual items in a list and
            # sorts them by each item's position in the input sequence if there
            # are multiple modalities.
            unique_modalities = set(sorted_item_modalities)
            if len(unique_modalities) > 1:
                orig_sorted_mm_inputs = []
                used_indices = {modality: 0 for modality in unique_modalities}

                for modality in sorted_item_modalities:
                    items = decoder_mm_inputs.get_items(modality)
                    item = items[used_indices[modality]]

                    orig_sorted_mm_inputs.append(
                        MultiModalKwargs.from_items([item]))
                    used_indices[modality] += 1
            else:
                orig_sorted_mm_inputs = [
                    MultiModalKwargs.from_items([item]) for item in
                    decoder_mm_inputs.get_items(sorted_item_modalities[0])
                ]

            if sorted_mm_hashes is not None:
                sorted_mm_inputs = self.mm_input_cache_client.get_and_update_p0(
                    orig_sorted_mm_inputs, sorted_mm_hashes)
            else:
                sorted_mm_inputs = orig_sorted_mm_inputs

        # Tokenize aLoRA invocation sequence if applicable.
        if (self.lora_config and self.lora_config.activated_lora_enabled
                and lora_request is not None):

            text_config = self.model_config.hf_config.get_text_config()

            peft_helper = PEFTHelper.from_local_dir(
                lora_request.lora_path, text_config.max_position_embeddings,
                lora_request.tensorizer_config_dict)

            if peft_helper.invocation_string is not None:

                invocation_tokens = self.input_preprocessor._tokenize_prompt(
                    peft_helper.invocation_string,
                    lora_request=lora_request,
                    tokenization_kwargs=tokenization_kwargs)

                invocation_start = -1
                n = len(invocation_tokens)
                token_ids = decoder_inputs["prompt_token_ids"]

                if n > 0 and len(token_ids) >= n:
                    # scan backward for the last match
                    # (faster than full forward scan+max)
                    for idx in range(len(token_ids) - n, -1, -1):
                        if token_ids[idx:idx + n] == invocation_tokens:
                            # weights activated 1 token after start
                            invocation_start = idx + 1
                            break

                if invocation_start == -1:
                    raise ValueError(
                        "Invocation sequence not found in prompt "
                        f"for request '{request_id}'. aLoRA models require the "
                        "invocation tokens to be present in the input.")

                lora_request.invocation_start = invocation_start

=======
>>>>>>> ebd5a77b
        return decoder_inputs.get("prompt"), EngineCoreRequest(
            request_id=request_id,
            prompt_token_ids=decoder_inputs["prompt_token_ids"],
            mm_kwargs=sorted_mm_inputs,
            mm_hashes=sorted_mm_hashes,
            mm_placeholders=sorted_mm_positions,
            sampling_params=sampling_params,
            pooling_params=pooling_params,
            eos_token_id=eos_token_id,
            arrival_time=arrival_time,
            lora_request=lora_request,
            cache_salt=decoder_inputs.get("cache_salt"),
            priority=priority,
            data_parallel_rank=data_parallel_rank,
        )

    def _validate_model_inputs(self,
                               inputs: ProcessorInputs,
                               lora_request: Optional[LoRARequest] = None):
        encoder_inputs, decoder_inputs = split_enc_dec_inputs(inputs)

        if encoder_inputs is not None:
            self._validate_model_input(encoder_inputs,
                                       lora_request,
                                       prompt_type="encoder")

        self._validate_model_input(decoder_inputs,
                                   lora_request,
                                   prompt_type="decoder")

    def _validate_model_input(
        self,
        prompt_inputs: SingletonInputs,
        lora_request: Optional[LoRARequest],
        *,
        prompt_type: Literal["encoder", "decoder"],
    ):
        model_config = self.model_config

        prompt_ids = prompt_inputs["prompt_token_ids"]
        if not prompt_ids:
            if prompt_type == "encoder" and model_config.is_multimodal_model:
                pass  # Mllama may have empty encoder inputs for text-only data
            else:
                raise ValueError(f"The {prompt_type} prompt cannot be empty")

        if self.model_config.skip_tokenizer_init:
            tokenizer = None
        else:
            tokenizer = self.tokenizer.get_lora_tokenizer(lora_request)
            max_input_id = max(prompt_ids, default=0)
            if max_input_id > tokenizer.max_token_id:
                raise ValueError(
                    f"Token id {max_input_id} is out of vocabulary")

        max_prompt_len = self.model_config.max_model_len
        if len(prompt_ids) > max_prompt_len:
            if prompt_type == "encoder" and model_config.is_multimodal_model:
                mm_registry = self.input_preprocessor.mm_registry
                mm_processor = mm_registry.create_processor(
                    model_config,
                    tokenizer=tokenizer,
                )
                assert isinstance(mm_processor, EncDecMultiModalProcessor)

                if mm_processor.pad_dummy_encoder_prompt:
                    return  # Skip encoder length check for Whisper and Donut

            if model_config.is_multimodal_model:
                suggestion = (
                    "Make sure that `max_model_len` is no smaller than the "
                    "number of text tokens plus multimodal tokens. For image "
                    "inputs, the number of image tokens depends on the number "
                    "of images, and possibly their aspect ratios as well.")
            else:
                suggestion = (
                    "Make sure that `max_model_len` is no smaller than the "
                    "number of text tokens.")

            raise ValueError(
                f"The {prompt_type} prompt (length {len(prompt_ids)}) is "
                f"longer than the maximum model length of {max_prompt_len}. "
                f"{suggestion}")

            # TODO: Find out how many placeholder tokens are there so we can
            # check that chunked prefill does not truncate them
            # max_batch_len = self.scheduler_config.max_num_batched_tokens<|MERGE_RESOLUTION|>--- conflicted
+++ resolved
@@ -329,37 +329,7 @@
                 sorted_mm_hashes,
             )
 
-<<<<<<< HEAD
-            # The output of merged multi-modal processor (`decoder_mm_inputs`)
-            # is a single MultiModalKwargs for all items from all modalities.
-            # This code flattens kwargs for individual items in a list and
-            # sorts them by each item's position in the input sequence if there
-            # are multiple modalities.
-            unique_modalities = set(sorted_item_modalities)
-            if len(unique_modalities) > 1:
-                orig_sorted_mm_inputs = []
-                used_indices = {modality: 0 for modality in unique_modalities}
-
-                for modality in sorted_item_modalities:
-                    items = decoder_mm_inputs.get_items(modality)
-                    item = items[used_indices[modality]]
-
-                    orig_sorted_mm_inputs.append(
-                        MultiModalKwargs.from_items([item]))
-                    used_indices[modality] += 1
-            else:
-                orig_sorted_mm_inputs = [
-                    MultiModalKwargs.from_items([item]) for item in
-                    decoder_mm_inputs.get_items(sorted_item_modalities[0])
-                ]
-
-            if sorted_mm_hashes is not None:
-                sorted_mm_inputs = self.mm_input_cache_client.get_and_update_p0(
-                    orig_sorted_mm_inputs, sorted_mm_hashes)
-            else:
-                sorted_mm_inputs = orig_sorted_mm_inputs
-
-        # Tokenize aLoRA invocation sequence if applicable.
+        # Handle aLoRA invocation sequence if applicable.
         if (self.lora_config and self.lora_config.activated_lora_enabled
                 and lora_request is not None):
 
@@ -368,14 +338,16 @@
             peft_helper = PEFTHelper.from_local_dir(
                 lora_request.lora_path, text_config.max_position_embeddings,
                 lora_request.tensorizer_config_dict)
-
-            if peft_helper.invocation_string is not None:
-
-                invocation_tokens = self.input_preprocessor._tokenize_prompt(
-                    peft_helper.invocation_string,
-                    lora_request=lora_request,
-                    tokenization_kwargs=tokenization_kwargs)
-
+            if peft_helper.alora_invocation_tokens is not None or peft_helper.invocation_string is not None:
+                if peft_helper.alora_invocation_tokens is not None:
+                    invocation_tokens = peft_helper.alora_invocation_tokens
+                    delta = 0
+                elif peft_helper.invocation_string is not None: #backwards compatibility
+                    invocation_tokens = self.input_preprocessor._tokenize_prompt(
+                        peft_helper.invocation_string,
+                        lora_request=lora_request,
+                        tokenization_kwargs=tokenization_kwargs)
+                    delta = 1
                 invocation_start = -1
                 n = len(invocation_tokens)
                 token_ids = decoder_inputs["prompt_token_ids"]
@@ -385,8 +357,8 @@
                     # (faster than full forward scan+max)
                     for idx in range(len(token_ids) - n, -1, -1):
                         if token_ids[idx:idx + n] == invocation_tokens:
-                            # weights activated 1 token after start
-                            invocation_start = idx + 1
+                            # weights activated after start
+                            invocation_start = idx + delta
                             break
 
                 if invocation_start == -1:
@@ -397,8 +369,6 @@
 
                 lora_request.invocation_start = invocation_start
 
-=======
->>>>>>> ebd5a77b
         return decoder_inputs.get("prompt"), EngineCoreRequest(
             request_id=request_id,
             prompt_token_ids=decoder_inputs["prompt_token_ids"],
