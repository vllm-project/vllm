# SPDX-License-Identifier: Apache-2.0
# SPDX-FileCopyrightText: Copyright contributors to the vLLM project

import time
from collections.abc import Mapping
from typing import Any, Literal, Optional, Union

from vllm.config import VllmConfig
from vllm.inputs import ProcessorInputs, PromptType, SingletonInputs
from vllm.inputs.parse import split_enc_dec_inputs
from vllm.inputs.preprocess import InputPreprocessor
from vllm.logger import init_logger
from vllm.lora.request import LoRARequest
from vllm.multimodal import MULTIMODAL_REGISTRY, MultiModalRegistry
from vllm.multimodal.cache import processor_cache_from_config
from vllm.multimodal.inputs import MultiModalFeatureSpec, MultiModalUUIDDict
from vllm.multimodal.processing import EncDecMultiModalProcessor
from vllm.multimodal.utils import argsort_mm_positions
from vllm.pooling_params import PoolingParams
from vllm.sampling_params import SamplingParams
<<<<<<< HEAD
from vllm.transformers_utils.tokenizer_group import TokenizerGroup
from vllm.utils import length_from_prompt_token_ids_or_embeds
=======
from vllm.transformers_utils.tokenizer import AnyTokenizer
>>>>>>> 8f3616f4
from vllm.v1.engine import EngineCoreRequest
from vllm.v1.structured_output.backend_guidance import (
    validate_guidance_grammar)
from vllm.v1.structured_output.backend_lm_format_enforcer import (
    validate_structured_output_request_lm_format_enforcer)
from vllm.v1.structured_output.backend_outlines import (
    validate_structured_output_request_outlines)
from vllm.v1.structured_output.backend_xgrammar import (
    validate_xgrammar_grammar)

logger = init_logger(__name__)


class Processor:

    def __init__(
        self,
        vllm_config: VllmConfig,
        tokenizer: AnyTokenizer,
        mm_registry: MultiModalRegistry = MULTIMODAL_REGISTRY,
    ):

        self.vllm_config = vllm_config
        self.model_config = vllm_config.model_config
        self.cache_config = vllm_config.cache_config
        self.lora_config = vllm_config.lora_config
        self.decoding_config = vllm_config.decoding_config
        self.tokenizer = tokenizer

        self.generation_config_fields = (
            self.model_config.try_get_generation_config())

        self.mm_registry = mm_registry
        self.mm_processor_cache = processor_cache_from_config(
            vllm_config, mm_registry)

        self.input_preprocessor = InputPreprocessor(
            self.model_config,
            self.tokenizer,
            mm_registry,
            mm_processor_cache=self.mm_processor_cache,
        )

    def _validate_logprobs(
        self,
        params: SamplingParams,
    ) -> None:
        max_logprobs = self.model_config.max_logprobs
        if max_logprobs == -1:
            max_logprobs = self.model_config.get_vocab_size()

        # Validate sample logprobs.
        if params.logprobs:
            num_logprobs = params.logprobs
            if num_logprobs == -1:
                num_logprobs = self.model_config.get_vocab_size()
            if num_logprobs > max_logprobs:
                raise ValueError(
                    f"Requested sample logprobs of {num_logprobs}, "
                    f"which is is greater than max allowed: {max_logprobs}")

        # Validate prompt logprobs.
        if params.prompt_logprobs:
            num_prompt_logprobs = params.prompt_logprobs
            if num_prompt_logprobs == -1:
                num_prompt_logprobs = self.model_config.get_vocab_size()
            if num_prompt_logprobs > max_logprobs:
                raise ValueError(
                    f"Requested prompt logprobs of {num_prompt_logprobs}, "
                    f"which is is greater than max allowed: {max_logprobs}")

    def _validate_sampling_params(
        self,
        params: SamplingParams,
    ) -> None:
        self._validate_structured_output(params)
        self._validate_logit_bias(params)

        if params.allowed_token_ids is None:
            return
        if not params.allowed_token_ids:
            raise ValueError("allowed_token_ids is not None and empty!")
        if self.tokenizer is None:
            # When skip_tokenizer_init=True, we can't validate token IDs
            # Skip validation and let the model handle invalid tokens
            return
        vocab_size = len(self.tokenizer)
        if not all(0 <= tid < vocab_size for tid in params.allowed_token_ids):
            raise ValueError(
                "allowed_token_ids contains out-of-vocab token id!")

    def _validate_logit_bias(
        self,
        params: SamplingParams,
    ) -> None:
        """Validate logit_bias token IDs are within vocabulary range."""
        if not params.logit_bias:
            return

        vocab_size = self.model_config.get_vocab_size()
        invalid_token_ids = []

        for token_id in params.logit_bias:
            if token_id < 0 or token_id >= vocab_size:
                invalid_token_ids.append(token_id)

        if invalid_token_ids:
            raise ValueError(
                f"token_id(s) {invalid_token_ids} in logit_bias contain "
                f"out-of-vocab token ids. Vocabulary size: {vocab_size}")

    def _validate_supported_sampling_params(
        self,
        params: SamplingParams,
    ) -> None:
        # Best of not yet supported.
        if params.best_of is not None and params.best_of > 1:
            raise ValueError("vLLM V1 does not yet support best_of.")
        # Logits processors not supported.
        if params.logits_processors:
            raise ValueError("vLLM V1 does not support per request "
                             "user provided logits processors.")

    def _validate_params(
        self,
        params: Union[SamplingParams, PoolingParams],
    ):
        """
        Validate supported SamplingParam.
        Should raise ValueError if unsupported for API Server.
        """

        if isinstance(params, PoolingParams):
            return

        self._validate_logprobs(params)
        self._validate_sampling_params(params)
        self._validate_supported_sampling_params(params)

    def _validate_multi_modal_uuids(self, prompt: PromptType) -> None:
        """
        Validate that user-provided multi_modal_uuids align with
        multi_modal_data in the incoming request prompt(s).
        Only checks lengths; `None` entries are allowed and will be
        auto-hashed downstream.
        """

        def _validate_single_prompt(single_prompt: Union[dict, str]) -> None:
            if not isinstance(single_prompt, dict):
                return
            mm_data = single_prompt.get("multi_modal_data")
            mm_uuids = single_prompt.get("multi_modal_uuids")
            if not mm_data or not mm_uuids:
                return

            for modality, items in mm_data.items():
                if modality in mm_uuids:
                    data_len = len(items) if isinstance(items, list) else 1
                    uuid_len = len(mm_uuids[modality]) if isinstance(
                        mm_uuids[modality], list) else 1
                    if uuid_len != data_len:
                        raise ValueError(
                            f"multi_modal_uuids for modality '{modality}' "
                            "must have same length as data: got "
                            f"{uuid_len} uuids vs "
                            f"{data_len} items.")
                else:
                    raise ValueError(
                        f"multi_modal_uuids for modality '{modality}' must "
                        "be provided if multi_modal_data is provided.")

        # Handle explicit encoder/decoder prompts or singleton prompt
        if isinstance(prompt, dict) and "encoder_prompt" in prompt:
            enc = prompt.get("encoder_prompt")
            dec = prompt.get("decoder_prompt")
            if enc is not None:
                _validate_single_prompt(enc)
            if dec is not None:
                _validate_single_prompt(dec)
        else:
            _validate_single_prompt(prompt)  # type: ignore[arg-type]

    def _validate_lora(self, lora_request: Optional[LoRARequest]) -> None:
        if lora_request is None:
            return

        # LoRA request passed in while LoRA is not enabled
        if not self.lora_config:
            raise ValueError(f"Got lora_request {lora_request} but LoRA is "
                             "not enabled!")

        if self.tokenizer is not None:
            logger.warning_once(
                "vLLM has deprecated support for supporting different "
                "tokenizers for different LoRAs. By default, vLLM uses base "
                "model's tokenizer. If you are using a LoRA "
                "with its own tokenizer, consider specifying `--tokenizer "
                "[lora_path]` to use the LoRA tokenizer.")

    def _validate_structured_output(self, params: SamplingParams) -> None:
        if not params.guided_decoding or not self.decoding_config:
            return

        if self.model_config.skip_tokenizer_init and params.guided_decoding:
            raise ValueError(
                "Structured outputs requires a tokenizer so it can't be used with 'skip_tokenizer_init'"  # noqa: E501
            )

        engine_level_backend = self.decoding_config.backend
        if params.guided_decoding.backend:
            # Request-level backend selection is not supported in V1.
            # The values may differ if `params` is reused and was set
            # to a specific backend based on `auto` behavior in a previous
            # request. We remember that it was set as a result of `auto`
            # using the `_auto` option set on the backend in the params.
            if (params.guided_decoding.backend != engine_level_backend
                    and not (engine_level_backend == "auto"
                             and params.guided_decoding.backend_was_auto)):
                raise ValueError(
                    "Request-level structured output backend selection is no "
                    "longer supported. The request specified "
                    f"'{params.guided_decoding.backend}', but vLLM was "
                    f"initialised with '{engine_level_backend}'. This error "
                    "can be resolved by removing backend selection from the "
                    "request.")
        else:
            params.guided_decoding.backend = engine_level_backend

        # Request content validation
        if (isinstance(params.guided_decoding.choice, list)
                and not params.guided_decoding.choice):
            # It is invalid for choice to be an empty list
            raise ValueError(f"Choice '{params.guided_decoding.choice}' "
                             "cannot be an empty list")

        if engine_level_backend.startswith("xgrammar"):
            # xgrammar with no fallback
            validate_xgrammar_grammar(params)
        elif engine_level_backend.startswith("guidance"):
            # TODO: ideally we would have the LLTokenizer here as Lark syntax
            # allows <|special_token|> and similar, see
            # https://github.com/guidance-ai/llguidance/blob/main/docs/syntax.md#special-tokens
            # Without tokenizer these are disallowed in grammars.
            validate_guidance_grammar(params, tokenizer=None)
        elif engine_level_backend == "outlines":
            # outlines backend
            validate_structured_output_request_outlines(params)
        elif engine_level_backend == "lm-format-enforcer":
            # lm format enforcer backend
            validate_structured_output_request_lm_format_enforcer(params)
        else:
            # NOTE: engine_level_backend must be "auto" here, because we have
            # checked supported_backends above.
            # In this mode, we set opinionated defaults based on what we think
            # will satisfy the most use cases without having to worry about
            # this setting. We include fallback behavior here, but not with any
            # other setting where a specific backend was specified.
            try:
                validate_xgrammar_grammar(params)
                params.guided_decoding.backend = "xgrammar"
            except ValueError:
                # The request either failed validation
                # or includes some jsonschema feature(s) that
                # are not supported in xgrammar. Fall back to guidance.
                validate_guidance_grammar(params, tokenizer=None)
                params.guided_decoding.backend = "guidance"
            # Remember that this backend was set automatically
            params.guided_decoding.backend_was_auto = True

    def _maybe_build_mm_uuids(
        self,
        request_id: str,
        prompt: PromptType,
    ) -> Optional[MultiModalUUIDDict]:
        """Build per-item multimodal hash overrides when enabled. In this case,
        multimodal data items are identified by their request id, modality and
        index rather than their content.

        Returns a dictionary of modality -> list[str] of overrides, or None if
        disabled or no multimodal data is present.
        """

        def _extract_mm_data(p: PromptType):
            if isinstance(p, dict) and "encoder_prompt" in p:
                enc = p.get("encoder_prompt")
                if isinstance(enc, dict):
                    return enc.get("multi_modal_data")
                return None
            if isinstance(p, dict):
                return p.get("multi_modal_data")
            return None

        mm_data = _extract_mm_data(prompt)
        if not mm_data:
            return None

        mm_uuids: MultiModalUUIDDict = {}
        for modality, data in mm_data.items():
            n = len(data) if isinstance(data, list) else 1
            mm_uuids[modality] = [
                f"{request_id}-{modality}-{i}" for i in range(n)
            ]
        return mm_uuids

    def process_inputs(
        self,
        request_id: str,
        prompt: PromptType,
        params: Union[SamplingParams, PoolingParams],
        arrival_time: Optional[float] = None,
        lora_request: Optional[LoRARequest] = None,
        tokenization_kwargs: Optional[dict[str, Any]] = None,
        trace_headers: Optional[Mapping[str, str]] = None,
        priority: int = 0,
        data_parallel_rank: Optional[int] = None,
    ) -> tuple[Optional[str], EngineCoreRequest]:

        # TODO(woosuk): Support pooling models.
        self._validate_lora(lora_request)
        self._validate_params(params)

        data_parallel_size = self.vllm_config.parallel_config.data_parallel_size
        if data_parallel_rank is not None and not (0 <= data_parallel_rank <
                                                   data_parallel_size):
            raise ValueError(f"data_parallel_rank {data_parallel_rank} "
                             f"is out of range [0, {data_parallel_size}).")

        if arrival_time is None:
            arrival_time = time.time()

        # Optionally generate multimodal hash overrides to avoid hashing
        # multimodal data items by their content as their identifiers.

        # NOTE: when users explicitly turn off BOTH prefix caching and input
        # processing caching, no multimodal features or embeddings will be
        # reused across requests, therefore identifying multimodal data items
        # by their content is no longer necessary, and we create uuids with
        # request id-modality-index as multimodal hash overrides.
        if (self.model_config.multimodal_config and
                self.model_config.multimodal_config.mm_processor_cache_gb == 0
                and not self.cache_config.enable_prefix_caching):
            mm_uuids = self._maybe_build_mm_uuids(request_id, prompt)
        else:
            # Otherwise, use user-provided uuids as multimodal hash overrides
            # if provided.
            self._validate_multi_modal_uuids(prompt)
            if isinstance(prompt, dict):
                mm_uuids = prompt.get("multi_modal_uuids")
            else:
                mm_uuids = None

        # Process inputs, which includes:
        # 1. Tokenize text prompt, with LoRA request if one exists.
        # 2. For multimodal models with a merged preprocessor, preprocess
        #   multimodal data and expand prompt token ids accordingly.
        processed_inputs: ProcessorInputs = self.input_preprocessor.preprocess(
            prompt,
            tokenization_kwargs=tokenization_kwargs,
            mm_uuids=mm_uuids,
        )
        from vllm.platforms import current_platform
        current_platform.validate_request(
            prompt=prompt,
            params=params,
            processed_inputs=processed_inputs,
        )

        eos_token_id = self.input_preprocessor.get_eos_token_id()

        self._validate_model_inputs(processed_inputs)

        encoder_inputs, decoder_inputs = split_enc_dec_inputs(processed_inputs)
        # Mypy does not always properly infer the types of some elements of
        # discriminated unions of TypedDicts, because of how it handles
        # inheritance of TypedDict. If we explicitly extract the items we want
        # we can avoid type errors from using `dict.get` later in the method.
        prompt_str: Optional[str] = None if decoder_inputs[
            "type"] == "embeds" else decoder_inputs.get("prompt")
        prompt_token_ids = decoder_inputs[
            "prompt_token_ids"] if decoder_inputs["type"] != "embeds" else None
        prompt_embeds = decoder_inputs["prompt_embeds"] if decoder_inputs[
            "type"] == "embeds" else None

        sampling_params = None
        pooling_params = None
        if isinstance(params, SamplingParams):
            # TODO: can we avoid cloning here in multiproc case?
            sampling_params = params.clone()
            # If unset max tokens, then generate up to the max_model_len.
            if sampling_params.max_tokens is None:
                seq_len = length_from_prompt_token_ids_or_embeds(
                    prompt_token_ids, prompt_embeds)
                sampling_params.max_tokens = \
                    self.model_config.max_model_len - seq_len
            sampling_params.update_from_generation_config(
                self.generation_config_fields, eos_token_id)
            if self.tokenizer is not None:
                sampling_params.update_from_tokenizer(self.tokenizer)
        else:
            pooling_params = params.clone()

        # Multimodal related.
        mm_features: Optional[list[MultiModalFeatureSpec]] = None

        if decoder_inputs["type"] == "multimodal":
            decoder_mm_inputs = decoder_inputs["mm_kwargs"]
            decoder_mm_positions = decoder_inputs["mm_placeholders"]
            decoder_mm_hashes = decoder_inputs["mm_hashes"]

            # Merge and flatten multimodal placeholders, hashes and inputs
            # from dictionaries to lists, and sort them by each item's position
            # in the input sequence.
            sorted_mm_idxs = argsort_mm_positions(decoder_mm_positions)

            mm_features = []
            for modality, idx in sorted_mm_idxs:
                mm_features.append(
                    MultiModalFeatureSpec(
                        data=decoder_mm_inputs[modality][idx],
                        modality=modality,
                        identifier=decoder_mm_hashes[modality][idx],
                        mm_position=decoder_mm_positions[modality][idx]))

        return prompt_str, EngineCoreRequest(
            request_id=request_id,
            prompt_token_ids=prompt_token_ids,
            prompt_embeds=prompt_embeds,
            mm_features=mm_features,
            sampling_params=sampling_params,
            pooling_params=pooling_params,
            eos_token_id=eos_token_id,
            arrival_time=arrival_time,
            lora_request=lora_request,
            cache_salt=decoder_inputs.get("cache_salt"),
            priority=priority,
            data_parallel_rank=data_parallel_rank,
            trace_headers=trace_headers,
        )

    def _validate_model_inputs(self, inputs: ProcessorInputs):
        encoder_inputs, decoder_inputs = split_enc_dec_inputs(inputs)

        if encoder_inputs is not None:
            self._validate_model_input(encoder_inputs, prompt_type="encoder")

        self._validate_model_input(decoder_inputs, prompt_type="decoder")

    def _validate_model_input(
        self,
        prompt_inputs: SingletonInputs,
        *,
        prompt_type: Literal["encoder", "decoder"],
    ):
        model_config = self.model_config

        prompt_ids = None if prompt_inputs[
            "type"] == "embeds" else prompt_inputs["prompt_token_ids"]
        prompt_embeds = prompt_inputs["prompt_embeds"] if prompt_inputs[
            "type"] == "embeds" else None
        prompt_len = length_from_prompt_token_ids_or_embeds(
            prompt_ids, prompt_embeds)
        if not prompt_ids:
            if prompt_type == "encoder" and model_config.is_multimodal_model:
                pass  # Mllama may have empty encoder inputs for text-only data
            elif prompt_inputs["type"] == "embeds":
                pass  # Prompt embeds should not have prompt_ids.
            else:
                raise ValueError(f"The {prompt_type} prompt cannot be empty")

        if self.model_config.skip_tokenizer_init:
            tokenizer = None
        else:
<<<<<<< HEAD
            tokenizer = self.tokenizer.get_lora_tokenizer(lora_request)
            max_input_id = max(prompt_ids or [], default=0)
=======
            tokenizer = self.tokenizer
            max_input_id = max(prompt_ids, default=0)
>>>>>>> 8f3616f4

            # NOTE: tokenizer.max_token_id is the tokenizer’s vocab size while
            # self.model_config.get_vocab_size() is the model’s vocab size.
            # For Qwen3 models, the language model has extra tokens that do
            # not exist in the tokenizer, and vice versa for multimodal
            # placeholder tokens in some multimodal models.
            # See https://github.com/QwenLM/Qwen3/issues/29#issuecomment-1933720399 # noqa: E501
            # and https://github.com/vllm-project/vllm/pull/22471#discussion_r2312251421 # noqa: E501

            # Here we take the max of the two to determine if a token id is
            # truly out-of-vocabulary.
            if max_input_id > max(tokenizer.max_token_id,
                                  self.model_config.get_vocab_size() - 1):
                raise ValueError(
                    f"Token id {max_input_id} is out of vocabulary")

        max_prompt_len = self.model_config.max_model_len
        if prompt_len > max_prompt_len:
            if prompt_type == "encoder" and model_config.is_multimodal_model:
                mm_registry = self.input_preprocessor.mm_registry
                mm_processor = mm_registry.create_processor(
                    model_config,
                    tokenizer=tokenizer,
                )
                assert isinstance(mm_processor, EncDecMultiModalProcessor)

                if mm_processor.pad_dummy_encoder_prompt:
                    return  # Skip encoder length check for Whisper

            if model_config.is_multimodal_model:
                suggestion = (
                    "Make sure that `max_model_len` is no smaller than the "
                    "number of text tokens plus multimodal tokens. For image "
                    "inputs, the number of image tokens depends on the number "
                    "of images, and possibly their aspect ratios as well.")
            else:
                suggestion = (
                    "Make sure that `max_model_len` is no smaller than the "
                    "number of text tokens.")

            raise ValueError(
                f"The {prompt_type} prompt (length {prompt_len}) is "
                f"longer than the maximum model length of {max_prompt_len}. "
                f"{suggestion}")

            # TODO: Find out how many placeholder tokens are there so we can
            # check that chunked prefill does not truncate them
            # max_batch_len = self.scheduler_config.max_num_batched_tokens

    def clear_cache(self) -> None:
        self.input_preprocessor.clear_cache()<|MERGE_RESOLUTION|>--- conflicted
+++ resolved
@@ -18,12 +18,8 @@
 from vllm.multimodal.utils import argsort_mm_positions
 from vllm.pooling_params import PoolingParams
 from vllm.sampling_params import SamplingParams
-<<<<<<< HEAD
-from vllm.transformers_utils.tokenizer_group import TokenizerGroup
+from vllm.transformers_utils.tokenizer import AnyTokenizer
 from vllm.utils import length_from_prompt_token_ids_or_embeds
-=======
-from vllm.transformers_utils.tokenizer import AnyTokenizer
->>>>>>> 8f3616f4
 from vllm.v1.engine import EngineCoreRequest
 from vllm.v1.structured_output.backend_guidance import (
     validate_guidance_grammar)
@@ -496,13 +492,8 @@
         if self.model_config.skip_tokenizer_init:
             tokenizer = None
         else:
-<<<<<<< HEAD
-            tokenizer = self.tokenizer.get_lora_tokenizer(lora_request)
+            tokenizer = self.tokenizer
             max_input_id = max(prompt_ids or [], default=0)
-=======
-            tokenizer = self.tokenizer
-            max_input_id = max(prompt_ids, default=0)
->>>>>>> 8f3616f4
 
             # NOTE: tokenizer.max_token_id is the tokenizer’s vocab size while
             # self.model_config.get_vocab_size() is the model’s vocab size.
