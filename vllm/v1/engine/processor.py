# SPDX-License-Identifier: Apache-2.0
# SPDX-FileCopyrightText: Copyright contributors to the vLLM project

import time
from collections.abc import Mapping
from typing import Any, Literal, Optional, Union

from vllm.config import VllmConfig
from vllm.inputs import ProcessorInputs, PromptType, SingletonInputs
from vllm.inputs.parse import split_enc_dec_inputs
from vllm.inputs.preprocess import InputPreprocessor
from vllm.lora.request import LoRARequest
from vllm.multimodal import MULTIMODAL_REGISTRY, MultiModalRegistry
from vllm.multimodal.cache import processor_cache_from_config
from vllm.multimodal.inputs import MultiModalFeatureSpec
from vllm.multimodal.processing import EncDecMultiModalProcessor
from vllm.multimodal.utils import argsort_mm_positions
from vllm.pooling_params import PoolingParams
from vllm.sampling_params import SamplingParams
from vllm.transformers_utils.tokenizer_group import TokenizerGroup
from vllm.v1.engine import EngineCoreRequest
from vllm.v1.structured_output.backend_guidance import (
    validate_guidance_grammar)
from vllm.v1.structured_output.backend_lm_format_enforcer import (
    validate_structured_output_request_lm_format_enforcer)
from vllm.v1.structured_output.backend_outlines import (
    validate_structured_output_request_outlines)
from vllm.v1.structured_output.backend_xgrammar import (
    validate_xgrammar_grammar)


class Processor:

    def __init__(
        self,
        vllm_config: VllmConfig,
        tokenizer: TokenizerGroup,
        mm_registry: MultiModalRegistry = MULTIMODAL_REGISTRY,
    ):

        self.vllm_config = vllm_config
        self.model_config = vllm_config.model_config
        self.cache_config = vllm_config.cache_config
        self.lora_config = vllm_config.lora_config
        self.decoding_config = vllm_config.decoding_config
        self.tokenizer = tokenizer

        self.generation_config_fields = (
            self.model_config.try_get_generation_config())

        self.mm_registry = mm_registry
        self.mm_processor_cache = processor_cache_from_config(
            vllm_config, mm_registry)

        self.input_preprocessor = InputPreprocessor(
            self.model_config,
            self.tokenizer,
            mm_registry,
            mm_processor_cache=self.mm_processor_cache,
        )

    def _validate_logprobs(
        self,
        params: SamplingParams,
    ) -> None:
        max_logprobs = self.model_config.max_logprobs
        if max_logprobs == -1:
            return
        # Validate sample logprobs.
        if params.logprobs and (params.logprobs == -1
                                or params.logprobs > max_logprobs):
            raise ValueError(
                f"Requested sample logprobs of {params.logprobs}, "
                f"which is greater than max allowed: {max_logprobs}")

        # Validate prompt logprobs.
        if params.prompt_logprobs and params.prompt_logprobs > max_logprobs:
            raise ValueError(
                f"Requested prompt logprobs of {params.prompt_logprobs}, "
                f"which is greater than max allowed: {max_logprobs}")

    def _validate_sampling_params(
        self,
        params: SamplingParams,
        lora_request: Optional[LoRARequest],
    ) -> None:
        self._validate_structured_output(params)
        self._validate_logit_bias(params)

        if params.allowed_token_ids is None:
            return
        if not params.allowed_token_ids:
            raise ValueError("allowed_token_ids is not None and empty!")
        if self.tokenizer is None:
            # When skip_tokenizer_init=True, we can't validate token IDs
            # Skip validation and let the model handle invalid tokens
            return
        tokenizer = self.tokenizer.get_lora_tokenizer(lora_request)
        vocab_size = len(tokenizer)
        if not all(0 <= tid < vocab_size for tid in params.allowed_token_ids):
            raise ValueError(
                "allowed_token_ids contains out-of-vocab token id!")

    def _validate_logit_bias(
        self,
        params: SamplingParams,
    ) -> None:
        """Validate logit_bias token IDs are within vocabulary range."""
        if not params.logit_bias:
            return

        vocab_size = self.model_config.get_vocab_size()
        invalid_token_ids = []

        for token_id in params.logit_bias:
            if token_id < 0 or token_id >= vocab_size:
                invalid_token_ids.append(token_id)

        if invalid_token_ids:
            raise ValueError(
                f"token_id(s) {invalid_token_ids} in logit_bias contain "
                f"out-of-vocab token ids. Vocabulary size: {vocab_size}")

    def _validate_supported_sampling_params(
        self,
        params: SamplingParams,
    ) -> None:
        # Best of not yet supported.
        if params.best_of is not None and params.best_of > 1:
            raise ValueError("vLLM V1 does not yet support best_of.")
        # Logits processors not supported.
        if params.logits_processors:
            raise ValueError("vLLM V1 does not support per request "
                             "user provided logits processors.")

    def _validate_params(
        self,
        params: Union[SamplingParams, PoolingParams],
        lora_request: Optional[LoRARequest],
    ):
        """
        Validate supported SamplingParam.
        Should raise ValueError if unsupported for API Server.
        """

        if isinstance(params, PoolingParams):
            return

        self._validate_logprobs(params)
        self._validate_sampling_params(params, lora_request)
        self._validate_supported_sampling_params(params)

    def _validate_multi_modal_uuids(self, prompt: PromptType) -> None:
        """
        Validate that user-provided multi_modal_uuids align with
        multi_modal_data in the incoming request prompt(s).
        Only checks lengths; `None` entries are allowed and will be 
        auto-hashed downstream.
        """

<<<<<<< HEAD
        def _validate_single(single_prompt: Union[dict, str]) -> None:
=======
        def _validate_single_prompt(single_prompt: Union[dict, str]) -> None:
>>>>>>> 0235103c
            if not isinstance(single_prompt, dict):
                return
            mm_data = single_prompt.get("multi_modal_data")
            mm_uuids = single_prompt.get("multi_modal_uuids")
            if not mm_data or not mm_uuids:
                return

            for modality, items in mm_data.items():
                if modality in mm_uuids:
                    data_len = len(items) if isinstance(items, list) else 1
                    uuid_len = len(mm_uuids[modality]) if isinstance(
                        mm_uuids[modality], list) else 1
                    if uuid_len != data_len:
                        raise ValueError(
                            f"multi_modal_uuids for modality '{modality}' "
                            "must have same length as data: got "
                            f"{uuid_len} uuids vs "
                            f"{data_len} items.")
                else:
                    raise ValueError(
                        f"multi_modal_uuids for modality '{modality}' must "
                        "be provided if multi_modal_data is provided.")

        # Handle explicit encoder/decoder prompts or singleton prompt
        if isinstance(prompt, dict) and "encoder_prompt" in prompt:
            enc = prompt.get("encoder_prompt")
            dec = prompt.get("decoder_prompt")
            if enc is not None:
<<<<<<< HEAD
                _validate_single(enc)
            if dec is not None:
                _validate_single(dec)
        else:
            _validate_single(prompt)  # type: ignore[arg-type]
=======
                _validate_single_prompt(enc)
            if dec is not None:
                _validate_single_prompt(dec)
        else:
            _validate_single_prompt(prompt)  # type: ignore[arg-type]
>>>>>>> 0235103c

    def _validate_lora(self, lora_request: Optional[LoRARequest]) -> None:
        if lora_request is not None and not self.lora_config:
            raise ValueError(f"Got lora_request {lora_request} but LoRA is "
                             "not enabled!")

    def _validate_structured_output(self, params: SamplingParams) -> None:
        if not params.guided_decoding or not self.decoding_config:
            return

        if self.model_config.skip_tokenizer_init and params.guided_decoding:
            raise ValueError(
                "Structured outputs requires a tokenizer so it can't be used with 'skip_tokenizer_init'"  # noqa: E501
            )

        engine_level_backend = self.decoding_config.backend
        if params.guided_decoding.backend:
            # Request-level backend selection is not supported in V1.
            # The values may differ if `params` is reused and was set
            # to a specific backend based on `auto` behavior in a previous
            # request. We remember that it was set as a result of `auto`
            # using the `_auto` option set on the backend in the params.
            if (params.guided_decoding.backend != engine_level_backend
                    and not (engine_level_backend == "auto"
                             and params.guided_decoding.backend_was_auto)):
                raise ValueError(
                    "Request-level structured output backend selection is no "
                    "longer supported. The request specified "
                    f"'{params.guided_decoding.backend}', but vLLM was "
                    f"initialised with '{engine_level_backend}'. This error "
                    "can be resolved by removing backend selection from the "
                    "request.")
        else:
            params.guided_decoding.backend = engine_level_backend

        # Request content validation
        if (isinstance(params.guided_decoding.choice, list)
                and not params.guided_decoding.choice):
            # It is invalid for choice to be an empty list
            raise ValueError(f"Choice '{params.guided_decoding.choice}' "
                             "cannot be an empty list")

        if engine_level_backend.startswith("xgrammar"):
            # xgrammar with no fallback
            validate_xgrammar_grammar(params)
        elif engine_level_backend.startswith("guidance"):
            # TODO: ideally we would have the LLTokenizer here as Lark syntax
            # allows <|special_token|> and similar, see
            # https://github.com/guidance-ai/llguidance/blob/main/docs/syntax.md#special-tokens
            # Without tokenizer these are disallowed in grammars.
            validate_guidance_grammar(params, tokenizer=None)
        elif engine_level_backend == "outlines":
            # outlines backend
            validate_structured_output_request_outlines(params)
        elif engine_level_backend == "lm-format-enforcer":
            # lm format enforcer backend
            validate_structured_output_request_lm_format_enforcer(params)
        else:
            # NOTE: engine_level_backend must be "auto" here, because we have
            # checked supported_backends above.
            # "auto" is an opt-in to opinionated behavior where we try to
            # choose a backend based on request contents. This is not the
            # default as it is less predictable and subject to change
            # between releases as feature support changes.
            try:
                validate_xgrammar_grammar(params)
                params.guided_decoding.backend = "xgrammar"
            except ValueError:
                # The request either failed validation
                # or includes some jsonschema feature(s) that
                # are not supported in xgrammar. Fall back to guidance.
                validate_guidance_grammar(params, tokenizer=None)
                params.guided_decoding.backend = "guidance"
            # Remember that this backend was set automatically
            params.guided_decoding.backend_was_auto = True

    def _maybe_build_mm_hash_overrides(
        self,
        request_id: str,
        prompt: PromptType,
    ) -> Optional[dict[str, list[str]]]:
        """Build per-item multimodal hash overrides when enabled. In this case,
        multimodal data items are identified by their request id, modality and
        index rather than their content.

        Returns a dictionary of modality -> list[str] of overrides, or None if
        disabled or no multimodal data is present.
        """

        def _extract_mm_data(p: PromptType):
            if isinstance(p, dict) and "encoder_prompt" in p:
                enc = p.get("encoder_prompt")
                if isinstance(enc, dict):
                    return enc.get("multi_modal_data")
                return None
            if isinstance(p, dict):
                return p.get("multi_modal_data")
            return None

        mm_data = _extract_mm_data(prompt)
        if not mm_data:
            return None

        overrides: dict[str, list[str]] = {}
        for modality, data in mm_data.items():
            n = len(data) if isinstance(data, list) else 1
            overrides[modality] = [
                f"{request_id}-{modality}-{i}" for i in range(n)
            ]
        return overrides

    def process_inputs(
        self,
        request_id: str,
        prompt: PromptType,
        params: Union[SamplingParams, PoolingParams],
        arrival_time: Optional[float] = None,
        lora_request: Optional[LoRARequest] = None,
        tokenization_kwargs: Optional[dict[str, Any]] = None,
        trace_headers: Optional[Mapping[str, str]] = None,
        priority: int = 0,
        data_parallel_rank: Optional[int] = None,
    ) -> tuple[Optional[str], EngineCoreRequest]:

        # TODO(woosuk): Support pooling models.
        # TODO(woosuk): Support encoder-decoder models.
        self._validate_lora(lora_request)
        self._validate_params(params, lora_request)
        if trace_headers is not None:
            raise ValueError("V1 does not support tracing yet.")

        data_parallel_size = self.vllm_config.parallel_config.data_parallel_size
        if data_parallel_rank is not None and not (0 <= data_parallel_rank <
                                                   data_parallel_size):
            raise ValueError(f"data_parallel_rank {data_parallel_rank} "
                             f"is out of range [0, {data_parallel_size}).")

        if arrival_time is None:
            arrival_time = time.time()

        # Optionally generate multimodal hash overrides to avoid hashing
        # multimodal data items by their content as their identifiers.

        # NOTE: when users explicitly turn off BOTH prefix caching and input
        # processing caching, no multimodal features or embeddings will be
        # reused across requests, therefore identifying multimodal data items
        # by their content is no longer necessary, and we create uuids with
        # request id-modality-index as multimodal hash overrides.
        if (self.model_config.multimodal_config and
                self.model_config.multimodal_config.mm_processor_cache_gb == 0
                and not self.cache_config.enable_prefix_caching):
            mm_hash_overrides = self._maybe_build_mm_hash_overrides(
                request_id, prompt)
        else:
            # Otherwise, use user-provided uuids as multimodal hash overrides
            # if provided.
            self._validate_multi_modal_uuids(prompt)
<<<<<<< HEAD
            mm_hash_overrides = prompt.get("multi_modal_uuids")
=======
            if isinstance(prompt, dict):
                mm_hash_overrides = prompt.get("multi_modal_uuids")
            else:
                mm_hash_overrides = None
>>>>>>> 0235103c

        # Process inputs, which includes:
        # 1. Tokenize text prompt, with LoRA request if one exists.
        # 2. For multimodal models with a merged preprocessor, preprocess
        #   multimodal data and expand prompt token ids accordingly.
        processed_inputs: ProcessorInputs = self.input_preprocessor.preprocess(
            prompt,
            tokenization_kwargs=tokenization_kwargs,
            lora_request=lora_request,
            mm_hash_overrides=mm_hash_overrides,
        )
        from vllm.platforms import current_platform
        current_platform.validate_request(
            prompt=prompt,
            params=params,
            processed_inputs=processed_inputs,
        )

        eos_token_id = self.input_preprocessor.get_eos_token_id(lora_request)

        self._validate_model_inputs(processed_inputs, lora_request)

        encoder_inputs, decoder_inputs = split_enc_dec_inputs(processed_inputs)

        # TODO: Impl encoder-decoder
        if encoder_inputs is not None:
            raise NotImplementedError

        sampling_params = None
        pooling_params = None
        if isinstance(params, SamplingParams):
            # TODO: can we avoid cloning here in multiproc case?
            sampling_params = params.clone()
            # If unset max tokens, then generate up to the max_model_len.
            if sampling_params.max_tokens is None:
                sampling_params.max_tokens = (
                    self.model_config.max_model_len -
                    len(decoder_inputs["prompt_token_ids"]))
            sampling_params.update_from_generation_config(
                self.generation_config_fields, eos_token_id)
            if self.tokenizer is not None:
                sampling_params.update_from_tokenizer(
                    self.tokenizer.get_lora_tokenizer(lora_request))
        else:
            pooling_params = params.clone()

        # Multimodal related.
        mm_features: Optional[list[MultiModalFeatureSpec]] = None

        if decoder_inputs["type"] == "multimodal":
            decoder_mm_inputs = decoder_inputs["mm_kwargs"]
            decoder_mm_positions = decoder_inputs["mm_placeholders"]
            decoder_mm_hashes = decoder_inputs["mm_hashes"]

            # Merge and flatten multimodal placeholders, hashes and inputs
            # from dictionaries to lists, and sort them by each item's position
            # in the input sequence.
            sorted_mm_idxs = argsort_mm_positions(decoder_mm_positions)

            mm_features = []
            for modality, idx in sorted_mm_idxs:
                mm_features.append(
                    MultiModalFeatureSpec(
                        data=decoder_mm_inputs[modality][idx],
                        modality=modality,
                        identifier=decoder_mm_hashes[modality][idx],
                        mm_position=decoder_mm_positions[modality][idx]))

        return decoder_inputs.get("prompt"), EngineCoreRequest(
            request_id=request_id,
            prompt_token_ids=decoder_inputs["prompt_token_ids"],
            mm_features=mm_features,
            sampling_params=sampling_params,
            pooling_params=pooling_params,
            eos_token_id=eos_token_id,
            arrival_time=arrival_time,
            lora_request=lora_request,
            cache_salt=decoder_inputs.get("cache_salt"),
            priority=priority,
            data_parallel_rank=data_parallel_rank,
        )

    def _validate_model_inputs(self,
                               inputs: ProcessorInputs,
                               lora_request: Optional[LoRARequest] = None):
        encoder_inputs, decoder_inputs = split_enc_dec_inputs(inputs)

        if encoder_inputs is not None:
            self._validate_model_input(encoder_inputs,
                                       lora_request,
                                       prompt_type="encoder")

        self._validate_model_input(decoder_inputs,
                                   lora_request,
                                   prompt_type="decoder")

    def _validate_model_input(
        self,
        prompt_inputs: SingletonInputs,
        lora_request: Optional[LoRARequest],
        *,
        prompt_type: Literal["encoder", "decoder"],
    ):
        model_config = self.model_config

        prompt_ids = prompt_inputs["prompt_token_ids"]
        if not prompt_ids:
            if prompt_type == "encoder" and model_config.is_multimodal_model:
                pass  # Mllama may have empty encoder inputs for text-only data
            else:
                raise ValueError(f"The {prompt_type} prompt cannot be empty")

        if self.model_config.skip_tokenizer_init:
            tokenizer = None
        else:
            tokenizer = self.tokenizer.get_lora_tokenizer(lora_request)
            max_input_id = max(prompt_ids, default=0)

            # NOTE: tokenizer.max_token_id is the tokenizer’s vocab size while
            # self.model_config.get_vocab_size() is the model’s vocab size.
            # For Qwen3 models, the language model has extra tokens that do
            # not exist in the tokenizer, and vice versa for multimodal
            # placeholder tokens in some multimodal models.
            # See https://github.com/QwenLM/Qwen3/issues/29#issuecomment-1933720399 # noqa: E501
            # and https://github.com/vllm-project/vllm/pull/22471#discussion_r2312251421 # noqa: E501

            # Here we take the max of the two to determine if a token id is
            # truly out-of-vocabulary.
            if max_input_id > max(tokenizer.max_token_id,
                                  self.model_config.get_vocab_size() - 1):
                raise ValueError(
                    f"Token id {max_input_id} is out of vocabulary")

        max_prompt_len = self.model_config.max_model_len
        if len(prompt_ids) > max_prompt_len:
            if prompt_type == "encoder" and model_config.is_multimodal_model:
                mm_registry = self.input_preprocessor.mm_registry
                mm_processor = mm_registry.create_processor(
                    model_config,
                    tokenizer=tokenizer,
                )
                assert isinstance(mm_processor, EncDecMultiModalProcessor)

                if mm_processor.pad_dummy_encoder_prompt:
                    return  # Skip encoder length check for Whisper and Donut

            if model_config.is_multimodal_model:
                suggestion = (
                    "Make sure that `max_model_len` is no smaller than the "
                    "number of text tokens plus multimodal tokens. For image "
                    "inputs, the number of image tokens depends on the number "
                    "of images, and possibly their aspect ratios as well.")
            else:
                suggestion = (
                    "Make sure that `max_model_len` is no smaller than the "
                    "number of text tokens.")

            raise ValueError(
                f"The {prompt_type} prompt (length {len(prompt_ids)}) is "
                f"longer than the maximum model length of {max_prompt_len}. "
                f"{suggestion}")

            # TODO: Find out how many placeholder tokens are there so we can
            # check that chunked prefill does not truncate them
            # max_batch_len = self.scheduler_config.max_num_batched_tokens

    def clear_cache(self) -> None:
        self.input_preprocessor.clear_cache()<|MERGE_RESOLUTION|>--- conflicted
+++ resolved
@@ -158,11 +158,7 @@
         auto-hashed downstream.
         """
 
-<<<<<<< HEAD
-        def _validate_single(single_prompt: Union[dict, str]) -> None:
-=======
         def _validate_single_prompt(single_prompt: Union[dict, str]) -> None:
->>>>>>> 0235103c
             if not isinstance(single_prompt, dict):
                 return
             mm_data = single_prompt.get("multi_modal_data")
@@ -191,19 +187,11 @@
             enc = prompt.get("encoder_prompt")
             dec = prompt.get("decoder_prompt")
             if enc is not None:
-<<<<<<< HEAD
-                _validate_single(enc)
-            if dec is not None:
-                _validate_single(dec)
-        else:
-            _validate_single(prompt)  # type: ignore[arg-type]
-=======
                 _validate_single_prompt(enc)
             if dec is not None:
                 _validate_single_prompt(dec)
         else:
             _validate_single_prompt(prompt)  # type: ignore[arg-type]
->>>>>>> 0235103c
 
     def _validate_lora(self, lora_request: Optional[LoRARequest]) -> None:
         if lora_request is not None and not self.lora_config:
@@ -361,14 +349,10 @@
             # Otherwise, use user-provided uuids as multimodal hash overrides
             # if provided.
             self._validate_multi_modal_uuids(prompt)
-<<<<<<< HEAD
-            mm_hash_overrides = prompt.get("multi_modal_uuids")
-=======
             if isinstance(prompt, dict):
                 mm_hash_overrides = prompt.get("multi_modal_uuids")
             else:
                 mm_hash_overrides = None
->>>>>>> 0235103c
 
         # Process inputs, which includes:
         # 1. Tokenize text prompt, with LoRA request if one exists.
