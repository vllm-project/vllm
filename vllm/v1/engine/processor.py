--- conflicted
+++ resolved
@@ -586,7 +586,6 @@
             # check that chunked prefill does not truncate them
             # max_batch_len = self.scheduler_config.max_num_batched_tokens
 
-<<<<<<< HEAD
     def profile_run(self) -> None:
         model_config = self.model_config
         mm_config = model_config.multimodal_config
@@ -665,10 +664,7 @@
                     f"Try reducing `api_server_count` or revert to CPU processing."
                 )
 
-    def stat_mm_cache(self) -> Optional[MultiModalCacheStats]:
-=======
     def stat_mm_cache(self) -> MultiModalCacheStats | None:
->>>>>>> 3cd36660
         return self.input_preprocessor.stat_mm_cache()
 
     def clear_mm_cache(self) -> None:
