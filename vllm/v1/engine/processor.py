--- conflicted
+++ resolved
@@ -323,13 +323,7 @@
 
         # TODO(woosuk): Support pooling models.
         self._validate_lora(lora_request)
-<<<<<<< HEAD
         self._validate_params(params)
-        if trace_headers is not None:
-            raise ValueError("V1 does not support tracing yet.")
-=======
-        self._validate_params(params, lora_request)
->>>>>>> 90f3f7d7
 
         data_parallel_size = self.vllm_config.parallel_config.data_parallel_size
         if data_parallel_rank is not None and not (0 <= data_parallel_rank <
@@ -368,12 +362,7 @@
         processed_inputs: ProcessorInputs = self.input_preprocessor.preprocess(
             prompt,
             tokenization_kwargs=tokenization_kwargs,
-<<<<<<< HEAD
-            mm_hash_overrides=mm_hash_overrides,
-=======
-            lora_request=lora_request,
             mm_uuids=mm_uuids,
->>>>>>> 90f3f7d7
         )
         from vllm.platforms import current_platform
         current_platform.validate_request(
