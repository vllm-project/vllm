# SPDX-License-Identifier: Apache-2.0
# SPDX-FileCopyrightText: Copyright contributors to the vLLM project

import time
from collections.abc import Mapping
from typing import Any, Literal, Optional, Union

import torch

from vllm.config import VllmConfig
from vllm.inputs import ProcessorInputs, PromptType, SingletonInputs
from vllm.inputs.parse import split_enc_dec_inputs
from vllm.inputs.preprocess import InputPreprocessor
from vllm.logger import init_logger
from vllm.lora.request import LoRARequest
from vllm.multimodal import MULTIMODAL_REGISTRY, MultiModalRegistry
from vllm.multimodal.cache import processor_cache_from_config
from vllm.multimodal.inputs import MultiModalFeatureSpec, MultiModalUUIDDict
from vllm.multimodal.processing import EncDecMultiModalProcessor
from vllm.multimodal.utils import (allocate_gpu_mm_processors,
                                   argsort_mm_positions)
from vllm.platforms import current_platform
from vllm.pooling_params import PoolingParams
from vllm.sampling_params import SamplingParams
<<<<<<< HEAD
from vllm.transformers_utils.tokenizer_group import TokenizerGroup
from vllm.utils import GiB_bytes, MemorySnapshot, memory_profiling
=======
from vllm.transformers_utils.tokenizer import AnyTokenizer
from vllm.utils import length_from_prompt_token_ids_or_embeds
>>>>>>> c29495d2
from vllm.v1.engine import EngineCoreRequest
from vllm.v1.structured_output.backend_guidance import (
    validate_guidance_grammar)
from vllm.v1.structured_output.backend_lm_format_enforcer import (
    validate_structured_output_request_lm_format_enforcer)
from vllm.v1.structured_output.backend_outlines import (
    validate_structured_output_request_outlines)
from vllm.v1.structured_output.backend_xgrammar import (
    validate_xgrammar_grammar)
from vllm.v1.worker.utils import MultiModalBudget, check_enough_init_memory

logger = init_logger(__name__)

logger = init_logger(__name__)


class Processor:

    def __init__(
        self,
        vllm_config: VllmConfig,
        tokenizer: AnyTokenizer,
        mm_registry: MultiModalRegistry = MULTIMODAL_REGISTRY,
    ):

        self.vllm_config = vllm_config
        self.model_config = vllm_config.model_config
        self.cache_config = vllm_config.cache_config
        self.lora_config = vllm_config.lora_config
<<<<<<< HEAD
        self.parallel_config = vllm_config.parallel_config
        self.scheduler_config = vllm_config.scheduler_config
        self.decoding_config = vllm_config.decoding_config
=======
        self.structured_outputs_config = vllm_config.structured_outputs_config
>>>>>>> c29495d2
        self.tokenizer = tokenizer

        self.generation_config_fields = (
            self.model_config.try_get_generation_config())

        self.mm_registry = mm_registry
        self.mm_processor_cache = processor_cache_from_config(
            vllm_config, mm_registry)

        self.input_preprocessor = InputPreprocessor(
            self.model_config,
            self.tokenizer,
            mm_registry,
            mm_processor_cache=self.mm_processor_cache,
        )

        self.profile_run()

    def _validate_logprobs(
        self,
        params: SamplingParams,
    ) -> None:
        max_logprobs = self.model_config.max_logprobs
        if max_logprobs == -1:
            max_logprobs = self.model_config.get_vocab_size()

        # Validate sample logprobs.
        if params.logprobs:
            num_logprobs = params.logprobs
            if num_logprobs == -1:
                num_logprobs = self.model_config.get_vocab_size()
            if num_logprobs > max_logprobs:
                raise ValueError(
                    f"Requested sample logprobs of {num_logprobs}, "
                    f"which is is greater than max allowed: {max_logprobs}")

        # Validate prompt logprobs.
        if params.prompt_logprobs:
            num_prompt_logprobs = params.prompt_logprobs
            if num_prompt_logprobs == -1:
                num_prompt_logprobs = self.model_config.get_vocab_size()
            if num_prompt_logprobs > max_logprobs:
                raise ValueError(
                    f"Requested prompt logprobs of {num_prompt_logprobs}, "
                    f"which is is greater than max allowed: {max_logprobs}")

    def _validate_sampling_params(
        self,
        params: SamplingParams,
    ) -> None:
        self._validate_structured_output(params)
        self._validate_logit_bias(params)

        if params.allowed_token_ids is None:
            return
        if not params.allowed_token_ids:
            raise ValueError("allowed_token_ids is not None and empty!")
        if self.tokenizer is None:
            # When skip_tokenizer_init=True, we can't validate token IDs
            # Skip validation and let the model handle invalid tokens
            return
        vocab_size = len(self.tokenizer)
        if not all(0 <= tid < vocab_size for tid in params.allowed_token_ids):
            raise ValueError(
                "allowed_token_ids contains out-of-vocab token id!")

    def _validate_logit_bias(
        self,
        params: SamplingParams,
    ) -> None:
        """Validate logit_bias token IDs are within vocabulary range."""
        if not params.logit_bias:
            return

        vocab_size = self.model_config.get_vocab_size()
        invalid_token_ids = []

        for token_id in params.logit_bias:
            if token_id < 0 or token_id >= vocab_size:
                invalid_token_ids.append(token_id)

        if invalid_token_ids:
            raise ValueError(
                f"token_id(s) {invalid_token_ids} in logit_bias contain "
                f"out-of-vocab token ids. Vocabulary size: {vocab_size}")

    def _validate_supported_sampling_params(
        self,
        params: SamplingParams,
    ) -> None:
        # Best of not yet supported.
        if params.best_of is not None and params.best_of > 1:
            raise ValueError("vLLM V1 does not yet support best_of.")
        # Logits processors not supported.
        if params.logits_processors:
            raise ValueError("vLLM V1 does not support per request "
                             "user provided logits processors.")

    def _validate_params(
        self,
        params: Union[SamplingParams, PoolingParams],
    ):
        """
        Validate supported SamplingParam.
        Should raise ValueError if unsupported for API Server.
        """

        if isinstance(params, PoolingParams):
            return

        self._validate_logprobs(params)
        self._validate_sampling_params(params)
        self._validate_supported_sampling_params(params)

    def _validate_multi_modal_uuids(self, prompt: PromptType) -> None:
        """
        Validate that user-provided multi_modal_uuids align with
        multi_modal_data in the incoming request prompt(s).
        Only checks lengths; `None` entries are allowed and will be
        auto-hashed downstream.
        """

        def _validate_single_prompt(single_prompt: Union[dict, str]) -> None:
            if not isinstance(single_prompt, dict):
                return
            mm_data = single_prompt.get("multi_modal_data")
            mm_uuids = single_prompt.get("multi_modal_uuids")
            if not mm_data or not mm_uuids:
                return

            for modality, items in mm_data.items():
                if modality in mm_uuids:
                    data_len = len(items) if isinstance(items, list) else 1
                    uuid_len = len(mm_uuids[modality]) if isinstance(
                        mm_uuids[modality], list) else 1
                    if uuid_len != data_len:
                        raise ValueError(
                            f"multi_modal_uuids for modality '{modality}' "
                            "must have same length as data: got "
                            f"{uuid_len} uuids vs "
                            f"{data_len} items.")
                else:
                    raise ValueError(
                        f"multi_modal_uuids for modality '{modality}' must "
                        "be provided if multi_modal_data is provided.")

        # Handle explicit encoder/decoder prompts or singleton prompt
        if isinstance(prompt, dict) and "encoder_prompt" in prompt:
            enc = prompt.get("encoder_prompt")
            dec = prompt.get("decoder_prompt")
            if enc is not None:
                _validate_single_prompt(enc)
            if dec is not None:
                _validate_single_prompt(dec)
        else:
            _validate_single_prompt(prompt)  # type: ignore[arg-type]

    def _validate_lora(self, lora_request: Optional[LoRARequest]) -> None:
        if lora_request is None:
            return

        # LoRA request passed in while LoRA is not enabled
        if not self.lora_config:
            raise ValueError(f"Got lora_request {lora_request} but LoRA is "
                             "not enabled!")

        if self.tokenizer is not None:
            logger.warning_once(
                "vLLM has deprecated support for supporting different "
                "tokenizers for different LoRAs. By default, vLLM uses base "
                "model's tokenizer. If you are using a LoRA "
                "with its own tokenizer, consider specifying `--tokenizer "
                "[lora_path]` to use the LoRA tokenizer.")

    def _validate_structured_output(self, params: SamplingParams) -> None:
        if not params.structured_outputs or not self.structured_outputs_config:
            return

        if self.model_config.skip_tokenizer_init and params.structured_outputs:
            raise ValueError(
                "Structured outputs requires a tokenizer so it can't be used with 'skip_tokenizer_init'"  # noqa: E501
            )

        backend = self.structured_outputs_config.backend
        if _backend := params.structured_outputs._backend:
            # Request-level backend selection is not supported.
            # The values may differ if `params` is reused and was set
            # to a specific backend based on `auto` behavior in a previous
            # request. We remember that it was set as a result of `auto`
            # using the `_backend_was_auto` field set in the params.
            if (backend != _backend
                    and not (backend == "auto"
                             and params.structured_outputs._backend_was_auto)):
                raise ValueError(
                    "Request-level structured output backend selection is not "
                    f"supported. The request specified '{_backend}', but vLLM "
                    f"was initialised with '{backend}'. This error can be "
                    "resolved by removing '_backend' from the request.")
        else:
            params.structured_outputs._backend = backend

        # Request content validation
        if (isinstance(params.structured_outputs.choice, list)
                and not params.structured_outputs.choice):
            # It is invalid for choice to be an empty list
            raise ValueError(
                f"Choice '{params.structured_outputs.choice}' cannot be an empty list"  # noqa: E501
            )

        if backend.startswith("xgrammar"):
            # xgrammar with no fallback
            validate_xgrammar_grammar(params)
        elif backend.startswith("guidance"):
            # TODO: ideally we would have the LLTokenizer here as Lark syntax
            # allows <|special_token|> and similar, see
            # https://github.com/guidance-ai/llguidance/blob/main/docs/syntax.md#special-tokens
            # Without tokenizer these are disallowed in grammars.
            validate_guidance_grammar(params, tokenizer=None)
        elif backend == "outlines":
            # outlines backend
            validate_structured_output_request_outlines(params)
        elif backend == "lm-format-enforcer":
            # lm format enforcer backend
            validate_structured_output_request_lm_format_enforcer(params)
        else:
            # NOTE: backend must be "auto" here, because we have
            # checked supported_backends above.
            # In this mode, we set opinionated defaults based on what we think
            # will satisfy the most use cases without having to worry about
            # this setting. We include fallback behavior here, but not with any
            # other setting where a specific backend was specified.
            try:
                validate_xgrammar_grammar(params)
                params.structured_outputs._backend = "xgrammar"
            except ValueError:
                # The request either failed validation
                # or includes some jsonschema feature(s) that
                # are not supported in xgrammar. Fall back to guidance.
                validate_guidance_grammar(params, tokenizer=None)
                params.structured_outputs._backend = "guidance"
            # Remember that this backend was set automatically
            params.structured_outputs._backend_was_auto = True

    def _maybe_build_mm_uuids(
        self,
        request_id: str,
        prompt: PromptType,
    ) -> Optional[MultiModalUUIDDict]:
        """Build per-item multimodal hash overrides when enabled. In this case,
        multimodal data items are identified by their request id, modality and
        index rather than their content.

        Returns a dictionary of modality -> list[str] of overrides, or None if
        disabled or no multimodal data is present.
        """

        def _extract_mm_data(p: PromptType):
            if isinstance(p, dict) and "encoder_prompt" in p:
                enc = p.get("encoder_prompt")
                if isinstance(enc, dict):
                    return enc.get("multi_modal_data")
                return None
            if isinstance(p, dict):
                return p.get("multi_modal_data")
            return None

        mm_data = _extract_mm_data(prompt)
        if not mm_data:
            return None

        mm_uuids: MultiModalUUIDDict = {}
        for modality, data in mm_data.items():
            n = len(data) if isinstance(data, list) else 1
            mm_uuids[modality] = [
                f"{request_id}-{modality}-{i}" for i in range(n)
            ]
        return mm_uuids

    def process_inputs(
        self,
        request_id: str,
        prompt: PromptType,
        params: Union[SamplingParams, PoolingParams],
        arrival_time: Optional[float] = None,
        lora_request: Optional[LoRARequest] = None,
        tokenization_kwargs: Optional[dict[str, Any]] = None,
        trace_headers: Optional[Mapping[str, str]] = None,
        priority: int = 0,
        data_parallel_rank: Optional[int] = None,
    ) -> tuple[Optional[str], EngineCoreRequest]:

        # TODO(woosuk): Support pooling models.
        self._validate_lora(lora_request)
        self._validate_params(params)

        data_parallel_size = self.vllm_config.parallel_config.data_parallel_size
        if data_parallel_rank is not None and not (0 <= data_parallel_rank <
                                                   data_parallel_size):
            raise ValueError(f"data_parallel_rank {data_parallel_rank} "
                             f"is out of range [0, {data_parallel_size}).")

        if arrival_time is None:
            arrival_time = time.time()

        # Optionally generate multimodal hash overrides to avoid hashing
        # multimodal data items by their content as their identifiers.

        # NOTE: when users explicitly turn off BOTH prefix caching and input
        # processing caching, no multimodal features or embeddings will be
        # reused across requests, therefore identifying multimodal data items
        # by their content is no longer necessary, and we create uuids with
        # request id-modality-index as multimodal hash overrides.
        if (self.model_config.multimodal_config and
                self.model_config.multimodal_config.mm_processor_cache_gb == 0
                and not self.cache_config.enable_prefix_caching):
            mm_uuids = self._maybe_build_mm_uuids(request_id, prompt)
        else:
            # Otherwise, use user-provided uuids as multimodal hash overrides
            # if provided.
            self._validate_multi_modal_uuids(prompt)
            if isinstance(prompt, dict):
                mm_uuids = prompt.get("multi_modal_uuids")
            else:
                mm_uuids = None

        # Process inputs, which includes:
        # 1. Tokenize text prompt, with LoRA request if one exists.
        # 2. For multimodal models with a merged preprocessor, preprocess
        #   multimodal data and expand prompt token ids accordingly.
        processed_inputs: ProcessorInputs = self.input_preprocessor.preprocess(
            prompt,
            tokenization_kwargs=tokenization_kwargs,
            mm_uuids=mm_uuids,
        )
        from vllm.platforms import current_platform
        current_platform.validate_request(
            prompt=prompt,
            params=params,
            processed_inputs=processed_inputs,
        )

        eos_token_id = self.input_preprocessor.get_eos_token_id()

        self._validate_model_inputs(processed_inputs)

        encoder_inputs, decoder_inputs = split_enc_dec_inputs(processed_inputs)
        # Mypy does not always properly infer the types of some elements of
        # discriminated unions of TypedDicts, because of how it handles
        # inheritance of TypedDict. If we explicitly extract the items we want
        # we can avoid type errors from using `dict.get` later in the method.
        prompt_str: Optional[str] = None if decoder_inputs[
            "type"] == "embeds" else decoder_inputs.get("prompt")
        prompt_token_ids = decoder_inputs[
            "prompt_token_ids"] if decoder_inputs["type"] != "embeds" else None
        prompt_embeds = decoder_inputs["prompt_embeds"] if decoder_inputs[
            "type"] == "embeds" else None

        sampling_params = None
        pooling_params = None
        if isinstance(params, SamplingParams):
            # TODO: can we avoid cloning here in multiproc case?
            sampling_params = params.clone()
            # If unset max tokens, then generate up to the max_model_len.
            if sampling_params.max_tokens is None:
                seq_len = length_from_prompt_token_ids_or_embeds(
                    prompt_token_ids, prompt_embeds)
                sampling_params.max_tokens = \
                    self.model_config.max_model_len - seq_len
            sampling_params.update_from_generation_config(
                self.generation_config_fields, eos_token_id)
            if self.tokenizer is not None:
                sampling_params.update_from_tokenizer(self.tokenizer)
        else:
            pooling_params = params.clone()

        # Multimodal related.
        mm_features: Optional[list[MultiModalFeatureSpec]] = None

        if decoder_inputs["type"] == "multimodal":
            decoder_mm_inputs = decoder_inputs["mm_kwargs"]
            decoder_mm_positions = decoder_inputs["mm_placeholders"]
            decoder_mm_hashes = decoder_inputs["mm_hashes"]

            # Merge and flatten multimodal placeholders, hashes and inputs
            # from dictionaries to lists, and sort them by each item's position
            # in the input sequence.
            sorted_mm_idxs = argsort_mm_positions(decoder_mm_positions)

            mm_features = []
            for modality, idx in sorted_mm_idxs:
                mm_features.append(
                    MultiModalFeatureSpec(
                        data=decoder_mm_inputs[modality][idx],
                        modality=modality,
                        identifier=decoder_mm_hashes[modality][idx],
                        mm_position=decoder_mm_positions[modality][idx]))

        return prompt_str, EngineCoreRequest(
            request_id=request_id,
            prompt_token_ids=prompt_token_ids,
            prompt_embeds=prompt_embeds,
            mm_features=mm_features,
            sampling_params=sampling_params,
            pooling_params=pooling_params,
            eos_token_id=eos_token_id,
            arrival_time=arrival_time,
            lora_request=lora_request,
            cache_salt=decoder_inputs.get("cache_salt"),
            priority=priority,
            data_parallel_rank=data_parallel_rank,
            trace_headers=trace_headers,
        )

    def _validate_model_inputs(self, inputs: ProcessorInputs):
        encoder_inputs, decoder_inputs = split_enc_dec_inputs(inputs)

        if encoder_inputs is not None:
            self._validate_model_input(encoder_inputs, prompt_type="encoder")

        self._validate_model_input(decoder_inputs, prompt_type="decoder")

    def _validate_model_input(
        self,
        prompt_inputs: SingletonInputs,
        *,
        prompt_type: Literal["encoder", "decoder"],
    ):
        model_config = self.model_config

        prompt_ids = None if prompt_inputs[
            "type"] == "embeds" else prompt_inputs["prompt_token_ids"]
        prompt_embeds = prompt_inputs["prompt_embeds"] if prompt_inputs[
            "type"] == "embeds" else None
        prompt_len = length_from_prompt_token_ids_or_embeds(
            prompt_ids, prompt_embeds)
        if not prompt_ids:
            if prompt_type == "encoder" and model_config.is_multimodal_model:
                pass  # Mllama may have empty encoder inputs for text-only data
            elif prompt_inputs["type"] == "embeds":
                pass  # Prompt embeds should not have prompt_ids.
            else:
                raise ValueError(f"The {prompt_type} prompt cannot be empty")

        if self.model_config.skip_tokenizer_init:
            tokenizer = None
        else:
            tokenizer = self.tokenizer
            max_input_id = max(prompt_ids or [], default=0)

            # NOTE: tokenizer.max_token_id is the tokenizer’s vocab size while
            # self.model_config.get_vocab_size() is the model’s vocab size.
            # For Qwen3 models, the language model has extra tokens that do
            # not exist in the tokenizer, and vice versa for multimodal
            # placeholder tokens in some multimodal models.
            # See https://github.com/QwenLM/Qwen3/issues/29#issuecomment-1933720399 # noqa: E501
            # and https://github.com/vllm-project/vllm/pull/22471#discussion_r2312251421 # noqa: E501

            # Here we take the max of the two to determine if a token id is
            # truly out-of-vocabulary.
            if max_input_id > max(tokenizer.max_token_id,
                                  self.model_config.get_vocab_size() - 1):
                raise ValueError(
                    f"Token id {max_input_id} is out of vocabulary")

        max_prompt_len = self.model_config.max_model_len
        if prompt_len > max_prompt_len:
            if prompt_type == "encoder" and model_config.is_multimodal_model:
                mm_registry = self.input_preprocessor.mm_registry
                mm_processor = mm_registry.create_processor(
                    model_config,
                    tokenizer=tokenizer,
                )
                assert isinstance(mm_processor, EncDecMultiModalProcessor)

                if mm_processor.pad_dummy_encoder_prompt:
                    return  # Skip encoder length check for Whisper

            if model_config.is_multimodal_model:
                suggestion = (
                    "Make sure that `max_model_len` is no smaller than the "
                    "number of text tokens plus multimodal tokens. For image "
                    "inputs, the number of image tokens depends on the number "
                    "of images, and possibly their aspect ratios as well.")
            else:
                suggestion = (
                    "Make sure that `max_model_len` is no smaller than the "
                    "number of text tokens.")

            raise ValueError(
                f"The {prompt_type} prompt (length {prompt_len}) is "
                f"longer than the maximum model length of {max_prompt_len}. "
                f"{suggestion}")

            # TODO: Find out how many placeholder tokens are there so we can
            # check that chunked prefill does not truncate them
            # max_batch_len = self.scheduler_config.max_num_batched_tokens

    def profile_run(self) -> None:
        model_config = self.model_config
        mm_config = model_config.multimodal_config

        if not mm_config:
            return

        if mm_config.mm_processing_device != "cpu":
            # Try to avoid using the same GPU as EngineCore
            parallel_config = self.parallel_config
            device_count = current_platform.device_count()  # type: ignore

            gpu_allocation = allocate_gpu_mm_processors(
                mm_config.mm_processing_device,
                parallel_config._api_process_count,
                available_device_count=device_count,
                engine_device_count=parallel_config.world_size_across_dp,
            )

            api_process_rank = parallel_config._api_process_rank
            new_device = gpu_allocation[api_process_rank]

            logger.info("Multi-modal processor will be run on device %s",
                        new_device)
            model_config.update_mm_processor_kwargs({"device": new_device})

            # Peak memory usage (required for this profiling)
            # is only tracked for CUDA
            if not current_platform.is_cuda_alike():
                return

            # Only run profiling on the first Processor for each device,
            # then multiply the usage by the number of processors for that
            # device.
            # Compared to running profiling on every Processor in parallel,
            # this avoids non-deterministic peak memory usage calculation.
            if api_process_rank != gpu_allocation.index(new_device):
                return

            scheduler_config = self.scheduler_config
            mm_budget = MultiModalBudget(
                model_config,
                scheduler_config,
                self.mm_registry,
            )

            baseline_snapshot = MemorySnapshot(device=new_device)

            # Only check init memory if we are sure that the EngineCore is not
            # loading weights or running profiling on the same GPU
            # TODO: world_size_across_dp is too conservative for multi-node
            new_device_index = torch.device(new_device).index or 0
            if new_device_index < parallel_config.world_size_across_dp:
                logger.warning(
                    "Both EngineCore and multi-modal processor are using "
                    "the same GPU (%s). This may result in inaccurate memory "
                    "profiling, and resource contention during inference.",
                    new_device,
                )
            else:
                check_enough_init_memory(baseline_snapshot, self.cache_config)

            with memory_profiling(baseline_snapshot) as diff:
                for modality, max_items_per_prompt in (
                        mm_budget.max_items_per_prompt_by_modality.items()):
                    self.mm_registry.get_decoder_dummy_data(
                        model_config=model_config,
                        seq_len=scheduler_config.max_num_batched_tokens,
                        mm_counts={modality: max_items_per_prompt},
                    )

            usage_mult = gpu_allocation.count(new_device)
            memory_usage = diff.torch_peak_increase * usage_mult
            logger.info(
                "Multi-modal processing took %.4f GiB and %.6f seconds on %s",
                memory_usage / GiB_bytes,
                diff.profile_time,
                new_device,
            )
            if memory_usage > diff.before_profile.free_memory:
                raise ValueError(f"Not enough memory in {new_device} "
                                 f"for multi-modal processor. "
                                 f"Try reducing `api_server_count`.")

    def clear_cache(self) -> None:
        self.input_preprocessor.clear_cache()<|MERGE_RESOLUTION|>--- conflicted
+++ resolved
@@ -22,13 +22,10 @@
 from vllm.platforms import current_platform
 from vllm.pooling_params import PoolingParams
 from vllm.sampling_params import SamplingParams
-<<<<<<< HEAD
-from vllm.transformers_utils.tokenizer_group import TokenizerGroup
-from vllm.utils import GiB_bytes, MemorySnapshot, memory_profiling
-=======
 from vllm.transformers_utils.tokenizer import AnyTokenizer
-from vllm.utils import length_from_prompt_token_ids_or_embeds
->>>>>>> c29495d2
+from vllm.utils import (GiB_bytes, MemorySnapshot,
+                        length_from_prompt_token_ids_or_embeds,
+                        memory_profiling)
 from vllm.v1.engine import EngineCoreRequest
 from vllm.v1.structured_output.backend_guidance import (
     validate_guidance_grammar)
@@ -58,13 +55,10 @@
         self.model_config = vllm_config.model_config
         self.cache_config = vllm_config.cache_config
         self.lora_config = vllm_config.lora_config
-<<<<<<< HEAD
         self.parallel_config = vllm_config.parallel_config
         self.scheduler_config = vllm_config.scheduler_config
         self.decoding_config = vllm_config.decoding_config
-=======
         self.structured_outputs_config = vllm_config.structured_outputs_config
->>>>>>> c29495d2
         self.tokenizer = tokenizer
 
         self.generation_config_fields = (
