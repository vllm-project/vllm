# SPDX-License-Identifier: Apache-2.0

import time
from collections.abc import Mapping
from typing import Optional, Union

from vllm.config import CacheConfig, LoRAConfig, ModelConfig
from vllm.inputs import (INPUT_REGISTRY, InputRegistry, ProcessorInputs,
                         PromptType, SingletonInputsAdapter)
from vllm.inputs.parse import is_encoder_decoder_inputs
from vllm.inputs.preprocess import InputPreprocessor
from vllm.lora.request import LoRARequest
from vllm.multimodal import (MULTIMODAL_REGISTRY, MultiModalHasher,
                             MultiModalKwargs, MultiModalRegistry)
from vllm.multimodal.utils import merge_and_sort_multimodal_metadata
from vllm.pooling_params import PoolingParams
from vllm.prompt_adapter.request import PromptAdapterRequest
from vllm.sampling_params import SamplingParams
from vllm.transformers_utils.tokenizer_group import BaseTokenizerGroup
from vllm.v1.engine import EngineCoreRequest
from vllm.v1.engine.mm_input_cache import MMInputCacheClient


class Processor:

    def __init__(
        self,
        model_config: ModelConfig,
        cache_config: CacheConfig,
        lora_config: Optional[LoRAConfig],
        tokenizer: BaseTokenizerGroup,
        input_registry: InputRegistry = INPUT_REGISTRY,
        mm_registry: MultiModalRegistry = MULTIMODAL_REGISTRY,
    ):

        self.model_config = model_config
        self.cache_config = cache_config
        self.lora_config = lora_config
        self.tokenizer = tokenizer

        self.generation_config_fields = model_config.try_get_generation_config(
        )
        self.input_preprocessor = InputPreprocessor(model_config,
                                                    self.tokenizer,
                                                    mm_registry)
        self.input_processor = input_registry.create_input_processor(
            model_config)

        # Multi-modal (huggingface) input mapper
        self.mm_input_cache_client = MMInputCacheClient(model_config)

        # Multi-modal hasher (for images)
        self.use_hash = (not model_config.disable_mm_preprocessor_cache) or \
            cache_config.enable_prefix_caching

    def _validate_logprobs(
        self,
        params: SamplingParams,
    ) -> None:
        max_logprobs = self.model_config.max_logprobs
        # Validate sample logprobs.
        if params.logprobs and params.logprobs > max_logprobs:
            raise ValueError(
                f"Requested sample logprobs of {params.logprobs}, "
                f"which is greater than max allowed: {max_logprobs}")

        # Validate prompt logprobs.
        if params.prompt_logprobs and params.prompt_logprobs > max_logprobs:
            raise ValueError(
                f"Requested prompt logprobs of {params.prompt_logprobs}, "
                f"which is greater than max allowed: {max_logprobs}")

        # TODO(andy): enable this in follow up by recomputing.
        if (params.prompt_logprobs is not None
                and self.cache_config.enable_prefix_caching):
            raise ValueError("Prefix caching with prompt logprobs not yet "
                             "supported on VLLM V1.")

    def _validate_sampling_params(
        self,
        params: SamplingParams,
    ) -> None:
<<<<<<< HEAD

        # Allowed token ids.
        if (params.allowed_token_ids is not None
                and not all(0 <= tid < self.model_config.get_vocab_size()
                            for tid in params.allowed_token_ids)):
=======
        if not isinstance(params, SamplingParams):
            return
        if params.allowed_token_ids is None:
            return
        if not params.allowed_token_ids:
            raise ValueError("allowed_token_ids is not None and empty!")
        vocab_size = self.model_config.get_vocab_size()
        if not all(0 <= tid < vocab_size for tid in params.allowed_token_ids):
>>>>>>> 8d6cd32b
            raise ValueError(
                "allowed_token_ids contains out-of-vocab token id!")

    def _validate_supported_sampling_params(
        self,
        params: SamplingParams,
    ) -> None:
        # Best of not yet supported.
        if params.best_of:
            raise ValueError("VLLM V1 does not yet support best_of.")
        # Bad words not yet supported.
        if params.bad_words:
            raise ValueError("VLLM V1 does not yet support bad_words.")
        # Logits processors not supported.
        if params.logits_processors:
            raise ValueError("VLLM V1 does not support per request "
                             "user provided logits processors.")
        # Allowed token ids is not supported.
        if params.allowed_token_ids:
            raise ValueError("VLLM V1 does not yet support allowed token ids.")

    def _validate_params(
        self,
        params: Union[SamplingParams, PoolingParams],
    ):
        """
        Validate supported SamplingParam.
        Should raise ValueError if unsupported for API Server.
        """

        if not isinstance(params, SamplingParams):
            raise ValueError("V1 does not yet support Pooling models.")

        self._validate_logprobs(params)
        self._validate_sampling_params(params)
        self._validate_supported_sampling_params(params)

    def _validate_lora(self, lora_request: Optional[LoRARequest]) -> None:
        if lora_request is not None and not self.lora_config:
            raise ValueError(f"Got lora_request {lora_request} but LoRA is "
                             "not enabled!")

    def process_inputs(
        self,
        request_id: str,
        prompt: PromptType,
        params: Union[SamplingParams, PoolingParams],
        arrival_time: Optional[float] = None,
        lora_request: Optional[LoRARequest] = None,
        trace_headers: Optional[Mapping[str, str]] = None,
        prompt_adapter_request: Optional[PromptAdapterRequest] = None,
        priority: int = 0,
    ) -> EngineCoreRequest:

        # TODO(woosuk): Support pooling models.
        # TODO(woosuk): Support encoder-decoder models.

        self._validate_lora(lora_request)
        self._validate_params(params)
        if priority != 0:
            raise ValueError("V1 does not support priority yet.")
        if trace_headers is not None:
            raise ValueError("V1 does not support tracing yet.")
        if prompt_adapter_request is not None:
            raise ValueError("V1 does not support prompt_adapter_request.")

        if arrival_time is None:
            arrival_time = time.time()

        # Process inputs, which includes:
        # 1. Tokenize text prompt, with LoRA request if one exists.
        # 2. For multimodal models with a merged preprocessor, preprocess
        #   multimodal data and expand prompt token ids accordingly.
        # 3. Apply prompt adapter to prompt token ids if one exists.
        preprocessed_inputs = self.input_preprocessor.preprocess(
            prompt,
            request_id=request_id,
            lora_request=lora_request,
            prompt_adapter_request=prompt_adapter_request,
            return_mm_hashes=self.use_hash,
        )
        eos_token_id = self.input_preprocessor.get_eos_token_id(lora_request)

        # Process prompt and prompt token ids.
        # Only applicable to multimodal models with legacy input processor.
        processed_inputs = self.input_processor(preprocessed_inputs)

        self._validate_model_inputs(processed_inputs)

        if is_encoder_decoder_inputs(processed_inputs):
            decoder_inputs = SingletonInputsAdapter(
                processed_inputs["decoder"])
            encoder_inputs = SingletonInputsAdapter(
                processed_inputs["encoder"])
        else:
            decoder_inputs = SingletonInputsAdapter(processed_inputs)
            encoder_inputs = None

        # TODO: Impl encoder-decoder
        if encoder_inputs is not None:
            raise NotImplementedError

        assert isinstance(params, SamplingParams)
        # TODO: can we avoid cloning here in multiproc case
        sampling_params = params.clone()
        sampling_params.update_from_generation_config(
            self.generation_config_fields, eos_token_id)

        # Multimodal related.
        # Compute MM hashes (if enabled)
        mm_hashes = None
        if self.use_hash:
            # Use mm_hashes from processed inputs if the model has merged
            # input processor.
            if decoder_inputs.multi_modal_hashes:
                mm_hashes = decoder_inputs.multi_modal_hashes
            # Fallback to using MultiModalHasher directly.
            else:
                mm_hashes = MultiModalHasher.hash_prompt_mm_data(prompt)

        # For merged preprocessor, mm_data is already mm_inputs
        precomputed_mm_inputs: Optional[list[MultiModalKwargs]] = None
        decoder_mm_data = decoder_inputs.multi_modal_data
        if isinstance(decoder_mm_data, MultiModalKwargs):
            # The output of merged multi-modal processor (`decoder_mm_data`)
            # contains the kwargs for all items from all modalities.
            # This code separates them so that there is one set of kwargs
            # per item per modality.
            precomputed_mm_inputs = [
                MultiModalKwargs.from_items([item])
                for modality in decoder_mm_data.modalities
                for item in decoder_mm_data.get_items(modality)
            ]

        mm_positions = decoder_inputs.multi_modal_placeholders

        # Last-mile processing of multimodal metadata and inputs.
        if mm_positions:

            # Merge and flatten multimodal placeholders, hashes and inputs
            # from dictionaries to lists, and sort them by each item's position
            # in the input sequence.
            # NOTE: interleaved modalities are not supported.
            (
                sorted_modalities,
                sorted_mm_positions,
                sorted_mm_hashes,
            ) = merge_and_sort_multimodal_metadata(
                mm_positions,
                mm_hashes,
            )

            # NOTE: Sort multimodal inputs/kwargs ONLY IF there are multiple
            # modalities involved AND the model supports merged input processor.
            if len(sorted_modalities) > 1 and precomputed_mm_inputs:

                modality_order_dict = {
                    modality: order
                    for order, modality in enumerate(sorted_modalities)
                }

                # Sanity check to make sure each multimodal input has only one
                # modality key.
                for mm_input in precomputed_mm_inputs:
                    assert len(mm_input.modalities) == 1

                # Sort MultiModalKwags to match sorted_mm_positions
                precomputed_mm_inputs = sorted(
                    precomputed_mm_inputs,
                    key=lambda mm_input: modality_order_dict[list(
                        mm_input.modalities)[0]])

            # Apply mm input cache update and legacy input mapper if one exists.
            sorted_mm_inputs = self.mm_input_cache_client.process_inputs(
                mm_data=decoder_mm_data,
                mm_hashes=sorted_mm_hashes,
                mm_processor_kwargs=decoder_inputs.mm_processor_kwargs,
                precomputed_mm_inputs=precomputed_mm_inputs,
            )
        else:
            sorted_mm_inputs = None
            sorted_mm_hashes = None
            sorted_mm_positions = None

        return EngineCoreRequest(
            request_id=request_id,
            prompt=decoder_inputs.prompt,
            prompt_token_ids=decoder_inputs.prompt_token_ids,
            mm_inputs=sorted_mm_inputs,
            mm_hashes=sorted_mm_hashes,
            mm_placeholders=sorted_mm_positions,
            sampling_params=sampling_params,
            eos_token_id=eos_token_id,
            arrival_time=arrival_time,
            lora_request=lora_request,
        )

    def _validate_model_inputs(self, inputs: ProcessorInputs):
        if is_encoder_decoder_inputs(inputs):
            # For encoder-decoder multimodal models, the max_prompt_len
            # restricts the decoder prompt length
            prompt_inputs = inputs["decoder" if self.model_config.
                                   is_multimodal_model else "encoder"]
        else:
            prompt_inputs = inputs

        prompt_ids = SingletonInputsAdapter(prompt_inputs).prompt_token_ids

        if prompt_ids is None or len(prompt_ids) == 0:
            raise ValueError("Prompt cannot be empty")

        if len(prompt_ids) >= self.model_config.max_model_len:
            raise ValueError(
                f"Prompt length of {len(prompt_ids)} is longer than the "
                f"maximum model length of {self.model_config.max_model_len}.")

        if self.model_config.is_multimodal_model:
            max_prompt_len = self.model_config.max_model_len

            if len(prompt_ids) > max_prompt_len:
                raise ValueError(
                    f"The prompt (total length {len(prompt_ids)}) is too long "
                    f"to fit into the model (context length {max_prompt_len}). "
                    "Make sure that `max_model_len` is no smaller than the "
                    "number of text tokens plus multimodal tokens. For image "
                    "inputs, the number of image tokens depends on the number "
                    "of images, and possibly their aspect ratios as well.")

            # TODO: Find out how many placeholder tokens are there so we can
            # check that chunked prefill does not truncate them
            # max_batch_len = self.scheduler_config.max_num_batched_tokens<|MERGE_RESOLUTION|>--- conflicted
+++ resolved
@@ -80,22 +80,12 @@
         self,
         params: SamplingParams,
     ) -> None:
-<<<<<<< HEAD
-
-        # Allowed token ids.
-        if (params.allowed_token_ids is not None
-                and not all(0 <= tid < self.model_config.get_vocab_size()
-                            for tid in params.allowed_token_ids)):
-=======
-        if not isinstance(params, SamplingParams):
-            return
         if params.allowed_token_ids is None:
             return
         if not params.allowed_token_ids:
             raise ValueError("allowed_token_ids is not None and empty!")
         vocab_size = self.model_config.get_vocab_size()
         if not all(0 <= tid < vocab_size for tid in params.allowed_token_ids):
->>>>>>> 8d6cd32b
             raise ValueError(
                 "allowed_token_ids contains out-of-vocab token id!")
 
@@ -113,9 +103,6 @@
         if params.logits_processors:
             raise ValueError("VLLM V1 does not support per request "
                              "user provided logits processors.")
-        # Allowed token ids is not supported.
-        if params.allowed_token_ids:
-            raise ValueError("VLLM V1 does not yet support allowed token ids.")
 
     def _validate_params(
         self,
