--- conflicted
+++ resolved
@@ -318,11 +318,8 @@
             eos_token_id=eos_token_id,
             arrival_time=arrival_time,
             lora_request=lora_request,
-<<<<<<< HEAD
             priority=priority,
-=======
             cache_salt=decoder_inputs.get("cache_salt"),
->>>>>>> 38df11f3
         )
 
     def _validate_model_inputs(self,
