--- conflicted
+++ resolved
@@ -216,6 +216,13 @@
             # Remember that this backend was set automatically
             params.guided_decoding.backend_was_auto = True
 
+    def _validate_dp(self, data_parallel_rank: Optional[int]):
+        data_parallel_size = self.vllm_config.parallel_config.data_parallel_size
+        if data_parallel_rank is not None and not (0 <= data_parallel_rank <
+                                                   data_parallel_size):
+            raise ValueError(f"data_parallel_rank {data_parallel_rank} "
+                             f"is out of range [0, {data_parallel_size}).")
+
     def process_inputs(
         self,
         request_id: str,
@@ -236,11 +243,7 @@
         if trace_headers is not None:
             raise ValueError("V1 does not support tracing yet.")
 
-        data_parallel_size = self.vllm_config.parallel_config.data_parallel_size
-        if data_parallel_rank is not None and not (0 <= data_parallel_rank <
-                                                   data_parallel_size):
-            raise ValueError(f"data_parallel_rank {data_parallel_rank} "
-                             f"is out of range [0, {data_parallel_size}).")
+        self._validate_dp(data_parallel_rank)
 
         if arrival_time is None:
             arrival_time = time.time()
@@ -249,12 +252,8 @@
         # 1. Tokenize text prompt, with LoRA request if one exists.
         # 2. For multimodal models with a merged preprocessor, preprocess
         #   multimodal data and expand prompt token ids accordingly.
-<<<<<<< HEAD
         # 3. Apply prompt adapter to prompt token ids if one exists.
         processed_inputs = self.input_preprocessor.preprocess(
-=======
-        processed_inputs: ProcessorInputs = self.input_preprocessor.preprocess(
->>>>>>> 7234fe26
             prompt,
             tokenization_kwargs=tokenization_kwargs,
             lora_request=lora_request,
@@ -268,6 +267,8 @@
             processed_inputs,
             arrival_time=arrival_time,
             lora_request=lora_request,
+            priority=priority,
+            data_parallel_rank=data_parallel_rank,
         )
 
     async def process_inputs_async(
@@ -279,20 +280,18 @@
         lora_request: Optional[LoRARequest] = None,
         tokenization_kwargs: Optional[dict[str, Any]] = None,
         trace_headers: Optional[Mapping[str, str]] = None,
-        prompt_adapter_request: Optional[PromptAdapterRequest] = None,
         priority: int = 0,
+        data_parallel_rank: Optional[int] = None,
     ) -> tuple[Optional[str], EngineCoreRequest]:
 
         # TODO(woosuk): Support pooling models.
         # TODO(woosuk): Support encoder-decoder models.
         self._validate_lora(lora_request)
-        self._validate_params(params)
-        if priority != 0:
-            raise ValueError("V1 does not support priority yet.")
+        self._validate_params(params, lora_request)
         if trace_headers is not None:
             raise ValueError("V1 does not support tracing yet.")
-        if prompt_adapter_request is not None:
-            raise ValueError("V1 does not support prompt_adapter_request.")
+
+        self._validate_dp(data_parallel_rank)
 
         if arrival_time is None:
             arrival_time = time.time()
@@ -306,7 +305,6 @@
             prompt,
             tokenization_kwargs=tokenization_kwargs,
             lora_request=lora_request,
-            prompt_adapter_request=prompt_adapter_request,
             return_mm_hashes=self.use_hash,
         )
 
@@ -317,6 +315,8 @@
             processed_inputs,
             arrival_time=arrival_time,
             lora_request=lora_request,
+            priority=priority,
+            data_parallel_rank=data_parallel_rank,
         )
 
     def _postprocess_inputs(
@@ -325,8 +325,11 @@
         prompt: PromptType,
         params: Union[SamplingParams, PoolingParams],
         processed_inputs: ProcessorInputs,
-        arrival_time: Optional[float] = None,
-        lora_request: Optional[LoRARequest] = None,
+        *,
+        arrival_time: Optional[float],
+        lora_request: Optional[LoRARequest],
+        priority: int,
+        data_parallel_rank: Optional[int],
     ) -> tuple[Optional[str], EngineCoreRequest]:
         from vllm.platforms import current_platform
         current_platform.validate_request(
