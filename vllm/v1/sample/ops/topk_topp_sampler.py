--- conflicted
+++ resolved
@@ -34,11 +34,7 @@
             if is_flashinfer_available:
                 flashinfer_version = flashinfer.__version__
                 if version.parse(flashinfer_version) < version.parse("0.2.3"):
-<<<<<<< HEAD
-                    logger.warning(
-=======
                     logger.warning_once(
->>>>>>> 0fe85087
                         "FlashInfer version >= 0.2.3 required. "
                         "Falling back to default sampling implementation.")
                     self.forward = self.forward_native
