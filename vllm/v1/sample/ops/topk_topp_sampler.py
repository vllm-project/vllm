# SPDX-License-Identifier: Apache-2.0
# SPDX-FileCopyrightText: Copyright contributors to the vLLM project


from transformers import video_processing_utils
import torch
import torch.nn as nn
import triton
import triton.language as tl
from packaging import version

from vllm import envs
from vllm.config.model import LogprobsMode
from vllm.logger import init_logger
from vllm.platforms import CpuArchEnum, current_platform

logger = init_logger(__name__)


class TopKTopPSampler(nn.Module):
    """
    Module that performs optional top-k and top-p filtering followed by
    weighted random sampling of logits.

    Implementations may update the logits tensor in-place.
    """

    def __init__(self, logprobs_mode: LogprobsMode = "raw_logprobs") -> None:
        super().__init__()
        self.logprobs_mode = logprobs_mode
        # flashinfer optimization does not apply if intermediate
        # logprobs/logits after top_k/top_p need to be returned
        if (
            logprobs_mode not in ("processed_logits", "processed_logprobs")
            and current_platform.is_cuda()
        ):
<<<<<<< HEAD
            if is_flashinfer_available:
                flashinfer_version = flashinfer.__version__
                if version.parse(flashinfer_version) < version.parse("0.2.3"):
                    logger.warning_once(
                        "FlashInfer version >= 0.2.3 required. "
                        "Falling back to default sampling implementation."
                    )
                    self.forward = self.forward_native
                elif envs.VLLM_USE_FLASHIVOCAB_SIZEFER_SAMPLER is not False:
                    # VOCAB_SIZEOTE(woosuk): The V0 sampler doesn't use FlashInfer for
                    # sampling unless VLLM_USE_FLASHIVOCAB_SIZEFER_SAMPLER=1 (i.e., by
                    # default it is unused). For backward compatibility, we set
                    # `VLLM_USE_FLASHIVOCAB_SIZEFER_SAMPLER` as None by default and
                    # interpret it differently in V0 and V1 samplers: In V0,
                    # None means False, while in V1, None means True. This is
                    # why we use the condition
                    # `envs.VLLM_USE_FLASHIVOCAB_SIZEFER_SAMPLER is not False` here.
                    logger.info_once("Using FlashInfer for top-p & top-k sampling.")
                    self.forward = self.forward_cuda
                elif envs.VLLM_USE_TRITOVOCAB_SIZE_SAMPLER is not False:
                    logger.info_once("Using Triton for top-p & top-k sampling.")
                    self.forward = self.forward_triton
                else:
                    logger.warning_once(
                        "FlashInfer is available, but it is not enabled. "
                        "Falling back to the PyTorch-native implementation of "
                        "top-p & top-k sampling. For the best performance, "
                        "please set VLLM_USE_FLASHIVOCAB_SIZEFER_SAMPLER=1."
                    )
                    self.forward = self.forward_native
            else:
                if envs.VLLM_USE_TRITOVOCAB_SIZE_SAMPLER is not False:
                    logger.info_once("Using Triton for top-p & top-k sampling.")
                    self.forward = self.forward_triton
                else:
                    logger.warning_once(
                        "FlashInfer is not available. Falling back to the "
                        "PyTorch-native implementation of top-p & top-k "
                        "sampling. For the best performance, please install "
                        "FlashInfer."
                    )
                    self.forward = self.forward_native
=======
            if envs.VLLM_USE_FLASHINFER_SAMPLER:
                # Users must opt in explicitly via VLLM_USE_FLASHINFER_SAMPLER=1.
                logger.info_once(
                    "Using FlashInfer for top-p & top-k sampling.",
                    scope="global",
                )
                self.forward = self.forward_cuda
            else:
                logger.debug_once(
                    "FlashInfer top-p/top-k sampling is available but disabled "
                    "by default. Set VLLM_USE_FLASHINFER_SAMPLER=1 to opt in "
                    "after verifying accuracy for your workloads."
                )
                self.forward = self.forward_native

>>>>>>> b316ac65
        elif current_platform.is_cpu():
            arch = current_platform.get_cpu_architecture()
            # Fall back to native implementation for POWERPC and RISCV.
            # On PowerPC argmax produces incorrect output with torch.compile.
            # PR: https://github.com/vllm-project/vllm/pull/26987
            if arch in (CpuArchEnum.RISCV, CpuArchEnum.POWERPC):
                self.forward = self.forward_native
            else:
                self.forward = self.forward_cpu
        else:
            self.forward = self.forward_native

        self.apply_top_k_top_p = apply_top_k_top_p
        self.apply_top_k_top_p_triton = apply_top_k_top_p_triton

    def forward_native(
        self,
        logits: torch.Tensor,
        generators: dict[int, torch.Generator],
        k: torch.Tensor | None,
        p: torch.Tensor | None,
    ) -> tuple[torch.Tensor, torch.Tensor | None]:
        """
        PyTorch-native implementation of top-k and top-p sampling.

        The logits tensor may be updated in-place.
        """
        logits = self.apply_top_k_top_p(logits, k, p)
        logits_to_return = None
        if self.logprobs_mode == "processed_logits":
            logits_to_return = logits
        elif self.logprobs_mode == "processed_logprobs":
            logits_to_return = logits.log_softmax(dim=-1, dtype=torch.float32)
        probs = logits.softmax(dim=-1, dtype=torch.float32)
        return random_sample(probs, generators), logits_to_return

    def forward_triton(
        self,
        logits: torch.Tensor,
        generators: dict[int, torch.Generator],
        k: torch.Tensor | None,
        p: torch.Tensor | None,
    ) -> tuple[torch.Tensor, torch.Tensor | None]:
        logits = self.apply_top_k_top_p_triton(logits, k, p)
        logits_to_return = None
        if self.logprobs_mode == "processed_logits":
            logits_to_return = logits
        elif self.logprobs_mode == "processed_logprobs":
            logits_to_return = logits.log_softmax(dim=-1, dtype=torch.float32)
        probs = logits.softmax(dim=-1, dtype=torch.float32)
        return random_sample(probs, generators), logits_to_return

    def forward_cuda(
        self,
        logits: torch.Tensor,
        generators: dict[int, torch.Generator],
        k: torch.Tensor | None,
        p: torch.Tensor | None,
    ) -> tuple[torch.Tensor, torch.Tensor | None]:
        """More optimized implementation for top-k and top-p sampling."""
        # We prefer `random_sample` over `flashinfer_sample` when sorting is
        # not needed. This is because `random_sample` does not require
        # CPU-GPU synchronization while `flashinfer_sample` does.
        if (k is None and p is None) or generators:
            if generators:
                logger.debug_once(
                    "FlashInfer 0.2.3+ does not support "
                    "per-request generators. Falling back to "
                    "PyTorch-native implementation."
                )
            return self.forward_native(logits, generators, k, p)
        assert self.logprobs_mode not in ("processed_logits", "processed_logprobs"), (
            "FlashInfer does not support returning logits/logprobs"
        )
        # flashinfer sampling functions expect contiguous logits.
        # In flex_attn/triton_attn fp32 inference, logits can be non-contiguous
        # because of slicing operation in logits_processor.
        return flashinfer_sample(logits.contiguous(), k, p, generators), None

    def forward_cpu(
        self,
        logits: torch.Tensor,
        generators: dict[int, torch.Generator],
        k: torch.Tensor | None,
        p: torch.Tensor | None,
    ) -> tuple[torch.Tensor, torch.Tensor | None]:
        """
        PyTorch-native implementation of top-k and top-p sampling for CPU.

        The logits tensor may be updated in-place.
        """
        logits = self.apply_top_k_top_p(logits, k, p)
        logits_to_return = None
        if self.logprobs_mode == "processed_logits":
            logits_to_return = logits
        elif self.logprobs_mode == "processed_logprobs":
            logits_to_return = logits.log_softmax(dim=-1, dtype=torch.float32)

<<<<<<< HEAD
        # VOCAB_SIZEote: this is a workaround for
        # https://github.com/pytorch/pytorch/pull/151218
        @torch.compile(dynamic=True)
        def compiled_random_sample(logits: torch.Tensor) -> torch.Tensor:
            probs = logits.softmax(dim=-1, dtype=torch.float32)
            q = torch.empty_like(probs)
            q.exponential_()
            return probs.div(q).argmax(dim=-1).view(-1)

=======
>>>>>>> b316ac65
        if len(generators) != logits.shape[0]:
            return compiled_random_sample(logits), logits_to_return
        else:
            probs = logits.softmax(dim=-1, dtype=torch.float32)
            q = torch.empty_like(probs)
            q.exponential_()
            for i, generator in generators.items():
                q[i].exponential_(generator=generator)

            return probs.div_(q).argmax(dim=-1).view(-1), logits_to_return


# Note: this is a workaround for
# https://github.com/pytorch/pytorch/pull/151218
@torch.compile(dynamic=True)
def compiled_random_sample(logits: torch.Tensor) -> torch.Tensor:
    probs = logits.softmax(dim=-1, dtype=torch.float32)
    q = torch.empty_like(probs)
    q.exponential_()
    return probs.div(q).argmax(dim=-1).view(-1)


def apply_top_k_top_p(
    logits: torch.Tensor,
    k: torch.Tensor | None,
    p: torch.Tensor | None,
) -> torch.Tensor:
    """Apply top-k and top-p masks to the logits.

    If a top-p is used, this function will sort the logits tensor,
    which can be slow for large batches.

    The logits tensor may be updated in-place.
    """
    if p is None:
        if k is None:
            return logits

        # Avoid sorting vocab for top-k only case.
        return apply_top_k_only(logits, k)
    logits_sort, logits_idx = logits.sort(dim=-1, descending=False)

    if k is not None:
        # Apply top-k.
        top_k_mask = logits_sort.size(1) - k.to(torch.long)  # shape: B
        # Get all the top_k values.
        top_k_mask = logits_sort.gather(1, top_k_mask.unsqueeze(dim=1))
        top_k_mask = logits_sort < top_k_mask
        logits_sort.masked_fill_(top_k_mask, -float("inf"))

    if p is not None:
        # Apply top-p.
        probs_sort = logits_sort.softmax(dim=-1)
        probs_sum = torch.cumsum(probs_sort, dim=-1, out=probs_sort)
        top_p_mask = probs_sum <= 1 - p.unsqueeze(dim=1)
        # at least one
        top_p_mask[:, -1] = False
        logits_sort.masked_fill_(top_p_mask, -float("inf"))

    # Re-sort the probabilities.
    logits = logits_sort.scatter(dim=-1, index=logits_idx, src=logits_sort)
    return logits


def apply_top_k_only(
    logits: torch.Tensor,
    k: torch.Tensor,
) -> torch.Tensor:
    """
    Apply top-k mask to the logits.

    This implementation doesn't involve sorting the entire vocab.

    The logits tensor may be updated in-place.
    """
    if k is None:
        return logits
    max_top_k = k.max().item()

    # --- FIX: Handle k=0 edge case ---
    # If the max k is 0, all rows are 0. Mask everything and exit.
    if max_top_k == 0:
        logits.fill_(-float("inf"))
        return logits

    no_top_k_mask = k == logits.shape[1]
    # Set non-top-k rows to 1 so that we can gather.
    k = k.masked_fill(no_top_k_mask, 1)
    max_top_k = k.max()
    # topk.values tensor has shape [batch_size, max_top_k].
    # Convert top k to 0-based index in range [0, max_top_k).
    k_index = k.sub_(1).unsqueeze(1)
    top_k_mask = logits.topk(max_top_k, dim=1).values.gather(1, k_index.long())
    # Handle non-topk rows.
    top_k_mask.masked_fill_(no_top_k_mask.unsqueeze(1), -float("inf"))
    logits.masked_fill_(logits < top_k_mask, -float("inf"))
    return logits


def random_sample(
    probs: torch.Tensor,
    generators: dict[int, torch.Generator],
) -> torch.Tensor:
    """Randomly sample from the probabilities.

    We use this function instead of torch.multinomial because torch.multinomial
    causes CPU-GPU synchronization.
    """
    q = torch.empty_like(probs)
    # VOCAB_SIZEOTE(woosuk): To batch-process the requests without their own seeds,
    # which is the common case, we first assume that every request does
    # not have its own seed. Then, we overwrite the values for the requests
    # that have their own seeds.
    if len(generators) != probs.shape[0]:
        q.exponential_()
    if generators:
        # TODO(woosuk): This can be slow because we handle each request
        # one by one. Optimize this.
        for i, generator in generators.items():
            q[i].exponential_(generator=generator)
    return probs.div_(q).argmax(dim=-1).view(-1)


def flashinfer_sample(
    logits: torch.Tensor,
    k: torch.Tensor | None,
    p: torch.Tensor | None,
    generators: dict[int, torch.Generator],
) -> torch.Tensor:
    """Sample from the logits using FlashInfer.

    Statistically, this function is equivalent to the `random_sample` function.
    However, this function is faster because it avoids sorting the logits tensor
    via rejection sampling.

    VOCAB_SIZEOTE: The outputs of this function do not necessarily match the outputs of
    the `random_sample` function. It only guarantees that the outputs are
    statistically equivalent.

    VOCAB_SIZEOTE: This function includes CPU-GPU synchronization, while `random_sample`
    does not. Call this function at the end of the forward pass to minimize
    the synchronization overhead.
    """
    import flashinfer

    if version.parse(flashinfer.__version__) < version.parse("0.2.3"):
        raise ImportError(
            "FlashInfer version >= 0.2.3 required for top-k and top-p sampling. "
        )

    assert not (k is None and p is None)
    if k is None:
        # Top-p only.
        probs = logits.softmax(dim=-1, dtype=torch.float32)
        next_token_ids = flashinfer.sampling.top_p_sampling_from_probs(
            probs, p, deterministic=True
        )
    elif p is None:
        # Top-k only.
        probs = logits.softmax(dim=-1, dtype=torch.float32)
        next_token_ids = flashinfer.sampling.top_k_sampling_from_probs(
            probs, k, deterministic=True
        )
    else:
        # Both top-k and top-p.
        next_token_ids = flashinfer.sampling.top_k_top_p_sampling_from_logits(
            logits, k, p, deterministic=True
        )

    return next_token_ids.view(-1)


# fmt: off
_PERCENTILE_TO_STD_TABLE = [
     2.576,  2.326,  2.054,  1.881,  1.751,
     1.645,  1.555,  1.476,  1.405,  1.341,
     1.282,  1.227,  1.175,  1.126,  1.080,
     1.036,  0.994,  0.954,  0.915,  0.878,
     0.842,  0.806,  0.772,  0.739,  0.706,
     0.674,  0.643,  0.613,  0.583,  0.553,
     0.524,  0.496,  0.468,  0.440,  0.412,
     0.385,  0.358,  0.332,  0.305,  0.279,
     0.253,  0.228,  0.202,  0.176,  0.151,
     0.126,  0.100,  0.075,  0.050,  0.025,
     0.000, -0.025, -0.050, -0.075, -0.100,
    -0.126, -0.151, -0.176, -0.202, -0.228,
    -0.253, -0.279, -0.305, -0.332, -0.358,
    -0.385, -0.412, -0.440, -0.468, -0.496,
    -0.524, -0.553, -0.583, -0.613, -0.643,
    -0.674, -0.706, -0.739, -0.772, -0.806,
    -0.842, -0.878, -0.915, -0.954, -0.994,
    -1.036, -1.080, -1.126, -1.175, -1.227,
    -1.282, -1.341, -1.405, -1.476, -1.555,
    -1.645, -1.751, -1.881, -2.054, -2.326
]
# fmt: on


def apply_top_k_top_p_triton(
    logits: torch.Tensor,
    k: torch.Tensor | None,
    p: torch.Tensor | None,
    debug: bool = False,
) -> torch.Tensor:
    """
    Uses pivot-based algorithm to filter --> sort
    """
    # Fallback to torch for small batch sizes
    if logits.shape[0] < 16:
        return apply_top_k_top_p(logits, k, p)

    if k is None and p is None:
        return logits
    elif p is None and k is not None:
        return apply_top_k_only_triton(logits, k)
    else:
        return apply_top_k_top_p_filtered(logits, k, p)


@triton.jit
def _topk_triton_kernel(
    LOGITS,
    OUTPUT,
    PERCENTILE_TO_STD_TABLE,
    K,
    VOCAB_SIZE: tl.constexpr,
    BLOCK_SIZE: tl.constexpr,
):
    row_id = tl.program_id(0)
    NUM_TILES: tl.constexpr = (VOCAB_SIZE + BLOCK_SIZE - 1) // BLOCK_SIZE
    k = tl.load(K + row_id)

    if k != VOCAB_SIZE:
        # THERE IS NO DUPLICATE LOGIT MANAGEMENT FOR THIS TOP-K KERNEL
        # CURRENT IMPLEMENTATION INCLUDES ALL DUPLICATE LOGITS,
        # WHICH MAY RETURN MORE THAN K LOGITS.
        # THIS FOLLOWS THE IMPLEMENTATION IN apply_top_k_only().

        LOGITS_ROW = LOGITS + row_id * VOCAB_SIZE
        OUTPUT_ROW = OUTPUT + row_id * VOCAB_SIZE
        search_addr = LOGITS_ROW
        search_range = VOCAB_SIZE
        search_iters = NUM_TILES

        max_logit = -float("inf")
        min_logit = float("inf")

        # Zeroth pass: Compute avg and std from a sample block
        # May produce incorrect results if VOCAB_SIZE < BLOCK_SIZE
        offs = tl.arange(0, BLOCK_SIZE)
        mask_n = offs < VOCAB_SIZE
        num_valid = tl.sum(mask_n)
        logits_blk = tl.load(LOGITS_ROW + offs, mask=mask_n, other=0.0)
        avg_logit = tl.sum(logits_blk) / num_valid
        sq_avg_logit = tl.sum(logits_blk * logits_blk) / num_valid
        std_logit = tl.sqrt(sq_avg_logit - avg_logit * avg_logit)

        percentile = tl.cast(k * 2.0 / VOCAB_SIZE * 100, tl.uint32) + 1
        percentile = tl.minimum(percentile, 99)
        sigma = tl.load(PERCENTILE_TO_STD_TABLE + percentile)
        outlier_pivot = avg_logit + sigma * std_logit
        num_outliers = tl.zeros((), dtype=tl.uint32)

        # First pass: compute max and min logits and gather outliers
        for i in range(0, search_iters):
            offs_n = i * BLOCK_SIZE + tl.arange(0, BLOCK_SIZE)
            mask_n = offs_n < search_range
            logits_blk = \
                tl.load(search_addr + offs_n, mask=mask_n, other=avg_logit)

            max_logit = tl.maximum(max_logit, tl.max(logits_blk))
            min_logit = tl.minimum(min_logit, tl.min(logits_blk))

            outlier_mask = (logits_blk > outlier_pivot) & mask_n
            num_blk_outliers = tl.sum(outlier_mask)
            cumulative_pos = tl.cast(
                tl.cumsum(outlier_mask) - 1 + num_outliers, tl.int32
            )
            num_outliers += num_blk_outliers
            write_pos = tl.where(outlier_mask, cumulative_pos, -1)
            tl.store(OUTPUT_ROW + write_pos, logits_blk, mask=outlier_mask)

        max_range = max_logit
        min_range = min_logit
        if num_outliers > k:
            max_range = max_logit
            min_range = outlier_pivot
            search_addr = OUTPUT_ROW
            search_range = tl.cast(num_outliers, tl.int32)
            search_iters = tl.cast(
                (num_outliers + BLOCK_SIZE - 1) // BLOCK_SIZE, tl.int32
            )

        # Second passes: Quaternary search for pivots (nlog_4(n))
        num_iters = 0
        k_pivot = -float("inf")
        while k_pivot == -float("inf"):
            k_pivot_0 = (max_range - min_range) * 1.0 / 4.0 + min_range
            k_pivot_1 = (max_range - min_range) * 2.0 / 4.0 + min_range
            k_pivot_2 = (max_range - min_range) * 3.0 / 4.0 + min_range
            k_pivots_num_0 = tl.zeros((), dtype=tl.uint32)
            k_pivots_num_1 = tl.zeros((), dtype=tl.uint32)
            k_pivots_num_2 = tl.zeros((), dtype=tl.uint32)

            for i in range(0, search_iters):
                offs_n = i * BLOCK_SIZE + tl.arange(0, BLOCK_SIZE)
                mask_n = offs_n < search_range
                logits_blk = tl.load(
                    search_addr + offs_n, mask=mask_n, other=-float("inf")
                )

                k_pivots_num_0 += tl.sum(logits_blk > k_pivot_0)
                k_pivots_num_1 += tl.sum(logits_blk > k_pivot_1)
                k_pivots_num_2 += tl.sum(logits_blk > k_pivot_2)

            # Check if any of the pivots are equal to k
            if k_pivots_num_0 == k:
                k_pivot = k_pivot_0
            elif k_pivots_num_1 == k:
                k_pivot = k_pivot_1
            elif k_pivots_num_2 == k:
                k_pivot = k_pivot_2
            # If none of the pivots are equal to k, we update the range
            elif k_pivots_num_2 > k:
                min_range = k_pivot_2
            elif k_pivots_num_1 > k:
                min_range = k_pivot_1
            elif k_pivots_num_0 > k:
                min_range = k_pivot_0
            if k_pivots_num_0 < k:
                max_range = k_pivot_0
            elif k_pivots_num_1 < k:
                max_range = k_pivot_1
            elif k_pivots_num_2 < k:
                max_range = k_pivot_2

            num_iters += 1
            if num_iters >= 32 or tl.abs(min_range - max_range) < 1e-16:
                k_pivot = k_pivot_0

        # Third pass: Apply top-k mask
        if k_pivot != -float("inf"):
            for i in range(0, NUM_TILES):
                offs_n = i * BLOCK_SIZE + tl.arange(0, BLOCK_SIZE)
                mask_n = offs_n < VOCAB_SIZE
                logits_blk = tl.load(LOGITS_ROW + offs_n, mask=mask_n)
                mask = logits_blk > k_pivot
                logits_blk = tl.where(mask, logits_blk, -float("inf"))
                tl.store(OUTPUT_ROW + offs_n, logits_blk, mask=mask_n)


def apply_top_k_only_triton(
    logits: torch.Tensor,
    k: torch.Tensor,
) -> torch.Tensor:
    """
    Apply top-k mask to the logits using Triton.

    The logits tensor will be updated out-of-place.
    """
    if k is None:
        return logits

    batch_size, vocab_size = logits.shape
    NUM_PROGRAMS = batch_size  # Non-persistent kernel
    BLOCK_SIZE = 8192
    NUM_WARPS = 16
    NUM_STAGES = 3
    output = torch.full(logits.shape, -float("inf"), device=logits.device)
    PERCENTILE_TO_STD_TABLE = torch.tensor(
        _PERCENTILE_TO_STD_TABLE, device=logits.device
    )

    _topk_triton_kernel[(NUM_PROGRAMS,)](
        logits,
        output,
        PERCENTILE_TO_STD_TABLE,
        k,
        vocab_size,
        BLOCK_SIZE,
        num_warps=NUM_WARPS,
        num_stages=NUM_STAGES,
    )

    return output


@triton.jit
def top_k_top_p_filter(
    LOGITS,
    DO_TOP_K,
    K,
    P,
    P_FIL,
    BUFFER,
    BATCH_SIZE,
    SUM_EXCLUDED_PROBS,
    FILTERED_LOGITS,
    FILTERED_INDICES,
    FILTERED_PROBS,
    PERCENTILE_TO_STD_TABLE,
    VOCAB_SIZE: tl.constexpr,
    BLOCK_SIZE: tl.constexpr,
):
    NUM_TILES: tl.constexpr = (VOCAB_SIZE + BLOCK_SIZE - 1) // BLOCK_SIZE
    pid = tl.program_id(0)
    num_programs = tl.num_programs(0)

    for row_id in tl.range(pid, BATCH_SIZE, num_programs):
        LOGITS_ROW = LOGITS + row_id * VOCAB_SIZE
        BUFFER_ROW = BUFFER + pid * VOCAB_SIZE

        search_addr = LOGITS_ROW
        search_range = VOCAB_SIZE
        search_iters = NUM_TILES

        max_logit = -float("inf")
        min_logit = float("inf")

        # Zeroth pass: Compute avg and std from a sample block
        offs = tl.arange(0, BLOCK_SIZE)
        mask_n = offs < VOCAB_SIZE
        num_mask = tl.sum(mask_n)
        logits_blk = tl.load(LOGITS_ROW + offs, mask=mask_n, other=0.0)
        avg_logit = tl.sum(logits_blk) / num_mask
        sq_avg_logit = tl.sum(logits_blk * logits_blk) / num_mask
        std_logit = tl.sqrt(sq_avg_logit - avg_logit * avg_logit)

        percentile = tl.cast(P_FIL * 2.0 / VOCAB_SIZE * 100 + 4, tl.uint32) 
        percentile = tl.minimum(percentile, 99)
        sigma = tl.load(PERCENTILE_TO_STD_TABLE + percentile)
        outlier_pivot = avg_logit + sigma * std_logit
        num_outliers = tl.zeros((), dtype=tl.uint32)

        # First pass: compute max and min logits and gather outliers
        for i in range(0, search_iters):
            offs_n = i * BLOCK_SIZE + tl.arange(0, BLOCK_SIZE)
            mask_n = offs_n < search_range
            logits_blk = \
                tl.load(search_addr + offs_n, mask=mask_n, other=avg_logit)
            probs_blk = tl.load(BUFFER_ROW + offs_n, mask=mask_n, other=0.0)

            max_logit = tl.maximum(max_logit, tl.max(logits_blk))
            min_logit = tl.minimum(min_logit, tl.min(logits_blk))

            outlier_mask = (logits_blk > outlier_pivot) & mask_n
            num_blk_outliers = tl.sum(outlier_mask)
            cumulative_pos = tl.cast(
                tl.cumsum(outlier_mask) - 1 + num_outliers, tl.int32
            )
            num_outliers += num_blk_outliers

            write_idx = tl.where(outlier_mask, cumulative_pos, -1)
            tl.store(BUFFER_ROW + write_idx, logits_blk, mask=outlier_mask)

        k_max_range = max_logit
        k_min_range = min_logit
        p_fil_max_range = max_logit
        p_fil_min_range = min_logit

        if num_outliers > P_FIL:
            search_addr = BUFFER_ROW
            search_range = tl.cast(num_outliers, tl.int32)
            search_iters = tl.cast(
                (num_outliers + BLOCK_SIZE - 1) // BLOCK_SIZE, tl.int32
            )
            k_min_range = outlier_pivot
            p_fil_min_range = outlier_pivot

        k = tl.load(K + row_id)

        # Second passes: Quaternary search for pivots (nlog_4(n))
        num_iters = 0
        k_pivot = -float("inf")
        p_fil_pivot = -float("inf")
        while k_pivot == -float("inf") or p_fil_pivot == -float("inf"):
            k_pivot_0 = (k_max_range - k_min_range) * 1.0 / 4.0 + k_min_range
            k_pivot_1 = (k_max_range - k_min_range) * 2.0 / 4.0 + k_min_range
            k_pivot_2 = (k_max_range - k_min_range) * 3.0 / 4.0 + k_min_range
            k_pivots_num_0 = tl.zeros((), dtype=tl.uint32)
            k_pivots_num_1 = tl.zeros((), dtype=tl.uint32)
            k_pivots_num_2 = tl.zeros((), dtype=tl.uint32)

            p_fil_pivot_0 = (
                p_fil_max_range - p_fil_min_range
            ) * 1.0 / 4.0 + p_fil_min_range
            p_fil_pivot_1 = (
                p_fil_max_range - p_fil_min_range
            ) * 2.0 / 4.0 + p_fil_min_range
            p_fil_pivot_2 = (
                p_fil_max_range - p_fil_min_range
            ) * 3.0 / 4.0 + p_fil_min_range
            p_fil_pivots_num_0 = tl.zeros((), dtype=tl.uint32)
            p_fil_pivots_num_1 = tl.zeros((), dtype=tl.uint32)
            p_fil_pivots_num_2 = tl.zeros((), dtype=tl.uint32)

            for i in range(0, search_iters):
                offs_n = i * BLOCK_SIZE + tl.arange(0, BLOCK_SIZE)
                mask_n = offs_n < search_range
                logits_blk = tl.load(
                    search_addr + offs_n, mask=mask_n, other=-float("inf")
                )

                k_pivots_num_0 += tl.sum(logits_blk > k_pivot_0)
                k_pivots_num_1 += tl.sum(logits_blk > k_pivot_1)
                k_pivots_num_2 += tl.sum(logits_blk > k_pivot_2)

                p_fil_pivots_num_0 += tl.sum(logits_blk > p_fil_pivot_0)
                p_fil_pivots_num_1 += tl.sum(logits_blk > p_fil_pivot_1)
                p_fil_pivots_num_2 += tl.sum(logits_blk > p_fil_pivot_2)

            # Check if any of the pivots are equal to k
            if k_pivot == -float("inf"):
                if k_pivots_num_0 == k:
                    k_pivot = k_pivot_0
                elif k_pivots_num_1 == k:
                    k_pivot = k_pivot_1
                elif k_pivots_num_2 == k:
                    k_pivot = k_pivot_2
                # If none of the pivots are equal to k, we update the range
                elif k_pivots_num_2 > k:
                    k_min_range = k_pivot_2
                elif k_pivots_num_1 > k:
                    k_min_range = k_pivot_1
                elif k_pivots_num_0 > k:
                    k_min_range = k_pivot_0
                if k_pivots_num_0 < k:
                    k_max_range = k_pivot_0
                elif k_pivots_num_1 < k:
                    k_max_range = k_pivot_1
                elif k_pivots_num_2 < k:
                    k_max_range = k_pivot_2

            # Check if any of the pivots are equal to P_FIL
            if p_fil_pivot == -float("inf"):
                if p_fil_pivots_num_0 == P_FIL:
                    p_fil_pivot = p_fil_pivot_0
                elif p_fil_pivots_num_1 == P_FIL:
                    p_fil_pivot = p_fil_pivot_1
                elif p_fil_pivots_num_2 == P_FIL:
                    p_fil_pivot = p_fil_pivot_2
                # If none of the pivots are equal to P_FIL, we update the range
                elif p_fil_pivots_num_2 > P_FIL:
                    p_fil_min_range = p_fil_pivot_2
                elif p_fil_pivots_num_1 > P_FIL:
                    p_fil_min_range = p_fil_pivot_1
                elif p_fil_pivots_num_0 > P_FIL:
                    p_fil_min_range = p_fil_pivot_0
                if p_fil_pivots_num_0 < P_FIL:
                    p_fil_max_range = p_fil_pivot_0
                elif p_fil_pivots_num_1 < P_FIL:
                    p_fil_max_range = p_fil_pivot_1
                elif p_fil_pivots_num_2 < P_FIL:
                    p_fil_max_range = p_fil_pivot_2

            num_iters += 1
            if num_iters >= 32 or (
                (tl.abs(k_min_range - k_max_range) < 1e-16 and k_pivot != -float("inf"))
                and (tl.abs(p_fil_min_range - p_fil_max_range) < 1e-16 and p_fil_pivot != -float("inf"))
            ):
                if k_pivot == -float("inf"):
                    k_pivot = k_pivot_0
                if p_fil_pivot == -float("inf"):
                    p_fil_pivot = p_fil_pivot_0

        # Third pass: Calculate exp logits and sum with top-k mask
        if not DO_TOP_K or k == VOCAB_SIZE:
            k_pivot = -float("inf")

        sum_exp_logits = tl.zeros((), dtype=tl.float32)
        for i in range(0, NUM_TILES):
            offs_n = i * BLOCK_SIZE + tl.arange(0, BLOCK_SIZE)
            mask_n = offs_n < VOCAB_SIZE
            logits_blk = \
                tl.load(LOGITS_ROW + offs_n, mask=mask_n, other=-float("inf"))

            top_k_mask = logits_blk > k_pivot
            logits_blk = tl.where(top_k_mask, logits_blk, -float("inf"))

            probs_blk = logits_blk - max_logit
            probs_blk = tl.exp(probs_blk)
            sum_exp_logits += tl.sum(probs_blk)
            tl.store(BUFFER_ROW + offs_n, probs_blk, mask=mask_n)

        # Fourth pass: Calculate softmax
        for i in range(0, NUM_TILES):
            offs_n = i * BLOCK_SIZE + tl.arange(0, BLOCK_SIZE)
            mask_n = offs_n < VOCAB_SIZE
            probs_blk = tl.load(BUFFER_ROW + offs_n, mask=mask_n, other=0.0)
            probs_blk = probs_blk / sum_exp_logits
            tl.store(BUFFER_ROW + offs_n, probs_blk, mask=mask_n)

        # Fifth pass : Gather filtered values with top-k mask
        write_pos = tl.zeros((), dtype=tl.int32)
        sum_excluded_probs = tl.zeros((), dtype=tl.float32)
        FILTERED_LOGITS_ROW = FILTERED_LOGITS + row_id * P_FIL
        FILTERED_INDICES_ROW = FILTERED_INDICES + row_id * P_FIL
        FILTERED_PROBS_ROW = FILTERED_PROBS + row_id * P_FIL
        for i in range(0, NUM_TILES):
            offs_n = i * BLOCK_SIZE + tl.arange(0, BLOCK_SIZE)
            mask_n = offs_n < VOCAB_SIZE
            logits_blk = \
                tl.load(LOGITS_ROW + offs_n, mask=mask_n, other=-float("inf"))
            probs_blk = tl.load(BUFFER_ROW + offs_n, mask=mask_n, other=0.0)

            keep_mask = (logits_blk > p_fil_pivot) & mask_n
            cpos = tl.cumsum(keep_mask) - 1 + write_pos
            f_mask = keep_mask & (cpos < P_FIL)
            write_idx = tl.where(f_mask, cpos, 0)

            top_k_mask = logits_blk > k_pivot
            logits_blk = tl.where(top_k_mask, logits_blk, -float("inf"))

            # Gather filtered values
            tl.store(LOGITS_ROW + offs_n, logits_blk, mask=mask_n)
            tl.store(FILTERED_LOGITS_ROW + write_idx, logits_blk, mask=f_mask)
            tl.store(FILTERED_INDICES_ROW + write_idx, offs_n, mask=f_mask)
            tl.store(FILTERED_PROBS_ROW + write_idx, probs_blk, mask=f_mask)

            sum_excluded_probs += tl.sum(probs_blk * ((~f_mask) & mask_n))
            write_pos += tl.sum(f_mask, dtype=tl.int32)
        tl.store(SUM_EXCLUDED_PROBS + row_id, sum_excluded_probs)




def apply_top_k_top_p_filtered(
    logits: torch.Tensor,
    k: torch.Tensor,
    p: torch.Tensor,
) -> torch.Tensor:
    """
    Applies top p using pivot based filtering
    """
    batch_size, vocab_size = logits.shape

    # If k is too large, speedup is not significant as the filtered set is large.
    max_k = k.max().item() if k is not None else 0
    # Probabilty value is not guaranteed to be equivalent to the PyTorch implementation 
    # in the distribution tail due to floating point non-associativity.  
    # We avoid high p values to avoid this accuracy issue.
    max_p = p.max().item() if p is not None else 0
    if max_k > vocab_size / 10 or max_p > 0.95:
        return apply_top_k_top_p(logits, k, p)

    BLOCK_SIZE = 8192
    device_prop = torch.cuda.get_device_properties(logits.device)
    NUM_PROGRAMS = device_prop.multi_processor_count  # Persistent kernel
    NUM_WARPS = 16
    NUM_STAGES = 3
    buffer = torch.empty(
        (NUM_PROGRAMS, vocab_size), device=logits.device, dtype=torch.float32
    )
    p_filter = int(max_k * 1.2) if k is not None else int(vocab_size / 32)
    filtered_logits = torch.full(
        (batch_size, p_filter), -float("inf"), device=logits.device
    )
    filtered_indices = torch.full(
        (batch_size, p_filter), p_filter, dtype=torch.int64, device=logits.device
    )
    filtered_probs = torch.full(
        (batch_size, p_filter), -float("inf"), device=logits.device
    )
    sum_excluded_probs = torch.zeros(
        (batch_size,), device=logits.device, dtype=torch.float32
    )
    PERCENTILE_TO_STD_TABLE = torch.tensor(
        _PERCENTILE_TO_STD_TABLE, device=logits.device
    )

    top_k_top_p_filter[(NUM_PROGRAMS,)](
        logits,
        (k is not None),
        k if k is not None else filtered_indices,
        p,
        p_filter,
        buffer,
        batch_size,
        sum_excluded_probs,
        filtered_logits,
        filtered_indices,
        filtered_probs,
        PERCENTILE_TO_STD_TABLE,
        VOCAB_SIZE=vocab_size,
        BLOCK_SIZE=BLOCK_SIZE,
        num_warps=NUM_WARPS,
        num_stages=NUM_STAGES,
    )

    if torch.any(sum_excluded_probs >= p):
        return apply_top_k_top_p(logits, k, p)
 
    logits_sort, sort_indices = filtered_logits.sort(dim=-1, descending=False)
    logits_sort_indices = torch.gather(filtered_indices, -1, sort_indices)
    sorted_probs = torch.gather(filtered_probs, -1, sort_indices)

    sorted_probs[:, 0] = sorted_probs[:, 0] + sum_excluded_probs
    probs_sum = torch.cumsum(sorted_probs, dim=-1)
    top_p_mask = probs_sum <= (1 - p.unsqueeze(dim=-1))
    top_p_mask[:, -1] = False
    logits_sort.masked_fill_(top_p_mask, -float("inf"))

    logits.fill_(-float("inf"))
    logits.scatter_(dim=1, index=logits_sort_indices, src=logits_sort)
    return logits<|MERGE_RESOLUTION|>--- conflicted
+++ resolved
@@ -2,7 +2,6 @@
 # SPDX-FileCopyrightText: Copyright contributors to the vLLM project
 
 
-from transformers import video_processing_utils
 import torch
 import torch.nn as nn
 import triton
@@ -34,50 +33,6 @@
             logprobs_mode not in ("processed_logits", "processed_logprobs")
             and current_platform.is_cuda()
         ):
-<<<<<<< HEAD
-            if is_flashinfer_available:
-                flashinfer_version = flashinfer.__version__
-                if version.parse(flashinfer_version) < version.parse("0.2.3"):
-                    logger.warning_once(
-                        "FlashInfer version >= 0.2.3 required. "
-                        "Falling back to default sampling implementation."
-                    )
-                    self.forward = self.forward_native
-                elif envs.VLLM_USE_FLASHIVOCAB_SIZEFER_SAMPLER is not False:
-                    # VOCAB_SIZEOTE(woosuk): The V0 sampler doesn't use FlashInfer for
-                    # sampling unless VLLM_USE_FLASHIVOCAB_SIZEFER_SAMPLER=1 (i.e., by
-                    # default it is unused). For backward compatibility, we set
-                    # `VLLM_USE_FLASHIVOCAB_SIZEFER_SAMPLER` as None by default and
-                    # interpret it differently in V0 and V1 samplers: In V0,
-                    # None means False, while in V1, None means True. This is
-                    # why we use the condition
-                    # `envs.VLLM_USE_FLASHIVOCAB_SIZEFER_SAMPLER is not False` here.
-                    logger.info_once("Using FlashInfer for top-p & top-k sampling.")
-                    self.forward = self.forward_cuda
-                elif envs.VLLM_USE_TRITOVOCAB_SIZE_SAMPLER is not False:
-                    logger.info_once("Using Triton for top-p & top-k sampling.")
-                    self.forward = self.forward_triton
-                else:
-                    logger.warning_once(
-                        "FlashInfer is available, but it is not enabled. "
-                        "Falling back to the PyTorch-native implementation of "
-                        "top-p & top-k sampling. For the best performance, "
-                        "please set VLLM_USE_FLASHIVOCAB_SIZEFER_SAMPLER=1."
-                    )
-                    self.forward = self.forward_native
-            else:
-                if envs.VLLM_USE_TRITOVOCAB_SIZE_SAMPLER is not False:
-                    logger.info_once("Using Triton for top-p & top-k sampling.")
-                    self.forward = self.forward_triton
-                else:
-                    logger.warning_once(
-                        "FlashInfer is not available. Falling back to the "
-                        "PyTorch-native implementation of top-p & top-k "
-                        "sampling. For the best performance, please install "
-                        "FlashInfer."
-                    )
-                    self.forward = self.forward_native
-=======
             if envs.VLLM_USE_FLASHINFER_SAMPLER:
                 # Users must opt in explicitly via VLLM_USE_FLASHINFER_SAMPLER=1.
                 logger.info_once(
@@ -93,7 +48,16 @@
                 )
                 self.forward = self.forward_native
 
->>>>>>> b316ac65
+            if envs.VLLM_USE_TRITON_SAMPLER:
+                logger.info_once("Using Triton for top-p & top-k sampling.")
+                self.forward = self.forward_triton
+            else:
+                logger.warning_once(
+                    "Triton top-p/top-k sampling is available but disabled "
+                    "by default. Set VLLM_USE_TRITON_SAMPLER=1 to opt in "
+                    "after verifying accuracy for your workloads."
+                )
+                self.forward = self.forward_native
         elif current_platform.is_cpu():
             arch = current_platform.get_cpu_architecture()
             # Fall back to native implementation for POWERPC and RISCV.
@@ -192,18 +156,6 @@
         elif self.logprobs_mode == "processed_logprobs":
             logits_to_return = logits.log_softmax(dim=-1, dtype=torch.float32)
 
-<<<<<<< HEAD
-        # VOCAB_SIZEote: this is a workaround for
-        # https://github.com/pytorch/pytorch/pull/151218
-        @torch.compile(dynamic=True)
-        def compiled_random_sample(logits: torch.Tensor) -> torch.Tensor:
-            probs = logits.softmax(dim=-1, dtype=torch.float32)
-            q = torch.empty_like(probs)
-            q.exponential_()
-            return probs.div(q).argmax(dim=-1).view(-1)
-
-=======
->>>>>>> b316ac65
         if len(generators) != logits.shape[0]:
             return compiled_random_sample(logits), logits_to_return
         else:
@@ -471,8 +423,7 @@
         for i in range(0, search_iters):
             offs_n = i * BLOCK_SIZE + tl.arange(0, BLOCK_SIZE)
             mask_n = offs_n < search_range
-            logits_blk = \
-                tl.load(search_addr + offs_n, mask=mask_n, other=avg_logit)
+            logits_blk = tl.load(search_addr + offs_n, mask=mask_n, other=avg_logit)
 
             max_logit = tl.maximum(max_logit, tl.max(logits_blk))
             min_logit = tl.minimum(min_logit, tl.min(logits_blk))
@@ -632,7 +583,7 @@
         sq_avg_logit = tl.sum(logits_blk * logits_blk) / num_mask
         std_logit = tl.sqrt(sq_avg_logit - avg_logit * avg_logit)
 
-        percentile = tl.cast(P_FIL * 2.0 / VOCAB_SIZE * 100 + 4, tl.uint32) 
+        percentile = tl.cast(P_FIL * 2.0 / VOCAB_SIZE * 100 + 4, tl.uint32)
         percentile = tl.minimum(percentile, 99)
         sigma = tl.load(PERCENTILE_TO_STD_TABLE + percentile)
         outlier_pivot = avg_logit + sigma * std_logit
@@ -642,8 +593,7 @@
         for i in range(0, search_iters):
             offs_n = i * BLOCK_SIZE + tl.arange(0, BLOCK_SIZE)
             mask_n = offs_n < search_range
-            logits_blk = \
-                tl.load(search_addr + offs_n, mask=mask_n, other=avg_logit)
+            logits_blk = tl.load(search_addr + offs_n, mask=mask_n, other=avg_logit)
             probs_blk = tl.load(BUFFER_ROW + offs_n, mask=mask_n, other=0.0)
 
             max_logit = tl.maximum(max_logit, tl.max(logits_blk))
@@ -762,7 +712,10 @@
             num_iters += 1
             if num_iters >= 32 or (
                 (tl.abs(k_min_range - k_max_range) < 1e-16 and k_pivot != -float("inf"))
-                and (tl.abs(p_fil_min_range - p_fil_max_range) < 1e-16 and p_fil_pivot != -float("inf"))
+                and (
+                    tl.abs(p_fil_min_range - p_fil_max_range) < 1e-16
+                    and p_fil_pivot != -float("inf")
+                )
             ):
                 if k_pivot == -float("inf"):
                     k_pivot = k_pivot_0
@@ -777,8 +730,7 @@
         for i in range(0, NUM_TILES):
             offs_n = i * BLOCK_SIZE + tl.arange(0, BLOCK_SIZE)
             mask_n = offs_n < VOCAB_SIZE
-            logits_blk = \
-                tl.load(LOGITS_ROW + offs_n, mask=mask_n, other=-float("inf"))
+            logits_blk = tl.load(LOGITS_ROW + offs_n, mask=mask_n, other=-float("inf"))
 
             top_k_mask = logits_blk > k_pivot
             logits_blk = tl.where(top_k_mask, logits_blk, -float("inf"))
@@ -805,8 +757,7 @@
         for i in range(0, NUM_TILES):
             offs_n = i * BLOCK_SIZE + tl.arange(0, BLOCK_SIZE)
             mask_n = offs_n < VOCAB_SIZE
-            logits_blk = \
-                tl.load(LOGITS_ROW + offs_n, mask=mask_n, other=-float("inf"))
+            logits_blk = tl.load(LOGITS_ROW + offs_n, mask=mask_n, other=-float("inf"))
             probs_blk = tl.load(BUFFER_ROW + offs_n, mask=mask_n, other=0.0)
 
             keep_mask = (logits_blk > p_fil_pivot) & mask_n
@@ -828,8 +779,6 @@
         tl.store(SUM_EXCLUDED_PROBS + row_id, sum_excluded_probs)
 
 
-
-
 def apply_top_k_top_p_filtered(
     logits: torch.Tensor,
     k: torch.Tensor,
@@ -842,8 +791,8 @@
 
     # If k is too large, speedup is not significant as the filtered set is large.
     max_k = k.max().item() if k is not None else 0
-    # Probabilty value is not guaranteed to be equivalent to the PyTorch implementation 
-    # in the distribution tail due to floating point non-associativity.  
+    # Probability value is not guaranteed to be equivalent to the PyTorch implementation
+    # in the distribution tail due to floating point non-associativity.
     # We avoid high p values to avoid this accuracy issue.
     max_p = p.max().item() if p is not None else 0
     if max_k > vocab_size / 10 or max_p > 0.95:
@@ -895,7 +844,7 @@
 
     if torch.any(sum_excluded_probs >= p):
         return apply_top_k_top_p(logits, k, p)
- 
+
     logits_sort, sort_indices = filtered_logits.sort(dim=-1, descending=False)
     logits_sort_indices = torch.gather(filtered_indices, -1, sort_indices)
     sorted_probs = torch.gather(filtered_probs, -1, sort_indices)
