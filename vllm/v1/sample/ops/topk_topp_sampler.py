--- conflicted
+++ resolved
@@ -72,7 +72,6 @@
                         "please set VLLM_USE_FLASHINFER_SAMPLER=1.")
                     self.forward = self.forward_native
             else:
-<<<<<<< HEAD
                 if envs.VLLM_USE_TRITON_SAMPLER is not False:
                     logger.info_once(
                         "Using Triton for top-p & top-k sampling.")
@@ -83,15 +82,8 @@
                         "native implementation of top-p & top-k sampling. For the "
                         "best performance, please install FlashInfer.")
                     self.forward = self.forward_native
-=======
-                logger.warning_once(
-                    "FlashInfer is not available. Falling back to the PyTorch-"
-                    "native implementation of top-p & top-k sampling. For the "
-                    "best performance, please install FlashInfer.")
-                self.forward = self.forward_native
         elif current_platform.is_cpu():
             self.forward = self.forward_cpu
->>>>>>> 23b8ee67
         else:
             self.forward = self.forward_native
 
