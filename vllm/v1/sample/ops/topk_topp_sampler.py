# SPDX-License-Identifier: Apache-2.0
# SPDX-FileCopyrightText: Copyright contributors to the vLLM project


import torch
import torch.nn as nn
from packaging import version

from vllm import envs
from vllm.config.model import LogprobsMode
from vllm.logger import init_logger
from vllm.platforms import CpuArchEnum, current_platform

logger = init_logger(__name__)


class TopKTopPSampler(nn.Module):
    """
    Module that performs optional top-k and top-p filtering followed by
    weighted random sampling of logits.

    Implementations may update the logits tensor in-place.
    """

    def __init__(self, logprobs_mode: LogprobsMode = "raw_logprobs") -> None:
        super().__init__()
        self.logprobs_mode = logprobs_mode
        # flashinfer optimization does not apply if intermediate
        # logprobs/logits after top_k/top_p need to be returned
        if (
            logprobs_mode not in ("processed_logits", "processed_logprobs")
            and current_platform.is_cuda()
        ):
            if envs.VLLM_USE_FLASHINFER_SAMPLER:
                # Users must opt in explicitly via VLLM_USE_FLASHINFER_SAMPLER=1.
                logger.info_once("Using FlashInfer for top-p & top-k sampling.")
                self.forward = self.forward_cuda
            else:
                logger.debug_once(
                    "FlashInfer top-p/top-k sampling is available but disabled "
                    "by default. Set VLLM_USE_FLASHINFER_SAMPLER=1 to opt in "
                    "after verifying accuracy for your workloads."
                )
                self.forward = self.forward_native

        elif current_platform.is_cpu():
<<<<<<< HEAD
            self.forward = self.forward_cpu
        elif (
            logprobs_mode not in ("processed_logits", "processed_logprobs")
            and current_platform.is_rocm()
            and envs.VLLM_ROCM_USE_AITER
        ):
            import aiter.ops.sampling  # noqa: F401

            self.aiter_ops = torch.ops.aiter
            logger.info_once(
                "Using aiter sampler on ROCm (lazy import, sampling-only)."
            )
            self.forward = self.forward_hip
=======
            arch = current_platform.get_cpu_architecture()
            # Fall back to native implementation for POWERPC and RISCV.
            # On PowerPC argmax produces incorrect output with torch.compile.
            # PR: https://github.com/vllm-project/vllm/pull/26987
            if arch in (CpuArchEnum.RISCV, CpuArchEnum.POWERPC):
                self.forward = self.forward_native
            else:
                self.forward = self.forward_cpu
>>>>>>> 9fce7bee
        else:
            self.forward = self.forward_native

        self.apply_top_k_top_p = apply_top_k_top_p

    def forward_native(
        self,
        logits: torch.Tensor,
        generators: dict[int, torch.Generator],
        k: torch.Tensor | None,
        p: torch.Tensor | None,
    ) -> tuple[torch.Tensor, torch.Tensor | None]:
        """
        PyTorch-native implementation of top-k and top-p sampling.

        The logits tensor may be updated in-place.
        """
        logits = self.apply_top_k_top_p(logits, k, p)
        logits_to_return = None
        if self.logprobs_mode == "processed_logits":
            logits_to_return = logits
        elif self.logprobs_mode == "processed_logprobs":
            logits_to_return = logits.log_softmax(dim=-1, dtype=torch.float32)
        probs = logits.softmax(dim=-1, dtype=torch.float32)
        return random_sample(probs, generators), logits_to_return

    def forward_cuda(
        self,
        logits: torch.Tensor,
        generators: dict[int, torch.Generator],
        k: torch.Tensor | None,
        p: torch.Tensor | None,
    ) -> tuple[torch.Tensor, torch.Tensor | None]:
        """More optimized implementation for top-k and top-p sampling."""
        # We prefer `random_sample` over `flashinfer_sample` when sorting is
        # not needed. This is because `random_sample` does not require
        # CPU-GPU synchronization while `flashinfer_sample` does.
        if (k is None and p is None) or generators:
            if generators:
                logger.debug_once(
                    "FlashInfer 0.2.3+ does not support "
                    "per-request generators. Falling back to "
                    "PyTorch-native implementation."
                )
            return self.forward_native(logits, generators, k, p)
        assert self.logprobs_mode not in (
            "processed_logits",
            "processed_logprobs",
        ), "FlashInfer does not support returning logits/logprobs"
        # flashinfer sampling functions expect contiguous logits.
        # In flex_attn/triton_attn fp32 inference, logits can be non-contiguous
        # because of slicing operation in logits_processor.
        return flashinfer_sample(logits.contiguous(), k, p, generators), None

    def forward_cpu(
        self,
        logits: torch.Tensor,
        generators: dict[int, torch.Generator],
        k: torch.Tensor | None,
        p: torch.Tensor | None,
    ) -> tuple[torch.Tensor, torch.Tensor | None]:
        """
        PyTorch-native implementation of top-k and top-p sampling for CPU.

        The logits tensor may be updated in-place.
        """
        logits = self.apply_top_k_top_p(logits, k, p)
        logits_to_return = None
        if self.logprobs_mode == "processed_logits":
            logits_to_return = logits
        elif self.logprobs_mode == "processed_logprobs":
            logits_to_return = logits.log_softmax(dim=-1, dtype=torch.float32)

        # Note: this is a workaround for
        # https://github.com/pytorch/pytorch/pull/151218
        @torch.compile(dynamic=True)
        def compiled_random_sample(logits: torch.Tensor) -> torch.Tensor:
            probs = logits.softmax(dim=-1, dtype=torch.float32)
            q = torch.empty_like(probs)
            q.exponential_()
            return probs.div(q).argmax(dim=-1).view(-1)

        if len(generators) != logits.shape[0]:
            return compiled_random_sample(logits), logits_to_return
        else:
            probs = logits.softmax(dim=-1, dtype=torch.float32)
            q = torch.empty_like(probs)
            q.exponential_()
            for i, generator in generators.items():
                q[i].exponential_(generator=generator)

            return probs.div_(q).argmax(dim=-1).view(-1), logits_to_return

    def forward_hip(
        self,
        logits: torch.Tensor,
        generators: dict[int, torch.Generator],
        k: Optional[torch.Tensor],
        p: Optional[torch.Tensor],
    ) -> tuple[torch.Tensor, Optional[torch.Tensor]]:
        """Optimized ROCm/aiter path (same structure as forward_cuda)."""
        if (k is None and p is None) or generators:
            if generators:
                logger.warning_once(
                    "aiter sampler does not support per-request generators; "
                    "falling back to PyTorch-native."
                )
            return self.forward_native(logits, generators, k, p)
        assert self.logprobs_mode not in (
            "processed_logits",
            "processed_logprobs",
        ), "aiter sampler does not support returning logits/logprobs."
        return self.aiter_sample(logits, k, p, generators), None

    def aiter_sample(
        self,
        logits: torch.Tensor,
        k: Optional[torch.Tensor],
        p: Optional[torch.Tensor],
        generators: dict[int, torch.Generator],
    ) -> torch.Tensor:
        """Sample from logits using aiter ops."""
        use_top_k = k is not None
        use_top_p = p is not None
        # Joint k+p path
        if use_top_p and use_top_k:
            probs = logits.softmax(dim=-1, dtype=torch.float32).contiguous()
            next_token_ids = self.aiter_ops.top_k_top_p_sampling_from_probs(
                probs,
                None,
                *_to_tensor_scalar_tuple(k),
                *_to_tensor_scalar_tuple(p),
                deterministic=True,
            )
            return next_token_ids.view(-1)
        # Top-p only path
        elif use_top_p:
            probs = logits.softmax(dim=-1, dtype=torch.float32).contiguous()
            next_token_ids = self.aiter_ops.top_p_sampling_from_probs(
                probs, None, *_to_tensor_scalar_tuple(p), deterministic=True
            )
            return next_token_ids.view(-1)
        # Top-k only path
        elif use_top_k:
            probs = logits.softmax(dim=-1, dtype=torch.float32).contiguous()
            renorm_probs = self.aiter_ops.top_k_renorm_probs(
                probs, *_to_tensor_scalar_tuple(k)
            )
            return torch.multinomial(renorm_probs, num_samples=1).view(-1)
        raise RuntimeError("aiter_sample was called with no active top-k or top-p.")


def apply_top_k_top_p(
    logits: torch.Tensor,
    k: torch.Tensor | None,
    p: torch.Tensor | None,
) -> torch.Tensor:
    """Apply top-k and top-p masks to the logits.

    If a top-p is used, this function will sort the logits tensor,
    which can be slow for large batches.

    The logits tensor may be updated in-place.
    """
    if p is None:
        if k is None:
            return logits

        # Avoid sorting vocab for top-k only case.
        return apply_top_k_only(logits, k)

    logits_sort, logits_idx = logits.sort(dim=-1, descending=False)

    if k is not None:
        # Apply top-k.
        top_k_mask = logits_sort.size(1) - k.to(torch.long)  # shape: B
        # Get all the top_k values.
        top_k_mask = logits_sort.gather(1, top_k_mask.unsqueeze(dim=1))
        top_k_mask = logits_sort < top_k_mask
        logits_sort.masked_fill_(top_k_mask, -float("inf"))

    if p is not None:
        # Apply top-p.
        probs_sort = logits_sort.softmax(dim=-1)
        probs_sum = torch.cumsum(probs_sort, dim=-1, out=probs_sort)
        top_p_mask = probs_sum <= 1 - p.unsqueeze(dim=1)
        # at least one
        top_p_mask[:, -1] = False
        logits_sort.masked_fill_(top_p_mask, -float("inf"))

    # Re-sort the probabilities.
    logits = logits_sort.scatter(dim=-1, index=logits_idx, src=logits_sort)
    return logits


def apply_top_k_only(
    logits: torch.Tensor,
    k: torch.Tensor,
) -> torch.Tensor:
    """
    Apply top-k mask to the logits.

    This implementation doesn't involve sorting the entire vocab.

    The logits tensor may be updated in-place.
    """
    no_top_k_mask = k == logits.shape[1]
    # Set non-top-k rows to 1 so that we can gather.
    k = k.masked_fill(no_top_k_mask, 1)
    max_top_k = k.max()
    # topk.values tensor has shape [batch_size, max_top_k].
    # Convert top k to 0-based index in range [0, max_top_k).
    k_index = k.sub_(1).unsqueeze(1)
    top_k_mask = logits.topk(max_top_k, dim=1).values.gather(1, k_index.long())
    # Handle non-topk rows.
    top_k_mask.masked_fill_(no_top_k_mask.unsqueeze(1), -float("inf"))
    logits.masked_fill_(logits < top_k_mask, -float("inf"))
    return logits


def random_sample(
    probs: torch.Tensor,
    generators: dict[int, torch.Generator],
) -> torch.Tensor:
    """Randomly sample from the probabilities.

    We use this function instead of torch.multinomial because torch.multinomial
    causes CPU-GPU synchronization.
    """
    q = torch.empty_like(probs)
    # NOTE(woosuk): To batch-process the requests without their own seeds,
    # which is the common case, we first assume that every request does
    # not have its own seed. Then, we overwrite the values for the requests
    # that have their own seeds.
    if len(generators) != probs.shape[0]:
        q.exponential_()
    if generators:
        # TODO(woosuk): This can be slow because we handle each request
        # one by one. Optimize this.
        for i, generator in generators.items():
            q[i].exponential_(generator=generator)
    return probs.div_(q).argmax(dim=-1).view(-1)


def flashinfer_sample(
    logits: torch.Tensor,
    k: torch.Tensor | None,
    p: torch.Tensor | None,
    generators: dict[int, torch.Generator],
) -> torch.Tensor:
    """Sample from the logits using FlashInfer.

    Statistically, this function is equivalent to the `random_sample` function.
    However, this function is faster because it avoids sorting the logits tensor
    via rejection sampling.

    NOTE: The outputs of this function do not necessarily match the outputs of
    the `random_sample` function. It only guarantees that the outputs are
    statistically equivalent.

    NOTE: This function includes CPU-GPU synchronization, while `random_sample`
    does not. Call this function at the end of the forward pass to minimize
    the synchronization overhead.
    """
    import flashinfer

    if version.parse(flashinfer.__version__) < version.parse("0.2.3"):
        raise ImportError(
            "FlashInfer version >= 0.2.3 required for top-k and top-p sampling. "
        )

    assert not (k is None and p is None)
    if k is None:
        # Top-p only.
        probs = logits.softmax(dim=-1, dtype=torch.float32)
        next_token_ids = flashinfer.sampling.top_p_sampling_from_probs(
            probs, p, deterministic=True
        )
    elif p is None:
        # Top-k only.
        probs = logits.softmax(dim=-1, dtype=torch.float32)
        next_token_ids = flashinfer.sampling.top_k_sampling_from_probs(
            probs, k, deterministic=True
        )
    else:
        # Both top-k and top-p.
        next_token_ids = flashinfer.sampling.top_k_top_p_sampling_from_logits(
            logits, k, p, deterministic=True
        )

    return next_token_ids.view(-1)


def _to_tensor_scalar_tuple(x):
    if isinstance(x, torch.Tensor):
        return (x, 0)
    else:
        return (None, x)<|MERGE_RESOLUTION|>--- conflicted
+++ resolved
@@ -42,10 +42,6 @@
                     "after verifying accuracy for your workloads."
                 )
                 self.forward = self.forward_native
-
-        elif current_platform.is_cpu():
-<<<<<<< HEAD
-            self.forward = self.forward_cpu
         elif (
             logprobs_mode not in ("processed_logits", "processed_logprobs")
             and current_platform.is_rocm()
@@ -58,7 +54,7 @@
                 "Using aiter sampler on ROCm (lazy import, sampling-only)."
             )
             self.forward = self.forward_hip
-=======
+        elif current_platform.is_cpu():
             arch = current_platform.get_cpu_architecture()
             # Fall back to native implementation for POWERPC and RISCV.
             # On PowerPC argmax produces incorrect output with torch.compile.
@@ -67,7 +63,7 @@
                 self.forward = self.forward_native
             else:
                 self.forward = self.forward_cpu
->>>>>>> 9fce7bee
+
         else:
             self.forward = self.forward_native
 
@@ -165,9 +161,9 @@
         self,
         logits: torch.Tensor,
         generators: dict[int, torch.Generator],
-        k: Optional[torch.Tensor],
-        p: Optional[torch.Tensor],
-    ) -> tuple[torch.Tensor, Optional[torch.Tensor]]:
+        k: torch.Tensor | None,
+        p: torch.Tensor | None,
+    ) -> tuple[torch.Tensor, torch.Tensor | None]:
         """Optimized ROCm/aiter path (same structure as forward_cuda)."""
         if (k is None and p is None) or generators:
             if generators:
@@ -185,8 +181,8 @@
     def aiter_sample(
         self,
         logits: torch.Tensor,
-        k: Optional[torch.Tensor],
-        p: Optional[torch.Tensor],
+        k: torch.Tensor | None,
+        p: torch.Tensor | None,
         generators: dict[int, torch.Generator],
     ) -> torch.Tensor:
         """Sample from logits using aiter ops."""
