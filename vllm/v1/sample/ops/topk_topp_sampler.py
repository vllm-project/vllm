# SPDX-License-Identifier: Apache-2.0
# SPDX-FileCopyrightText: Copyright contributors to the vLLM project


import torch
import torch.nn as nn
from packaging import version

from vllm import envs
from vllm.config.model import LogprobsMode
from vllm.distributed.parallel_state import is_global_first_rank
from vllm.logger import init_logger
from vllm.platforms import CpuArchEnum, current_platform

logger = init_logger(__name__)

try:
    import flashinfer.sampling

    is_flashinfer_available = True
except ImportError:
    is_flashinfer_available = False


class TopKTopPSampler(nn.Module):
    """
    Module that performs optional top-k and top-p filtering followed by
    weighted random sampling of logits.

    Implementations may update the logits tensor in-place.
    """

    def __init__(self, logprobs_mode: LogprobsMode = "raw_logprobs") -> None:
        super().__init__()
        self.logprobs_mode = logprobs_mode
        # flashinfer optimization does not apply if intermediate
        # logprobs/logits after top_k/top_p need to be returned
        if (
            logprobs_mode not in ("processed_logits", "processed_logprobs")
            and current_platform.is_cuda()
        ):
            if is_flashinfer_available:
                flashinfer_version = flashinfer.__version__
                if version.parse(flashinfer_version) < version.parse("0.2.3"):
                    logger.warning_once(
                        "FlashInfer version >= 0.2.3 required. "
                        "Falling back to default sampling implementation."
                    )
                    self.forward = self.forward_native
<<<<<<< HEAD
                elif envs.VLLM_USE_FLASHINFER_SAMPLER is not False:
                    # NOTE(woosuk): The V0 sampler doesn't use FlashInfer for
                    # sampling unless VLLM_USE_FLASHINFER_SAMPLER=1 (i.e., by
                    # default it is unused). For backward compatibility, we set
                    # `VLLM_USE_FLASHINFER_SAMPLER` as None by default and
                    # interpret it differently in V0 and V1 samplers: In V0,
                    # None means False, while in V1, None means True. This is
                    # why we use the condition
                    # `envs.VLLM_USE_FLASHINFER_SAMPLER is not False` here.
                    if is_global_first_rank():
                        logger.info_once("Using FlashInfer for top-p & top-k sampling.")
=======
                elif envs.VLLM_USE_FLASHINFER_SAMPLER:
                    # Users must opt in explicitly via VLLM_USE_FLASHINFER_SAMPLER=1.
                    logger.info_once("Using FlashInfer for top-p & top-k sampling.")
>>>>>>> 136a17fe
                    self.forward = self.forward_cuda
                else:
                    logger.debug_once(
                        "FlashInfer top-p/top-k sampling is available but disabled "
                        "by default. Set VLLM_USE_FLASHINFER_SAMPLER=1 to opt in "
                        "after verifying accuracy for your workloads."
                    )
                    self.forward = self.forward_native
            else:
                logger.warning_once(
                    "FlashInfer is not available. Falling back to the PyTorch-"
                    "native implementation of top-p & top-k sampling. For the "
                    "best performance, please install FlashInfer."
                )
                self.forward = self.forward_native
        elif current_platform.is_cpu():
            if current_platform.get_cpu_architecture() == CpuArchEnum.RISCV:
                self.forward = self.forward_native
            else:
                self.forward = self.forward_cpu
        else:
            self.forward = self.forward_native

        self.apply_top_k_top_p = apply_top_k_top_p

    def forward_native(
        self,
        logits: torch.Tensor,
        generators: dict[int, torch.Generator],
        k: torch.Tensor | None,
        p: torch.Tensor | None,
    ) -> tuple[torch.Tensor, torch.Tensor | None]:
        """
        PyTorch-native implementation of top-k and top-p sampling.

        The logits tensor may be updated in-place.
        """
        logits = self.apply_top_k_top_p(logits, k, p)
        logits_to_return = None
        if self.logprobs_mode == "processed_logits":
            logits_to_return = logits
        elif self.logprobs_mode == "processed_logprobs":
            logits_to_return = logits.log_softmax(dim=-1, dtype=torch.float32)
        probs = logits.softmax(dim=-1, dtype=torch.float32)
        return random_sample(probs, generators), logits_to_return

    def forward_cuda(
        self,
        logits: torch.Tensor,
        generators: dict[int, torch.Generator],
        k: torch.Tensor | None,
        p: torch.Tensor | None,
    ) -> tuple[torch.Tensor, torch.Tensor | None]:
        """More optimized implementation for top-k and top-p sampling."""
        # We prefer `random_sample` over `flashinfer_sample` when sorting is
        # not needed. This is because `random_sample` does not require
        # CPU-GPU synchronization while `flashinfer_sample` does.
        if (k is None and p is None) or generators:
            if generators:
                logger.debug_once(
                    "FlashInfer 0.2.3+ does not support "
                    "per-request generators. Falling back to "
                    "PyTorch-native implementation."
                )
            return self.forward_native(logits, generators, k, p)
        assert self.logprobs_mode not in ("processed_logits", "processed_logprobs"), (
            "FlashInfer does not support returning logits/logprobs"
        )
        # flashinfer sampling functions expect contiguous logits.
        # In flex_attn/triton_attn fp32 inference, logits can be non-contiguous
        # because of slicing operation in logits_processor.
        return flashinfer_sample(logits.contiguous(), k, p, generators), None

    def forward_cpu(
        self,
        logits: torch.Tensor,
        generators: dict[int, torch.Generator],
        k: torch.Tensor | None,
        p: torch.Tensor | None,
    ) -> tuple[torch.Tensor, torch.Tensor | None]:
        """
        PyTorch-native implementation of top-k and top-p sampling for CPU.

        The logits tensor may be updated in-place.
        """
        logits = self.apply_top_k_top_p(logits, k, p)
        logits_to_return = None
        if self.logprobs_mode == "processed_logits":
            logits_to_return = logits
        elif self.logprobs_mode == "processed_logprobs":
            logits_to_return = logits.log_softmax(dim=-1, dtype=torch.float32)

        # Note: this is a workaround for
        # https://github.com/pytorch/pytorch/pull/151218
        @torch.compile(dynamic=True)
        def compiled_random_sample(logits: torch.Tensor) -> torch.Tensor:
            probs = logits.softmax(dim=-1, dtype=torch.float32)
            q = torch.empty_like(probs)
            q.exponential_()
            return probs.div(q).argmax(dim=-1).view(-1)

        if len(generators) != logits.shape[0]:
            return compiled_random_sample(logits), logits_to_return
        else:
            probs = logits.softmax(dim=-1, dtype=torch.float32)
            q = torch.empty_like(probs)
            q.exponential_()
            for i, generator in generators.items():
                q[i].exponential_(generator=generator)

            return probs.div_(q).argmax(dim=-1).view(-1), logits_to_return


def apply_top_k_top_p(
    logits: torch.Tensor,
    k: torch.Tensor | None,
    p: torch.Tensor | None,
) -> torch.Tensor:
    """Apply top-k and top-p masks to the logits.

    If a top-p is used, this function will sort the logits tensor,
    which can be slow for large batches.

    The logits tensor may be updated in-place.
    """
    if p is None:
        if k is None:
            return logits

        # Avoid sorting vocab for top-k only case.
        return apply_top_k_only(logits, k)

    logits_sort, logits_idx = logits.sort(dim=-1, descending=False)

    if k is not None:
        # Apply top-k.
        top_k_mask = logits_sort.size(1) - k.to(torch.long)  # shape: B
        # Get all the top_k values.
        top_k_mask = logits_sort.gather(1, top_k_mask.unsqueeze(dim=1))
        top_k_mask = logits_sort < top_k_mask
        logits_sort.masked_fill_(top_k_mask, -float("inf"))

    if p is not None:
        # Apply top-p.
        probs_sort = logits_sort.softmax(dim=-1)
        probs_sum = torch.cumsum(probs_sort, dim=-1, out=probs_sort)
        top_p_mask = probs_sum <= 1 - p.unsqueeze(dim=1)
        # at least one
        top_p_mask[:, -1] = False
        logits_sort.masked_fill_(top_p_mask, -float("inf"))

    # Re-sort the probabilities.
    logits = logits_sort.scatter(dim=-1, index=logits_idx, src=logits_sort)
    return logits


def apply_top_k_only(
    logits: torch.Tensor,
    k: torch.Tensor,
) -> torch.Tensor:
    """
    Apply top-k mask to the logits.

    This implementation doesn't involve sorting the entire vocab.

    The logits tensor may be updated in-place.
    """
    no_top_k_mask = k == logits.shape[1]
    # Set non-top-k rows to 1 so that we can gather.
    k = k.masked_fill(no_top_k_mask, 1)
    max_top_k = k.max()
    # topk.values tensor has shape [batch_size, max_top_k].
    # Convert top k to 0-based index in range [0, max_top_k).
    k_index = k.sub_(1).unsqueeze(1)
    top_k_mask = logits.topk(max_top_k, dim=1).values.gather(1, k_index.long())
    # Handle non-topk rows.
    top_k_mask.masked_fill_(no_top_k_mask.unsqueeze(1), -float("inf"))
    logits.masked_fill_(logits < top_k_mask, -float("inf"))
    return logits


def random_sample(
    probs: torch.Tensor,
    generators: dict[int, torch.Generator],
) -> torch.Tensor:
    """Randomly sample from the probabilities.

    We use this function instead of torch.multinomial because torch.multinomial
    causes CPU-GPU synchronization.
    """
    q = torch.empty_like(probs)
    # NOTE(woosuk): To batch-process the requests without their own seeds,
    # which is the common case, we first assume that every request does
    # not have its own seed. Then, we overwrite the values for the requests
    # that have their own seeds.
    if len(generators) != probs.shape[0]:
        q.exponential_()
    if generators:
        # TODO(woosuk): This can be slow because we handle each request
        # one by one. Optimize this.
        for i, generator in generators.items():
            q[i].exponential_(generator=generator)
    return probs.div_(q).argmax(dim=-1).view(-1)


def flashinfer_sample(
    logits: torch.Tensor,
    k: torch.Tensor | None,
    p: torch.Tensor | None,
    generators: dict[int, torch.Generator],
) -> torch.Tensor:
    """Sample from the logits using FlashInfer.

    Statistically, this function is equivalent to the `random_sample` function.
    However, this function is faster because it avoids sorting the logits tensor
    via rejection sampling.

    NOTE: The outputs of this function do not necessarily match the outputs of
    the `random_sample` function. It only guarantees that the outputs are
    statistically equivalent.

    NOTE: This function includes CPU-GPU synchronization, while `random_sample`
    does not. Call this function at the end of the forward pass to minimize
    the synchronization overhead.
    """
    assert not (k is None and p is None)
    if k is None:
        # Top-p only.
        probs = logits.softmax(dim=-1, dtype=torch.float32)
        next_token_ids = flashinfer.sampling.top_p_sampling_from_probs(
            probs, p, deterministic=True
        )
    elif p is None:
        # Top-k only.
        probs = logits.softmax(dim=-1, dtype=torch.float32)
        next_token_ids = flashinfer.sampling.top_k_sampling_from_probs(
            probs, k, deterministic=True
        )
    else:
        # Both top-k and top-p.
        next_token_ids = flashinfer.sampling.top_k_top_p_sampling_from_logits(
            logits, k, p, deterministic=True
        )

    return next_token_ids.view(-1)<|MERGE_RESOLUTION|>--- conflicted
+++ resolved
@@ -47,23 +47,10 @@
                         "Falling back to default sampling implementation."
                     )
                     self.forward = self.forward_native
-<<<<<<< HEAD
-                elif envs.VLLM_USE_FLASHINFER_SAMPLER is not False:
-                    # NOTE(woosuk): The V0 sampler doesn't use FlashInfer for
-                    # sampling unless VLLM_USE_FLASHINFER_SAMPLER=1 (i.e., by
-                    # default it is unused). For backward compatibility, we set
-                    # `VLLM_USE_FLASHINFER_SAMPLER` as None by default and
-                    # interpret it differently in V0 and V1 samplers: In V0,
-                    # None means False, while in V1, None means True. This is
-                    # why we use the condition
-                    # `envs.VLLM_USE_FLASHINFER_SAMPLER is not False` here.
+                elif envs.VLLM_USE_FLASHINFER_SAMPLER:
+                    # Users must opt in explicitly via VLLM_USE_FLASHINFER_SAMPLER=1.
                     if is_global_first_rank():
                         logger.info_once("Using FlashInfer for top-p & top-k sampling.")
-=======
-                elif envs.VLLM_USE_FLASHINFER_SAMPLER:
-                    # Users must opt in explicitly via VLLM_USE_FLASHINFER_SAMPLER=1.
-                    logger.info_once("Using FlashInfer for top-p & top-k sampling.")
->>>>>>> 136a17fe
                     self.forward = self.forward_cuda
                 else:
                     logger.debug_once(
