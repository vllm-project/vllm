--- conflicted
+++ resolved
@@ -1,8 +1,5 @@
 # SPDX-License-Identifier: Apache-2.0
-<<<<<<< HEAD
-from typing import Dict, List, Optional
-=======
->>>>>>> 6eaf9302
+from typing import Optional
 
 import torch
 import torch.nn as nn
@@ -21,7 +18,7 @@
 except ImportError:
     is_flashinfer_available = False
 
-is_flashinfer_available = False
+is_flashinfer_available = False  # Turn off FlashInfer
 logger = init_logger(__name__)
 INVALID_TOKEN_ID = -1
 
@@ -59,33 +56,15 @@
         else:
             self.forward_method = self.forward_native
 
-<<<<<<< HEAD
     def forward(
         self,
-        draft_token_ids: List[List[int]],
+        draft_token_ids: list[list[int]],
         draft_probs: Optional[
             torch.Tensor],  # [batch_size, max_spec_len, vocab_size]
-        target_token_ids: List[List[int]],
+        target_token_ids: list[list[int]],
         target_probs: torch.
         Tensor,  # [batch_size, max_spec_len + 1, vocab_size]
         sampling_metadata: SamplingMetadata
-=======
-    def forward(self, draft_token_ids: list[list[int]],
-                target_probs: torch.Tensor,
-                sampling_metadata: SamplingMetadata) -> SamplerOutput:
-        if not sampling_metadata.all_greedy:
-            raise NotImplementedError(
-                "Currently, only greedy sampling is supported by "
-                "rejection sampler.")
-        return self.forward_method(draft_token_ids, target_probs,
-                                   sampling_metadata)
-
-    def flashinfer_sample(
-        self,
-        draft_token_ids: list[list[int]],
-        target_probs: torch.Tensor,
-        sampling_metadata: SamplingMetadata,
->>>>>>> 6eaf9302
     ) -> SamplerOutput:
         # NOTE: The following input preparationg can be moved
         # to the model runner with a persistent manner for better
@@ -166,17 +145,12 @@
     # TODO: The following method can be optimized for better performance.
     def forward_native(
         self,
-<<<<<<< HEAD
         draft_token_ids_tensor: torch.Tensor,
         draft_probs: Optional[
             torch.Tensor],  # [batch_size, max_spec_len, vocab_size]
         target_token_ids_tensor: torch.Tensor,
         target_probs: torch.
         Tensor,  # [batch_size, max_spec_len + 1, vocab_size]
-=======
-        draft_token_ids: list[list[int]],
-        target_probs: torch.Tensor,
->>>>>>> 6eaf9302
         sampling_metadata: SamplingMetadata,
     ) -> SamplerOutput:
         # Add 1 to include the 'bonus' token.
@@ -305,7 +279,7 @@
 
 def _convert_2d_probs(
         probs: torch.Tensor,  # [num_total_tokens, vocab_size]
-        sample_lens: List[int]) -> torch.Tensor:
+        sample_lens: list[int]) -> torch.Tensor:
     """
         Converts a 2D tensor of probabilities to a 3D tensor with padding.
         [num_total_tokens, vocab_size] -> 
@@ -324,7 +298,7 @@
     return padded_probs
 
 
-def _create_uniform_samples(seeded_seqs: Optional[Dict[int, torch.Generator]],
+def _create_uniform_samples(seeded_seqs: Optional[dict[int, torch.Generator]],
                             batch_size: int, k: int,
                             device: torch.device) -> torch.Tensor:
     """
