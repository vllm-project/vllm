--- conflicted
+++ resolved
@@ -9,10 +9,6 @@
 from vllm.logger import init_logger
 from vllm.v1.sample.metadata import SamplingMetadata
 from vllm.v1.sample.ops.topk_topp_sampler import apply_top_k_top_p
-<<<<<<< HEAD
-=======
-from vllm.v1.sample.ops.utils import compiled_softmax
->>>>>>> ebcebeeb
 from vllm.v1.spec_decode.metadata import SpecDecodeMetadata
 
 logger = init_logger(__name__)
@@ -278,12 +274,7 @@
     # NOTE(woosuk): `apply_top_k_top_p` uses sorting to calculate the mask,
     # which is slow for large vocab sizes. This may cause performance issues.
     logits = apply_top_k_top_p(logits, top_k, top_p)
-<<<<<<< HEAD
     output_prob = logits.softmax(dim=-1, dtype=torch.float32)
-=======
-
-    output_prob = compiled_softmax(logits)
->>>>>>> ebcebeeb
     return output_prob
 
 
@@ -315,15 +306,7 @@
     """
     batch_size = x.shape[0]
     assert cu_num_tokens.shape[0] == batch_size
-<<<<<<< HEAD
-    expanded_x = torch.empty(
-        (num_tokens, ),
-        dtype=x.dtype,
-        device=x.device,
-    )
-=======
     expanded_x = x.new_empty(num_tokens)
->>>>>>> ebcebeeb
     expand_kernel[(batch_size, )](
         expanded_x,
         x,
