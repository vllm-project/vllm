# SPDX-License-Identifier: Apache-2.0
# SPDX-FileCopyrightText: Copyright contributors to the vLLM project

from dataclasses import replace

import numpy as np
import torch
import torch.nn as nn

from vllm.logger import init_logger
from vllm.triton_utils import tl, triton
from vllm.v1.outputs import LogprobsTensors, SamplerOutput
from vllm.v1.sample.metadata import SamplingMetadata
from vllm.v1.sample.ops.bad_words import apply_bad_words_with_drafts
from vllm.v1.sample.ops.penalties import apply_all_penalties
from vllm.v1.sample.ops.topk_topp_sampler import apply_top_k_top_p
from vllm.v1.sample.sampler import Sampler
from vllm.v1.spec_decode.metadata import SpecDecodeMetadata

logger = init_logger(__name__)

PLACEHOLDER_TOKEN_ID: tl.constexpr = -1
GREEDY_TEMPERATURE: tl.constexpr = 0
# Maximum number of speculative draft tokens allowed per request in a single
# step. This value is chosen to be large enough to handle typical use cases.
<<<<<<< HEAD
# For example, in FR-SPEC (https://github.com/thunlp/FR-Spec/tree/main)
# they get a huge speedup with 60 speculative tokens
MAX_SPEC_LEN = 64
=======
MAX_SPEC_LEN = 128
>>>>>>> 2c52c7fd


class RejectionSampler(nn.Module):
    """
    The implementation strictly follows the algorithm described in
        https://arxiv.org/abs/2211.17192.
    However, we want to clarify the terminology used in the implementation:
    accepted tokens: tokens that are accepted based on the relationship
            between the "raw" draft and target probabilities.
    recovered tokens: tokens that are sampled based on the adjusted probability
        distribution, which is derived from both the draft and target
        probabilities.
    bonus tokens:
        If all proposed tokens are accepted, the bonus token is added to the
        end of the sequence. The bonus token is only sampled from the target
        probabilities. We pass in the bonus tokens instead of sampling them
        in the rejection sampler to allow for more flexibility in the
        sampling process. For example, we can use top_p, top_k sampling for
        bonus tokens, while spec decode does not support these sampling
        strategies.
    output tokens:
        Tokens are finally generated with the rejection sampler.
        output tokens = accepted tokens + recovered tokens + bonus tokens
    """

    def __init__(self, sampler: Sampler):
        super().__init__()
        self.sampler = sampler
        logprobs_mode = self.sampler.logprobs_mode
        self.is_processed_logprobs_mode = logprobs_mode.startswith("processed")
        self.is_logits_logprobs_mode = logprobs_mode.endswith("logits")

    def forward(
        self,
        metadata: SpecDecodeMetadata,
        # [num_tokens, vocab_size]
        draft_probs: torch.Tensor | None,
        # [num_tokens + batch_size, vocab_size]
        logits: torch.Tensor,
        sampling_metadata: SamplingMetadata,
    ) -> SamplerOutput:
        """
        Args:
            metadata:
                Metadata for spec decoding.
            draft_probs (Optional[torch.Tensor]):
                Probability distribution for the draft tokens. Shape is
                [num_tokens, vocab_size]. Can be None if probabilities are
                not provided, which is the case for ngram spec decode.
            logits (torch.Tensor):
                Target model's logits probability distribution.
                Shape is [num_tokens + batch_size, vocab_size]. Here,
                probabilities from different requests are flattened into a
                single tensor because this is the shape of the output logits.
                NOTE: `logits` can be updated in place to save memory.
            sampling_metadata (vllm.v1.sample.metadata.SamplingMetadata):
                Additional metadata needed for sampling, such as temperature,
                top-k/top-p parameters, or other relevant information.
        Returns:
<<<<<<< HEAD
            output_token_ids (torch.Tensor):
                A tensor containing the final output token IDs.
        '''
        # ic(draft_probs.shape if draft_probs else draft_probs)
=======
            SamplerOutput:
                Contains the final output token IDs and their logprobs if
                requested.
        """
>>>>>>> 2c52c7fd
        assert metadata.max_spec_len <= MAX_SPEC_LEN

        bonus_logits_indices = metadata.bonus_logits_indices
        target_logits_indices = metadata.target_logits_indices

        # When indexing with a tensor (bonus_logits_indices), PyTorch
        # creates a new tensor with separate storage from the original
        # logits tensor. This means any in-place operations on bonus_logits
        # won't affect the original logits tensor.
        assert logits is not None
        bonus_logits = logits[bonus_logits_indices]
        bonus_sampler_output = self.sampler(
            logits=bonus_logits,
            sampling_metadata=replace(
                sampling_metadata,
                max_num_logprobs=-1,
            ),
            predict_bonus_token=True,
            # Override the logprobs mode to return logits because they are
            # needed later to compute the accepted token logprobs.
            logprobs_mode_override="processed_logits"
            if self.is_processed_logprobs_mode
            else "raw_logits",
        )
        bonus_token_ids = bonus_sampler_output.sampled_token_ids

        # Just like `bonus_logits`, `target_logits` is a new tensor with
        # separate storage from the original `logits` tensor. Therefore,
        # it is safe to update `target_logits` in place.
        raw_target_logits = logits[target_logits_indices]
        # Use float32 for the target_logits.
        raw_target_logits = raw_target_logits.to(torch.float32)
        target_logits = self.apply_logits_processors(
            raw_target_logits, sampling_metadata, metadata
        )
        # [num_tokens, vocab_size]
        # NOTE(woosuk): `target_logits` can be updated in place inside the
        # `apply_sampling_constraints` function.
        target_logits = apply_sampling_constraints(
            target_logits,
            metadata.cu_num_draft_tokens,
            sampling_metadata,
        )
        # Compute probability distribution from target logits.
        target_probs = target_logits.softmax(dim=-1, dtype=torch.float32)

        output_token_ids = rejection_sample(
            metadata.draft_token_ids,
            metadata.num_draft_tokens,
            metadata.max_spec_len,
            metadata.cu_num_draft_tokens,
            draft_probs,
            target_probs,
            bonus_token_ids,
            sampling_metadata,
        )

        logprobs_tensors = None
        if sampling_metadata.max_num_logprobs:
            logprobs_tensors = self._get_logprobs_tensors(
                sampling_metadata.max_num_logprobs,
                metadata,
                logits,
                target_logits if self.is_processed_logprobs_mode else raw_target_logits,
                bonus_sampler_output.logprobs_tensors.logprobs,
                output_token_ids,
            )

        return SamplerOutput(
            sampled_token_ids=output_token_ids,
            logprobs_tensors=logprobs_tensors,
        )

    def _get_logprobs_tensors(
        self,
        max_num_logprobs: int,
        metadata: SpecDecodeMetadata,
        logits: torch.Tensor,
        target_logits: torch.Tensor,
        bonus_logits: torch.Tensor,
        sampled_token_ids: torch.Tensor,
    ) -> LogprobsTensors:
        cu_num_sampled_tokens = torch.zeros_like(metadata.cu_num_sampled_tokens)
        cu_num_sampled_tokens[1:] = metadata.cu_num_sampled_tokens[:-1]

        # Collect target and bonus logits.
        bonus_logits_indices = metadata.bonus_logits_indices
        target_logits_indices = metadata.target_logits_indices
        final_logits = torch.zeros_like(logits, dtype=torch.float32)
        final_logits[target_logits_indices] = target_logits.to(torch.float32)
        final_logits[bonus_logits_indices] = bonus_logits.to(torch.float32)

        # Compute accepted token indices.
        accepted_mask = sampled_token_ids != PLACEHOLDER_TOKEN_ID
        num_accepted_tokens = accepted_mask.sum(dim=-1)
        accepted_logit_indices = accepted_mask.nonzero(as_tuple=True)[1]
        accepted_logit_indices += cu_num_sampled_tokens.repeat_interleave(
            num_accepted_tokens
        )

        # Compute logprobs for accepted tokens.
        accepted_logits = final_logits[accepted_logit_indices]
        accepted_logprobs = (
            accepted_logits
            if self.is_logits_logprobs_mode
            else self.sampler.compute_logprobs(accepted_logits)
        )
        accepted_tokens = sampled_token_ids[accepted_mask]
        return self.sampler.gather_logprobs(
            accepted_logprobs,
            max_num_logprobs,
            accepted_tokens.to(torch.int64),
        )

    @staticmethod
    def parse_output(
        output_token_ids: torch.Tensor,
        vocab_size: int,
    ) -> list[np.ndarray]:
        """Parse the output of the rejection sampler.
        Args:
            output_token_ids: The sampled token IDs in shape
                [batch_size, max_spec_len + 1]. The rejected tokens are
                replaced with `PLACEHOLDER_TOKEN_ID` by the rejection sampler
                and will be filtered out in this function.
            vocab_size: The size of the vocabulary.
        Returns:
            A list of lists of token IDs.
        """
        output_token_ids_np = output_token_ids.cpu().numpy()
        # Create mask for valid tokens.
        valid_mask = (output_token_ids_np != PLACEHOLDER_TOKEN_ID) & (
            output_token_ids_np < vocab_size
        )
        return [row[valid_mask[i]] for i, row in enumerate(output_token_ids_np)]

    def apply_logits_processors(
        self,
        logits: torch.Tensor,
        sampling_metadata: SamplingMetadata,
        metadata: SpecDecodeMetadata,
    ) -> torch.Tensor:
        has_penalties = not sampling_metadata.no_penalties
        any_penalties_or_bad_words = (
            sampling_metadata.bad_words_token_ids or has_penalties
        )

        output_token_ids = sampling_metadata.output_token_ids
        if any_penalties_or_bad_words:
            output_token_ids = self._combine_outputs_with_spec_tokens(
                output_token_ids,
                sampling_metadata.spec_token_ids,
            )

        # Calculate indices of target logits.
        if sampling_metadata.allowed_token_ids_mask is not None or has_penalties:
            num_requests = len(sampling_metadata.output_token_ids)
            num_draft_tokens = torch.tensor(metadata.num_draft_tokens, device="cpu")
            original_indices = torch.arange(num_requests, device="cpu")
            repeat_indices_cpu = original_indices.repeat_interleave(num_draft_tokens)
            repeat_indices = repeat_indices_cpu.to(
                device=logits.device, non_blocking=True
            )
            logits = self.apply_penalties(
                logits, sampling_metadata, metadata, repeat_indices, output_token_ids
            )

            # Apply allowed token ids.
            if sampling_metadata.allowed_token_ids_mask is not None:
                token_mask = sampling_metadata.allowed_token_ids_mask[repeat_indices]
                logits.masked_fill_(token_mask, float("-inf"))

        # Apply bad words exclusion.
        if bad_words_token_ids := sampling_metadata.bad_words_token_ids:
            apply_bad_words_with_drafts(
                logits, bad_words_token_ids, output_token_ids, metadata.num_draft_tokens
            )

        return logits

    @staticmethod
    def apply_penalties(
        logits: torch.Tensor,
        sampling_metadata: SamplingMetadata,
        metadata: SpecDecodeMetadata,
        repeat_indices: torch.Tensor,
        output_token_ids: list[list[int]],
    ) -> torch.Tensor:
        if sampling_metadata.no_penalties:
            return logits

        assert sampling_metadata.prompt_token_ids is not None

        prompt_token_ids = sampling_metadata.prompt_token_ids[repeat_indices]
        presence_penalties = sampling_metadata.presence_penalties[repeat_indices]
        frequency_penalties = sampling_metadata.frequency_penalties[repeat_indices]
        repetition_penalties = sampling_metadata.repetition_penalties[repeat_indices]

        logits = apply_all_penalties(
            logits,
            prompt_token_ids,
            presence_penalties,
            frequency_penalties,
            repetition_penalties,
            output_token_ids,
        )
        return logits

    @staticmethod
    def _combine_outputs_with_spec_tokens(
        output_token_ids: list[list[int]],
        spec_token_ids: list[list[int]] | None = None,
    ) -> list[list[int]]:
        if spec_token_ids is None:
            return output_token_ids

        result = []
        for out, spec in zip(output_token_ids, spec_token_ids):
            if len(spec) == 0:
                continue
            result.append(out)
            for i in range(len(spec) - 1):
                result.append([*result[-1], spec[i]])
        return result


def rejection_sample(
    # [num_tokens]
    draft_token_ids: torch.Tensor,
    # [batch_size]
    num_draft_tokens: list[int],
    max_spec_len: int,
    # [batch_size]
    cu_num_draft_tokens: torch.Tensor,
    # [num_tokens, vocab_size]
    draft_probs: torch.Tensor | None,
    # [num_tokens, vocab_size]
    target_probs: torch.Tensor,
    # [batch_size, 1]
    bonus_token_ids: torch.Tensor,
    sampling_metadata: SamplingMetadata,
) -> torch.Tensor:
    assert draft_token_ids.ndim == 1
    assert draft_probs is None or draft_probs.ndim == 2
    assert cu_num_draft_tokens.ndim == 1
    assert target_probs.ndim == 2

    batch_size = len(num_draft_tokens)
    num_tokens = draft_token_ids.shape[0]
    vocab_size = target_probs.shape[-1]
    device = target_probs.device
    assert draft_token_ids.is_contiguous()
    assert draft_probs is None or draft_probs.is_contiguous()
    assert target_probs.is_contiguous()
    assert bonus_token_ids.is_contiguous()
    assert target_probs.shape == (num_tokens, vocab_size)

    # ic(batch_size, num_tokens, vocab_size)

    # Create output buffer.
    output_token_ids = torch.full(
        (batch_size, max_spec_len + 1),
        PLACEHOLDER_TOKEN_ID,
        dtype=torch.int32,  # Consistent with SamplerOutput.sampled_token_ids.
        device=device,
    )

    if sampling_metadata.all_greedy:
        is_greedy = None
    else:
        is_greedy = sampling_metadata.temperature == GREEDY_TEMPERATURE
    if not sampling_metadata.all_random:
        # Rejection sampling for greedy sampling requests.
        target_argmax = target_probs.argmax(dim=-1)
        rejection_greedy_sample_kernel[(batch_size,)](
            output_token_ids,
            cu_num_draft_tokens,
            draft_token_ids,
            target_argmax,
            bonus_token_ids,
            is_greedy,
            max_spec_len,
        )
        if sampling_metadata.all_greedy:
            return output_token_ids

    # Generate uniform probabilities for rejection sampling.
    # [num_tokens]
    uniform_probs = generate_uniform_probs(
        num_tokens,
        num_draft_tokens,
        sampling_metadata.generators,
        device,
    )

    # Sample recovered tokens for each position.
    # [num_tokens]
    recovered_token_ids = sample_recovered_tokens(
        max_spec_len,
        num_draft_tokens,
        cu_num_draft_tokens,
        draft_token_ids,
        draft_probs,
        target_probs,
        sampling_metadata,
        device,
    )

    # Rejection sampling for random sampling requests.
    rejection_random_sample_kernel[(batch_size,)](
        output_token_ids,
        cu_num_draft_tokens,
        draft_token_ids,
        draft_probs,
        target_probs,
        bonus_token_ids,
        recovered_token_ids,
        uniform_probs,
        is_greedy,
        max_spec_len,
        vocab_size,
        NO_DRAFT_PROBS=draft_probs is None,
    )
    return output_token_ids


def apply_sampling_constraints(
    logits: torch.Tensor,  # [num_tokens, vocab_size]
    cu_num_draft_tokens: torch.Tensor,  # [batch_size]
    sampling_metadata: SamplingMetadata,
) -> torch.Tensor:
    """Process logits based on sampling metadata.

    This function applies temperature scaling to the logits,
    as well as top-k and top-p. For greedy decoding, it returns
    the original logits.

    Args:
        logits: Input logits tensor to be processed.
        cu_num_draft_tokens: Cumulative number of draft tokens.
        sampling_metadata: Metadata containing sampling parameters such as
            temperature and whether greedy sampling is used.

    Returns:
        torch.Tensor: Processed logits if non-greedy sampling is used,
        otherwise returns the original logits.
    """
    assert logits.ndim == 2
    assert cu_num_draft_tokens.ndim == 1
    if sampling_metadata.all_greedy:
        return logits

    num_tokens = logits.shape[0]
    temperature = expand_batch_to_tokens(
        sampling_metadata.temperature,
        cu_num_draft_tokens,
        num_tokens,
        replace_from=GREEDY_TEMPERATURE,
        replace_to=1,
    )
    # NOTE(woosuk): Update `logits` in place to avoid allocating a new tensor.
    logits.div_(temperature.unsqueeze(-1))

    # Get expanded top_k and top_p tensors.
    top_k = None
    if sampling_metadata.top_k is not None:
        top_k = expand_batch_to_tokens(
            sampling_metadata.top_k,
            cu_num_draft_tokens,
            num_tokens,
        )
    top_p = None
    if sampling_metadata.top_p is not None:
        top_p = expand_batch_to_tokens(
            sampling_metadata.top_p,
            cu_num_draft_tokens,
            num_tokens,
        )

    # NOTE(woosuk): `apply_top_k_top_p` uses sorting to calculate the mask,
    # which is slow for large vocab sizes. This may cause performance issues.
    return apply_top_k_top_p(logits, top_k, top_p)


def expand_batch_to_tokens(
    x: torch.Tensor,  # [batch_size]
    cu_num_tokens: torch.Tensor,  # [batch_size]
    num_tokens: int,
    replace_from: int = 0,
    replace_to: int = 0,
) -> torch.Tensor:
    """Expand [batch_size] tensor to [num_tokens] tensor based on the number of
    tokens per batch in cu_num_tokens.

    For example, if x = [a, b, c] and cu_num_tokens = [2, 5, 6], then
    num_tokens = 6, and expanded_x = [a, a, b, b, b, c].

    Args:
        x: [batch_size] tensor to expand.
        cu_num_tokens: [batch_size] tensor containing the cumulative number of
            tokens per batch. Each element represents the total number of
            tokens up to and including that batch.
        num_tokens: Total number of tokens.
        replace_from: int = 0
            Value to be replaced if it is found in x.
        replace_to: int = 0
            Value to replace with when replace_from is found.
    Returns:
        expanded_x: [num_tokens] tensor.
    """
    batch_size = x.shape[0]
    assert cu_num_tokens.shape[0] == batch_size
    expanded_x = x.new_empty(num_tokens)
    expand_kernel[(batch_size,)](
        expanded_x,
        x,
        cu_num_tokens,
        replace_from,
        replace_to,
        MAX_NUM_TOKENS=MAX_SPEC_LEN,  # To avoid recompilation.
    )
    return expanded_x


def generate_uniform_probs(
    num_tokens: int,
    num_draft_tokens: list[int],
    generators: dict[int, torch.Generator],
    device: torch.device,
) -> torch.Tensor:
    """
    Generates a batch of uniform random samples, with optional seeding
    if available.

    This method creates a tensor of shape `(num_tokens, )` filled
    with uniform random values in the range [0, 1). If `generators` is provided,
    the requests with their own seeds will use the provided `torch.Generator`
    for reproducibility. The samples for the other requests will be generated
    without a seed.

    Args:
        num_tokens: int
            Total number of tokens.
        num_draft_tokens: List[List[int]]
            Number of draft tokens per request.
        generators: Optional[Dict[int, torch.Generator]]
            A dictionary mapping indices in the batch to
            `torch.Generator` objects.
        device: torch.device
            The device on which to allocate the tensor.
    Returns:
        uniform_rand: torch.Tensor
            A tensor of shape `(num_tokens, )` containing uniform
            random values in the range [0, 1).
    """
    # NOTE(woosuk): We deliberately use float64 instead of float32 here
    # because when using float32, there's a non-negligible chance that
    # uniform_prob is sampled to be exact 0.0 as reported in
    # https://github.com/pytorch/pytorch/issues/16706. Using float64
    # mitigates the issue.
    uniform_probs = torch.rand(
        (num_tokens,),
        dtype=torch.float64,
        device=device,
    )
    start_idx = 0
    for req_idx, n in enumerate(num_draft_tokens):
        # Do not generate random numbers for requests with no draft tokens.
        # This can be important for reproducibility.
        if n == 0:
            continue
        end_idx = start_idx + n
        generator = generators.get(req_idx)
        if generator is not None:
            uniform_probs[start_idx:end_idx].uniform_(generator=generator)
        start_idx = end_idx
    return uniform_probs


def sample_recovered_tokens(
    max_spec_len: int,
    num_draft_tokens: list[int],
    # [batch_size]
    cu_num_draft_tokens: torch.Tensor,
    # [num_tokens]
    draft_token_ids: torch.Tensor,
    # [num_tokens, vocab_size]
    draft_probs: torch.Tensor | None,
    # [num_tokens, vocab_size]
    target_probs: torch.Tensor,
    sampling_metadata: SamplingMetadata,
    device: torch.device,
) -> torch.Tensor:
    # NOTE(woosuk): Create only one distribution for each request.
    batch_size = len(num_draft_tokens)
    vocab_size = target_probs.shape[-1]
    q = torch.empty(
        (batch_size, vocab_size),
        dtype=torch.float32,
        device=device,
    )
    q.exponential_()
    for i, generator in sampling_metadata.generators.items():
        # Do not generate random numbers for requests with no draft tokens.
        # This can be important for reproducibility.
        if num_draft_tokens[i] > 0:
            q[i].exponential_(generator=generator)

    recovered_token_ids = torch.empty_like(draft_token_ids)
    sample_recovered_tokens_kernel[(batch_size, max_spec_len)](
        recovered_token_ids,
        cu_num_draft_tokens,
        draft_token_ids,
        draft_probs,
        target_probs,
        q,
        vocab_size,
        triton.next_power_of_2(vocab_size),
        NO_DRAFT_PROBS=draft_probs is None,
    )
    return recovered_token_ids


# NOTE(woosuk): Avoid specialization to prevent unnecessary recompilation.
@triton.jit(do_not_specialize=["max_spec_len"])
def rejection_greedy_sample_kernel(
    output_token_ids_ptr,  # [batch_size, max_spec_len + 1]
    cu_num_draft_tokens_ptr,  # [batch_size]
    draft_token_ids_ptr,  # [num_tokens]
    target_argmax_ptr,  # [num_tokens]
    bonus_token_ids_ptr,  # [batch_size]
    is_greedy_ptr,  # [batch_size] or None
    max_spec_len,
):
    req_idx = tl.program_id(0)
    # FIXME(woosuk): Because is_greedy_ptr is not None at profiling run,
    # re-compilation may happen during runtime when is_greedy_ptr is None.
    is_greedy = True if is_greedy_ptr is None else tl.load(is_greedy_ptr + req_idx)
    if not is_greedy:
        # Early exit for non-greedy sampling requests.
        return

    start_idx = 0 if req_idx == 0 else tl.load(cu_num_draft_tokens_ptr + req_idx - 1)
    end_idx = tl.load(cu_num_draft_tokens_ptr + req_idx)
    num_draft_tokens = end_idx - start_idx

    rejected = False
    for pos in range(num_draft_tokens):
        if not rejected:
            draft_token_id = tl.load(draft_token_ids_ptr + start_idx + pos)
            target_argmax_id = tl.load(target_argmax_ptr + start_idx + pos)
            tl.store(
                output_token_ids_ptr + req_idx * (max_spec_len + 1) + pos,
                target_argmax_id,
            )
            if draft_token_id != target_argmax_id:
                # Reject.
                rejected = True

    if not rejected:
        # If all tokens are accepted, append the bonus token.
        bonus_token_id = tl.load(bonus_token_ids_ptr + req_idx)
        tl.store(
            output_token_ids_ptr + req_idx * (max_spec_len + 1) + num_draft_tokens,
            bonus_token_id,
        )


# NOTE(woosuk): Avoid specialization to prevent unnecessary recompilation.
@triton.jit(do_not_specialize=["max_spec_len"])
def rejection_random_sample_kernel(
    output_token_ids_ptr,  # [batch_size, max_spec_len + 1]
    cu_num_draft_tokens_ptr,  # [batch_size]
    draft_token_ids_ptr,  # [num_tokens]
    draft_probs_ptr,  # [num_tokens, vocab_size] or None
    target_probs_ptr,  # [num_tokens, vocab_size]
    bonus_token_ids_ptr,  # [batch_size]
    recovered_token_ids_ptr,  # [num_tokens]
    uniform_probs_ptr,  # [num_tokens]
    is_greedy_ptr,  # [batch_size]
    max_spec_len,
    vocab_size,
    NO_DRAFT_PROBS: tl.constexpr,
):
    req_idx = tl.program_id(0)
    is_greedy = tl.load(is_greedy_ptr + req_idx)
    if is_greedy:
        # Early exit for greedy sampling requests.
        return

    start_idx = 0 if req_idx == 0 else tl.load(cu_num_draft_tokens_ptr + req_idx - 1)
    end_idx = tl.load(cu_num_draft_tokens_ptr + req_idx)
    num_draft_tokens = end_idx - start_idx

    rejected = False
    for pos in range(num_draft_tokens):
        if not rejected:
            draft_token_id = tl.load(draft_token_ids_ptr + start_idx + pos)
            if NO_DRAFT_PROBS:
                draft_prob = 1
            else:
                draft_prob = tl.load(
                    draft_probs_ptr + (start_idx + pos) * vocab_size + draft_token_id
                )
            target_prob = tl.load(
                target_probs_ptr + (start_idx + pos) * vocab_size + draft_token_id
            )
            uniform_prob = tl.load(uniform_probs_ptr + start_idx + pos)
            # NOTE(woosuk): While the draft probability should never be 0,
            # we check it to avoid NaNs. If it happens to be 0, we reject.
            if draft_prob > 0 and target_prob / draft_prob >= uniform_prob:
                # Accept.
                token_id = draft_token_id
            else:
                # Reject. Use recovered token.
                rejected = True
                token_id = tl.load(recovered_token_ids_ptr + start_idx + pos)
            tl.store(
                output_token_ids_ptr + req_idx * (max_spec_len + 1) + pos, token_id
            )

    if not rejected:
        # If all tokens are accepted, append the bonus token.
        bonus_token_id = tl.load(bonus_token_ids_ptr + req_idx)
        tl.store(
            output_token_ids_ptr + req_idx * (max_spec_len + 1) + num_draft_tokens,
            bonus_token_id,
        )


# NOTE(woosuk): Avoid specialization to prevent unnecessary recompilation.
@triton.jit(do_not_specialize=["replace_from", "replace_to"])
def expand_kernel(
    output_ptr,  # [num_tokens]
    input_ptr,  # [batch_size]
    cu_num_tokens_ptr,  # [batch_size]
    replace_from,
    replace_to,
    MAX_NUM_TOKENS: tl.constexpr,
):
    req_idx = tl.program_id(0)
    if req_idx == 0:  # noqa: SIM108
        start_idx = 0
    else:
        start_idx = tl.load(cu_num_tokens_ptr + req_idx - 1)
    end_idx = tl.load(cu_num_tokens_ptr + req_idx)
    num_tokens = end_idx - start_idx

    src_val = tl.load(input_ptr + req_idx)
    src_val = tl.where(src_val == replace_from, replace_to, src_val)
    offset = tl.arange(0, MAX_NUM_TOKENS)
    tl.store(output_ptr + start_idx + offset, src_val, mask=offset < num_tokens)


@triton.jit
def sample_recovered_tokens_kernel(
    output_token_ids_ptr,  # [num_tokens]
    cu_num_draft_tokens_ptr,  # [batch_size]
    draft_token_ids_ptr,  # [num_tokens]
    draft_probs_ptr,  # [num_tokens, vocab_size] or None
    target_probs_ptr,  # [num_tokens, vocab_size]
    q_ptr,  # [batch_size, vocab_size]
    vocab_size,
    PADDED_VOCAB_SIZE: tl.constexpr,
    NO_DRAFT_PROBS: tl.constexpr,
):
    req_idx = tl.program_id(0)
    start_idx = 0 if req_idx == 0 else tl.load(cu_num_draft_tokens_ptr + req_idx - 1)
    end_idx = tl.load(cu_num_draft_tokens_ptr + req_idx)
    num_draft_tokens = end_idx - start_idx

    # Early exit for out-of-range positions.
    pos = tl.program_id(1)
    if pos >= num_draft_tokens:
        return

    vocab_offset = tl.arange(0, PADDED_VOCAB_SIZE)
    if NO_DRAFT_PROBS:
        draft_token_id = tl.load(draft_token_ids_ptr + start_idx + pos)
        prob = tl.load(
            target_probs_ptr + (start_idx + pos) * vocab_size + vocab_offset,
            mask=((vocab_offset < vocab_size) & (vocab_offset != draft_token_id)),
            other=0,
        )
    else:
        draft_prob = tl.load(
            draft_probs_ptr + (start_idx + pos) * vocab_size + vocab_offset,
            mask=vocab_offset < vocab_size,
            other=0,
        )
        target_prob = tl.load(
            target_probs_ptr + (start_idx + pos) * vocab_size + vocab_offset,
            mask=vocab_offset < vocab_size,
            other=0,
        )
        prob = tl.maximum(target_prob - draft_prob, 0)
        # NOTE(woosuk): We don't need `prob = prob / tl.sum(prob)` here because
        # `tl.argmax` will select the maximum value.

    q = tl.load(
        q_ptr + req_idx * vocab_size + vocab_offset,
        mask=vocab_offset < vocab_size,
        other=float("-inf"),
    )
    recovered_id = tl.argmax(prob / q, axis=-1)
    tl.store(output_token_ids_ptr + start_idx + pos, recovered_id)<|MERGE_RESOLUTION|>--- conflicted
+++ resolved
@@ -23,13 +23,7 @@
 GREEDY_TEMPERATURE: tl.constexpr = 0
 # Maximum number of speculative draft tokens allowed per request in a single
 # step. This value is chosen to be large enough to handle typical use cases.
-<<<<<<< HEAD
-# For example, in FR-SPEC (https://github.com/thunlp/FR-Spec/tree/main)
-# they get a huge speedup with 60 speculative tokens
-MAX_SPEC_LEN = 64
-=======
 MAX_SPEC_LEN = 128
->>>>>>> 2c52c7fd
 
 
 class RejectionSampler(nn.Module):
@@ -89,17 +83,10 @@
                 Additional metadata needed for sampling, such as temperature,
                 top-k/top-p parameters, or other relevant information.
         Returns:
-<<<<<<< HEAD
-            output_token_ids (torch.Tensor):
-                A tensor containing the final output token IDs.
-        '''
-        # ic(draft_probs.shape if draft_probs else draft_probs)
-=======
             SamplerOutput:
                 Contains the final output token IDs and their logprobs if
                 requested.
         """
->>>>>>> 2c52c7fd
         assert metadata.max_spec_len <= MAX_SPEC_LEN
 
         bonus_logits_indices = metadata.bonus_logits_indices
