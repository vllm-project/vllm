# SPDX-License-Identifier: Apache-2.0
import dataclasses
from abc import ABC, abstractmethod
from collections.abc import Iterator, Sequence
from dataclasses import dataclass, field
from enum import Enum
from itertools import chain
from typing import Optional, Union

import torch
from torch._prims_common import DeviceLikeType

from vllm import PoolingParams, SamplingParams
from vllm.logger import init_logger

logger = init_logger(__name__)


class MoveDirectionality(Enum):
    # One-way i1->i2 req move within batch
    UNIDIRECTIONAL = 0
    # Two-way i1<->i2 req swap within batch
    SWAP = 1


# (index, params, output_tok_ids) tuples for new
# requests added to the batch.
AddedRequest = tuple[int, Union[SamplingParams, PoolingParams], list[int]]
# (index 1, index 2, directionality) tuples representing
# one-way moves or two-way swaps of requests in batch
MovedRequest = tuple[int, int, MoveDirectionality]
# Batch indices of any removed requests.
RemovedRequest = int


@dataclasses.dataclass(frozen=True)
class BatchUpdate:
    """Persistent batch state change info for logitsprocs"""
    batch_size: int  # Current num reqs in batch

    # Metadata for requests added to, removed from, and moved
    # within the persistent batch.
    #
    # Note: each added request is represented as
    # (index, params, output_tok_ids)
    # Key assumption: output_tok_ids is a reference to the
    # request's running output tokens list; in this way
    # the logits processors always see the latest list of
    # generated tokens
    removed: Sequence[RemovedRequest]
    moved: Sequence[MovedRequest]
    added: Sequence[AddedRequest]


class BatchUpdateBuilder:
    """Helps track persistent batch state changes and build
    a batch update data structure for logitsprocs
    
    Assumptions:
    * All information about requests removed from persistent batch
      during a step is aggregated in self._removed through calls to
      self.removed_append() at the beginning of a step. This must happen
      before the first time that self.removed, self.pop_removed()
      or self.peek_removed() are invoked in a given step
    * After the first time that self.removed, self.pop_removed()
      or self.peek_removed() are read in a step, no new removals
      are registered using self.removed_append()
    * Elements of self._removed are never directly modified, added or
      removed (i.e. modification is only via self.removed_append() and
      self.pop_removed())
    
    Guarantees under above assumptions:
    * self.removed is always sorted in descending order
    * self.pop_removed() and self.peek_removed() both return
      the lowest removed request index in the current step
    """

    _removed: list[RemovedRequest]
    _is_removed_sorted: bool
    moved: list[MovedRequest]
    added: list[AddedRequest]

    def __init__(
        self,
        removed: Optional[list[RemovedRequest]] = None,
        moved: Optional[list[MovedRequest]] = None,
        added: Optional[list[AddedRequest]] = None,
    ) -> None:
        self._removed = removed or []
        self.moved = moved or []
        self.added = added or []
        self._is_removed_sorted = False

    def _ensure_removed_sorted(self) -> None:
        """Sort removed request indices in
        descending order.
        
        Idempotent after first call in a
        given step, until reset.
        """
        if not self._is_removed_sorted:
            self._removed.sort(reverse=True)
            self._is_removed_sorted = True

    @property
    def removed(self) -> list[RemovedRequest]:
        """Removed request indices sorted in
        descending order"""
        self._ensure_removed_sorted()
        return self._removed

    def removed_append(self, index: int) -> None:
        """Register the removal of a request from
        the persistent batch.

        Must not be called after the first time
        self.removed, self.pop_removed() or
        self.peek_removed() are invoked.
        
        Args:
          index: request index
        """
        if self._is_removed_sorted:
            raise RuntimeError("Cannot register new removed request after"
                               " self.removed has been read.")
        self._removed.append(index)

    def has_removed(self) -> bool:
        return bool(self._removed)

    def peek_removed(self) -> Optional[int]:
        """Return lowest removed request index"""
        if self.has_removed():
            self._ensure_removed_sorted()
            return self._removed[-1]
        return None

    def pop_removed(self) -> Optional[int]:
        """Pop lowest removed request index"""
        if self.has_removed():
            self._ensure_removed_sorted()
            return self._removed.pop()
        return None

    def get_and_reset(self, batch_size: int) -> Optional[BatchUpdate]:
        """Generate a logitsprocs batch update data structure
        and reset internal batch update builder state.
        
        Args:
          batch_size: current persistent batch size

        Returns:
          Frozen logitsprocs batch update instance; `None` if no updates
        """
        # Reset removal-sorting logic
        self._is_removed_sorted = False
        if not any((self._removed, self.moved, self.added)):
            # No update; short-circuit
            return None
        # Build batch state update
        batch_update = BatchUpdate(
            batch_size=batch_size,
            removed=self._removed,
            moved=self.moved,
            added=self.added,
        )
        # Reset removed/moved/added update lists
        self._removed = []
        self.moved = []
        self.added = []
        return batch_update


class LogitsProcessor(ABC):

    @abstractmethod
    def apply(self, logits: torch.Tensor) -> torch.Tensor:
        raise NotImplementedError

    @abstractmethod
    def is_argmax_invariant(self) -> bool:
        """True if logits processor has no impact on the
        argmax computation in greedy sampling.
        NOTE: may or may not have the same value for all
        instances of a given LogitsProcessor subclass,
        depending on subclass implementation.
        TODO(andy): won't be utilized until logits
        processors are user-extensible
        """
        raise NotImplementedError

    @abstractmethod
    def update_state(
        self,
        batch_update: Optional[BatchUpdate],
    ) -> None:
        """Called when there are new output tokens, prior
        to each forward pass.

        Args:
            batch_update is non-None iff there have been
            changes to the batch makeup.
        """
        raise NotImplementedError


@dataclass
class LogitsProcessorManager:
<<<<<<< HEAD
    """Encapsulates initialized logitsproc objects.

    Each logits processor has a unique id.
    """
    nongreedy: dict[str, LogitsProcessor] = field(
        default_factory=dict)  # id -> nongreedy-sampling-only logitsproc
    greedy: dict[str, LogitsProcessor] = field(
        default_factory=dict)  # id -> greedy-sampling compatible logitsproc

    def __post_init__(self):
        """Guarantee unique ids"""
        if (self.nongreedy.keys() & self.greedy.keys()):
            raise ValueError("Greedy and non-greedy logits "
                             "processors must not share ids")

    def get_logitproc_by_id(self, id: str) -> Optional[LogitsProcessor]:
        """Find logits processor by id, if it exists"""
        return self.all.get(id, None)

    def add_logitsprocs_by_ids(
            self, ids_logitsprocs: Sequence[tuple[str,
                                                  LogitsProcessor]]) -> None:
        """Add a sequence of (logitproc ID, logitproc instance)'s to the
        logitsprocs manager
        
        Args:
          ids_logitsprocs: sequence of (logitproc ID, logitproc instance pairs)
        """
        ids = self.all_ids
        for id, logitproc in ids_logitsprocs:
            # Ensure no duplicate IDs
            if id in ids:
                raise ValueError(
                    f"Logits processor ID {id} already loaded (loaded IDs: "
                    f"{ids})")
            ids.add(id)
            if logitproc.requires_nongreedy():
                self.nongreedy[id] = logitproc
            else:
                # Greedy-compatible logitproc
                self.greedy[id] = logitproc

    @property
    def all(self) -> dict[str, LogitsProcessor]:
        """All logits processors"""
        return self.greedy | self.nongreedy

    @property
    def all_ids(self) -> set[str]:
        "All logits processors' IDs"
        return self.greedy.keys() | self.nongreedy.keys()

    @property
    def nongreedy_list(self) -> list[LogitsProcessor]:
        return list(self.nongreedy.values())

    @property
    def greedy_list(self) -> list[LogitsProcessor]:
        return list(self.greedy.values())

    @property
    def all_list(self) -> list[LogitsProcessor]:
        """List of all logits processors"""
        return self.nongreedy_list + self.greedy_list
=======
    """Encapsulates initialized logitsproc objects."""
    argmax_invariant: list[LogitsProcessor] = field(
        default_factory=list)  # argmax-invariant logitsprocs
    non_argmax_invariant: list[LogitsProcessor] = field(
        default_factory=list)  # non-argmax-invariant logitsprocs

    @property
    def all(self) -> Iterator[LogitsProcessor]:
        """Iterator over all logits processors."""
        return chain(self.argmax_invariant, self.non_argmax_invariant)
>>>>>>> a6dc218b


###### ----- Built-in LogitsProcessor impls below here


class MinPLogitsProcessor(LogitsProcessor):

    def __init__(self, max_num_reqs: int, pin_memory: bool,
                 device: DeviceLikeType):
        super().__init__()
        self.min_p_count: int = 0

        self.min_p_cpu_tensor = torch.zeros((max_num_reqs, ),
                                            dtype=torch.float32,
                                            device="cpu",
                                            pin_memory=pin_memory)
        self.min_p_cpu = self.min_p_cpu_tensor.numpy()
        # Pre-allocated device tensor
        self.min_p_device: torch.Tensor = torch.empty((max_num_reqs, ),
                                                      dtype=torch.float32,
                                                      device=device)
        # Current slice of the device tensor
        self.min_p: torch.Tensor = self.min_p_device[:0]

    def is_argmax_invariant(self) -> bool:
        """Min-p never impacts greedy sampling"""
        return True

    def get_min_p_by_index(self, index: int) -> float:
        return float(self.min_p_cpu[index])

    def update_state(self, batch_update: Optional[BatchUpdate]):
        if not batch_update:
            return

        needs_update = False
        # Process added requests.
        for index, params, _ in batch_update.added:
            min_p = params.min_p if isinstance(params, SamplingParams) else 0.0
            if self.min_p_cpu[index] != min_p:
                needs_update = True
                self.min_p_cpu[index] = min_p
            if min_p:
                self.min_p_count += 1

        if self.min_p_count:
            # Process removed requests.
            needs_update |= bool(batch_update.removed)
            for index in batch_update.removed:
                if self.min_p_cpu[index]:
                    self.min_p_count -= 1

            # Process moved requests, unidirectional (a->b) and swap (a<->b)
            for adx, bdx, direct in batch_update.moved:
                change = (min_p_a :=
                          self.min_p_cpu[adx]) != (min_p_b :=
                                                   self.min_p_cpu[bdx])
                needs_update |= change
                if change:
                    self.min_p_cpu[bdx] = min_p_a
                    if direct == MoveDirectionality.SWAP:
                        self.min_p_cpu[adx] = min_p_b

        # Update tensors if needed.
        size = batch_update.batch_size
        if self.min_p_count and (needs_update or self.min_p.shape[0] != size):
            self.min_p = self.min_p_device[:size]
            self.min_p.copy_(self.min_p_cpu_tensor[:size], non_blocking=True)
            self.min_p.unsqueeze_(1)

    def apply(self, logits: torch.Tensor) -> torch.Tensor:
        if not self.min_p_count:
            return logits

        # Convert logits to probability distribution
        probability_values = torch.nn.functional.softmax(logits, dim=-1)
        # Calculate maximum probabilities per sequence
        max_probabilities = torch.amax(probability_values,
                                       dim=-1,
                                       keepdim=True)
        # Adjust min_p
        adjusted_min_p = max_probabilities.mul_(self.min_p)
        # Identify valid tokens using threshold comparison
        invalid_token_mask = probability_values < adjusted_min_p
        # Apply mask using boolean indexing
        logits[invalid_token_mask] = -float('inf')
        return logits


class LogitBiasLogitsProcessor(LogitsProcessor):

    def __init__(self, pin_memory: bool, device: torch.device):
        super().__init__()
        self.biases: dict[int, dict[int, float]] = {}
        self.device = device
        self.pin_memory = pin_memory

        self.bias_tensor: torch.Tensor = torch.tensor(())
        self.logits_slice = (self._device_tensor([], torch.int32),
                             self._device_tensor([], torch.int32))

    def is_argmax_invariant(self) -> bool:
        """Logit bias can rebalance token probabilities and change the
        outcome of argmax in greedy sampling."""
        return False

    def update_state(self, batch_update: Optional[BatchUpdate]):
        if not batch_update:
            return

        # Process added requests.
        needs_update = bool(batch_update.added)
        for index, params, _ in batch_update.added:
            if isinstance(params, SamplingParams) and (lb :=
                                                       params.logit_bias):
                self.biases[index] = lb
            else:
                self.biases.pop(index, None)

        if self.biases:
            # Process removed requests.
            for index in batch_update.removed:
                if self.biases.pop(index, None):
                    needs_update = True

            # Process moved requests, unidirectional (a->b) and swap (a<->b)
            for a_index, b_index, direct in batch_update.moved:
                if direct == MoveDirectionality.UNIDIRECTIONAL:
                    if (a_entry := self.biases.pop(a_index, None)) is None:
                        if self.biases.pop(b_index, None) is not None:
                            needs_update = True
                    else:
                        self.biases[b_index] = a_entry
                        needs_update = True
                else:
                    a_entry = self.biases.pop(a_index, None)
                    if (b_entry := self.biases.pop(b_index, None)) is not None:
                        self.biases[a_index] = b_entry
                        needs_update = True
                    if a_entry is not None:
                        self.biases[b_index] = a_entry
                        needs_update = True

        # Update tensors if needed.
        if needs_update:
            reqs, tok_ids, biases = [], [], []
            for req, lb in self.biases.items():
                reqs.extend([req] * len(lb))
                tok_ids.extend(lb.keys())
                biases.extend(lb.values())

            self.bias_tensor = self._device_tensor(biases, torch.float32)
            self.logits_slice = (self._device_tensor(reqs, torch.int32),
                                 self._device_tensor(tok_ids, torch.int32))

    def _device_tensor(self, data: list, dtype: torch.dtype) -> torch.Tensor:
        return (torch.tensor(data,
                             device="cpu",
                             dtype=dtype,
                             pin_memory=self.pin_memory).to(device=self.device,
                                                            non_blocking=True))

    def apply(self, logits: torch.Tensor) -> torch.Tensor:
        if self.biases:
            logits[self.logits_slice] += self.bias_tensor
        return logits


class MinTokensLogitsProcessor(LogitsProcessor):

    def __init__(self, pin_memory: bool, device: torch.device):
        # index -> (min_toks, output_token_ids, stop_token_ids)
        super().__init__()
        self.min_toks: dict[int, tuple[int, Sequence[int], set[int]]] = {}
        self.device = device
        self.pin_memory = pin_memory

        # (req_idx_tensor,eos_tok_id_tensor)
        self.logits_slice: tuple[torch.Tensor,
                                 torch.Tensor] = (self._device_tensor(
                                     [], torch.int32),
                                                  self._device_tensor(
                                                      [], torch.int32))

    def is_argmax_invariant(self) -> bool:
        """By censoring stop tokens, min-tokens can change the outcome
        of the argmax operation in greedy sampling."""
        return False

    def update_state(self, batch_update: Optional[BatchUpdate]):
        needs_update = False

        if batch_update:
            # Process added requests.
            needs_update |= bool(batch_update.added)
            for index, params, output_tok_ids in batch_update.added:
                if (isinstance(params, SamplingParams)
                        and (min_tokens := params.min_tokens)
                        and len(output_tok_ids) < min_tokens):
                    # Replace request metadata at batch index
                    self.min_toks[index] = (min_tokens, output_tok_ids,
                                            params.all_stop_token_ids)
                else:
                    # Drop request metadata at batch index
                    self.min_toks.pop(index, None)

            if self.min_toks:
                # Process removed requests.
                for index in batch_update.removed:
                    if self.min_toks.pop(index, None):
                        needs_update = True

                # Process moved requests, unidirectional (a->b) and
                # swapped (a<->b)
                for a_index, b_index, direct in batch_update.moved:
                    if direct == MoveDirectionality.UNIDIRECTIONAL:
                        if (a_entry := self.min_toks.pop(a_index,
                                                         None)) is None:
                            if self.min_toks.pop(b_index, None) is not None:
                                needs_update = True
                        else:
                            self.min_toks[b_index] = a_entry
                            needs_update = True
                    else:
                        a_entry = self.min_toks.pop(a_index, None)
                        if (b_entry := self.min_toks.pop(b_index,
                                                         None)) is not None:
                            self.min_toks[a_index] = b_entry
                            needs_update = True
                        if a_entry is not None:
                            self.min_toks[b_index] = a_entry
                            needs_update = True

        if self.min_toks:
            # Check for any requests that have attained their min tokens.
            to_remove = tuple(index for index, (min_toks, out_tok_ids,
                                                _) in self.min_toks.items()
                              if len(out_tok_ids) >= min_toks)
            if to_remove:
                needs_update = True
                for index in to_remove:
                    del self.min_toks[index]

        # Update tensors if needed.
        if needs_update:
            reqs: list[int] = []
            tok_ids: list[int] = []
            for req, (_, _, stop_tok_ids) in self.min_toks.items():
                reqs.extend([req] * len(stop_tok_ids))
                tok_ids.extend(stop_tok_ids)

            self.logits_slice = (self._device_tensor(reqs, torch.int32),
                                 self._device_tensor(tok_ids, torch.int32))

    def _device_tensor(self, data: list, dtype: torch.dtype) -> torch.Tensor:
        return (torch.tensor(data,
                             device="cpu",
                             dtype=dtype,
                             pin_memory=self.pin_memory).to(device=self.device,
                                                            non_blocking=True))

    def apply(self, logits: torch.Tensor) -> torch.Tensor:
        if self.min_toks:
            # Inhibit EOS token for requests which have not reached min length
            logits[self.logits_slice] = -float("inf")
        return logits


def init_builtin_logitsprocs(pin_memory_available: bool, max_num_reqs: int,
                             device: torch.device) -> LogitsProcessorManager:
    """Construct 'builtin' vLLM logitsprocs which the engine
    loads by default.

    Args:
      pin_memory_available: pinned memory is available for use
                            for use by logitsproc
      max_num_reqs: ceiling on request count in persistent batch
      device: inference device

    Returns:
      Data structure encapsulating loaded logitsprocs
    """
    min_tokens_logitproc = MinTokensLogitsProcessor(
        pin_memory=pin_memory_available, device=device)
    logit_bias_logitproc = LogitBiasLogitsProcessor(
        pin_memory=pin_memory_available, device=device)
    min_p_logitproc = MinPLogitsProcessor(
        pin_memory=pin_memory_available,
        device=device,
        # +1 for temporary swap space
        max_num_reqs=max_num_reqs + 1)
    return LogitsProcessorManager(
        non_argmax_invariant=[
            min_tokens_logitproc,
            logit_bias_logitproc,
        ],
        argmax_invariant=[min_p_logitproc],
    )<|MERGE_RESOLUTION|>--- conflicted
+++ resolved
@@ -206,83 +206,40 @@
 
 @dataclass
 class LogitsProcessorManager:
-<<<<<<< HEAD
-    """Encapsulates initialized logitsproc objects.
-
-    Each logits processor has a unique id.
-    """
-    nongreedy: dict[str, LogitsProcessor] = field(
-        default_factory=dict)  # id -> nongreedy-sampling-only logitsproc
-    greedy: dict[str, LogitsProcessor] = field(
-        default_factory=dict)  # id -> greedy-sampling compatible logitsproc
-
-    def __post_init__(self):
-        """Guarantee unique ids"""
-        if (self.nongreedy.keys() & self.greedy.keys()):
-            raise ValueError("Greedy and non-greedy logits "
-                             "processors must not share ids")
-
-    def get_logitproc_by_id(self, id: str) -> Optional[LogitsProcessor]:
-        """Find logits processor by id, if it exists"""
-        return self.all.get(id, None)
-
-    def add_logitsprocs_by_ids(
-            self, ids_logitsprocs: Sequence[tuple[str,
-                                                  LogitsProcessor]]) -> None:
-        """Add a sequence of (logitproc ID, logitproc instance)'s to the
-        logitsprocs manager
-        
-        Args:
-          ids_logitsprocs: sequence of (logitproc ID, logitproc instance pairs)
-        """
-        ids = self.all_ids
-        for id, logitproc in ids_logitsprocs:
-            # Ensure no duplicate IDs
-            if id in ids:
-                raise ValueError(
-                    f"Logits processor ID {id} already loaded (loaded IDs: "
-                    f"{ids})")
-            ids.add(id)
-            if logitproc.requires_nongreedy():
-                self.nongreedy[id] = logitproc
-            else:
-                # Greedy-compatible logitproc
-                self.greedy[id] = logitproc
-
-    @property
-    def all(self) -> dict[str, LogitsProcessor]:
-        """All logits processors"""
-        return self.greedy | self.nongreedy
-
-    @property
-    def all_ids(self) -> set[str]:
-        "All logits processors' IDs"
-        return self.greedy.keys() | self.nongreedy.keys()
-
-    @property
-    def nongreedy_list(self) -> list[LogitsProcessor]:
-        return list(self.nongreedy.values())
-
-    @property
-    def greedy_list(self) -> list[LogitsProcessor]:
-        return list(self.greedy.values())
-
-    @property
-    def all_list(self) -> list[LogitsProcessor]:
-        """List of all logits processors"""
-        return self.nongreedy_list + self.greedy_list
-=======
     """Encapsulates initialized logitsproc objects."""
     argmax_invariant: list[LogitsProcessor] = field(
         default_factory=list)  # argmax-invariant logitsprocs
     non_argmax_invariant: list[LogitsProcessor] = field(
         default_factory=list)  # non-argmax-invariant logitsprocs
 
+    # def add_logitsprocs_by_ids(
+    #         self, ids_logitsprocs: Sequence[tuple[str,
+    #                                               LogitsProcessor]]) -> None:
+    #     """Add a sequence of (logitproc ID, logitproc instance)'s to the
+    #     logitsprocs manager
+
+    #     Args:
+    #       ids_logitsprocs: sequence of
+    #       (logitproc ID, logitproc instance pairs)
+    #     """
+    #     ids = self.all_ids
+    #     for id, logitproc in ids_logitsprocs:
+    #         # Ensure no duplicate IDs
+    #         if id in ids:
+    #             raise ValueError(
+    #                 f"Logits processor ID {id} already loaded (loaded IDs: "
+    #                 f"{ids})")
+    #         ids.add(id)
+    #         if logitproc.requires_nongreedy():
+    #             self.nongreedy[id] = logitproc
+    #         else:
+    #             # Greedy-compatible logitproc
+    #             self.greedy[id] = logitproc
+
     @property
     def all(self) -> Iterator[LogitsProcessor]:
         """Iterator over all logits processors."""
         return chain(self.argmax_invariant, self.non_argmax_invariant)
->>>>>>> a6dc218b
 
 
 ###### ----- Built-in LogitsProcessor impls below here
