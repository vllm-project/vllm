--- conflicted
+++ resolved
@@ -1,12 +1,7 @@
 # SPDX-License-Identifier: Apache-2.0
 # SPDX-FileCopyrightText: Copyright contributors to the vLLM project
-<<<<<<< HEAD
-from collections.abc import Sequence
-from typing import TYPE_CHECKING, Any, Callable, Optional, TypeVar
-=======
 from collections.abc import Callable, Sequence
-from typing import TYPE_CHECKING, TypeVar
->>>>>>> 30a14b03
+from typing import TYPE_CHECKING, Any, TypeVar
 
 import torch
 
@@ -303,7 +298,7 @@
         return -1
 
     def _init_state_entry(
-        self, prompt_tok_ids: Optional[list[int]], thinking_token_budget: int
+        self, prompt_tok_ids: list[int] | None, thinking_token_budget: int
     ) -> dict[str, Any]:
         """Initializes the tracking state for a given sequence index."""
         if prompt_tok_ids is None:
@@ -440,7 +435,7 @@
         ends after a certain number of tokens."""
         return False
 
-    def update_state(self, batch_update: Optional[BatchUpdate]):
+    def update_state(self, batch_update: BatchUpdate | None):
         if not self.is_enabled:
             return
         if batch_update:
