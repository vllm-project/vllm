"""A layer that samples the next tokens from the model's outputs."""
<<<<<<< HEAD
=======
from typing import Dict, List, Set, Tuple

>>>>>>> dcb1a944
import torch
import torch.nn as nn

from vllm.model_executor.layers.utils import apply_penalties
from vllm.utils import is_pin_memory_available, make_tensor_with_pad
from vllm.v1.outputs import SamplerOutput
from vllm.v1.sample.metadata import SamplingMetadata
from vllm.v1.sample.ops.topk_topp_sampler import TopKTopPSampler

_SAMPLING_EPS = 1e-5


class Sampler(nn.Module):

    def __init__(self):
        super().__init__()
        self.topk_topp_sampler = TopKTopPSampler()

    def forward(
        self,
        logits: torch.Tensor,
        sampling_metadata: SamplingMetadata,
    ) -> SamplerOutput:
<<<<<<< HEAD
        # Use float32 for the logits.
        logits = logits.to(torch.float32)
        orig_logits = logits

        # Apply temperature.
        logits = self.apply_temperature(logits, sampling_metadata.temperature)
        # Sample the next token.
        sampled = self.sample(logits, sampling_metadata)
=======
        _apply_min_token_penalties(logits, sampling_metadata.output_token_ids,
                                   sampling_metadata.stop_token_ids,
                                   sampling_metadata.min_tokens)
        if not sampling_metadata.no_penalties:
            assert sampling_metadata.prompt_token_ids is not None
            _apply_penalties(logits, sampling_metadata.prompt_token_ids,
                             sampling_metadata.presence_penalties,
                             sampling_metadata.frequency_penalties,
                             sampling_metadata.repetition_penalties,
                             sampling_metadata.output_token_ids)
        logits = self.apply_temperature(logits, sampling_metadata.temperature)
        logits = self.apply_top_k_top_p(logits, sampling_metadata)
        probs = self.get_probs(logits)
        sampled = self.sample(probs, sampling_metadata)
>>>>>>> dcb1a944
        # Use int32 to reduce the tensor size.
        sampled = sampled.to(torch.int32)

        if sampling_metadata.max_num_logprobs > 0:
            logprobs = self.get_logprobs(orig_logits)
            # FIXME: Mask the sampled token_id, get topk logprobs,
            # and concatenate the topk with the sampled token_id.
            topk_logprobs, topk_indices = torch.topk(
                logprobs, sampling_metadata.max_num_logprobs, dim=-1)
            # Use int32 to reduce the tensor size.
            topk_indices = topk_indices.to(torch.int32)
        else:
            topk_logprobs = None
            topk_indices = None

        # NOTE: CPU-GPU synchronization happens here.
        sampler_output = SamplerOutput(
            sampled_token_ids=sampled.tolist(),
            logprob_token_ids=topk_indices,
            logprobs=topk_logprobs,
            prompt_logprob_token_ids=None,
            prompt_logprobs=None,
        )
        return sampler_output

    def apply_temperature(
        self,
        logits: torch.Tensor,
        temp: torch.Tensor,
    ) -> torch.Tensor:
        # Avoid division by zero.
        temp = torch.where(temp < _SAMPLING_EPS, 1.0, temp)
        return logits / temp.unsqueeze(dim=1)

    def greedy_sample(self, logits: torch.Tensor) -> torch.Tensor:
        return logits.argmax(dim=-1).view(-1)

    def sample(
        self,
        logits: torch.Tensor,
        sampling_metadata: SamplingMetadata,
    ) -> torch.Tensor:
        assert not (sampling_metadata.all_greedy
                    and sampling_metadata.all_random)
        if sampling_metadata.all_greedy:
            return self.greedy_sample(logits)

        random_sampled = self.topk_topp_sampler(
            logits,
            sampling_metadata.generators,
            sampling_metadata.no_top_k,
            sampling_metadata.top_k,
            sampling_metadata.no_top_p,
            sampling_metadata.top_p,
        )
        if sampling_metadata.all_random:
            return random_sampled

        greedy_sampled = self.greedy_sample(logits)
        sampled = torch.where(
            sampling_metadata.temperature < _SAMPLING_EPS,
            greedy_sampled,
            random_sampled,
        )
        return sampled

<<<<<<< HEAD
    def get_logprobs(self, logits: torch.Tensor) -> torch.Tensor:
        return torch.log_softmax(logits, dim=-1, dtype=torch.float32)
=======

# TODO(woosuk): Optimize this with a custom kernel.
def _apply_top_k_top_p(
    logits: torch.Tensor,
    no_top_k: bool,
    k: torch.Tensor,
    no_top_p: bool,
    p: torch.Tensor,
) -> torch.Tensor:
    if no_top_k and no_top_p:
        return logits
    logits_sort, logits_idx = logits.sort(dim=-1, descending=False)

    if not no_top_k:
        # Apply top-k.
        top_k_mask = logits_sort.size(1) - k.to(torch.long)
        # Get all the top_k values.
        top_k_mask = logits_sort.gather(1, top_k_mask.unsqueeze(dim=1))
        top_k_mask = logits_sort < top_k_mask
        logits_sort.masked_fill_(top_k_mask, -float("inf"))

    if not no_top_p:
        # Apply top-p.
        probs_sort = logits_sort.softmax(dim=-1)
        probs_sum = probs_sort.cumsum(dim=-1)
        top_p_mask = probs_sum <= 1 - p.unsqueeze(dim=1)
        # at least one
        top_p_mask[:, -1] = False
        logits_sort.masked_fill_(top_p_mask, -float("inf"))

    # Re-sort the probabilities.
    logits = logits_sort.scatter(dim=-1, index=logits_idx, src=logits_sort)
    return logits


def _apply_min_token_penalties(logits: torch.Tensor,
                               output_token_ids: List[List[int]],
                               stop_token_ids: List[Set[int]],
                               min_tokens: List[int]):
    """
    Applies minimum token penalty by setting the logits of the stop tokens
    to -inf.
    """
    min_tokens_logits_to_penalize: List[Tuple[int, int]] = []
    for index, min_token in enumerate(min_tokens):
        if (len(output_token_ids[index]) < min_token):
            for stop_token_id in stop_token_ids[index]:
                min_tokens_logits_to_penalize.append((index, stop_token_id))
    if min_tokens_logits_to_penalize:
        logits[tuple(zip(*min_tokens_logits_to_penalize))] = -float("inf")


def _apply_penalties(logits: torch.Tensor, prompt_token_ids: torch.Tensor,
                     presence_penalties: torch.Tensor,
                     frequency_penalties: torch.Tensor,
                     repetition_penalties: torch.Tensor,
                     output_token_ids: List[List[int]]):
    """
    Applies presence, frequency and repetition penalties to the logits.
    """
    _, vocab_size = logits.shape
    output_tokens_t = _convert_to_tensors(output_token_ids, vocab_size,
                                          logits.device)
    return apply_penalties(logits, prompt_token_ids, output_tokens_t,
                           presence_penalties, frequency_penalties,
                           repetition_penalties)


def _convert_to_tensors(output_token_ids: List[List[int]], vocab_size: int,
                        device: torch.device) -> torch.Tensor:
    """
    Convert the different list data structures to tensors.
    """
    output_tokens_tensor = make_tensor_with_pad(
        output_token_ids,
        # Use the value of vocab_size as a pad since we don't have a
        # token_id of this value.
        pad=vocab_size,
        device="cpu",
        dtype=torch.int64,
        pin_memory=is_pin_memory_available(),
    )
    return output_tokens_tensor.to(device, non_blocking=True)
>>>>>>> dcb1a944
<|MERGE_RESOLUTION|>--- conflicted
+++ resolved
@@ -1,9 +1,6 @@
 """A layer that samples the next tokens from the model's outputs."""
-<<<<<<< HEAD
-=======
 from typing import Dict, List, Set, Tuple
 
->>>>>>> dcb1a944
 import torch
 import torch.nn as nn
 
@@ -27,16 +24,9 @@
         logits: torch.Tensor,
         sampling_metadata: SamplingMetadata,
     ) -> SamplerOutput:
-<<<<<<< HEAD
         # Use float32 for the logits.
         logits = logits.to(torch.float32)
-        orig_logits = logits
 
-        # Apply temperature.
-        logits = self.apply_temperature(logits, sampling_metadata.temperature)
-        # Sample the next token.
-        sampled = self.sample(logits, sampling_metadata)
-=======
         _apply_min_token_penalties(logits, sampling_metadata.output_token_ids,
                                    sampling_metadata.stop_token_ids,
                                    sampling_metadata.min_tokens)
@@ -47,11 +37,21 @@
                              sampling_metadata.frequency_penalties,
                              sampling_metadata.repetition_penalties,
                              sampling_metadata.output_token_ids)
+
         logits = self.apply_temperature(logits, sampling_metadata.temperature)
         logits = self.apply_top_k_top_p(logits, sampling_metadata)
         probs = self.get_probs(logits)
         sampled = self.sample(probs, sampling_metadata)
->>>>>>> dcb1a944
+
+
+        orig_logits = logits
+
+        # Apply temperature.
+        logits = self.apply_temperature(logits, sampling_metadata.temperature)
+        # Sample the next token.
+        sampled = self.sample(logits, sampling_metadata)
+
+
         # Use int32 to reduce the tensor size.
         sampled = sampled.to(torch.int32)
 
@@ -118,43 +118,8 @@
         )
         return sampled
 
-<<<<<<< HEAD
     def get_logprobs(self, logits: torch.Tensor) -> torch.Tensor:
         return torch.log_softmax(logits, dim=-1, dtype=torch.float32)
-=======
-
-# TODO(woosuk): Optimize this with a custom kernel.
-def _apply_top_k_top_p(
-    logits: torch.Tensor,
-    no_top_k: bool,
-    k: torch.Tensor,
-    no_top_p: bool,
-    p: torch.Tensor,
-) -> torch.Tensor:
-    if no_top_k and no_top_p:
-        return logits
-    logits_sort, logits_idx = logits.sort(dim=-1, descending=False)
-
-    if not no_top_k:
-        # Apply top-k.
-        top_k_mask = logits_sort.size(1) - k.to(torch.long)
-        # Get all the top_k values.
-        top_k_mask = logits_sort.gather(1, top_k_mask.unsqueeze(dim=1))
-        top_k_mask = logits_sort < top_k_mask
-        logits_sort.masked_fill_(top_k_mask, -float("inf"))
-
-    if not no_top_p:
-        # Apply top-p.
-        probs_sort = logits_sort.softmax(dim=-1)
-        probs_sum = probs_sort.cumsum(dim=-1)
-        top_p_mask = probs_sum <= 1 - p.unsqueeze(dim=1)
-        # at least one
-        top_p_mask[:, -1] = False
-        logits_sort.masked_fill_(top_p_mask, -float("inf"))
-
-    # Re-sort the probabilities.
-    logits = logits_sort.scatter(dim=-1, index=logits_idx, src=logits_sort)
-    return logits
 
 
 def _apply_min_token_penalties(logits: torch.Tensor,
@@ -204,5 +169,4 @@
         dtype=torch.int64,
         pin_memory=is_pin_memory_available(),
     )
-    return output_tokens_tensor.to(device, non_blocking=True)
->>>>>>> dcb1a944
+    return output_tokens_tensor.to(device, non_blocking=True)