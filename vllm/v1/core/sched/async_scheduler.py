# SPDX-License-Identifier: Apache-2.0
# SPDX-FileCopyrightText: Copyright contributors to the vLLM project

from vllm.logger import init_logger
from vllm.v1.core.sched.output import SchedulerOutput
from vllm.v1.core.sched.scheduler import Scheduler
from vllm.v1.request import Request, RequestStatus

logger = init_logger(__name__)


class AsyncScheduler(Scheduler):
    def _update_after_schedule(
        self,
        scheduler_output: SchedulerOutput,
    ) -> None:
        super()._update_after_schedule(scheduler_output)
<<<<<<< HEAD
        spec_decode_tokens = scheduler_output.scheduled_spec_decode_tokens
        for req_id in scheduler_output.num_scheduled_tokens:
            request = self.requests[req_id]
            cur_num_spec_tokens = len(spec_decode_tokens.get(req_id, []))
=======
        pending_structured_output_tokens = False
        for req_id in scheduler_output.num_scheduled_tokens:
            request = self.requests[req_id]
            pending_structured_output_tokens |= (
                request.use_structured_output and request.num_output_placeholders > 0
            )
>>>>>>> 0cdbe7b7
            if (
                request.num_computed_tokens
                == request.num_tokens
                + request.num_output_placeholders
                + cur_num_spec_tokens
            ):
                # The request will generate a new token plus num_spec_tokens
                # in this scheduling step.
                request.num_output_placeholders += 1 + cur_num_spec_tokens
                # Add a placeholder for the new token in spec_token_ids.
                # because the actual token id is not known yet. so just use -1
                # as a placeholder and the length of spec_token_ids is set to
                # self.num_spec_tokens. we will update the actual spec token id
                # in worker process.
                request.spec_token_ids = [-1] * self.num_spec_tokens

        scheduler_output.pending_structured_output_tokens = (
            pending_structured_output_tokens
        )

    def _update_request_with_output(
        self,
        request: Request,
        new_token_ids: list[int],
    ) -> tuple[list[int], bool]:
        status_before_update = request.status
        new_token_ids, stopped = super()._update_request_with_output(
            request, new_token_ids
        )
        # num_output_placeholders = 0 happend when a request is preempted.
        # a preempted request will be added to waiting queue again and
        # num_output_placeholders is reset to 0,
        # so don't need to revert num_output_placeholders for this situation.
        if request.num_output_placeholders > 0:
            # Update the number of output placeholders.
            request.num_output_placeholders -= len(new_token_ids)
        assert request.num_output_placeholders >= 0

        # Cache the new tokens. Preempted requests should be skipped.
        if status_before_update == RequestStatus.RUNNING:
            self.kv_cache_manager.cache_blocks(
                request, request.num_computed_tokens - request.num_output_placeholders
            )
        return new_token_ids, stopped

    def _update_computed_tokens_after_speculation(
        self, request: Request, num_rejected: int
    ):
        """Update the computed tokens for each request, which is necessary
        for spec decoding. In sync scheduler, we need to revert
        num_computed_tokens by num_rejected tokens,
        but in async scheduler, we also need to revert num_output_placeholders
        by num_rejected tokens for spec decoding.
        """
        # num_computed_tokens = 0 happend when a request is preempted.
        # a preempted request will be added to waiting queue again and
        # num_computed_tokens is reset to 0,
        # so don't need to revert num_computed_tokens for this situation.
        if request.num_computed_tokens > 0:
            # when spec decoding is enabled, num_output_placeholders
            # is increased by num_spec_tokens in _update_after_schedule.
            # update num_output_placeholders here to reflect the actual number
            # of accepted output tokens.
            request.num_output_placeholders -= num_rejected
        super()._update_computed_tokens_after_speculation(request, num_rejected)<|MERGE_RESOLUTION|>--- conflicted
+++ resolved
@@ -15,19 +15,14 @@
         scheduler_output: SchedulerOutput,
     ) -> None:
         super()._update_after_schedule(scheduler_output)
-<<<<<<< HEAD
+        pending_structured_output_tokens = False
         spec_decode_tokens = scheduler_output.scheduled_spec_decode_tokens
-        for req_id in scheduler_output.num_scheduled_tokens:
-            request = self.requests[req_id]
-            cur_num_spec_tokens = len(spec_decode_tokens.get(req_id, []))
-=======
-        pending_structured_output_tokens = False
         for req_id in scheduler_output.num_scheduled_tokens:
             request = self.requests[req_id]
             pending_structured_output_tokens |= (
                 request.use_structured_output and request.num_output_placeholders > 0
             )
->>>>>>> 0cdbe7b7
+            cur_num_spec_tokens = len(spec_decode_tokens.get(req_id, []))
             if (
                 request.num_computed_tokens
                 == request.num_tokens
