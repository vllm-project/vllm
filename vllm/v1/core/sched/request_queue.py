--- conflicted
+++ resolved
@@ -1,250 +1,244 @@
-# SPDX-License-Identifier: Apache-2.0
-# SPDX-FileCopyrightText: Copyright contributors to the vLLM project
-
-import heapq
-from abc import ABC, abstractmethod
-from collections import deque
-from collections.abc import Iterable, Iterator
-from enum import Enum
-
-from vllm.v1.request import Request
-
-
-class SchedulingPolicy(Enum):
-    """Enum for scheduling policies."""
-
-    FCFS = "fcfs"
-    PRIORITY = "priority"
-
-
-class RequestQueue(ABC):
-    """Abstract base class for request queues."""
-
-    @abstractmethod
-    def add_request(self, request: Request) -> None:
-        """Add a request to the queue according to the policy."""
-        pass
-
-    @abstractmethod
-    def pop_request(self) -> Request:
-        """Pop a request from the queue according to the policy."""
-        pass
-
-    @abstractmethod
-    def peek_request(self) -> Request:
-        """Peek at the request at the front of the queue without removing it."""
-        pass
-
-    @abstractmethod
-    def prepend_request(self, request: Request) -> None:
-        """Prepend a request to the front of the queue."""
-        pass
-
-    @abstractmethod
-    def prepend_requests(self, requests: "RequestQueue") -> None:
-        """Prepend all requests from another queue to the front of this
-        queue."""
-        pass
-
-    @abstractmethod
-    def remove_request(self, request: Request) -> None:
-        """Remove a specific request from the queue."""
-        pass
-
-    @abstractmethod
-    def remove_requests(self, requests: Iterable[Request]) -> None:
-        """Remove multiple specific requests from the queue."""
-        pass
-
-    @abstractmethod
-    def __bool__(self) -> bool:
-        """Check if queue has any requests."""
-        pass
-
-    @abstractmethod
-    def __len__(self) -> int:
-        """Get number of requests in queue."""
-        pass
-
-    @abstractmethod
-    def __iter__(self) -> Iterator[Request]:
-        """Iterate over the queue according to the policy."""
-        pass
-
-    @abstractmethod
-    def __reversed__(self) -> Iterator[Request]:
-        """Iterate over the queue in reverse order."""
-        pass
-
-
-class FCFSRequestQueue(deque[Request], RequestQueue):
-    """A first-come-first-served queue that supports deque operations."""
-
-    def add_request(self, request: Request) -> None:
-        """Add a request to the queue according to FCFS policy."""
-        self.append(request)
-
-    def pop_request(self) -> Request:
-        """Pop a request from the queue according to FCFS policy."""
-        return self.popleft()
-
-    def peek_request(self) -> Request:
-        """Peek at the next request in the queue without removing it."""
-        if not self:
-            raise IndexError("peek from an empty queue")
-        return self[0]
-
-    def prepend_request(self, request: Request) -> None:
-        """Prepend a request to the front of the queue."""
-        self.appendleft(request)
-
-    def prepend_requests(self, requests: RequestQueue) -> None:
-        """Prepend all requests from another queue to the front of this
-        queue."""
-        self.extendleft(reversed(requests))
-
-    def remove_request(self, request: Request) -> None:
-        """Remove a specific request from the queue."""
-        self.remove(request)
-
-    def remove_requests(self, requests: Iterable[Request]) -> None:
-        """Remove multiple specific requests from the queue."""
-        requests_to_remove = set(requests)
-        filtered_requests = [req for req in self if req not in requests_to_remove]
-        # deque does not support in-place filtering, so we need to clear
-        # and extend
-        self.clear()
-        self.extend(filtered_requests)
-
-    def __bool__(self) -> bool:
-        """Check if queue has any requests."""
-        return len(self) > 0
-
-    def __len__(self) -> int:
-        """Get number of requests in queue."""
-        return super().__len__()
-
-    def __iter__(self) -> Iterator[Request]:
-        """Iterate over the queue according to FCFS policy."""
-        return super().__iter__()
-
-    def __reversed__(self) -> Iterator[Request]:
-        """Iterate over the queue in reverse order."""
-        return super().__reversed__()
-
-
-def _sla_rank(tier: str | None) -> int:
-    # Lower rank = higher priority for scheduling.
-    if tier == "interactive":
-        return 0
-    if tier == "batch":
-        return 1
-    if tier == "background":
-        return 2
-    return 1
-
-
-class PriorityRequestQueue(RequestQueue):
-    """
-    A priority queue that supports heap operations.
-
-    Respects the ordering defined in the Request class, where
-    requests with a smaller value of `priority` are processed first.
-    If multiple requests have the same priority, the one with the earlier
-    `arrival_time` is processed first.
-    """
-
-    def __init__(self, use_sla: bool = False) -> None:
-        self._heap: list[tuple[tuple, Request]] = []
-        self.use_sla = use_sla
-
-    def add_request(self, request: Request) -> None:
-        """Add a request to the queue according to priority policy."""
-        heapq.heappush(self._heap, (self._make_key(request), request))
-
-    def pop_request(self) -> Request:
-        """Pop a request from the queue according to priority policy."""
-        if not self._heap:
-            raise IndexError("pop from empty heap")
-        return heapq.heappop(self._heap)[1]
-
-    def peek_request(self) -> Request:
-        """Peek at the next request in the queue without removing it."""
-        if not self._heap:
-            raise IndexError("peek from empty heap")
-        return self._heap[0][1]
-
-    def prepend_request(self, request: Request) -> None:
-        """Add a request to the queue according to priority policy.
-
-        Note: In a priority queue, there is no concept of prepending to the
-        front. Requests are ordered by (priority, arrival_time)."""
-        self.add_request(request)
-
-    def prepend_requests(self, requests: RequestQueue) -> None:
-        """Add all requests from another queue according to priority policy.
-
-        Note: In a priority queue, there is no concept of prepending to the
-        front. Requests are ordered by (priority, arrival_time)."""
-        for request in requests:
-            self.add_request(request)
-
-    def remove_request(self, request: Request) -> None:
-        """Remove a specific request from the queue."""
-        for idx, (_, req) in enumerate(self._heap):
-            if req is request:
-                self._heap.pop(idx)
-                break
-        heapq.heapify(self._heap)
-
-    def remove_requests(self, requests: Iterable[Request]) -> None:
-        """Remove multiple specific requests from the queue."""
-        requests_to_remove = requests if isinstance(requests, set) else set(requests)
-        self._heap = [
-            item for item in self._heap if item[1] not in requests_to_remove
-        ]
-        heapq.heapify(self._heap)
-
-    def __bool__(self) -> bool:
-        """Check if queue has any requests."""
-        return bool(self._heap)
-
-    def __len__(self) -> int:
-        """Get number of requests in queue."""
-        return len(self._heap)
-
-    def __iter__(self) -> Iterator[Request]:
-        """Iterate over the queue according to priority policy."""
-        heap_copy = self._heap[:]
-        while heap_copy:
-            yield heapq.heappop(heap_copy)[1]
-
-    def __reversed__(self) -> Iterator[Request]:
-        """Iterate over the queue in reverse priority order."""
-        return reversed(list(self))
-
-    def _make_key(self, request: Request) -> tuple:
-        if self.use_sla:
-            return (
-                _sla_rank(getattr(request, "sla_tier", None)),
-                request.priority,
-                request.arrival_time,
-                request.request_id,
-            )
-        return (request.priority, request.arrival_time, request.request_id)
-
-
-<<<<<<< HEAD
-def create_request_queue(
-    policy: SchedulingPolicy, *, use_sla: bool = False
-) -> RequestQueue:
-=======
-def create_request_queue(policy: SchedulingPolicy, *, use_sla: bool = False) -> RequestQueue:
->>>>>>> 3e3b3332
-    """Create request queue based on scheduling policy."""
-    if policy == SchedulingPolicy.PRIORITY:
-        return PriorityRequestQueue(use_sla=use_sla)
-    elif policy == SchedulingPolicy.FCFS:
-        return FCFSRequestQueue()
-    else:
-        raise ValueError(f"Unknown scheduling policy: {policy}")
+# SPDX-License-Identifier: Apache-2.0
+# SPDX-FileCopyrightText: Copyright contributors to the vLLM project
+
+import heapq
+from abc import ABC, abstractmethod
+from collections import deque
+from collections.abc import Iterable, Iterator
+from enum import Enum
+
+from vllm.v1.request import Request
+
+
+class SchedulingPolicy(Enum):
+    """Enum for scheduling policies."""
+
+    FCFS = "fcfs"
+    PRIORITY = "priority"
+
+
+class RequestQueue(ABC):
+    """Abstract base class for request queues."""
+
+    @abstractmethod
+    def add_request(self, request: Request) -> None:
+        """Add a request to the queue according to the policy."""
+        pass
+
+    @abstractmethod
+    def pop_request(self) -> Request:
+        """Pop a request from the queue according to the policy."""
+        pass
+
+    @abstractmethod
+    def peek_request(self) -> Request:
+        """Peek at the request at the front of the queue without removing it."""
+        pass
+
+    @abstractmethod
+    def prepend_request(self, request: Request) -> None:
+        """Prepend a request to the front of the queue."""
+        pass
+
+    @abstractmethod
+    def prepend_requests(self, requests: "RequestQueue") -> None:
+        """Prepend all requests from another queue to the front of this
+        queue."""
+        pass
+
+    @abstractmethod
+    def remove_request(self, request: Request) -> None:
+        """Remove a specific request from the queue."""
+        pass
+
+    @abstractmethod
+    def remove_requests(self, requests: Iterable[Request]) -> None:
+        """Remove multiple specific requests from the queue."""
+        pass
+
+    @abstractmethod
+    def __bool__(self) -> bool:
+        """Check if queue has any requests."""
+        pass
+
+    @abstractmethod
+    def __len__(self) -> int:
+        """Get number of requests in queue."""
+        pass
+
+    @abstractmethod
+    def __iter__(self) -> Iterator[Request]:
+        """Iterate over the queue according to the policy."""
+        pass
+
+    @abstractmethod
+    def __reversed__(self) -> Iterator[Request]:
+        """Iterate over the queue in reverse order."""
+        pass
+
+
+class FCFSRequestQueue(deque[Request], RequestQueue):
+    """A first-come-first-served queue that supports deque operations."""
+
+    def add_request(self, request: Request) -> None:
+        """Add a request to the queue according to FCFS policy."""
+        self.append(request)
+
+    def pop_request(self) -> Request:
+        """Pop a request from the queue according to FCFS policy."""
+        return self.popleft()
+
+    def peek_request(self) -> Request:
+        """Peek at the next request in the queue without removing it."""
+        if not self:
+            raise IndexError("peek from an empty queue")
+        return self[0]
+
+    def prepend_request(self, request: Request) -> None:
+        """Prepend a request to the front of the queue."""
+        self.appendleft(request)
+
+    def prepend_requests(self, requests: RequestQueue) -> None:
+        """Prepend all requests from another queue to the front of this
+        queue."""
+        self.extendleft(reversed(requests))
+
+    def remove_request(self, request: Request) -> None:
+        """Remove a specific request from the queue."""
+        self.remove(request)
+
+    def remove_requests(self, requests: Iterable[Request]) -> None:
+        """Remove multiple specific requests from the queue."""
+        requests_to_remove = set(requests)
+        filtered_requests = [req for req in self if req not in requests_to_remove]
+        # deque does not support in-place filtering, so we need to clear
+        # and extend
+        self.clear()
+        self.extend(filtered_requests)
+
+    def __bool__(self) -> bool:
+        """Check if queue has any requests."""
+        return len(self) > 0
+
+    def __len__(self) -> int:
+        """Get number of requests in queue."""
+        return super().__len__()
+
+    def __iter__(self) -> Iterator[Request]:
+        """Iterate over the queue according to FCFS policy."""
+        return super().__iter__()
+
+    def __reversed__(self) -> Iterator[Request]:
+        """Iterate over the queue in reverse order."""
+        return super().__reversed__()
+
+
+def _sla_rank(tier: str | None) -> int:
+    # Lower rank = higher priority for scheduling.
+    if tier == "interactive":
+        return 0
+    if tier == "batch":
+        return 1
+    if tier == "background":
+        return 2
+    return 1
+
+
+class PriorityRequestQueue(RequestQueue):
+    """
+    A priority queue that supports heap operations.
+
+    Respects the ordering defined in the Request class, where
+    requests with a smaller value of `priority` are processed first.
+    If multiple requests have the same priority, the one with the earlier
+    `arrival_time` is processed first.
+    """
+
+    def __init__(self, use_sla: bool = False) -> None:
+        self._heap: list[tuple[tuple, Request]] = []
+        self.use_sla = use_sla
+
+    def add_request(self, request: Request) -> None:
+        """Add a request to the queue according to priority policy."""
+        heapq.heappush(self._heap, (self._make_key(request), request))
+
+    def pop_request(self) -> Request:
+        """Pop a request from the queue according to priority policy."""
+        if not self._heap:
+            raise IndexError("pop from empty heap")
+        return heapq.heappop(self._heap)[1]
+
+    def peek_request(self) -> Request:
+        """Peek at the next request in the queue without removing it."""
+        if not self._heap:
+            raise IndexError("peek from empty heap")
+        return self._heap[0][1]
+
+    def prepend_request(self, request: Request) -> None:
+        """Add a request to the queue according to priority policy.
+
+        Note: In a priority queue, there is no concept of prepending to the
+        front. Requests are ordered by (priority, arrival_time)."""
+        self.add_request(request)
+
+    def prepend_requests(self, requests: RequestQueue) -> None:
+        """Add all requests from another queue according to priority policy.
+
+        Note: In a priority queue, there is no concept of prepending to the
+        front. Requests are ordered by (priority, arrival_time)."""
+        for request in requests:
+            self.add_request(request)
+
+    def remove_request(self, request: Request) -> None:
+        """Remove a specific request from the queue."""
+        for idx, (_, req) in enumerate(self._heap):
+            if req is request:
+                self._heap.pop(idx)
+                break
+        heapq.heapify(self._heap)
+
+    def remove_requests(self, requests: Iterable[Request]) -> None:
+        """Remove multiple specific requests from the queue."""
+        requests_to_remove = requests if isinstance(requests, set) else set(requests)
+        self._heap = [
+            item for item in self._heap if item[1] not in requests_to_remove
+        ]
+        heapq.heapify(self._heap)
+
+    def __bool__(self) -> bool:
+        """Check if queue has any requests."""
+        return bool(self._heap)
+
+    def __len__(self) -> int:
+        """Get number of requests in queue."""
+        return len(self._heap)
+
+    def __iter__(self) -> Iterator[Request]:
+        """Iterate over the queue according to priority policy."""
+        heap_copy = self._heap[:]
+        while heap_copy:
+            yield heapq.heappop(heap_copy)[1]
+
+    def __reversed__(self) -> Iterator[Request]:
+        """Iterate over the queue in reverse priority order."""
+        return reversed(list(self))
+
+    def _make_key(self, request: Request) -> tuple:
+        if self.use_sla:
+            return (
+                _sla_rank(getattr(request, "sla_tier", None)),
+                request.priority,
+                request.arrival_time,
+                request.request_id,
+            )
+        return (request.priority, request.arrival_time, request.request_id)
+
+
+def create_request_queue(policy: SchedulingPolicy, *, use_sla: bool = False) -> RequestQueue:
+    """Create request queue based on scheduling policy."""
+    if policy == SchedulingPolicy.PRIORITY:
+        return PriorityRequestQueue(use_sla=use_sla)
+    elif policy == SchedulingPolicy.FCFS:
+        return FCFSRequestQueue()
+    else:
+        raise ValueError(f"Unknown scheduling policy: {policy}")