--- conflicted
+++ resolved
@@ -190,15 +190,13 @@
     # KV Cache Connector metadata.
     kv_connector_metadata: KVConnectorMetadata | None = None
 
-<<<<<<< HEAD
     # EC Cache Connector metadata
     ec_connector_metadata: ECConnectorMetadata | None = None
-=======
+
 
 @dataclass
 class GrammarOutput:
     # ids of structured output requests.
     structured_output_request_ids: list[str]
     # Bitmask ordered as structured_output_request_ids.
-    grammar_bitmask: "npt.NDArray[np.int32]"
->>>>>>> 7e4be741
+    grammar_bitmask: "npt.NDArray[np.int32]"