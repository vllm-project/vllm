--- conflicted
+++ resolved
@@ -27,16 +27,9 @@
 class NewRequestData:
 
     req_id: str
-<<<<<<< HEAD
     prompt_token_ids: Optional[list[int]]
     prompt_embeds: Optional[torch.Tensor]
-    mm_kwargs: list[MultiModalKwargsItem]
-    mm_hashes: list[str]
-    mm_positions: list[PlaceholderRange]
-=======
-    prompt_token_ids: list[int]
     mm_features: list[MultiModalFeatureSpec]
->>>>>>> f17c0758
     sampling_params: Optional[SamplingParams]
     pooling_params: Optional[PoolingParams]
     block_ids: tuple[list[int], ...]
@@ -52,14 +45,8 @@
         return cls(
             req_id=request.request_id,
             prompt_token_ids=request.prompt_token_ids,
-<<<<<<< HEAD
             prompt_embeds=request.prompt_embeds,
-            mm_kwargs=request.mm_kwargs,
-            mm_hashes=request.mm_hashes,
-            mm_positions=request.mm_positions,
-=======
             mm_features=request.mm_features,
->>>>>>> f17c0758
             sampling_params=request.sampling_params,
             pooling_params=request.pooling_params,
             block_ids=block_ids,
@@ -73,14 +60,8 @@
         return (f"NewRequestData("
                 f"req_id={self.req_id},"
                 f"prompt_token_ids={self.prompt_token_ids},"
-<<<<<<< HEAD
                 f"prompt_embeds_shape={prompt_embeds_shape},"
-                f"mm_kwargs={self.mm_kwargs},"
-                f"mm_hashes={self.mm_hashes},"
-                f"mm_positions={self.mm_positions},"
-=======
                 f"mm_features={self.mm_features},"
->>>>>>> f17c0758
                 f"sampling_params={self.sampling_params},"
                 f"block_ids={self.block_ids},"
                 f"num_computed_tokens={self.num_computed_tokens},"
@@ -96,16 +77,9 @@
                                if self.prompt_embeds else None)
         return (f"NewRequestData("
                 f"req_id={self.req_id},"
-<<<<<<< HEAD
                 f"prompt_token_ids_len={prompt_token_ids_len},"
                 f"prompt_embeds_shape={prompt_embeds_shape},"
-                f"mm_kwargs={self.mm_kwargs},"
-                f"mm_hashes={self.mm_hashes},"
-                f"mm_positions={self.mm_positions},"
-=======
-                f"prompt_token_ids_len={len(self.prompt_token_ids)},"
                 f"mm_features={self.mm_features},"
->>>>>>> f17c0758
                 f"sampling_params={self.sampling_params},"
                 f"block_ids={self.block_ids},"
                 f"num_computed_tokens={self.num_computed_tokens},"
