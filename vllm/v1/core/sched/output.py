# SPDX-License-Identifier: Apache-2.0
# SPDX-FileCopyrightText: Copyright contributors to the vLLM project

from dataclasses import dataclass
from functools import cached_property
from typing import TYPE_CHECKING

from typing_extensions import deprecated

from vllm._bc_linter import bc_linter_include

if TYPE_CHECKING:
    import numpy as np
    import numpy.typing as npt
    import torch

    from vllm.distributed.kv_transfer.kv_connector.v1.base import KVConnectorMetadata
    from vllm.lora.request import LoRARequest
    from vllm.multimodal.inputs import MultiModalFeatureSpec
    from vllm.pooling_params import PoolingParams
    from vllm.sampling_params import SamplingParams
    from vllm.v1.request import Request
else:
    KVConnectorMetadata = object
    LoRARequest = object
    MultiModalFeatureSpec = object
    PoolingParams = object
    SamplingParams = object
    Request = object


@bc_linter_include
@dataclass
class NewRequestData:
    req_id: str
    prompt_token_ids: list[int] | None
    mm_features: list[MultiModalFeatureSpec]
    sampling_params: SamplingParams | None
    pooling_params: PoolingParams | None
    block_ids: tuple[list[int], ...]
    num_computed_tokens: int
    lora_request: LoRARequest | None
    prompt_embeds: "torch.Tensor | None" = None

    @classmethod
    def from_request(
        cls,
        request: Request,
        block_ids: tuple[list[int], ...],
    ) -> "NewRequestData":
        return cls(
            req_id=request.request_id,
            prompt_token_ids=request.prompt_token_ids,
            mm_features=request.mm_features,
            sampling_params=request.sampling_params,
            pooling_params=request.pooling_params,
            block_ids=block_ids,
            num_computed_tokens=request.num_computed_tokens,
            lora_request=request.lora_request,
            prompt_embeds=request.prompt_embeds,
        )

    def __repr__(self) -> str:
        prompt_embeds_shape = self.prompt_embeds.shape if self.prompt_embeds else None
        return (
            f"NewRequestData("
            f"req_id={self.req_id},"
            f"prompt_token_ids={self.prompt_token_ids},"
            f"mm_features={self.mm_features},"
            f"sampling_params={self.sampling_params},"
            f"block_ids={self.block_ids},"
            f"num_computed_tokens={self.num_computed_tokens},"
            f"lora_request={self.lora_request},"
            f"prompt_embeds_shape={prompt_embeds_shape}"
            ")"
        )

    # Version of __repr__ with the prompt data obfuscated
    def anon_repr(self) -> str:
        prompt_token_ids_len = (
            len(self.prompt_token_ids) if self.prompt_token_ids is not None else None
        )
        prompt_embeds_shape = self.prompt_embeds.shape if self.prompt_embeds else None
        return (
            f"NewRequestData("
            f"req_id={self.req_id},"
            f"prompt_token_ids_len={prompt_token_ids_len},"
            f"mm_features={self.mm_features},"
            f"sampling_params={self.sampling_params},"
            f"block_ids={self.block_ids},"
            f"num_computed_tokens={self.num_computed_tokens},"
            f"lora_request={self.lora_request},"
            f"prompt_embeds_shape={prompt_embeds_shape}"
            ")"
        )


@bc_linter_include
@dataclass
class CachedRequestData:
    req_ids: list[str]
    # For request ids not in resumed_req_ids, new_block_ids will be appended to
    # the request's block IDs. For those in the set, new_block_ids will be used as the
    # request's block IDs instead of appending to the existing block IDs.
    resumed_req_ids: set[str]
    # NOTE(woosuk): new_token_ids is only used for pipeline parallelism.
    # When PP is not used, new_token_ids will be empty.
    new_token_ids: list[list[int]]
    # For requests not scheduled in the last step, propagate the token ids to the
    # connector. Won't contain requests that were scheduled in the prior step.
    all_token_ids: dict[str, list[int]]
    new_block_ids: list[tuple[list[int], ...] | None]
    num_computed_tokens: list[int]
    num_output_tokens: list[int]

    @property
    def num_reqs(self) -> int:
        return len(self.req_ids)

    @cached_property
    @deprecated("use resumed_req_ids field")
    def resumed_from_preemption(self) -> list[bool]:
        return [req_id in self.resumed_req_ids for req_id in self.req_ids]

    @cached_property
    @deprecated("use all_token_ids field")
    def resumed_req_token_ids(self) -> list[list[int] | None]:
        return [
            self.all_token_ids[req_id] if req_id in self.resumed_req_ids else None
            for req_id in self.req_ids
        ]

    @classmethod
    def make_empty(cls) -> "CachedRequestData":
        return cls(
            req_ids=[],
            resumed_req_ids=set(),
            new_token_ids=[],
            all_token_ids={},
            new_block_ids=[],
            num_computed_tokens=[],
            num_output_tokens=[],
        )


@bc_linter_include
@dataclass
class SchedulerOutput:
    # list of the requests that are scheduled for the first time.
    # We cache the request's data in each worker process, so that we don't
    # need to re-send it every scheduling step.
    scheduled_new_reqs: list[NewRequestData]
    # list of the requests that have been scheduled before.
    # Since the request's data is already cached in the worker processes,
    # we only send the diff to minimize the communication cost.
    scheduled_cached_reqs: CachedRequestData

    # req_id -> num_scheduled_tokens
    # Number of tokens scheduled for each request.
    num_scheduled_tokens: dict[str, int]
    # Total number of tokens scheduled for all requests.
    # Equal to sum(num_scheduled_tokens.values())
    total_num_scheduled_tokens: int
    # req_id -> spec_token_ids
    # If a request does not have any spec decode tokens, it will not be
    # included in the dictionary.
    scheduled_spec_decode_tokens: dict[str, list[int]]
    # req_id -> encoder input indices that need processing.
    # E.g., if a request has [0, 1], it could mean the vision encoder needs
    # to process that the request's 0-th and 1-th images in the current step.
    scheduled_encoder_inputs: dict[str, list[int]]
    # Number of common prefix blocks for all requests in each KV cache group.
    # This can be used for cascade attention.
    num_common_prefix_blocks: list[int]

    # Request IDs that are finished in between the previous and the current
    # steps. This is used to notify the workers about the finished requests
    # so that they can free the cached states for those requests.
    finished_req_ids: set[str]
    # list of mm_hash strings associated with the encoder outputs to be
    # freed from the encoder cache.
    free_encoder_mm_hashes: list[str]

    # Whether the scheduled requests have all the output tokens they
    # need to perform grammar bitmask computation.
    pending_structured_output_tokens: bool = False

    # KV Cache Connector metadata.
    kv_connector_metadata: KVConnectorMetadata | None = None

<<<<<<< HEAD
    # Total number of speculative scheduled tokens for all requests.
    # this is needed when using async_scheduling and speculative
    # togather.
    total_num_scheduled_spec_tokens: int = 0
=======

@dataclass
class GrammarOutput:
    # ids of structured output requests.
    structured_output_request_ids: list[str]
    # Bitmask ordered as structured_output_request_ids.
    grammar_bitmask: "npt.NDArray[np.int32]"
>>>>>>> 0cdbe7b7
<|MERGE_RESOLUTION|>--- conflicted
+++ resolved
@@ -188,17 +188,14 @@
     # KV Cache Connector metadata.
     kv_connector_metadata: KVConnectorMetadata | None = None
 
-<<<<<<< HEAD
     # Total number of speculative scheduled tokens for all requests.
     # this is needed when using async_scheduling and speculative
     # togather.
     total_num_scheduled_spec_tokens: int = 0
-=======
 
 @dataclass
 class GrammarOutput:
     # ids of structured output requests.
     structured_output_request_ids: list[str]
     # Bitmask ordered as structured_output_request_ids.
-    grammar_bitmask: "npt.NDArray[np.int32]"
->>>>>>> 0cdbe7b7
+    grammar_bitmask: "npt.NDArray[np.int32]"