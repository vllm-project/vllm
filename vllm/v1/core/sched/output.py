# SPDX-License-Identifier: Apache-2.0
# SPDX-FileCopyrightText: Copyright contributors to the vLLM project

from __future__ import annotations

from dataclasses import dataclass
from typing import TYPE_CHECKING, Optional

if TYPE_CHECKING:
    import numpy as np
    import numpy.typing as npt
    import torch

    from vllm.distributed.kv_transfer.kv_connector.v1.base import (
        KVConnectorMetadata)
    from vllm.lora.request import LoRARequest
    from vllm.multimodal.inputs import MultiModalKwargsItem, PlaceholderRange
    from vllm.pooling_params import PoolingParams
    from vllm.sampling_params import SamplingParams
    from vllm.v1.request import Request


@dataclass
class NewRequestData:

    req_id: str
<<<<<<< HEAD
    prompt_token_ids: Optional[list[int]]
    prompt_embeds: Optional[torch.Tensor]
    mm_inputs: list[MultiModalKwargs]
=======
    prompt_token_ids: list[int]
    mm_kwargs: list[MultiModalKwargsItem]
>>>>>>> 95089607
    mm_hashes: list[str]
    mm_positions: list[PlaceholderRange]
    sampling_params: Optional[SamplingParams]
    pooling_params: Optional[PoolingParams]
    block_ids: tuple[list[int], ...]
    num_computed_tokens: int
    lora_request: Optional[LoRARequest]

    @classmethod
    def from_request(
        cls,
        request: Request,
        block_ids: tuple[list[int], ...],
    ) -> NewRequestData:
        return cls(
            req_id=request.request_id,
            prompt_token_ids=request.prompt_token_ids,
<<<<<<< HEAD
            prompt_embeds=request.prompt_embeds,
            mm_inputs=request.mm_inputs,
=======
            mm_kwargs=request.mm_kwargs,
>>>>>>> 95089607
            mm_hashes=request.mm_hashes,
            mm_positions=request.mm_positions,
            sampling_params=request.sampling_params,
            pooling_params=request.pooling_params,
            block_ids=block_ids,
            num_computed_tokens=request.num_computed_tokens,
            lora_request=request.lora_request,
        )

    def __repr__(self) -> str:
        prompt_embeds_shape = (self.prompt_embeds.shape
                               if self.prompt_embeds else None)
        return (f"NewRequestData("
                f"req_id={self.req_id},"
                f"prompt_token_ids={self.prompt_token_ids},"
<<<<<<< HEAD
                f"prompt_embeds={prompt_embeds_shape},"
                f"mm_inputs={self.mm_inputs},"
=======
                f"mm_kwargs={self.mm_kwargs},"
>>>>>>> 95089607
                f"mm_hashes={self.mm_hashes},"
                f"mm_positions={self.mm_positions},"
                f"sampling_params={self.sampling_params},"
                f"block_ids={self.block_ids},"
                f"num_computed_tokens={self.num_computed_tokens},"
                f"lora_request={self.lora_request}"
                ")")

    # Version of __repr__ with the prompt data obfuscated
    def anon_repr(self) -> str:
        prompt_token_ids_len = len(
            self.prompt_token_ids
        ) if self.prompt_token_ids is not None else None
        prompt_embeds_shape = (self.prompt_embeds.shape
                               if self.prompt_embeds else None)
        return (f"NewRequestData("
                f"req_id={self.req_id},"
<<<<<<< HEAD
                f"prompt_token_ids_len={prompt_token_ids_len},"
                f"prompt_embeds={prompt_embeds_shape},"
                f"mm_inputs={self.mm_inputs},"
=======
                f"prompt_token_ids_len={len(self.prompt_token_ids)},"
                f"mm_kwargs={self.mm_kwargs},"
>>>>>>> 95089607
                f"mm_hashes={self.mm_hashes},"
                f"mm_positions={self.mm_positions},"
                f"sampling_params={self.sampling_params},"
                f"block_ids={self.block_ids},"
                f"num_computed_tokens={self.num_computed_tokens},"
                f"lora_request={self.lora_request}"
                ")")


@dataclass
class CachedRequestData:

    req_ids: list[str]
    # If resumed_from_preemption is False, new_block_ids will be appended to
    # the request's block IDs. If True, new_block_ids will be used as the
    # request's block IDs instead of appending to the existing block IDs.
    resumed_from_preemption: list[bool]
    # NOTE(woosuk): new_token_ids is only used for pipeline parallelism.
    # When PP is not used, new_token_ids will be empty.
    new_token_ids: list[list[int]]
    new_block_ids: list[Optional[tuple[list[int], ...]]]
    num_computed_tokens: list[int]

    @property
    def num_reqs(self) -> int:
        return len(self.req_ids)

    @classmethod
    def make_empty(cls) -> CachedRequestData:
        return cls(
            req_ids=[],
            resumed_from_preemption=[],
            new_token_ids=[],
            new_block_ids=[],
            num_computed_tokens=[],
        )


@dataclass
class SchedulerOutput:

    # list of the requests that are scheduled for the first time.
    # We cache the request's data in each worker process, so that we don't
    # need to re-send it every scheduling step.
    scheduled_new_reqs: list[NewRequestData]
    # list of the requests that have been scheduled before.
    # Since the request's data is already cached in the worker processes,
    # we only send the diff to minimize the communication cost.
    scheduled_cached_reqs: CachedRequestData

    # req_id -> num_scheduled_tokens
    # Number of tokens scheduled for each request.
    num_scheduled_tokens: dict[str, int]
    # Total number of tokens scheduled for all requests.
    # Equal to sum(num_scheduled_tokens.values())
    total_num_scheduled_tokens: int
    # req_id -> spec_token_ids
    # If a request does not have any spec decode tokens, it will not be
    # included in the dictionary.
    scheduled_spec_decode_tokens: dict[str, list[int]]
    # req_id -> encoder input indices that need processing.
    # E.g., if a request has [0, 1], it could mean the vision encoder needs
    # to process that the request's 0-th and 1-th images in the current step.
    scheduled_encoder_inputs: dict[str, list[int]]
    # Number of common prefix blocks for all requests in each KV cache group.
    # This can be used for cascade attention.
    num_common_prefix_blocks: list[int]

    # Request IDs that are finished in between the previous and the current
    # steps. This is used to notify the workers about the finished requests
    # so that they can free the cached states for those requests.
    finished_req_ids: set[str]
    # list of mm_hash strings associated with the encoder outputs to be
    # freed from the encoder cache.
    free_encoder_mm_hashes: list[str]

    # Dict of request ids to their index within the batch
    # for filling the next token bitmask
    structured_output_request_ids: dict[str, int]
    # the bitmask for the whole batch
    grammar_bitmask: Optional[npt.NDArray[np.int32]]

    # KV Cache Connector metadata.
    kv_connector_metadata: Optional[KVConnectorMetadata] = None<|MERGE_RESOLUTION|>--- conflicted
+++ resolved
@@ -24,14 +24,9 @@
 class NewRequestData:
 
     req_id: str
-<<<<<<< HEAD
     prompt_token_ids: Optional[list[int]]
     prompt_embeds: Optional[torch.Tensor]
-    mm_inputs: list[MultiModalKwargs]
-=======
-    prompt_token_ids: list[int]
     mm_kwargs: list[MultiModalKwargsItem]
->>>>>>> 95089607
     mm_hashes: list[str]
     mm_positions: list[PlaceholderRange]
     sampling_params: Optional[SamplingParams]
@@ -49,12 +44,8 @@
         return cls(
             req_id=request.request_id,
             prompt_token_ids=request.prompt_token_ids,
-<<<<<<< HEAD
             prompt_embeds=request.prompt_embeds,
-            mm_inputs=request.mm_inputs,
-=======
             mm_kwargs=request.mm_kwargs,
->>>>>>> 95089607
             mm_hashes=request.mm_hashes,
             mm_positions=request.mm_positions,
             sampling_params=request.sampling_params,
@@ -70,12 +61,8 @@
         return (f"NewRequestData("
                 f"req_id={self.req_id},"
                 f"prompt_token_ids={self.prompt_token_ids},"
-<<<<<<< HEAD
                 f"prompt_embeds={prompt_embeds_shape},"
-                f"mm_inputs={self.mm_inputs},"
-=======
                 f"mm_kwargs={self.mm_kwargs},"
->>>>>>> 95089607
                 f"mm_hashes={self.mm_hashes},"
                 f"mm_positions={self.mm_positions},"
                 f"sampling_params={self.sampling_params},"
@@ -93,14 +80,9 @@
                                if self.prompt_embeds else None)
         return (f"NewRequestData("
                 f"req_id={self.req_id},"
-<<<<<<< HEAD
                 f"prompt_token_ids_len={prompt_token_ids_len},"
                 f"prompt_embeds={prompt_embeds_shape},"
-                f"mm_inputs={self.mm_inputs},"
-=======
-                f"prompt_token_ids_len={len(self.prompt_token_ids)},"
                 f"mm_kwargs={self.mm_kwargs},"
->>>>>>> 95089607
                 f"mm_hashes={self.mm_hashes},"
                 f"mm_positions={self.mm_positions},"
                 f"sampling_params={self.sampling_params},"
