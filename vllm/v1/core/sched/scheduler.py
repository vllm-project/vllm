# SPDX-License-Identifier: Apache-2.0
# SPDX-FileCopyrightText: Copyright contributors to the vLLM project
<<<<<<< HEAD

from __future__ import annotations

=======
>>>>>>> 2d977a7a
import itertools
import time
from collections import defaultdict
from collections.abc import Iterable
from typing import Any

from vllm.config import VllmConfig
from vllm.distributed.kv_events import EventPublisherFactory, KVEventBatch
from vllm.distributed.kv_transfer.kv_connector.factory import KVConnectorFactory
from vllm.distributed.kv_transfer.kv_connector.v1 import (
    KVConnectorBase_V1,
    KVConnectorRole,
<<<<<<< HEAD
=======
    SupportsHMA,
>>>>>>> 2d977a7a
)
from vllm.distributed.kv_transfer.kv_connector.v1.metrics import KVConnectorStats
from vllm.logger import init_logger
from vllm.multimodal import MULTIMODAL_REGISTRY, MultiModalRegistry
from vllm.v1.core.encoder_cache_manager import (
    EncoderCacheManager,
    compute_encoder_budget,
)
from vllm.v1.core.kv_cache_manager import KVCacheBlocks, KVCacheManager
from vllm.v1.core.sched.interface import SchedulerInterface
from vllm.v1.core.sched.output import (
    CachedRequestData,
    GrammarOutput,
    NewRequestData,
    SchedulerOutput,
)
from vllm.v1.core.sched.request_queue import SchedulingPolicy, create_request_queue
from vllm.v1.core.sched.utils import check_stop, remove_all
from vllm.v1.engine import EngineCoreEventType, EngineCoreOutput, EngineCoreOutputs
from vllm.v1.kv_cache_interface import KVCacheConfig
from vllm.v1.metrics.stats import PrefixCacheStats, SchedulerStats
from vllm.v1.outputs import DraftTokenIds, KVConnectorOutput, ModelRunnerOutput
from vllm.v1.request import Request, RequestStatus
from vllm.v1.spec_decode.metrics import SpecDecodingStats
from vllm.v1.structured_output import StructuredOutputManager

logger = init_logger(__name__)


class Scheduler(SchedulerInterface):
    def __init__(
        self,
        vllm_config: VllmConfig,
        kv_cache_config: KVCacheConfig,
        structured_output_manager: StructuredOutputManager,
        mm_registry: MultiModalRegistry = MULTIMODAL_REGISTRY,
        include_finished_set: bool = False,
        log_stats: bool = False,
    ) -> None:
        self.vllm_config = vllm_config
        self.scheduler_config = vllm_config.scheduler_config
        self.cache_config = vllm_config.cache_config
        self.lora_config = vllm_config.lora_config
        self.kv_cache_config = kv_cache_config
        self.kv_events_config = vllm_config.kv_events_config
        self.parallel_config = vllm_config.parallel_config
        self.log_stats = log_stats
        self.structured_output_manager = structured_output_manager
        self.is_encoder_decoder = vllm_config.model_config.is_encoder_decoder

        # include_finished_set controls whether a separate set of finished
        # request ids should be included in the EngineCoreOutputs returned
        # by update_from_outputs(). This is currently used in the multi-engine
        # case to track request lifetimes efficiently.
        self.finished_req_ids_dict: dict[int, set[str]] | None = (
            defaultdict(set) if include_finished_set else None
        )
        self.prev_step_scheduled_req_ids: set[str] = set()

        # Scheduling constraints.
        self.max_num_running_reqs = self.scheduler_config.max_num_seqs
        self.max_num_scheduled_tokens = self.scheduler_config.max_num_batched_tokens
        self.max_model_len = self.scheduler_config.max_model_len
        self.enable_kv_cache_events = (
            self.kv_events_config is not None
            and self.kv_events_config.enable_kv_cache_events
        )

        # Create KVConnector for the Scheduler. Note that each Worker
        # will have a corresponding KVConnector with Role=WORKER.
        # KV Connector pushes/pull of remote KVs for P/D and offloading.
        self.connector = None
        if self.vllm_config.kv_transfer_config is not None:
            assert len(self.kv_cache_config.kv_cache_groups) == 1, (
                "Multiple KV cache groups are not currently supported "
                "with KV connectors"
            )
            assert not self.is_encoder_decoder, (
                "Encoder-decoder models are not currently supported with KV connectors"
            )
            self.connector = KVConnectorFactory.create_connector(
<<<<<<< HEAD
                config=self.vllm_config, role=KVConnectorRole.SCHEDULER
=======
                config=self.vllm_config,
                role=KVConnectorRole.SCHEDULER,
                kv_cache_config=self.kv_cache_config,
>>>>>>> 2d977a7a
            )

        self.connector_prefix_cache_stats: PrefixCacheStats | None = None
        if self.connector is not None and self.log_stats:
            self.connector_prefix_cache_stats = PrefixCacheStats()

        self.kv_event_publisher = EventPublisherFactory.create(
            self.kv_events_config,
            self.parallel_config.data_parallel_rank,
        )

        num_gpu_blocks = self.cache_config.num_gpu_blocks
        assert num_gpu_blocks is not None and num_gpu_blocks > 0

        self.block_size = self.cache_config.block_size

        self.dcp_world_size = vllm_config.parallel_config.decode_context_parallel_size
        # Note(hc): The scheduler’s block_size must be multiplied
        # by dcp_world_size, since block hashes are computed on the
        # original full token sequence at a granularity of
        # original_block_size × dcp_world_size.
        if self.dcp_world_size > 1:
            self.block_size *= self.dcp_world_size

        # req_id -> Request
        self.requests: dict[str, Request] = {}
        # Scheduling policy
        if self.scheduler_config.policy == "priority":
            self.policy = SchedulingPolicy.PRIORITY
        elif self.scheduler_config.policy == "fcfs":
            self.policy = SchedulingPolicy.FCFS
        else:
            raise ValueError(
                f"Unknown scheduling policy: {self.scheduler_config.policy}"
            )
        # Priority queues for requests.
        self.waiting = create_request_queue(self.policy)
        self.running: list[Request] = []

        # The request IDs that are finished in between the previous and the
        # current steps. This is used to notify the workers about the finished
        # requests so that they can free the cached states for those requests.
        # This is flushed at the end of each scheduling step.
        self.finished_req_ids: set[str] = set()

        # KV Connector: requests in process of async KV loading or recving
        self.finished_recving_kv_req_ids: set[str] = set()

        # Encoder-related.
        # Calculate encoder cache size if applicable
        # NOTE: For now we use the same budget for both compute and space.
        # This can be changed when we make encoder cache for embedding caching
        # across requests.
        encoder_compute_budget, encoder_cache_size = compute_encoder_budget(
            model_config=vllm_config.model_config,
            scheduler_config=vllm_config.scheduler_config,
            mm_registry=mm_registry,
        )

        # NOTE(woosuk): Here, "encoder" includes the vision encoder (and
        # projector if needed) for MM models as well as encoder-decoder
        # transformers.
        self.max_num_encoder_input_tokens = encoder_compute_budget
        # NOTE: For the models without encoder (e.g., text-only models),
        # the encoder cache will not be initialized because cache size is 0
        # for these models.
        self.encoder_cache_manager = EncoderCacheManager(cache_size=encoder_cache_size)

        speculative_config = vllm_config.speculative_config
        self.use_eagle = False
        self.num_spec_tokens = self.num_lookahead_tokens = 0
        if speculative_config:
            self.num_spec_tokens = speculative_config.num_speculative_tokens
            if speculative_config.use_eagle():
                self.use_eagle = True
                self.num_lookahead_tokens = self.num_spec_tokens

        # Create the KV cache manager.
        self.kv_cache_manager = KVCacheManager(
            kv_cache_config=kv_cache_config,
            max_model_len=self.max_model_len,
            enable_caching=bool(self.cache_config.enable_prefix_caching),
            use_eagle=self.use_eagle,
            log_stats=self.log_stats,
            enable_kv_cache_events=self.enable_kv_cache_events,
            dcp_world_size=self.dcp_world_size,
        )
        self.use_pp = self.parallel_config.pipeline_parallel_size > 1

    def schedule(self) -> SchedulerOutput:
        # NOTE(woosuk) on the scheduling algorithm:
        # There's no "decoding phase" nor "prefill phase" in the scheduler.
        # Each request just has the num_computed_tokens and
        # num_tokens_with_spec. num_tokens_with_spec =
        # len(prompt_token_ids) + len(output_token_ids) + len(spec_token_ids).
        # At each step, the scheduler tries to assign tokens to the requests
        # so that each request's num_computed_tokens can catch up its
        # num_tokens_with_spec. This is general enough to cover
        # chunked prefills, prefix caching, speculative decoding,
        # and the "jump decoding" optimization in the future.

        scheduled_new_reqs: list[Request] = []
        scheduled_resumed_reqs: list[Request] = []
        scheduled_running_reqs: list[Request] = []
        preempted_reqs: list[Request] = []

        req_to_new_blocks: dict[str, KVCacheBlocks] = {}
        num_scheduled_tokens: dict[str, int] = {}
        token_budget = self.max_num_scheduled_tokens
        # Encoder-related.
        scheduled_encoder_inputs: dict[str, list[int]] = {}
        encoder_compute_budget = self.max_num_encoder_input_tokens
        # Spec decode-related.
        scheduled_spec_decode_tokens: dict[str, list[int]] = {}

        # For logging.
        scheduled_timestamp = time.monotonic()

        # First, schedule the RUNNING requests.
        req_index = 0
        while req_index < len(self.running) and token_budget > 0:
            request = self.running[req_index]

            num_new_tokens = (
                request.num_tokens_with_spec
                + request.num_output_placeholders
                - request.num_computed_tokens
            )
            if 0 < self.scheduler_config.long_prefill_token_threshold < num_new_tokens:
                num_new_tokens = self.scheduler_config.long_prefill_token_threshold
            num_new_tokens = min(num_new_tokens, token_budget)

            # Make sure the input position does not exceed the max model len or
            # request's max_tokens.
            # This is necessary when using spec decoding and/or async scheduling.
            max_total_tokens = min(
                request.num_prompt_tokens + request.max_tokens, self.max_model_len
            )
            num_new_tokens = min(
                num_new_tokens, max_total_tokens - 1 - request.num_computed_tokens
            )

            # Schedule encoder inputs.
            encoder_inputs_to_schedule = None
            new_encoder_compute_budget = encoder_compute_budget
            if request.has_encoder_inputs:
                (
                    encoder_inputs_to_schedule,
                    num_new_tokens,
                    new_encoder_compute_budget,
                ) = self._try_schedule_encoder_inputs(
                    request,
                    request.num_computed_tokens,
                    num_new_tokens,
                    encoder_compute_budget,
                )

            if num_new_tokens == 0:
                # The request cannot be scheduled because one of the following
                # reasons:
                # 1. No new tokens to schedule. This may happen when
                #    (1) PP>1 and we have already scheduled all prompt tokens
                #    but they are not finished yet.
                #    (2) Async scheduling and the request has reached to either
                #    its max_total_tokens or max_model_len.
                # 2. The encoder budget is exhausted.
                # 3. The encoder cache is exhausted.
                # NOTE(woosuk): Here, by doing `continue` instead of `break`,
                # we do not strictly follow the FCFS scheduling policy and
                # allow the lower-priority requests to be scheduled.
                req_index += 1
                continue

            while True:
                new_blocks = self.kv_cache_manager.allocate_slots(
                    request,
                    num_new_tokens,
                    num_lookahead_tokens=self.num_lookahead_tokens,
                )
                if new_blocks is None:
                    # The request cannot be scheduled.
                    # Preempt the lowest-priority request.
                    if self.policy == SchedulingPolicy.PRIORITY:
                        preempted_req = max(
                            self.running,
                            key=lambda r: (r.priority, r.arrival_time),
                        )
                        self.running.remove(preempted_req)
                        if preempted_req in scheduled_running_reqs:
                            scheduled_running_reqs.remove(preempted_req)
                    else:
                        preempted_req = self.running.pop()

                    self.kv_cache_manager.free(preempted_req)
                    self.encoder_cache_manager.free(preempted_req)
                    preempted_req.status = RequestStatus.PREEMPTED
                    preempted_req.num_computed_tokens = 0
                    if self.log_stats:
                        preempted_req.record_event(
                            EngineCoreEventType.PREEMPTED, scheduled_timestamp
                        )

                    self.waiting.prepend_request(preempted_req)
                    preempted_reqs.append(preempted_req)
                    if preempted_req == request:
                        # No more request to preempt.
                        can_schedule = False
                        break
                else:
                    # The request can be scheduled.
                    can_schedule = True
                    break
            if not can_schedule:
                break
            assert new_blocks is not None

            # Schedule the request.
            scheduled_running_reqs.append(request)
            req_to_new_blocks[request.request_id] = new_blocks
            num_scheduled_tokens[request.request_id] = num_new_tokens
            token_budget -= num_new_tokens
            req_index += 1

            # Speculative decode related.
            if request.spec_token_ids:
                num_scheduled_spec_tokens = (
                    num_new_tokens + request.num_computed_tokens - request.num_tokens
                )
                if num_scheduled_spec_tokens > 0:
                    # Trim spec_token_ids list to num_scheduled_spec_tokens.
                    del request.spec_token_ids[num_scheduled_spec_tokens:]
                    scheduled_spec_decode_tokens[request.request_id] = (
                        request.spec_token_ids
                    )

            # Encoder-related.
            if encoder_inputs_to_schedule:
                scheduled_encoder_inputs[request.request_id] = (
                    encoder_inputs_to_schedule
                )
                # Allocate the encoder cache.
                for i in encoder_inputs_to_schedule:
                    self.encoder_cache_manager.allocate(request, i)
                encoder_compute_budget = new_encoder_compute_budget

        # Record the LoRAs in scheduled_running_reqs
        scheduled_loras: set[int] = set()
        if self.lora_config:
            scheduled_loras = set(
                req.lora_request.lora_int_id
                for req in scheduled_running_reqs
                if req.lora_request and req.lora_request.lora_int_id > 0
            )
            assert len(scheduled_loras) <= self.lora_config.max_loras

        # Use a temporary RequestQueue to collect requests that need to be
        # skipped and put back at the head of the waiting queue later
        skipped_waiting_requests = create_request_queue(self.policy)

        # Next, schedule the WAITING requests.
        if not preempted_reqs:
            while self.waiting and token_budget > 0:
                if len(self.running) == self.max_num_running_reqs:
                    break

                request = self.waiting.peek_request()

                # KVTransfer: skip request if still waiting for remote kvs.
                if request.status == RequestStatus.WAITING_FOR_REMOTE_KVS:
                    is_ready = self._update_waiting_for_remote_kv(request)
                    if is_ready:
                        request.status = RequestStatus.WAITING
                    else:
                        logger.debug(
                            "%s is still in WAITING_FOR_REMOTE_KVS state.",
                            request.request_id,
                        )
                        self.waiting.pop_request()
                        skipped_waiting_requests.prepend_request(request)
                        continue

                # Skip request if the structured output request is still waiting
                # for FSM compilation.
                if request.status == RequestStatus.WAITING_FOR_FSM:
                    structured_output_req = request.structured_output_request
                    if structured_output_req and structured_output_req.grammar:
                        request.status = RequestStatus.WAITING
                    else:
                        self.waiting.pop_request()
                        skipped_waiting_requests.prepend_request(request)
                        continue

                # Check that adding the request still respects the max_loras
                # constraint.
                if (
                    self.lora_config
                    and request.lora_request
                    and (
                        len(scheduled_loras) == self.lora_config.max_loras
                        and request.lora_request.lora_int_id not in scheduled_loras
                    )
                ):
                    # Scheduling would exceed max_loras, skip.
                    self.waiting.pop_request()
                    skipped_waiting_requests.prepend_request(request)
                    continue

                num_external_computed_tokens = 0
                load_kv_async = False

                # Get already-cached tokens.
                if request.num_computed_tokens == 0:
                    # Get locally-cached tokens.
                    new_computed_blocks, num_new_local_computed_tokens = (
                        self.kv_cache_manager.get_computed_blocks(request)
                    )

                    # Get externally-cached tokens if using a KVConnector.
                    if self.connector is not None:
                        ext_tokens, load_kv_async = (
                            self.connector.get_num_new_matched_tokens(
                                request, num_new_local_computed_tokens
                            )
                        )

                        if ext_tokens is None:
                            # The request cannot be scheduled because
                            # the KVConnector couldn't determine
                            # the number of matched tokens.
                            self.waiting.pop_request()
                            skipped_waiting_requests.prepend_request(request)
                            continue

<<<<<<< HEAD
                        self._update_connector_prefix_cache_stats(
                            request, num_external_computed_tokens
                        )
=======
                        num_external_computed_tokens = ext_tokens
>>>>>>> 2d977a7a

                    # Total computed tokens (local + external).
                    num_computed_tokens = (
                        num_new_local_computed_tokens + num_external_computed_tokens
                    )
                # KVTransfer: WAITING reqs have num_computed_tokens > 0
                # after async KV recvs are completed.
                else:
                    new_computed_blocks = (
                        self.kv_cache_manager.create_empty_block_list()
                    )
                    num_new_local_computed_tokens = 0
                    num_computed_tokens = request.num_computed_tokens

                encoder_inputs_to_schedule = None
                new_encoder_compute_budget = encoder_compute_budget

                # KVTransfer: loading remote KV, do not allocate for new work.
                if load_kv_async:
                    assert num_external_computed_tokens > 0
                    num_new_tokens = 0
                # Number of tokens to be scheduled.
                else:
                    # We use `request.num_tokens` instead of
                    # `request.num_prompt_tokens` to consider the resumed
                    # requests, which have output tokens.
                    num_new_tokens = request.num_tokens - num_computed_tokens
                    threshold = self.scheduler_config.long_prefill_token_threshold
                    if 0 < threshold < num_new_tokens:
                        num_new_tokens = threshold

                    # chunked prefill has to be enabled explicitly to allow
                    # pooling requests to be chunked
                    if (
                        not self.scheduler_config.chunked_prefill_enabled
                        and num_new_tokens > token_budget
                    ):
                        self.waiting.pop_request()
                        skipped_waiting_requests.prepend_request(request)
                        continue

                    num_new_tokens = min(num_new_tokens, token_budget)
                    assert num_new_tokens > 0

                    # Schedule encoder inputs.
                    if request.has_encoder_inputs:
                        (
                            encoder_inputs_to_schedule,
                            num_new_tokens,
                            new_encoder_compute_budget,
                        ) = self._try_schedule_encoder_inputs(
                            request,
                            num_computed_tokens,
                            num_new_tokens,
                            encoder_compute_budget,
                        )
                        if num_new_tokens == 0:
                            # The request cannot be scheduled.
                            break

                # Handles an edge case when P/D Disaggregation
                # is used with Spec Decoding where an
                # extra block gets allocated which
                # creates a mismatch between the number
                # of local and remote blocks.
                effective_lookahead_tokens = (
                    0 if request.num_computed_tokens == 0 else self.num_lookahead_tokens
                )

                # Determine if we need to allocate cross-attention blocks.
                if self.is_encoder_decoder and request.has_encoder_inputs:
                    # TODO(russellb): For Whisper, we know that the input is
                    # always padded to the maximum length. If we support other
                    # encoder-decoder models, this will need to be updated if we
                    # want to only allocate what is needed.
                    num_encoder_tokens = (
                        self.scheduler_config.max_num_encoder_input_tokens
                    )
                else:
                    num_encoder_tokens = 0

                new_blocks = self.kv_cache_manager.allocate_slots(
                    request,
                    num_new_tokens + num_external_computed_tokens,
                    num_new_local_computed_tokens,
                    new_computed_blocks,
                    num_lookahead_tokens=effective_lookahead_tokens,
                    delay_cache_blocks=load_kv_async,
                    num_encoder_tokens=num_encoder_tokens,
                )

                if new_blocks is None:
                    # The request cannot be scheduled.
                    break

                # KVTransfer: the connector uses this info to determine
                # if a load is needed. Note that
                # This information is used to determine if a load is
                # needed for this request.
                if self.connector is not None:
                    self.connector.update_state_after_alloc(
                        request,
                        new_computed_blocks + new_blocks,
                        num_external_computed_tokens,
                    )

                # Request was already popped from self.waiting
                # unless it was re-added above due to new_blocks being None.
                request = self.waiting.pop_request()
                if load_kv_async:
                    # If loading async, allocate memory and put request
                    # into the WAITING_FOR_REMOTE_KV state.
                    skipped_waiting_requests.prepend_request(request)
                    request.status = RequestStatus.WAITING_FOR_REMOTE_KVS
                    continue

                req_index += 1
                self.running.append(request)
                if self.log_stats:
                    request.record_event(
                        EngineCoreEventType.SCHEDULED, scheduled_timestamp
                    )
                if request.status == RequestStatus.WAITING:
                    scheduled_new_reqs.append(request)
                elif request.status == RequestStatus.PREEMPTED:
                    scheduled_resumed_reqs.append(request)
                else:
                    raise RuntimeError(f"Invalid request status: {request.status}")

                if self.lora_config and request.lora_request:
                    scheduled_loras.add(request.lora_request.lora_int_id)
                req_to_new_blocks[request.request_id] = (
                    self.kv_cache_manager.get_blocks(request.request_id)
                )
                num_scheduled_tokens[request.request_id] = num_new_tokens
                token_budget -= num_new_tokens
                request.status = RequestStatus.RUNNING
                request.num_computed_tokens = num_computed_tokens
                # Count the number of prefix cached tokens.
                if request.num_cached_tokens < 0:
                    request.num_cached_tokens = num_computed_tokens
                # Encoder-related.
                if encoder_inputs_to_schedule:
                    scheduled_encoder_inputs[request.request_id] = (
                        encoder_inputs_to_schedule
                    )
                    # Allocate the encoder cache.
                    for i in encoder_inputs_to_schedule:
                        self.encoder_cache_manager.allocate(request, i)
                    encoder_compute_budget = new_encoder_compute_budget

        # Put back any skipped requests at the head of the waiting queue
        if skipped_waiting_requests:
            self.waiting.prepend_requests(skipped_waiting_requests)

        # Check if the scheduling constraints are satisfied.
        total_num_scheduled_tokens = sum(num_scheduled_tokens.values())
        assert total_num_scheduled_tokens <= self.max_num_scheduled_tokens
        assert token_budget >= 0
        assert len(self.running) <= self.max_num_running_reqs
        # Since some requests in the RUNNING queue may not be scheduled in
        # this step, the total number of scheduled requests can be smaller than
        # len(self.running).
        assert len(scheduled_new_reqs) + len(scheduled_resumed_reqs) + len(
            scheduled_running_reqs
        ) <= len(self.running)

        # Get the longest common prefix among all requests in the running queue.
        # This can be potentially used for cascade attention.
        num_common_prefix_blocks = [0] * len(self.kv_cache_config.kv_cache_groups)
        if self.running:
            any_request = self.running[0]
            num_common_prefix_blocks = (
                self.kv_cache_manager.get_num_common_prefix_blocks(
                    any_request.request_id
                )
            )

        # Construct the scheduler output.
        new_reqs_data = [
            NewRequestData.from_request(
                req, req_to_new_blocks[req.request_id].get_block_ids()
            )
            for req in scheduled_new_reqs
        ]
        cached_reqs_data = self._make_cached_request_data(
            scheduled_running_reqs,
            scheduled_resumed_reqs,
            num_scheduled_tokens,
            scheduled_spec_decode_tokens,
            req_to_new_blocks,
        )
<<<<<<< HEAD
        scheduled_requests = (
            scheduled_new_reqs + scheduled_running_reqs + scheduled_resumed_reqs
        )
        structured_output_request_ids, grammar_bitmask = self.get_grammar_bitmask(
            scheduled_requests, scheduled_spec_decode_tokens
        )
=======

        # Record the request ids that were scheduled in this step.
        self.prev_step_scheduled_req_ids.clear()
        self.prev_step_scheduled_req_ids.update(num_scheduled_tokens.keys())

>>>>>>> 2d977a7a
        scheduler_output = SchedulerOutput(
            scheduled_new_reqs=new_reqs_data,
            scheduled_cached_reqs=cached_reqs_data,
            num_scheduled_tokens=num_scheduled_tokens,
            total_num_scheduled_tokens=total_num_scheduled_tokens,
            scheduled_spec_decode_tokens=scheduled_spec_decode_tokens,
            scheduled_encoder_inputs=scheduled_encoder_inputs,
            num_common_prefix_blocks=num_common_prefix_blocks,
            # finished_req_ids is an existing state in the scheduler,
            # instead of being newly scheduled in this step.
            # It contains the request IDs that are finished in between
            # the previous and the current steps.
            finished_req_ids=self.finished_req_ids,
            free_encoder_mm_hashes=self.encoder_cache_manager.get_freed_mm_hashes(),
        )

        # NOTE(Kuntai): this function is designed for multiple purposes:
        # 1. Plan the KV cache store
        # 2. Wrap up all the KV cache load / save ops into an opaque object
        # 3. Clear the internal states of the connector
        if self.connector is not None:
            meta = self.connector.build_connector_meta(scheduler_output)
            scheduler_output.kv_connector_metadata = meta

        # collect KV cache events from KV cache manager
        events = self.kv_cache_manager.take_events()

        # collect KV cache events from connector
        if self.connector is not None:
            connector_events = self.connector.take_events()
            if connector_events:
                if events is None:
                    events = list(connector_events)
                else:
                    events.extend(connector_events)

        # publish collected KV cache events
        if events:
            batch = KVEventBatch(ts=time.time(), events=events)
            self.kv_event_publisher.publish(batch)

        self._update_after_schedule(scheduler_output)
        return scheduler_output

    def _update_after_schedule(
        self,
        scheduler_output: SchedulerOutput,
    ) -> None:
        # Advance the number of computed tokens for the request AFTER
        # the request is scheduled.
        # 1. The scheduler_output of the current step has to include the
        #    original number of scheduled tokens to determine input IDs.
        # 2. Advance the number of computed tokens here allowing us to
        #    schedule the prefill request again immediately in the next
        #    scheduling step.
        # 3. If some tokens (e.g. spec tokens) are rejected later, the number of
        #    computed tokens will be adjusted in update_from_output.
        num_scheduled_tokens = scheduler_output.num_scheduled_tokens
        for req_id, num_scheduled_token in num_scheduled_tokens.items():
            request = self.requests[req_id]
            request.num_computed_tokens += num_scheduled_token

            # NOTE: _free_encoder_inputs relies on num_computed_tokens, which
            # may be updated again in _update_from_output for speculative
            # decoding. However, it is safe to call the method here because
            # encoder inputs are always part of the prompt, not the output,
            # and thus are unaffected by speculative decoding.
            if request.has_encoder_inputs:
                self._free_encoder_inputs(request)

        # Clear the finished request IDs.
        # NOTE: We shouldn't do self.finished_req_ids.clear() here because
        # it will also affect the scheduler output.
        self.finished_req_ids = set()

    def _make_cached_request_data(
        self,
        running_reqs: list[Request],
        resumed_reqs: list[Request],
        num_scheduled_tokens: dict[str, int],
        spec_decode_tokens: dict[str, list[int]],
        req_to_new_blocks: dict[str, KVCacheBlocks],
    ) -> CachedRequestData:
        req_ids: list[str] = []
        new_token_ids: list[list[int]] = []
        new_block_ids: list[tuple[list[int], ...] | None] = []
<<<<<<< HEAD
        num_computed_tokens: list[int] = []

        use_connector = self.connector is not None
        for req in itertools.chain(running_reqs, resumed_reqs):
=======
        all_token_ids: dict[str, list[int]] = {}
        num_computed_tokens: list[int] = []
        num_output_tokens: list[int] = []
        resumed_req_ids = set()

        num_running_reqs = len(running_reqs)
        for idx, req in enumerate(itertools.chain(running_reqs, resumed_reqs)):
>>>>>>> 2d977a7a
            req_id = req.request_id
            req_ids.append(req_id)
            num_tokens = num_scheduled_tokens[req_id] - len(
                spec_decode_tokens.get(req_id, ())
            )
            if self.use_pp:
                # When using PP, the scheduler sends the sampled tokens back,
                # because there's no direct communication between the first-
                # stage worker and the last-stage worker. Otherwise, we don't
                # need to send the sampled tokens back because the model runner
                # will cache them.
                token_ids = req.all_token_ids[
                    req.num_computed_tokens : req.num_computed_tokens + num_tokens
                ]
                new_token_ids.append(token_ids)
<<<<<<< HEAD
            elif use_connector:
                # When using a KVConnector, we add a placeholder to avoid index
                # out of bounds errors. TODO: Remove this once the KVConnector
                # is updated to handle token IDs properly.
                new_token_ids.append([])
=======
            scheduled_in_prev_step = req_id in self.prev_step_scheduled_req_ids
            if idx >= num_running_reqs:
                assert not scheduled_in_prev_step
                resumed_req_ids.add(req_id)
            if not scheduled_in_prev_step:
                all_token_ids[req_id] = req.all_token_ids[
                    : req.num_computed_tokens + num_tokens
                ]
>>>>>>> 2d977a7a
            new_block_ids.append(
                req_to_new_blocks[req_id].get_block_ids(allow_none=True)
            )
            num_computed_tokens.append(req.num_computed_tokens)
        # Because resumed_reqs is usually empty, it is more efficient to do
        # in-place appending so that we don't need to allocate a new list.
        resumed_from_preemption = [False] * len(running_reqs)
        resumed_from_preemption += [True] * len(resumed_reqs)

        return CachedRequestData(
            req_ids=req_ids,
            resumed_req_ids=resumed_req_ids,
            new_token_ids=new_token_ids,
<<<<<<< HEAD
=======
            all_token_ids=all_token_ids,
>>>>>>> 2d977a7a
            new_block_ids=new_block_ids,
            num_computed_tokens=num_computed_tokens,
        )

    def _try_schedule_encoder_inputs(
        self,
        request: Request,
        num_computed_tokens: int,
        num_new_tokens: int,
        encoder_compute_budget: int,
    ) -> tuple[list[int], int, int]:
        """
        Determine which encoder inputs need to be scheduled in the current step,
        and update `num_new_tokens` and encoder token budget accordingly.

        An encoder input will be scheduled if:
        - Its output tokens overlap with the range of tokens being computed
        in this step, i.e.,
        [num_computed_tokens, num_computed_tokens + num_new_tokens).
        - It is not already computed and stored in the encoder cache.
        - There is sufficient encoder token budget to process it.
        - The encoder cache has space to store it.

        If an encoder input cannot be scheduled due to cache or budget
        limitations, the method adjusts `num_new_tokens` to schedule only the
        decoder tokens up to just before the unschedulable encoder input.

        Note that num_computed_tokens includes both locally cached
        blocks and externally cached blocks (via KVConnector).
        """
        if num_new_tokens == 0 or not request.has_encoder_inputs:
            return [], num_new_tokens, encoder_compute_budget
        encoder_inputs_to_schedule: list[int] = []
        mm_features = request.mm_features
        assert mm_features is not None
        assert len(mm_features) > 0

        # NOTE: since scheduler operates on the request level (possibly with
        # multiple encoder inputs per request), we need to create temporary
        # trackers for accounting at the encoder input level.
        mm_hashes_to_schedule = set()
        num_tokens_to_schedule = 0
        for i, mm_feature in enumerate(mm_features):
            start_pos = mm_feature.mm_position.offset
            num_encoder_tokens = mm_feature.mm_position.length

            # The encoder output is needed if the two ranges overlap:
            # [num_computed_tokens, num_computed_tokens + num_new_tokens) and
            # [start_pos, start_pos + num_encoder_tokens)
            if start_pos >= num_computed_tokens + num_new_tokens:
                # The encoder input is not needed in this step.
                break

            if self.is_encoder_decoder and num_computed_tokens > 0:
                assert start_pos == 0, (
                    "Encoder input should be processed at the beginning of "
                    "the sequence when encoder-decoder models are used."
                )
                # Encoder input has already been computed
                # The calculation here is a bit different. We don't turn encoder
                # output into tokens that get processed by the decoder and
                # reflected in num_computed_tokens. Instead, start_pos reflects
                # the position where we need to ensure we calculate encoder
                # inputs. This should always be 0 to ensure we calculate encoder
                # inputs before running the decoder.  Once we've calculated some
                # decoder tokens (num_computed_tokens > 0), then we know we
                # already calculated encoder inputs and can skip here.
                continue
            elif start_pos + num_encoder_tokens <= num_computed_tokens:
                # The encoder input is already computed and stored
                # in the decoder's KV cache.
                continue

            if not self.is_encoder_decoder:
                # We are not using the encoder cache for encoder-decoder models,
                # yet.
                if request.mm_features[i].identifier in mm_hashes_to_schedule:
                    # The same encoder input has already been scheduled in the
                    # current step.
                    continue

                if self.encoder_cache_manager.check_and_update_cache(request, i):
                    # The encoder input is already computed and cached from a
                    # previous step.
                    continue

            # If no encoder input chunking is allowed, we do not want to
            # partially schedule a multimodal item. If the scheduled range would
            # only cover part of the mm input, roll back to before the mm item.
            if (
                self.scheduler_config.disable_chunked_mm_input
                and num_computed_tokens < start_pos
                and (num_computed_tokens + num_new_tokens)
                < (start_pos + num_encoder_tokens)
            ):
                num_new_tokens = start_pos - num_computed_tokens
                break

            if not self.encoder_cache_manager.can_allocate(
                request, i, encoder_compute_budget, num_tokens_to_schedule
            ):
                # The encoder cache is full or the encoder budget is exhausted.
                # NOTE(woosuk): We assume that the encoder input tokens should
                # be processed altogether, as the encoder usually uses
                # bidirectional attention.
                if num_computed_tokens < start_pos:
                    # We only schedule the decoder tokens just before the
                    # encoder input.
                    num_new_tokens = start_pos - num_computed_tokens
                else:
                    # Because of prefix caching, num_computed_tokens is greater
                    # than start_pos even though its encoder input is not
                    # available. In this case, we can't schedule any token for
                    # the request in this step.
                    num_new_tokens = 0
                break

            num_tokens_to_schedule += num_encoder_tokens
            encoder_compute_budget -= num_encoder_tokens
            mm_hashes_to_schedule.add(request.mm_features[i].identifier)
            encoder_inputs_to_schedule.append(i)

        return (
            encoder_inputs_to_schedule,
            num_new_tokens,
            encoder_compute_budget,
        )

    def get_grammar_bitmask(
        self,
<<<<<<< HEAD
        requests: list[Request],
        scheduled_spec_decode_tokens: dict[str, list[int]],
    ):
        # NOTE: structured_output_request_ids maps
        # a request's (request that uses structured output)
        # request_id to its index in the batch.
        # This will help us determine to slice the grammar bitmask
        # and only applies valid mask for requests that
        # uses structured decoding.
        structured_output_request_ids: dict[str, int] = {}
        for i, req in enumerate(requests):
            if req.use_structured_output:
                # PERF: in case of chunked prefill,
                # request might not include any new tokens.
                # Therefore, we might introduce some additional
                # cycle to fill in the bitmask, which could be a big no-op.
                structured_output_request_ids[req.request_id] = i

        if not structured_output_request_ids:
            bitmask = None
        else:
            bitmask = self.structured_output_manager.grammar_bitmask(
                self.requests,
                structured_output_request_ids,
                scheduled_spec_decode_tokens,
            )
        return structured_output_request_ids, bitmask
=======
        scheduler_output: SchedulerOutput,
    ) -> GrammarOutput | None:
        # Collect list of scheduled request ids that use structured output.
        # The corresponding rows of the bitmask will be in this order.
        # PERF: in case of chunked prefill,
        # request might not include any new tokens.
        # Therefore, we might introduce some additional
        # cycle to fill in the bitmask, which could be a big no-op.
        structured_output_request_ids = [
            req_id
            for req_id in scheduler_output.num_scheduled_tokens
            if (req := self.requests.get(req_id)) and req.use_structured_output
        ]
        if not structured_output_request_ids:
            return None

        bitmask = self.structured_output_manager.grammar_bitmask(
            self.requests,
            structured_output_request_ids,
            scheduler_output.scheduled_spec_decode_tokens,
        )
        return GrammarOutput(structured_output_request_ids, bitmask)
>>>>>>> 2d977a7a

    def update_from_output(
        self,
        scheduler_output: SchedulerOutput,
        model_runner_output: ModelRunnerOutput,
    ) -> dict[int, EngineCoreOutputs]:
        sampled_token_ids = model_runner_output.sampled_token_ids
        logprobs = model_runner_output.logprobs
        prompt_logprobs_dict = model_runner_output.prompt_logprobs_dict
        num_scheduled_tokens = scheduler_output.num_scheduled_tokens
        pooler_outputs = model_runner_output.pooler_output
        num_nans_in_logits = model_runner_output.num_nans_in_logits
        kv_connector_output = model_runner_output.kv_connector_output

        outputs: dict[int, list[EngineCoreOutput]] = defaultdict(list)
        spec_decoding_stats: SpecDecodingStats | None = None
        kv_connector_stats: KVConnectorStats | None = (
            kv_connector_output.kv_connector_stats if kv_connector_output else None
        )
<<<<<<< HEAD
=======
        if kv_connector_stats and self.connector:
            kv_stats = self.connector.get_kv_connector_stats()
            if kv_stats:
                kv_connector_stats = kv_connector_stats.aggregate(kv_stats)

        failed_kv_load_req_ids = None
        if kv_connector_output and kv_connector_output.invalid_block_ids:
            # These blocks contain externally computed tokens that failed to
            # load. Identify affected requests and adjust their computed token
            # count to trigger recomputation of the invalid blocks.
            failed_kv_load_req_ids = self._handle_invalid_blocks(
                kv_connector_output.invalid_block_ids
            )
>>>>>>> 2d977a7a

        # NOTE(woosuk): As len(num_scheduled_tokens) can be up to 1K or more,
        # the below loop can be a performance bottleneck. We should do our best
        # to avoid expensive operations inside the loop.
        stopped_running_reqs: set[Request] = set()
        stopped_preempted_reqs: set[Request] = set()
        for req_id, num_tokens_scheduled in num_scheduled_tokens.items():
            assert num_tokens_scheduled > 0
            request = self.requests.get(req_id)
            if request is None:
                # The request is already finished. This can happen if the
                # request is aborted while the model is executing it (e.g.,
                # in pipeline parallelism).
                continue

            req_index = model_runner_output.req_id_to_index[req_id]
            generated_token_ids = (
                sampled_token_ids[req_index] if sampled_token_ids else []
            )

            scheduled_spec_token_ids = (
                scheduler_output.scheduled_spec_decode_tokens.get(req_id)
            )
            if scheduled_spec_token_ids:
                num_draft_tokens = len(scheduled_spec_token_ids)
                num_accepted = len(generated_token_ids) - 1
                num_rejected = num_draft_tokens - num_accepted
                # num_computed_tokens represents the number of tokens
                # processed in the current step, considering scheduled
                # tokens and rejections. If some tokens are rejected,
                # num_computed_tokens is decreased by the number of rejected
                # tokens.
                request.num_computed_tokens -= num_rejected
                spec_decoding_stats = self.make_spec_decoding_stats(
                    spec_decoding_stats,
                    num_draft_tokens=num_draft_tokens,
                    num_accepted_tokens=num_accepted,
                )

            stopped = False
            new_logprobs = None
            new_token_ids = generated_token_ids
            kv_transfer_params = None
            status_before_stop = request.status

            # Check for stop and update request status.
            if new_token_ids:
                new_token_ids, stopped = self._update_request_with_output(
                    request, new_token_ids
                )

            # Stop checking for pooler models.
            pooler_output = None
            if pooler_outputs:
                pooler_output = pooler_outputs[req_index]
                stopped = check_stop(request, self.max_model_len, pooler_output)

            if stopped:
                kv_transfer_params = self._free_request(request)
                if status_before_stop == RequestStatus.RUNNING:
                    stopped_running_reqs.add(request)
                else:
                    stopped_preempted_reqs.add(request)

            # Extract sample logprobs if needed.
            if (
                request.sampling_params is not None
                and request.sampling_params.logprobs is not None
                and logprobs
            ):
                # NOTE: once we support N tokens per step (spec decode),
                # the outer lists can be of length > 1.
                new_logprobs = logprobs.slice(req_index, req_index + 1)

            if new_token_ids and self.structured_output_manager.should_advance(request):
                # NOTE: structured_output_request
                # should not be None if use_structured_output, we have
                # checked above, so safe to ignore type warning
                request.structured_output_request.grammar.accept_tokens(  # type: ignore[union-attr]
                    req_id, new_token_ids
                )

            if num_nans_in_logits is not None and req_id in num_nans_in_logits:
                request.num_nans_in_logits = num_nans_in_logits[req_id]

            # Get prompt logprobs for this request.
            prompt_logprobs_tensors = prompt_logprobs_dict.get(req_id)
            if new_token_ids or pooler_output is not None or kv_transfer_params:
                # Add EngineCoreOutput for this Request.
                outputs[request.client_index].append(
                    EngineCoreOutput(
                        request_id=req_id,
                        new_token_ids=new_token_ids,
                        finish_reason=request.get_finished_reason(),
                        new_logprobs=new_logprobs,
                        new_prompt_logprobs_tensors=prompt_logprobs_tensors,
                        pooling_output=pooler_output,
                        stop_reason=request.stop_reason,
                        events=request.take_events(),
                        kv_transfer_params=kv_transfer_params,
                        trace_headers=request.trace_headers,
                        num_cached_tokens=request.num_cached_tokens,
                    )
                )
            else:
                # Invariant: EngineCore returns no partial prefill outputs.
                assert not prompt_logprobs_tensors

        # Remove the stopped requests from the running and waiting queues.
        if stopped_running_reqs:
            self.running = remove_all(self.running, stopped_running_reqs)
        if stopped_preempted_reqs:
            # This is a rare case and unlikely to impact performance.
            self.waiting.remove_requests(stopped_preempted_reqs)

        # KV Connector: update state for finished KV Transfers.
        if model_runner_output.kv_connector_output:
            self._update_from_kv_xfer_finished(model_runner_output.kv_connector_output)

        # Create EngineCoreOutputs for all clients that have requests with
        # outputs in this step.
        engine_core_outputs = {
            client_index: EngineCoreOutputs(outputs=outs)
            for client_index, outs in outputs.items()
        }

        finished_req_ids = self.finished_req_ids_dict
        if finished_req_ids:
            # Include ids of requests that finished since last outputs
            # were sent.
            for client_index, finished_set in finished_req_ids.items():
                # Set finished request set in EngineCoreOutputs for this client.
                if (eco := engine_core_outputs.get(client_index)) is not None:
                    eco.finished_requests = finished_set
                else:
                    engine_core_outputs[client_index] = EngineCoreOutputs(
                        finished_requests=finished_set
                    )
            finished_req_ids.clear()

        if (
            stats := self.make_stats(spec_decoding_stats, kv_connector_stats)
        ) is not None:
            # Return stats to only one of the front-ends.
            if (eco := next(iter(engine_core_outputs.values()), None)) is None:
                # We must return the stats even if there are no request
                # outputs this step.
                engine_core_outputs[0] = eco = EngineCoreOutputs()
            eco.scheduler_stats = stats

        return engine_core_outputs

    def _update_request_with_output(
        self,
        request: Request,
        new_token_ids: list[int],
    ) -> tuple[list[int], bool]:
        # Append generated tokens and check for stop. Note that if
        # a request is still being prefilled, we expect the model runner
        # to return empty token ids for the request.
        stopped = False
        for num_new, output_token_id in enumerate(new_token_ids, 1):
            request.append_output_token_ids(output_token_id)

            # Check for stop and update request state.
            # This must be called before we make the EngineCoreOutput.
            stopped = check_stop(request, self.max_model_len)
            if stopped:
                del new_token_ids[num_new:]  # Trim new tokens if needed.
                break
        return new_token_ids, stopped

    def _free_encoder_inputs(self, request: Request) -> None:
        cached_encoder_input_ids = self.encoder_cache_manager.get_cached_input_ids(
            request
        )
        # OPTIMIZATION: Avoid list(set) if the set is empty.
        if not cached_encoder_input_ids:
            return

        # Here, we use list(set) to avoid modifying the set while iterating
        # over it.
        for input_id in list(cached_encoder_input_ids):
            mm_feature = request.mm_features[input_id]
            start_pos = mm_feature.mm_position.offset
            num_tokens = mm_feature.mm_position.length
            if self.is_encoder_decoder and request.num_computed_tokens > 0:
                # With Whisper, as soon as we've generated a single token,
                # we know we're done with the encoder input. Cross Attention
                # KVs have been calculated and cached already.
                self.encoder_cache_manager.free_encoder_input(request, input_id)
            elif start_pos + num_tokens <= request.num_computed_tokens:
                # The encoder output is already processed and stored
                # in the decoder's KV cache.
                self.encoder_cache_manager.free_encoder_input(request, input_id)

    def update_draft_token_ids(
        self,
        draft_token_ids: DraftTokenIds,
    ) -> None:
        for req_id, spec_token_ids in zip(
            draft_token_ids.req_ids,
            draft_token_ids.draft_token_ids,
        ):
            request = self.requests.get(req_id)
            if request is None or request.is_finished():
                # The request may have been finished. Skip.
                continue

            # Add newly generated spec token ids to the request.
            if not spec_token_ids:
                # NOTE(woosuk): request.spec_token_ids should be updated.
                request.spec_token_ids.clear()
            elif self.structured_output_manager.should_advance(request):
                metadata = request.structured_output_request
                request.spec_token_ids = metadata.grammar.validate_tokens(  # type: ignore[union-attr]
                    spec_token_ids
                )
            else:
                request.spec_token_ids = spec_token_ids

    def get_request_counts(self) -> tuple[int, int]:
        """Returns (num_running_reqs, num_waiting_reqs)."""
        return len(self.running), len(self.waiting)

    def add_request(self, request: Request) -> None:
        self.waiting.add_request(request)
        self.requests[request.request_id] = request
        if self.log_stats:
            request.record_event(EngineCoreEventType.QUEUED)

    def finish_requests(
        self,
        request_ids: str | Iterable[str],
        finished_status: RequestStatus,
    ) -> None:
        """Handles the finish signal from outside the scheduler.

        For example, the API server can abort a request when the client
        disconnects.
        """
        assert RequestStatus.is_finished(finished_status)
        if isinstance(request_ids, str):
            request_ids = (request_ids,)
        else:
            request_ids = set(request_ids)

        running_requests_to_remove = set()
        waiting_requests_to_remove = []
        valid_requests = []

        # First pass: collect requests to remove from queues
        for req_id in request_ids:
            request = self.requests.get(req_id)
            if request is None:
                # Invalid request ID.
                continue

            valid_requests.append(request)
            if request.status == RequestStatus.RUNNING:
                running_requests_to_remove.add(request)
            else:
                waiting_requests_to_remove.append(request)

        # Remove all requests from queues at once for better efficiency
        if running_requests_to_remove:
            self.running = remove_all(self.running, running_requests_to_remove)
        if waiting_requests_to_remove:
            self.waiting.remove_requests(waiting_requests_to_remove)

        # Second pass: set status and free requests
        for request in valid_requests:
            request.status = finished_status
            self._free_request(request)

    def _free_request(self, request: Request) -> dict[str, Any] | None:
        assert request.is_finished()

        delay_free_blocks, kv_xfer_params = self._connector_finished(request)
        self.encoder_cache_manager.free(request)
        request_id = request.request_id
        self.finished_req_ids.add(request_id)
        if self.finished_req_ids_dict is not None:
            self.finished_req_ids_dict[request.client_index].add(request_id)

        if not delay_free_blocks:
            self._free_blocks(request)

        return kv_xfer_params

    def _free_blocks(self, request: Request):
        assert request.is_finished()
        self.kv_cache_manager.free(request)
        del self.requests[request.request_id]

    def get_num_unfinished_requests(self) -> int:
        return len(self.waiting) + len(self.running)

    def has_finished_requests(self) -> bool:
        return len(self.finished_req_ids) > 0

    def reset_prefix_cache(self) -> bool:
        return self.kv_cache_manager.reset_prefix_cache()

    def make_stats(
        self,
        spec_decoding_stats: SpecDecodingStats | None = None,
        kv_connector_stats: KVConnectorStats | None = None,
    ) -> SchedulerStats | None:
        if not self.log_stats:
            return None
        prefix_cache_stats = self.kv_cache_manager.make_prefix_cache_stats()
        assert prefix_cache_stats is not None
        connector_prefix_cache_stats = self._make_connector_prefix_cache_stats()

        lifetime_stats = self.kv_cache_manager.get_kv_cache_lifetime_stats()
        recent_lifetimes = self.kv_cache_manager.collect_recent_kv_cache_lifetimes()

        return SchedulerStats(
            num_running_reqs=len(self.running),
            num_waiting_reqs=len(self.waiting),
            kv_cache_usage=self.kv_cache_manager.usage,
            prefix_cache_stats=prefix_cache_stats,
            connector_prefix_cache_stats=connector_prefix_cache_stats,
            kv_cache_lifetime_stats=lifetime_stats,
            kv_cache_block_lifetimes=recent_lifetimes,
            spec_decoding_stats=spec_decoding_stats,
            num_corrupted_reqs=sum(req.is_output_corrupted for req in self.running),
            kv_connector_stats=(
                kv_connector_stats.data if kv_connector_stats else None
            ),
        )

    def make_spec_decoding_stats(
        self,
        spec_decoding_stats: SpecDecodingStats | None,
        num_draft_tokens: int,
        num_accepted_tokens: int,
    ) -> SpecDecodingStats | None:
        if not self.log_stats:
            return None
        if spec_decoding_stats is None:
            spec_decoding_stats = SpecDecodingStats.new(self.num_spec_tokens)
        spec_decoding_stats.observe_draft(
            num_draft_tokens=num_draft_tokens, num_accepted_tokens=num_accepted_tokens
        )
        return spec_decoding_stats

    def shutdown(self) -> None:
        if self.kv_event_publisher:
            self.kv_event_publisher.shutdown()
        if self.connector is not None:
            self.connector.shutdown()

    ########################################################################
    # KV Connector Related Methods
    ########################################################################

    def _update_connector_prefix_cache_stats(
        self, request: Request, num_external_tokens: int
    ) -> None:
        if self.connector_prefix_cache_stats is None:
            return

        self.connector_prefix_cache_stats.record(
            num_tokens=request.num_tokens,
            num_hits=num_external_tokens,
            preempted=request.num_preemptions > 0,
        )

    def _make_connector_prefix_cache_stats(self) -> PrefixCacheStats | None:
        if self.connector_prefix_cache_stats is None:
            return None
        stats = self.connector_prefix_cache_stats
        self.connector_prefix_cache_stats = PrefixCacheStats()
        return stats

    def get_kv_connector(self) -> KVConnectorBase_V1 | None:
        return self.connector

    def _connector_finished(
        self, request: Request
    ) -> tuple[bool, dict[str, Any] | None]:
        """
        Invoke the KV connector request_finished() method if applicable.

        Returns optional kv transfer parameters to be included with the
        request outputs.
        """
        if self.connector is None:
            return False, None

<<<<<<< HEAD
        (block_ids,) = self.kv_cache_manager.get_block_ids(request.request_id)
        return self.connector.request_finished(request, block_ids)
=======
        block_ids = self.kv_cache_manager.get_block_ids(request.request_id)

        if not isinstance(self.connector, SupportsHMA):
            # NOTE(Kuntai): We should deprecate this code path after we enforce
            # all connectors to support HMA.
            # Hybrid memory allocator should be already turned off for this
            # code path, but let's double-check here.
            assert len(self.kv_cache_config.kv_cache_groups) == 1
            return self.connector.request_finished(request, block_ids[0])

        return self.connector.request_finished_all_groups(request, block_ids)
>>>>>>> 2d977a7a

    def _update_waiting_for_remote_kv(self, request: Request) -> bool:
        """
        KV Connector: check if the request_id is finished_recving.

        The finished_recving_kv_req_ids list is populated
        on the previous steps()'s update_from_output based
        on the worker side connector.

        When the kv transfer is ready, we cache the blocks
        and the request state will be moved back to WAITING from
        WAITING_FOR_REMOTE_KV.
        """
        assert self.connector is not None
        if request.request_id not in self.finished_recving_kv_req_ids:
            return False

        # Now that the blocks are ready, actually cache them.
        (block_ids,) = self.kv_cache_manager.get_block_ids(request.request_id)
        num_computed_tokens = len(block_ids) * self.block_size
        # Handle the case where num request tokens less than one block.
        num_computed_tokens = min(num_computed_tokens, request.num_tokens)
        if num_computed_tokens == request.num_tokens:
            num_computed_tokens -= 1
        # This will cache the blocks iff caching is enabled.
        self.kv_cache_manager.cache_blocks(request, num_computed_tokens)

        # Update the request state for scheduling.
        request.num_computed_tokens = num_computed_tokens

        # Return that we are ready.
        self.finished_recving_kv_req_ids.remove(request.request_id)
        return True

    def _update_from_kv_xfer_finished(self, kv_connector_output: KVConnectorOutput):
        """
        KV Connector: update the scheduler state based on the output.

        The Worker side connectors add finished_recving and
        finished_sending reqs to the output.
        * if finished_sending: free the blocks
        # if finished_recving: add to state so we can
            schedule the request during the next step.
        """

        if self.connector is not None:
            self.connector.update_connector_output(kv_connector_output)

        # KV Connector:: update recv and send status from last step.
        for req_id in kv_connector_output.finished_recving or ():
            logger.debug("Finished recving KV transfer for request %s", req_id)
            self.finished_recving_kv_req_ids.add(req_id)
        for req_id in kv_connector_output.finished_sending or ():
            logger.debug("Finished sending KV transfer for request %s", req_id)
            self._free_blocks(self.requests[req_id])<|MERGE_RESOLUTION|>--- conflicted
+++ resolved
@@ -1,11 +1,8 @@
 # SPDX-License-Identifier: Apache-2.0
 # SPDX-FileCopyrightText: Copyright contributors to the vLLM project
-<<<<<<< HEAD
 
 from __future__ import annotations
 
-=======
->>>>>>> 2d977a7a
 import itertools
 import time
 from collections import defaultdict
@@ -18,10 +15,6 @@
 from vllm.distributed.kv_transfer.kv_connector.v1 import (
     KVConnectorBase_V1,
     KVConnectorRole,
-<<<<<<< HEAD
-=======
-    SupportsHMA,
->>>>>>> 2d977a7a
 )
 from vllm.distributed.kv_transfer.kv_connector.v1.metrics import KVConnectorStats
 from vllm.logger import init_logger
@@ -103,13 +96,7 @@
                 "Encoder-decoder models are not currently supported with KV connectors"
             )
             self.connector = KVConnectorFactory.create_connector(
-<<<<<<< HEAD
                 config=self.vllm_config, role=KVConnectorRole.SCHEDULER
-=======
-                config=self.vllm_config,
-                role=KVConnectorRole.SCHEDULER,
-                kv_cache_config=self.kv_cache_config,
->>>>>>> 2d977a7a
             )
 
         self.connector_prefix_cache_stats: PrefixCacheStats | None = None
@@ -443,13 +430,9 @@
                             skipped_waiting_requests.prepend_request(request)
                             continue
 
-<<<<<<< HEAD
                         self._update_connector_prefix_cache_stats(
                             request, num_external_computed_tokens
                         )
-=======
-                        num_external_computed_tokens = ext_tokens
->>>>>>> 2d977a7a
 
                     # Total computed tokens (local + external).
                     num_computed_tokens = (
@@ -642,20 +625,12 @@
             scheduled_spec_decode_tokens,
             req_to_new_blocks,
         )
-<<<<<<< HEAD
         scheduled_requests = (
             scheduled_new_reqs + scheduled_running_reqs + scheduled_resumed_reqs
         )
         structured_output_request_ids, grammar_bitmask = self.get_grammar_bitmask(
             scheduled_requests, scheduled_spec_decode_tokens
         )
-=======
-
-        # Record the request ids that were scheduled in this step.
-        self.prev_step_scheduled_req_ids.clear()
-        self.prev_step_scheduled_req_ids.update(num_scheduled_tokens.keys())
-
->>>>>>> 2d977a7a
         scheduler_output = SchedulerOutput(
             scheduled_new_reqs=new_reqs_data,
             scheduled_cached_reqs=cached_reqs_data,
@@ -742,20 +717,10 @@
         req_ids: list[str] = []
         new_token_ids: list[list[int]] = []
         new_block_ids: list[tuple[list[int], ...] | None] = []
-<<<<<<< HEAD
         num_computed_tokens: list[int] = []
 
         use_connector = self.connector is not None
         for req in itertools.chain(running_reqs, resumed_reqs):
-=======
-        all_token_ids: dict[str, list[int]] = {}
-        num_computed_tokens: list[int] = []
-        num_output_tokens: list[int] = []
-        resumed_req_ids = set()
-
-        num_running_reqs = len(running_reqs)
-        for idx, req in enumerate(itertools.chain(running_reqs, resumed_reqs)):
->>>>>>> 2d977a7a
             req_id = req.request_id
             req_ids.append(req_id)
             num_tokens = num_scheduled_tokens[req_id] - len(
@@ -771,22 +736,11 @@
                     req.num_computed_tokens : req.num_computed_tokens + num_tokens
                 ]
                 new_token_ids.append(token_ids)
-<<<<<<< HEAD
             elif use_connector:
                 # When using a KVConnector, we add a placeholder to avoid index
                 # out of bounds errors. TODO: Remove this once the KVConnector
                 # is updated to handle token IDs properly.
                 new_token_ids.append([])
-=======
-            scheduled_in_prev_step = req_id in self.prev_step_scheduled_req_ids
-            if idx >= num_running_reqs:
-                assert not scheduled_in_prev_step
-                resumed_req_ids.add(req_id)
-            if not scheduled_in_prev_step:
-                all_token_ids[req_id] = req.all_token_ids[
-                    : req.num_computed_tokens + num_tokens
-                ]
->>>>>>> 2d977a7a
             new_block_ids.append(
                 req_to_new_blocks[req_id].get_block_ids(allow_none=True)
             )
@@ -800,10 +754,6 @@
             req_ids=req_ids,
             resumed_req_ids=resumed_req_ids,
             new_token_ids=new_token_ids,
-<<<<<<< HEAD
-=======
-            all_token_ids=all_token_ids,
->>>>>>> 2d977a7a
             new_block_ids=new_block_ids,
             num_computed_tokens=num_computed_tokens,
         )
@@ -934,7 +884,6 @@
 
     def get_grammar_bitmask(
         self,
-<<<<<<< HEAD
         requests: list[Request],
         scheduled_spec_decode_tokens: dict[str, list[int]],
     ):
@@ -962,30 +911,6 @@
                 scheduled_spec_decode_tokens,
             )
         return structured_output_request_ids, bitmask
-=======
-        scheduler_output: SchedulerOutput,
-    ) -> GrammarOutput | None:
-        # Collect list of scheduled request ids that use structured output.
-        # The corresponding rows of the bitmask will be in this order.
-        # PERF: in case of chunked prefill,
-        # request might not include any new tokens.
-        # Therefore, we might introduce some additional
-        # cycle to fill in the bitmask, which could be a big no-op.
-        structured_output_request_ids = [
-            req_id
-            for req_id in scheduler_output.num_scheduled_tokens
-            if (req := self.requests.get(req_id)) and req.use_structured_output
-        ]
-        if not structured_output_request_ids:
-            return None
-
-        bitmask = self.structured_output_manager.grammar_bitmask(
-            self.requests,
-            structured_output_request_ids,
-            scheduler_output.scheduled_spec_decode_tokens,
-        )
-        return GrammarOutput(structured_output_request_ids, bitmask)
->>>>>>> 2d977a7a
 
     def update_from_output(
         self,
@@ -1005,22 +930,6 @@
         kv_connector_stats: KVConnectorStats | None = (
             kv_connector_output.kv_connector_stats if kv_connector_output else None
         )
-<<<<<<< HEAD
-=======
-        if kv_connector_stats and self.connector:
-            kv_stats = self.connector.get_kv_connector_stats()
-            if kv_stats:
-                kv_connector_stats = kv_connector_stats.aggregate(kv_stats)
-
-        failed_kv_load_req_ids = None
-        if kv_connector_output and kv_connector_output.invalid_block_ids:
-            # These blocks contain externally computed tokens that failed to
-            # load. Identify affected requests and adjust their computed token
-            # count to trigger recomputation of the invalid blocks.
-            failed_kv_load_req_ids = self._handle_invalid_blocks(
-                kv_connector_output.invalid_block_ids
-            )
->>>>>>> 2d977a7a
 
         # NOTE(woosuk): As len(num_scheduled_tokens) can be up to 1K or more,
         # the below loop can be a performance bottleneck. We should do our best
@@ -1413,22 +1322,8 @@
         if self.connector is None:
             return False, None
 
-<<<<<<< HEAD
         (block_ids,) = self.kv_cache_manager.get_block_ids(request.request_id)
         return self.connector.request_finished(request, block_ids)
-=======
-        block_ids = self.kv_cache_manager.get_block_ids(request.request_id)
-
-        if not isinstance(self.connector, SupportsHMA):
-            # NOTE(Kuntai): We should deprecate this code path after we enforce
-            # all connectors to support HMA.
-            # Hybrid memory allocator should be already turned off for this
-            # code path, but let's double-check here.
-            assert len(self.kv_cache_config.kv_cache_groups) == 1
-            return self.connector.request_finished(request, block_ids[0])
-
-        return self.connector.request_finished_all_groups(request, block_ids)
->>>>>>> 2d977a7a
 
     def _update_waiting_for_remote_kv(self, request: Request) -> bool:
         """
