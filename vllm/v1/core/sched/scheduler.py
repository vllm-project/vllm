--- conflicted
+++ resolved
@@ -430,9 +430,7 @@
                     )
 
                 self.waiting.popleft()
-<<<<<<< HEAD
                 self._waiting_tokens -= request_total_tokens
-=======
                 if load_kv_async:
                     # If loading async, allocate memory and put request
                     # into the WAITING_FOR_REMOTE_KV state.
@@ -440,7 +438,6 @@
                     request.status = RequestStatus.WAITING_FOR_REMOTE_KVS
                     continue
 
->>>>>>> 23b3134e
                 if request.use_structured_output:
                     structured_output_request_ids[
                         request.request_id] = req_index
