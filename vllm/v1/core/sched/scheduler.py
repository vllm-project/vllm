--- conflicted
+++ resolved
@@ -713,16 +713,11 @@
         num_computed_tokens: list[int] = []
         num_output_tokens: list[int] = []
 
-<<<<<<< HEAD
-        use_connector = self.connector is not None
         # Because resumed_reqs is usually empty, it is more efficient to do
         # in-place appending so that we don't need to allocate a new list.
         resumed_from_preemption = [False] * len(running_reqs)
         resumed_from_preemption += [True] * len(resumed_reqs)
         for idx, req in enumerate(itertools.chain(running_reqs, resumed_reqs)):
-=======
-        for req in itertools.chain(running_reqs, resumed_reqs):
->>>>>>> 4ebc9108
             req_id = req.request_id
             req_ids.append(req_id)
             num_tokens = num_scheduled_tokens[req_id] - len(
@@ -738,34 +733,17 @@
                     req.num_computed_tokens : req.num_computed_tokens + num_tokens
                 ]
                 new_token_ids.append(token_ids)
-<<<<<<< HEAD
-                resumed_req_token_ids.append(None)
-            elif use_connector:
-                # When using a KVConnector, we add a placeholder to avoid index
-                # out of bounds errors. TODO: Remove this once the KVConnector
-                # is updated to handle token IDs properly.
-                new_token_ids.append([])
-                resumed_token_ids = None
-                if resumed_from_preemption[idx]:
-                    resumed_token_ids = req.all_token_ids[
-                        : req.num_computed_tokens + num_tokens
-                    ]
-                resumed_req_token_ids.append(resumed_token_ids)
-=======
->>>>>>> 4ebc9108
+            resumed_token_ids = None
+            if resumed_from_preemption[idx]:
+                resumed_token_ids = req.all_token_ids[
+                    : req.num_computed_tokens + num_tokens
+                ]
+            resumed_req_token_ids.append(resumed_token_ids)
             new_block_ids.append(
                 req_to_new_blocks[req_id].get_block_ids(allow_none=True)
             )
             num_computed_tokens.append(req.num_computed_tokens)
-<<<<<<< HEAD
-            num_output_tokens.append(len(req.output_token_ids))
-=======
             num_output_tokens.append(req.num_output_tokens)
-        # Because resumed_reqs is usually empty, it is more efficient to do
-        # in-place appending so that we don't need to allocate a new list.
-        resumed_from_preemption = [False] * len(running_reqs)
-        resumed_from_preemption += [True] * len(resumed_reqs)
->>>>>>> 4ebc9108
 
         return CachedRequestData(
             req_ids=req_ids,
