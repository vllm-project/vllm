# SPDX-License-Identifier: Apache-2.0
# SPDX-FileCopyrightText: Copyright contributors to the vLLM project

from __future__ import annotations

import itertools
import time
from collections import defaultdict
from collections.abc import Iterable
from typing import Any, Union

from vllm.config import VllmConfig
from vllm.distributed.kv_events import EventPublisherFactory, KVEventBatch
from vllm.distributed.kv_transfer.kv_connector.factory import KVConnectorFactory
from vllm.distributed.kv_transfer.kv_connector.v1 import (
    KVConnectorBase_V1,
    KVConnectorRole,
)
from vllm.distributed.kv_transfer.kv_connector.v1.metrics import KVConnectorStats
from vllm.logger import init_logger
from vllm.multimodal import MULTIMODAL_REGISTRY, MultiModalRegistry
from vllm.v1.core.encoder_cache_manager import (
    EncoderCacheManager,
    compute_encoder_budget,
)
from vllm.v1.core.kv_cache_manager import KVCacheBlocks, KVCacheManager
from vllm.v1.core.sched.interface import SchedulerInterface
from vllm.v1.core.sched.output import CachedRequestData, NewRequestData, SchedulerOutput
from vllm.v1.core.sched.request_queue import SchedulingPolicy, create_request_queue
from vllm.v1.core.sched.utils import check_stop, remove_all
from vllm.v1.engine import EngineCoreEventType, EngineCoreOutput, EngineCoreOutputs
from vllm.v1.kv_cache_interface import KVCacheConfig
from vllm.v1.metrics.stats import SchedulerStats
from vllm.v1.outputs import DraftTokenIds, KVConnectorOutput, ModelRunnerOutput
from vllm.v1.request import Request, RequestStatus
from vllm.v1.spec_decode.metrics import SpecDecodingStats
from vllm.v1.structured_output import StructuredOutputManager

logger = init_logger(__name__)


class Scheduler(SchedulerInterface):
    def __init__(
        self,
        vllm_config: VllmConfig,
        kv_cache_config: KVCacheConfig,
        structured_output_manager: StructuredOutputManager,
        block_size: int,
        mm_registry: MultiModalRegistry = MULTIMODAL_REGISTRY,
        include_finished_set: bool = False,
        log_stats: bool = False,
    ) -> None:
        self.vllm_config = vllm_config
        self.scheduler_config = vllm_config.scheduler_config
        self.cache_config = vllm_config.cache_config
        self.lora_config = vllm_config.lora_config
        self.kv_cache_config = kv_cache_config
        self.kv_events_config = vllm_config.kv_events_config
        self.parallel_config = vllm_config.parallel_config
        self.log_stats = log_stats
        self.structured_output_manager = structured_output_manager
        self.is_encoder_decoder = vllm_config.model_config.is_encoder_decoder

        # include_finished_set controls whether a separate set of finished
        # request ids should be included in the EngineCoreOutputs returned
        # by update_from_outputs(). This is currently used in the multi-engine
        # case to track request lifetimes efficiently.
        self.finished_req_ids_dict: dict[int, set[str]] | None = (
            defaultdict(set) if include_finished_set else None
        )

        # Scheduling constraints.
        self.max_num_running_reqs = self.scheduler_config.max_num_seqs
        self.max_num_scheduled_tokens = self.scheduler_config.max_num_batched_tokens
        self.max_model_len = self.scheduler_config.max_model_len
        self.enable_kv_cache_events = (
            self.kv_events_config is not None
            and self.kv_events_config.enable_kv_cache_events
        )

        # Create KVConnector for the Scheduler. Note that each Worker
        # will have a corresponding KVConnector with Role=WORKER.
        # KV Connector pushes/pull of remote KVs for P/D and offloading.
        self.connector = None
        if self.vllm_config.kv_transfer_config is not None:
            assert len(self.kv_cache_config.kv_cache_groups) == 1, (
                "Multiple KV cache groups are not currently supported "
                "with KV connectors"
            )
            assert not self.is_encoder_decoder, (
                "Encoder-decoder models are not currently supported with KV connectors"
            )
            self.connector = KVConnectorFactory.create_connector(
                config=self.vllm_config, role=KVConnectorRole.SCHEDULER
            )

        self.kv_event_publisher = EventPublisherFactory.create(
            self.kv_events_config,
            self.parallel_config.data_parallel_rank,
        )

        num_gpu_blocks = self.cache_config.num_gpu_blocks
        assert num_gpu_blocks is not None and num_gpu_blocks > 0

        self.block_size = block_size
        self.dcp_world_size = vllm_config.parallel_config.decode_context_parallel_size

        # req_id -> Request
        self.requests: dict[str, Request] = {}
        # Scheduling policy
        if self.scheduler_config.policy == "priority":
            self.policy = SchedulingPolicy.PRIORITY
        elif self.scheduler_config.policy == "fcfs":
            self.policy = SchedulingPolicy.FCFS
        else:
            raise ValueError(
                f"Unknown scheduling policy: {self.scheduler_config.policy}"
            )
        # Priority queues for requests.
        self.waiting = create_request_queue(self.policy)
        self.running: list[Request] = []

        # The request IDs that are finished in between the previous and the
        # current steps. This is used to notify the workers about the finished
        # requests so that they can free the cached states for those requests.
        # This is flushed at the end of each scheduling step.
        self.finished_req_ids: set[str] = set()

        # KV Connector: requests in process of async KV loading or recving
        self.finished_recving_kv_req_ids: set[str] = set()
        self.failed_recving_kv_req_ids: set[str] = set()

        # Encoder-related.
        # Calculate encoder cache size if applicable
        # NOTE: For now we use the same budget for both compute and space.
        # This can be changed when we make encoder cache for embedding caching
        # across requests.
        encoder_compute_budget, encoder_cache_size = compute_encoder_budget(
            model_config=vllm_config.model_config,
            scheduler_config=vllm_config.scheduler_config,
            mm_registry=mm_registry,
        )

        # NOTE(woosuk): Here, "encoder" includes the vision encoder (and
        # projector if needed) for MM models as well as encoder-decoder
        # transformers.
        self.max_num_encoder_input_tokens = encoder_compute_budget
        # NOTE: For the models without encoder (e.g., text-only models),
        # the encoder cache will not be initialized because cache size is 0
        # for these models.
        self.encoder_cache_manager = EncoderCacheManager(cache_size=encoder_cache_size)

        speculative_config = vllm_config.speculative_config
        self.use_eagle = False
        self.num_spec_tokens = self.num_lookahead_tokens = 0
        if speculative_config:
            self.num_spec_tokens = speculative_config.num_speculative_tokens
            if speculative_config.use_eagle():
                self.use_eagle = True
                self.num_lookahead_tokens = self.num_spec_tokens

        # Create the KV cache manager.
        self.kv_cache_manager = KVCacheManager(
            kv_cache_config=kv_cache_config,
            max_model_len=self.max_model_len,
            enable_caching=self.cache_config.enable_prefix_caching,
            use_eagle=self.use_eagle,
            log_stats=self.log_stats,
            enable_kv_cache_events=self.enable_kv_cache_events,
            dcp_world_size=self.dcp_world_size,
        )
        self.use_pp = self.parallel_config.pipeline_parallel_size > 1

    def schedule(self) -> SchedulerOutput:
        # NOTE(woosuk) on the scheduling algorithm:
        # There's no "decoding phase" nor "prefill phase" in the scheduler.
        # Each request just has the num_computed_tokens and
        # num_tokens_with_spec. num_tokens_with_spec =
        # len(prompt_token_ids) + len(output_token_ids) + len(spec_token_ids).
        # At each step, the scheduler tries to assign tokens to the requests
        # so that each request's num_computed_tokens can catch up its
        # num_tokens_with_spec. This is general enough to cover
        # chunked prefills, prefix caching, speculative decoding,
        # and the "jump decoding" optimization in the future.

        scheduled_new_reqs: list[Request] = []
        scheduled_resumed_reqs: list[Request] = []
        scheduled_running_reqs: list[Request] = []
        preempted_reqs: list[Request] = []

        req_to_new_blocks: dict[str, KVCacheBlocks] = {}
        num_scheduled_tokens: dict[str, int] = {}
        token_budget = self.max_num_scheduled_tokens
        # Encoder-related.
        scheduled_encoder_inputs: dict[str, list[int]] = {}
        encoder_compute_budget = self.max_num_encoder_input_tokens
        # Spec decode-related.
        scheduled_spec_decode_tokens: dict[str, list[int]] = {}

        # For logging.
        scheduled_timestamp = time.monotonic()

        # First, schedule the RUNNING requests.
        req_index = 0
        while req_index < len(self.running) and token_budget > 0:
            request = self.running[req_index]

            num_new_tokens = (
                request.num_tokens_with_spec
                + request.num_output_placeholders
                - request.num_computed_tokens
            )
            if 0 < self.scheduler_config.long_prefill_token_threshold < num_new_tokens:
                num_new_tokens = self.scheduler_config.long_prefill_token_threshold
            num_new_tokens = min(num_new_tokens, token_budget)

            # Make sure the input position does not exceed the max model len.
            # This is necessary when using spec decoding.
            num_new_tokens = min(
                num_new_tokens, self.max_model_len - 1 - request.num_computed_tokens
            )

            # Schedule encoder inputs.
            encoder_inputs_to_schedule = None
            new_encoder_compute_budget = encoder_compute_budget
            if request.has_encoder_inputs:
                (
                    encoder_inputs_to_schedule,
                    num_new_tokens,
                    new_encoder_compute_budget,
                ) = self._try_schedule_encoder_inputs(
                    request,
                    request.num_computed_tokens,
                    num_new_tokens,
                    encoder_compute_budget,
                )

            if num_new_tokens == 0:
                # The request cannot be scheduled because one of the following
                # reasons:
                # 1. No new tokens to schedule. This may happen when
                #    (1) PP>1 and we have already scheduled all prompt tokens
                #    but they are not finished yet.
                #    (2) Async scheduling and the request has reached to either
                #    its max_total_tokens or max_model_len.
                # 2. The encoder budget is exhausted.
                # 3. The encoder cache is exhausted.
                # NOTE(woosuk): Here, by doing `continue` instead of `break`,
                # we do not strictly follow the FCFS scheduling policy and
                # allow the lower-priority requests to be scheduled.
                req_index += 1
                continue

            # Schedule newly needed KV blocks for the request.
            while True:
                new_blocks = self.kv_cache_manager.allocate_slots(
                    request,
                    num_new_tokens,
                    num_lookahead_tokens=self.num_lookahead_tokens,
                )

                if new_blocks is not None:
                    # The request can be scheduled.
                    break

                # The request cannot be scheduled.
                # Preempt the lowest-priority request.
                if self.policy == SchedulingPolicy.PRIORITY:
                    preempted_req = max(
                        self.running,
                        key=lambda r: (r.priority, r.arrival_time),
                    )
                    self.running.remove(preempted_req)
                    if preempted_req in scheduled_running_reqs:
                        scheduled_running_reqs.remove(preempted_req)
                else:
                    preempted_req = self.running.pop()

                self.kv_cache_manager.free(preempted_req)
                self.encoder_cache_manager.free(preempted_req)
                preempted_req.status = RequestStatus.PREEMPTED
                preempted_req.num_computed_tokens = 0
                preempted_req.num_preemptions += 1
                if self.log_stats:
                    preempted_req.record_event(
                        EngineCoreEventType.PREEMPTED, scheduled_timestamp
                    )

                self.waiting.prepend_request(preempted_req)
                preempted_reqs.append(preempted_req)
                if preempted_req == request:
                    # No more request to preempt. Cannot schedule this request.
                    break

            if new_blocks is None:
                # Cannot schedule this request.
                break

            # Schedule the request.
            scheduled_running_reqs.append(request)
            req_to_new_blocks[request.request_id] = new_blocks
            num_scheduled_tokens[request.request_id] = num_new_tokens
            token_budget -= num_new_tokens
            req_index += 1

            # Speculative decode related.
            if request.spec_token_ids:
                num_scheduled_spec_tokens = (
                    num_new_tokens + request.num_computed_tokens - request.num_tokens
                )
                if num_scheduled_spec_tokens > 0:
                    # Trim spec_token_ids list to num_scheduled_spec_tokens.
                    del request.spec_token_ids[num_scheduled_spec_tokens:]
                    scheduled_spec_decode_tokens[request.request_id] = (
                        request.spec_token_ids
                    )

            # Encoder-related.
            if encoder_inputs_to_schedule:
                scheduled_encoder_inputs[request.request_id] = (
                    encoder_inputs_to_schedule
                )
                # Allocate the encoder cache.
                for i in encoder_inputs_to_schedule:
                    self.encoder_cache_manager.allocate(request, i)
                encoder_compute_budget = new_encoder_compute_budget

        # Record the LoRAs in scheduled_running_reqs
        scheduled_loras: set[int] = set()
        if self.lora_config:
            scheduled_loras = set(
                req.lora_request.lora_int_id
                for req in scheduled_running_reqs
                if req.lora_request and req.lora_request.lora_int_id > 0
            )
            assert len(scheduled_loras) <= self.lora_config.max_loras

        # Use a temporary RequestQueue to collect requests that need to be
        # skipped and put back at the head of the waiting queue later
        skipped_waiting_requests = create_request_queue(self.policy)

        # Next, schedule the WAITING requests.
        if not preempted_reqs:
            while self.waiting and token_budget > 0:
                if len(self.running) == self.max_num_running_reqs:
                    break

                request = self.waiting.peek_request()

                # KVTransfer: skip request if still waiting for remote kvs.
                if request.status == RequestStatus.WAITING_FOR_REMOTE_KVS:
                    is_ready = self._update_waiting_for_remote_kv(request)
                    if is_ready:
                        request.status = RequestStatus.WAITING
                    else:
                        logger.debug(
                            "%s is still in WAITING_FOR_REMOTE_KVS state.",
                            request.request_id,
                        )
                        self.waiting.pop_request()
                        skipped_waiting_requests.prepend_request(request)
                        continue

                # Skip request if the structured output request is still waiting
                # for FSM compilation.
                if request.status == RequestStatus.WAITING_FOR_FSM:
                    structured_output_req = request.structured_output_request
                    if structured_output_req and structured_output_req.grammar:
                        request.status = RequestStatus.WAITING
                    else:
                        self.waiting.pop_request()
                        skipped_waiting_requests.prepend_request(request)
                        continue

                # Check that adding the request still respects the max_loras
                # constraint.
                if (
                    self.lora_config
                    and request.lora_request
                    and (
                        len(scheduled_loras) == self.lora_config.max_loras
                        and request.lora_request.lora_int_id not in scheduled_loras
                    )
                ):
                    # Scheduling would exceed max_loras, skip.
                    self.waiting.pop_request()
                    skipped_waiting_requests.prepend_request(request)
                    continue

                num_external_computed_tokens = 0
                load_kv_async = False

                # Get already-cached tokens.
                if request.num_computed_tokens == 0:
                    # Get locally-cached tokens.
                    new_computed_blocks, num_new_local_computed_tokens = (
                        self.kv_cache_manager.get_computed_blocks(request)
                    )

                    # Get externally-cached tokens if using a KVConnector.
                    if self.connector is not None:
                        num_external_computed_tokens, load_kv_async = (
                            self.connector.get_num_new_matched_tokens(
                                request, num_new_local_computed_tokens
                            )
                        )

                        if num_external_computed_tokens is None:
                            # The request cannot be scheduled because
                            # the KVConnector couldn't determine
                            # the number of matched tokens.
                            self.waiting.pop_request()
                            skipped_waiting_requests.prepend_request(request)
                            continue

                    # Total computed tokens (local + external).
                    num_computed_tokens = (
                        num_new_local_computed_tokens + num_external_computed_tokens
                    )
                # KVTransfer: WAITING reqs have num_computed_tokens > 0
                # after async KV recvs are completed.
                else:
                    new_computed_blocks = (
                        self.kv_cache_manager.create_empty_block_list()
                    )
                    num_new_local_computed_tokens = 0
                    num_computed_tokens = request.num_computed_tokens

                encoder_inputs_to_schedule = None
                new_encoder_compute_budget = encoder_compute_budget

                # KVTransfer: loading remote KV, do not allocate for new work.
                if load_kv_async:
                    assert num_external_computed_tokens > 0
                    num_new_tokens = 0
                # Number of tokens to be scheduled.
                else:
                    # We use `request.num_tokens` instead of
                    # `request.num_prompt_tokens` to consider the resumed
                    # requests, which have output tokens.
                    num_new_tokens = request.num_tokens - num_computed_tokens
                    if (
                        0
                        < self.scheduler_config.long_prefill_token_threshold
                        < num_new_tokens
                    ):
                        num_new_tokens = (
                            self.scheduler_config.long_prefill_token_threshold
                        )

                    # chunked prefill has to be enabled explicitly to allow
                    # pooling requests to be chunked
                    if (
                        not self.scheduler_config.chunked_prefill_enabled
                        and num_new_tokens > token_budget
                    ):
                        self.waiting.pop_request()
                        skipped_waiting_requests.prepend_request(request)
                        continue

                    num_new_tokens = min(num_new_tokens, token_budget)
                    assert num_new_tokens > 0

                    # Schedule encoder inputs.
                    if request.has_encoder_inputs:
                        (
                            encoder_inputs_to_schedule,
                            num_new_tokens,
                            new_encoder_compute_budget,
                        ) = self._try_schedule_encoder_inputs(
                            request,
                            num_computed_tokens,
                            num_new_tokens,
                            encoder_compute_budget,
                        )
                        if num_new_tokens == 0:
                            # The request cannot be scheduled.
                            break

                # Handles an edge case when P/D Disaggregation
                # is used with Spec Decoding where an
                # extra block gets allocated which
                # creates a mismatch between the number
                # of local and remote blocks.
                effective_lookahead_tokens = (
                    0 if request.num_computed_tokens == 0 else self.num_lookahead_tokens
                )

                # Determine if we need to allocate cross-attention blocks.
                if self.is_encoder_decoder and request.has_encoder_inputs:
                    # TODO(russellb): For Whisper, we know that the input is
                    # always padded to the maximum length. If we support other
                    # encoder-decoder models, this will need to be updated if we
                    # want to only allocate what is needed.
                    num_encoder_tokens = (
                        self.scheduler_config.max_num_encoder_input_tokens
                    )
                else:
                    num_encoder_tokens = 0

                new_blocks = self.kv_cache_manager.allocate_slots(
                    request,
                    num_new_tokens + num_external_computed_tokens,
                    num_new_local_computed_tokens,
                    new_computed_blocks,
                    num_lookahead_tokens=effective_lookahead_tokens,
                    delay_cache_blocks=load_kv_async,
                    num_encoder_tokens=num_encoder_tokens,
                )

                if new_blocks is None:
                    # The request cannot be scheduled.
                    break

                # KVTransfer: the connector uses this info to determine
                # if a load is needed. Note that
                # This information is used to determine if a load is
                # needed for this request.
                if self.connector is not None:
                    self.connector.update_state_after_alloc(
                        request,
                        new_computed_blocks + new_blocks,
                        num_external_computed_tokens,
                    )

                # Request was already popped from self.waiting
                # unless it was re-added above due to new_blocks being None.
                request = self.waiting.pop_request()
                if load_kv_async:
                    # If loading async, allocate memory and put request
                    # into the WAITING_FOR_REMOTE_KV state.
                    skipped_waiting_requests.prepend_request(request)
                    request.status = RequestStatus.WAITING_FOR_REMOTE_KVS
                    continue

                req_index += 1
                self.running.append(request)
                if self.log_stats:
                    request.record_event(
                        EngineCoreEventType.SCHEDULED, scheduled_timestamp
                    )
                if request.status == RequestStatus.WAITING:
                    scheduled_new_reqs.append(request)
                elif request.status == RequestStatus.PREEMPTED:
                    scheduled_resumed_reqs.append(request)
                else:
                    raise RuntimeError(f"Invalid request status: {request.status}")

                if self.lora_config and request.lora_request:
                    scheduled_loras.add(request.lora_request.lora_int_id)
                req_to_new_blocks[request.request_id] = (
                    self.kv_cache_manager.get_blocks(request.request_id)
                )
                num_scheduled_tokens[request.request_id] = num_new_tokens
                token_budget -= num_new_tokens
                request.status = RequestStatus.RUNNING
                request.num_computed_tokens = num_computed_tokens
                # Count the number of prefix cached tokens.
                if request.num_cached_tokens < 0:
                    request.num_cached_tokens = num_computed_tokens
                # Encoder-related.
                if encoder_inputs_to_schedule:
                    scheduled_encoder_inputs[request.request_id] = (
                        encoder_inputs_to_schedule
                    )
                    # Allocate the encoder cache.
                    for i in encoder_inputs_to_schedule:
                        self.encoder_cache_manager.allocate(request, i)
                    encoder_compute_budget = new_encoder_compute_budget

        # Put back any skipped requests at the head of the waiting queue
        if skipped_waiting_requests:
            self.waiting.prepend_requests(skipped_waiting_requests)

        # Check if the scheduling constraints are satisfied.
        total_num_scheduled_tokens = sum(num_scheduled_tokens.values())
        assert total_num_scheduled_tokens <= self.max_num_scheduled_tokens
        assert token_budget >= 0
        assert len(self.running) <= self.max_num_running_reqs
        # Since some requests in the RUNNING queue may not be scheduled in
        # this step, the total number of scheduled requests can be smaller than
        # len(self.running).
        assert len(scheduled_new_reqs) + len(scheduled_resumed_reqs) + len(
            scheduled_running_reqs
        ) <= len(self.running)

        # Get the longest common prefix among all requests in the running queue.
        # This can be potentially used for cascade attention.
        num_common_prefix_blocks = [0] * len(self.kv_cache_config.kv_cache_groups)
        if self.running:
            any_request = self.running[0]
            num_common_prefix_blocks = (
                self.kv_cache_manager.get_num_common_prefix_blocks(
                    any_request.request_id
                )
            )

        # Construct the scheduler output.
        new_reqs_data = [
            NewRequestData.from_request(
                req, req_to_new_blocks[req.request_id].get_block_ids()
            )
            for req in scheduled_new_reqs
        ]
        cached_reqs_data = self._make_cached_request_data(
            scheduled_running_reqs,
            scheduled_resumed_reqs,
            num_scheduled_tokens,
            scheduled_spec_decode_tokens,
            req_to_new_blocks,
        )
        scheduled_requests = (
            scheduled_new_reqs + scheduled_running_reqs + scheduled_resumed_reqs
        )
        structured_output_request_ids, grammar_bitmask = self.get_grammar_bitmask(
            scheduled_requests, scheduled_spec_decode_tokens
        )
        scheduler_output = SchedulerOutput(
            scheduled_new_reqs=new_reqs_data,
            scheduled_cached_reqs=cached_reqs_data,
            num_scheduled_tokens=num_scheduled_tokens,
            total_num_scheduled_tokens=total_num_scheduled_tokens,
            scheduled_spec_decode_tokens=scheduled_spec_decode_tokens,
            scheduled_encoder_inputs=scheduled_encoder_inputs,
            num_common_prefix_blocks=num_common_prefix_blocks,
            # finished_req_ids is an existing state in the scheduler,
            # instead of being newly scheduled in this step.
            # It contains the request IDs that are finished in between
            # the previous and the current steps.
            finished_req_ids=self.finished_req_ids,
            free_encoder_mm_hashes=self.encoder_cache_manager.get_freed_mm_hashes(),
            structured_output_request_ids=structured_output_request_ids,
            grammar_bitmask=grammar_bitmask,
        )

        # NOTE(Kuntai): this function is designed for multiple purposes:
        # 1. Plan the KV cache store
        # 2. Wrap up all the KV cache load / save ops into an opaque object
        # 3. Clear the internal states of the connector
        if self.connector is not None:
            meta = self.connector.build_connector_meta(scheduler_output)
            scheduler_output.kv_connector_metadata = meta

        # collect KV cache events from KV cache manager
        events = self.kv_cache_manager.take_events()

        # collect KV cache events from connector
        if self.connector is not None:
            connector_events = self.connector.take_events()
            if connector_events:
                if events is None:
                    events = list(connector_events)
                else:
                    events.extend(connector_events)

        # publish collected KV cache events
        if events:
            batch = KVEventBatch(ts=time.time(), events=events)
            self.kv_event_publisher.publish(batch)

        self._update_after_schedule(scheduler_output)
        return scheduler_output

    def _update_after_schedule(
        self,
        scheduler_output: SchedulerOutput,
    ) -> None:
        # Advance the number of computed tokens for the request AFTER
        # the request is scheduled.
        # 1. The scheduler_output of the current step has to include the
        #    original number of scheduled tokens to determine input IDs.
        # 2. Advance the number of computed tokens here allowing us to
        #    schedule the prefill request again immediately in the next
        #    scheduling step.
        # 3. If some tokens (e.g. spec tokens) are rejected later, the number of
        #    computed tokens will be adjusted in update_from_output.
        num_scheduled_tokens = scheduler_output.num_scheduled_tokens
        for req_id, num_scheduled_token in num_scheduled_tokens.items():
            request = self.requests[req_id]
            request.num_computed_tokens += num_scheduled_token

            # NOTE: _free_encoder_inputs relies on num_computed_tokens, which
            # may be updated again in _update_from_output for speculative
            # decoding. However, it is safe to call the method here because
            # encoder inputs are always part of the prompt, not the output,
            # and thus are unaffected by speculative decoding.
            if request.has_encoder_inputs:
                self._free_encoder_inputs(request)

        # Clear the finished request IDs.
        # NOTE: We shouldn't do self.finished_req_ids.clear() here because
        # it will also affect the scheduler output.
        self.finished_req_ids = set()

    def _make_cached_request_data(
        self,
        running_reqs: list[Request],
        resumed_reqs: list[Request],
        num_scheduled_tokens: dict[str, int],
        spec_decode_tokens: dict[str, list[int]],
        req_to_new_blocks: dict[str, KVCacheBlocks],
    ) -> CachedRequestData:
        req_ids: list[str] = []
        new_token_ids: list[list[int]] = []
        new_block_ids: list[tuple[list[int], ...] | None] = []
        resumed_req_token_ids: list[list[int] | None] = []
        num_computed_tokens: list[int] = []
        num_output_tokens: list[int] = []

        # Because resumed_reqs is usually empty, it is more efficient to do
        # in-place appending so that we don't need to allocate a new list.
        resumed_from_preemption = [False] * len(running_reqs)
        resumed_from_preemption += [True] * len(resumed_reqs)
        for idx, req in enumerate(itertools.chain(running_reqs, resumed_reqs)):
            req_id = req.request_id
            req_ids.append(req_id)
            num_tokens = num_scheduled_tokens[req_id] - len(
                spec_decode_tokens.get(req_id, ())
            )
            if self.use_pp:
                # When using PP, the scheduler sends the sampled tokens back,
                # because there's no direct communication between the first-
                # stage worker and the last-stage worker. Otherwise, we don't
                # need to send the sampled tokens back because the model runner
                # will cache them.
                token_ids = req.all_token_ids[
                    req.num_computed_tokens : req.num_computed_tokens + num_tokens
                ]
                new_token_ids.append(token_ids)
            resumed_token_ids = None
            if resumed_from_preemption[idx]:
                resumed_token_ids = req.all_token_ids[
                    : req.num_computed_tokens + num_tokens
                ]
            resumed_req_token_ids.append(resumed_token_ids)
            new_block_ids.append(
                req_to_new_blocks[req_id].get_block_ids(allow_none=True)
            )
            num_computed_tokens.append(req.num_computed_tokens)
            num_output_tokens.append(
                req.num_output_tokens + req.num_output_placeholders
            )

        return CachedRequestData(
            req_ids=req_ids,
            resumed_from_preemption=resumed_from_preemption,
            new_token_ids=new_token_ids,
            resumed_req_token_ids=resumed_req_token_ids,
            new_block_ids=new_block_ids,
            num_computed_tokens=num_computed_tokens,
            num_output_tokens=num_output_tokens,
        )

    def _try_schedule_encoder_inputs(
        self,
        request: Request,
        num_computed_tokens: int,
        num_new_tokens: int,
        encoder_compute_budget: int,
    ) -> tuple[list[int], int, int]:
        """
        Determine which encoder inputs need to be scheduled in the current step,
        and update `num_new_tokens` and encoder token budget accordingly.

        An encoder input will be scheduled if:
        - Its output tokens overlap with the range of tokens being computed
        in this step, i.e.,
        [num_computed_tokens, num_computed_tokens + num_new_tokens).
        - It is not already computed and stored in the encoder cache.
        - There is sufficient encoder token budget to process it.
        - The encoder cache has space to store it.

        If an encoder input cannot be scheduled due to cache or budget
        limitations, the method adjusts `num_new_tokens` to schedule only the
        decoder tokens up to just before the unschedulable encoder input.

        Note that num_computed_tokens includes both locally cached
        blocks and externally cached blocks (via KVConnector).
        """
        if num_new_tokens == 0 or not request.has_encoder_inputs:
            return [], num_new_tokens, encoder_compute_budget
        encoder_inputs_to_schedule: list[int] = []
        mm_features = request.mm_features
        assert mm_features is not None
        assert len(mm_features) > 0

        # NOTE: since scheduler operates on the request level (possibly with
        # multiple encoder inputs per request), we need to create temporary
        # trackers for accounting at the encoder input level.
        mm_hashes_to_schedule = set()
        num_tokens_to_schedule = 0
        for i, mm_feature in enumerate(mm_features):
            start_pos = mm_feature.mm_position.offset
            num_encoder_tokens = mm_feature.mm_position.length

            # The encoder output is needed if the two ranges overlap:
            # [num_computed_tokens, num_computed_tokens + num_new_tokens) and
            # [start_pos, start_pos + num_encoder_tokens)
            if start_pos >= num_computed_tokens + num_new_tokens:
                # The encoder input is not needed in this step.
                break

            if self.is_encoder_decoder and num_computed_tokens > 0:
                assert start_pos == 0, (
                    "Encoder input should be processed at the beginning of "
                    "the sequence when encoder-decoder models are used."
                )
                # Encoder input has already been computed
                # The calculation here is a bit different. We don't turn encoder
                # output into tokens that get processed by the decoder and
                # reflected in num_computed_tokens. Instead, start_pos reflects
                # the position where we need to ensure we calculate encoder
                # inputs. This should always be 0 to ensure we calculate encoder
                # inputs before running the decoder.  Once we've calculated some
                # decoder tokens (num_computed_tokens > 0), then we know we
                # already calculated encoder inputs and can skip here.
                continue
            elif start_pos + num_encoder_tokens <= num_computed_tokens:
                # The encoder input is already computed and stored
                # in the decoder's KV cache.
                continue

            if not self.is_encoder_decoder:
                # We are not using the encoder cache for encoder-decoder models,
                # yet.
                if request.mm_features[i].identifier in mm_hashes_to_schedule:
                    # The same encoder input has already been scheduled in the
                    # current step.
                    continue

                if self.encoder_cache_manager.check_and_update_cache(request, i):
                    # The encoder input is already computed and cached from a
                    # previous step.
                    continue

            # If no encoder input chunking is allowed, we do not want to
            # partially schedule a multimodal item. If the scheduled range would
            # only cover part of the mm input, roll back to before the mm item.
            if (
                self.scheduler_config.disable_chunked_mm_input
                and num_computed_tokens < start_pos
                and (num_computed_tokens + num_new_tokens)
                < (start_pos + num_encoder_tokens)
            ):
                num_new_tokens = start_pos - num_computed_tokens
                break

            if not self.encoder_cache_manager.can_allocate(
                request, i, encoder_compute_budget, num_tokens_to_schedule
            ):
                # The encoder cache is full or the encoder budget is exhausted.
                # NOTE(woosuk): We assume that the encoder input tokens should
                # be processed altogether, as the encoder usually uses
                # bidirectional attention.
                if num_computed_tokens < start_pos:
                    # We only schedule the decoder tokens just before the
                    # encoder input.
                    num_new_tokens = start_pos - num_computed_tokens
                else:
                    # Because of prefix caching, num_computed_tokens is greater
                    # than start_pos even though its encoder input is not
                    # available. In this case, we can't schedule any token for
                    # the request in this step.
                    num_new_tokens = 0
                break

            num_tokens_to_schedule += num_encoder_tokens
            encoder_compute_budget -= num_encoder_tokens
            mm_hashes_to_schedule.add(request.mm_features[i].identifier)
            encoder_inputs_to_schedule.append(i)

        return (
            encoder_inputs_to_schedule,
            num_new_tokens,
            encoder_compute_budget,
        )

    def get_grammar_bitmask(
        self,
        requests: list[Request],
        scheduled_spec_decode_tokens: dict[str, list[int]],
    ):
        # NOTE: structured_output_request_ids maps
        # a request's (request that uses structured output)
        # request_id to its index in the batch.
        # This will help us determine to slice the grammar bitmask
        # and only applies valid mask for requests that
        # uses structured decoding.
        structured_output_request_ids: dict[str, int] = {}
        for i, req in enumerate(requests):
            if req.use_structured_output:
                # PERF: in case of chunked prefill,
                # request might not include any new tokens.
                # Therefore, we might introduce some additional
                # cycle to fill in the bitmask, which could be a big no-op.
                structured_output_request_ids[req.request_id] = i

        if not structured_output_request_ids:
            bitmask = None
        else:
            bitmask = self.structured_output_manager.grammar_bitmask(
                self.requests,
                structured_output_request_ids,
                scheduled_spec_decode_tokens,
            )
        return structured_output_request_ids, bitmask

    def update_from_output(
        self,
        scheduler_output: SchedulerOutput,
        model_runner_output: ModelRunnerOutput,
    ) -> dict[int, EngineCoreOutputs]:
        sampled_token_ids = model_runner_output.sampled_token_ids
        logprobs = model_runner_output.logprobs
        prompt_logprobs_dict = model_runner_output.prompt_logprobs_dict
        num_scheduled_tokens = scheduler_output.num_scheduled_tokens
        pooler_outputs = model_runner_output.pooler_output
        num_nans_in_logits = model_runner_output.num_nans_in_logits
        kv_connector_output = model_runner_output.kv_connector_output

        outputs: dict[int, list[EngineCoreOutput]] = defaultdict(list)
        spec_decoding_stats: SpecDecodingStats | None = None
        kv_connector_stats = (
            kv_connector_output.kv_connector_stats if kv_connector_output else None
        )

        failed_kv_load_req_ids = None
        if kv_connector_output and kv_connector_output.invalid_block_ids:
            # These blocks contain externally computed tokens that failed to
            # load. Identify affected requests and adjust their computed token
            # count to trigger recomputation of the invalid blocks.
            failed_kv_load_req_ids = self._handle_invalid_blocks(
                kv_connector_output.invalid_block_ids
            )

        # NOTE(woosuk): As len(num_scheduled_tokens) can be up to 1K or more,
        # the below loop can be a performance bottleneck. We should do our best
        # to avoid expensive operations inside the loop.
        stopped_running_reqs: set[Request] = set()
        stopped_preempted_reqs: set[Request] = set()
        for req_index, req_id in enumerate(model_runner_output.req_ids):
            num_tokens_scheduled = num_scheduled_tokens[req_id]
            assert num_tokens_scheduled > 0
            if failed_kv_load_req_ids and req_id in failed_kv_load_req_ids:
                # Skip requests that were recovered from KV load failure
                continue
            request = self.requests.get(req_id)
            if request is None:
                # The request is already finished. This can happen if the
                # request is aborted while the model is executing it (e.g.,
                # in pipeline parallelism).
                continue

<<<<<<< HEAD
            generated_token_ids = sampled_token_ids[
                req_index] if sampled_token_ids else []
=======
            req_index = model_runner_output.req_id_to_index[req_id]
            generated_token_ids = (
                sampled_token_ids[req_index] if sampled_token_ids else []
            )
>>>>>>> 5be7ca1b

            scheduled_spec_token_ids = (
                scheduler_output.scheduled_spec_decode_tokens.get(req_id)
            )
            if scheduled_spec_token_ids:
                num_draft_tokens = len(scheduled_spec_token_ids)
                num_accepted = len(generated_token_ids) - 1
                num_rejected = num_draft_tokens - num_accepted
                # num_computed_tokens represents the number of tokens
                # processed in the current step, considering scheduled
                # tokens and rejections. If some tokens are rejected,
                # num_computed_tokens is decreased by the number of rejected
                # tokens.
                request.num_computed_tokens -= num_rejected
                spec_decoding_stats = self.make_spec_decoding_stats(
                    spec_decoding_stats,
                    num_draft_tokens=num_draft_tokens,
                    num_accepted_tokens=num_accepted,
                )

            stopped = False
            new_logprobs = None
            new_token_ids = generated_token_ids
            kv_transfer_params = None
            status_before_stop = request.status

            # Check for stop and update request status.
            if new_token_ids:
                new_token_ids, stopped = self._update_request_with_output(
                    request, new_token_ids
                )

            # Stop checking for pooler models.
            pooler_output = None
            if pooler_outputs:
                pooler_output = pooler_outputs[req_index]
                stopped = check_stop(request, self.max_model_len, pooler_output)

            if stopped:
                kv_transfer_params = self._free_request(request)
                if status_before_stop == RequestStatus.RUNNING:
                    stopped_running_reqs.add(request)
                else:
                    stopped_preempted_reqs.add(request)

            # Extract sample logprobs if needed.
            if (
                request.sampling_params is not None
                and request.sampling_params.logprobs is not None
                and logprobs
            ):
                # NOTE: once we support N tokens per step (spec decode),
                # the outer lists can be of length > 1.
                new_logprobs = logprobs.slice(req_index, req_index + 1)

            if new_token_ids and self.structured_output_manager.should_advance(request):
                # NOTE: structured_output_request
                # should not be None if use_structured_output, we have
                # checked above, so safe to ignore type warning
                request.structured_output_request.grammar.accept_tokens(  # type: ignore[union-attr]
                    req_id, new_token_ids
                )

            if num_nans_in_logits is not None and req_id in num_nans_in_logits:
                request.num_nans_in_logits = num_nans_in_logits[req_id]

            # Get prompt logprobs for this request.
            prompt_logprobs_tensors = prompt_logprobs_dict.get(req_id)
            if new_token_ids or pooler_output is not None or kv_transfer_params:
                # Add EngineCoreOutput for this Request.
                outputs[request.client_index].append(
                    EngineCoreOutput(
                        request_id=req_id,
                        new_token_ids=new_token_ids,
                        finish_reason=request.get_finished_reason(),
                        new_logprobs=new_logprobs,
                        new_prompt_logprobs_tensors=prompt_logprobs_tensors,
                        pooling_output=pooler_output,
                        stop_reason=request.stop_reason,
                        events=request.take_events(),
                        kv_transfer_params=kv_transfer_params,
                        trace_headers=request.trace_headers,
                        num_cached_tokens=request.num_cached_tokens,
                    )
                )
            else:
                # Invariant: EngineCore returns no partial prefill outputs.
                assert not prompt_logprobs_tensors

        # Remove the stopped requests from the running and waiting queues.
        if stopped_running_reqs:
            self.running = remove_all(self.running, stopped_running_reqs)
        if stopped_preempted_reqs:
            # This is a rare case and unlikely to impact performance.
            self.waiting.remove_requests(stopped_preempted_reqs)

        # KV Connector: update state for finished KV Transfers.
        if kv_connector_output:
            self._update_from_kv_xfer_finished(kv_connector_output)

        # Create EngineCoreOutputs for all clients that have requests with
        # outputs in this step.
        engine_core_outputs = {
            client_index: EngineCoreOutputs(outputs=outs)
            for client_index, outs in outputs.items()
        }

        finished_req_ids = self.finished_req_ids_dict
        if finished_req_ids:
            # Include ids of requests that finished since last outputs
            # were sent.
            for client_index, finished_set in finished_req_ids.items():
                # Set finished request set in EngineCoreOutputs for this client.
                if (eco := engine_core_outputs.get(client_index)) is not None:
                    eco.finished_requests = finished_set
                else:
                    engine_core_outputs[client_index] = EngineCoreOutputs(
                        finished_requests=finished_set
                    )
            finished_req_ids.clear()

        if (
            stats := self.make_stats(spec_decoding_stats, kv_connector_stats)
        ) is not None:
            # Return stats to only one of the front-ends.
            if (eco := next(iter(engine_core_outputs.values()), None)) is None:
                # We must return the stats even if there are no request
                # outputs this step.
                engine_core_outputs[0] = eco = EngineCoreOutputs()
            eco.scheduler_stats = stats

        return engine_core_outputs

    def _update_request_with_output(
        self,
        request: Request,
        new_token_ids: list[int],
    ) -> tuple[list[int], bool]:
        # Append generated tokens and check for stop. Note that if
        # a request is still being prefilled, we expect the model runner
        # to return empty token ids for the request.
        stopped = False
        for num_new, output_token_id in enumerate(new_token_ids, 1):
            request.append_output_token_ids(output_token_id)

            # Check for stop and update request state.
            # This must be called before we make the EngineCoreOutput.
            stopped = check_stop(request, self.max_model_len)
            if stopped:
                del new_token_ids[num_new:]  # Trim new tokens if needed.
                break
        return new_token_ids, stopped

    def _free_encoder_inputs(self, request: Request) -> None:
        cached_encoder_input_ids = self.encoder_cache_manager.get_cached_input_ids(
            request
        )
        # OPTIMIZATION: Avoid list(set) if the set is empty.
        if not cached_encoder_input_ids:
            return

        # Here, we use list(set) to avoid modifying the set while iterating
        # over it.
        for input_id in list(cached_encoder_input_ids):
            mm_feature = request.mm_features[input_id]
            start_pos = mm_feature.mm_position.offset
            num_tokens = mm_feature.mm_position.length
            if self.is_encoder_decoder and request.num_computed_tokens > 0:
                # With Whisper, as soon as we've generated a single token,
                # we know we're done with the encoder input. Cross Attention
                # KVs have been calculated and cached already.
                self.encoder_cache_manager.free_encoder_input(request, input_id)
            elif start_pos + num_tokens <= request.num_computed_tokens:
                # The encoder output is already processed and stored
                # in the decoder's KV cache.
                self.encoder_cache_manager.free_encoder_input(request, input_id)

    def update_draft_token_ids(
        self,
        draft_token_ids: DraftTokenIds,
    ) -> None:
        for req_id, spec_token_ids in zip(
            draft_token_ids.req_ids,
            draft_token_ids.draft_token_ids,
        ):
            request = self.requests.get(req_id)
            if request is None or request.is_finished():
                # The request may have been finished. Skip.
                continue

            # Add newly generated spec token ids to the request.
            if not spec_token_ids:
                # NOTE(woosuk): request.spec_token_ids should be updated.
                request.spec_token_ids.clear()
            elif self.structured_output_manager.should_advance(request):
                metadata = request.structured_output_request
                request.spec_token_ids = metadata.grammar.validate_tokens(  # type: ignore[union-attr]
                    spec_token_ids
                )
            else:
                request.spec_token_ids = spec_token_ids

    def get_request_counts(self) -> tuple[int, int]:
        """Returns (num_running_reqs, num_waiting_reqs)."""
        return len(self.running), len(self.waiting)

    def add_request(self, request: Request) -> None:
        self.waiting.add_request(request)
        self.requests[request.request_id] = request
        if self.log_stats:
            request.record_event(EngineCoreEventType.QUEUED)

    def finish_requests(
        self,
        request_ids: Union[str, Iterable[str]],
        finished_status: RequestStatus,
    ) -> None:
        """Handles the finish signal from outside the scheduler.

        For example, the API server can abort a request when the client
        disconnects.
        """
        assert RequestStatus.is_finished(finished_status)
        if isinstance(request_ids, str):
            request_ids = (request_ids,)
        else:
            request_ids = set(request_ids)

        running_requests_to_remove = set()
        waiting_requests_to_remove = []
        valid_requests = []

        # First pass: collect requests to remove from queues
        for req_id in request_ids:
            request = self.requests.get(req_id)
            if request is None or request.is_finished():
                # Invalid request ID.
                continue

            valid_requests.append(request)
            if request.status == RequestStatus.RUNNING:
                running_requests_to_remove.add(request)
            else:
                waiting_requests_to_remove.append(request)

        # Remove all requests from queues at once for better efficiency
        if running_requests_to_remove:
            self.running = remove_all(self.running, running_requests_to_remove)
        if waiting_requests_to_remove:
            self.waiting.remove_requests(waiting_requests_to_remove)

        # Second pass: set status and free requests
        for request in valid_requests:
            request.status = finished_status
            self._free_request(request)

    def _free_request(self, request: Request) -> dict[str, Any] | None:
        assert request.is_finished()

        delay_free_blocks, kv_xfer_params = self._connector_finished(request)
        self.encoder_cache_manager.free(request)
        request_id = request.request_id
        self.finished_req_ids.add(request_id)
        if self.finished_req_ids_dict is not None:
            self.finished_req_ids_dict[request.client_index].add(request_id)

        if not delay_free_blocks:
            self._free_blocks(request)

        return kv_xfer_params

    def _free_blocks(self, request: Request):
        assert request.is_finished()
        self.kv_cache_manager.free(request)
        del self.requests[request.request_id]

    def get_num_unfinished_requests(self) -> int:
        return len(self.waiting) + len(self.running)

    def has_finished_requests(self) -> bool:
        return len(self.finished_req_ids) > 0

    def reset_prefix_cache(self) -> bool:
        return self.kv_cache_manager.reset_prefix_cache()

    def make_stats(
        self,
        spec_decoding_stats: SpecDecodingStats | None = None,
        kv_connector_stats: KVConnectorStats | None = None,
    ) -> SchedulerStats | None:
        if not self.log_stats:
            return None
        prefix_cache_stats = self.kv_cache_manager.make_prefix_cache_stats()
        assert prefix_cache_stats is not None
        return SchedulerStats(
            num_running_reqs=len(self.running),
            num_waiting_reqs=len(self.waiting),
            kv_cache_usage=self.kv_cache_manager.usage,
            prefix_cache_stats=prefix_cache_stats,
            spec_decoding_stats=spec_decoding_stats,
            num_corrupted_reqs=sum(req.is_output_corrupted for req in self.running),
            kv_connector_stats=kv_connector_stats.data if kv_connector_stats else None,
        )

    def make_spec_decoding_stats(
        self,
        spec_decoding_stats: SpecDecodingStats | None,
        num_draft_tokens: int,
        num_accepted_tokens: int,
    ) -> SpecDecodingStats | None:
        if not self.log_stats:
            return None
        if spec_decoding_stats is None:
            spec_decoding_stats = SpecDecodingStats.new(self.num_spec_tokens)
        spec_decoding_stats.observe_draft(
            num_draft_tokens=num_draft_tokens, num_accepted_tokens=num_accepted_tokens
        )
        return spec_decoding_stats

    def shutdown(self) -> None:
        if self.kv_event_publisher:
            self.kv_event_publisher.shutdown()
        if self.connector is not None:
            self.connector.shutdown()

    ########################################################################
    # KV Connector Related Methods
    ########################################################################

    def get_kv_connector(self) -> KVConnectorBase_V1 | None:
        return self.connector

    def _connector_finished(
        self, request: Request
    ) -> tuple[bool, dict[str, Any] | None]:
        """
        Invoke the KV connector request_finished() method if applicable.

        Returns optional kv transfer parameters to be included with the
        request outputs.
        """
        if self.connector is None:
            return False, None

        (block_ids,) = self.kv_cache_manager.get_block_ids(request.request_id)
        return self.connector.request_finished(request, block_ids)

    def _update_waiting_for_remote_kv(self, request: Request) -> bool:
        """
        KV Connector: check if the request_id is finished_recving.

        The finished_recving_kv_req_ids list is populated
        on the previous steps()'s update_from_output based
        on the worker side connector.

        When the kv transfer is ready, we cache the blocks
        and the request state will be moved back to WAITING from
        WAITING_FOR_REMOTE_KV.
        """
        assert self.connector is not None
        if request.request_id not in self.finished_recving_kv_req_ids:
            return False

        if request.request_id in self.failed_recving_kv_req_ids:
            # Request had KV load failures; num_computed_tokens was already
            # updated in _update_requests_with_invalid_blocks
            if request.num_computed_tokens:
                # Cache any valid computed tokens.
                self.kv_cache_manager.cache_blocks(request, request.num_computed_tokens)
            else:
                # No valid computed tokens, release allocated blocks.
                # There may be a local cache hit on retry.
                self.kv_cache_manager.free(request)

            self.failed_recving_kv_req_ids.remove(request.request_id)
        else:
            # Now that the blocks are ready, actually cache them.
            (block_ids,) = self.kv_cache_manager.get_block_ids(request.request_id)
            num_computed_tokens = len(block_ids) * self.block_size
            # Handle the case where num request tokens less than one block.
            num_computed_tokens = min(num_computed_tokens, request.num_tokens)
            if num_computed_tokens == request.num_tokens:
                num_computed_tokens -= 1
            # This will cache the blocks iff caching is enabled.
            self.kv_cache_manager.cache_blocks(request, num_computed_tokens)

            # Update the request state for scheduling.
            request.num_computed_tokens = num_computed_tokens

        # Return that we are ready.
        self.finished_recving_kv_req_ids.remove(request.request_id)
        return True

    def _update_from_kv_xfer_finished(self, kv_connector_output: KVConnectorOutput):
        """
        KV Connector: update the scheduler state based on the output.

        The Worker side connectors add finished_recving and
        finished_sending reqs to the output.
        * if finished_sending: free the blocks
        # if finished_recving: add to state so we can
            schedule the request during the next step.
        """

        if self.connector is not None:
            self.connector.update_connector_output(kv_connector_output)

        # KV Connector:: update recv and send status from last step.
        for req_id in kv_connector_output.finished_recving or ():
            logger.debug("Finished recving KV transfer for request %s", req_id)
            self.finished_recving_kv_req_ids.add(req_id)
        for req_id in kv_connector_output.finished_sending or ():
            logger.debug("Finished sending KV transfer for request %s", req_id)
            assert req_id in self.requests
            self._free_blocks(self.requests[req_id])

    def _update_requests_with_invalid_blocks(
        self, requests: Iterable[Request], invalid_block_ids: set[int]
    ) -> tuple[set[str], int]:
        """
        Identify and update requests affected by invalid KV cache blocks.

        This method scans the given requests, detects those with invalid blocks
        and adjusts their `num_computed_tokens` to the longest valid prefix.
        For observability, it also accumulates the total number of tokens that
        will need to be recomputed across all affected requests.

        Args:
            requests: The set of requests to scan for invalid blocks.
            invalid_block_ids: IDs of invalid blocks.

        Returns:
            tuple:
                - affected_req_ids (set[str]): IDs of requests impacted by
                invalid blocks.
                - total_affected_tokens (int): Total number of tokens that must
                be recomputed across all affected requests (for observability).
        """
        affected_req_ids: set[str] = set()
        total_affected_tokens = 0
        # If a block is invalid and shared by multiple requests in the batch,
        # these requests must be rescheduled, but only the first will recompute
        # it. This set tracks blocks already marked for recomputation.
        marked_invalid_block_ids: set[int] = set()
        for request in requests:
            is_affected = False
            marked_invalid_block = False
            req_id = request.request_id
            # TODO (davidb): add support for hybrid memory allocator
            (req_block_ids,) = self.kv_cache_manager.get_block_ids(req_id)
            # We iterate only over blocks that may contain externally computed
            # tokens
            if request.status == RequestStatus.WAITING_FOR_REMOTE_KVS:
                # Async loading. If num_computed_tokens is set it implies we
                # already processed some block failures for it in a prior step
                req_num_computed_tokens = (
                    request.num_computed_tokens
                    if req_id in self.failed_recving_kv_req_ids
                    else len(req_block_ids) * self.block_size
                )
            else:
                # Sync loading. num_computed_tokens includes new tokens
                req_num_computed_tokens = request.num_cached_tokens

            req_num_computed_blocks = (
                req_num_computed_tokens + self.block_size - 1
            ) // self.block_size
            for idx, block_id in zip(range(req_num_computed_blocks), req_block_ids):
                if block_id not in invalid_block_ids:
                    continue

                is_affected = True

                if block_id in marked_invalid_block_ids:
                    # This invalid block is shared with a previous request
                    # and was already marked for recomputation.
                    # This means this request can still consider this block
                    # as computed when rescheduled.
                    # Currently this only applies to sync loading; Async
                    # loading does not yet support block sharing
                    continue

                marked_invalid_block_ids.add(block_id)

                if marked_invalid_block:
                    # This request has already marked an invalid block for
                    # recomputation and updated its num_computed_tokens.
                    continue

                marked_invalid_block = True
                # Truncate the computed tokens at the first failed block
                request.num_computed_tokens = idx * self.block_size
                total_affected_tokens += (
                    req_num_computed_tokens - request.num_computed_tokens
                )

            if is_affected:
                if not marked_invalid_block:
                    # All invalid blocks of this request are shared with
                    # previous requests and will be recomputed by them.
                    # Revert to considering only cached tokens as computed.
                    # Currently this only applies to sync loading; Async
                    # loading does not yet support block sharing
                    total_affected_tokens += (
                        request.num_computed_tokens - request.num_cached_tokens
                    )
                    request.num_computed_tokens = request.num_cached_tokens

                affected_req_ids.add(request.request_id)

        return affected_req_ids, total_affected_tokens

    def _handle_invalid_blocks(self, invalid_block_ids: set[int]) -> set[str]:
        total_requests_to_reschedule = 0
        total_tokens_to_reschedule = 0

        # --- Handle async KV loads (WAITING_FOR_REMOTE_KVS) ---
        async_load_reqs = (
            req
            for req in self.waiting
            if req.status == RequestStatus.WAITING_FOR_REMOTE_KVS
        )
        async_affected_req_ids, num_tokens_to_reschedule = (
            self._update_requests_with_invalid_blocks(
                async_load_reqs, invalid_block_ids
            )
        )

        total_requests_to_reschedule += len(async_affected_req_ids)
        total_tokens_to_reschedule += num_tokens_to_reschedule

        # Mark requests with async KV load failures; they will be rescheduled
        # once loading completes
        self.failed_recving_kv_req_ids |= async_affected_req_ids

        # --- Handle sync KV loads (running requests) ---
        sync_affected_req_ids, num_tokens_to_reschedule = (
            self._update_requests_with_invalid_blocks(self.running, invalid_block_ids)
        )

        total_requests_to_reschedule += len(sync_affected_req_ids)
        total_tokens_to_reschedule += num_tokens_to_reschedule

        if total_requests_to_reschedule:
            logger.warning(
                "Recovered from KV load failure: "
                "%d request(s) rescheduled (%d tokens affected).",
                total_requests_to_reschedule,
                total_tokens_to_reschedule,
            )

        # Return the IDs of affected running requests to skip in
        # update_from_output.
        return sync_affected_req_ids<|MERGE_RESOLUTION|>--- conflicted
+++ resolved
@@ -951,15 +951,9 @@
                 # in pipeline parallelism).
                 continue
 
-<<<<<<< HEAD
-            generated_token_ids = sampled_token_ids[
-                req_index] if sampled_token_ids else []
-=======
-            req_index = model_runner_output.req_id_to_index[req_id]
             generated_token_ids = (
                 sampled_token_ids[req_index] if sampled_token_ids else []
             )
->>>>>>> 5be7ca1b
 
             scheduled_spec_token_ids = (
                 scheduler_output.scheduled_spec_decode_tokens.get(req_id)
