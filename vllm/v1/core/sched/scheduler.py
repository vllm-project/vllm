--- conflicted
+++ resolved
@@ -281,29 +281,9 @@
                         num_lookahead_tokens=self.num_lookahead_tokens,
                     )
 
-<<<<<<< HEAD
-                self.kv_cache_manager.free(preempted_req)
-                self.encoder_cache_manager.free(preempted_req)
-
-                # The hidden_states_cache is used in requests that
-                # use all pooling + chunked prefill.
-                # If the request is preempted, the hidden_states_cache
-                # needs to be cleared and recalculated.
-                if preempted_req.pooling_params is not None:
-                    preempted_req.pooling_params.hidden_states_cache.clear()
-
-                preempted_req.status = RequestStatus.PREEMPTED
-                preempted_req.num_computed_tokens = 0
-                preempted_req.num_preemptions += 1
-                if self.log_stats:
-                    preempted_req.record_event(
-                        EngineCoreEventType.PREEMPTED, scheduled_timestamp
-                    )
-=======
                     if new_blocks is not None:
                         # The request can be scheduled.
                         break
->>>>>>> 561253b3
 
                     # The request cannot be scheduled.
                     # Preempt the lowest-priority request.
