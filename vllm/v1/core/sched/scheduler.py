# SPDX-License-Identifier: Apache-2.0

from __future__ import annotations

import time
from collections import defaultdict, deque
from collections.abc import Iterable
from typing import Any, Optional, Union

from vllm.config import VllmConfig
from vllm.distributed.kv_events import EventPublisherFactory, KVEventBatch
from vllm.distributed.kv_transfer.kv_connector.factory import (
    KVConnectorFactory)
from vllm.distributed.kv_transfer.kv_connector.v1 import (KVConnectorBase_V1,
                                                          KVConnectorRole,
                                                          KVTransferParams)
from vllm.logger import init_logger
from vllm.multimodal import MULTIMODAL_REGISTRY, MultiModalRegistry
from vllm.v1.core.encoder_cache_manager import (EncoderCacheManager,
                                                compute_encoder_budget)
from vllm.v1.core.kv_cache_manager import KVCacheManager
from vllm.v1.core.sched.interface import SchedulerInterface
from vllm.v1.core.sched.output import (CachedRequestData, NewRequestData,
                                       SchedulerOutput)
from vllm.v1.core.sched.utils import check_stop
from vllm.v1.engine import (EngineCoreEventType, EngineCoreOutput,
                            EngineCoreOutputs)
from vllm.v1.kv_cache_interface import KVCacheConfig
from vllm.v1.metrics.stats import SchedulerStats
from vllm.v1.outputs import ModelRunnerOutput
from vllm.v1.request import Request, RequestStatus
from vllm.v1.spec_decode.metrics import SpecDecodingStats
from vllm.v1.structured_output import StructuredOutputManager

logger = init_logger(__name__)


class Scheduler(SchedulerInterface):

    def __init__(
        self,
        vllm_config: VllmConfig,
        kv_cache_config: KVCacheConfig,
        structured_output_manager: StructuredOutputManager,
        mm_registry: MultiModalRegistry = MULTIMODAL_REGISTRY,
        include_finished_set: bool = False,
        log_stats: bool = False,
    ) -> None:
        self.vllm_config = vllm_config
        self.scheduler_config = vllm_config.scheduler_config
        self.cache_config = vllm_config.cache_config
        self.lora_config = vllm_config.lora_config
        self.kv_cache_config = kv_cache_config
        self.kv_events_config = vllm_config.kv_events_config
        self.log_stats = log_stats
        self.structured_output_manager = structured_output_manager

        # include_finished_set controls whether a separate set of finished
        # request ids should be included in the EngineCoreOutputs returned
        # by update_from_outputs(). This is currently used in the multi-engine
        # case to track request lifetimes efficiently.
        self.finished_req_ids_dict: Optional[dict[int, set[str]]] = (
            defaultdict(set) if include_finished_set else None)

        # Scheduling constraints.
        self.max_num_running_reqs = self.scheduler_config.max_num_seqs
        self.max_num_scheduled_tokens = \
            self.scheduler_config.max_num_batched_tokens
        self.max_model_len = self.scheduler_config.max_model_len
        self.enable_kv_cache_events = (
            self.kv_events_config is not None
            and self.kv_events_config.enable_kv_cache_events)

        # Create KVConnector for the Scheduler. Note that each Worker
        # will have a corresponding KVConnector with Role=WORKER.
        # KV Connector pushes/pull of remote KVs for P/D and offloading.
        self.connector = None
        if self.vllm_config.kv_transfer_config is not None:
            self.connector = KVConnectorFactory.create_connector_v1(
                config=self.vllm_config, role=KVConnectorRole.SCHEDULER)

        self.kv_event_publisher = EventPublisherFactory.create(
            self.kv_events_config)

        num_gpu_blocks = self.cache_config.num_gpu_blocks
        assert num_gpu_blocks is not None and num_gpu_blocks > 0

        self.block_size = self.cache_config.block_size

        # req_id -> Request
        self.requests: dict[str, Request] = {}
        # Priority queues for requests.
        self.waiting: deque[Request] = deque()
        self.running: list[Request] = []

        # The request IDs that are finished in between the previous and the
        # current steps. This is used to notify the workers about the finished
        # requests so that they can free the cached states for those requests.
        # This is flushed at the end of each scheduling step.
        self.finished_req_ids: set[str] = set()

        # P/D: requests in process of recving KV transfers
        self.finished_recving_kv_req_ids: set[str] = set()

        # OPTIMIZATION: Cache the CachedRequestData objects to avoid creating
        # them at each scheduling step.
        # Request id -> deque of CachedRequestData
        self._cached_reqs_data: dict[
            str, deque[CachedRequestData]] = defaultdict(deque)

        # Encoder-related.
        # Calculate encoder cache size if applicable
        # NOTE: For now we use the same budget for both compute and space.
        # This can be changed when we make encoder cache for embedding caching
        # across requests.
        encoder_compute_budget, encoder_cache_size = compute_encoder_budget(
            model_config=vllm_config.model_config,
            scheduler_config=vllm_config.scheduler_config,
            mm_registry=mm_registry,
        )

        # NOTE(woosuk): Here, "encoder" includes the vision encoder (and
        # projector if needed). Currently, we assume that the encoder also
        # has the Transformer architecture (e.g., ViT).
        self.max_num_encoder_input_tokens = encoder_compute_budget
        # NOTE: For the models without encoder (e.g., text-only models),
        # the encoder cache will not be initialized because cache size is 0
        # for these models.
        self.encoder_cache_manager = EncoderCacheManager(
            cache_size=encoder_cache_size)

        speculative_config = vllm_config.speculative_config

        self.use_eagle = False
        self.num_spec_tokens = self.num_lookahead_tokens = 0
        if speculative_config:
            self.num_spec_tokens = speculative_config.num_speculative_tokens
            if speculative_config.use_eagle():
                self.use_eagle = True
                self.num_lookahead_tokens = self.num_spec_tokens

        # Create the KV cache manager.
        self.kv_cache_manager = KVCacheManager(
            kv_cache_config=kv_cache_config,
            max_model_len=self.max_model_len,
            enable_caching=self.cache_config.enable_prefix_caching,
            caching_hash_algo=self.cache_config.prefix_caching_hash_algo,
            use_eagle=self.use_eagle,
            log_stats=self.log_stats,
            enable_kv_cache_events=self.enable_kv_cache_events,
        )

    def schedule(self) -> SchedulerOutput:
        # NOTE(woosuk) on the scheduling algorithm:
        # There's no "decoding phase" nor "prefill phase" in the scheduler.
        # Each request just has the num_computed_tokens and
        # num_tokens_with_spec. num_tokens_with_spec =
        # len(prompt_token_ids) + len(output_token_ids) + len(spec_token_ids).
        # At each step, the scheduler tries to assign tokens to the requests
        # so that each request's num_computed_tokens can catch up its
        # num_tokens_with_spec. This is general enough to cover
        # chunked prefills, prefix caching, speculative decoding,
        # and the "jump decoding" optimization in the future.

        scheduled_new_reqs: list[Request] = []
        scheduled_resumed_reqs: list[Request] = []
        scheduled_running_reqs: list[Request] = []
        preempted_reqs: list[Request] = []

        # NOTE: structured_output_request_ids maps
        # a request's (request that uses structured output)
        # request_id to the running request index.
        # This will helps us determine to slice the grammar bitmask
        # and only applies valid mask for requests that
        # uses structured decoding.
        structured_output_request_ids: dict[str, int] = {}

        req_to_new_block_ids: dict[str, list[int]] = {}
        num_scheduled_tokens: dict[str, int] = {}
        token_budget = self.max_num_scheduled_tokens
        # Encoder-related.
        scheduled_encoder_inputs: dict[str, list[int]] = {}
        encoder_budget = self.max_num_encoder_input_tokens
        # Spec decode-related.
        scheduled_spec_decode_tokens: dict[str, list[int]] = {}

        # For logging.
        scheduled_timestamp = time.monotonic()

        # First, schedule the RUNNING requests.
        req_index = 0
        while req_index < len(self.running) and token_budget > 0:
            request = self.running[req_index]

            num_new_tokens = (request.num_tokens_with_spec -
                              request.num_computed_tokens)
            if (0 < self.scheduler_config.long_prefill_token_threshold <
                    num_new_tokens):
                num_new_tokens = (
                    self.scheduler_config.long_prefill_token_threshold)
            num_new_tokens = min(num_new_tokens, token_budget)

            # Make sure the input position does not exceed the max model len.
            # This is necessary when using spec decoding.
            num_new_tokens = min(
                num_new_tokens,
                self.max_model_len - request.num_computed_tokens)

            # Schedule encoder inputs.
            encoder_inputs_to_schedule = None
            new_encoder_budget = encoder_budget
            if request.has_encoder_inputs:
                (encoder_inputs_to_schedule, num_new_tokens,
                 new_encoder_budget) = self._try_schedule_encoder_inputs(
                     request, request.num_computed_tokens, num_new_tokens,
                     encoder_budget)

            if num_new_tokens == 0:
                # The request cannot be scheduled because one of the following
                # reasons:
                # 1. No new tokens to schedule. This may happen when PP>1 and
                #    we have already scheduled all prompt tokens but they are
                #    not finished yet.
                # 2. The encoder budget is exhausted.
                # 3. The encoder cache is exhausted.
                # NOTE(woosuk): Here, by doing `continue` instead of `break`,
                # we do not strictly follow the FCFS scheduling policy and
                # allow the lower-priority requests to be scheduled.
                req_index += 1
                continue

            while True:
                new_blocks = self.kv_cache_manager.allocate_slots(
                    request,
                    num_new_tokens,
                    num_lookahead_tokens=self.num_lookahead_tokens)
                if new_blocks is None:
                    # The request cannot be scheduled.
                    # Preempt the lowest-priority request.
                    preempted_req = self.running.pop()
                    self.kv_cache_manager.free(preempted_req)
                    preempted_req.status = RequestStatus.PREEMPTED
                    preempted_req.num_computed_tokens = 0
                    if self.log_stats:
                        preempted_req.record_event(
                            EngineCoreEventType.PREEMPTED, scheduled_timestamp)

                    self.waiting.appendleft(preempted_req)
                    preempted_reqs.append(preempted_req)
                    if preempted_req == request:
                        # No more request to preempt.
                        can_schedule = False
                        break
                else:
                    # The request can be scheduled.
                    can_schedule = True
                    break
            if not can_schedule:
                break
            assert new_blocks is not None

            # Schedule the request.
            scheduled_running_reqs.append(request)
            if request.use_structured_output:
                # PERF: in case of chunked prefill,
                # request might not include any new tokens.
                # Therefore, we might introduce some additional
                # cycle to fill in the bitmask, which could be a big no-op.
                structured_output_request_ids[request.request_id] = req_index
            req_to_new_block_ids[request.request_id] = (
                new_blocks.get_block_ids())
            num_scheduled_tokens[request.request_id] = num_new_tokens
            token_budget -= num_new_tokens
            req_index += 1

            # Speculative decode related.
            if request.spec_token_ids:
                num_scheduled_spec_tokens = (num_new_tokens +
                                             request.num_computed_tokens -
                                             request.num_tokens)
                if num_scheduled_spec_tokens > 0:
                    # Trim spec_token_ids list to num_scheduled_spec_tokens.
                    del request.spec_token_ids[num_scheduled_spec_tokens:]
                    scheduled_spec_decode_tokens[request.request_id] = (
                        request.spec_token_ids)

            # Encoder-related.
            if encoder_inputs_to_schedule:
                scheduled_encoder_inputs[request.request_id] = (
                    encoder_inputs_to_schedule)
                # Allocate the encoder cache.
                for i in encoder_inputs_to_schedule:
                    self.encoder_cache_manager.allocate(request, i)
                encoder_budget = new_encoder_budget

        # Record the LoRAs in scheduled_running_reqs
        scheduled_loras: set[int] = set()
        if self.lora_config:
            scheduled_loras = set(
                req.lora_request.lora_int_id for req in scheduled_running_reqs
                if req.lora_request and req.lora_request.lora_int_id > 0)
            assert len(scheduled_loras) <= self.lora_config.max_loras

        # Use a temporary deque to collect requests that need to be skipped
        # and put back at the head of the waiting queue later
        skipped_waiting_requests: deque[Request] = deque()

        # Next, schedule the WAITING requests.
        if not preempted_reqs:
            while self.waiting and token_budget > 0:
                if len(self.running) == self.max_num_running_reqs:
                    break

                request = self.waiting[0]

                # P/D: skip request if still waiting for remote kvs.
                if request.status == RequestStatus.WAITING_FOR_REMOTE_KVS:
                    is_ready = self._update_waiting_for_remote_kv(request)
                    if is_ready:
                        request.status = RequestStatus.WAITING
                    else:
                        self.waiting.popleft()
                        skipped_waiting_requests.appendleft(request)
                        continue

                # Skip request if the structured output request is still waiting
                # for FSM compilation.
                if request.status == RequestStatus.WAITING_FOR_FSM:
                    structured_output_req = request.structured_output_request
                    if structured_output_req and structured_output_req.grammar:
                        request.status = RequestStatus.WAITING
                    else:
                        self.waiting.popleft()
                        skipped_waiting_requests.appendleft(request)
                        continue

                # Check that adding the request still respects the max_loras
                # constraint.
                if self.lora_config and request.lora_request and (
                        len(scheduled_loras) == self.lora_config.max_loras
                        and request.lora_request.lora_int_id
                        not in scheduled_loras):
                    # Scheduling would exceed max_loras, skip.
                    self.waiting.popleft()
                    skipped_waiting_requests.appendleft(request)
                    continue

                # Get already-cached tokens.
                new_computed_blocks, num_computed_tokens = \
                    self.kv_cache_manager.get_computed_blocks(
                        request)

                # Get externally-cached tokens if using a KVConnector.
                num_external_tokens, load_kv_async = (
                    (0, False) if self.connector is None else
                    self.connector.get_num_new_matched_tokens(
                        request, num_computed_tokens))

                # Total computed tokens (local + external).
                num_computed_tokens += num_external_tokens

                encoder_inputs_to_schedule = None
                new_encoder_budget = encoder_budget

                # P/D: loading remote KV, do not allocate for new work.
                if load_kv_async:
                    num_new_tokens = 0
                # Number of tokens to be scheduled.
                else:
                    # We use `request.num_tokens` instead of
                    # `request.num_prompt_tokens` to consider the resumed
                    # requests, which have output tokens.
                    num_new_tokens = request.num_tokens - num_computed_tokens
                    if (0 < self.scheduler_config.long_prefill_token_threshold
                            < num_new_tokens):
                        num_new_tokens = (
                            self.scheduler_config.long_prefill_token_threshold)
                    num_new_tokens = min(num_new_tokens, token_budget)
                    assert num_new_tokens > 0

                    # Schedule encoder inputs.
                    if request.has_encoder_inputs:
                        (encoder_inputs_to_schedule, num_new_tokens,
                         new_encoder_budget
                         ) = self._try_schedule_encoder_inputs(
                             request, num_computed_tokens, num_new_tokens,
                             encoder_budget)
                        if num_new_tokens == 0:
                            # The request cannot be scheduled.
                            break

                new_blocks = self.kv_cache_manager.allocate_slots(
                    request,
                    num_new_tokens + num_external_tokens,
                    new_computed_blocks,
                    num_lookahead_tokens=self.num_lookahead_tokens,
                    delay_cache_blocks=load_kv_async,
                )
                if new_blocks is None:
                    # The request cannot be scheduled.
                    break

                # KVConnector: update internal state after allocation.
                # This information is used to determine if a load is
                # needed for this request.
                if self.connector is not None:
                    self.connector.update_state_after_alloc(
                        request,
                        new_computed_blocks + new_blocks,
                        num_external_tokens,
                    )

                self.waiting.popleft()
                if load_kv_async:
                    # If loading async, allocate memory and put request
                    # into the WAITING_FOR_REMOTE_KV state.
                    skipped_waiting_requests.appendleft(request)
                    request.status = RequestStatus.WAITING_FOR_REMOTE_KVS
                    continue

                if request.use_structured_output:
                    structured_output_request_ids[
                        request.request_id] = req_index
                req_index += 1
                self.running.append(request)
                if self.log_stats:
                    request.record_event(EngineCoreEventType.SCHEDULED,
                                         scheduled_timestamp)
                if request.status == RequestStatus.WAITING:
                    scheduled_new_reqs.append(request)
                elif request.status == RequestStatus.PREEMPTED:
                    scheduled_resumed_reqs.append(request)
                else:
                    raise RuntimeError(
                        f"Invalid request status: {request.status}")

                if self.lora_config and request.lora_request:
                    scheduled_loras.add(request.lora_request.lora_int_id)
                req_to_new_block_ids[request.request_id] = (
                    self.kv_cache_manager.get_block_ids(request.request_id))
                num_scheduled_tokens[request.request_id] = num_new_tokens
                token_budget -= num_new_tokens
                request.status = RequestStatus.RUNNING
                request.num_computed_tokens = num_computed_tokens

                # Encoder-related.
                if encoder_inputs_to_schedule:
                    scheduled_encoder_inputs[request.request_id] = (
                        encoder_inputs_to_schedule)
                    # Allocate the encoder cache.
                    for i in encoder_inputs_to_schedule:
                        self.encoder_cache_manager.allocate(request, i)
                    encoder_budget = new_encoder_budget

        # Put back any skipped requests at the head of the waiting queue
        if skipped_waiting_requests:
            self.waiting.extendleft(skipped_waiting_requests)

        # Check if the scheduling constraints are satisfied.
        total_num_scheduled_tokens = sum(num_scheduled_tokens.values())
        assert total_num_scheduled_tokens <= self.max_num_scheduled_tokens
        assert token_budget >= 0
        assert len(self.running) <= self.max_num_running_reqs
        # Since some requests in the RUNNING queue may not be scheduled in
        # this step, the total number of scheduled requests can be smaller than
        # len(self.running).
        assert (len(scheduled_new_reqs) + len(scheduled_resumed_reqs) +
                len(scheduled_running_reqs) <= len(self.running))

        # Get the longest common prefix among all requests in the running queue.
        # This can be potentially used for cascade attention.
        num_common_prefix_blocks = 0
        if self.running:
            any_request = self.running[0]
            num_common_prefix_blocks = (
                self.kv_cache_manager.get_num_common_prefix_blocks(
                    any_request, len(self.running)))

        grammar_bitmask = self.structured_output_manager.grammar_bitmask(
            self.requests,
            structured_output_request_ids,
            scheduled_spec_decode_tokens,
        )
        # Construct the scheduler output.
        new_reqs_data = [
            NewRequestData.from_request(req,
                                        req_to_new_block_ids[req.request_id])
            for req in scheduled_new_reqs
        ]
        resumed_reqs_data = [
            self._make_cached_request_data(
                req,
                num_scheduled_tokens[req.request_id],
                len(scheduled_spec_decode_tokens.get(req.request_id, ())),
                req_to_new_block_ids[req.request_id],
                resumed_from_preemption=True,
            ) for req in scheduled_resumed_reqs
        ]
        running_reqs_data = [
            self._make_cached_request_data(
                req,
                num_scheduled_tokens[req.request_id],
                len(scheduled_spec_decode_tokens.get(req.request_id, ())),
                req_to_new_block_ids[req.request_id],
                resumed_from_preemption=False,
            ) for req in scheduled_running_reqs
        ]
        scheduler_output = SchedulerOutput(
            scheduled_new_reqs=new_reqs_data,
            scheduled_cached_reqs=resumed_reqs_data + running_reqs_data,
            num_scheduled_tokens=num_scheduled_tokens,
            total_num_scheduled_tokens=total_num_scheduled_tokens,
            scheduled_spec_decode_tokens=scheduled_spec_decode_tokens,
            scheduled_encoder_inputs=scheduled_encoder_inputs,
            num_common_prefix_blocks=num_common_prefix_blocks,
            # finished_req_ids is an existing state in the scheduler,
            # instead of being newly scheduled in this step.
            # It contains the request IDs that are finished in between
            # the previous and the current steps.
            finished_req_ids=self.finished_req_ids,
            free_encoder_input_ids=self.encoder_cache_manager.get_freed_ids(),
            structured_output_request_ids=structured_output_request_ids,
            grammar_bitmask=grammar_bitmask,
        )

        # NOTE(Kuntai): this function is designed for multiple purposes:
        # 1. Plan the KV cache store
        # 2. Wrap up all the KV cache load / save ops into an opaque object
        # 3. Clear the internal states of the connector
        if self.connector is not None:
            meta = self.connector.build_connector_meta(scheduler_output)
            scheduler_output.kv_connector_metadata = meta

        events = self.kv_cache_manager.take_events()
        if events:
            batch = KVEventBatch(ts=time.time(), events=events)
            self.kv_event_publisher.publish(batch)

        # Advance the number of computed tokens for the request AFTER
        # the request is scheduled.
        # 1. The scheduler_output of the current step has to include the
        #    original number of scheduled tokens to determine input IDs.
        # 2. Advance the number of computed tokens here allowing us to
        #    schedule the prefill request again immediately in the next
        #    scheduling step.
        # 3. If some tokens (e.g. spec tokens) are rejected later, the number of
        #    computed tokens will be adjusted in update_from_output.
        for req_id, num_scheduled_token in num_scheduled_tokens.items():
            self.requests[req_id].num_computed_tokens += num_scheduled_token

        self.finished_req_ids = set()
        return scheduler_output

    def _make_cached_request_data(
        self,
        request: Request,
        num_scheduled_tokens: int,
        num_scheduled_spec_tokens: int,
        new_block_ids: list[int],
        resumed_from_preemption: bool,
    ) -> CachedRequestData:
        # OPTIMIZATION: Cache the CachedRequestData objects to avoid creating
        # them at each scheduling step.
        num_computed_tokens = request.num_computed_tokens
        num_regular_tokens = num_scheduled_tokens - num_scheduled_spec_tokens
        new_token_ids = request.all_token_ids[
            num_computed_tokens:num_computed_tokens + num_regular_tokens]

        req_data_queue = self._cached_reqs_data.get(request.request_id)
        if req_data_queue:
            req_data = req_data_queue.popleft()
            req_data.resumed_from_preemption = resumed_from_preemption
            req_data.new_token_ids = new_token_ids
            req_data.new_block_ids = new_block_ids
            req_data.num_computed_tokens = num_computed_tokens
        else:
            # No cached request data, or all cached request data has been
            # used by the scheduled requests.
            req_data = CachedRequestData.from_request(request,
                                                      resumed_from_preemption,
                                                      new_token_ids,
                                                      new_block_ids)
        return req_data

    def _try_schedule_encoder_inputs(
        self,
        request: Request,
        num_computed_tokens: int,
        num_new_tokens: int,
        encoder_budget: int,
    ) -> tuple[list[int], int, int]:
        """
        Determine which encoder inputs need to be scheduled in the current step,
        and update `num_new_tokens` and encoder token budget accordingly.

        An encoder input will be scheduled if:
        - Its output tokens overlap with the range of tokens being computed
        in this step, i.e.,
        [num_computed_tokens, num_computed_tokens + num_new_tokens).
        - It is not already computed and stored in the encoder cache.
        - There is sufficient encoder token budget to process it.
        - The encoder cache has space to store it.

        If an encoder input cannot be scheduled due to cache or budget
        limitations, the method adjusts `num_new_tokens` to schedule only the
        decoder tokens up to just before the unschedulable encoder input.

        Note that num_computed_tokens includes both locally cached
        blocks and externally cached blocks (via KVConnector).
        """
        if num_new_tokens == 0 or not request.has_encoder_inputs:
            return [], num_new_tokens, encoder_budget
        encoder_inputs_to_schedule: list[int] = []
        mm_positions = request.mm_positions
        assert mm_positions is not None
        assert len(mm_positions) > 0
        for i, pos_info in enumerate(mm_positions):
            start_pos = pos_info.offset
            num_encoder_tokens = pos_info.length

            # The encoder output is needed if the two ranges overlap:
            # [num_computed_tokens, num_computed_tokens + num_new_tokens) and
            # [start_pos, start_pos + num_encoder_tokens)
            if start_pos >= num_computed_tokens + num_new_tokens:
                # The encoder input is not needed in this step.
                break
            if start_pos + num_encoder_tokens <= num_computed_tokens:
                # The encoder input is already computed and stored
                # in the decoder's KV cache.
                continue

            if self.encoder_cache_manager.has_cache(request, i):
                # The encoder input is already computed and cached.
                continue

            # If no encoder input chunking is allowed, we do not want to
            # partially schedule a multimodal item. If the scheduled range would
            # only cover part of the mm input, roll back to before the mm item.
            if (self.scheduler_config.disable_chunked_mm_input
                    and num_computed_tokens < start_pos
                    and (num_computed_tokens + num_new_tokens)
                    < (start_pos + num_encoder_tokens)):
                num_new_tokens = start_pos - num_computed_tokens
                break

            if (not self.encoder_cache_manager.can_allocate(request, i)
                    or num_encoder_tokens > encoder_budget):
                # The encoder cache is full or the encoder budget is exhausted.
                # NOTE(woosuk): We assume that the encoder input tokens should
                # be processed altogether, as the encoder usually uses
                # bidirectional attention.
                if num_computed_tokens < start_pos:
                    # We only schedule the decoder tokens just before the
                    # encoder input.
                    num_new_tokens = start_pos - num_computed_tokens
                else:
                    # Because of prefix caching, num_computed_tokens is greater
                    # than start_pos even though its encoder input is not
                    # available. In this case, we can't schedule any token for
                    # the request in this step.
                    num_new_tokens = 0
                break

            encoder_budget -= num_encoder_tokens
            encoder_inputs_to_schedule.append(i)
        return encoder_inputs_to_schedule, num_new_tokens, encoder_budget

    def update_from_output(
        self,
        scheduler_output: SchedulerOutput,
        model_runner_output: ModelRunnerOutput,
    ) -> dict[int, EngineCoreOutputs]:
        sampled_token_ids = model_runner_output.sampled_token_ids
        spec_token_ids = model_runner_output.spec_token_ids
        logprobs = model_runner_output.logprobs
        prompt_logprobs_dict = model_runner_output.prompt_logprobs_dict
        num_scheduled_tokens = scheduler_output.num_scheduled_tokens

        new_running: list[Request] = []
        outputs: dict[int, list[EngineCoreOutput]] = defaultdict(list)
        spec_decoding_stats: Optional[SpecDecodingStats] = None

        # NOTE(woosuk): As len(self.running) can be up to 1K or more, the below
        # loop can be a performance bottleneck. We should do our best to avoid
        # expensive operations inside the loop.
        for request in self.running:
            req_id = request.request_id
            num_tokens_scheduled = num_scheduled_tokens.get(req_id, 0)
            if num_tokens_scheduled == 0:
                # The request was not scheduled in this step.
                new_running.append(request)
                continue

            req_index = model_runner_output.req_id_to_index[req_id]
            generated_token_ids = sampled_token_ids[req_index]

            scheduled_spec_token_ids = (
                scheduler_output.scheduled_spec_decode_tokens.get(req_id))
            if scheduled_spec_token_ids:
                # num_computed_tokens represents the number of tokens
                # processed in the current step, considering scheduled
                # tokens and rejections. If some tokens are rejected,
                # num_computed_tokens is decreased by the number of rejected
                # tokens, where is given by:
                # len(scheduled_spec_token_ids) + 1 - len(generated_token_ids).
                num_tokens_rejected = (len(scheduled_spec_token_ids) + 1 -
                                       len(generated_token_ids))
                request.num_computed_tokens -= num_tokens_rejected
                spec_decoding_stats = self.make_spec_decoding_stats(
                    spec_decoding_stats,
                    num_draft_tokens=len(scheduled_spec_token_ids),
                    num_accepted_tokens=len(generated_token_ids) - 1)

            cached_encoder_input_ids = (
                self.encoder_cache_manager.get_cached_input_ids(request))
            # OPTIMIZATION: Avoid list(set) if the set is empty.
            if cached_encoder_input_ids:
                for input_id in list(cached_encoder_input_ids):
                    mm_positions = request.mm_positions[input_id]
                    start_pos = mm_positions.offset
                    num_tokens = mm_positions.length
                    if start_pos + num_tokens <= request.num_computed_tokens:
                        # The encoder output is already processed and stored
                        # in the decoder's KV cache.
                        self.encoder_cache_manager.free_encoder_input(
                            request, input_id)

            stopped = False
            new_logprobs = None
            new_token_ids = generated_token_ids
            kv_transfer_params = None

            # Append generated tokens and check for stop. Note that if
            # a request is still being prefilled, we expect the model runner
            # to return empty token ids for the request.
            for num_new, output_token_id in enumerate(new_token_ids, 1):
                request.append_output_token_ids(output_token_id)

                # Check for stop and update request state.
                # This must be called before we make the EngineCoreOutput.
                stopped = check_stop(request, self.max_model_len)
                if stopped:
                    kv_transfer_params = self._free_request(request)
                    del new_token_ids[num_new:]  # Trim new tokens if needed.
                    break

            # Extract sample logprobs if needed.
            if request.sampling_params.logprobs is not None and logprobs:
                # NOTE: once we support N tokens per step (spec decode),
                # the outer lists can be of length > 1.
                new_logprobs = logprobs.slice(req_index, req_index + 1)

            if new_token_ids and request.use_structured_output:
                # NOTE: structured_output_request
                # should not be None if use_structured_output, we have
                # check above, so safe to ignore type warning
                request.structured_output_request.grammar.accept_tokens(  # type: ignore[union-attr]
                    req_id, new_token_ids)

            # Add newly generated spec token ids to the request.
            if spec_token_ids is not None:
                if request.use_structured_output:
                    metadata = request.structured_output_request
                    assert metadata is not None and metadata.grammar is not None
                    # Needs to happen after new_token_ids are accepted.
                    request.spec_token_ids = metadata.grammar.validate_tokens(
                        spec_token_ids[req_index])
                else:
                    request.spec_token_ids = spec_token_ids[req_index]

            # Get prompt logprobs for this request.
            prompt_logprobs_tensors = prompt_logprobs_dict.get(req_id)
            if new_token_ids or kv_transfer_params:

                # Add EngineCoreOutput for this Request.
                outputs[request.client_index].append(
                    EngineCoreOutput(
                        request_id=req_id,
                        new_token_ids=new_token_ids,
                        finish_reason=request.get_finished_reason(),
                        new_logprobs=new_logprobs,
                        new_prompt_logprobs_tensors=prompt_logprobs_tensors,
                        stop_reason=request.stop_reason,
                        events=request.take_events(),
                        kv_transfer_params=kv_transfer_params,
                    ))

            else:
                # Invariant: EngineCore returns no partial prefill outputs.
                assert not prompt_logprobs_tensors

            if not stopped:
                new_running.append(request)

        # P/D: update state for finished KV Transfers.
        self._update_from_kv_xfer_finished(model_runner_output)

        # Return the cached request data to the queue so they can be reused.
        for req_data in scheduler_output.scheduled_cached_reqs:
            # NOTE(rob): since we free stopped reqs above, adding stopped reqs
            # to _cached_reqs_data will cause a memory leak.
            if req_data.req_id not in self.finished_req_ids:
                self._cached_reqs_data[req_data.req_id].append(req_data)

        self.running = new_running

        engine_core_outputs = {
            client_index: EngineCoreOutputs(outputs=outs)
            for client_index, outs in outputs.items()
        }

        finished_req_ids = self.finished_req_ids_dict
        if finished_req_ids is not None:
            # Include ids of requests that finished since last outputs
            # were sent.
            for client_index, finished_set in finished_req_ids.items():
                if (eco := engine_core_outputs.get(client_index)) is not None:
                    eco.finished_requests = finished_set
                else:
                    engine_core_outputs[client_index] = EngineCoreOutputs(
                        finished_requests=finished_set)
            finished_req_ids.clear()

        if engine_core_outputs:
            # Return stats to only one of the front-ends.
            next(iter(engine_core_outputs.values())).scheduler_stats = (
                self.make_stats(spec_decoding_stats))

        return engine_core_outputs

    def get_request_counts(self) -> tuple[int, int]:
        """Returns (num_running_reqs, num_waiting_reqs)."""
        return len(self.running), len(self.waiting)

    def add_request(self, request: Request) -> None:
        self.waiting.append(request)
        self.requests[request.request_id] = request
        if self.log_stats:
            request.record_event(EngineCoreEventType.QUEUED)

    def finish_requests(
        self,
        request_ids: Union[str, Iterable[str]],
        finished_status: RequestStatus,
    ) -> None:
        """Handles the finish signal from outside the scheduler.

        For example, the API server can abort a request when the client
        disconnects.
        """
        assert RequestStatus.is_finished(finished_status)
        if isinstance(request_ids, str):
            request_ids = (request_ids, )
        else:
            request_ids = set(request_ids)

        for req_id in request_ids:
            request = self.requests.get(req_id)
            if request is None:
                # Invalid request ID.
                continue

            if request.status == RequestStatus.RUNNING:
                self.running.remove(request)
            else:
                self.waiting.remove(request)
            request.status = finished_status
            self._free_request(request)

    def _free_request(self, request: Request) -> Optional[dict[str, Any]]:

        assert request.is_finished()

        delay_free_blocks, kv_xfer_params = self._connector_finished(request)
        self.encoder_cache_manager.free(request)
<<<<<<< HEAD
        request_id = request.request_id
        self._cached_reqs_data.pop(request_id, None)
        del self.requests[request_id]
        self.finished_req_ids.add(request_id)
        if self.finished_req_ids_dict is not None:
            self.finished_req_ids_dict[request.client_index].add(request_id)
=======
        self._cached_reqs_data.pop(request.request_id, None)
        self.finished_req_ids.add(request.request_id)
>>>>>>> cece58a9

        if not delay_free_blocks:
            self._free_blocks(request)

        return kv_xfer_params

    def _free_blocks(self, request: Request):
        assert request.is_finished()
        assert request.request_id not in self._cached_reqs_data
        self.kv_cache_manager.free(request)
        self.kv_cache_manager.free_block_hashes(request)
        del self.requests[request.request_id]

    def get_num_unfinished_requests(self) -> int:
        return len(self.waiting) + len(self.running)

    def has_finished_requests(self) -> bool:
        return len(self.finished_req_ids) > 0

    def reset_prefix_cache(self) -> bool:
        return self.kv_cache_manager.reset_prefix_cache()

    def make_stats(
        self,
        spec_decoding_stats: Optional[SpecDecodingStats] = None,
    ) -> Optional[SchedulerStats]:
        if not self.log_stats:
            return None
        prefix_cache_stats = self.kv_cache_manager.make_prefix_cache_stats()
        assert prefix_cache_stats is not None
        return SchedulerStats(
            num_running_reqs=len(self.running),
            num_waiting_reqs=len(self.waiting),
            gpu_cache_usage=self.kv_cache_manager.usage,
            prefix_cache_stats=prefix_cache_stats,
            spec_decoding_stats=spec_decoding_stats,
        )

    def make_spec_decoding_stats(
        self,
        spec_decoding_stats: Optional[SpecDecodingStats],
        num_draft_tokens: int,
        num_accepted_tokens: int,
    ) -> Optional[SpecDecodingStats]:
        if not self.log_stats:
            return None
        if spec_decoding_stats is None:
            spec_decoding_stats = SpecDecodingStats.new(self.num_spec_tokens)
        spec_decoding_stats.observe_draft(
            num_draft_tokens=num_draft_tokens,
            num_accepted_tokens=num_accepted_tokens)
        return spec_decoding_stats

    def shutdown(self) -> None:
        if self.kv_event_publisher:
            self.kv_event_publisher.shutdown()

    ########################################################################
    # P/D Related Methods
    ########################################################################

    def get_kv_connector(self) -> Optional[KVConnectorBase_V1]:
        return self.connector

    def _connector_finished(
            self, request: Request) -> tuple[bool, Optional[KVTransferParams]]:
        """Invoke the KV connector request_finished() method if applicable."""
        if self.connector is None:
            return False, None
        block_ids = self.kv_cache_manager.get_block_ids(request.request_id)
        return self.connector.request_finished(request, block_ids)

    def _update_waiting_for_remote_kv(self, request: Request) -> bool:
        """
        P/D: check if the request_id is finished_recving.

        The finished_recving_kv_req_ids list is populated
        on the previous steps()'s update_from_output based
        on the worker side connector.

        When the kv transfer is ready, we cache the blocks
        and the request state will be moved back to WAITING from
        WAITING_FOR_REMOTE_KV.
        """
        if request.request_id not in self.finished_recving_kv_req_ids:
            return False

        # Now that the blocks are ready, actually cache them.
        block_ids = self.kv_cache_manager.get_block_ids(request.request_id)
        num_computed_tokens = len(block_ids) * self.block_size
        if num_computed_tokens == request.num_tokens:
            num_computed_tokens -= 1
        self.kv_cache_manager.single_type_manager.cache_blocks(
            request,
            self.kv_cache_manager.req_to_block_hashes[request.request_id],
            num_computed_tokens,
        )

        # Update the request state for scheduling.
        request.num_computed_tokens = num_computed_tokens

        # Return that we are ready.
        self.finished_recving_kv_req_ids.remove(request.request_id)
        return True

    def _update_from_kv_xfer_finished(self,
                                      model_runner_output: ModelRunnerOutput):
        """
        P/D: update the scheduler state based on the output.

        The Worker side connectors add finished_recving and
        finished_sending reqs to the output.
        * if finished_sending: free the blocks
        # if finished_recving: add to state so we can
            scheduler the request during the next step.
        """
        # P/D: update recv and send status from last step.
        for req_id in (model_runner_output.finished_recving or ()):
            logger.debug("Finished recving KV transfer for request %s", req_id)
            self.finished_recving_kv_req_ids.add(req_id)
        for req_id in (model_runner_output.finished_sending or ()):
            logger.debug("Finished sending KV transfer for request %s", req_id)
            self._free_blocks(self.requests[req_id])<|MERGE_RESOLUTION|>--- conflicted
+++ resolved
@@ -873,17 +873,11 @@
 
         delay_free_blocks, kv_xfer_params = self._connector_finished(request)
         self.encoder_cache_manager.free(request)
-<<<<<<< HEAD
         request_id = request.request_id
         self._cached_reqs_data.pop(request_id, None)
-        del self.requests[request_id]
         self.finished_req_ids.add(request_id)
         if self.finished_req_ids_dict is not None:
             self.finished_req_ids_dict[request.client_index].add(request_id)
-=======
-        self._cached_reqs_data.pop(request.request_id, None)
-        self.finished_req_ids.add(request.request_id)
->>>>>>> cece58a9
 
         if not delay_free_blocks:
             self._free_blocks(request)
