--- conflicted
+++ resolved
@@ -7,15 +7,10 @@
 from collections.abc import Iterable
 from typing import Optional, Union
 
-<<<<<<< HEAD
 from vllm.config import VllmConfig
 from vllm.distributed.kv_transfer.kv_connector.factory import (
     KVConnectorFactory)
 from vllm.distributed.kv_transfer.kv_connector.v1 import KVConnectorRole
-=======
-from vllm.config import (CacheConfig, LoRAConfig, ModelConfig, SchedulerConfig,
-                         SpeculativeConfig)
->>>>>>> d085a440
 from vllm.logger import init_logger
 from vllm.multimodal import MULTIMODAL_REGISTRY, MultiModalRegistry
 from vllm.v1.core.encoder_cache_manager import (EncoderCacheManager,
@@ -44,7 +39,6 @@
         vllm_config: VllmConfig,
         kv_cache_config: KVCacheConfig,
         structured_output_manager: StructuredOutputManager,
-        speculative_config: SpeculativeConfig = None,
         mm_registry: MultiModalRegistry = MULTIMODAL_REGISTRY,
         include_finished_set: bool = False,
         log_stats: bool = False,
@@ -132,6 +126,7 @@
             cache_size=encoder_cache_size)
 
         self.num_lookahead_tokens = 0
+        speculative_config = vllm_config.speculative_config
         if speculative_config and speculative_config.method == "eagle":
             self.num_lookahead_tokens = \
                 speculative_config.num_speculative_tokens
