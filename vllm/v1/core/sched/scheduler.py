# SPDX-License-Identifier: Apache-2.0
# SPDX-FileCopyrightText: Copyright contributors to the vLLM project
import copy
import itertools
import time
from collections import defaultdict
from collections.abc import Iterable
from typing import Any

from vllm.config import VllmConfig
from vllm.distributed.kv_events import EventPublisherFactory, KVEventBatch
from vllm.distributed.kv_transfer.kv_connector.factory import KVConnectorFactory
from vllm.distributed.kv_transfer.kv_connector.v1 import (
    KVConnectorBase_V1,
    KVConnectorRole,
    supports_hma,
)
from vllm.distributed.kv_transfer.kv_connector.v1.metrics import KVConnectorStats
from vllm.logger import init_logger
from vllm.multimodal import MULTIMODAL_REGISTRY, MultiModalRegistry
from vllm.v1.core.encoder_cache_manager import (
    EncoderCacheManager,
    compute_encoder_budget,
)
from vllm.v1.core.kv_cache_manager import KVCacheBlocks, KVCacheManager
from vllm.v1.core.sched.interface import SchedulerInterface
from vllm.v1.core.sched.output import (
    CachedRequestData,
    GrammarOutput,
    NewRequestData,
    SchedulerOutput,
)
from vllm.v1.core.sched.request_queue import SchedulingPolicy, create_request_queue
from vllm.v1.core.sched.utils import check_stop, remove_all
from vllm.v1.engine import EngineCoreEventType, EngineCoreOutput, EngineCoreOutputs
from vllm.v1.kv_cache_interface import KVCacheConfig
from vllm.v1.metrics.stats import PrefixCacheStats, SchedulerStats
from vllm.v1.outputs import DraftTokenIds, KVConnectorOutput, ModelRunnerOutput
from vllm.v1.request import Request, RequestStatus
from vllm.v1.spec_decode.metrics import SpecDecodingStats
from vllm.v1.structured_output import StructuredOutputManager

logger = init_logger(__name__)


class Scheduler(SchedulerInterface):
    def __init__(
        self,
        vllm_config: VllmConfig,
        kv_cache_config: KVCacheConfig,
        structured_output_manager: StructuredOutputManager,
        block_size: int,
        mm_registry: MultiModalRegistry = MULTIMODAL_REGISTRY,
        include_finished_set: bool = False,
        log_stats: bool = False,
    ) -> None:
        self.vllm_config = vllm_config
        self.scheduler_config = vllm_config.scheduler_config
        self.cache_config = vllm_config.cache_config
        self.lora_config = vllm_config.lora_config
        self.kv_cache_config = kv_cache_config
        self.kv_events_config = vllm_config.kv_events_config
        self.parallel_config = vllm_config.parallel_config
        self.log_stats = log_stats
        self.structured_output_manager = structured_output_manager
        self.is_encoder_decoder = vllm_config.model_config.is_encoder_decoder

        # include_finished_set controls whether a separate set of finished
        # request ids should be included in the EngineCoreOutputs returned
        # by update_from_outputs(). This is currently used in the multi-engine
        # case to track request lifetimes efficiently.
        self.finished_req_ids_dict: dict[int, set[str]] | None = (
            defaultdict(set) if include_finished_set else None
        )
        self.prev_step_scheduled_req_ids: set[str] = set()

        # Scheduling constraints.
        self.max_num_running_reqs = self.scheduler_config.max_num_seqs
        self.max_num_scheduled_tokens = self.scheduler_config.max_num_batched_tokens
        self.max_model_len = self.scheduler_config.max_model_len
        self.enable_kv_cache_events = (
            self.kv_events_config is not None
            and self.kv_events_config.enable_kv_cache_events
        )

        # Create KVConnector for the Scheduler. Note that each Worker
        # will have a corresponding KVConnector with Role=WORKER.
        # KV Connector pushes/pull of remote KVs for P/D and offloading.
        self.connector = None
        self.connector_prefix_cache_stats: PrefixCacheStats | None = None
        if self.vllm_config.kv_transfer_config is not None:
            assert not self.is_encoder_decoder, (
                "Encoder-decoder models are not currently supported with KV connectors"
            )

            connector_vllm_config = copy.copy(self.vllm_config)
            connector_vllm_config.kv_cache_config = copy.copy(kv_cache_config)
            self.connector = KVConnectorFactory.create_connector(
                config=connector_vllm_config, role=KVConnectorRole.SCHEDULER
            )
            if self.log_stats:
                self.connector_prefix_cache_stats = PrefixCacheStats()

        self.kv_event_publisher = EventPublisherFactory.create(
            self.kv_events_config,
            self.parallel_config.data_parallel_rank,
        )

        num_gpu_blocks = self.cache_config.num_gpu_blocks
        assert num_gpu_blocks is not None and num_gpu_blocks > 0

        self.block_size = block_size
        self.dcp_world_size = vllm_config.parallel_config.decode_context_parallel_size

        # req_id -> Request
        self.requests: dict[str, Request] = {}
        # Scheduling policy
        try:
            self.policy = SchedulingPolicy(self.scheduler_config.policy)
        except ValueError as e:
            raise ValueError(
                f"Unknown scheduling policy: {self.scheduler_config.policy}"
            ) from e
        # Priority queues for requests.
        self.waiting = create_request_queue(self.policy)
        self.running: list[Request] = []

        # The request IDs that are finished in between the previous and the
        # current steps. This is used to notify the workers about the finished
        # requests so that they can free the cached states for those requests.
        # This is flushed at the end of each scheduling step.
        self.finished_req_ids: set[str] = set()

        # KV Connector: requests in process of async KV loading or recving
        self.finished_recving_kv_req_ids: set[str] = set()
        self.failed_recving_kv_req_ids: set[str] = set()

        # Encoder-related.
        # Calculate encoder cache size if applicable
        # NOTE: For now we use the same budget for both compute and space.
        # This can be changed when we make encoder cache for embedding caching
        # across requests.
        encoder_compute_budget, encoder_cache_size = compute_encoder_budget(
            model_config=vllm_config.model_config,
            scheduler_config=vllm_config.scheduler_config,
            mm_registry=mm_registry,
        )

        # NOTE(woosuk): Here, "encoder" includes the vision encoder (and
        # projector if needed) for MM models as well as encoder-decoder
        # transformers.
        self.max_num_encoder_input_tokens = encoder_compute_budget
        # NOTE: For the models without encoder (e.g., text-only models),
        # the encoder cache will not be initialized because cache size is 0
        # for these models.
        self.encoder_cache_manager = EncoderCacheManager(cache_size=encoder_cache_size)

        speculative_config = vllm_config.speculative_config
        self.use_eagle = False
        self.num_spec_tokens = self.num_lookahead_tokens = 0
        if speculative_config:
            self.num_spec_tokens = speculative_config.num_speculative_tokens
            if speculative_config.use_eagle():
                self.use_eagle = True
                self.num_lookahead_tokens = self.num_spec_tokens

        # Create the KV cache manager.
        self.kv_cache_manager = KVCacheManager(
            kv_cache_config=kv_cache_config,
            max_model_len=self.max_model_len,
            enable_caching=bool(self.cache_config.enable_prefix_caching),
            use_eagle=self.use_eagle,
            log_stats=self.log_stats,
            enable_kv_cache_events=self.enable_kv_cache_events,
            dcp_world_size=self.dcp_world_size,
        )
        self.use_pp = self.parallel_config.pipeline_parallel_size > 1

    def schedule(self) -> SchedulerOutput:
        # NOTE(woosuk) on the scheduling algorithm:
        # There's no "decoding phase" nor "prefill phase" in the scheduler.
        # Each request just has the num_computed_tokens and
        # num_tokens_with_spec. num_tokens_with_spec =
        # len(prompt_token_ids) + len(output_token_ids) + len(spec_token_ids).
        # At each step, the scheduler tries to assign tokens to the requests
        # so that each request's num_computed_tokens can catch up its
        # num_tokens_with_spec. This is general enough to cover
        # chunked prefills, prefix caching, speculative decoding,
        # and the "jump decoding" optimization in the future.

        scheduled_new_reqs: list[Request] = []
        scheduled_resumed_reqs: list[Request] = []
        scheduled_running_reqs: list[Request] = []
        preempted_reqs: list[Request] = []

        req_to_new_blocks: dict[str, KVCacheBlocks] = {}
        num_scheduled_tokens: dict[str, int] = {}
        token_budget = self.max_num_scheduled_tokens
        # Encoder-related.
        scheduled_encoder_inputs: dict[str, list[int]] = {}
        encoder_compute_budget = self.max_num_encoder_input_tokens
        # Spec decode-related.
        scheduled_spec_decode_tokens: dict[str, list[int]] = {}

        # For logging.
        scheduled_timestamp = time.monotonic()

        # First, schedule the RUNNING requests.
        req_index = 0
        while req_index < len(self.running) and token_budget > 0:
            request = self.running[req_index]

            num_new_tokens = (
                request.num_tokens_with_spec
                + request.num_output_placeholders
                - request.num_computed_tokens
            )
            if 0 < self.scheduler_config.long_prefill_token_threshold < num_new_tokens:
                num_new_tokens = self.scheduler_config.long_prefill_token_threshold
            num_new_tokens = min(num_new_tokens, token_budget)

            # Make sure the input position does not exceed the max model len.
            # This is necessary when using spec decoding.
            num_new_tokens = min(
                num_new_tokens, self.max_model_len - 1 - request.num_computed_tokens
            )

            # Schedule encoder inputs.
            encoder_inputs_to_schedule = None
            new_encoder_compute_budget = encoder_compute_budget
            if request.has_encoder_inputs:
                (
                    encoder_inputs_to_schedule,
                    num_new_tokens,
                    new_encoder_compute_budget,
                ) = self._try_schedule_encoder_inputs(
                    request,
                    request.num_computed_tokens,
                    num_new_tokens,
                    encoder_compute_budget,
                )

            if num_new_tokens == 0:
                # The request cannot be scheduled because one of the following
                # reasons:
                # 1. No new tokens to schedule. This may happen when
                #    (1) PP>1 and we have already scheduled all prompt tokens
                #    but they are not finished yet.
                #    (2) Async scheduling and the request has reached to either
                #    its max_total_tokens or max_model_len.
                # 2. The encoder budget is exhausted.
                # 3. The encoder cache is exhausted.
                # NOTE(woosuk): Here, by doing `continue` instead of `break`,
                # we do not strictly follow the FCFS scheduling policy and
                # allow the lower-priority requests to be scheduled.
                req_index += 1
                continue

            # Schedule newly needed KV blocks for the request.
            while True:
                new_blocks = self.kv_cache_manager.allocate_slots(
                    request,
                    num_new_tokens,
                    num_lookahead_tokens=self.num_lookahead_tokens,
                )

                if new_blocks is not None:
                    # The request can be scheduled.
                    break

                # The request cannot be scheduled.
                # Preempt the lowest-priority request.
                if self.policy == SchedulingPolicy.PRIORITY:
                    preempted_req = max(
                        self.running,
                        key=lambda r: (r.priority, r.arrival_time),
                    )
                    self.running.remove(preempted_req)
                    if preempted_req in scheduled_running_reqs:
                        scheduled_running_reqs.remove(preempted_req)
                        token_budget += num_scheduled_tokens[preempted_req.request_id]
                        req_to_new_blocks.pop(preempted_req.request_id)
                        num_scheduled_tokens.pop(preempted_req.request_id)
                        req_index -= 1
                else:
                    preempted_req = self.running.pop()

                self.kv_cache_manager.free(preempted_req)
                self.encoder_cache_manager.free(preempted_req)
                preempted_req.status = RequestStatus.PREEMPTED
                preempted_req.num_computed_tokens = 0
                preempted_req.num_preemptions += 1
                if self.log_stats:
                    preempted_req.record_event(
                        EngineCoreEventType.PREEMPTED, scheduled_timestamp
                    )

                self.waiting.prepend_request(preempted_req)
                preempted_reqs.append(preempted_req)
                if preempted_req == request:
                    # No more request to preempt. Cannot schedule this request.
                    break

            if new_blocks is None:
                # Cannot schedule this request.
                break

            # Schedule the request.
            scheduled_running_reqs.append(request)
            req_to_new_blocks[request.request_id] = new_blocks
            num_scheduled_tokens[request.request_id] = num_new_tokens
            token_budget -= num_new_tokens
            req_index += 1

            # Speculative decode related.
            if request.spec_token_ids:
                num_scheduled_spec_tokens = (
                    num_new_tokens + request.num_computed_tokens - request.num_tokens
                )
                if num_scheduled_spec_tokens > 0:
                    # Trim spec_token_ids list to num_scheduled_spec_tokens.
                    del request.spec_token_ids[num_scheduled_spec_tokens:]
                    scheduled_spec_decode_tokens[request.request_id] = (
                        request.spec_token_ids
                    )

            # Encoder-related.
            if encoder_inputs_to_schedule:
                scheduled_encoder_inputs[request.request_id] = (
                    encoder_inputs_to_schedule
                )
                # Allocate the encoder cache.
                for i in encoder_inputs_to_schedule:
                    self.encoder_cache_manager.allocate(request, i)
                encoder_compute_budget = new_encoder_compute_budget

        # Record the LoRAs in scheduled_running_reqs
        scheduled_loras: set[int] = set()
        if self.lora_config:
            scheduled_loras = set(
                req.lora_request.lora_int_id
                for req in scheduled_running_reqs
                if req.lora_request and req.lora_request.lora_int_id > 0
            )
            assert len(scheduled_loras) <= self.lora_config.max_loras

        # Use a temporary RequestQueue to collect requests that need to be
        # skipped and put back at the head of the waiting queue later
        skipped_waiting_requests = create_request_queue(self.policy)

        # Next, schedule the WAITING requests.
        if not preempted_reqs:
            while self.waiting and token_budget > 0:
                if len(self.running) == self.max_num_running_reqs:
                    break

                request = self.waiting.peek_request()

                # KVTransfer: skip request if still waiting for remote kvs.
                if request.status == RequestStatus.WAITING_FOR_REMOTE_KVS:
                    is_ready = self._update_waiting_for_remote_kv(request)
                    if is_ready:
                        request.status = RequestStatus.WAITING
                    else:
                        logger.debug(
                            "%s is still in WAITING_FOR_REMOTE_KVS state.",
                            request.request_id,
                        )
                        self.waiting.pop_request()
                        skipped_waiting_requests.prepend_request(request)
                        continue

                # Skip request if the structured output request is still waiting
                # for FSM compilation.
                if request.status == RequestStatus.WAITING_FOR_FSM:
                    structured_output_req = request.structured_output_request
                    if structured_output_req and structured_output_req.grammar:
                        request.status = RequestStatus.WAITING
                    else:
                        self.waiting.pop_request()
                        skipped_waiting_requests.prepend_request(request)
                        continue

                # Check that adding the request still respects the max_loras
                # constraint.
                if (
                    self.lora_config
                    and request.lora_request
                    and (
                        len(scheduled_loras) == self.lora_config.max_loras
                        and request.lora_request.lora_int_id not in scheduled_loras
                    )
                ):
                    # Scheduling would exceed max_loras, skip.
                    self.waiting.pop_request()
                    skipped_waiting_requests.prepend_request(request)
                    continue

                num_external_computed_tokens = 0
                load_kv_async = False

                # Get already-cached tokens.
                if request.num_computed_tokens == 0:
                    # Get locally-cached tokens.
                    new_computed_blocks, num_new_local_computed_tokens = (
                        self.kv_cache_manager.get_computed_blocks(request)
                    )

                    # Get externally-cached tokens if using a KVConnector.
                    if self.connector is not None:
                        ext_tokens, load_kv_async = (
                            self.connector.get_num_new_matched_tokens(
                                request, num_new_local_computed_tokens
                            )
                        )

                        if ext_tokens is None:
                            # The request cannot be scheduled because
                            # the KVConnector couldn't determine
                            # the number of matched tokens.
                            self.waiting.pop_request()
                            skipped_waiting_requests.prepend_request(request)
                            continue

                        num_external_computed_tokens = ext_tokens

                    # Total computed tokens (local + external).
                    num_computed_tokens = (
                        num_new_local_computed_tokens + num_external_computed_tokens
                    )
                # KVTransfer: WAITING reqs have num_computed_tokens > 0
                # after async KV recvs are completed.
                else:
                    new_computed_blocks = self.kv_cache_manager.empty_kv_cache_blocks
                    num_new_local_computed_tokens = 0
                    num_computed_tokens = request.num_computed_tokens

                encoder_inputs_to_schedule = None
                new_encoder_compute_budget = encoder_compute_budget

                # KVTransfer: loading remote KV, do not allocate for new work.
                if load_kv_async:
                    assert num_external_computed_tokens > 0
                    num_new_tokens = 0
                # Number of tokens to be scheduled.
                else:
                    # We use `request.num_tokens` instead of
                    # `request.num_prompt_tokens` to consider the resumed
                    # requests, which have output tokens.
                    num_new_tokens = request.num_tokens - num_computed_tokens
                    threshold = self.scheduler_config.long_prefill_token_threshold
                    if 0 < threshold < num_new_tokens:
                        num_new_tokens = threshold

                    # chunked prefill has to be enabled explicitly to allow
                    # pooling requests to be chunked
                    if (
                        not self.scheduler_config.chunked_prefill_enabled
                        and num_new_tokens > token_budget
                    ):
                        self.waiting.pop_request()
                        skipped_waiting_requests.prepend_request(request)
                        continue

                    num_new_tokens = min(num_new_tokens, token_budget)
                    assert num_new_tokens > 0

                    # Schedule encoder inputs.
                    if request.has_encoder_inputs:
                        (
                            encoder_inputs_to_schedule,
                            num_new_tokens,
                            new_encoder_compute_budget,
                        ) = self._try_schedule_encoder_inputs(
                            request,
                            num_computed_tokens,
                            num_new_tokens,
                            encoder_compute_budget,
                        )
                        if num_new_tokens == 0:
                            # The request cannot be scheduled.
                            break

                # Handles an edge case when P/D Disaggregation
                # is used with Spec Decoding where an
                # extra block gets allocated which
                # creates a mismatch between the number
                # of local and remote blocks.
                effective_lookahead_tokens = (
                    0 if request.num_computed_tokens == 0 else self.num_lookahead_tokens
                )

                # Determine if we need to allocate cross-attention blocks.
                if self.is_encoder_decoder and request.has_encoder_inputs:
                    # TODO(russellb): For Whisper, we know that the input is
                    # always padded to the maximum length. If we support other
                    # encoder-decoder models, this will need to be updated if we
                    # want to only allocate what is needed.
                    num_encoder_tokens = (
                        self.scheduler_config.max_num_encoder_input_tokens
                    )
                else:
                    num_encoder_tokens = 0

                new_blocks = self.kv_cache_manager.allocate_slots(
                    request,
                    num_new_tokens + num_external_computed_tokens,
                    num_new_local_computed_tokens,
                    new_computed_blocks,
                    num_lookahead_tokens=effective_lookahead_tokens,
                    delay_cache_blocks=load_kv_async,
                    num_encoder_tokens=num_encoder_tokens,
                )

                if new_blocks is None:
                    # The request cannot be scheduled.
                    break

                # KVTransfer: the connector uses this info to determine
                # if a load is needed. Note that
                # This information is used to determine if a load is
                # needed for this request.
                if self.connector is not None:
                    self.connector.update_state_after_alloc(
                        request,
                        new_computed_blocks + new_blocks,
                        num_external_computed_tokens,
                    )
                    self._update_connector_prefix_cache_stats(
                        request, num_external_computed_tokens
                    )

                # Request was already popped from self.waiting
                # unless it was re-added above due to new_blocks being None.
                request = self.waiting.pop_request()
                if load_kv_async:
                    # If loading async, allocate memory and put request
                    # into the WAITING_FOR_REMOTE_KV state.
                    skipped_waiting_requests.prepend_request(request)
                    request.status = RequestStatus.WAITING_FOR_REMOTE_KVS
                    continue

                req_index += 1
                self.running.append(request)
                if self.log_stats:
                    request.record_event(
                        EngineCoreEventType.SCHEDULED, scheduled_timestamp
                    )
                if request.status == RequestStatus.WAITING:
                    scheduled_new_reqs.append(request)
                elif request.status == RequestStatus.PREEMPTED:
                    scheduled_resumed_reqs.append(request)
                else:
                    raise RuntimeError(f"Invalid request status: {request.status}")

                if self.lora_config and request.lora_request:
                    scheduled_loras.add(request.lora_request.lora_int_id)
                req_to_new_blocks[request.request_id] = (
                    self.kv_cache_manager.get_blocks(request.request_id)
                )
                num_scheduled_tokens[request.request_id] = num_new_tokens
                token_budget -= num_new_tokens
                request.status = RequestStatus.RUNNING
                request.num_computed_tokens = num_computed_tokens
                # Count the number of prefix cached tokens.
                if request.num_cached_tokens < 0:
                    request.num_cached_tokens = num_computed_tokens
                # Encoder-related.
                if encoder_inputs_to_schedule:
                    scheduled_encoder_inputs[request.request_id] = (
                        encoder_inputs_to_schedule
                    )
                    # Allocate the encoder cache.
                    for i in encoder_inputs_to_schedule:
                        self.encoder_cache_manager.allocate(request, i)
                    encoder_compute_budget = new_encoder_compute_budget

        # Put back any skipped requests at the head of the waiting queue
        if skipped_waiting_requests:
            self.waiting.prepend_requests(skipped_waiting_requests)

        # Check if the scheduling constraints are satisfied.
        total_num_scheduled_tokens = sum(num_scheduled_tokens.values())
        assert total_num_scheduled_tokens <= self.max_num_scheduled_tokens
        assert token_budget >= 0
        assert len(self.running) <= self.max_num_running_reqs
        # Since some requests in the RUNNING queue may not be scheduled in
        # this step, the total number of scheduled requests can be smaller than
        # len(self.running).
        assert len(scheduled_new_reqs) + len(scheduled_resumed_reqs) + len(
            scheduled_running_reqs
        ) <= len(self.running)

        # Get the longest common prefix among all requests in the running queue.
        # This can be potentially used for cascade attention.
        num_common_prefix_blocks = [0] * len(self.kv_cache_config.kv_cache_groups)
        if self.running:
            any_request = self.running[0]
            num_common_prefix_blocks = (
                self.kv_cache_manager.get_num_common_prefix_blocks(
                    any_request.request_id
                )
            )

        # Construct the scheduler output.
        new_reqs_data = [
            NewRequestData.from_request(
                req, req_to_new_blocks[req.request_id].get_block_ids()
            )
            for req in scheduled_new_reqs
        ]
        cached_reqs_data = self._make_cached_request_data(
            scheduled_running_reqs,
            scheduled_resumed_reqs,
            num_scheduled_tokens,
            scheduled_spec_decode_tokens,
            req_to_new_blocks,
        )
<<<<<<< HEAD
=======
        structured_output_request_ids, grammar_bitmask = self.get_grammar_bitmask(
            num_scheduled_tokens.keys(), scheduled_spec_decode_tokens
        )

        # Record the request ids that were scheduled in this step.
        self.prev_step_scheduled_req_ids.clear()
        self.prev_step_scheduled_req_ids.update(num_scheduled_tokens.keys())

>>>>>>> 60f76baa
        scheduler_output = SchedulerOutput(
            scheduled_new_reqs=new_reqs_data,
            scheduled_cached_reqs=cached_reqs_data,
            num_scheduled_tokens=num_scheduled_tokens,
            total_num_scheduled_tokens=total_num_scheduled_tokens,
            scheduled_spec_decode_tokens=scheduled_spec_decode_tokens,
            scheduled_encoder_inputs=scheduled_encoder_inputs,
            num_common_prefix_blocks=num_common_prefix_blocks,
            # finished_req_ids is an existing state in the scheduler,
            # instead of being newly scheduled in this step.
            # It contains the request IDs that are finished in between
            # the previous and the current steps.
            finished_req_ids=self.finished_req_ids,
            free_encoder_mm_hashes=self.encoder_cache_manager.get_freed_mm_hashes(),
        )

        # NOTE(Kuntai): this function is designed for multiple purposes:
        # 1. Plan the KV cache store
        # 2. Wrap up all the KV cache load / save ops into an opaque object
        # 3. Clear the internal states of the connector
        if self.connector is not None:
            meta = self.connector.build_connector_meta(scheduler_output)
            scheduler_output.kv_connector_metadata = meta

        self._update_after_schedule(scheduler_output)
        return scheduler_output

    def _update_after_schedule(
        self,
        scheduler_output: SchedulerOutput,
    ) -> None:
        # Advance the number of computed tokens for the request AFTER
        # the request is scheduled.
        # 1. The scheduler_output of the current step has to include the
        #    original number of scheduled tokens to determine input IDs.
        # 2. Advance the number of computed tokens here allowing us to
        #    schedule the prefill request again immediately in the next
        #    scheduling step.
        # 3. If some tokens (e.g. spec tokens) are rejected later, the number of
        #    computed tokens will be adjusted in update_from_output.
        num_scheduled_tokens = scheduler_output.num_scheduled_tokens
        for req_id, num_scheduled_token in num_scheduled_tokens.items():
            request = self.requests[req_id]
            request.num_computed_tokens += num_scheduled_token

            # NOTE: _free_encoder_inputs relies on num_computed_tokens, which
            # may be updated again in _update_from_output for speculative
            # decoding. However, it is safe to call the method here because
            # encoder inputs are always part of the prompt, not the output,
            # and thus are unaffected by speculative decoding.
            if request.has_encoder_inputs:
                self._free_encoder_inputs(request)

        # Clear the finished request IDs.
        # NOTE: We shouldn't do self.finished_req_ids.clear() here because
        # it will also affect the scheduler output.
        self.finished_req_ids = set()

    def _make_cached_request_data(
        self,
        running_reqs: list[Request],
        resumed_reqs: list[Request],
        num_scheduled_tokens: dict[str, int],
        spec_decode_tokens: dict[str, list[int]],
        req_to_new_blocks: dict[str, KVCacheBlocks],
    ) -> CachedRequestData:
        req_ids: list[str] = []
        new_token_ids: list[list[int]] = []
        new_block_ids: list[tuple[list[int], ...] | None] = []
        all_token_ids: dict[str, list[int]] = {}
        num_computed_tokens: list[int] = []
        num_output_tokens: list[int] = []
        resumed_req_ids = set()

        num_running_reqs = len(running_reqs)
        for idx, req in enumerate(itertools.chain(running_reqs, resumed_reqs)):
            req_id = req.request_id
            req_ids.append(req_id)
            num_tokens = num_scheduled_tokens[req_id] - len(
                spec_decode_tokens.get(req_id, ())
            )
            if self.use_pp:
                # When using PP, the scheduler sends the sampled tokens back,
                # because there's no direct communication between the first-
                # stage worker and the last-stage worker. Otherwise, we don't
                # need to send the sampled tokens back because the model runner
                # will cache them.
                token_ids = req.all_token_ids[
                    req.num_computed_tokens : req.num_computed_tokens + num_tokens
                ]
                new_token_ids.append(token_ids)
            scheduled_in_prev_step = req_id in self.prev_step_scheduled_req_ids
            if idx >= num_running_reqs:
                assert not scheduled_in_prev_step
                resumed_req_ids.add(req_id)
            if not scheduled_in_prev_step:
                all_token_ids[req_id] = req.all_token_ids[
                    : req.num_computed_tokens + num_tokens
                ]
            new_block_ids.append(
                req_to_new_blocks[req_id].get_block_ids(allow_none=True)
            )
            num_computed_tokens.append(req.num_computed_tokens)
            num_output_tokens.append(
                req.num_output_tokens + req.num_output_placeholders
            )

        return CachedRequestData(
            req_ids=req_ids,
            resumed_req_ids=resumed_req_ids,
            new_token_ids=new_token_ids,
            all_token_ids=all_token_ids,
            new_block_ids=new_block_ids,
            num_computed_tokens=num_computed_tokens,
            num_output_tokens=num_output_tokens,
        )

    def _try_schedule_encoder_inputs(
        self,
        request: Request,
        num_computed_tokens: int,
        num_new_tokens: int,
        encoder_compute_budget: int,
    ) -> tuple[list[int], int, int]:
        """
        Determine which encoder inputs need to be scheduled in the current step,
        and update `num_new_tokens` and encoder token budget accordingly.

        An encoder input will be scheduled if:
        - Its output tokens overlap with the range of tokens being computed
        in this step, i.e.,
        [num_computed_tokens, num_computed_tokens + num_new_tokens).
        - It is not already computed and stored in the encoder cache.
        - There is sufficient encoder token budget to process it.
        - The encoder cache has space to store it.

        If an encoder input cannot be scheduled due to cache or budget
        limitations, the method adjusts `num_new_tokens` to schedule only the
        decoder tokens up to just before the unschedulable encoder input.

        Note that num_computed_tokens includes both locally cached
        blocks and externally cached blocks (via KVConnector).
        """
        if num_new_tokens == 0 or not request.has_encoder_inputs:
            return [], num_new_tokens, encoder_compute_budget
        encoder_inputs_to_schedule: list[int] = []
        mm_features = request.mm_features
        assert mm_features is not None
        assert len(mm_features) > 0

        # NOTE: since scheduler operates on the request level (possibly with
        # multiple encoder inputs per request), we need to create temporary
        # trackers for accounting at the encoder input level.
        mm_hashes_to_schedule = set()
        num_tokens_to_schedule = 0
        for i, mm_feature in enumerate(mm_features):
            start_pos = mm_feature.mm_position.offset
            num_encoder_tokens = mm_feature.mm_position.length

            # The encoder output is needed if the two ranges overlap:
            # [num_computed_tokens, num_computed_tokens + num_new_tokens) and
            # [start_pos, start_pos + num_encoder_tokens)
            if start_pos >= num_computed_tokens + num_new_tokens:
                # The encoder input is not needed in this step.
                break

            if self.is_encoder_decoder and num_computed_tokens > 0:
                assert start_pos == 0, (
                    "Encoder input should be processed at the beginning of "
                    "the sequence when encoder-decoder models are used."
                )
                # Encoder input has already been computed
                # The calculation here is a bit different. We don't turn encoder
                # output into tokens that get processed by the decoder and
                # reflected in num_computed_tokens. Instead, start_pos reflects
                # the position where we need to ensure we calculate encoder
                # inputs. This should always be 0 to ensure we calculate encoder
                # inputs before running the decoder.  Once we've calculated some
                # decoder tokens (num_computed_tokens > 0), then we know we
                # already calculated encoder inputs and can skip here.
                continue
            elif start_pos + num_encoder_tokens <= num_computed_tokens:
                # The encoder input is already computed and stored
                # in the decoder's KV cache.
                continue

            if not self.is_encoder_decoder:
                # We are not using the encoder cache for encoder-decoder models,
                # yet.
                if request.mm_features[i].identifier in mm_hashes_to_schedule:
                    # The same encoder input has already been scheduled in the
                    # current step.
                    continue

                if self.encoder_cache_manager.check_and_update_cache(request, i):
                    # The encoder input is already computed and cached from a
                    # previous step.
                    continue

            # If no encoder input chunking is allowed, we do not want to
            # partially schedule a multimodal item. If the scheduled range would
            # only cover part of the mm input, roll back to before the mm item.
            if (
                self.scheduler_config.disable_chunked_mm_input
                and num_computed_tokens < start_pos
                and (num_computed_tokens + num_new_tokens)
                < (start_pos + num_encoder_tokens)
            ):
                num_new_tokens = start_pos - num_computed_tokens
                break

            if not self.encoder_cache_manager.can_allocate(
                request, i, encoder_compute_budget, num_tokens_to_schedule
            ):
                # The encoder cache is full or the encoder budget is exhausted.
                # NOTE(woosuk): We assume that the encoder input tokens should
                # be processed altogether, as the encoder usually uses
                # bidirectional attention.
                if num_computed_tokens < start_pos:
                    # We only schedule the decoder tokens just before the
                    # encoder input.
                    num_new_tokens = start_pos - num_computed_tokens
                else:
                    # Because of prefix caching, num_computed_tokens is greater
                    # than start_pos even though its encoder input is not
                    # available. In this case, we can't schedule any token for
                    # the request in this step.
                    num_new_tokens = 0
                break

            num_tokens_to_schedule += num_encoder_tokens
            encoder_compute_budget -= num_encoder_tokens
            mm_hashes_to_schedule.add(request.mm_features[i].identifier)
            encoder_inputs_to_schedule.append(i)

        return (
            encoder_inputs_to_schedule,
            num_new_tokens,
            encoder_compute_budget,
        )

    def get_grammar_bitmask(
        self,
        scheduler_output: SchedulerOutput,
    ) -> GrammarOutput | None:
        # Collect list of scheduled request ids that use structured output.
        # The corresponding rows of the bitmask will be in this order.
        # PERF: in case of chunked prefill,
        # request might not include any new tokens.
        # Therefore, we might introduce some additional
        # cycle to fill in the bitmask, which could be a big no-op.
        structured_output_request_ids = [
            req_id
            for req_id in scheduler_output.num_scheduled_tokens
            if (req := self.requests.get(req_id)) and req.use_structured_output
        ]
        if not structured_output_request_ids:
            return None

        bitmask = self.structured_output_manager.grammar_bitmask(
            self.requests,
            structured_output_request_ids,
            scheduler_output.scheduled_spec_decode_tokens,
        )
        return GrammarOutput(structured_output_request_ids, bitmask)

    def update_from_output(
        self,
        scheduler_output: SchedulerOutput,
        model_runner_output: ModelRunnerOutput,
    ) -> dict[int, EngineCoreOutputs]:
        sampled_token_ids = model_runner_output.sampled_token_ids
        logprobs = model_runner_output.logprobs
        prompt_logprobs_dict = model_runner_output.prompt_logprobs_dict
        num_scheduled_tokens = scheduler_output.num_scheduled_tokens
        pooler_outputs = model_runner_output.pooler_output
        num_nans_in_logits = model_runner_output.num_nans_in_logits
        kv_connector_output = model_runner_output.kv_connector_output

        outputs: dict[int, list[EngineCoreOutput]] = defaultdict(list)
        spec_decoding_stats: SpecDecodingStats | None = None
        kv_connector_stats: KVConnectorStats | None = (
            kv_connector_output.kv_connector_stats if kv_connector_output else None
        )
        if kv_connector_stats and self.connector:
            kv_stats = self.connector.get_kv_connector_stats()
            if kv_stats:
                kv_connector_stats = kv_connector_stats.aggregate(kv_stats)

        failed_kv_load_req_ids = None
        if kv_connector_output and kv_connector_output.invalid_block_ids:
            # These blocks contain externally computed tokens that failed to
            # load. Identify affected requests and adjust their computed token
            # count to trigger recomputation of the invalid blocks.
            failed_kv_load_req_ids = self._handle_invalid_blocks(
                kv_connector_output.invalid_block_ids
            )

        # NOTE(woosuk): As len(num_scheduled_tokens) can be up to 1K or more,
        # the below loop can be a performance bottleneck. We should do our best
        # to avoid expensive operations inside the loop.
        stopped_running_reqs: set[Request] = set()
        stopped_preempted_reqs: set[Request] = set()
        for req_id, num_tokens_scheduled in num_scheduled_tokens.items():
            assert num_tokens_scheduled > 0
            if failed_kv_load_req_ids and req_id in failed_kv_load_req_ids:
                # Skip requests that were recovered from KV load failure
                continue
            request = self.requests.get(req_id)
            if request is None:
                # The request is already finished. This can happen if the
                # request is aborted while the model is executing it (e.g.,
                # in pipeline parallelism).
                continue

            req_index = model_runner_output.req_id_to_index[req_id]
            generated_token_ids = (
                sampled_token_ids[req_index] if sampled_token_ids else []
            )

            scheduled_spec_token_ids = (
                scheduler_output.scheduled_spec_decode_tokens.get(req_id)
            )
            if scheduled_spec_token_ids:
                num_draft_tokens = len(scheduled_spec_token_ids)
                num_accepted = len(generated_token_ids) - 1
                num_rejected = num_draft_tokens - num_accepted
                # num_computed_tokens represents the number of tokens
                # processed in the current step, considering scheduled
                # tokens and rejections. If some tokens are rejected,
                # num_computed_tokens is decreased by the number of rejected
                # tokens.
                request.num_computed_tokens -= num_rejected
                spec_decoding_stats = self.make_spec_decoding_stats(
                    spec_decoding_stats,
                    num_draft_tokens=num_draft_tokens,
                    num_accepted_tokens=num_accepted,
                )

            stopped = False
            new_logprobs = None
            new_token_ids = generated_token_ids
            kv_transfer_params = None
            status_before_stop = request.status

            # Check for stop and update request status.
            if new_token_ids:
                new_token_ids, stopped = self._update_request_with_output(
                    request, new_token_ids
                )

            # Stop checking for pooler models.
            pooler_output = None
            if pooler_outputs:
                pooler_output = pooler_outputs[req_index]
                stopped = check_stop(request, self.max_model_len, pooler_output)

            if stopped:
                kv_transfer_params = self._free_request(request)
                if status_before_stop == RequestStatus.RUNNING:
                    stopped_running_reqs.add(request)
                else:
                    stopped_preempted_reqs.add(request)

            # Extract sample logprobs if needed.
            if (
                request.sampling_params is not None
                and request.sampling_params.logprobs is not None
                and logprobs
            ):
                # NOTE: once we support N tokens per step (spec decode),
                # the outer lists can be of length > 1.
                new_logprobs = logprobs.slice(req_index, req_index + 1)

            if new_token_ids and self.structured_output_manager.should_advance(request):
                struct_output_request = request.structured_output_request
                assert struct_output_request is not None
                assert struct_output_request.grammar is not None
                struct_output_request.grammar.accept_tokens(req_id, new_token_ids)

            if num_nans_in_logits is not None and req_id in num_nans_in_logits:
                request.num_nans_in_logits = num_nans_in_logits[req_id]

            # Get prompt logprobs for this request.
            prompt_logprobs_tensors = prompt_logprobs_dict.get(req_id)
            if new_token_ids or pooler_output is not None or kv_transfer_params:
                # Add EngineCoreOutput for this Request.
                outputs[request.client_index].append(
                    EngineCoreOutput(
                        request_id=req_id,
                        new_token_ids=new_token_ids,
                        finish_reason=request.get_finished_reason(),
                        new_logprobs=new_logprobs,
                        new_prompt_logprobs_tensors=prompt_logprobs_tensors,
                        pooling_output=pooler_output,
                        stop_reason=request.stop_reason,
                        events=request.take_events(),
                        kv_transfer_params=kv_transfer_params,
                        trace_headers=request.trace_headers,
                        num_cached_tokens=request.num_cached_tokens,
                    )
                )
            else:
                # Invariant: EngineCore returns no partial prefill outputs.
                assert not prompt_logprobs_tensors

        # Remove the stopped requests from the running and waiting queues.
        if stopped_running_reqs:
            self.running = remove_all(self.running, stopped_running_reqs)
        if stopped_preempted_reqs:
            # This is a rare case and unlikely to impact performance.
            self.waiting.remove_requests(stopped_preempted_reqs)

        # KV Connector: update state for finished KV Transfers.
        if kv_connector_output:
            self._update_from_kv_xfer_finished(kv_connector_output)

        # collect KV cache events from KV cache manager
        events = self.kv_cache_manager.take_events()

        # collect KV cache events from connector
        if self.connector is not None:
            connector_events = self.connector.take_events()
            if connector_events:
                if events is None:
                    events = list(connector_events)
                else:
                    events.extend(connector_events)

        # publish collected KV cache events
        if events:
            batch = KVEventBatch(ts=time.time(), events=events)
            self.kv_event_publisher.publish(batch)

        # Create EngineCoreOutputs for all clients that have requests with
        # outputs in this step.
        engine_core_outputs = {
            client_index: EngineCoreOutputs(outputs=outs)
            for client_index, outs in outputs.items()
        }

        finished_req_ids = self.finished_req_ids_dict
        if finished_req_ids:
            # Include ids of requests that finished since last outputs
            # were sent.
            for client_index, finished_set in finished_req_ids.items():
                # Set finished request set in EngineCoreOutputs for this client.
                if (eco := engine_core_outputs.get(client_index)) is not None:
                    eco.finished_requests = finished_set
                else:
                    engine_core_outputs[client_index] = EngineCoreOutputs(
                        finished_requests=finished_set
                    )
            finished_req_ids.clear()

        if (
            stats := self.make_stats(spec_decoding_stats, kv_connector_stats)
        ) is not None:
            # Return stats to only one of the front-ends.
            if (eco := next(iter(engine_core_outputs.values()), None)) is None:
                # We must return the stats even if there are no request
                # outputs this step.
                engine_core_outputs[0] = eco = EngineCoreOutputs()
            eco.scheduler_stats = stats

        return engine_core_outputs

    def _update_request_with_output(
        self,
        request: Request,
        new_token_ids: list[int],
    ) -> tuple[list[int], bool]:
        # Append generated tokens and check for stop. Note that if
        # a request is still being prefilled, we expect the model runner
        # to return empty token ids for the request.
        stopped = False
        for num_new, output_token_id in enumerate(new_token_ids, 1):
            request.append_output_token_ids(output_token_id)

            # Check for stop and update request state.
            # This must be called before we make the EngineCoreOutput.
            stopped = check_stop(request, self.max_model_len)
            if stopped:
                del new_token_ids[num_new:]  # Trim new tokens if needed.
                break
        return new_token_ids, stopped

    def _free_encoder_inputs(self, request: Request) -> None:
        cached_encoder_input_ids = self.encoder_cache_manager.get_cached_input_ids(
            request
        )
        # OPTIMIZATION: Avoid list(set) if the set is empty.
        if not cached_encoder_input_ids:
            return

        # Here, we use list(set) to avoid modifying the set while iterating
        # over it.
        for input_id in list(cached_encoder_input_ids):
            mm_feature = request.mm_features[input_id]
            start_pos = mm_feature.mm_position.offset
            num_tokens = mm_feature.mm_position.length
            if self.is_encoder_decoder and request.num_computed_tokens > 0:
                # With Whisper, as soon as we've generated a single token,
                # we know we're done with the encoder input. Cross Attention
                # KVs have been calculated and cached already.
                self.encoder_cache_manager.free_encoder_input(request, input_id)
            elif start_pos + num_tokens <= request.num_computed_tokens:
                # The encoder output is already processed and stored
                # in the decoder's KV cache.
                self.encoder_cache_manager.free_encoder_input(request, input_id)

    def update_draft_token_ids(
        self,
        draft_token_ids: DraftTokenIds,
    ) -> None:
        for req_id, spec_token_ids in zip(
            draft_token_ids.req_ids,
            draft_token_ids.draft_token_ids,
        ):
            request = self.requests.get(req_id)
            if request is None or request.is_finished():
                # The request may have been finished. Skip.
                continue

            # Add newly generated spec token ids to the request.
            if not spec_token_ids:
                # NOTE(woosuk): request.spec_token_ids should be updated.
                request.spec_token_ids.clear()
            elif self.structured_output_manager.should_advance(request):
                metadata = request.structured_output_request
                request.spec_token_ids = metadata.grammar.validate_tokens(  # type: ignore[union-attr]
                    spec_token_ids
                )
            else:
                request.spec_token_ids = spec_token_ids

    def get_request_counts(self) -> tuple[int, int]:
        """Returns (num_running_reqs, num_waiting_reqs)."""
        return len(self.running), len(self.waiting)

    def add_request(self, request: Request) -> None:
        self.waiting.add_request(request)
        self.requests[request.request_id] = request
        if self.log_stats:
            request.record_event(EngineCoreEventType.QUEUED)

    def finish_requests(
        self,
        request_ids: str | Iterable[str],
        finished_status: RequestStatus,
    ) -> None:
        """Handles the finish signal from outside the scheduler.

        For example, the API server can abort a request when the client
        disconnects.
        """
        assert RequestStatus.is_finished(finished_status)
        if isinstance(request_ids, str):
            request_ids = (request_ids,)
        else:
            request_ids = set(request_ids)

        running_requests_to_remove = set()
        waiting_requests_to_remove = []
        valid_requests = []

        # First pass: collect requests to remove from queues
        for req_id in request_ids:
            request = self.requests.get(req_id)
            if request is None or request.is_finished():
                # Invalid request ID.
                continue

            valid_requests.append(request)
            if request.status == RequestStatus.RUNNING:
                running_requests_to_remove.add(request)
            else:
                waiting_requests_to_remove.append(request)

        # Remove all requests from queues at once for better efficiency
        if running_requests_to_remove:
            self.running = remove_all(self.running, running_requests_to_remove)
        if waiting_requests_to_remove:
            self.waiting.remove_requests(waiting_requests_to_remove)

        # Second pass: set status and free requests
        for request in valid_requests:
            request.status = finished_status
            self._free_request(request)

    def _free_request(self, request: Request) -> dict[str, Any] | None:
        assert request.is_finished()

        delay_free_blocks, kv_xfer_params = self._connector_finished(request)
        self.encoder_cache_manager.free(request)
        request_id = request.request_id
        self.finished_req_ids.add(request_id)
        if self.finished_req_ids_dict is not None:
            self.finished_req_ids_dict[request.client_index].add(request_id)

        if not delay_free_blocks:
            self._free_blocks(request)

        return kv_xfer_params

    def _free_blocks(self, request: Request):
        assert request.is_finished()
        self.kv_cache_manager.free(request)
        del self.requests[request.request_id]

    def get_num_unfinished_requests(self) -> int:
        return len(self.waiting) + len(self.running)

    def has_finished_requests(self) -> bool:
        return len(self.finished_req_ids) > 0

    def reset_prefix_cache(self) -> bool:
        return self.kv_cache_manager.reset_prefix_cache()

    def make_stats(
        self,
        spec_decoding_stats: SpecDecodingStats | None = None,
        kv_connector_stats: KVConnectorStats | None = None,
    ) -> SchedulerStats | None:
        if not self.log_stats:
            return None
        prefix_cache_stats = self.kv_cache_manager.make_prefix_cache_stats()
        assert prefix_cache_stats is not None
        connector_prefix_cache_stats = self._make_connector_prefix_cache_stats()
        return SchedulerStats(
            num_running_reqs=len(self.running),
            num_waiting_reqs=len(self.waiting),
            kv_cache_usage=self.kv_cache_manager.usage,
            prefix_cache_stats=prefix_cache_stats,
            connector_prefix_cache_stats=connector_prefix_cache_stats,
            spec_decoding_stats=spec_decoding_stats,
            num_corrupted_reqs=sum(req.is_output_corrupted for req in self.running),
            kv_connector_stats=kv_connector_stats.data if kv_connector_stats else None,
        )

    def make_spec_decoding_stats(
        self,
        spec_decoding_stats: SpecDecodingStats | None,
        num_draft_tokens: int,
        num_accepted_tokens: int,
    ) -> SpecDecodingStats | None:
        if not self.log_stats:
            return None
        if spec_decoding_stats is None:
            spec_decoding_stats = SpecDecodingStats.new(self.num_spec_tokens)
        spec_decoding_stats.observe_draft(
            num_draft_tokens=num_draft_tokens, num_accepted_tokens=num_accepted_tokens
        )
        return spec_decoding_stats

    def shutdown(self) -> None:
        if self.kv_event_publisher:
            self.kv_event_publisher.shutdown()
        if self.connector is not None:
            self.connector.shutdown()

    ########################################################################
    # KV Connector Related Methods
    ########################################################################

    def _update_connector_prefix_cache_stats(
        self, request: Request, num_external_tokens: int
    ) -> None:
        if self.connector_prefix_cache_stats is None:
            return

        self.connector_prefix_cache_stats.record(
            num_tokens=request.num_tokens,
            num_hits=num_external_tokens,
            preempted=request.num_preemptions > 0,
        )

    def _make_connector_prefix_cache_stats(self) -> PrefixCacheStats | None:
        if self.connector_prefix_cache_stats is None:
            return None
        stats = self.connector_prefix_cache_stats
        self.connector_prefix_cache_stats = PrefixCacheStats()
        return stats

    def get_kv_connector(self) -> KVConnectorBase_V1 | None:
        return self.connector

    def _connector_finished(
        self, request: Request
    ) -> tuple[bool, dict[str, Any] | None]:
        """
        Invoke the KV connector request_finished() method if applicable.

        Returns optional kv transfer parameters to be included with the
        request outputs.
        """
        if self.connector is None:
            return False, None

        block_ids = self.kv_cache_manager.get_block_ids(request.request_id)

        if not supports_hma(self.connector):
            # NOTE(Kuntai): We should deprecate this code path after we enforce
            # all connectors to support HMA.
            # Hybrid memory allocator should be already turned off for this
            # code path, but let's double-check here.
            assert len(self.kv_cache_config.kv_cache_groups) == 1
            return self.connector.request_finished(request, block_ids[0])
        else:
            return self.connector.request_finished(request, block_ids)

    def _update_waiting_for_remote_kv(self, request: Request) -> bool:
        """
        KV Connector: check if the request_id is finished_recving.

        The finished_recving_kv_req_ids list is populated
        on the previous steps()'s update_from_output based
        on the worker side connector.

        When the kv transfer is ready, we cache the blocks
        and the request state will be moved back to WAITING from
        WAITING_FOR_REMOTE_KV.
        """
        assert self.connector is not None
        if request.request_id not in self.finished_recving_kv_req_ids:
            return False

        if request.request_id in self.failed_recving_kv_req_ids:
            # Request had KV load failures; num_computed_tokens was already
            # updated in _update_requests_with_invalid_blocks
            if request.num_computed_tokens:
                # Cache any valid computed tokens.
                self.kv_cache_manager.cache_blocks(request, request.num_computed_tokens)
            else:
                # No valid computed tokens, release allocated blocks.
                # There may be a local cache hit on retry.
                self.kv_cache_manager.free(request)

            self.failed_recving_kv_req_ids.remove(request.request_id)
        else:
            # Now that the blocks are ready, actually cache them.
            (block_ids,) = self.kv_cache_manager.get_block_ids(request.request_id)
            num_computed_tokens = len(block_ids) * self.block_size
            # Handle the case where num request tokens less than one block.
            num_computed_tokens = min(num_computed_tokens, request.num_tokens)
            if num_computed_tokens == request.num_tokens:
                num_computed_tokens -= 1
            # This will cache the blocks iff caching is enabled.
            self.kv_cache_manager.cache_blocks(request, num_computed_tokens)

            # Update the request state for scheduling.
            request.num_computed_tokens = num_computed_tokens

        # Return that we are ready.
        self.finished_recving_kv_req_ids.remove(request.request_id)
        return True

    def _update_from_kv_xfer_finished(self, kv_connector_output: KVConnectorOutput):
        """
        KV Connector: update the scheduler state based on the output.

        The Worker side connectors add finished_recving and
        finished_sending reqs to the output.
        * if finished_sending: free the blocks
        # if finished_recving: add to state so we can
            schedule the request during the next step.
        """

        if self.connector is not None:
            self.connector.update_connector_output(kv_connector_output)

        # KV Connector:: update recv and send status from last step.
        for req_id in kv_connector_output.finished_recving or ():
            logger.debug("Finished recving KV transfer for request %s", req_id)
            self.finished_recving_kv_req_ids.add(req_id)
        for req_id in kv_connector_output.finished_sending or ():
            logger.debug("Finished sending KV transfer for request %s", req_id)
            assert req_id in self.requests
            self._free_blocks(self.requests[req_id])

    def _update_requests_with_invalid_blocks(
        self, requests: Iterable[Request], invalid_block_ids: set[int]
    ) -> tuple[set[str], int]:
        """
        Identify and update requests affected by invalid KV cache blocks.

        This method scans the given requests, detects those with invalid blocks
        and adjusts their `num_computed_tokens` to the longest valid prefix.
        For observability, it also accumulates the total number of tokens that
        will need to be recomputed across all affected requests.

        Args:
            requests: The set of requests to scan for invalid blocks.
            invalid_block_ids: IDs of invalid blocks.

        Returns:
            tuple:
                - affected_req_ids (set[str]): IDs of requests impacted by
                invalid blocks.
                - total_affected_tokens (int): Total number of tokens that must
                be recomputed across all affected requests (for observability).
        """
        affected_req_ids: set[str] = set()
        total_affected_tokens = 0
        # If a block is invalid and shared by multiple requests in the batch,
        # these requests must be rescheduled, but only the first will recompute
        # it. This set tracks blocks already marked for recomputation.
        marked_invalid_block_ids: set[int] = set()
        for request in requests:
            is_affected = False
            marked_invalid_block = False
            req_id = request.request_id
            # TODO (davidb): add support for hybrid memory allocator
            (req_block_ids,) = self.kv_cache_manager.get_block_ids(req_id)
            # We iterate only over blocks that may contain externally computed
            # tokens
            if request.status == RequestStatus.WAITING_FOR_REMOTE_KVS:
                # Async loading. If num_computed_tokens is set it implies we
                # already processed some block failures for it in a prior step
                req_num_computed_tokens = (
                    request.num_computed_tokens
                    if req_id in self.failed_recving_kv_req_ids
                    else len(req_block_ids) * self.block_size
                )
            else:
                # Sync loading. num_computed_tokens includes new tokens
                req_num_computed_tokens = request.num_cached_tokens

            req_num_computed_blocks = (
                req_num_computed_tokens + self.block_size - 1
            ) // self.block_size
            for idx, block_id in zip(range(req_num_computed_blocks), req_block_ids):
                if block_id not in invalid_block_ids:
                    continue

                is_affected = True

                if block_id in marked_invalid_block_ids:
                    # This invalid block is shared with a previous request
                    # and was already marked for recomputation.
                    # This means this request can still consider this block
                    # as computed when rescheduled.
                    # Currently this only applies to sync loading; Async
                    # loading does not yet support block sharing
                    continue

                marked_invalid_block_ids.add(block_id)

                if marked_invalid_block:
                    # This request has already marked an invalid block for
                    # recomputation and updated its num_computed_tokens.
                    continue

                marked_invalid_block = True
                # Truncate the computed tokens at the first failed block
                request.num_computed_tokens = idx * self.block_size
                total_affected_tokens += (
                    req_num_computed_tokens - request.num_computed_tokens
                )

            if is_affected:
                if not marked_invalid_block:
                    # All invalid blocks of this request are shared with
                    # previous requests and will be recomputed by them.
                    # Revert to considering only cached tokens as computed.
                    # Currently this only applies to sync loading; Async
                    # loading does not yet support block sharing
                    total_affected_tokens += (
                        request.num_computed_tokens - request.num_cached_tokens
                    )
                    request.num_computed_tokens = request.num_cached_tokens

                affected_req_ids.add(request.request_id)

        return affected_req_ids, total_affected_tokens

    def _handle_invalid_blocks(self, invalid_block_ids: set[int]) -> set[str]:
        total_requests_to_reschedule = 0
        total_tokens_to_reschedule = 0

        # --- Handle async KV loads (WAITING_FOR_REMOTE_KVS) ---
        async_load_reqs = (
            req
            for req in self.waiting
            if req.status == RequestStatus.WAITING_FOR_REMOTE_KVS
        )
        async_affected_req_ids, num_tokens_to_reschedule = (
            self._update_requests_with_invalid_blocks(
                async_load_reqs, invalid_block_ids
            )
        )

        total_requests_to_reschedule += len(async_affected_req_ids)
        total_tokens_to_reschedule += num_tokens_to_reschedule

        # Mark requests with async KV load failures; they will be rescheduled
        # once loading completes.
        self.failed_recving_kv_req_ids |= async_affected_req_ids

        # --- Handle sync KV loads (running requests) ---
        sync_affected_req_ids, num_tokens_to_reschedule = (
            self._update_requests_with_invalid_blocks(self.running, invalid_block_ids)
        )

        total_requests_to_reschedule += len(sync_affected_req_ids)
        total_tokens_to_reschedule += num_tokens_to_reschedule

        if total_requests_to_reschedule:
            logger.warning(
                "Recovered from KV load failure: "
                "%d request(s) rescheduled (%d tokens affected).",
                total_requests_to_reschedule,
                total_tokens_to_reschedule,
            )

        # Return the IDs of affected running requests to skip in
        # update_from_output.
        return sync_affected_req_ids<|MERGE_RESOLUTION|>--- conflicted
+++ resolved
@@ -616,17 +616,11 @@
             scheduled_spec_decode_tokens,
             req_to_new_blocks,
         )
-<<<<<<< HEAD
-=======
-        structured_output_request_ids, grammar_bitmask = self.get_grammar_bitmask(
-            num_scheduled_tokens.keys(), scheduled_spec_decode_tokens
-        )
 
         # Record the request ids that were scheduled in this step.
         self.prev_step_scheduled_req_ids.clear()
         self.prev_step_scheduled_req_ids.update(num_scheduled_tokens.keys())
 
->>>>>>> 60f76baa
         scheduler_output = SchedulerOutput(
             scheduled_new_reqs=new_reqs_data,
             scheduled_cached_reqs=cached_reqs_data,
