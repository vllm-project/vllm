# SPDX-License-Identifier: Apache-2.0

from __future__ import annotations

import time
from collections import defaultdict, deque
from collections.abc import Iterable
from typing import TYPE_CHECKING, Any, Optional

from vllm.config import VllmConfig
from vllm.distributed.kv_events import EventPublisherFactory, KVEventBatch
from vllm.distributed.kv_transfer.kv_connector.factory import (
    KVConnectorFactory)
from vllm.distributed.kv_transfer.kv_connector.v1 import (KVConnectorBase_V1,
                                                          KVConnectorRole)
from vllm.logger import init_logger
from vllm.multimodal import MULTIMODAL_REGISTRY, MultiModalRegistry
from vllm.v1.core.encoder_cache_manager import (EncoderCacheManager,
                                                compute_encoder_budget)
from vllm.v1.core.kv_cache_manager import KVCacheBlocks, KVCacheManager
from vllm.v1.core.sched.interface import SchedulerInterface
from vllm.v1.core.sched.output import (CachedRequestData, NewRequestData,
                                       SchedulerOutput)
from vllm.v1.core.sched.utils import check_stop
from vllm.v1.engine import (EngineCoreEventType, EngineCoreOutput,
                            EngineCoreOutputs)
from vllm.v1.kv_cache_interface import KVCacheConfig
from vllm.v1.metrics.stats import SchedulerStats
from vllm.v1.outputs import ModelRunnerOutput
from vllm.v1.request import Request, RequestStatus
from vllm.v1.spec_decode.metrics import SpecDecodingStats
from vllm.v1.structured_output import StructuredOutputManager

logger = init_logger(__name__)


class Scheduler(SchedulerInterface):

    def __init__(
        self,
        vllm_config: VllmConfig,
        kv_cache_config: KVCacheConfig,
        structured_output_manager: StructuredOutputManager,
        mm_registry: MultiModalRegistry = MULTIMODAL_REGISTRY,
        include_finished_set: bool = False,
        log_stats: bool = False,
    ) -> None:
        self.vllm_config = vllm_config
        self.scheduler_config = vllm_config.scheduler_config
        self.cache_config = vllm_config.cache_config
        self.lora_config = vllm_config.lora_config
        self.kv_cache_config = kv_cache_config
        self.kv_events_config = vllm_config.kv_events_config
        self.log_stats = log_stats
        self.structured_output_manager = structured_output_manager

        # include_finished_set controls whether a separate set of finished
        # request ids should be included in the EngineCoreOutputs returned
        # by update_from_outputs(). This is currently used in the multi-engine
        # case to track request lifetimes efficiently.
        self.include_finished_set = include_finished_set

        # Scheduling constraints.
        self.max_num_running_reqs = self.scheduler_config.max_num_seqs
        self.max_num_scheduled_tokens = \
            self.scheduler_config.max_num_batched_tokens
        self.max_model_len = self.scheduler_config.max_model_len
        self.enable_kv_cache_events = (
            self.kv_events_config is not None
            and self.kv_events_config.enable_kv_cache_events)

        # Create KVConnector for the Scheduler. Note that each Worker
        # will have a corresponding KVConnector with Role=WORKER.
        # KV Connector pushes/pull of remote KVs for P/D and offloading.
        self.connector = None
        if self.vllm_config.kv_transfer_config is not None:
            self.connector = KVConnectorFactory.create_connector_v1(
                config=self.vllm_config, role=KVConnectorRole.SCHEDULER)

        self.kv_event_publisher = EventPublisherFactory.create(
            self.kv_events_config)

        num_gpu_blocks = self.cache_config.num_gpu_blocks
        assert num_gpu_blocks is not None and num_gpu_blocks > 0

        self.block_size = self.cache_config.block_size

        # req_id -> Request
        self.requests: dict[str, Request] = {}
        # Priority queues for requests.
        self.waiting: deque[Request] = deque()
        self.running: list[Request] = []

        # The request IDs that are finished in between the previous and the
        # current steps. This is used to notify the workers about the finished
        # requests so that they can free the cached states for those requests.
        # This is flushed at the end of each scheduling step.
        self.finished_req_ids: set[str] = set()

        # P/D: requests in process of recving KV transfers
        self.finished_recving_kv_req_ids: set[str] = set()

        # OPTIMIZATION: Cache the CachedRequestData objects to avoid creating
        # them at each scheduling step.
        # Request id -> deque of CachedRequestData
        self._cached_reqs_data: dict[
            str, deque[CachedRequestData]] = defaultdict(deque)

        # Encoder-related.
        # Calculate encoder cache size if applicable
        # NOTE: For now we use the same budget for both compute and space.
        # This can be changed when we make encoder cache for embedding caching
        # across requests.
        encoder_compute_budget, encoder_cache_size = compute_encoder_budget(
            model_config=vllm_config.model_config,
            scheduler_config=vllm_config.scheduler_config,
            mm_registry=mm_registry,
        )

        # NOTE(woosuk): Here, "encoder" includes the vision encoder (and
        # projector if needed). Currently, we assume that the encoder also
        # has the Transformer architecture (e.g., ViT).
        self.max_num_encoder_input_tokens = encoder_compute_budget
        # NOTE: For the models without encoder (e.g., text-only models),
        # the encoder cache will not be initialized because cache size is 0
        # for these models.
        self.encoder_cache_manager = EncoderCacheManager(
            cache_size=encoder_cache_size)

        speculative_config = vllm_config.speculative_config

        self.use_eagle = False
        self.num_spec_tokens = self.num_lookahead_tokens = 0
        if speculative_config:
            self.num_spec_tokens = speculative_config.num_speculative_tokens
            if speculative_config.use_eagle():
                self.use_eagle = True
                self.num_lookahead_tokens = self.num_spec_tokens

        # Create the KV cache manager.
        self.kv_cache_manager = KVCacheManager(
            kv_cache_config=kv_cache_config,
            max_model_len=self.max_model_len,
            enable_caching=self.cache_config.enable_prefix_caching,
            caching_hash_algo=self.cache_config.prefix_caching_hash_algo,
            use_eagle=self.use_eagle,
            log_stats=self.log_stats,
            enable_kv_cache_events=self.enable_kv_cache_events,
        )

    def schedule(self) -> SchedulerOutput:
        # NOTE(woosuk) on the scheduling algorithm:
        # There's no "decoding phase" nor "prefill phase" in the scheduler.
        # Each request just has the num_computed_tokens and
        # num_tokens_with_spec. num_tokens_with_spec =
        # len(prompt_token_ids) + len(output_token_ids) + len(spec_token_ids).
        # At each step, the scheduler tries to assign tokens to the requests
        # so that each request's num_computed_tokens can catch up its
        # num_tokens_with_spec. This is general enough to cover
        # chunked prefills, prefix caching, speculative decoding,
        # and the "jump decoding" optimization in the future.

        scheduled_new_reqs: list[Request] = []
        scheduled_resumed_reqs: list[Request] = []
        scheduled_running_reqs: list[Request] = []
        preempted_reqs: list[Request] = []

        # NOTE: structured_output_request_ids maps
        # a request's (request that uses structured output)
        # request_id to the running request index.
        # This will helps us determine to slice the grammar bitmask
        # and only applies valid mask for requests that
        # uses structured decoding.
        structured_output_request_ids: dict[str, int] = {}

        req_to_new_block_ids: dict[str, list[int]] = {}
        num_scheduled_tokens: dict[str, int] = {}
        token_budget = self.max_num_scheduled_tokens
        # Encoder-related.
        scheduled_encoder_inputs: dict[str, list[int]] = {}
        encoder_budget = self.max_num_encoder_input_tokens
        # Spec decode-related.
        scheduled_spec_decode_tokens: dict[str, list[int]] = {}

        # For logging.
        scheduled_timestamp = time.monotonic()

        # First, schedule the RUNNING requests.
        req_index = 0
        while req_index < len(self.running) and token_budget > 0:
            request = self.running[req_index]

            num_new_tokens = (request.num_tokens_with_spec -
                              request.num_computed_tokens)
            if (0 < self.scheduler_config.long_prefill_token_threshold <
                    num_new_tokens):
                num_new_tokens = (
                    self.scheduler_config.long_prefill_token_threshold)
            num_new_tokens = min(num_new_tokens, token_budget)

            # Make sure the input position does not exceed the max model len.
            # This is necessary when using spec decoding.
            num_new_tokens = min(
                num_new_tokens,
                self.max_model_len - request.num_computed_tokens)

            # Schedule encoder inputs.
            encoder_inputs_to_schedule = None
            new_encoder_budget = encoder_budget
            if request.has_encoder_inputs:
                (encoder_inputs_to_schedule, num_new_tokens,
                 new_encoder_budget) = self._try_schedule_encoder_inputs(
                     request, request.num_computed_tokens, num_new_tokens,
                     encoder_budget)

            if num_new_tokens == 0:
                # The request cannot be scheduled because one of the following
                # reasons:
                # 1. No new tokens to schedule. This may happen when PP>1 and
                #    we have already scheduled all prompt tokens but they are
                #    not finished yet.
                # 2. The encoder budget is exhausted.
                # 3. The encoder cache is exhausted.
                # NOTE(woosuk): Here, by doing `continue` instead of `break`,
                # we do not strictly follow the FCFS scheduling policy and
                # allow the lower-priority requests to be scheduled.
                req_index += 1
                continue

            while True:
                new_blocks = self.kv_cache_manager.allocate_slots(
                    request,
                    num_new_tokens,
                    num_lookahead_tokens=self.num_lookahead_tokens)
                if new_blocks is None:
                    # The request cannot be scheduled.
                    # Preempt the lowest-priority request.
                    preempted_req = self.running.pop()
                    self.kv_cache_manager.free(preempted_req)
                    preempted_req.status = RequestStatus.PREEMPTED
                    preempted_req.num_computed_tokens = 0
                    if self.log_stats:
                        preempted_req.record_event(
                            EngineCoreEventType.PREEMPTED, scheduled_timestamp)

                    self.waiting.appendleft(preempted_req)
                    preempted_reqs.append(preempted_req)
                    if preempted_req == request:
                        # No more request to preempt.
                        can_schedule = False
                        break
                else:
                    # The request can be scheduled.
                    can_schedule = True
                    break
            if not can_schedule:
                break
            assert new_blocks is not None

            # Schedule the request.
            scheduled_running_reqs.append(request)
            if request.use_structured_output:
                # PERF: in case of chunked prefill,
                # request might not include any new tokens.
                # Therefore, we might introduce some additional
                # cycle to fill in the bitmask, which could be a big no-op.
                structured_output_request_ids[request.request_id] = req_index
            req_to_new_block_ids[request.request_id] = (
                new_blocks.get_block_ids())
            num_scheduled_tokens[request.request_id] = num_new_tokens
            token_budget -= num_new_tokens
            req_index += 1

            # Speculative decode related.
            if request.spec_token_ids:
                num_scheduled_spec_tokens = (num_new_tokens +
                                             request.num_computed_tokens -
                                             request.num_tokens)
                if num_scheduled_spec_tokens > 0:
                    # Trim spec_token_ids list to num_scheduled_spec_tokens.
                    del request.spec_token_ids[num_scheduled_spec_tokens:]
                    scheduled_spec_decode_tokens[request.request_id] = (
                        request.spec_token_ids)

            # Encoder-related.
            if encoder_inputs_to_schedule:
                scheduled_encoder_inputs[request.request_id] = (
                    encoder_inputs_to_schedule)
                # Allocate the encoder cache.
                for i in encoder_inputs_to_schedule:
                    self.encoder_cache_manager.allocate(request, i)
                encoder_budget = new_encoder_budget

        # Record the LoRAs in scheduled_running_reqs
        scheduled_loras: set[int] = set()
        if self.lora_config:
            scheduled_loras = set(
                req.lora_request.lora_int_id for req in scheduled_running_reqs
                if req.lora_request and req.lora_request.lora_int_id > 0)
            assert len(scheduled_loras) <= self.lora_config.max_loras

        # Use a temporary deque to collect requests that need to be skipped
        # and put back at the head of the waiting queue later
        skipped_waiting_requests: deque[Request] = deque()

        # Next, schedule the WAITING requests.
        if not preempted_reqs:
            while self.waiting and token_budget > 0:
                if len(self.running) == self.max_num_running_reqs:
                    break

                request = self.waiting[0]
                num_prealloc_computed_tokens = 0
                # P/D: skip request if still waiting for remote kvs.
                if request.status == RequestStatus.WAITING_FOR_REMOTE_KVS:
                    is_ready = self._update_waiting_for_remote_kv(request)
                    if is_ready:
                        request.status = RequestStatus.WAITING
                        num_prealloc_computed_tokens = (
                            request.num_computed_tokens)
                    else:
                        self.waiting.popleft()
                        skipped_waiting_requests.appendleft(request)
                        continue

                # Skip request if the structured output request is still waiting
                # for FSM compilation.
                if request.status == RequestStatus.WAITING_FOR_FSM:
                    structured_output_req = request.structured_output_request
                    if structured_output_req and structured_output_req.grammar:
                        request.status = RequestStatus.WAITING
                    else:
                        self.waiting.popleft()
                        skipped_waiting_requests.appendleft(request)
                        continue

                # Check that adding the request still respects the max_loras
                # constraint.
                if self.lora_config and request.lora_request and (
                        len(scheduled_loras) == self.lora_config.max_loras
                        and request.lora_request.lora_int_id
                        not in scheduled_loras):
                    # Scheduling would exceed max_loras, skip.
                    self.waiting.popleft()
                    skipped_waiting_requests.appendleft(request)
                    continue

                # Get already-cached tokens.
                if num_prealloc_computed_tokens == 0:
                    new_computed_blocks, num_native_computed_tokens = \
                        self.kv_cache_manager.get_computed_blocks(
                            request)
                else:
                    # P/D: skip checking prefix cache if loaded from remote kvs.
                    new_computed_blocks = KVCacheBlocks.create_empty()
                    num_native_computed_tokens = 0

                # Get externally-cached tokens if using a KVConnector.
                num_external_computed_tokens, load_kv_async = (
                    (0, False) if self.connector is None else
                    self.connector.get_num_new_matched_tokens(
                        request, num_native_computed_tokens))

                # Total computed tokens (local + external).
                num_computed_tokens = (num_native_computed_tokens +
                                       num_external_computed_tokens +
                                       num_prealloc_computed_tokens)

                encoder_inputs_to_schedule = None
                new_encoder_budget = encoder_budget

                # P/D: loading remote KV, do not allocate for new work.
                if load_kv_async:
                    num_new_tokens = 0
                # Number of tokens to be scheduled.
                else:
                    # We use `request.num_tokens` instead of
                    # `request.num_prompt_tokens` to consider the resumed
                    # requests, which have output tokens.
                    num_new_tokens = request.num_tokens - num_computed_tokens
                    if (0 < self.scheduler_config.long_prefill_token_threshold
                            < num_new_tokens):
                        num_new_tokens = (
                            self.scheduler_config.long_prefill_token_threshold)
                    num_new_tokens = min(num_new_tokens, token_budget)
                    assert num_new_tokens > 0

                    # Schedule encoder inputs.
                    if request.has_encoder_inputs:
                        (encoder_inputs_to_schedule, num_new_tokens,
                         new_encoder_budget
                         ) = self._try_schedule_encoder_inputs(
                             request, num_computed_tokens, num_new_tokens,
                             encoder_budget)
                        if num_new_tokens == 0:
                            # The request cannot be scheduled.
                            break

                new_blocks = self.kv_cache_manager.allocate_slots(
                    request,
                    num_new_tokens + num_external_computed_tokens,
                    num_native_computed_tokens,
                    new_computed_blocks,
                    num_lookahead_tokens=self.num_lookahead_tokens,
                    delay_cache_blocks=load_kv_async,
                )
                if new_blocks is None:
                    # The request cannot be scheduled.
                    break

                # KVConnector: update internal state after allocation.
                # This information is used to determine if a load is
                # needed for this request.
                if self.connector is not None:
                    self.connector.update_state_after_alloc(
                        request,
                        new_computed_blocks + new_blocks,
                        num_external_computed_tokens,
                    )

                self.waiting.popleft()
                if load_kv_async:
                    # If loading async, allocate memory and put request
                    # into the WAITING_FOR_REMOTE_KV state.
                    skipped_waiting_requests.appendleft(request)
                    request.status = RequestStatus.WAITING_FOR_REMOTE_KVS
                    continue

                if request.use_structured_output:
                    structured_output_request_ids[
                        request.request_id] = req_index
                req_index += 1
                self.running.append(request)
                if self.log_stats:
                    request.record_event(EngineCoreEventType.SCHEDULED,
                                         scheduled_timestamp)
                if request.status == RequestStatus.WAITING:
                    scheduled_new_reqs.append(request)
                elif request.status == RequestStatus.PREEMPTED:
                    scheduled_resumed_reqs.append(request)
                else:
                    raise RuntimeError(
                        f"Invalid request status: {request.status}")

                if self.lora_config and request.lora_request:
                    scheduled_loras.add(request.lora_request.lora_int_id)
                req_to_new_block_ids[request.request_id] = (
                    self.kv_cache_manager.get_block_ids(request.request_id))
                num_scheduled_tokens[request.request_id] = num_new_tokens
                token_budget -= num_new_tokens
                request.status = RequestStatus.RUNNING
                request.num_computed_tokens = num_computed_tokens

                # Encoder-related.
                if encoder_inputs_to_schedule:
                    scheduled_encoder_inputs[request.request_id] = (
                        encoder_inputs_to_schedule)
                    # Allocate the encoder cache.
                    for i in encoder_inputs_to_schedule:
                        self.encoder_cache_manager.allocate(request, i)
                    encoder_budget = new_encoder_budget

        # Put back any skipped requests at the head of the waiting queue
        if skipped_waiting_requests:
            self.waiting.extendleft(skipped_waiting_requests)

        # Check if the scheduling constraints are satisfied.
        total_num_scheduled_tokens = sum(num_scheduled_tokens.values())
        assert total_num_scheduled_tokens <= self.max_num_scheduled_tokens
        assert token_budget >= 0
        assert len(self.running) <= self.max_num_running_reqs
        # Since some requests in the RUNNING queue may not be scheduled in
        # this step, the total number of scheduled requests can be smaller than
        # len(self.running).
        assert (len(scheduled_new_reqs) + len(scheduled_resumed_reqs) +
                len(scheduled_running_reqs) <= len(self.running))

        # Get the longest common prefix among all requests in the running queue.
        # This can be potentially used for cascade attention.
        num_common_prefix_blocks = 0
        if self.running:
            any_request = self.running[0]
            num_common_prefix_blocks = (
                self.kv_cache_manager.get_num_common_prefix_blocks(
                    any_request, len(self.running)))

        grammar_bitmask = self.structured_output_manager.grammar_bitmask(
            self.requests,
            structured_output_request_ids,
            scheduled_spec_decode_tokens,
        )
        # Construct the scheduler output.
        new_reqs_data = [
            NewRequestData.from_request(req,
                                        req_to_new_block_ids[req.request_id])
            for req in scheduled_new_reqs
        ]
        resumed_reqs_data = [
            self._make_cached_request_data(
                req,
                num_scheduled_tokens[req.request_id],
                len(scheduled_spec_decode_tokens.get(req.request_id, ())),
                req_to_new_block_ids[req.request_id],
                resumed_from_preemption=True,
            ) for req in scheduled_resumed_reqs
        ]
        running_reqs_data = [
            self._make_cached_request_data(
                req,
                num_scheduled_tokens[req.request_id],
                len(scheduled_spec_decode_tokens.get(req.request_id, ())),
                req_to_new_block_ids[req.request_id],
                resumed_from_preemption=False,
            ) for req in scheduled_running_reqs
        ]
        scheduler_output = SchedulerOutput(
            scheduled_new_reqs=new_reqs_data,
            scheduled_cached_reqs=resumed_reqs_data + running_reqs_data,
            num_scheduled_tokens=num_scheduled_tokens,
            total_num_scheduled_tokens=total_num_scheduled_tokens,
            scheduled_spec_decode_tokens=scheduled_spec_decode_tokens,
            scheduled_encoder_inputs=scheduled_encoder_inputs,
            num_common_prefix_blocks=num_common_prefix_blocks,
            # finished_req_ids is an existing state in the scheduler,
            # instead of being newly scheduled in this step.
            # It contains the request IDs that are finished in between
            # the previous and the current steps.
            finished_req_ids=self.finished_req_ids,
            free_encoder_input_ids=self.encoder_cache_manager.get_freed_ids(),
            structured_output_request_ids=structured_output_request_ids,
            grammar_bitmask=grammar_bitmask,
        )

        # NOTE(Kuntai): this function is designed for multiple purposes:
        # 1. Plan the KV cache store
        # 2. Wrap up all the KV cache load / save ops into an opaque object
        # 3. Clear the internal states of the connector
        if self.connector is not None:
            meta = self.connector.build_connector_meta(scheduler_output)
            scheduler_output.kv_connector_metadata = meta

        events = self.kv_cache_manager.take_events()
        if events:
            batch = KVEventBatch(ts=time.time(), events=events)
            self.kv_event_publisher.publish(batch)

        # Advance the number of computed tokens for the request AFTER
        # the request is scheduled.
        # 1. The scheduler_output of the current step has to include the
        #    original number of scheduled tokens to determine input IDs.
        # 2. Advance the number of computed tokens here allowing us to
        #    schedule the prefill request again immediately in the next
        #    scheduling step.
        # 3. If some tokens (e.g. spec tokens) are rejected later, the number of
        #    computed tokens will be adjusted in update_from_output.
        for req_id, num_scheduled_token in num_scheduled_tokens.items():
            self.requests[req_id].num_computed_tokens += num_scheduled_token

        self.finished_req_ids = set()
        return scheduler_output

    def _make_cached_request_data(
        self,
        request: Request,
        num_scheduled_tokens: int,
        num_scheduled_spec_tokens: int,
        new_block_ids: list[int],
        resumed_from_preemption: bool,
    ) -> CachedRequestData:
        # OPTIMIZATION: Cache the CachedRequestData objects to avoid creating
        # them at each scheduling step.
        num_computed_tokens = request.num_computed_tokens
        num_regular_tokens = num_scheduled_tokens - num_scheduled_spec_tokens
        new_token_ids = request.all_token_ids[
            num_computed_tokens:num_computed_tokens + num_regular_tokens]

        req_data_queue = self._cached_reqs_data.get(request.request_id)
        if req_data_queue:
            req_data = req_data_queue.popleft()
            req_data.resumed_from_preemption = resumed_from_preemption
            req_data.new_token_ids = new_token_ids
            req_data.new_block_ids = new_block_ids
            req_data.num_computed_tokens = num_computed_tokens
        else:
            # No cached request data, or all cached request data has been
            # used by the scheduled requests.
            req_data = CachedRequestData.from_request(request,
                                                      resumed_from_preemption,
                                                      new_token_ids,
                                                      new_block_ids)
        return req_data

    def _try_schedule_encoder_inputs(
        self,
        request: Request,
        num_computed_tokens: int,
        num_new_tokens: int,
        encoder_budget: int,
    ) -> tuple[list[int], int, int]:
        """
        Determine which encoder inputs need to be scheduled in the current step,
        and update `num_new_tokens` and encoder token budget accordingly.

        An encoder input will be scheduled if:
        - Its output tokens overlap with the range of tokens being computed
        in this step, i.e.,
        [num_computed_tokens, num_computed_tokens + num_new_tokens).
        - It is not already computed and stored in the encoder cache.
        - There is sufficient encoder token budget to process it.
        - The encoder cache has space to store it.

        If an encoder input cannot be scheduled due to cache or budget
        limitations, the method adjusts `num_new_tokens` to schedule only the
        decoder tokens up to just before the unschedulable encoder input.

        Note that num_computed_tokens includes both locally cached
        blocks and externally cached blocks (via KVConnector).
        """
        if num_new_tokens == 0 or not request.has_encoder_inputs:
            return [], num_new_tokens, encoder_budget
        encoder_inputs_to_schedule: list[int] = []
        mm_positions = request.mm_positions
        assert mm_positions is not None
        assert len(mm_positions) > 0
        for i, pos_info in enumerate(mm_positions):
            start_pos = pos_info.offset
            num_encoder_tokens = pos_info.length

            # The encoder output is needed if the two ranges overlap:
            # [num_computed_tokens, num_computed_tokens + num_new_tokens) and
            # [start_pos, start_pos + num_encoder_tokens)
            if start_pos >= num_computed_tokens + num_new_tokens:
                # The encoder input is not needed in this step.
                break
            if start_pos + num_encoder_tokens <= num_computed_tokens:
                # The encoder input is already computed and stored
                # in the decoder's KV cache.
                continue

            if self.encoder_cache_manager.has_cache(request, i):
                # The encoder input is already computed and cached.
                continue

            # If no encoder input chunking is allowed, we do not want to
            # partially schedule a multimodal item. If the scheduled range would
            # only cover part of the mm input, roll back to before the mm item.
            if (self.scheduler_config.disable_chunked_mm_input
                    and num_computed_tokens < start_pos
                    and (num_computed_tokens + num_new_tokens)
                    < (start_pos + num_encoder_tokens)):
                num_new_tokens = start_pos - num_computed_tokens
                break

            if (not self.encoder_cache_manager.can_allocate(request, i)
                    or num_encoder_tokens > encoder_budget):
                # The encoder cache is full or the encoder budget is exhausted.
                # NOTE(woosuk): We assume that the encoder input tokens should
                # be processed altogether, as the encoder usually uses
                # bidirectional attention.
                if num_computed_tokens < start_pos:
                    # We only schedule the decoder tokens just before the
                    # encoder input.
                    num_new_tokens = start_pos - num_computed_tokens
                else:
                    # Because of prefix caching, num_computed_tokens is greater
                    # than start_pos even though its encoder input is not
                    # available. In this case, we can't schedule any token for
                    # the request in this step.
                    num_new_tokens = 0
                break

            encoder_budget -= num_encoder_tokens
            encoder_inputs_to_schedule.append(i)
        return encoder_inputs_to_schedule, num_new_tokens, encoder_budget

    def update_from_output(
        self,
        scheduler_output: SchedulerOutput,
        model_runner_output: ModelRunnerOutput,
    ) -> EngineCoreOutputs:
        sampled_token_ids = model_runner_output.sampled_token_ids
        spec_token_ids = model_runner_output.spec_token_ids
        logprobs = model_runner_output.logprobs
        prompt_logprobs_dict = model_runner_output.prompt_logprobs_dict
        num_scheduled_tokens = scheduler_output.num_scheduled_tokens

        new_running: list[Request] = []
        outputs: list[EngineCoreOutput] = []
        spec_decoding_stats: Optional[SpecDecodingStats] = None

        # NOTE(woosuk): As len(self.running) can be up to 1K or more, the below
        # loop can be a performance bottleneck. We should do our best to avoid
        # expensive operations inside the loop.
        for request in self.running:
            req_id = request.request_id
            num_tokens_scheduled = num_scheduled_tokens.get(req_id, 0)
            if num_tokens_scheduled == 0:
                # The request was not scheduled in this step.
                new_running.append(request)
                continue

            req_index = model_runner_output.req_id_to_index[req_id]
            generated_token_ids = sampled_token_ids[req_index]

            scheduled_spec_token_ids = (
                scheduler_output.scheduled_spec_decode_tokens.get(req_id))
            if scheduled_spec_token_ids:
                # num_computed_tokens represents the number of tokens
                # processed in the current step, considering scheduled
                # tokens and rejections. If some tokens are rejected,
                # num_computed_tokens is decreased by the number of rejected
                # tokens, where is given by:
                # len(scheduled_spec_token_ids) + 1 - len(generated_token_ids).
                num_tokens_rejected = (len(scheduled_spec_token_ids) + 1 -
                                       len(generated_token_ids))
                request.num_computed_tokens -= num_tokens_rejected
                spec_decoding_stats = self.make_spec_decoding_stats(
                    spec_decoding_stats,
                    num_draft_tokens=len(scheduled_spec_token_ids),
                    num_accepted_tokens=len(generated_token_ids) - 1)

            cached_encoder_input_ids = (
                self.encoder_cache_manager.get_cached_input_ids(request))
            # OPTIMIZATION: Avoid list(set) if the set is empty.
            if cached_encoder_input_ids:
                for input_id in list(cached_encoder_input_ids):
                    mm_positions = request.mm_positions[input_id]
                    start_pos = mm_positions.offset
                    num_tokens = mm_positions.length
                    if start_pos + num_tokens <= request.num_computed_tokens:
                        # The encoder output is already processed and stored
                        # in the decoder's KV cache.
                        self.encoder_cache_manager.free_encoder_input(
                            request, input_id)

            stopped = False
            new_logprobs = None
            new_token_ids = generated_token_ids
            kv_transfer_params = None

            # NOTE: We will need to first advance the FSM
            # given that we apply bitmask in first pass
            # and we only perform jump-forward posteriori.
            first_pass = True
            if new_token_ids and request.use_structured_output:
                so_request = request.structured_output_request
                if TYPE_CHECKING:
                    assert so_request is not None
                    assert so_request.grammar is not None
                so_request.grammar.accept_tokens(
                    request.request_id,
                    new_token_ids,
                )
                first_pass = False

            # NOTE: We are performing retokenization to handle
            # tokenizer boundary. There will be some
            # overhead here.
            if first_pass and new_token_ids and request.use_structured_output and (  # noqa: E501
                    jump_tokens :=
                    self.structured_output_manager.jump_forward_tokens(request)
            ):
                new_token_ids += jump_tokens

            # Append generated tokens and check for stop. Note that if
            # a request is still being prefilled, we expect the model runner
            # to return empty token ids for the request.
            for num_new, output_token_id in enumerate(new_token_ids, 1):
                request.append_output_token_ids(output_token_id)

                # Check for stop and update request state.
                # This must be called before we make the EngineCoreOutput.
                stopped = check_stop(request, self.max_model_len)
                if stopped:
                    kv_transfer_params = self._free_request(request)
                    del new_token_ids[num_new:]  # Trim new tokens if needed.
                    break

            # Extract sample logprobs if needed.
            if request.sampling_params.logprobs is not None and logprobs:
                # NOTE: once we support N tokens per step (spec decode),
                # the outer lists can be of length > 1.
                new_logprobs = logprobs.slice(req_index, req_index + 1)

<<<<<<< HEAD
=======
            if new_token_ids and self.structured_output_manager.should_advance(
                    request):
                # NOTE: structured_output_request
                # should not be None if use_structured_output, we have
                # check above, so safe to ignore type warning
                request.structured_output_request.grammar.accept_tokens(  # type: ignore[union-attr]
                    req_id, new_token_ids)

>>>>>>> f25e0d11
            # Add newly generated spec token ids to the request.
            if spec_token_ids is not None:
                if self.structured_output_manager.should_advance(request):
                    metadata = request.structured_output_request
                    # Needs to happen after new_token_ids are accepted.
                    request.spec_token_ids = metadata.grammar.validate_tokens(  # type: ignore[union-attr]
                        spec_token_ids[req_index])
                else:
                    request.spec_token_ids = spec_token_ids[req_index]

            # Get prompt logprobs for this request.
            prompt_logprobs_tensors = prompt_logprobs_dict.get(req_id)
            if new_token_ids or kv_transfer_params:

                # Add EngineCoreOutput for this Request.
                outputs.append(
                    EngineCoreOutput(
                        request_id=req_id,
                        new_token_ids=new_token_ids,
                        finish_reason=request.get_finished_reason(),
                        new_logprobs=new_logprobs,
                        new_prompt_logprobs_tensors=prompt_logprobs_tensors,
                        stop_reason=request.stop_reason,
                        events=request.take_events(),
                        kv_transfer_params=kv_transfer_params,
                    ))

            else:
                # Invariant: EngineCore returns no partial prefill outputs.
                assert not prompt_logprobs_tensors

            if not stopped:
                new_running.append(request)

        # P/D: update state for finished KV Transfers.
        self._update_from_kv_xfer_finished(model_runner_output)

        # Return the cached request data to the queue so they can be reused.
        for req_data in scheduler_output.scheduled_cached_reqs:
            # NOTE(rob): since we free stopped reqs above, adding stopped reqs
            # to _cached_reqs_data will cause a memory leak.
            if req_data.req_id not in self.finished_req_ids:
                self._cached_reqs_data[req_data.req_id].append(req_data)

        self.running = new_running
        engine_core_outputs = EngineCoreOutputs(
            outputs=outputs,
            scheduler_stats=self.make_stats(spec_decoding_stats),
        )
        if self.include_finished_set:
            #TODO currently sending duplicates here, improve this
            engine_core_outputs.finished_requests = (
                scheduler_output.finished_req_ids | self.finished_req_ids)

        return engine_core_outputs

    def add_request(self, request: Request) -> None:
        self.waiting.append(request)
        self.requests[request.request_id] = request
        if self.log_stats:
            request.record_event(EngineCoreEventType.QUEUED)

    def finish_requests(
        self,
        request_ids: str | Iterable[str],
        finished_status: RequestStatus,
    ) -> None:
        """Handles the finish signal from outside the scheduler.

        For example, the API server can abort a request when the client
        disconnects.
        """
        assert RequestStatus.is_finished(finished_status)
        if isinstance(request_ids, str):
            request_ids = (request_ids, )
        else:
            request_ids = set(request_ids)

        for req_id in request_ids:
            request = self.requests.get(req_id)
            if request is None:
                # Invalid request ID.
                continue

            if request.status == RequestStatus.RUNNING:
                self.running.remove(request)
            else:
                self.waiting.remove(request)
            request.status = finished_status
            self._free_request(request)

    def _free_request(self, request: Request) -> Optional[dict[str, Any]]:

        assert request.is_finished()

        delay_free_blocks, kv_xfer_params = self._connector_finished(request)
        self.encoder_cache_manager.free(request)
        self._cached_reqs_data.pop(request.request_id, None)
        self.finished_req_ids.add(request.request_id)

        if not delay_free_blocks:
            self._free_blocks(request)

        return kv_xfer_params

    def _free_blocks(self, request: Request):
        assert request.is_finished()
        assert request.request_id not in self._cached_reqs_data
        self.kv_cache_manager.free(request)
        self.kv_cache_manager.free_block_hashes(request)
        del self.requests[request.request_id]

    def get_num_unfinished_requests(self) -> int:
        return len(self.waiting) + len(self.running)

    def has_finished_requests(self) -> bool:
        return len(self.finished_req_ids) > 0

    def reset_prefix_cache(self) -> bool:
        return self.kv_cache_manager.reset_prefix_cache()

    def make_stats(
        self,
        spec_decoding_stats: Optional[SpecDecodingStats] = None,
    ) -> Optional[SchedulerStats]:
        if not self.log_stats:
            return None
        prefix_cache_stats = self.kv_cache_manager.make_prefix_cache_stats()
        assert prefix_cache_stats is not None
        return SchedulerStats(
            num_running_reqs=len(self.running),
            num_waiting_reqs=len(self.waiting),
            gpu_cache_usage=self.kv_cache_manager.usage,
            prefix_cache_stats=prefix_cache_stats,
            spec_decoding_stats=spec_decoding_stats,
        )

    def make_spec_decoding_stats(
        self,
        spec_decoding_stats: Optional[SpecDecodingStats],
        num_draft_tokens: int,
        num_accepted_tokens: int,
    ) -> Optional[SpecDecodingStats]:
        if not self.log_stats:
            return None
        if spec_decoding_stats is None:
            spec_decoding_stats = SpecDecodingStats.new(self.num_spec_tokens)
        spec_decoding_stats.observe_draft(
            num_draft_tokens=num_draft_tokens,
            num_accepted_tokens=num_accepted_tokens)
        return spec_decoding_stats

    def shutdown(self) -> None:
        if self.kv_event_publisher:
            self.kv_event_publisher.shutdown()

    ########################################################################
    # P/D Related Methods
    ########################################################################

    def get_kv_connector(self) -> Optional[KVConnectorBase_V1]:
        return self.connector

    def _connector_finished(
            self, request: Request) -> tuple[bool, Optional[dict[str, Any]]]:
        """
        Invoke the KV connector request_finished() method if applicable.

        Returns optional kv transfer parameters to be included with the
        request outputs.
        """
        if self.connector is None:
            return False, None
        block_ids = self.kv_cache_manager.get_block_ids(request.request_id)
        return self.connector.request_finished(request, block_ids)

    def _update_waiting_for_remote_kv(self, request: Request) -> bool:
        """
        P/D: check if the request_id is finished_recving.

        The finished_recving_kv_req_ids list is populated
        on the previous steps()'s update_from_output based
        on the worker side connector.

        When the kv transfer is ready, we cache the blocks
        and the request state will be moved back to WAITING from
        WAITING_FOR_REMOTE_KV.
        """
        if request.request_id not in self.finished_recving_kv_req_ids:
            return False

        # Now that the blocks are ready, actually cache them.
        block_ids = self.kv_cache_manager.get_block_ids(request.request_id)
        num_computed_tokens = len(block_ids) * self.block_size
        if num_computed_tokens == request.num_tokens:
            num_computed_tokens -= 1
        self.kv_cache_manager.single_type_manager.cache_blocks(
            request,
            self.kv_cache_manager.req_to_block_hashes[request.request_id],
            num_computed_tokens,
        )

        # Update the request state for scheduling.
        request.num_computed_tokens = num_computed_tokens

        # Return that we are ready.
        self.finished_recving_kv_req_ids.remove(request.request_id)
        return True

    def _update_from_kv_xfer_finished(self,
                                      model_runner_output: ModelRunnerOutput):
        """
        P/D: update the scheduler state based on the output.

        The Worker side connectors add finished_recving and
        finished_sending reqs to the output.
        * if finished_sending: free the blocks
        # if finished_recving: add to state so we can
            scheduler the request during the next step.
        """
        # P/D: update recv and send status from last step.
        for req_id in (model_runner_output.finished_recving or ()):
            logger.debug("Finished recving KV transfer for request %s", req_id)
            self.finished_recving_kv_req_ids.add(req_id)
        for req_id in (model_runner_output.finished_sending or ()):
            logger.debug("Finished sending KV transfer for request %s", req_id)
            self._free_blocks(self.requests[req_id])<|MERGE_RESOLUTION|>--- conflicted
+++ resolved
@@ -5,7 +5,7 @@
 import time
 from collections import defaultdict, deque
 from collections.abc import Iterable
-from typing import TYPE_CHECKING, Any, Optional
+from typing import Any, Optional
 
 from vllm.config import VllmConfig
 from vllm.distributed.kv_events import EventPublisherFactory, KVEventBatch
@@ -742,15 +742,13 @@
             # given that we apply bitmask in first pass
             # and we only perform jump-forward posteriori.
             first_pass = True
-            if new_token_ids and request.use_structured_output:
-                so_request = request.structured_output_request
-                if TYPE_CHECKING:
-                    assert so_request is not None
-                    assert so_request.grammar is not None
-                so_request.grammar.accept_tokens(
-                    request.request_id,
-                    new_token_ids,
-                )
+            if new_token_ids and self.structured_output_manager.should_advance(
+                    request):
+                # NOTE: structured_output_request
+                # should not be None if use_structured_output, we have
+                # check above, so safe to ignore type warning
+                request.structured_output_request.grammar.accept_tokens(  # type: ignore[union-attr]
+                    req_id, new_token_ids)
                 first_pass = False
 
             # NOTE: We are performing retokenization to handle
@@ -782,17 +780,6 @@
                 # the outer lists can be of length > 1.
                 new_logprobs = logprobs.slice(req_index, req_index + 1)
 
-<<<<<<< HEAD
-=======
-            if new_token_ids and self.structured_output_manager.should_advance(
-                    request):
-                # NOTE: structured_output_request
-                # should not be None if use_structured_output, we have
-                # check above, so safe to ignore type warning
-                request.structured_output_request.grammar.accept_tokens(  # type: ignore[union-attr]
-                    req_id, new_token_ids)
-
->>>>>>> f25e0d11
             # Add newly generated spec token ids to the request.
             if spec_token_ids is not None:
                 if self.structured_output_manager.should_advance(request):
