--- conflicted
+++ resolved
@@ -1145,18 +1145,9 @@
                             if kv_connector_finish_output else set())
         finished_sending = (kv_connector_finish_output.finished_sending
                             if kv_connector_finish_output else set())
-        finished_loading_dict = (
-            kv_connector_finish_output.finished_loading_num_tokens
-            if kv_connector_finish_output else {})
         for req_id in finished_recving:
             logger.debug("Finished recving KV transfer for request %s", req_id)
             self.finished_recving_kv_req_ids.add(req_id)
         for req_id in finished_sending:
             logger.debug("Finished sending KV transfer for request %s", req_id)
-<<<<<<< HEAD
-            self._free_blocks(self.requests[req_id])
-        if finished_loading_dict:
-            self.finished_loading_dict.update(finished_loading_dict)
-=======
-            self._free_blocks(self.requests[req_id])
->>>>>>> 89ac266b
+            self._free_blocks(self.requests[req_id])