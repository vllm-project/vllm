# SPDX-License-Identifier: Apache-2.0
# SPDX-FileCopyrightText: Copyright contributors to the vLLM project
import itertools
import time
from collections import defaultdict
from collections.abc import Iterable
from typing import Any

from vllm.config import VllmConfig
from vllm.distributed.kv_events import EventPublisherFactory, KVEventBatch
from vllm.distributed.kv_transfer.kv_connector.factory import KVConnectorFactory
from vllm.distributed.kv_transfer.kv_connector.v1 import (
    KVConnectorBase_V1,
    KVConnectorRole,
    SupportsHMA,
)
from vllm.distributed.kv_transfer.kv_connector.v1.metrics import KVConnectorStats
from vllm.logger import init_logger
from vllm.multimodal import MULTIMODAL_REGISTRY, MultiModalRegistry
from vllm.v1.core.encoder_cache_manager import (
    EncoderCacheManager,
    compute_encoder_budget,
)
from vllm.v1.core.kv_cache_manager import KVCacheBlocks, KVCacheManager
from vllm.v1.core.sched.interface import SchedulerInterface
from vllm.v1.core.sched.output import (
    CachedRequestData,
    GrammarOutput,
    NewRequestData,
    SchedulerOutput,
)
from vllm.v1.core.sched.request_queue import SchedulingPolicy, create_request_queue
from vllm.v1.core.sched.utils import check_stop, remove_all
from vllm.v1.engine import EngineCoreEventType, EngineCoreOutput, EngineCoreOutputs
from vllm.v1.kv_cache_interface import KVCacheConfig
from vllm.v1.metrics.stats import PrefixCacheStats, SchedulerStats
from vllm.v1.outputs import DraftTokenIds, KVConnectorOutput, ModelRunnerOutput
from vllm.v1.request import Request, RequestStatus
from vllm.v1.spec_decode.metrics import SpecDecodingStats
from vllm.v1.structured_output import StructuredOutputManager
from vllm.v1.utils import record_function_or_nullcontext

logger = init_logger(__name__)


class Scheduler(SchedulerInterface):
    def __init__(
        self,
        vllm_config: VllmConfig,
        kv_cache_config: KVCacheConfig,
        structured_output_manager: StructuredOutputManager,
        block_size: int,
        mm_registry: MultiModalRegistry = MULTIMODAL_REGISTRY,
        include_finished_set: bool = False,
        log_stats: bool = False,
    ) -> None:
        self.vllm_config = vllm_config
        self.scheduler_config = vllm_config.scheduler_config
        self.cache_config = vllm_config.cache_config
        self.lora_config = vllm_config.lora_config
        self.kv_cache_config = kv_cache_config
        self.kv_events_config = vllm_config.kv_events_config
        self.parallel_config = vllm_config.parallel_config
        self.log_stats = log_stats
        self.structured_output_manager = structured_output_manager
        self.is_encoder_decoder = vllm_config.model_config.is_encoder_decoder

        # include_finished_set controls whether a separate set of finished
        # request ids should be included in the EngineCoreOutputs returned
        # by update_from_outputs(). This is currently used in the multi-engine
        # case to track request lifetimes efficiently.
        self.finished_req_ids_dict: dict[int, set[str]] | None = (
            defaultdict(set) if include_finished_set else None
        )
        self.prev_step_scheduled_req_ids: set[str] = set()

        # Scheduling constraints.
        self.max_num_running_reqs = self.scheduler_config.max_num_seqs
        self.max_num_scheduled_tokens = self.scheduler_config.max_num_batched_tokens
        self.prefill_max_num_scheduled_tokens = (
            self.scheduler_config.prefill_max_num_batched_tokens
        )
        self.max_model_len = self.scheduler_config.max_model_len
        self.enable_kv_cache_events = (
            self.kv_events_config is not None
            and self.kv_events_config.enable_kv_cache_events
        )

        # Create KVConnector for the Scheduler. Note that each Worker
        # will have a corresponding KVConnector with Role=WORKER.
        # KV Connector pushes/pull of remote KVs for P/D and offloading.
        self.connector = None
        self.connector_prefix_cache_stats: PrefixCacheStats | None = None
        if self.vllm_config.kv_transfer_config is not None:
            assert not self.is_encoder_decoder, (
                "Encoder-decoder models are not currently supported with KV connectors"
            )
            self.connector = KVConnectorFactory.create_connector(
                config=self.vllm_config,
                role=KVConnectorRole.SCHEDULER,
                kv_cache_config=self.kv_cache_config,
            )
            if self.log_stats:
                self.connector_prefix_cache_stats = PrefixCacheStats()

        self.kv_event_publisher = EventPublisherFactory.create(
            self.kv_events_config,
            self.parallel_config.data_parallel_rank,
        )

        num_gpu_blocks = self.cache_config.num_gpu_blocks
        assert num_gpu_blocks is not None and num_gpu_blocks > 0

        self.block_size = block_size
        self.dcp_world_size = vllm_config.parallel_config.decode_context_parallel_size

        # req_id -> Request
        self.requests: dict[str, Request] = {}
        # Scheduling policy
        try:
            self.policy = SchedulingPolicy(self.scheduler_config.policy)
        except ValueError as e:
            raise ValueError(
                f"Unknown scheduling policy: {self.scheduler_config.policy}"
            ) from e
        # Priority queues for requests.
        self.waiting = create_request_queue(self.policy)
        self.running: list[Request] = []

        # The request IDs that are finished in between the previous and the
        # current steps. This is used to notify the workers about the finished
        # requests so that they can free the cached states for those requests.
        # This is flushed at the end of each scheduling step.
        self.finished_req_ids: set[str] = set()

        # KV Connector: requests in process of async KV loading or recving
        self.finished_recving_kv_req_ids: set[str] = set()
        self.failed_recving_kv_req_ids: set[str] = set()

        # Encoder-related.
        # Calculate encoder cache size if applicable
        # NOTE: For now we use the same budget for both compute and space.
        # This can be changed when we make encoder cache for embedding caching
        # across requests.
        encoder_compute_budget, encoder_cache_size = compute_encoder_budget(
            model_config=vllm_config.model_config,
            scheduler_config=vllm_config.scheduler_config,
            mm_registry=mm_registry,
        )

        # NOTE(woosuk): Here, "encoder" includes the vision encoder (and
        # projector if needed) for MM models as well as encoder-decoder
        # transformers.
        self.max_num_encoder_input_tokens = encoder_compute_budget
        # NOTE: For the models without encoder (e.g., text-only models),
        # the encoder cache will not be initialized because cache size is 0
        # for these models.
        self.encoder_cache_manager = EncoderCacheManager(cache_size=encoder_cache_size)

        speculative_config = vllm_config.speculative_config
        self.use_eagle = False
        self.num_spec_tokens = self.num_lookahead_tokens = 0
        if speculative_config:
            self.num_spec_tokens = speculative_config.num_speculative_tokens
            if speculative_config.use_eagle():
                self.use_eagle = True
                self.num_lookahead_tokens = self.num_spec_tokens

        # Create the KV cache manager.
        self.kv_cache_manager = KVCacheManager(
            kv_cache_config=kv_cache_config,
            max_model_len=self.max_model_len,
            enable_caching=bool(self.cache_config.enable_prefix_caching),
            use_eagle=self.use_eagle,
            log_stats=self.log_stats,
            enable_kv_cache_events=self.enable_kv_cache_events,
            dcp_world_size=self.dcp_world_size,
        )
        self.use_pp = self.parallel_config.pipeline_parallel_size > 1

        # Track whether there are any decode requests in the running queue
        self._has_decode_reqs: bool = False

        # Schedule capacity profiling
        self.enable_schedule_capacity_profiling = (
            self.scheduler_config.enable_schedule_capacity_profiling
        )
        if self.enable_schedule_capacity_profiling:
            # Track capacity statistics for each scheduling step
            # Each entry: (token_demand, memory_capacity, actual_scheduled, bottleneck)
            # bottleneck: "token_demand" or "memory_capacity"
            self.capacity_profile_data: list[tuple[int, int, int, str]] = []

    def _calculate_schedule_capacity(self) -> tuple[int, int]:
        """Calculate the maximum schedulable tokens based on token demand
        and memory capacity.

        Returns:
            Tuple of (token_demand, memory_capacity):
            - token_demand: Total tokens that could be scheduled from
                running + waiting queues
            - memory_capacity: Max additional tokens that can fit in
                available memory
        """
        # Calculate token demand from running and waiting requests
        token_demand = 0

        # Running requests:
        # decode requests (1 token each) + prefill requests (remaining tokens)
        for request in self.running:
            if self._check_request_is_decode(request):
                # Decode request: 1 token per step
                token_demand += 1
            else:
                # Prefill request: remaining prompt tokens
                remaining_tokens = (
                    request.num_prompt_tokens - request.num_computed_tokens
                )
                token_demand += remaining_tokens

        # Waiting requests: all prompt tokens
        for request in self.waiting:
            token_demand += request.num_prompt_tokens

        # Calculate memory capacity
        # Memory = model_weights + activation + kv_cache
        # Activation is pre-reserved for max_num_scheduled_tokens
        # Available memory = unused KV cache blocks

        # Get available KV cache blocks
        available_blocks = self.kv_cache_manager.block_pool.get_num_free_blocks()

        # Each token needs: 1 KV cache block / block_size + activation memory
        # Activation memory for 1 token:
        # total_activation_memory / max_num_scheduled_tokens
        # Since activation is pre-reserved, we only need to check KV cache capacity

        # Available tokens from KV cache capacity
        tokens_from_kv_cache = available_blocks * self.block_size

        # For activation, we check how much of the pre-reserved budget is unused
        # This is approximated by the current token budget vs max budget
        # Note: This is a simplified calculation; actual memory usage may vary
        memory_capacity = tokens_from_kv_cache

        return token_demand, memory_capacity

    def _check_request_is_decode(self, request: Request) -> bool:
        """Check if a request is in the decode phase.

        Criteria:
        The request has completed prompt computation and is generating output tokens
        i.e., num_computed_tokens >= num_prompt_tokens
        """
        return request.num_computed_tokens >= request.num_prompt_tokens

    def _update_has_decode_requests_flag(self) -> None:
        """Update the _has_decode_reqs flag by checking all running requests.

        This should only be called when we're uncertain about the flag's state,
        such as after a batch of requests are preempted or resumed.
        """
        for request in self.running:
            if self._check_request_is_decode(request):
                self._has_decode_reqs = True
                return
        self._has_decode_reqs = False

    def schedule(self) -> SchedulerOutput:
        # NOTE(woosuk) on the scheduling algorithm:
        # There's no "decoding phase" nor "prefill phase" in the scheduler.
        # Each request just has the num_computed_tokens and
        # num_tokens_with_spec. num_tokens_with_spec =
        # len(prompt_token_ids) + len(output_token_ids) + len(spec_token_ids).
        # At each step, the scheduler tries to assign tokens to the requests
        # so that each request's num_computed_tokens can catch up its
        # num_tokens_with_spec. This is general enough to cover
        # chunked prefills, prefix caching, speculative decoding,
        # and the "jump decoding" optimization in the future.

        # Calculate schedule capacity profiling if enabled
        capacity_token_demand = 0
        capacity_memory_limit = 0
        if self.enable_schedule_capacity_profiling:
            capacity_token_demand, capacity_memory_limit = (
                self._calculate_schedule_capacity()
            )

        scheduled_new_reqs: list[Request] = []
        scheduled_resumed_reqs: list[Request] = []
        scheduled_running_reqs: list[Request] = []
        preempted_reqs: list[Request] = []

        req_to_new_blocks: dict[str, KVCacheBlocks] = {}
        num_scheduled_tokens: dict[str, int] = {}

        token_budget = self.max_num_scheduled_tokens
        # Check if there are any requests in the decode phase in the running queue.
        # If no decode requests and prefill_max_num_batched_tokens is larger,
        # use the larger budget for better throughput.
        has_decode_requests = self._has_decode_reqs
        if (
            not has_decode_requests
            and self.prefill_max_num_scheduled_tokens > self.max_num_scheduled_tokens
        ):
            token_budget = self.prefill_max_num_scheduled_tokens

        # Encoder-related.
        scheduled_encoder_inputs: dict[str, list[int]] = {}
        encoder_compute_budget = self.max_num_encoder_input_tokens
        # Spec decode-related.
        scheduled_spec_decode_tokens: dict[str, list[int]] = {}

        # For logging.
        scheduled_timestamp = time.monotonic()

        # First, schedule the RUNNING requests.
        req_index = 0
        while req_index < len(self.running) and token_budget > 0:
            request = self.running[req_index]

            num_new_tokens = (
                request.num_tokens_with_spec
                + request.num_output_placeholders
                - request.num_computed_tokens
            )
            if 0 < self.scheduler_config.long_prefill_token_threshold < num_new_tokens:
                num_new_tokens = self.scheduler_config.long_prefill_token_threshold
            num_new_tokens = min(num_new_tokens, token_budget)

            # Make sure the input position does not exceed the max model len or
            # request's max_tokens.
            # This is necessary when using spec decoding and/or async scheduling.
            max_total_tokens = min(
                request.num_prompt_tokens + request.max_tokens, self.max_model_len
            )
            num_new_tokens = min(
                num_new_tokens, max_total_tokens - 1 - request.num_computed_tokens
            )

            # Schedule encoder inputs.
            encoder_inputs_to_schedule = None
            new_encoder_compute_budget = encoder_compute_budget
            if request.has_encoder_inputs:
                (
                    encoder_inputs_to_schedule,
                    num_new_tokens,
                    new_encoder_compute_budget,
                ) = self._try_schedule_encoder_inputs(
                    request,
                    request.num_computed_tokens,
                    num_new_tokens,
                    encoder_compute_budget,
                )

            if num_new_tokens == 0:
                # The request cannot be scheduled because one of the following
                # reasons:
                # 1. No new tokens to schedule. This may happen when
                #    (1) PP>1 and we have already scheduled all prompt tokens
                #    but they are not finished yet.
                #    (2) Async scheduling and the request has reached to either
                #    its max_total_tokens or max_model_len.
                # 2. The encoder budget is exhausted.
                # 3. The encoder cache is exhausted.
                # NOTE(woosuk): Here, by doing `continue` instead of `break`,
                # we do not strictly follow the FCFS scheduling policy and
                # allow the lower-priority requests to be scheduled.
                req_index += 1
                continue

            # Schedule newly needed KV blocks for the request.
            with record_function_or_nullcontext("schedule: allocate_slots"):
                while True:
                    new_blocks = self.kv_cache_manager.allocate_slots(
                        request,
                        num_new_tokens,
                        num_lookahead_tokens=self.num_lookahead_tokens,
                    )

                    if new_blocks is not None:
                        # The request can be scheduled.
                        break

                    # The request cannot be scheduled.
                    # Preempt the lowest-priority request.
                    if self.policy == SchedulingPolicy.PRIORITY:
                        preempted_req = max(
                            self.running,
                            key=lambda r: (r.priority, r.arrival_time),
                        )
                        self.running.remove(preempted_req)
                        if preempted_req in scheduled_running_reqs:
                            scheduled_running_reqs.remove(preempted_req)
                            token_budget += num_scheduled_tokens[
                                preempted_req.request_id
                            ]
                            req_to_new_blocks.pop(preempted_req.request_id)
                            num_scheduled_tokens.pop(preempted_req.request_id)
                            req_index -= 1
                    else:
                        preempted_req = self.running.pop()

                    self.kv_cache_manager.free(preempted_req)
                    self.encoder_cache_manager.free(preempted_req)
                    preempted_req.status = RequestStatus.PREEMPTED
                    preempted_req.num_computed_tokens = 0
                    preempted_req.num_preemptions += 1
                    if self.log_stats:
                        preempted_req.record_event(
                            EngineCoreEventType.PREEMPTED, scheduled_timestamp
                        )

                    self.waiting.prepend_request(preempted_req)
                    preempted_reqs.append(preempted_req)
                    if preempted_req == request:
                        # No more request to preempt. Cannot schedule this request.
                        break

            if new_blocks is None:
                # Cannot schedule this request.
                break

            # Schedule the request.
            scheduled_running_reqs.append(request)
            req_to_new_blocks[request.request_id] = new_blocks
            num_scheduled_tokens[request.request_id] = num_new_tokens
            token_budget -= num_new_tokens
            req_index += 1

            # Speculative decode related.
            if request.spec_token_ids:
                num_scheduled_spec_tokens = (
                    num_new_tokens + request.num_computed_tokens - request.num_tokens
                )
                if num_scheduled_spec_tokens > 0:
                    # Trim spec_token_ids list to num_scheduled_spec_tokens.
                    del request.spec_token_ids[num_scheduled_spec_tokens:]
                    scheduled_spec_decode_tokens[request.request_id] = (
                        request.spec_token_ids
                    )
                # New spec tokens will be set in `update_draft_token_ids` before the
                # next step when applicable.
                request.spec_token_ids = []

            # Encoder-related.
            if encoder_inputs_to_schedule:
                scheduled_encoder_inputs[request.request_id] = (
                    encoder_inputs_to_schedule
                )
                # Allocate the encoder cache.
                for i in encoder_inputs_to_schedule:
                    self.encoder_cache_manager.allocate(request, i)
                encoder_compute_budget = new_encoder_compute_budget

        # Update decode flag after preemptions if any decode requests were preempted
        if preempted_reqs and self._has_decode_reqs:
            self._update_has_decode_requests_flag()

        # Record the LoRAs in scheduled_running_reqs
        scheduled_loras: set[int] = set()
        if self.lora_config:
            scheduled_loras = set(
                req.lora_request.lora_int_id
                for req in scheduled_running_reqs
                if req.lora_request and req.lora_request.lora_int_id > 0
            )
            assert len(scheduled_loras) <= self.lora_config.max_loras

        # Use a temporary RequestQueue to collect requests that need to be
        # skipped and put back at the head of the waiting queue later
        skipped_waiting_requests = create_request_queue(self.policy)

        # Next, schedule the WAITING requests.
        if not preempted_reqs:
            while self.waiting and token_budget > 0:
                if len(self.running) == self.max_num_running_reqs:
                    break

                request = self.waiting.peek_request()

                # KVTransfer: skip request if still waiting for remote kvs.
                if request.status == RequestStatus.WAITING_FOR_REMOTE_KVS:
                    is_ready = self._update_waiting_for_remote_kv(request)
                    if is_ready:
                        request.status = RequestStatus.WAITING
                    else:
                        logger.debug(
                            "%s is still in WAITING_FOR_REMOTE_KVS state.",
                            request.request_id,
                        )
                        self.waiting.pop_request()
                        skipped_waiting_requests.prepend_request(request)
                        continue

                # Skip request if the structured output request is still waiting
                # for FSM compilation.
                if request.status == RequestStatus.WAITING_FOR_FSM:
                    structured_output_req = request.structured_output_request
                    if structured_output_req and structured_output_req.grammar:
                        request.status = RequestStatus.WAITING
                    else:
                        self.waiting.pop_request()
                        skipped_waiting_requests.prepend_request(request)
                        continue

                # Check that adding the request still respects the max_loras
                # constraint.
                if (
                    self.lora_config
                    and request.lora_request
                    and (
                        len(scheduled_loras) == self.lora_config.max_loras
                        and request.lora_request.lora_int_id not in scheduled_loras
                    )
                ):
                    # Scheduling would exceed max_loras, skip.
                    self.waiting.pop_request()
                    skipped_waiting_requests.prepend_request(request)
                    continue

                num_external_computed_tokens = 0
                load_kv_async = False

                # Get already-cached tokens.
                if request.num_computed_tokens == 0:
                    # Get locally-cached tokens.
                    new_computed_blocks, num_new_local_computed_tokens = (
                        self.kv_cache_manager.get_computed_blocks(request)
                    )

                    # Get externally-cached tokens if using a KVConnector.
                    if self.connector is not None:
                        ext_tokens, load_kv_async = (
                            self.connector.get_num_new_matched_tokens(
                                request, num_new_local_computed_tokens
                            )
                        )

                        if ext_tokens is None:
                            # The request cannot be scheduled because
                            # the KVConnector couldn't determine
                            # the number of matched tokens.
                            self.waiting.pop_request()
                            skipped_waiting_requests.prepend_request(request)
                            continue

                        num_external_computed_tokens = ext_tokens

                    # Total computed tokens (local + external).
                    num_computed_tokens = (
                        num_new_local_computed_tokens + num_external_computed_tokens
                    )
                # KVTransfer: WAITING reqs have num_computed_tokens > 0
                # after async KV recvs are completed.
                else:
                    new_computed_blocks = self.kv_cache_manager.empty_kv_cache_blocks
                    num_new_local_computed_tokens = 0
                    num_computed_tokens = request.num_computed_tokens

                encoder_inputs_to_schedule = None
                new_encoder_compute_budget = encoder_compute_budget

                # KVTransfer: loading remote KV, do not allocate for new work.
                if load_kv_async:
                    assert num_external_computed_tokens > 0
                    num_new_tokens = 0
                # Number of tokens to be scheduled.
                else:
                    # We use `request.num_tokens` instead of
                    # `request.num_prompt_tokens` to consider the resumed
                    # requests, which have output tokens.
                    num_new_tokens = request.num_tokens - num_computed_tokens
                    threshold = self.scheduler_config.long_prefill_token_threshold
                    if 0 < threshold < num_new_tokens:
                        num_new_tokens = threshold

                    # chunked prefill has to be enabled explicitly to allow
                    # pooling requests to be chunked
                    if (
                        not self.scheduler_config.chunked_prefill_enabled
                        and num_new_tokens > token_budget
                    ):
                        self.waiting.pop_request()
                        skipped_waiting_requests.prepend_request(request)
                        continue

                    num_new_tokens = min(num_new_tokens, token_budget)
                    assert num_new_tokens > 0

                    # Schedule encoder inputs.
                    if request.has_encoder_inputs:
                        (
                            encoder_inputs_to_schedule,
                            num_new_tokens,
                            new_encoder_compute_budget,
                        ) = self._try_schedule_encoder_inputs(
                            request,
                            num_computed_tokens,
                            num_new_tokens,
                            encoder_compute_budget,
                        )
                        if num_new_tokens == 0:
                            # The request cannot be scheduled.
                            break

                # Handles an edge case when P/D Disaggregation
                # is used with Spec Decoding where an
                # extra block gets allocated which
                # creates a mismatch between the number
                # of local and remote blocks.
                effective_lookahead_tokens = (
                    0 if request.num_computed_tokens == 0 else self.num_lookahead_tokens
                )

                # Determine if we need to allocate cross-attention blocks.
                if self.is_encoder_decoder and request.has_encoder_inputs:
                    # TODO(russellb): For Whisper, we know that the input is
                    # always padded to the maximum length. If we support other
                    # encoder-decoder models, this will need to be updated if we
                    # want to only allocate what is needed.
                    num_encoder_tokens = (
                        self.scheduler_config.max_num_encoder_input_tokens
                    )
                else:
                    num_encoder_tokens = 0

                new_blocks = self.kv_cache_manager.allocate_slots(
                    request,
                    num_new_tokens + num_external_computed_tokens,
                    num_new_local_computed_tokens,
                    new_computed_blocks,
                    num_lookahead_tokens=effective_lookahead_tokens,
                    delay_cache_blocks=load_kv_async,
                    num_encoder_tokens=num_encoder_tokens,
                )

                if new_blocks is None:
                    # The request cannot be scheduled.
                    break

                # KVTransfer: the connector uses this info to determine
                # if a load is needed. Note that
                # This information is used to determine if a load is
                # needed for this request.
                if self.connector is not None:
                    self.connector.update_state_after_alloc(
                        request,
                        new_computed_blocks + new_blocks,
                        num_external_computed_tokens,
                    )
                    self._update_connector_prefix_cache_stats(
                        request, num_external_computed_tokens
                    )

                # Request was already popped from self.waiting
                # unless it was re-added above due to new_blocks being None.
                request = self.waiting.pop_request()
                if load_kv_async:
                    # If loading async, allocate memory and put request
                    # into the WAITING_FOR_REMOTE_KV state.
                    skipped_waiting_requests.prepend_request(request)
                    request.status = RequestStatus.WAITING_FOR_REMOTE_KVS
                    continue

                req_index += 1
                self.running.append(request)
                if self.log_stats:
                    request.record_event(
                        EngineCoreEventType.SCHEDULED, scheduled_timestamp
                    )
                if request.status == RequestStatus.WAITING:
                    scheduled_new_reqs.append(request)
                elif request.status == RequestStatus.PREEMPTED:
                    scheduled_resumed_reqs.append(request)
                else:
                    raise RuntimeError(f"Invalid request status: {request.status}")

                if self.lora_config and request.lora_request:
                    scheduled_loras.add(request.lora_request.lora_int_id)
                req_to_new_blocks[request.request_id] = (
                    self.kv_cache_manager.get_blocks(request.request_id)
                )
                num_scheduled_tokens[request.request_id] = num_new_tokens
                token_budget -= num_new_tokens
                request.status = RequestStatus.RUNNING
                request.num_computed_tokens = num_computed_tokens
                # Count the number of prefix cached tokens.
                if request.num_cached_tokens < 0:
                    request.num_cached_tokens = num_computed_tokens
                # Encoder-related.
                if encoder_inputs_to_schedule:
                    scheduled_encoder_inputs[request.request_id] = (
                        encoder_inputs_to_schedule
                    )
                    # Allocate the encoder cache.
                    for i in encoder_inputs_to_schedule:
                        self.encoder_cache_manager.allocate(request, i)
                    encoder_compute_budget = new_encoder_compute_budget

        # Put back any skipped requests at the head of the waiting queue
        if skipped_waiting_requests:
            self.waiting.prepend_requests(skipped_waiting_requests)

        # Check if the scheduling constraints are satisfied.
        total_num_scheduled_tokens = sum(num_scheduled_tokens.values())
        if (
            not has_decode_requests
            and self.prefill_max_num_scheduled_tokens > self.max_num_scheduled_tokens
        ):
            assert total_num_scheduled_tokens <= self.prefill_max_num_scheduled_tokens
        else:
            assert total_num_scheduled_tokens <= self.max_num_scheduled_tokens
        assert token_budget >= 0
        assert len(self.running) <= self.max_num_running_reqs
        # Since some requests in the RUNNING queue may not be scheduled in
        # this step, the total number of scheduled requests can be smaller than
        # len(self.running).
        assert len(scheduled_new_reqs) + len(scheduled_resumed_reqs) + len(
            scheduled_running_reqs
        ) <= len(self.running)

        # Get the longest common prefix among all requests in the running queue.
        # This can be potentially used for cascade attention.
        num_common_prefix_blocks = [0] * len(self.kv_cache_config.kv_cache_groups)
        with record_function_or_nullcontext("schedule: get_num_common_prefix_blocks"):
            if self.running:
                any_request = self.running[0]
                num_common_prefix_blocks = (
                    self.kv_cache_manager.get_num_common_prefix_blocks(
                        any_request.request_id
                    )
                )

        # Construct the scheduler output.
        new_reqs_data = [
            NewRequestData.from_request(
                req, req_to_new_blocks[req.request_id].get_block_ids()
            )
            for req in scheduled_new_reqs
        ]
        with record_function_or_nullcontext("schedule: make_cached_request_data"):
            cached_reqs_data = self._make_cached_request_data(
                scheduled_running_reqs,
                scheduled_resumed_reqs,
                num_scheduled_tokens,
                scheduled_spec_decode_tokens,
                req_to_new_blocks,
            )

        # Record the request ids that were scheduled in this step.
        self.prev_step_scheduled_req_ids.clear()
        self.prev_step_scheduled_req_ids.update(num_scheduled_tokens.keys())

        scheduler_output = SchedulerOutput(
            scheduled_new_reqs=new_reqs_data,
            scheduled_cached_reqs=cached_reqs_data,
            num_scheduled_tokens=num_scheduled_tokens,
            total_num_scheduled_tokens=total_num_scheduled_tokens,
            scheduled_spec_decode_tokens=scheduled_spec_decode_tokens,
            scheduled_encoder_inputs=scheduled_encoder_inputs,
            num_common_prefix_blocks=num_common_prefix_blocks,
            # finished_req_ids is an existing state in the scheduler,
            # instead of being newly scheduled in this step.
            # It contains the request IDs that are finished in between
            # the previous and the current steps.
            finished_req_ids=self.finished_req_ids,
            free_encoder_mm_hashes=self.encoder_cache_manager.get_freed_mm_hashes(),
        )

        # NOTE(Kuntai): this function is designed for multiple purposes:
        # 1. Plan the KV cache store
        # 2. Wrap up all the KV cache load / save ops into an opaque object
        # 3. Clear the internal states of the connector
        if self.connector is not None:
            meta = self.connector.build_connector_meta(scheduler_output)
            scheduler_output.kv_connector_metadata = meta
<<<<<<< HEAD

        # Record schedule capacity profiling data
        if self.enable_schedule_capacity_profiling:
            # Calculate actual scheduled tokens
            actual_scheduled = sum(num_scheduled_tokens.values())
            # Determine bottleneck
            if capacity_token_demand <= capacity_memory_limit:
                bottleneck = "token_demand"
            else:
                bottleneck = "memory_capacity"
            # Record data point
            self.capacity_profile_data.append(
                (
                    capacity_token_demand,
                    capacity_memory_limit,
                    actual_scheduled,
                    bottleneck,
                )
            )

        self._update_after_schedule(scheduler_output)
=======
        with record_function_or_nullcontext("schedule: update_after_schedule"):
            self._update_after_schedule(scheduler_output)
>>>>>>> a7adbc6c
        return scheduler_output

    def _update_after_schedule(
        self,
        scheduler_output: SchedulerOutput,
    ) -> None:
        # Advance the number of computed tokens for the request AFTER
        # the request is scheduled.
        # 1. The scheduler_output of the current step has to include the
        #    original number of scheduled tokens to determine input IDs.
        # 2. Advance the number of computed tokens here allowing us to
        #    schedule the prefill request again immediately in the next
        #    scheduling step.
        # 3. If some tokens (e.g. spec tokens) are rejected later, the number of
        #    computed tokens will be adjusted in update_from_output.
        num_scheduled_tokens = scheduler_output.num_scheduled_tokens
        for req_id, num_scheduled_token in num_scheduled_tokens.items():
            request = self.requests[req_id]
            request.num_computed_tokens += num_scheduled_token

            # Check if any request transitioned to decode phase
            if (
                not self._has_decode_reqs
                and request.num_computed_tokens >= request.num_prompt_tokens
            ):
                self._has_decode_reqs = True

            # NOTE: _free_encoder_inputs relies on num_computed_tokens, which
            # may be updated again in _update_from_output for speculative
            # decoding. However, it is safe to call the method here because
            # encoder inputs are always part of the prompt, not the output,
            # and thus are unaffected by speculative decoding.
            if request.has_encoder_inputs:
                self._free_encoder_inputs(request)

        # Clear the finished request IDs.
        # NOTE: We shouldn't do self.finished_req_ids.clear() here because
        # it will also affect the scheduler output.
        self.finished_req_ids = set()

    def _make_cached_request_data(
        self,
        running_reqs: list[Request],
        resumed_reqs: list[Request],
        num_scheduled_tokens: dict[str, int],
        spec_decode_tokens: dict[str, list[int]],
        req_to_new_blocks: dict[str, KVCacheBlocks],
    ) -> CachedRequestData:
        req_ids: list[str] = []
        new_token_ids: list[list[int]] = []
        new_block_ids: list[tuple[list[int], ...] | None] = []
        all_token_ids: dict[str, list[int]] = {}
        num_computed_tokens: list[int] = []
        num_output_tokens: list[int] = []
        resumed_req_ids = set()

        num_running_reqs = len(running_reqs)
        for idx, req in enumerate(itertools.chain(running_reqs, resumed_reqs)):
            req_id = req.request_id
            req_ids.append(req_id)
            num_tokens = num_scheduled_tokens[req_id] - len(
                spec_decode_tokens.get(req_id, ())
            )
            if self.use_pp:
                # When using PP, the scheduler sends the sampled tokens back,
                # because there's no direct communication between the first-
                # stage worker and the last-stage worker. Otherwise, we don't
                # need to send the sampled tokens back because the model runner
                # will cache them.
                token_ids = req.all_token_ids[
                    req.num_computed_tokens : req.num_computed_tokens + num_tokens
                ]
                new_token_ids.append(token_ids)
            scheduled_in_prev_step = req_id in self.prev_step_scheduled_req_ids
            if idx >= num_running_reqs:
                assert not scheduled_in_prev_step
                resumed_req_ids.add(req_id)
            if not scheduled_in_prev_step:
                all_token_ids[req_id] = req.all_token_ids[
                    : req.num_computed_tokens + num_tokens
                ]
            new_block_ids.append(
                req_to_new_blocks[req_id].get_block_ids(allow_none=True)
            )
            num_computed_tokens.append(req.num_computed_tokens)
            num_output_tokens.append(
                req.num_output_tokens + req.num_output_placeholders
            )

        return CachedRequestData(
            req_ids=req_ids,
            resumed_req_ids=resumed_req_ids,
            new_token_ids=new_token_ids,
            all_token_ids=all_token_ids,
            new_block_ids=new_block_ids,
            num_computed_tokens=num_computed_tokens,
            num_output_tokens=num_output_tokens,
        )

    def _try_schedule_encoder_inputs(
        self,
        request: Request,
        num_computed_tokens: int,
        num_new_tokens: int,
        encoder_compute_budget: int,
    ) -> tuple[list[int], int, int]:
        """
        Determine which encoder inputs need to be scheduled in the current step,
        and update `num_new_tokens` and encoder token budget accordingly.

        An encoder input will be scheduled if:
        - Its output tokens overlap with the range of tokens being computed
        in this step, i.e.,
        [num_computed_tokens, num_computed_tokens + num_new_tokens).
        - It is not already computed and stored in the encoder cache.
        - There is sufficient encoder token budget to process it.
        - The encoder cache has space to store it.

        If an encoder input cannot be scheduled due to cache or budget
        limitations, the method adjusts `num_new_tokens` to schedule only the
        decoder tokens up to just before the unschedulable encoder input.

        Note that num_computed_tokens includes both locally cached
        blocks and externally cached blocks (via KVConnector).
        """
        if num_new_tokens == 0 or not request.has_encoder_inputs:
            return [], num_new_tokens, encoder_compute_budget
        encoder_inputs_to_schedule: list[int] = []
        mm_features = request.mm_features
        assert mm_features is not None
        assert len(mm_features) > 0

        # NOTE: since scheduler operates on the request level (possibly with
        # multiple encoder inputs per request), we need to create temporary
        # trackers for accounting at the encoder input level.
        mm_hashes_to_schedule = set()
        num_tokens_to_schedule = 0
        for i, mm_feature in enumerate(mm_features):
            start_pos = mm_feature.mm_position.offset
            num_encoder_tokens = mm_feature.mm_position.length

            # The encoder output is needed if the two ranges overlap:
            # [num_computed_tokens, num_computed_tokens + num_new_tokens) and
            # [start_pos, start_pos + num_encoder_tokens)
            if start_pos >= num_computed_tokens + num_new_tokens:
                # The encoder input is not needed in this step.
                break

            if self.is_encoder_decoder and num_computed_tokens > 0:
                assert start_pos == 0, (
                    "Encoder input should be processed at the beginning of "
                    "the sequence when encoder-decoder models are used."
                )
                # Encoder input has already been computed
                # The calculation here is a bit different. We don't turn encoder
                # output into tokens that get processed by the decoder and
                # reflected in num_computed_tokens. Instead, start_pos reflects
                # the position where we need to ensure we calculate encoder
                # inputs. This should always be 0 to ensure we calculate encoder
                # inputs before running the decoder.  Once we've calculated some
                # decoder tokens (num_computed_tokens > 0), then we know we
                # already calculated encoder inputs and can skip here.
                continue
            elif start_pos + num_encoder_tokens <= num_computed_tokens:
                # The encoder input is already computed and stored
                # in the decoder's KV cache.
                continue

            if not self.is_encoder_decoder:
                # We are not using the encoder cache for encoder-decoder models,
                # yet.
                if request.mm_features[i].identifier in mm_hashes_to_schedule:
                    # The same encoder input has already been scheduled in the
                    # current step.
                    continue

                if self.encoder_cache_manager.check_and_update_cache(request, i):
                    # The encoder input is already computed and cached from a
                    # previous step.
                    continue

            # If no encoder input chunking is allowed, we do not want to
            # partially schedule a multimodal item. If the scheduled range would
            # only cover part of the mm input, roll back to before the mm item.
            if (
                self.scheduler_config.disable_chunked_mm_input
                and num_computed_tokens < start_pos
                and (num_computed_tokens + num_new_tokens)
                < (start_pos + num_encoder_tokens)
            ):
                num_new_tokens = start_pos - num_computed_tokens
                break

            if not self.encoder_cache_manager.can_allocate(
                request, i, encoder_compute_budget, num_tokens_to_schedule
            ):
                # The encoder cache is full or the encoder budget is exhausted.
                # NOTE(woosuk): We assume that the encoder input tokens should
                # be processed altogether, as the encoder usually uses
                # bidirectional attention.
                if num_computed_tokens < start_pos:
                    # We only schedule the decoder tokens just before the
                    # encoder input.
                    num_new_tokens = start_pos - num_computed_tokens
                else:
                    # Because of prefix caching, num_computed_tokens is greater
                    # than start_pos even though its encoder input is not
                    # available. In this case, we can't schedule any token for
                    # the request in this step.
                    num_new_tokens = 0
                break

            num_tokens_to_schedule += num_encoder_tokens
            encoder_compute_budget -= num_encoder_tokens
            mm_hashes_to_schedule.add(request.mm_features[i].identifier)
            encoder_inputs_to_schedule.append(i)

        return (
            encoder_inputs_to_schedule,
            num_new_tokens,
            encoder_compute_budget,
        )

    def get_grammar_bitmask(
        self,
        scheduler_output: SchedulerOutput,
    ) -> GrammarOutput | None:
        # Collect list of scheduled request ids that use structured output.
        # The corresponding rows of the bitmask will be in this order.
        # PERF: in case of chunked prefill,
        # request might not include any new tokens.
        # Therefore, we might introduce some additional
        # cycle to fill in the bitmask, which could be a big no-op.
        structured_output_request_ids = [
            req_id
            for req_id in scheduler_output.num_scheduled_tokens
            if (req := self.requests.get(req_id)) and req.use_structured_output
        ]
        if not structured_output_request_ids:
            return None

        bitmask = self.structured_output_manager.grammar_bitmask(
            self.requests,
            structured_output_request_ids,
            scheduler_output.scheduled_spec_decode_tokens,
        )
        return GrammarOutput(structured_output_request_ids, bitmask)

    def update_from_output(
        self,
        scheduler_output: SchedulerOutput,
        model_runner_output: ModelRunnerOutput,
    ) -> dict[int, EngineCoreOutputs]:
        sampled_token_ids = model_runner_output.sampled_token_ids
        logprobs = model_runner_output.logprobs
        prompt_logprobs_dict = model_runner_output.prompt_logprobs_dict
        num_scheduled_tokens = scheduler_output.num_scheduled_tokens
        pooler_outputs = model_runner_output.pooler_output
        num_nans_in_logits = model_runner_output.num_nans_in_logits
        kv_connector_output = model_runner_output.kv_connector_output

        outputs: dict[int, list[EngineCoreOutput]] = defaultdict(list)
        spec_decoding_stats: SpecDecodingStats | None = None
        kv_connector_stats: KVConnectorStats | None = (
            kv_connector_output.kv_connector_stats if kv_connector_output else None
        )
        if kv_connector_stats and self.connector:
            kv_stats = self.connector.get_kv_connector_stats()
            if kv_stats:
                kv_connector_stats = kv_connector_stats.aggregate(kv_stats)

        failed_kv_load_req_ids = None
        if kv_connector_output and kv_connector_output.invalid_block_ids:
            # These blocks contain externally computed tokens that failed to
            # load. Identify affected requests and adjust their computed token
            # count to trigger recomputation of the invalid blocks.
            failed_kv_load_req_ids = self._handle_invalid_blocks(
                kv_connector_output.invalid_block_ids
            )

        # NOTE(woosuk): As len(num_scheduled_tokens) can be up to 1K or more,
        # the below loop can be a performance bottleneck. We should do our best
        # to avoid expensive operations inside the loop.
        stopped_running_reqs: set[Request] = set()
        stopped_preempted_reqs: set[Request] = set()
        for req_id, num_tokens_scheduled in num_scheduled_tokens.items():
            assert num_tokens_scheduled > 0
            if failed_kv_load_req_ids and req_id in failed_kv_load_req_ids:
                # Skip requests that were recovered from KV load failure
                continue
            request = self.requests.get(req_id)
            if request is None:
                # The request is already finished. This can happen if the
                # request is aborted while the model is executing it (e.g.,
                # in pipeline parallelism).
                continue

            req_index = model_runner_output.req_id_to_index[req_id]
            generated_token_ids = (
                sampled_token_ids[req_index] if sampled_token_ids else []
            )

            scheduled_spec_token_ids = (
                scheduler_output.scheduled_spec_decode_tokens.get(req_id)
            )
            if scheduled_spec_token_ids:
                num_draft_tokens = len(scheduled_spec_token_ids)
                num_accepted = len(generated_token_ids) - 1
                num_rejected = num_draft_tokens - num_accepted
                # num_computed_tokens represents the number of tokens
                # processed in the current step, considering scheduled
                # tokens and rejections. If some tokens are rejected,
                # num_computed_tokens is decreased by the number of rejected
                # tokens.
                request.num_computed_tokens -= num_rejected
                spec_decoding_stats = self.make_spec_decoding_stats(
                    spec_decoding_stats,
                    num_draft_tokens=num_draft_tokens,
                    num_accepted_tokens=num_accepted,
                )

            stopped = False
            new_logprobs = None
            new_token_ids = generated_token_ids
            kv_transfer_params = None
            status_before_stop = request.status

            # Check for stop and update request status.
            if new_token_ids:
                new_token_ids, stopped = self._update_request_with_output(
                    request, new_token_ids
                )

            # Stop checking for pooler models.
            pooler_output = None
            if pooler_outputs:
                pooler_output = pooler_outputs[req_index]
                stopped = check_stop(request, self.max_model_len, pooler_output)

            if stopped:
                kv_transfer_params = self._free_request(request)
                if status_before_stop == RequestStatus.RUNNING:
                    stopped_running_reqs.add(request)
                else:
                    stopped_preempted_reqs.add(request)

            # Extract sample logprobs if needed.
            if (
                request.sampling_params is not None
                and request.sampling_params.logprobs is not None
                and logprobs
            ):
                # NOTE: once we support N tokens per step (spec decode),
                # the outer lists can be of length > 1.
                new_logprobs = logprobs.slice(req_index, req_index + 1)

            if new_token_ids and self.structured_output_manager.should_advance(request):
                struct_output_request = request.structured_output_request
                assert struct_output_request is not None
                assert struct_output_request.grammar is not None
                struct_output_request.grammar.accept_tokens(req_id, new_token_ids)

            if num_nans_in_logits is not None and req_id in num_nans_in_logits:
                request.num_nans_in_logits = num_nans_in_logits[req_id]

            # Get prompt logprobs for this request.
            prompt_logprobs_tensors = prompt_logprobs_dict.get(req_id)
            if new_token_ids or pooler_output is not None or kv_transfer_params:
                # Add EngineCoreOutput for this Request.
                outputs[request.client_index].append(
                    EngineCoreOutput(
                        request_id=req_id,
                        new_token_ids=new_token_ids,
                        finish_reason=request.get_finished_reason(),
                        new_logprobs=new_logprobs,
                        new_prompt_logprobs_tensors=prompt_logprobs_tensors,
                        pooling_output=pooler_output,
                        stop_reason=request.stop_reason,
                        events=request.take_events(),
                        kv_transfer_params=kv_transfer_params,
                        trace_headers=request.trace_headers,
                        num_cached_tokens=request.num_cached_tokens,
                        num_nans_in_logits=request.num_nans_in_logits,
                    )
                )
            else:
                # Invariant: EngineCore returns no partial prefill outputs.
                assert not prompt_logprobs_tensors

        # Remove the stopped requests from the running and waiting queues.
        if stopped_running_reqs:
            self.running = remove_all(self.running, stopped_running_reqs)
            # Update decode flag if we removed any decode requests
            if self._has_decode_reqs:
                for req in stopped_running_reqs:
                    if self._check_request_is_decode(req):
                        # A decode request was removed, need to re-check the flag
                        self._update_has_decode_requests_flag()
                        break
        if stopped_preempted_reqs:
            # This is a rare case and unlikely to impact performance.
            self.waiting.remove_requests(stopped_preempted_reqs)

        # KV Connector: update state for finished KV Transfers.
        if kv_connector_output:
            self._update_from_kv_xfer_finished(kv_connector_output)

        # collect KV cache events from KV cache manager
        events = self.kv_cache_manager.take_events()

        # collect KV cache events from connector
        if self.connector is not None:
            connector_events = self.connector.take_events()
            if connector_events:
                if events is None:
                    events = list(connector_events)
                else:
                    events.extend(connector_events)

        # publish collected KV cache events
        if events:
            batch = KVEventBatch(ts=time.time(), events=events)
            self.kv_event_publisher.publish(batch)

        # Create EngineCoreOutputs for all clients that have requests with
        # outputs in this step.
        engine_core_outputs = {
            client_index: EngineCoreOutputs(outputs=outs)
            for client_index, outs in outputs.items()
        }

        finished_req_ids = self.finished_req_ids_dict
        if finished_req_ids:
            # Include ids of requests that finished since last outputs
            # were sent.
            for client_index, finished_set in finished_req_ids.items():
                # Set finished request set in EngineCoreOutputs for this client.
                if (eco := engine_core_outputs.get(client_index)) is not None:
                    eco.finished_requests = finished_set
                else:
                    engine_core_outputs[client_index] = EngineCoreOutputs(
                        finished_requests=finished_set
                    )
            finished_req_ids.clear()

        if (
            stats := self.make_stats(spec_decoding_stats, kv_connector_stats)
        ) is not None:
            # Return stats to only one of the front-ends.
            if (eco := next(iter(engine_core_outputs.values()), None)) is None:
                # We must return the stats even if there are no request
                # outputs this step.
                engine_core_outputs[0] = eco = EngineCoreOutputs()
            eco.scheduler_stats = stats

        return engine_core_outputs

    def _update_request_with_output(
        self,
        request: Request,
        new_token_ids: list[int],
    ) -> tuple[list[int], bool]:
        # Append generated tokens and check for stop. Note that if
        # a request is still being prefilled, we expect the model runner
        # to return empty token ids for the request.
        stopped = False
        for num_new, output_token_id in enumerate(new_token_ids, 1):
            request.append_output_token_ids(output_token_id)

            # Check for stop and update request state.
            # This must be called before we make the EngineCoreOutput.
            stopped = check_stop(request, self.max_model_len)
            if stopped:
                del new_token_ids[num_new:]  # Trim new tokens if needed.
                break
        return new_token_ids, stopped

    def _free_encoder_inputs(self, request: Request) -> None:
        cached_encoder_input_ids = self.encoder_cache_manager.get_cached_input_ids(
            request
        )
        # OPTIMIZATION: Avoid list(set) if the set is empty.
        if not cached_encoder_input_ids:
            return

        # Here, we use list(set) to avoid modifying the set while iterating
        # over it.
        for input_id in list(cached_encoder_input_ids):
            mm_feature = request.mm_features[input_id]
            start_pos = mm_feature.mm_position.offset
            num_tokens = mm_feature.mm_position.length
            if self.is_encoder_decoder and request.num_computed_tokens > 0:
                # With Whisper, as soon as we've generated a single token,
                # we know we're done with the encoder input. Cross Attention
                # KVs have been calculated and cached already.
                self.encoder_cache_manager.free_encoder_input(request, input_id)
            elif start_pos + num_tokens <= request.num_computed_tokens:
                # The encoder output is already processed and stored
                # in the decoder's KV cache.
                self.encoder_cache_manager.free_encoder_input(request, input_id)

    def update_draft_token_ids(
        self,
        draft_token_ids: DraftTokenIds,
    ) -> None:
        for req_id, spec_token_ids in zip(
            draft_token_ids.req_ids,
            draft_token_ids.draft_token_ids,
        ):
            request = self.requests.get(req_id)
            if request is None or request.is_finished():
                # The request may have been finished. Skip.
                continue

            # Add newly generated spec token ids to the request.
            if self.structured_output_manager.should_advance(request):
                metadata = request.structured_output_request
                request.spec_token_ids = metadata.grammar.validate_tokens(  # type: ignore[union-attr]
                    spec_token_ids
                )
            else:
                request.spec_token_ids = spec_token_ids

    def get_request_counts(self) -> tuple[int, int]:
        """Returns (num_running_reqs, num_waiting_reqs)."""
        return len(self.running), len(self.waiting)

    def add_request(self, request: Request) -> None:
        self.waiting.add_request(request)
        self.requests[request.request_id] = request
        if self.log_stats:
            request.record_event(EngineCoreEventType.QUEUED)

    def finish_requests(
        self,
        request_ids: str | Iterable[str],
        finished_status: RequestStatus,
    ) -> None:
        """Handles the finish signal from outside the scheduler.

        For example, the API server can abort a request when the client
        disconnects.
        """
        assert RequestStatus.is_finished(finished_status)
        if isinstance(request_ids, str):
            request_ids = (request_ids,)
        else:
            request_ids = set(request_ids)

        running_requests_to_remove = set()
        waiting_requests_to_remove = []
        valid_requests = []

        # First pass: collect requests to remove from queues
        for req_id in request_ids:
            request = self.requests.get(req_id)
            if request is None or request.is_finished():
                # Invalid request ID.
                continue

            valid_requests.append(request)
            if request.status == RequestStatus.RUNNING:
                running_requests_to_remove.add(request)
            else:
                waiting_requests_to_remove.append(request)

        # Remove all requests from queues at once for better efficiency
        if running_requests_to_remove:
            self.running = remove_all(self.running, running_requests_to_remove)
        if waiting_requests_to_remove:
            self.waiting.remove_requests(waiting_requests_to_remove)

        # Second pass: set status and free requests
        for request in valid_requests:
            request.status = finished_status
            self._free_request(request)

    def _free_request(self, request: Request) -> dict[str, Any] | None:
        assert request.is_finished()

        delay_free_blocks, kv_xfer_params = self._connector_finished(request)
        self.encoder_cache_manager.free(request)
        request_id = request.request_id
        self.finished_req_ids.add(request_id)
        if self.finished_req_ids_dict is not None:
            self.finished_req_ids_dict[request.client_index].add(request_id)

        if not delay_free_blocks:
            self._free_blocks(request)

        return kv_xfer_params

    def _free_blocks(self, request: Request):
        assert request.is_finished()
        self.kv_cache_manager.free(request)
        del self.requests[request.request_id]

    def get_num_unfinished_requests(self) -> int:
        return len(self.waiting) + len(self.running)

    def has_finished_requests(self) -> bool:
        return len(self.finished_req_ids) > 0

    def reset_prefix_cache(self) -> bool:
        return self.kv_cache_manager.reset_prefix_cache()

    def make_stats(
        self,
        spec_decoding_stats: SpecDecodingStats | None = None,
        kv_connector_stats: KVConnectorStats | None = None,
    ) -> SchedulerStats | None:
        if not self.log_stats:
            return None
        prefix_cache_stats = self.kv_cache_manager.make_prefix_cache_stats()
        assert prefix_cache_stats is not None
        connector_prefix_cache_stats = self._make_connector_prefix_cache_stats()
        return SchedulerStats(
            num_running_reqs=len(self.running),
            num_waiting_reqs=len(self.waiting),
            kv_cache_usage=self.kv_cache_manager.usage,
            prefix_cache_stats=prefix_cache_stats,
            connector_prefix_cache_stats=connector_prefix_cache_stats,
            spec_decoding_stats=spec_decoding_stats,
            kv_connector_stats=kv_connector_stats.data if kv_connector_stats else None,
        )

    def make_spec_decoding_stats(
        self,
        spec_decoding_stats: SpecDecodingStats | None,
        num_draft_tokens: int,
        num_accepted_tokens: int,
    ) -> SpecDecodingStats | None:
        if not self.log_stats:
            return None
        if spec_decoding_stats is None:
            spec_decoding_stats = SpecDecodingStats.new(self.num_spec_tokens)
        spec_decoding_stats.observe_draft(
            num_draft_tokens=num_draft_tokens, num_accepted_tokens=num_accepted_tokens
        )
        return spec_decoding_stats

    def shutdown(self) -> None:
        # Log schedule capacity profiling statistics
        self.log_schedule_capacity_profile()

        if self.kv_event_publisher:
            self.kv_event_publisher.shutdown()
        if self.connector is not None:
            self.connector.shutdown()

    ########################################################################
    # KV Connector Related Methods
    ########################################################################

    def _update_connector_prefix_cache_stats(
        self, request: Request, num_external_tokens: int
    ) -> None:
        if self.connector_prefix_cache_stats is None:
            return

        self.connector_prefix_cache_stats.record(
            num_tokens=request.num_tokens,
            num_hits=num_external_tokens,
            preempted=request.num_preemptions > 0,
        )

    def _make_connector_prefix_cache_stats(self) -> PrefixCacheStats | None:
        if self.connector_prefix_cache_stats is None:
            return None
        stats = self.connector_prefix_cache_stats
        self.connector_prefix_cache_stats = PrefixCacheStats()
        return stats

    def log_schedule_capacity_profile(self) -> None:
        """Log the schedule capacity profiling statistics at shutdown."""
        if not self.enable_schedule_capacity_profiling:
            return

        if not self.capacity_profile_data:
            logger.info("Schedule capacity profiling: No data collected")
            return

        # Calculate statistics
        total_steps = len(self.capacity_profile_data)
        token_demand_bottleneck_count = sum(
            1 for _, _, _, b in self.capacity_profile_data if b == "token_demand"
        )
        memory_bottleneck_count = sum(
            1 for _, _, _, b in self.capacity_profile_data if b == "memory_capacity"
        )

        # Calculate percentiles for token demand and memory capacity
        token_demands = [td for td, _, _, _ in self.capacity_profile_data]
        memory_capacities = [mc for _, mc, _, _ in self.capacity_profile_data]
        actual_scheduled = [a for _, _, a, _ in self.capacity_profile_data]

        token_demands.sort()
        memory_capacities.sort()
        actual_scheduled.sort()

        def get_percentile(data: list[int], p: float) -> int:
            if not data:
                return 0
            idx = int(len(data) * p)
            return data[min(idx, len(data) - 1)]

        logger.info("=" * 80)
        logger.info("Schedule Capacity Profiling Statistics")
        logger.info("=" * 80)
        logger.info("Total scheduling steps profiled: %d", total_steps)
        logger.info("")
        logger.info("Bottleneck Analysis:")
        logger.info(
            "  Token demand limited:    %6d steps (%5.1f%%)",
            token_demand_bottleneck_count,
            100.0 * token_demand_bottleneck_count / total_steps,
        )
        logger.info(
            "  Memory capacity limited: %6d steps (%5.1f%%)",
            memory_bottleneck_count,
            100.0 * memory_bottleneck_count / total_steps,
        )
        logger.info("")
        logger.info("Token Demand Distribution (tokens):")
        logger.info("  Min:  %8d", min(token_demands))
        logger.info("  P25:  %8d", get_percentile(token_demands, 0.25))
        logger.info("  P50:  %8d", get_percentile(token_demands, 0.50))
        logger.info("  P75:  %8d", get_percentile(token_demands, 0.75))
        logger.info("  P95:  %8d", get_percentile(token_demands, 0.95))
        logger.info("  Max:  %8d", max(token_demands))
        logger.info("  Mean: %8d", sum(token_demands) // len(token_demands))
        logger.info("")
        logger.info("Memory Capacity Distribution (tokens):")
        logger.info("  Min:  %8d", min(memory_capacities))
        logger.info("  P25:  %8d", get_percentile(memory_capacities, 0.25))
        logger.info("  P50:  %8d", get_percentile(memory_capacities, 0.50))
        logger.info("  P75:  %8d", get_percentile(memory_capacities, 0.75))
        logger.info("  P95:  %8d", get_percentile(memory_capacities, 0.95))
        logger.info("  Max:  %8d", max(memory_capacities))
        logger.info("  Mean: %8d", sum(memory_capacities) // len(memory_capacities))
        logger.info("")
        logger.info("Actual Scheduled Distribution (tokens):")
        logger.info("  Min:  %8d", min(actual_scheduled))
        logger.info("  P25:  %8d", get_percentile(actual_scheduled, 0.25))
        logger.info("  P50:  %8d", get_percentile(actual_scheduled, 0.50))
        logger.info("  P75:  %8d", get_percentile(actual_scheduled, 0.75))
        logger.info("  P95:  %8d", get_percentile(actual_scheduled, 0.95))
        logger.info("  Max:  %8d", max(actual_scheduled))
        logger.info("  Mean: %8d", sum(actual_scheduled) // len(actual_scheduled))
        logger.info("=" * 80)

    def get_kv_connector(self) -> KVConnectorBase_V1 | None:
        return self.connector

    def _connector_finished(
        self, request: Request
    ) -> tuple[bool, dict[str, Any] | None]:
        """
        Invoke the KV connector request_finished() method if applicable.

        Returns optional kv transfer parameters to be included with the
        request outputs.
        """
        if self.connector is None:
            return False, None

        block_ids = self.kv_cache_manager.get_block_ids(request.request_id)

        if not isinstance(self.connector, SupportsHMA):
            # NOTE(Kuntai): We should deprecate this code path after we enforce
            # all connectors to support HMA.
            # Hybrid memory allocator should be already turned off for this
            # code path, but let's double-check here.
            assert len(self.kv_cache_config.kv_cache_groups) == 1
            return self.connector.request_finished(request, block_ids[0])

        return self.connector.request_finished_all_groups(request, block_ids)

    def _update_waiting_for_remote_kv(self, request: Request) -> bool:
        """
        KV Connector: check if the request_id is finished_recving.

        The finished_recving_kv_req_ids list is populated
        on the previous steps()'s update_from_output based
        on the worker side connector.

        When the kv transfer is ready, we cache the blocks
        and the request state will be moved back to WAITING from
        WAITING_FOR_REMOTE_KV.
        """
        assert self.connector is not None
        if request.request_id not in self.finished_recving_kv_req_ids:
            return False

        if request.request_id in self.failed_recving_kv_req_ids:
            # Request had KV load failures; num_computed_tokens was already
            # updated in _update_requests_with_invalid_blocks
            if request.num_computed_tokens:
                # Cache any valid computed tokens.
                self.kv_cache_manager.cache_blocks(request, request.num_computed_tokens)
            else:
                # No valid computed tokens, release allocated blocks.
                # There may be a local cache hit on retry.
                self.kv_cache_manager.free(request)

            self.failed_recving_kv_req_ids.remove(request.request_id)
        else:
            # Now that the blocks are ready, actually cache them.
            (block_ids,) = self.kv_cache_manager.get_block_ids(request.request_id)
            num_computed_tokens = len(block_ids) * self.block_size
            # Handle the case where num request tokens less than one block.
            num_computed_tokens = min(num_computed_tokens, request.num_tokens)
            if num_computed_tokens == request.num_tokens:
                num_computed_tokens -= 1
            # This will cache the blocks iff caching is enabled.
            self.kv_cache_manager.cache_blocks(request, num_computed_tokens)

            # Update the request state for scheduling.
            request.num_computed_tokens = num_computed_tokens

        # Return that we are ready.
        self.finished_recving_kv_req_ids.remove(request.request_id)
        return True

    def _update_from_kv_xfer_finished(self, kv_connector_output: KVConnectorOutput):
        """
        KV Connector: update the scheduler state based on the output.

        The Worker side connectors add finished_recving and
        finished_sending reqs to the output.
        * if finished_sending: free the blocks
        # if finished_recving: add to state so we can
            schedule the request during the next step.
        """

        if self.connector is not None:
            self.connector.update_connector_output(kv_connector_output)

        # KV Connector:: update recv and send status from last step.
        for req_id in kv_connector_output.finished_recving or ():
            logger.debug("Finished recving KV transfer for request %s", req_id)
            self.finished_recving_kv_req_ids.add(req_id)
        for req_id in kv_connector_output.finished_sending or ():
            logger.debug("Finished sending KV transfer for request %s", req_id)
            assert req_id in self.requests
            self._free_blocks(self.requests[req_id])

    def _update_requests_with_invalid_blocks(
        self, requests: Iterable[Request], invalid_block_ids: set[int]
    ) -> tuple[set[str], int]:
        """
        Identify and update requests affected by invalid KV cache blocks.

        This method scans the given requests, detects those with invalid blocks
        and adjusts their `num_computed_tokens` to the longest valid prefix.
        For observability, it also accumulates the total number of tokens that
        will need to be recomputed across all affected requests.

        Args:
            requests: The set of requests to scan for invalid blocks.
            invalid_block_ids: IDs of invalid blocks.

        Returns:
            tuple:
                - affected_req_ids (set[str]): IDs of requests impacted by
                invalid blocks.
                - total_affected_tokens (int): Total number of tokens that must
                be recomputed across all affected requests (for observability).
        """
        affected_req_ids: set[str] = set()
        total_affected_tokens = 0
        # If a block is invalid and shared by multiple requests in the batch,
        # these requests must be rescheduled, but only the first will recompute
        # it. This set tracks blocks already marked for recomputation.
        marked_invalid_block_ids: set[int] = set()
        for request in requests:
            is_affected = False
            marked_invalid_block = False
            req_id = request.request_id
            # TODO (davidb): add support for hybrid memory allocator
            (req_block_ids,) = self.kv_cache_manager.get_block_ids(req_id)
            # We iterate only over blocks that may contain externally computed
            # tokens
            if request.status == RequestStatus.WAITING_FOR_REMOTE_KVS:
                # Async loading. If num_computed_tokens is set it implies we
                # already processed some block failures for it in a prior step
                req_num_computed_tokens = (
                    request.num_computed_tokens
                    if req_id in self.failed_recving_kv_req_ids
                    else len(req_block_ids) * self.block_size
                )
            else:
                # Sync loading. num_computed_tokens includes new tokens
                req_num_computed_tokens = request.num_cached_tokens

            req_num_computed_blocks = (
                req_num_computed_tokens + self.block_size - 1
            ) // self.block_size
            for idx, block_id in zip(range(req_num_computed_blocks), req_block_ids):
                if block_id not in invalid_block_ids:
                    continue

                is_affected = True

                if block_id in marked_invalid_block_ids:
                    # This invalid block is shared with a previous request
                    # and was already marked for recomputation.
                    # This means this request can still consider this block
                    # as computed when rescheduled.
                    # Currently this only applies to sync loading; Async
                    # loading does not yet support block sharing
                    continue

                marked_invalid_block_ids.add(block_id)

                if marked_invalid_block:
                    # This request has already marked an invalid block for
                    # recomputation and updated its num_computed_tokens.
                    continue

                marked_invalid_block = True
                # Truncate the computed tokens at the first failed block
                request.num_computed_tokens = idx * self.block_size
                total_affected_tokens += (
                    req_num_computed_tokens - request.num_computed_tokens
                )

            if is_affected:
                if not marked_invalid_block:
                    # All invalid blocks of this request are shared with
                    # previous requests and will be recomputed by them.
                    # Revert to considering only cached tokens as computed.
                    # Currently this only applies to sync loading; Async
                    # loading does not yet support block sharing
                    total_affected_tokens += (
                        request.num_computed_tokens - request.num_cached_tokens
                    )
                    request.num_computed_tokens = request.num_cached_tokens

                affected_req_ids.add(request.request_id)

        return affected_req_ids, total_affected_tokens

    def _handle_invalid_blocks(self, invalid_block_ids: set[int]) -> set[str]:
        total_requests_to_reschedule = 0
        total_tokens_to_reschedule = 0

        # --- Handle async KV loads (WAITING_FOR_REMOTE_KVS) ---
        async_load_reqs = (
            req
            for req in self.waiting
            if req.status == RequestStatus.WAITING_FOR_REMOTE_KVS
        )
        async_affected_req_ids, num_tokens_to_reschedule = (
            self._update_requests_with_invalid_blocks(
                async_load_reqs, invalid_block_ids
            )
        )

        total_requests_to_reschedule += len(async_affected_req_ids)
        total_tokens_to_reschedule += num_tokens_to_reschedule

        # Mark requests with async KV load failures; they will be rescheduled
        # once loading completes.
        self.failed_recving_kv_req_ids |= async_affected_req_ids

        # --- Handle sync KV loads (running requests) ---
        sync_affected_req_ids, num_tokens_to_reschedule = (
            self._update_requests_with_invalid_blocks(self.running, invalid_block_ids)
        )

        total_requests_to_reschedule += len(sync_affected_req_ids)
        total_tokens_to_reschedule += num_tokens_to_reschedule

        if total_requests_to_reschedule:
            logger.warning(
                "Recovered from KV load failure: "
                "%d request(s) rescheduled (%d tokens affected).",
                total_requests_to_reschedule,
                total_tokens_to_reschedule,
            )

        # Return the IDs of affected running requests to skip in
        # update_from_output.
        return sync_affected_req_ids<|MERGE_RESOLUTION|>--- conflicted
+++ resolved
@@ -775,7 +775,6 @@
         if self.connector is not None:
             meta = self.connector.build_connector_meta(scheduler_output)
             scheduler_output.kv_connector_metadata = meta
-<<<<<<< HEAD
 
         # Record schedule capacity profiling data
         if self.enable_schedule_capacity_profiling:
@@ -796,11 +795,8 @@
                 )
             )
 
-        self._update_after_schedule(scheduler_output)
-=======
         with record_function_or_nullcontext("schedule: update_after_schedule"):
             self._update_after_schedule(scheduler_output)
->>>>>>> a7adbc6c
         return scheduler_output
 
     def _update_after_schedule(
