--- conflicted
+++ resolved
@@ -249,12 +249,7 @@
                 new_blocks = self.kv_cache_manager.allocate_slots(
                     request,
                     num_new_tokens,
-<<<<<<< HEAD
-                    num_lookahead_tokens=self.num_lookahead_tokens,
-                )
-=======
                     num_lookahead_tokens=self.num_lookahead_tokens)
->>>>>>> 7c12a765
                 if new_blocks is None:
                     # The request cannot be scheduled.
                     # Preempt the lowest-priority request.
