# SPDX-License-Identifier: Apache-2.0
# SPDX-FileCopyrightText: Copyright contributors to the vLLM project
import copy
import itertools
import time
from collections import defaultdict
from collections.abc import Iterable
from typing import TYPE_CHECKING, Any

from vllm.config import VllmConfig
from vllm.distributed.kv_events import EventPublisherFactory, KVEventBatch
from vllm.distributed.kv_transfer.kv_connector.factory import KVConnectorFactory
from vllm.distributed.kv_transfer.kv_connector.v1 import (
    KVConnectorBase_V1,
    KVConnectorRole,
    SupportsHMA,
)
from vllm.distributed.kv_transfer.kv_connector.v1.metrics import KVConnectorStats
from vllm.logger import init_logger
from vllm.multimodal import MULTIMODAL_REGISTRY, MultiModalRegistry
from vllm.v1.core.encoder_cache_manager import (
    EncoderCacheManager,
    compute_encoder_budget,
)
from vllm.v1.core.kv_cache_manager import KVCacheBlocks, KVCacheManager
from vllm.v1.core.sched.interface import SchedulerInterface
from vllm.v1.core.sched.output import CachedRequestData, NewRequestData, SchedulerOutput
from vllm.v1.core.sched.request_queue import SchedulingPolicy, create_request_queue
from vllm.v1.core.sched.utils import check_stop, remove_all
from vllm.v1.engine import EngineCoreEventType, EngineCoreOutput, EngineCoreOutputs
from vllm.v1.kv_cache_interface import KVCacheConfig
from vllm.v1.metrics.stats import PrefixCacheStats, SchedulerStats
from vllm.v1.outputs import DraftTokenIds, KVConnectorOutput, ModelRunnerOutput
from vllm.v1.request import Request, RequestStatus
from vllm.v1.spec_decode.metrics import SpecDecodingStats
from vllm.v1.structured_output import StructuredOutputManager

if TYPE_CHECKING:
    import numpy as np
    import numpy.typing as npt

logger = init_logger(__name__)


class Scheduler(SchedulerInterface):
    def __init__(
        self,
        vllm_config: VllmConfig,
        kv_cache_config: KVCacheConfig,
        structured_output_manager: StructuredOutputManager,
        block_size: int,
        mm_registry: MultiModalRegistry = MULTIMODAL_REGISTRY,
        include_finished_set: bool = False,
        log_stats: bool = False,
    ) -> None:
        self.vllm_config = vllm_config
        self.scheduler_config = vllm_config.scheduler_config
        self.cache_config = vllm_config.cache_config
        self.lora_config = vllm_config.lora_config
        self.kv_cache_config = kv_cache_config
        self.kv_events_config = vllm_config.kv_events_config
        self.parallel_config = vllm_config.parallel_config
        self.log_stats = log_stats
        self.structured_output_manager = structured_output_manager
        self.is_encoder_decoder = vllm_config.model_config.is_encoder_decoder

        # include_finished_set controls whether a separate set of finished
        # request ids should be included in the EngineCoreOutputs returned
        # by update_from_outputs(). This is currently used in the multi-engine
        # case to track request lifetimes efficiently.
        self.finished_req_ids_dict: dict[int, set[str]] | None = (
            defaultdict(set) if include_finished_set else None
        )
        self.prev_step_scheduled_req_ids: set[str] = set()

        # Scheduling constraints.
        self.max_num_running_reqs = self.scheduler_config.max_num_seqs
        self.max_num_scheduled_tokens = self.scheduler_config.max_num_batched_tokens
        self.max_model_len = self.scheduler_config.max_model_len
        self.enable_kv_cache_events = (
            self.kv_events_config is not None
            and self.kv_events_config.enable_kv_cache_events
        )

        # Create KVConnector for the Scheduler. Note that each Worker
        # will have a corresponding KVConnector with Role=WORKER.
        # KV Connector pushes/pull of remote KVs for P/D and offloading.
        self.connector = None
        self.connector_prefix_cache_stats: PrefixCacheStats | None = None
        if self.vllm_config.kv_transfer_config is not None:
            assert not self.is_encoder_decoder, (
                "Encoder-decoder models are not currently supported with KV connectors"
            )

            connector_vllm_config = copy.copy(self.vllm_config)
<<<<<<< HEAD
=======

            # We're dynamically inserting a kv_cache_config variable into the
            # connector_vllm_config. This is distinct from the cache_config
            # that is already in there.
            connector_vllm_config.kv_cache_config = copy.copy(kv_cache_config)  # type: ignore[attr-defined]
>>>>>>> b2e65cb4
            self.connector = KVConnectorFactory.create_connector(
                config=connector_vllm_config, role=KVConnectorRole.SCHEDULER
            )
            if self.log_stats:
                self.connector_prefix_cache_stats = PrefixCacheStats()

        self.kv_event_publisher = EventPublisherFactory.create(
            self.kv_events_config,
            self.parallel_config.data_parallel_rank,
        )

        num_gpu_blocks = self.cache_config.num_gpu_blocks
        assert num_gpu_blocks is not None and num_gpu_blocks > 0

        self.block_size = block_size
        self.dcp_world_size = vllm_config.parallel_config.decode_context_parallel_size

        # req_id -> Request
        self.requests: dict[str, Request] = {}
        # Scheduling policy
        try:
            self.policy = SchedulingPolicy(self.scheduler_config.policy)
        except ValueError as e:
            raise ValueError(
                f"Unknown scheduling policy: {self.scheduler_config.policy}"
            ) from e
        # Priority queues for requests.
        self.waiting = create_request_queue(self.policy)
        self.running: list[Request] = []

        # The request IDs that are finished in between the previous and the
        # current steps. This is used to notify the workers about the finished
        # requests so that they can free the cached states for those requests.
        # This is flushed at the end of each scheduling step.
        self.finished_req_ids: set[str] = set()

        # KV Connector: requests in process of async KV loading or recving
        self.finished_recving_kv_req_ids: set[str] = set()
        self.failed_recving_kv_req_ids: set[str] = set()

        # Encoder-related.
        # Calculate encoder cache size if applicable
        # NOTE: For now we use the same budget for both compute and space.
        # This can be changed when we make encoder cache for embedding caching
        # across requests.
        encoder_compute_budget, encoder_cache_size = compute_encoder_budget(
            model_config=vllm_config.model_config,
            scheduler_config=vllm_config.scheduler_config,
            mm_registry=mm_registry,
        )

        # NOTE(woosuk): Here, "encoder" includes the vision encoder (and
        # projector if needed) for MM models as well as encoder-decoder
        # transformers.
        self.max_num_encoder_input_tokens = encoder_compute_budget
        # NOTE: For the models without encoder (e.g., text-only models),
        # the encoder cache will not be initialized because cache size is 0
        # for these models.
        self.encoder_cache_manager = EncoderCacheManager(cache_size=encoder_cache_size)

        speculative_config = vllm_config.speculative_config
        self.use_eagle = False
        self.num_spec_tokens = self.num_lookahead_tokens = 0
        if speculative_config:
            self.num_spec_tokens = speculative_config.num_speculative_tokens
            if speculative_config.use_eagle():
                self.use_eagle = True
                self.num_lookahead_tokens = self.num_spec_tokens

        # Create the KV cache manager.
        self.kv_cache_manager = KVCacheManager(
            kv_cache_config=kv_cache_config,
            max_model_len=self.max_model_len,
            enable_caching=bool(self.cache_config.enable_prefix_caching),
            use_eagle=self.use_eagle,
            log_stats=self.log_stats,
            enable_kv_cache_events=self.enable_kv_cache_events,
            dcp_world_size=self.dcp_world_size,
        )
        self.use_pp = self.parallel_config.pipeline_parallel_size > 1

    def schedule(self) -> SchedulerOutput:
        # NOTE(woosuk) on the scheduling algorithm:
        # There's no "decoding phase" nor "prefill phase" in the scheduler.
        # Each request just has the num_computed_tokens and
        # num_tokens_with_spec. num_tokens_with_spec =
        # len(prompt_token_ids) + len(output_token_ids) + len(spec_token_ids).
        # At each step, the scheduler tries to assign tokens to the requests
        # so that each request's num_computed_tokens can catch up its
        # num_tokens_with_spec. This is general enough to cover
        # chunked prefills, prefix caching, speculative decoding,
        # and the "jump decoding" optimization in the future.

        scheduled_new_reqs: list[Request] = []
        scheduled_resumed_reqs: list[Request] = []
        scheduled_running_reqs: list[Request] = []
        preempted_reqs: list[Request] = []

        req_to_new_blocks: dict[str, KVCacheBlocks] = {}
        num_scheduled_tokens: dict[str, int] = {}
        token_budget = self.max_num_scheduled_tokens
        # Encoder-related.
        scheduled_encoder_inputs: dict[str, list[int]] = {}
        encoder_compute_budget = self.max_num_encoder_input_tokens
        # Spec decode-related.
        scheduled_spec_decode_tokens: dict[str, list[int]] = {}

        # For logging.
        scheduled_timestamp = time.monotonic()

        # First, schedule the RUNNING requests.
        req_index = 0
        while req_index < len(self.running) and token_budget > 0:
            request = self.running[req_index]

            num_new_tokens = (
                request.num_tokens_with_spec
                + request.num_output_placeholders
                - request.num_computed_tokens
            )
            if 0 < self.scheduler_config.long_prefill_token_threshold < num_new_tokens:
                num_new_tokens = self.scheduler_config.long_prefill_token_threshold
            num_new_tokens = min(num_new_tokens, token_budget)

            # Make sure the input position does not exceed the max model len.
            # This is necessary when using spec decoding.
            num_new_tokens = min(
                num_new_tokens, self.max_model_len - 1 - request.num_computed_tokens
            )

            # Schedule encoder inputs.
            encoder_inputs_to_schedule = None
            new_encoder_compute_budget = encoder_compute_budget
            if request.has_encoder_inputs:
                (
                    encoder_inputs_to_schedule,
                    num_new_tokens,
                    new_encoder_compute_budget,
                ) = self._try_schedule_encoder_inputs(
                    request,
                    request.num_computed_tokens,
                    num_new_tokens,
                    encoder_compute_budget,
                )

            if num_new_tokens == 0:
                # The request cannot be scheduled because one of the following
                # reasons:
                # 1. No new tokens to schedule. This may happen when
                #    (1) PP>1 and we have already scheduled all prompt tokens
                #    but they are not finished yet.
                #    (2) Async scheduling and the request has reached to either
                #    its max_total_tokens or max_model_len.
                # 2. The encoder budget is exhausted.
                # 3. The encoder cache is exhausted.
                # NOTE(woosuk): Here, by doing `continue` instead of `break`,
                # we do not strictly follow the FCFS scheduling policy and
                # allow the lower-priority requests to be scheduled.
                req_index += 1
                continue

            # Schedule newly needed KV blocks for the request.
            while True:
                new_blocks = self.kv_cache_manager.allocate_slots(
                    request,
                    num_new_tokens,
                    num_lookahead_tokens=self.num_lookahead_tokens,
                )

                if new_blocks is not None:
                    # The request can be scheduled.
                    break

                # The request cannot be scheduled.
                # Preempt the lowest-priority request.
                if self.policy == SchedulingPolicy.PRIORITY:
                    preempted_req = max(
                        self.running,
                        key=lambda r: (r.priority, r.arrival_time),
                    )
                    self.running.remove(preempted_req)
                    if preempted_req in scheduled_running_reqs:
                        scheduled_running_reqs.remove(preempted_req)
                        token_budget += num_scheduled_tokens[preempted_req.request_id]
                        req_to_new_blocks.pop(preempted_req.request_id)
                        num_scheduled_tokens.pop(preempted_req.request_id)
                        req_index -= 1
                else:
                    preempted_req = self.running.pop()

                self.kv_cache_manager.free(preempted_req)
                self.encoder_cache_manager.free(preempted_req)
                preempted_req.status = RequestStatus.PREEMPTED
                preempted_req.num_computed_tokens = 0
                preempted_req.num_preemptions += 1
                if self.log_stats:
                    preempted_req.record_event(
                        EngineCoreEventType.PREEMPTED, scheduled_timestamp
                    )

                self.waiting.prepend_request(preempted_req)
                preempted_reqs.append(preempted_req)
                if preempted_req == request:
                    # No more request to preempt. Cannot schedule this request.
                    break

            if new_blocks is None:
                # Cannot schedule this request.
                break

            # Schedule the request.
            scheduled_running_reqs.append(request)
            req_to_new_blocks[request.request_id] = new_blocks
            num_scheduled_tokens[request.request_id] = num_new_tokens
            token_budget -= num_new_tokens
            req_index += 1

            # Speculative decode related.
            if request.spec_token_ids:
                num_scheduled_spec_tokens = (
                    num_new_tokens + request.num_computed_tokens - request.num_tokens
                )
                if num_scheduled_spec_tokens > 0:
                    # Trim spec_token_ids list to num_scheduled_spec_tokens.
                    del request.spec_token_ids[num_scheduled_spec_tokens:]
                    scheduled_spec_decode_tokens[request.request_id] = (
                        request.spec_token_ids
                    )

            # Encoder-related.
            if encoder_inputs_to_schedule:
                scheduled_encoder_inputs[request.request_id] = (
                    encoder_inputs_to_schedule
                )
                # Allocate the encoder cache.
                for i in encoder_inputs_to_schedule:
                    self.encoder_cache_manager.allocate(request, i)
                encoder_compute_budget = new_encoder_compute_budget

        # Record the LoRAs in scheduled_running_reqs
        scheduled_loras: set[int] = set()
        if self.lora_config:
            scheduled_loras = set(
                req.lora_request.lora_int_id
                for req in scheduled_running_reqs
                if req.lora_request and req.lora_request.lora_int_id > 0
            )
            assert len(scheduled_loras) <= self.lora_config.max_loras

        # Use a temporary RequestQueue to collect requests that need to be
        # skipped and put back at the head of the waiting queue later
        skipped_waiting_requests = create_request_queue(self.policy)

        # Next, schedule the WAITING requests.
        if not preempted_reqs:
            while self.waiting and token_budget > 0:
                if len(self.running) == self.max_num_running_reqs:
                    break

                request = self.waiting.peek_request()

                # KVTransfer: skip request if still waiting for remote kvs.
                if request.status == RequestStatus.WAITING_FOR_REMOTE_KVS:
                    is_ready = self._update_waiting_for_remote_kv(request)
                    if is_ready:
                        request.status = RequestStatus.WAITING
                    else:
                        logger.debug(
                            "%s is still in WAITING_FOR_REMOTE_KVS state.",
                            request.request_id,
                        )
                        self.waiting.pop_request()
                        skipped_waiting_requests.prepend_request(request)
                        continue

                # Skip request if the structured output request is still waiting
                # for FSM compilation.
                if request.status == RequestStatus.WAITING_FOR_FSM:
                    structured_output_req = request.structured_output_request
                    if structured_output_req and structured_output_req.grammar:
                        request.status = RequestStatus.WAITING
                    else:
                        self.waiting.pop_request()
                        skipped_waiting_requests.prepend_request(request)
                        continue

                # Check that adding the request still respects the max_loras
                # constraint.
                if (
                    self.lora_config
                    and request.lora_request
                    and (
                        len(scheduled_loras) == self.lora_config.max_loras
                        and request.lora_request.lora_int_id not in scheduled_loras
                    )
                ):
                    # Scheduling would exceed max_loras, skip.
                    self.waiting.pop_request()
                    skipped_waiting_requests.prepend_request(request)
                    continue

                num_external_computed_tokens = 0
                load_kv_async = False

                # Get already-cached tokens.
                if request.num_computed_tokens == 0:
                    # Get locally-cached tokens.
                    new_computed_blocks, num_new_local_computed_tokens = (
                        self.kv_cache_manager.get_computed_blocks(request)
                    )

                    # Get externally-cached tokens if using a KVConnector.
                    if self.connector is not None:
                        ext_tokens, load_kv_async = (
                            self.connector.get_num_new_matched_tokens(
                                request, num_new_local_computed_tokens
                            )
                        )

                        if ext_tokens is None:
                            # The request cannot be scheduled because
                            # the KVConnector couldn't determine
                            # the number of matched tokens.
                            self.waiting.pop_request()
                            skipped_waiting_requests.prepend_request(request)
                            continue

                        num_external_computed_tokens = ext_tokens

                    # Total computed tokens (local + external).
                    num_computed_tokens = (
                        num_new_local_computed_tokens + num_external_computed_tokens
                    )
                # KVTransfer: WAITING reqs have num_computed_tokens > 0
                # after async KV recvs are completed.
                else:
                    new_computed_blocks = self.kv_cache_manager.empty_kv_cache_blocks
                    num_new_local_computed_tokens = 0
                    num_computed_tokens = request.num_computed_tokens

                encoder_inputs_to_schedule = None
                new_encoder_compute_budget = encoder_compute_budget

                # KVTransfer: loading remote KV, do not allocate for new work.
                if load_kv_async:
                    assert num_external_computed_tokens > 0
                    num_new_tokens = 0
                # Number of tokens to be scheduled.
                else:
                    # We use `request.num_tokens` instead of
                    # `request.num_prompt_tokens` to consider the resumed
                    # requests, which have output tokens.
                    num_new_tokens = request.num_tokens - num_computed_tokens
                    threshold = self.scheduler_config.long_prefill_token_threshold
                    if 0 < threshold < num_new_tokens:
                        num_new_tokens = threshold

                    # chunked prefill has to be enabled explicitly to allow
                    # pooling requests to be chunked
                    if (
                        not self.scheduler_config.chunked_prefill_enabled
                        and num_new_tokens > token_budget
                    ):
                        self.waiting.pop_request()
                        skipped_waiting_requests.prepend_request(request)
                        continue

                    num_new_tokens = min(num_new_tokens, token_budget)
                    assert num_new_tokens > 0

                    # Schedule encoder inputs.
                    if request.has_encoder_inputs:
                        (
                            encoder_inputs_to_schedule,
                            num_new_tokens,
                            new_encoder_compute_budget,
                        ) = self._try_schedule_encoder_inputs(
                            request,
                            num_computed_tokens,
                            num_new_tokens,
                            encoder_compute_budget,
                        )
                        if num_new_tokens == 0:
                            # The request cannot be scheduled.
                            break

                # Handles an edge case when P/D Disaggregation
                # is used with Spec Decoding where an
                # extra block gets allocated which
                # creates a mismatch between the number
                # of local and remote blocks.
                effective_lookahead_tokens = (
                    0 if request.num_computed_tokens == 0 else self.num_lookahead_tokens
                )

                # Determine if we need to allocate cross-attention blocks.
                if self.is_encoder_decoder and request.has_encoder_inputs:
                    # TODO(russellb): For Whisper, we know that the input is
                    # always padded to the maximum length. If we support other
                    # encoder-decoder models, this will need to be updated if we
                    # want to only allocate what is needed.
                    num_encoder_tokens = (
                        self.scheduler_config.max_num_encoder_input_tokens
                    )
                else:
                    num_encoder_tokens = 0

                new_blocks = self.kv_cache_manager.allocate_slots(
                    request,
                    num_new_tokens + num_external_computed_tokens,
                    num_new_local_computed_tokens,
                    new_computed_blocks,
                    num_lookahead_tokens=effective_lookahead_tokens,
                    delay_cache_blocks=load_kv_async,
                    num_encoder_tokens=num_encoder_tokens,
                )

                if new_blocks is None:
                    # The request cannot be scheduled.
                    break

                # KVTransfer: the connector uses this info to determine
                # if a load is needed. Note that
                # This information is used to determine if a load is
                # needed for this request.
                if self.connector is not None:
                    self.connector.update_state_after_alloc(
                        request,
                        new_computed_blocks + new_blocks,
                        num_external_computed_tokens,
                    )
                    self._update_connector_prefix_cache_stats(
                        request, num_external_computed_tokens
                    )

                # Request was already popped from self.waiting
                # unless it was re-added above due to new_blocks being None.
                request = self.waiting.pop_request()
                if load_kv_async:
                    # If loading async, allocate memory and put request
                    # into the WAITING_FOR_REMOTE_KV state.
                    skipped_waiting_requests.prepend_request(request)
                    request.status = RequestStatus.WAITING_FOR_REMOTE_KVS
                    continue

                req_index += 1
                self.running.append(request)
                if self.log_stats:
                    request.record_event(
                        EngineCoreEventType.SCHEDULED, scheduled_timestamp
                    )
                if request.status == RequestStatus.WAITING:
                    scheduled_new_reqs.append(request)
                elif request.status == RequestStatus.PREEMPTED:
                    scheduled_resumed_reqs.append(request)
                else:
                    raise RuntimeError(f"Invalid request status: {request.status}")

                if self.lora_config and request.lora_request:
                    scheduled_loras.add(request.lora_request.lora_int_id)
                req_to_new_blocks[request.request_id] = (
                    self.kv_cache_manager.get_blocks(request.request_id)
                )
                num_scheduled_tokens[request.request_id] = num_new_tokens
                token_budget -= num_new_tokens
                request.status = RequestStatus.RUNNING
                request.num_computed_tokens = num_computed_tokens
                # Count the number of prefix cached tokens.
                if request.num_cached_tokens < 0:
                    request.num_cached_tokens = num_computed_tokens
                # Encoder-related.
                if encoder_inputs_to_schedule:
                    scheduled_encoder_inputs[request.request_id] = (
                        encoder_inputs_to_schedule
                    )
                    # Allocate the encoder cache.
                    for i in encoder_inputs_to_schedule:
                        self.encoder_cache_manager.allocate(request, i)
                    encoder_compute_budget = new_encoder_compute_budget

        # Put back any skipped requests at the head of the waiting queue
        if skipped_waiting_requests:
            self.waiting.prepend_requests(skipped_waiting_requests)

        # Check if the scheduling constraints are satisfied.
        total_num_scheduled_tokens = sum(num_scheduled_tokens.values())
        assert total_num_scheduled_tokens <= self.max_num_scheduled_tokens
        assert token_budget >= 0
        assert len(self.running) <= self.max_num_running_reqs
        # Since some requests in the RUNNING queue may not be scheduled in
        # this step, the total number of scheduled requests can be smaller than
        # len(self.running).
        assert len(scheduled_new_reqs) + len(scheduled_resumed_reqs) + len(
            scheduled_running_reqs
        ) <= len(self.running)

        # Get the longest common prefix among all requests in the running queue.
        # This can be potentially used for cascade attention.
        num_common_prefix_blocks = [0] * len(self.kv_cache_config.kv_cache_groups)
        if self.running:
            any_request = self.running[0]
            num_common_prefix_blocks = (
                self.kv_cache_manager.get_num_common_prefix_blocks(
                    any_request.request_id
                )
            )

        # Construct the scheduler output.
        new_reqs_data = [
            NewRequestData.from_request(
                req, req_to_new_blocks[req.request_id].get_block_ids()
            )
            for req in scheduled_new_reqs
        ]
        cached_reqs_data = self._make_cached_request_data(
            scheduled_running_reqs,
            scheduled_resumed_reqs,
            num_scheduled_tokens,
            scheduled_spec_decode_tokens,
            req_to_new_blocks,
        )
        structured_output_request_ids, grammar_bitmask = self.get_grammar_bitmask(
            num_scheduled_tokens.keys(), scheduled_spec_decode_tokens
        )

        # Record the request ids that were scheduled in this step.
        self.prev_step_scheduled_req_ids.clear()
        self.prev_step_scheduled_req_ids.update(num_scheduled_tokens.keys())

        scheduler_output = SchedulerOutput(
            scheduled_new_reqs=new_reqs_data,
            scheduled_cached_reqs=cached_reqs_data,
            num_scheduled_tokens=num_scheduled_tokens,
            total_num_scheduled_tokens=total_num_scheduled_tokens,
            scheduled_spec_decode_tokens=scheduled_spec_decode_tokens,
            scheduled_encoder_inputs=scheduled_encoder_inputs,
            num_common_prefix_blocks=num_common_prefix_blocks,
            # finished_req_ids is an existing state in the scheduler,
            # instead of being newly scheduled in this step.
            # It contains the request IDs that are finished in between
            # the previous and the current steps.
            finished_req_ids=self.finished_req_ids,
            free_encoder_mm_hashes=self.encoder_cache_manager.get_freed_mm_hashes(),
            structured_output_request_ids=structured_output_request_ids,
            grammar_bitmask=grammar_bitmask,
        )

        # NOTE(Kuntai): this function is designed for multiple purposes:
        # 1. Plan the KV cache store
        # 2. Wrap up all the KV cache load / save ops into an opaque object
        # 3. Clear the internal states of the connector
        if self.connector is not None:
            meta = self.connector.build_connector_meta(scheduler_output)
            scheduler_output.kv_connector_metadata = meta

        self._update_after_schedule(scheduler_output)
        return scheduler_output

    def _update_after_schedule(
        self,
        scheduler_output: SchedulerOutput,
    ) -> None:
        # Advance the number of computed tokens for the request AFTER
        # the request is scheduled.
        # 1. The scheduler_output of the current step has to include the
        #    original number of scheduled tokens to determine input IDs.
        # 2. Advance the number of computed tokens here allowing us to
        #    schedule the prefill request again immediately in the next
        #    scheduling step.
        # 3. If some tokens (e.g. spec tokens) are rejected later, the number of
        #    computed tokens will be adjusted in update_from_output.
        num_scheduled_tokens = scheduler_output.num_scheduled_tokens
        for req_id, num_scheduled_token in num_scheduled_tokens.items():
            request = self.requests[req_id]
            request.num_computed_tokens += num_scheduled_token

            # NOTE: _free_encoder_inputs relies on num_computed_tokens, which
            # may be updated again in _update_from_output for speculative
            # decoding. However, it is safe to call the method here because
            # encoder inputs are always part of the prompt, not the output,
            # and thus are unaffected by speculative decoding.
            if request.has_encoder_inputs:
                self._free_encoder_inputs(request)

        # Clear the finished request IDs.
        # NOTE: We shouldn't do self.finished_req_ids.clear() here because
        # it will also affect the scheduler output.
        self.finished_req_ids = set()

    def _make_cached_request_data(
        self,
        running_reqs: list[Request],
        resumed_reqs: list[Request],
        num_scheduled_tokens: dict[str, int],
        spec_decode_tokens: dict[str, list[int]],
        req_to_new_blocks: dict[str, KVCacheBlocks],
    ) -> CachedRequestData:
        req_ids: list[str] = []
        new_token_ids: list[list[int]] = []
        new_block_ids: list[tuple[list[int], ...] | None] = []
        all_token_ids: dict[str, list[int]] = {}
        num_computed_tokens: list[int] = []
        num_output_tokens: list[int] = []
        resumed_req_ids = set()

        num_running_reqs = len(running_reqs)
        for idx, req in enumerate(itertools.chain(running_reqs, resumed_reqs)):
            req_id = req.request_id
            req_ids.append(req_id)
            num_tokens = num_scheduled_tokens[req_id] - len(
                spec_decode_tokens.get(req_id, ())
            )
            if self.use_pp:
                # When using PP, the scheduler sends the sampled tokens back,
                # because there's no direct communication between the first-
                # stage worker and the last-stage worker. Otherwise, we don't
                # need to send the sampled tokens back because the model runner
                # will cache them.
                token_ids = req.all_token_ids[
                    req.num_computed_tokens : req.num_computed_tokens + num_tokens
                ]
                new_token_ids.append(token_ids)
            scheduled_in_prev_step = req_id in self.prev_step_scheduled_req_ids
            if idx >= num_running_reqs:
                assert not scheduled_in_prev_step
                resumed_req_ids.add(req_id)
            if not scheduled_in_prev_step:
                all_token_ids[req_id] = req.all_token_ids[
                    : req.num_computed_tokens + num_tokens
                ]
            new_block_ids.append(
                req_to_new_blocks[req_id].get_block_ids(allow_none=True)
            )
            num_computed_tokens.append(req.num_computed_tokens)
            num_output_tokens.append(
                req.num_output_tokens + req.num_output_placeholders
            )

        return CachedRequestData(
            req_ids=req_ids,
            resumed_req_ids=resumed_req_ids,
            new_token_ids=new_token_ids,
            all_token_ids=all_token_ids,
            new_block_ids=new_block_ids,
            num_computed_tokens=num_computed_tokens,
            num_output_tokens=num_output_tokens,
        )

    def _try_schedule_encoder_inputs(
        self,
        request: Request,
        num_computed_tokens: int,
        num_new_tokens: int,
        encoder_compute_budget: int,
    ) -> tuple[list[int], int, int]:
        """
        Determine which encoder inputs need to be scheduled in the current step,
        and update `num_new_tokens` and encoder token budget accordingly.

        An encoder input will be scheduled if:
        - Its output tokens overlap with the range of tokens being computed
        in this step, i.e.,
        [num_computed_tokens, num_computed_tokens + num_new_tokens).
        - It is not already computed and stored in the encoder cache.
        - There is sufficient encoder token budget to process it.
        - The encoder cache has space to store it.

        If an encoder input cannot be scheduled due to cache or budget
        limitations, the method adjusts `num_new_tokens` to schedule only the
        decoder tokens up to just before the unschedulable encoder input.

        Note that num_computed_tokens includes both locally cached
        blocks and externally cached blocks (via KVConnector).
        """
        if num_new_tokens == 0 or not request.has_encoder_inputs:
            return [], num_new_tokens, encoder_compute_budget
        encoder_inputs_to_schedule: list[int] = []
        mm_features = request.mm_features
        assert mm_features is not None
        assert len(mm_features) > 0

        # NOTE: since scheduler operates on the request level (possibly with
        # multiple encoder inputs per request), we need to create temporary
        # trackers for accounting at the encoder input level.
        mm_hashes_to_schedule = set()
        num_tokens_to_schedule = 0
        for i, mm_feature in enumerate(mm_features):
            start_pos = mm_feature.mm_position.offset
            num_encoder_tokens = mm_feature.mm_position.length

            # The encoder output is needed if the two ranges overlap:
            # [num_computed_tokens, num_computed_tokens + num_new_tokens) and
            # [start_pos, start_pos + num_encoder_tokens)
            if start_pos >= num_computed_tokens + num_new_tokens:
                # The encoder input is not needed in this step.
                break

            if self.is_encoder_decoder and num_computed_tokens > 0:
                assert start_pos == 0, (
                    "Encoder input should be processed at the beginning of "
                    "the sequence when encoder-decoder models are used."
                )
                # Encoder input has already been computed
                # The calculation here is a bit different. We don't turn encoder
                # output into tokens that get processed by the decoder and
                # reflected in num_computed_tokens. Instead, start_pos reflects
                # the position where we need to ensure we calculate encoder
                # inputs. This should always be 0 to ensure we calculate encoder
                # inputs before running the decoder.  Once we've calculated some
                # decoder tokens (num_computed_tokens > 0), then we know we
                # already calculated encoder inputs and can skip here.
                continue
            elif start_pos + num_encoder_tokens <= num_computed_tokens:
                # The encoder input is already computed and stored
                # in the decoder's KV cache.
                continue

            if not self.is_encoder_decoder:
                # We are not using the encoder cache for encoder-decoder models,
                # yet.
                if request.mm_features[i].identifier in mm_hashes_to_schedule:
                    # The same encoder input has already been scheduled in the
                    # current step.
                    continue

                if self.encoder_cache_manager.check_and_update_cache(request, i):
                    # The encoder input is already computed and cached from a
                    # previous step.
                    continue

            # If no encoder input chunking is allowed, we do not want to
            # partially schedule a multimodal item. If the scheduled range would
            # only cover part of the mm input, roll back to before the mm item.
            if (
                self.scheduler_config.disable_chunked_mm_input
                and num_computed_tokens < start_pos
                and (num_computed_tokens + num_new_tokens)
                < (start_pos + num_encoder_tokens)
            ):
                num_new_tokens = start_pos - num_computed_tokens
                break

            if not self.encoder_cache_manager.can_allocate(
                request, i, encoder_compute_budget, num_tokens_to_schedule
            ):
                # The encoder cache is full or the encoder budget is exhausted.
                # NOTE(woosuk): We assume that the encoder input tokens should
                # be processed altogether, as the encoder usually uses
                # bidirectional attention.
                if num_computed_tokens < start_pos:
                    # We only schedule the decoder tokens just before the
                    # encoder input.
                    num_new_tokens = start_pos - num_computed_tokens
                else:
                    # Because of prefix caching, num_computed_tokens is greater
                    # than start_pos even though its encoder input is not
                    # available. In this case, we can't schedule any token for
                    # the request in this step.
                    num_new_tokens = 0
                break

            num_tokens_to_schedule += num_encoder_tokens
            encoder_compute_budget -= num_encoder_tokens
            mm_hashes_to_schedule.add(request.mm_features[i].identifier)
            encoder_inputs_to_schedule.append(i)

        return (
            encoder_inputs_to_schedule,
            num_new_tokens,
            encoder_compute_budget,
        )

    def get_grammar_bitmask(
        self,
        scheduled_request_ids: Iterable[str],
        scheduled_spec_decode_tokens: dict[str, list[int]],
    ) -> tuple[list[str], "npt.NDArray[np.int32] | None"]:
        # Collect list of scheduled request ids that use structured output.
        # The corresponding rows of the bitmask will be in this order.
        # PERF: in case of chunked prefill,
        # request might not include any new tokens.
        # Therefore, we might introduce some additional
        # cycle to fill in the bitmask, which could be a big no-op.
        structured_output_request_ids = [
            req_id
            for req_id in scheduled_request_ids
            if (req := self.requests.get(req_id)) and req.use_structured_output
        ]
        if not structured_output_request_ids:
            return structured_output_request_ids, None

        bitmask = self.structured_output_manager.grammar_bitmask(
            self.requests,
            structured_output_request_ids,
            scheduled_spec_decode_tokens,
        )
        return structured_output_request_ids, bitmask

    def update_from_output(
        self,
        scheduler_output: SchedulerOutput,
        model_runner_output: ModelRunnerOutput,
    ) -> dict[int, EngineCoreOutputs]:
        sampled_token_ids = model_runner_output.sampled_token_ids
        logprobs = model_runner_output.logprobs
        prompt_logprobs_dict = model_runner_output.prompt_logprobs_dict
        num_scheduled_tokens = scheduler_output.num_scheduled_tokens
        pooler_outputs = model_runner_output.pooler_output
        num_nans_in_logits = model_runner_output.num_nans_in_logits
        kv_connector_output = model_runner_output.kv_connector_output

        outputs: dict[int, list[EngineCoreOutput]] = defaultdict(list)
        spec_decoding_stats: SpecDecodingStats | None = None
        kv_connector_stats: KVConnectorStats | None = (
            kv_connector_output.kv_connector_stats if kv_connector_output else None
        )
        if kv_connector_stats and self.connector:
            kv_stats = self.connector.get_kv_connector_stats()
            if kv_stats:
                kv_connector_stats = kv_connector_stats.aggregate(kv_stats)

        failed_kv_load_req_ids = None
        if kv_connector_output and kv_connector_output.invalid_block_ids:
            # These blocks contain externally computed tokens that failed to
            # load. Identify affected requests and adjust their computed token
            # count to trigger recomputation of the invalid blocks.
            failed_kv_load_req_ids = self._handle_invalid_blocks(
                kv_connector_output.invalid_block_ids
            )

        # NOTE(woosuk): As len(num_scheduled_tokens) can be up to 1K or more,
        # the below loop can be a performance bottleneck. We should do our best
        # to avoid expensive operations inside the loop.
        stopped_running_reqs: set[Request] = set()
        stopped_preempted_reqs: set[Request] = set()
        for req_id, num_tokens_scheduled in num_scheduled_tokens.items():
            assert num_tokens_scheduled > 0
            if failed_kv_load_req_ids and req_id in failed_kv_load_req_ids:
                # Skip requests that were recovered from KV load failure
                continue
            request = self.requests.get(req_id)
            if request is None:
                # The request is already finished. This can happen if the
                # request is aborted while the model is executing it (e.g.,
                # in pipeline parallelism).
                continue

            req_index = model_runner_output.req_id_to_index[req_id]
            generated_token_ids = (
                sampled_token_ids[req_index] if sampled_token_ids else []
            )

            scheduled_spec_token_ids = (
                scheduler_output.scheduled_spec_decode_tokens.get(req_id)
            )
            if scheduled_spec_token_ids:
                num_draft_tokens = len(scheduled_spec_token_ids)
                num_accepted = len(generated_token_ids) - 1
                num_rejected = num_draft_tokens - num_accepted
                # num_computed_tokens represents the number of tokens
                # processed in the current step, considering scheduled
                # tokens and rejections. If some tokens are rejected,
                # num_computed_tokens is decreased by the number of rejected
                # tokens.
                request.num_computed_tokens -= num_rejected
                spec_decoding_stats = self.make_spec_decoding_stats(
                    spec_decoding_stats,
                    num_draft_tokens=num_draft_tokens,
                    num_accepted_tokens=num_accepted,
                )

            stopped = False
            new_logprobs = None
            new_token_ids = generated_token_ids
            kv_transfer_params = None
            status_before_stop = request.status

            # Check for stop and update request status.
            if new_token_ids:
                new_token_ids, stopped = self._update_request_with_output(
                    request, new_token_ids
                )

            # Stop checking for pooler models.
            pooler_output = None
            if pooler_outputs:
                pooler_output = pooler_outputs[req_index]
                stopped = check_stop(request, self.max_model_len, pooler_output)

            if stopped:
                kv_transfer_params = self._free_request(request)
                if status_before_stop == RequestStatus.RUNNING:
                    stopped_running_reqs.add(request)
                else:
                    stopped_preempted_reqs.add(request)

            # Extract sample logprobs if needed.
            if (
                request.sampling_params is not None
                and request.sampling_params.logprobs is not None
                and logprobs
            ):
                # NOTE: once we support N tokens per step (spec decode),
                # the outer lists can be of length > 1.
                new_logprobs = logprobs.slice(req_index, req_index + 1)

            if new_token_ids and self.structured_output_manager.should_advance(request):
                struct_output_request = request.structured_output_request
                assert struct_output_request is not None
                assert struct_output_request.grammar is not None
                struct_output_request.grammar.accept_tokens(req_id, new_token_ids)

            if num_nans_in_logits is not None and req_id in num_nans_in_logits:
                request.num_nans_in_logits = num_nans_in_logits[req_id]

            # Get prompt logprobs for this request.
            prompt_logprobs_tensors = prompt_logprobs_dict.get(req_id)
            if new_token_ids or pooler_output is not None or kv_transfer_params:
                # Add EngineCoreOutput for this Request.
                outputs[request.client_index].append(
                    EngineCoreOutput(
                        request_id=req_id,
                        new_token_ids=new_token_ids,
                        finish_reason=request.get_finished_reason(),
                        new_logprobs=new_logprobs,
                        new_prompt_logprobs_tensors=prompt_logprobs_tensors,
                        pooling_output=pooler_output,
                        stop_reason=request.stop_reason,
                        events=request.take_events(),
                        kv_transfer_params=kv_transfer_params,
                        trace_headers=request.trace_headers,
                        num_cached_tokens=request.num_cached_tokens,
                    )
                )
            else:
                # Invariant: EngineCore returns no partial prefill outputs.
                assert not prompt_logprobs_tensors

        # Remove the stopped requests from the running and waiting queues.
        if stopped_running_reqs:
            self.running = remove_all(self.running, stopped_running_reqs)
        if stopped_preempted_reqs:
            # This is a rare case and unlikely to impact performance.
            self.waiting.remove_requests(stopped_preempted_reqs)

        # KV Connector: update state for finished KV Transfers.
        if kv_connector_output:
            self._update_from_kv_xfer_finished(kv_connector_output)

        # collect KV cache events from KV cache manager
        events = self.kv_cache_manager.take_events()

        # collect KV cache events from connector
        if self.connector is not None:
            connector_events = self.connector.take_events()
            if connector_events:
                if events is None:
                    events = list(connector_events)
                else:
                    events.extend(connector_events)

        # publish collected KV cache events
        if events:
            batch = KVEventBatch(ts=time.time(), events=events)
            self.kv_event_publisher.publish(batch)

        # Create EngineCoreOutputs for all clients that have requests with
        # outputs in this step.
        engine_core_outputs = {
            client_index: EngineCoreOutputs(outputs=outs)
            for client_index, outs in outputs.items()
        }

        finished_req_ids = self.finished_req_ids_dict
        if finished_req_ids:
            # Include ids of requests that finished since last outputs
            # were sent.
            for client_index, finished_set in finished_req_ids.items():
                # Set finished request set in EngineCoreOutputs for this client.
                if (eco := engine_core_outputs.get(client_index)) is not None:
                    eco.finished_requests = finished_set
                else:
                    engine_core_outputs[client_index] = EngineCoreOutputs(
                        finished_requests=finished_set
                    )
            finished_req_ids.clear()

        if (
            stats := self.make_stats(spec_decoding_stats, kv_connector_stats)
        ) is not None:
            # Return stats to only one of the front-ends.
            if (eco := next(iter(engine_core_outputs.values()), None)) is None:
                # We must return the stats even if there are no request
                # outputs this step.
                engine_core_outputs[0] = eco = EngineCoreOutputs()
            eco.scheduler_stats = stats

        return engine_core_outputs

    def _update_request_with_output(
        self,
        request: Request,
        new_token_ids: list[int],
    ) -> tuple[list[int], bool]:
        # Append generated tokens and check for stop. Note that if
        # a request is still being prefilled, we expect the model runner
        # to return empty token ids for the request.
        stopped = False
        for num_new, output_token_id in enumerate(new_token_ids, 1):
            request.append_output_token_ids(output_token_id)

            # Check for stop and update request state.
            # This must be called before we make the EngineCoreOutput.
            stopped = check_stop(request, self.max_model_len)
            if stopped:
                del new_token_ids[num_new:]  # Trim new tokens if needed.
                break
        return new_token_ids, stopped

    def _free_encoder_inputs(self, request: Request) -> None:
        cached_encoder_input_ids = self.encoder_cache_manager.get_cached_input_ids(
            request
        )
        # OPTIMIZATION: Avoid list(set) if the set is empty.
        if not cached_encoder_input_ids:
            return

        # Here, we use list(set) to avoid modifying the set while iterating
        # over it.
        for input_id in list(cached_encoder_input_ids):
            mm_feature = request.mm_features[input_id]
            start_pos = mm_feature.mm_position.offset
            num_tokens = mm_feature.mm_position.length
            if self.is_encoder_decoder and request.num_computed_tokens > 0:
                # With Whisper, as soon as we've generated a single token,
                # we know we're done with the encoder input. Cross Attention
                # KVs have been calculated and cached already.
                self.encoder_cache_manager.free_encoder_input(request, input_id)
            elif start_pos + num_tokens <= request.num_computed_tokens:
                # The encoder output is already processed and stored
                # in the decoder's KV cache.
                self.encoder_cache_manager.free_encoder_input(request, input_id)

    def update_draft_token_ids(
        self,
        draft_token_ids: DraftTokenIds,
    ) -> None:
        for req_id, spec_token_ids in zip(
            draft_token_ids.req_ids,
            draft_token_ids.draft_token_ids,
        ):
            request = self.requests.get(req_id)
            if request is None or request.is_finished():
                # The request may have been finished. Skip.
                continue

            # Add newly generated spec token ids to the request.
            if not spec_token_ids:
                # NOTE(woosuk): request.spec_token_ids should be updated.
                request.spec_token_ids.clear()
            elif self.structured_output_manager.should_advance(request):
                metadata = request.structured_output_request
                request.spec_token_ids = metadata.grammar.validate_tokens(  # type: ignore[union-attr]
                    spec_token_ids
                )
            else:
                request.spec_token_ids = spec_token_ids

    def get_request_counts(self) -> tuple[int, int]:
        """Returns (num_running_reqs, num_waiting_reqs)."""
        return len(self.running), len(self.waiting)

    def add_request(self, request: Request) -> None:
        self.waiting.add_request(request)
        self.requests[request.request_id] = request
        if self.log_stats:
            request.record_event(EngineCoreEventType.QUEUED)

    def finish_requests(
        self,
        request_ids: str | Iterable[str],
        finished_status: RequestStatus,
    ) -> None:
        """Handles the finish signal from outside the scheduler.

        For example, the API server can abort a request when the client
        disconnects.
        """
        assert RequestStatus.is_finished(finished_status)
        if isinstance(request_ids, str):
            request_ids = (request_ids,)
        else:
            request_ids = set(request_ids)

        running_requests_to_remove = set()
        waiting_requests_to_remove = []
        valid_requests = []

        # First pass: collect requests to remove from queues
        for req_id in request_ids:
            request = self.requests.get(req_id)
            if request is None or request.is_finished():
                # Invalid request ID.
                continue

            valid_requests.append(request)
            if request.status == RequestStatus.RUNNING:
                running_requests_to_remove.add(request)
            else:
                waiting_requests_to_remove.append(request)

        # Remove all requests from queues at once for better efficiency
        if running_requests_to_remove:
            self.running = remove_all(self.running, running_requests_to_remove)
        if waiting_requests_to_remove:
            self.waiting.remove_requests(waiting_requests_to_remove)

        # Second pass: set status and free requests
        for request in valid_requests:
            request.status = finished_status
            self._free_request(request)

    def _free_request(self, request: Request) -> dict[str, Any] | None:
        assert request.is_finished()

        delay_free_blocks, kv_xfer_params = self._connector_finished(request)
        self.encoder_cache_manager.free(request)
        request_id = request.request_id
        self.finished_req_ids.add(request_id)
        if self.finished_req_ids_dict is not None:
            self.finished_req_ids_dict[request.client_index].add(request_id)

        if not delay_free_blocks:
            self._free_blocks(request)

        return kv_xfer_params

    def _free_blocks(self, request: Request):
        assert request.is_finished()
        self.kv_cache_manager.free(request)
        del self.requests[request.request_id]

    def get_num_unfinished_requests(self) -> int:
        return len(self.waiting) + len(self.running)

    def has_finished_requests(self) -> bool:
        return len(self.finished_req_ids) > 0

    def reset_prefix_cache(self) -> bool:
        return self.kv_cache_manager.reset_prefix_cache()

    def make_stats(
        self,
        spec_decoding_stats: SpecDecodingStats | None = None,
        kv_connector_stats: KVConnectorStats | None = None,
    ) -> SchedulerStats | None:
        if not self.log_stats:
            return None
        prefix_cache_stats = self.kv_cache_manager.make_prefix_cache_stats()
        assert prefix_cache_stats is not None
        connector_prefix_cache_stats = self._make_connector_prefix_cache_stats()
        return SchedulerStats(
            num_running_reqs=len(self.running),
            num_waiting_reqs=len(self.waiting),
            kv_cache_usage=self.kv_cache_manager.usage,
            prefix_cache_stats=prefix_cache_stats,
            connector_prefix_cache_stats=connector_prefix_cache_stats,
            spec_decoding_stats=spec_decoding_stats,
            num_corrupted_reqs=sum(req.is_output_corrupted for req in self.running),
            kv_connector_stats=kv_connector_stats.data if kv_connector_stats else None,
        )

    def make_spec_decoding_stats(
        self,
        spec_decoding_stats: SpecDecodingStats | None,
        num_draft_tokens: int,
        num_accepted_tokens: int,
    ) -> SpecDecodingStats | None:
        if not self.log_stats:
            return None
        if spec_decoding_stats is None:
            spec_decoding_stats = SpecDecodingStats.new(self.num_spec_tokens)
        spec_decoding_stats.observe_draft(
            num_draft_tokens=num_draft_tokens, num_accepted_tokens=num_accepted_tokens
        )
        return spec_decoding_stats

    def shutdown(self) -> None:
        if self.kv_event_publisher:
            self.kv_event_publisher.shutdown()
        if self.connector is not None:
            self.connector.shutdown()

    ########################################################################
    # KV Connector Related Methods
    ########################################################################

    def _update_connector_prefix_cache_stats(
        self, request: Request, num_external_tokens: int
    ) -> None:
        if self.connector_prefix_cache_stats is None:
            return

        self.connector_prefix_cache_stats.record(
            num_tokens=request.num_tokens,
            num_hits=num_external_tokens,
            preempted=request.num_preemptions > 0,
        )

    def _make_connector_prefix_cache_stats(self) -> PrefixCacheStats | None:
        if self.connector_prefix_cache_stats is None:
            return None
        stats = self.connector_prefix_cache_stats
        self.connector_prefix_cache_stats = PrefixCacheStats()
        return stats

    def get_kv_connector(self) -> KVConnectorBase_V1 | None:
        return self.connector

    def _connector_finished(
        self, request: Request
    ) -> tuple[bool, dict[str, Any] | None]:
        """
        Invoke the KV connector request_finished() method if applicable.

        Returns optional kv transfer parameters to be included with the
        request outputs.
        """
        if self.connector is None:
            return False, None

        block_ids = self.kv_cache_manager.get_block_ids(request.request_id)

        if not isinstance(self.connector, SupportsHMA):
            # NOTE(Kuntai): We should deprecate this code path after we enforce
            # all connectors to support HMA.
            # Hybrid memory allocator should be already turned off for this
            # code path, but let's double-check here.
            assert len(self.kv_cache_config.kv_cache_groups) == 1
            return self.connector.request_finished(request, block_ids[0])
<<<<<<< HEAD
        else:
            # NOTE(gluo): Ignoring mypy error as request_finished_all_groups() is
            # not defined in KVConnectorBase_V1. However, supports_hma() implies
            # the connector implements SupportsHMA interface which provides this
            # method.
            # This ignore is only for unblocking mypy check, should not be needed
            # after we merge the code path as mentioned in the above comment.
            return self.connector.request_finished_all_groups(request, block_ids)  # type: ignore[attr-defined]
=======

        return self.connector.request_finished_all_groups(request, block_ids)
>>>>>>> b2e65cb4

    def _update_waiting_for_remote_kv(self, request: Request) -> bool:
        """
        KV Connector: check if the request_id is finished_recving.

        The finished_recving_kv_req_ids list is populated
        on the previous steps()'s update_from_output based
        on the worker side connector.

        When the kv transfer is ready, we cache the blocks
        and the request state will be moved back to WAITING from
        WAITING_FOR_REMOTE_KV.
        """
        assert self.connector is not None
        if request.request_id not in self.finished_recving_kv_req_ids:
            return False

        if request.request_id in self.failed_recving_kv_req_ids:
            # Request had KV load failures; num_computed_tokens was already
            # updated in _update_requests_with_invalid_blocks
            if request.num_computed_tokens:
                # Cache any valid computed tokens.
                self.kv_cache_manager.cache_blocks(request, request.num_computed_tokens)
            else:
                # No valid computed tokens, release allocated blocks.
                # There may be a local cache hit on retry.
                self.kv_cache_manager.free(request)

            self.failed_recving_kv_req_ids.remove(request.request_id)
        else:
            # Now that the blocks are ready, actually cache them.
            (block_ids,) = self.kv_cache_manager.get_block_ids(request.request_id)
            num_computed_tokens = len(block_ids) * self.block_size
            # Handle the case where num request tokens less than one block.
            num_computed_tokens = min(num_computed_tokens, request.num_tokens)
            if num_computed_tokens == request.num_tokens:
                num_computed_tokens -= 1
            # This will cache the blocks iff caching is enabled.
            self.kv_cache_manager.cache_blocks(request, num_computed_tokens)

            # Update the request state for scheduling.
            request.num_computed_tokens = num_computed_tokens

        # Return that we are ready.
        self.finished_recving_kv_req_ids.remove(request.request_id)
        return True

    def _update_from_kv_xfer_finished(self, kv_connector_output: KVConnectorOutput):
        """
        KV Connector: update the scheduler state based on the output.

        The Worker side connectors add finished_recving and
        finished_sending reqs to the output.
        * if finished_sending: free the blocks
        # if finished_recving: add to state so we can
            schedule the request during the next step.
        """

        if self.connector is not None:
            self.connector.update_connector_output(kv_connector_output)

        # KV Connector:: update recv and send status from last step.
        for req_id in kv_connector_output.finished_recving or ():
            logger.debug("Finished recving KV transfer for request %s", req_id)
            self.finished_recving_kv_req_ids.add(req_id)
        for req_id in kv_connector_output.finished_sending or ():
            logger.debug("Finished sending KV transfer for request %s", req_id)
            assert req_id in self.requests
            self._free_blocks(self.requests[req_id])

    def _update_requests_with_invalid_blocks(
        self, requests: Iterable[Request], invalid_block_ids: set[int]
    ) -> tuple[set[str], int]:
        """
        Identify and update requests affected by invalid KV cache blocks.

        This method scans the given requests, detects those with invalid blocks
        and adjusts their `num_computed_tokens` to the longest valid prefix.
        For observability, it also accumulates the total number of tokens that
        will need to be recomputed across all affected requests.

        Args:
            requests: The set of requests to scan for invalid blocks.
            invalid_block_ids: IDs of invalid blocks.

        Returns:
            tuple:
                - affected_req_ids (set[str]): IDs of requests impacted by
                invalid blocks.
                - total_affected_tokens (int): Total number of tokens that must
                be recomputed across all affected requests (for observability).
        """
        affected_req_ids: set[str] = set()
        total_affected_tokens = 0
        # If a block is invalid and shared by multiple requests in the batch,
        # these requests must be rescheduled, but only the first will recompute
        # it. This set tracks blocks already marked for recomputation.
        marked_invalid_block_ids: set[int] = set()
        for request in requests:
            is_affected = False
            marked_invalid_block = False
            req_id = request.request_id
            # TODO (davidb): add support for hybrid memory allocator
            (req_block_ids,) = self.kv_cache_manager.get_block_ids(req_id)
            # We iterate only over blocks that may contain externally computed
            # tokens
            if request.status == RequestStatus.WAITING_FOR_REMOTE_KVS:
                # Async loading. If num_computed_tokens is set it implies we
                # already processed some block failures for it in a prior step
                req_num_computed_tokens = (
                    request.num_computed_tokens
                    if req_id in self.failed_recving_kv_req_ids
                    else len(req_block_ids) * self.block_size
                )
            else:
                # Sync loading. num_computed_tokens includes new tokens
                req_num_computed_tokens = request.num_cached_tokens

            req_num_computed_blocks = (
                req_num_computed_tokens + self.block_size - 1
            ) // self.block_size
            for idx, block_id in zip(range(req_num_computed_blocks), req_block_ids):
                if block_id not in invalid_block_ids:
                    continue

                is_affected = True

                if block_id in marked_invalid_block_ids:
                    # This invalid block is shared with a previous request
                    # and was already marked for recomputation.
                    # This means this request can still consider this block
                    # as computed when rescheduled.
                    # Currently this only applies to sync loading; Async
                    # loading does not yet support block sharing
                    continue

                marked_invalid_block_ids.add(block_id)

                if marked_invalid_block:
                    # This request has already marked an invalid block for
                    # recomputation and updated its num_computed_tokens.
                    continue

                marked_invalid_block = True
                # Truncate the computed tokens at the first failed block
                request.num_computed_tokens = idx * self.block_size
                total_affected_tokens += (
                    req_num_computed_tokens - request.num_computed_tokens
                )

            if is_affected:
                if not marked_invalid_block:
                    # All invalid blocks of this request are shared with
                    # previous requests and will be recomputed by them.
                    # Revert to considering only cached tokens as computed.
                    # Currently this only applies to sync loading; Async
                    # loading does not yet support block sharing
                    total_affected_tokens += (
                        request.num_computed_tokens - request.num_cached_tokens
                    )
                    request.num_computed_tokens = request.num_cached_tokens

                affected_req_ids.add(request.request_id)

        return affected_req_ids, total_affected_tokens

    def _handle_invalid_blocks(self, invalid_block_ids: set[int]) -> set[str]:
        total_requests_to_reschedule = 0
        total_tokens_to_reschedule = 0

        # --- Handle async KV loads (WAITING_FOR_REMOTE_KVS) ---
        async_load_reqs = (
            req
            for req in self.waiting
            if req.status == RequestStatus.WAITING_FOR_REMOTE_KVS
        )
        async_affected_req_ids, num_tokens_to_reschedule = (
            self._update_requests_with_invalid_blocks(
                async_load_reqs, invalid_block_ids
            )
        )

        total_requests_to_reschedule += len(async_affected_req_ids)
        total_tokens_to_reschedule += num_tokens_to_reschedule

        # Mark requests with async KV load failures; they will be rescheduled
        # once loading completes.
        self.failed_recving_kv_req_ids |= async_affected_req_ids

        # --- Handle sync KV loads (running requests) ---
        sync_affected_req_ids, num_tokens_to_reschedule = (
            self._update_requests_with_invalid_blocks(self.running, invalid_block_ids)
        )

        total_requests_to_reschedule += len(sync_affected_req_ids)
        total_tokens_to_reschedule += num_tokens_to_reschedule

        if total_requests_to_reschedule:
            logger.warning(
                "Recovered from KV load failure: "
                "%d request(s) rescheduled (%d tokens affected).",
                total_requests_to_reschedule,
                total_tokens_to_reschedule,
            )

        # Return the IDs of affected running requests to skip in
        # update_from_output.
        return sync_affected_req_ids<|MERGE_RESOLUTION|>--- conflicted
+++ resolved
@@ -93,14 +93,11 @@
             )
 
             connector_vllm_config = copy.copy(self.vllm_config)
-<<<<<<< HEAD
-=======
 
             # We're dynamically inserting a kv_cache_config variable into the
             # connector_vllm_config. This is distinct from the cache_config
             # that is already in there.
             connector_vllm_config.kv_cache_config = copy.copy(kv_cache_config)  # type: ignore[attr-defined]
->>>>>>> b2e65cb4
             self.connector = KVConnectorFactory.create_connector(
                 config=connector_vllm_config, role=KVConnectorRole.SCHEDULER
             )
@@ -1341,19 +1338,8 @@
             # code path, but let's double-check here.
             assert len(self.kv_cache_config.kv_cache_groups) == 1
             return self.connector.request_finished(request, block_ids[0])
-<<<<<<< HEAD
-        else:
-            # NOTE(gluo): Ignoring mypy error as request_finished_all_groups() is
-            # not defined in KVConnectorBase_V1. However, supports_hma() implies
-            # the connector implements SupportsHMA interface which provides this
-            # method.
-            # This ignore is only for unblocking mypy check, should not be needed
-            # after we merge the code path as mentioned in the above comment.
-            return self.connector.request_finished_all_groups(request, block_ids)  # type: ignore[attr-defined]
-=======
 
         return self.connector.request_finished_all_groups(request, block_ids)
->>>>>>> b2e65cb4
 
     def _update_waiting_for_remote_kv(self, request: Request) -> bool:
         """
