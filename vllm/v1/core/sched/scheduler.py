# SPDX-License-Identifier: Apache-2.0

from __future__ import annotations
import time
from collections import defaultdict, deque
from collections.abc import Iterable
<<<<<<< HEAD
from typing import Optional, Union
from vllm.transformers_utils.tokenizer import get_tokenizer
=======
from typing import Any, Optional, Union

>>>>>>> 258bf621
from vllm.config import VllmConfig
from vllm.distributed.kv_events import EventPublisherFactory, KVEventBatch
from vllm.distributed.kv_transfer.kv_connector.factory import (
    KVConnectorFactory)
from vllm.distributed.kv_transfer.kv_connector.v1 import (KVConnectorBase_V1,
                                                          KVConnectorRole)
from vllm.logger import init_logger
from vllm.multimodal import MULTIMODAL_REGISTRY, MultiModalRegistry
from vllm.v1.core.encoder_cache_manager import (EncoderCacheManager,
                                                compute_encoder_budget)
from vllm.v1.core.kv_cache_manager import KVCacheBlocks, KVCacheManager
from vllm.v1.core.sched.interface import SchedulerInterface
from vllm.v1.core.sched.output import (CachedRequestData, NewRequestData,
                                       SchedulerOutput)
from vllm.v1.core.sched.utils import check_stop
from vllm.v1.engine import (EngineCoreEventType, EngineCoreOutput,
                            EngineCoreOutputs)
from vllm.v1.kv_cache_interface import KVCacheConfig
from vllm.v1.metrics.stats import SchedulerStats
from vllm.v1.outputs import ModelRunnerOutput
from vllm.v1.request import Request, RequestStatus
from vllm.v1.spec_decode.metrics import SpecDecodingStats
from vllm.v1.structured_output import StructuredOutputManager
from vllm.sampling_params import SamplingParams

logger = init_logger(__name__)
import logging
logger_myown = logging.getLogger("my_custom_logger")
logger_myown.setLevel(logging.INFO)  # or DEBUG if you want more detailed logs

# Create handlers
file_handler = logging.FileHandler("my_own_vllm_logs.txt")

console_handler = logging.StreamHandler()

# Set formatters and add it to handlers
formatter = logging.Formatter('%(asctime)s - %(levelname)s - %(message)s')
file_handler.setFormatter(formatter)
console_handler.setFormatter(formatter)

# Add handlers to the logger
logger_myown.addHandler(file_handler)
logger_myown.addHandler(console_handler)

class Scheduler(SchedulerInterface):

    def __init__(
        self,
        vllm_config: VllmConfig,
        kv_cache_config: KVCacheConfig,
        structured_output_manager: StructuredOutputManager,
        mm_registry: MultiModalRegistry = MULTIMODAL_REGISTRY,
        include_finished_set: bool = False,
        log_stats: bool = False,
    ) -> None:
        self.vllm_config = vllm_config
        self.scheduler_config = vllm_config.scheduler_config
        self.cache_config = vllm_config.cache_config
        self.lora_config = vllm_config.lora_config
        self.kv_cache_config = kv_cache_config
        self.kv_events_config = vllm_config.kv_events_config
        self.log_stats = log_stats
        self.structured_output_manager = structured_output_manager
        self.enable_dynasor_abort = self.scheduler_config.early_exit_reasoning_model

        self.tokenizer = get_tokenizer(self.vllm_config.model_config.tokenizer)
        self.probe_answers={}
        self.requests_to_abort=[]

        # include_finished_set controls whether a separate set of finished
        # request ids should be included in the EngineCoreOutputs returned
        # by update_from_outputs(). This is currently used in the multi-engine
        # case to track request lifetimes efficiently.
        self.include_finished_set = include_finished_set

        # Scheduling constraints.
        self.max_num_running_reqs = self.scheduler_config.max_num_seqs
        self.max_num_scheduled_tokens = \
            self.scheduler_config.max_num_batched_tokens
        self.max_model_len = self.scheduler_config.max_model_len
        self.enable_kv_cache_events = (
            self.kv_events_config is not None
            and self.kv_events_config.enable_kv_cache_events)

        # Create KVConnector for the Scheduler. Note that each Worker
        # will have a corresponding KVConnector with Role=WORKER.
        # KV Connector pushes/pull of remote KVs for P/D and offloading.
        self.connector = None
        if self.vllm_config.kv_transfer_config is not None:
            self.connector = KVConnectorFactory.create_connector_v1(
                config=self.vllm_config, role=KVConnectorRole.SCHEDULER)

        self.kv_event_publisher = EventPublisherFactory.create(
            self.kv_events_config)

        num_gpu_blocks = self.cache_config.num_gpu_blocks
        assert num_gpu_blocks is not None and num_gpu_blocks > 0

        self.block_size = self.cache_config.block_size

        # req_id -> Request
        self.requests: dict[str, Request] = {}
        # Priority queues for requests.
        self.waiting: deque[Request] = deque()
        self.running: list[Request] = []

        # The request IDs that are finished in between the previous and the
        # current steps. This is used to notify the workers about the finished
        # requests so that they can free the cached states for those requests.
        # This is flushed at the end of each scheduling step.
        self.finished_req_ids: set[str] = set()

        # P/D: requests in process of recving KV transfers
        self.finished_recving_kv_req_ids: set[str] = set()

        # OPTIMIZATION: Cache the CachedRequestData objects to avoid creating
        # them at each scheduling step.
        # Request id -> deque of CachedRequestData
        self._cached_reqs_data: dict[
            str, deque[CachedRequestData]] = defaultdict(deque)

        # Encoder-related.
        # Calculate encoder cache size if applicable
        # NOTE: For now we use the same budget for both compute and space.
        # This can be changed when we make encoder cache for embedding caching
        # across requests.
        encoder_compute_budget, encoder_cache_size = compute_encoder_budget(
            model_config=vllm_config.model_config,
            scheduler_config=vllm_config.scheduler_config,
            mm_registry=mm_registry,
        )

        # NOTE(woosuk): Here, "encoder" includes the vision encoder (and
        # projector if needed). Currently, we assume that the encoder also
        # has the Transformer architecture (e.g., ViT).
        self.max_num_encoder_input_tokens = encoder_compute_budget
        # NOTE: For the models without encoder (e.g., text-only models),
        # the encoder cache will not be initialized because cache size is 0
        # for these models.
        self.encoder_cache_manager = EncoderCacheManager(
            cache_size=encoder_cache_size)

        speculative_config = vllm_config.speculative_config

        self.use_eagle = False
        self.num_spec_tokens = self.num_lookahead_tokens = 0
        if speculative_config:
            self.num_spec_tokens = speculative_config.num_speculative_tokens
            if speculative_config.use_eagle():
                self.use_eagle = True
                self.num_lookahead_tokens = self.num_spec_tokens

        # Create the KV cache manager.
        self.kv_cache_manager = KVCacheManager(
            kv_cache_config=kv_cache_config,
            max_model_len=self.max_model_len,
            enable_caching=self.cache_config.enable_prefix_caching,
            caching_hash_algo=self.cache_config.prefix_caching_hash_algo,
            use_eagle=self.use_eagle,
            log_stats=self.log_stats,
            enable_kv_cache_events=self.enable_kv_cache_events,
        )

    def schedule(self) -> SchedulerOutput:
        # NOTE(woosuk) on the scheduling algorithm:
        # There's no "decoding phase" nor "prefill phase" in the scheduler.
        # Each request just has the num_computed_tokens and
        # num_tokens_with_spec. num_tokens_with_spec =
        # len(prompt_token_ids) + len(output_token_ids) + len(spec_token_ids).
        # At each step, the scheduler tries to assign tokens to the requests
        # so that each request's num_computed_tokens can catch up its
        # num_tokens_with_spec. This is general enough to cover
        # chunked prefills, prefix caching, speculative decoding,
        # and the "jump decoding" optimization in the future.
        

        scheduled_new_reqs: list[Request] = []
        scheduled_resumed_reqs: list[Request] = []
        scheduled_running_reqs: list[Request] = []
        preempted_reqs: list[Request] = []

        # NOTE: structured_output_request_ids maps
        # a request's (request that uses structured output)
        # request_id to the running request index.
        # This will helps us determine to slice the grammar bitmask
        # and only applies valid mask for requests that
        # uses structured decoding.
        structured_output_request_ids: dict[str, int] = {}

        req_to_new_block_ids: dict[str, list[list[int]]] = {}
        num_scheduled_tokens: dict[str, int] = {}
        token_budget = self.max_num_scheduled_tokens
        # Encoder-related.
        scheduled_encoder_inputs: dict[str, list[int]] = {}
        encoder_budget = self.max_num_encoder_input_tokens
        # Spec decode-related.
        scheduled_spec_decode_tokens: dict[str, list[int]] = {}

        # For logging.
        scheduled_timestamp = time.monotonic()

        # First, schedule the RUNNING requests.
        req_index = 0
        # self.running.sort(key=lambda r: 0 if "probe" in r.request_id else 1)
        # ✅ Pause decode of main requests while probe is active
        # has_active_probe = any("probe" in r.request_id for r in self.running) \
        #                 or any("probe" in r.request_id for r in self.waiting)

        # if has_active_probe:
        #     # Keep only probes in the running list; defer all main decoding
        #     logger_myown.info("[Preempt] Pausing main decode due to active probe.")
        #     self.running = [r for r in self.running if "probe" in r.request_id]


        while req_index < len(self.running) and token_budget > 0:
            request = self.running[req_index]

            num_new_tokens = (request.num_tokens_with_spec -
                              request.num_computed_tokens)
            if (0 < self.scheduler_config.long_prefill_token_threshold <
                    num_new_tokens):
                num_new_tokens = (
                    self.scheduler_config.long_prefill_token_threshold)
            num_new_tokens = min(num_new_tokens, token_budget)

            # Make sure the input position does not exceed the max model len.
            # This is necessary when using spec decoding.
            num_new_tokens = min(
                num_new_tokens,
                self.max_model_len - request.num_computed_tokens)

            # Schedule encoder inputs.
            encoder_inputs_to_schedule = None
            new_encoder_budget = encoder_budget
            if request.has_encoder_inputs:
                (encoder_inputs_to_schedule, num_new_tokens,
                 new_encoder_budget) = self._try_schedule_encoder_inputs(
                     request, request.num_computed_tokens, num_new_tokens,
                     encoder_budget)

            if num_new_tokens == 0:
                # The request cannot be scheduled because one of the following
                # reasons:
                # 1. No new tokens to schedule. This may happen when PP>1 and
                #    we have already scheduled all prompt tokens but they are
                #    not finished yet.
                # 2. The encoder budget is exhausted.
                # 3. The encoder cache is exhausted.
                # NOTE(woosuk): Here, by doing `continue` instead of `break`,
                # we do not strictly follow the FCFS scheduling policy and
                # allow the lower-priority requests to be scheduled.
                req_index += 1
                continue

            while True:
                new_blocks = self.kv_cache_manager.allocate_slots(
                    request,
                    num_new_tokens,
                    num_lookahead_tokens=self.num_lookahead_tokens)
                if new_blocks is None:
                    # The request cannot be scheduled.
                    # Preempt the lowest-priority request.
                    preempted_req = self.running.pop()
                    self.kv_cache_manager.free(preempted_req)
                    preempted_req.status = RequestStatus.PREEMPTED
                    preempted_req.num_computed_tokens = 0
                    if self.log_stats:
                        preempted_req.record_event(
                            EngineCoreEventType.PREEMPTED, scheduled_timestamp)

                    self.waiting.appendleft(preempted_req)
                    preempted_reqs.append(preempted_req)
                    if preempted_req == request:
                        # No more request to preempt.
                        can_schedule = False
                        break
                else:
                    # The request can be scheduled.
                    can_schedule = True
                    break
            if not can_schedule:
                break
            assert new_blocks is not None

            # Schedule the request.
            scheduled_running_reqs.append(request)
            if request.use_structured_output:
                # PERF: in case of chunked prefill,
                # request might not include any new tokens.
                # Therefore, we might introduce some additional
                # cycle to fill in the bitmask, which could be a big no-op.
                structured_output_request_ids[request.request_id] = req_index
            req_to_new_block_ids[request.request_id] = (
                new_blocks.get_block_ids())
            num_scheduled_tokens[request.request_id] = num_new_tokens
            token_budget -= num_new_tokens
            req_index += 1

            # Speculative decode related.
            if request.spec_token_ids:
                num_scheduled_spec_tokens = (num_new_tokens +
                                             request.num_computed_tokens -
                                             request.num_tokens)
                if num_scheduled_spec_tokens > 0:
                    # Trim spec_token_ids list to num_scheduled_spec_tokens.
                    del request.spec_token_ids[num_scheduled_spec_tokens:]
                    scheduled_spec_decode_tokens[request.request_id] = (
                        request.spec_token_ids)

            # Encoder-related.
            if encoder_inputs_to_schedule:
                scheduled_encoder_inputs[request.request_id] = (
                    encoder_inputs_to_schedule)
                # Allocate the encoder cache.
                for i in encoder_inputs_to_schedule:
                    self.encoder_cache_manager.allocate(request, i)
                encoder_budget = new_encoder_budget

        # Record the LoRAs in scheduled_running_reqs
        scheduled_loras: set[int] = set()
        if self.lora_config:
            scheduled_loras = set(
                req.lora_request.lora_int_id for req in scheduled_running_reqs
                if req.lora_request and req.lora_request.lora_int_id > 0)
            assert len(scheduled_loras) <= self.lora_config.max_loras

        # Use a temporary deque to collect requests that need to be skipped
        # and put back at the head of the waiting queue later
        skipped_waiting_requests: deque[Request] = deque()

        # Next, schedule the WAITING requests.
        if not preempted_reqs:
            # Sort waiting queue to prioritize probes
            # self.waiting = deque(sorted(self.waiting, key=lambda r: 0 if "probe" in r.request_id else 1))
            self.waiting = deque(sorted(self.waiting,key=lambda r: (0 if "probe" in r.request_id else 1, getattr(r, "priority", 0))))


            while self.waiting and token_budget > 0:
                if len(self.running) == self.max_num_running_reqs:
                    break

                request = self.waiting[0]
                num_prealloc_computed_tokens = 0
                # P/D: skip request if still waiting for remote kvs.
                if request.status == RequestStatus.WAITING_FOR_REMOTE_KVS:
                    is_ready = self._update_waiting_for_remote_kv(request)
                    if is_ready:
                        request.status = RequestStatus.WAITING
                        num_prealloc_computed_tokens = (
                            request.num_computed_tokens)
                    else:
                        self.waiting.popleft()
                        skipped_waiting_requests.appendleft(request)
                        continue

                # Skip request if the structured output request is still waiting
                # for FSM compilation.
                if request.status == RequestStatus.WAITING_FOR_FSM:
                    structured_output_req = request.structured_output_request
                    if structured_output_req and structured_output_req.grammar:
                        request.status = RequestStatus.WAITING
                    else:
                        self.waiting.popleft()
                        skipped_waiting_requests.appendleft(request)
                        continue

                # Check that adding the request still respects the max_loras
                # constraint.
                if self.lora_config and request.lora_request and (
                        len(scheduled_loras) == self.lora_config.max_loras
                        and request.lora_request.lora_int_id
                        not in scheduled_loras):
                    # Scheduling would exceed max_loras, skip.
                    self.waiting.popleft()
                    skipped_waiting_requests.appendleft(request)
                    continue

                num_external_computed_tokens = 0
                load_kv_async = False

                # Get already-cached tokens.
                if num_prealloc_computed_tokens == 0:
                    new_computed_blocks, num_native_computed_tokens = \
                        self.kv_cache_manager.get_computed_blocks(
                            request)

                    # Get externally-cached tokens if using a KVConnector.
                    if self.connector is not None:
                        num_external_computed_tokens, load_kv_async = (
                            self.connector.get_num_new_matched_tokens(
                                request, num_native_computed_tokens))

                    # Total computed tokens (local + external).
                    num_computed_tokens = (num_native_computed_tokens +
                                           num_external_computed_tokens)
                else:
                    # P/D: skip checking prefix cache if loaded from remote kvs.
                    new_computed_blocks = KVCacheBlocks.create_empty()
                    num_native_computed_tokens = 0

                    # Total computed tokens (allocated in prior step).
                    num_computed_tokens = num_prealloc_computed_tokens

                encoder_inputs_to_schedule = None
                new_encoder_budget = encoder_budget

                # P/D: loading remote KV, do not allocate for new work.
                if load_kv_async:
                    assert num_external_computed_tokens > 0
                    num_new_tokens = 0
                # Number of tokens to be scheduled.
                else:
                    # We use `request.num_tokens` instead of
                    # `request.num_prompt_tokens` to consider the resumed
                    # requests, which have output tokens.
                    num_new_tokens = request.num_tokens - num_computed_tokens
                    if (0 < self.scheduler_config.long_prefill_token_threshold
                            < num_new_tokens):
                        num_new_tokens = (
                            self.scheduler_config.long_prefill_token_threshold)
                    num_new_tokens = min(num_new_tokens, token_budget)
                    assert num_new_tokens > 0

                    # Schedule encoder inputs.
                    if request.has_encoder_inputs:
                        (encoder_inputs_to_schedule, num_new_tokens,
                         new_encoder_budget
                         ) = self._try_schedule_encoder_inputs(
                             request, num_computed_tokens, num_new_tokens,
                             encoder_budget)
                        if num_new_tokens == 0:
                            # The request cannot be scheduled.
                            break

                new_blocks = self.kv_cache_manager.allocate_slots(
                    request,
                    num_new_tokens + num_external_computed_tokens,
                    num_native_computed_tokens,
                    new_computed_blocks,
                    num_lookahead_tokens=self.num_lookahead_tokens,
                    delay_cache_blocks=load_kv_async,
                )
                if new_blocks is None:
                    # The request cannot be scheduled.
                    break

                # KVConnector: update internal state after allocation.
                # This information is used to determine if a load is
                # needed for this request.
                if num_external_computed_tokens:
                    assert self.connector is not None
                    self.connector.update_state_after_alloc(
                        request,
                        new_computed_blocks + new_blocks,
                        num_external_computed_tokens,
                    )

                self.waiting.popleft()
                if load_kv_async:
                    # If loading async, allocate memory and put request
                    # into the WAITING_FOR_REMOTE_KV state.
                    skipped_waiting_requests.appendleft(request)
                    request.status = RequestStatus.WAITING_FOR_REMOTE_KVS
                    continue

                if request.use_structured_output:
                    structured_output_request_ids[
                        request.request_id] = req_index
                req_index += 1
                self.running.append(request)
                if self.log_stats:
                    request.record_event(EngineCoreEventType.SCHEDULED,
                                         scheduled_timestamp)
                if request.status == RequestStatus.WAITING:
                    scheduled_new_reqs.append(request)
                elif request.status == RequestStatus.PREEMPTED:
                    scheduled_resumed_reqs.append(request)
                else:
                    raise RuntimeError(
                        f"Invalid request status: {request.status}")

                if self.lora_config and request.lora_request:
                    scheduled_loras.add(request.lora_request.lora_int_id)
                req_to_new_block_ids[request.request_id] = (
                    self.kv_cache_manager.get_block_ids(request.request_id))
                num_scheduled_tokens[request.request_id] = num_new_tokens
                token_budget -= num_new_tokens
                request.status = RequestStatus.RUNNING
                request.num_computed_tokens = num_computed_tokens

                # Encoder-related.
                if encoder_inputs_to_schedule:
                    scheduled_encoder_inputs[request.request_id] = (
                        encoder_inputs_to_schedule)
                    # Allocate the encoder cache.
                    for i in encoder_inputs_to_schedule:
                        self.encoder_cache_manager.allocate(request, i)
                    encoder_budget = new_encoder_budget

        # Put back any skipped requests at the head of the waiting queue
        if skipped_waiting_requests:
            self.waiting.extendleft(skipped_waiting_requests)

        # Check if the scheduling constraints are satisfied.
        total_num_scheduled_tokens = sum(num_scheduled_tokens.values())
        assert total_num_scheduled_tokens <= self.max_num_scheduled_tokens
        assert token_budget >= 0
        assert len(self.running) <= self.max_num_running_reqs
        # Since some requests in the RUNNING queue may not be scheduled in
        # this step, the total number of scheduled requests can be smaller than
        # len(self.running).
        assert (len(scheduled_new_reqs) + len(scheduled_resumed_reqs) +
                len(scheduled_running_reqs) <= len(self.running))

        # Get the longest common prefix among all requests in the running queue.
        # This can be potentially used for cascade attention.
        num_common_prefix_blocks = [0] * len(
            self.kv_cache_config.kv_cache_groups)
        if self.running:
            any_request = self.running[0]
            num_common_prefix_blocks = (
                self.kv_cache_manager.get_num_common_prefix_blocks(
                    any_request, len(self.running)))

        grammar_bitmask = self.structured_output_manager.grammar_bitmask(
            self.requests,
            structured_output_request_ids,
            scheduled_spec_decode_tokens,
        )
        # Construct the scheduler output.
        new_reqs_data = [
            NewRequestData.from_request(req,
                                        req_to_new_block_ids[req.request_id])
            for req in scheduled_new_reqs
        ]
        resumed_reqs_data = [
            self._make_cached_request_data(
                req,
                num_scheduled_tokens[req.request_id],
                len(scheduled_spec_decode_tokens.get(req.request_id, ())),
                req_to_new_block_ids[req.request_id],
                resumed_from_preemption=True,
            ) for req in scheduled_resumed_reqs
        ]
        running_reqs_data = [
            self._make_cached_request_data(
                req,
                num_scheduled_tokens[req.request_id],
                len(scheduled_spec_decode_tokens.get(req.request_id, ())),
                req_to_new_block_ids[req.request_id],
                resumed_from_preemption=False,
            ) for req in scheduled_running_reqs
        ]
        scheduler_output = SchedulerOutput(
            scheduled_new_reqs=new_reqs_data,
            scheduled_cached_reqs=resumed_reqs_data + running_reqs_data,
            num_scheduled_tokens=num_scheduled_tokens,
            total_num_scheduled_tokens=total_num_scheduled_tokens,
            scheduled_spec_decode_tokens=scheduled_spec_decode_tokens,
            scheduled_encoder_inputs=scheduled_encoder_inputs,
            num_common_prefix_blocks=num_common_prefix_blocks,
            # finished_req_ids is an existing state in the scheduler,
            # instead of being newly scheduled in this step.
            # It contains the request IDs that are finished in between
            # the previous and the current steps.
            finished_req_ids=self.finished_req_ids,
            free_encoder_input_ids=self.encoder_cache_manager.get_freed_ids(),
            structured_output_request_ids=structured_output_request_ids,
            grammar_bitmask=grammar_bitmask,
        )
        
        # NOTE(Kuntai): this function is designed for multiple purposes:
        # 1. Plan the KV cache store
        # 2. Wrap up all the KV cache load / save ops into an opaque object
        # 3. Clear the internal states of the connector
        if self.connector is not None:
            meta = self.connector.build_connector_meta(scheduler_output)
            scheduler_output.kv_connector_metadata = meta

        events = self.kv_cache_manager.take_events()
        if events:
            batch = KVEventBatch(ts=time.time(), events=events)
            self.kv_event_publisher.publish(batch)

        # Advance the number of computed tokens for the request AFTER
        # the request is scheduled.
        # 1. The scheduler_output of the current step has to include the
        #    original number of scheduled tokens to determine input IDs.
        # 2. Advance the number of computed tokens here allowing us to
        #    schedule the prefill request again immediately in the next
        #    scheduling step.
        # 3. If some tokens (e.g. spec tokens) are rejected later, the number of
        #    computed tokens will be adjusted in update_from_output.
        for req_id, num_scheduled_token in num_scheduled_tokens.items():
            self.requests[req_id].num_computed_tokens += num_scheduled_token

        self.finished_req_ids = set()
        return scheduler_output

    def _make_cached_request_data(
        self,
        request: Request,
        num_scheduled_tokens: int,
        num_scheduled_spec_tokens: int,
        new_block_ids: list[list[int]],
        resumed_from_preemption: bool,
    ) -> CachedRequestData:
        # OPTIMIZATION: Cache the CachedRequestData objects to avoid creating
        # them at each scheduling step.
        num_computed_tokens = request.num_computed_tokens
        num_regular_tokens = num_scheduled_tokens - num_scheduled_spec_tokens
        new_token_ids = request.all_token_ids[
            num_computed_tokens:num_computed_tokens + num_regular_tokens]

        req_data_queue = self._cached_reqs_data.get(request.request_id)
        if req_data_queue:
            req_data = req_data_queue.popleft()
            req_data.resumed_from_preemption = resumed_from_preemption
            req_data.new_token_ids = new_token_ids
            req_data.new_block_ids = new_block_ids
            req_data.num_computed_tokens = num_computed_tokens
        else:
            # No cached request data, or all cached request data has been
            # used by the scheduled requests.
            req_data = CachedRequestData.from_request(request,
                                                      resumed_from_preemption,
                                                      new_token_ids,
                                                      new_block_ids)
        return req_data

    def _try_schedule_encoder_inputs(
        self,
        request: Request,
        num_computed_tokens: int,
        num_new_tokens: int,
        encoder_budget: int,
    ) -> tuple[list[int], int, int]:
        """
        Determine which encoder inputs need to be scheduled in the current step,
        and update `num_new_tokens` and encoder token budget accordingly.

        An encoder input will be scheduled if:
        - Its output tokens overlap with the range of tokens being computed
        in this step, i.e.,
        [num_computed_tokens, num_computed_tokens + num_new_tokens).
        - It is not already computed and stored in the encoder cache.
        - There is sufficient encoder token budget to process it.
        - The encoder cache has space to store it.

        If an encoder input cannot be scheduled due to cache or budget
        limitations, the method adjusts `num_new_tokens` to schedule only the
        decoder tokens up to just before the unschedulable encoder input.

        Note that num_computed_tokens includes both locally cached
        blocks and externally cached blocks (via KVConnector).
        """
        if num_new_tokens == 0 or not request.has_encoder_inputs:
            return [], num_new_tokens, encoder_budget
        encoder_inputs_to_schedule: list[int] = []
        mm_positions = request.mm_positions
        assert mm_positions is not None
        assert len(mm_positions) > 0
        for i, pos_info in enumerate(mm_positions):
            start_pos = pos_info.offset
            num_encoder_tokens = pos_info.length

            # The encoder output is needed if the two ranges overlap:
            # [num_computed_tokens, num_computed_tokens + num_new_tokens) and
            # [start_pos, start_pos + num_encoder_tokens)
            if start_pos >= num_computed_tokens + num_new_tokens:
                # The encoder input is not needed in this step.
                break
            if start_pos + num_encoder_tokens <= num_computed_tokens:
                # The encoder input is already computed and stored
                # in the decoder's KV cache.
                continue

            if self.encoder_cache_manager.has_cache(request, i):
                # The encoder input is already computed and cached.
                continue

            # If no encoder input chunking is allowed, we do not want to
            # partially schedule a multimodal item. If the scheduled range would
            # only cover part of the mm input, roll back to before the mm item.
            if (self.scheduler_config.disable_chunked_mm_input
                    and num_computed_tokens < start_pos
                    and (num_computed_tokens + num_new_tokens)
                    < (start_pos + num_encoder_tokens)):
                num_new_tokens = start_pos - num_computed_tokens
                break

            if (not self.encoder_cache_manager.can_allocate(request, i)
                    or num_encoder_tokens > encoder_budget):
                # The encoder cache is full or the encoder budget is exhausted.
                # NOTE(woosuk): We assume that the encoder input tokens should
                # be processed altogether, as the encoder usually uses
                # bidirectional attention.
                if num_computed_tokens < start_pos:
                    # We only schedule the decoder tokens just before the
                    # encoder input.
                    num_new_tokens = start_pos - num_computed_tokens
                else:
                    # Because of prefix caching, num_computed_tokens is greater
                    # than start_pos even though its encoder input is not
                    # available. In this case, we can't schedule any token for
                    # the request in this step.
                    num_new_tokens = 0
                break

            encoder_budget -= num_encoder_tokens
            encoder_inputs_to_schedule.append(i)
        return encoder_inputs_to_schedule, num_new_tokens, encoder_budget

    def _create_and_add_new_request(self, parent_request: Request,decode_count, early_exit=False) -> None:
        """Create a new prefill Request using (original prompt + decoded outputs + custom string)."""
        original_prompt_ids = list(parent_request.prompt_token_ids)
        decoded_output_ids = list(parent_request.output_token_ids[:decode_count])
        # probe msg  
        custom_text = "... Oh, I suddenly got the answer to the whole problem, **Final Answer**\n\n\\[ \\boxed{"
        custom_token_ids = list(self.tokenizer.encode(custom_text))
        # new prefill
        new_prompt_token_ids = original_prompt_ids + decoded_output_ids + custom_token_ids
        # new unique request ID
        new_request_id = parent_request.request_id + "_probe_after_" + str(decode_count) + "_token"
        # new Request
        new_request = Request(
            request_id=new_request_id,
            prompt_token_ids=new_prompt_token_ids,
            sampling_params = SamplingParams(max_tokens= 10),
            arrival_time=time.monotonic(),
            lora_request=parent_request.lora_request,
            multi_modal_inputs=getattr(parent_request, "multi_modal_inputs", []),
            multi_modal_hashes=getattr(parent_request, "multi_modal_hashes", []),
            multi_modal_placeholders=getattr(parent_request, "multi_modal_placeholders", []),
            eos_token_id=getattr(parent_request, "eos_token_id", None),
        )
        if parent_request.status == RequestStatus.RUNNING:
            self.add_request(new_request)
            # print(f"[Scheduler] Created new request {new_request_id} from {parent_request.request_id}")

    def update_from_output(
        self,
        scheduler_output: SchedulerOutput,
        model_runner_output: ModelRunnerOutput,
    ) -> EngineCoreOutputs:
        sampled_token_ids = model_runner_output.sampled_token_ids
        spec_token_ids = model_runner_output.spec_token_ids
        logprobs = model_runner_output.logprobs
        prompt_logprobs_dict = model_runner_output.prompt_logprobs_dict
        num_scheduled_tokens = scheduler_output.num_scheduled_tokens

        new_running: list[Request] = []
        outputs: list[EngineCoreOutput] = []
        spec_decoding_stats: Optional[SpecDecodingStats] = None

        # NOTE(woosuk): As len(self.running) can be up to 1K or more, the below
        # loop can be a performance bottleneck. We should do our best to avoid
        # expensive operations inside the loop.
        # self.running = deque(sorted(self.running, key=lambda r: 0 if "probe" in r.request_id else 1))
        self.running = deque(sorted(self.running, key=lambda r: (0 if "probe" in r.request_id else 1, getattr(r, "priority", 0))))

       
        for request in self.running:
            if self.enable_dynasor_abort:
                if len(request.output_token_ids)%120==0 and "probe" not in request.request_id:
                        self._create_and_add_new_request(request,len(request.output_token_ids))
            req_id = request.request_id
            num_tokens_scheduled = num_scheduled_tokens.get(req_id, 0)
            if num_tokens_scheduled == 0:
                # The request was not scheduled in this step.
                new_running.append(request)
                continue

            req_index = model_runner_output.req_id_to_index[req_id]
            generated_token_ids = sampled_token_ids[req_index]

            scheduled_spec_token_ids = (
                scheduler_output.scheduled_spec_decode_tokens.get(req_id))
            if scheduled_spec_token_ids:
                # num_computed_tokens represents the number of tokens
                # processed in the current step, considering scheduled
                # tokens and rejections. If some tokens are rejected,
                # num_computed_tokens is decreased by the number of rejected
                # tokens, where is given by:
                # len(scheduled_spec_token_ids) + 1 - len(generated_token_ids).
                num_tokens_rejected = (len(scheduled_spec_token_ids) + 1 -
                                       len(generated_token_ids))
                request.num_computed_tokens -= num_tokens_rejected
                spec_decoding_stats = self.make_spec_decoding_stats(
                    spec_decoding_stats,
                    num_draft_tokens=len(scheduled_spec_token_ids),
                    num_accepted_tokens=len(generated_token_ids) - 1)

            cached_encoder_input_ids = (
                self.encoder_cache_manager.get_cached_input_ids(request))
            # OPTIMIZATION: Avoid list(set) if the set is empty.
            if cached_encoder_input_ids:
                for input_id in list(cached_encoder_input_ids):
                    mm_positions = request.mm_positions[input_id]
                    start_pos = mm_positions.offset
                    num_tokens = mm_positions.length
                    if start_pos + num_tokens <= request.num_computed_tokens:
                        # The encoder output is already processed and stored
                        # in the decoder's KV cache.
                        self.encoder_cache_manager.free_encoder_input(
                            request, input_id)

            stopped = False
            new_logprobs = None
<<<<<<< HEAD
            
            if request.request_id in self.requests_to_abort:
                new_token_ids = [self.tokenizer.encode("</think>", add_special_tokens=False)[0]]
                print(f"How many decodes done:",{len(request.output_token_ids)})
            
                self.requests_to_abort.remove(request.request_id)
            else:
                new_token_ids = generated_token_ids

            
=======
            new_token_ids = generated_token_ids
            kv_transfer_params = None
>>>>>>> 258bf621

            # Append generated tokens and check for stop. Note that if
            # a request is still being prefilled, we expect the model runner
            # to return empty token ids for the request.
            for num_new, output_token_id in enumerate(new_token_ids, 1):
                request.append_output_token_ids(output_token_id)

                # Check for stop and update request state.
                # This must be called before we make the EngineCoreOutput.
                stopped = check_stop(request, self.max_model_len)
                if stopped:
<<<<<<< HEAD
                    if "probe" in request.request_id:
                        main_id = request.request_id.split("_probe_after_")[0]
                        decoded_text = self.tokenizer.decode(request.output_token_ids, skip_special_tokens=True)
                        final_answer = extract_final_answer(decoded_text)
                        self.probe_answers.setdefault(main_id, []).append(final_answer)
                        print(f"[Probe] Probe request {request.request_id} finished with answer: {final_answer}")
                        print(self.probe_answers)
                        answers = self.probe_answers[main_id]
                        if len(answers) >= 2 and answers[-1] == answers[-2]:
                            # print(f"[Dynasor-Abort] Confident answer detected. Aborting {main_id}.")
                            
                            main_req= self.requests.get(main_id)
                            self.requests_to_abort.append(main_id)
                            


                    self._free_request(request)
=======
                    kv_transfer_params = self._free_request(request)
>>>>>>> 258bf621
                    del new_token_ids[num_new:]  # Trim new tokens if needed.
                    break

            # Extract sample logprobs if needed.
            if request.sampling_params.logprobs is not None and logprobs:
                # NOTE: once we support N tokens per step (spec decode),
                # the outer lists can be of length > 1.
                new_logprobs = logprobs.slice(req_index, req_index + 1)

            if new_token_ids and self.structured_output_manager.should_advance(
                    request):
                # NOTE: structured_output_request
                # should not be None if use_structured_output, we have
                # check above, so safe to ignore type warning
                request.structured_output_request.grammar.accept_tokens(  # type: ignore[union-attr]
                    req_id, new_token_ids)

            # Add newly generated spec token ids to the request.
            if spec_token_ids is not None:
                if self.structured_output_manager.should_advance(request):
                    metadata = request.structured_output_request
                    # Needs to happen after new_token_ids are accepted.
                    request.spec_token_ids = metadata.grammar.validate_tokens(  # type: ignore[union-attr]
                        spec_token_ids[req_index])
                else:
                    request.spec_token_ids = spec_token_ids[req_index]

            # Get prompt logprobs for this request.
            prompt_logprobs_tensors = prompt_logprobs_dict.get(req_id)
            if new_token_ids or kv_transfer_params:

                # Add EngineCoreOutput for this Request.
                outputs.append(
                    EngineCoreOutput(
                        request_id=req_id,
                        new_token_ids=new_token_ids,
                        finish_reason=request.get_finished_reason(),
                        new_logprobs=new_logprobs,
                        new_prompt_logprobs_tensors=prompt_logprobs_tensors,
                        stop_reason=request.stop_reason,
                        events=request.take_events(),
                        kv_transfer_params=kv_transfer_params,
                    ))

            else:
                # Invariant: EngineCore returns no partial prefill outputs.
                assert not prompt_logprobs_tensors

            if not stopped:
                new_running.append(request)
            



            
        

        # P/D: update state for finished KV Transfers.
        self._update_from_kv_xfer_finished(model_runner_output)

        # Return the cached request data to the queue so they can be reused.
        for req_data in scheduler_output.scheduled_cached_reqs:
            # NOTE(rob): since we free stopped reqs above, adding stopped reqs
            # to _cached_reqs_data will cause a memory leak.
            if req_data.req_id not in self.finished_req_ids:
                self._cached_reqs_data[req_data.req_id].append(req_data)

        self.running = new_running


        


        engine_core_outputs = EngineCoreOutputs(
            outputs=outputs,
            scheduler_stats=self.make_stats(spec_decoding_stats),
        )
        if self.include_finished_set:
            #TODO currently sending duplicates here, improve this
            engine_core_outputs.finished_requests = (
                scheduler_output.finished_req_ids | self.finished_req_ids)
        
        return engine_core_outputs

    def add_request(self, request: Request) -> None:
        self.waiting.append(request)
        self.requests[request.request_id] = request
        if self.log_stats:
            request.record_event(EngineCoreEventType.QUEUED)

    def finish_requests(
        self,
        request_ids: Union[str, Iterable[str]],
        finished_status: RequestStatus,
    ) -> None:
        """Handles the finish signal from outside the scheduler.

        For example, the API server can abort a request when the client
        disconnects.
        """
        assert RequestStatus.is_finished(finished_status)
        if isinstance(request_ids, str):
            request_ids = (request_ids, )
        else:
            request_ids = set(request_ids)

        for req_id in request_ids:
            request = self.requests.get(req_id)
            if request is None:
                # Invalid request ID.
                continue

            if request.status == RequestStatus.RUNNING:
                self.running.remove(request)
            else:
                self.waiting.remove(request)
            request.status = finished_status
            self._free_request(request)

    def _free_request(self, request: Request) -> Optional[dict[str, Any]]:

        assert request.is_finished()

        delay_free_blocks, kv_xfer_params = self._connector_finished(request)
        self.encoder_cache_manager.free(request)
        self._cached_reqs_data.pop(request.request_id, None)
        self.finished_req_ids.add(request.request_id)

        if not delay_free_blocks:
            self._free_blocks(request)

        return kv_xfer_params

    def _free_blocks(self, request: Request):
        assert request.is_finished()
        assert request.request_id not in self._cached_reqs_data
        self.kv_cache_manager.free(request)
        self.kv_cache_manager.free_block_hashes(request)
        del self.requests[request.request_id]

    def get_num_unfinished_requests(self) -> int:
        return len(self.waiting) + len(self.running)

    def has_finished_requests(self) -> bool:
        return len(self.finished_req_ids) > 0

    def reset_prefix_cache(self) -> bool:
        return self.kv_cache_manager.reset_prefix_cache()

    def make_stats(
        self,
        spec_decoding_stats: Optional[SpecDecodingStats] = None,
    ) -> Optional[SchedulerStats]:
        if not self.log_stats:
            return None
        prefix_cache_stats = self.kv_cache_manager.make_prefix_cache_stats()
        assert prefix_cache_stats is not None
        return SchedulerStats(
            num_running_reqs=len(self.running),
            num_waiting_reqs=len(self.waiting),
            gpu_cache_usage=self.kv_cache_manager.usage,
            prefix_cache_stats=prefix_cache_stats,
            spec_decoding_stats=spec_decoding_stats,
        )

    def make_spec_decoding_stats(
        self,
        spec_decoding_stats: Optional[SpecDecodingStats],
        num_draft_tokens: int,
        num_accepted_tokens: int,
    ) -> Optional[SpecDecodingStats]:
        if not self.log_stats:
            return None
        if spec_decoding_stats is None:
            spec_decoding_stats = SpecDecodingStats.new(self.num_spec_tokens)
        spec_decoding_stats.observe_draft(
            num_draft_tokens=num_draft_tokens,
            num_accepted_tokens=num_accepted_tokens)
        return spec_decoding_stats

    def shutdown(self) -> None:
        if self.kv_event_publisher:
            self.kv_event_publisher.shutdown()

<<<<<<< HEAD
import re

import re
from typing import Optional

def extract_final_answer(text: str) -> Optional[str]:
    match = re.search(r"([^\s{}\\]+)}\s*\\\]", text)
    if match:
        return match.group(1).strip()

    return None
=======
    ########################################################################
    # P/D Related Methods
    ########################################################################

    def get_kv_connector(self) -> Optional[KVConnectorBase_V1]:
        return self.connector

    def _connector_finished(
            self, request: Request) -> tuple[bool, Optional[dict[str, Any]]]:
        """
        Invoke the KV connector request_finished() method if applicable.

        Returns optional kv transfer parameters to be included with the
        request outputs.
        """
        if self.connector is None:
            return False, None
        assert len(self.kv_cache_config.kv_cache_groups
                   ) == 1, "KV connector only supports one KV cache group now"
        block_ids = self.kv_cache_manager.get_block_ids(request.request_id)[0]
        return self.connector.request_finished(request, block_ids)

    def _update_waiting_for_remote_kv(self, request: Request) -> bool:
        """
        P/D: check if the request_id is finished_recving.

        The finished_recving_kv_req_ids list is populated
        on the previous steps()'s update_from_output based
        on the worker side connector.

        When the kv transfer is ready, we cache the blocks
        and the request state will be moved back to WAITING from
        WAITING_FOR_REMOTE_KV.
        """
        if request.request_id not in self.finished_recving_kv_req_ids:
            return False
        assert len(self.kv_cache_config.kv_cache_groups
                   ) == 1, "KV connector only supports one KV cache group now"
        # Now that the blocks are ready, actually cache them.
        block_ids = self.kv_cache_manager.get_block_ids(request.request_id)[0]
        num_computed_tokens = len(block_ids) * self.block_size
        if num_computed_tokens == request.num_tokens:
            num_computed_tokens -= 1
        self.kv_cache_manager.single_type_manager.cache_blocks(
            request,
            self.kv_cache_manager.req_to_block_hashes[request.request_id],
            num_computed_tokens,
        )

        # Update the request state for scheduling.
        request.num_computed_tokens = num_computed_tokens

        # Return that we are ready.
        self.finished_recving_kv_req_ids.remove(request.request_id)
        return True

    def _update_from_kv_xfer_finished(self,
                                      model_runner_output: ModelRunnerOutput):
        """
        P/D: update the scheduler state based on the output.

        The Worker side connectors add finished_recving and
        finished_sending reqs to the output.
        * if finished_sending: free the blocks
        # if finished_recving: add to state so we can
            scheduler the request during the next step.
        """
        # P/D: update recv and send status from last step.
        for req_id in (model_runner_output.finished_recving or ()):
            logger.debug("Finished recving KV transfer for request %s", req_id)
            self.finished_recving_kv_req_ids.add(req_id)
        for req_id in (model_runner_output.finished_sending or ()):
            logger.debug("Finished sending KV transfer for request %s", req_id)
            self._free_blocks(self.requests[req_id])
>>>>>>> 258bf621
<|MERGE_RESOLUTION|>--- conflicted
+++ resolved
@@ -4,13 +4,8 @@
 import time
 from collections import defaultdict, deque
 from collections.abc import Iterable
-<<<<<<< HEAD
-from typing import Optional, Union
+from typing import Any, Optional, Union
 from vllm.transformers_utils.tokenizer import get_tokenizer
-=======
-from typing import Any, Optional, Union
-
->>>>>>> 258bf621
 from vllm.config import VllmConfig
 from vllm.distributed.kv_events import EventPublisherFactory, KVEventBatch
 from vllm.distributed.kv_transfer.kv_connector.factory import (
@@ -820,7 +815,6 @@
 
             stopped = False
             new_logprobs = None
-<<<<<<< HEAD
             
             if request.request_id in self.requests_to_abort:
                 new_token_ids = [self.tokenizer.encode("</think>", add_special_tokens=False)[0]]
@@ -830,11 +824,7 @@
             else:
                 new_token_ids = generated_token_ids
 
-            
-=======
-            new_token_ids = generated_token_ids
             kv_transfer_params = None
->>>>>>> 258bf621
 
             # Append generated tokens and check for stop. Note that if
             # a request is still being prefilled, we expect the model runner
@@ -846,7 +836,6 @@
                 # This must be called before we make the EngineCoreOutput.
                 stopped = check_stop(request, self.max_model_len)
                 if stopped:
-<<<<<<< HEAD
                     if "probe" in request.request_id:
                         main_id = request.request_id.split("_probe_after_")[0]
                         decoded_text = self.tokenizer.decode(request.output_token_ids, skip_special_tokens=True)
@@ -862,11 +851,7 @@
                             self.requests_to_abort.append(main_id)
                             
 
-
-                    self._free_request(request)
-=======
                     kv_transfer_params = self._free_request(request)
->>>>>>> 258bf621
                     del new_token_ids[num_new:]  # Trim new tokens if needed.
                     break
 
@@ -1051,19 +1036,17 @@
         if self.kv_event_publisher:
             self.kv_event_publisher.shutdown()
 
-<<<<<<< HEAD
-import re
-
-import re
-from typing import Optional
+
 
 def extract_final_answer(text: str) -> Optional[str]:
+  import re
     match = re.search(r"([^\s{}\\]+)}\s*\\\]", text)
     if match:
         return match.group(1).strip()
 
     return None
-=======
+
+
     ########################################################################
     # P/D Related Methods
     ########################################################################
@@ -1137,5 +1120,4 @@
             self.finished_recving_kv_req_ids.add(req_id)
         for req_id in (model_runner_output.finished_sending or ()):
             logger.debug("Finished sending KV transfer for request %s", req_id)
-            self._free_blocks(self.requests[req_id])
->>>>>>> 258bf621
+            self._free_blocks(self.requests[req_id])