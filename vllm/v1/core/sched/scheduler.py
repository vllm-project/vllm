--- conflicted
+++ resolved
@@ -592,18 +592,10 @@
             batch = KVEventBatch(ts=time.time(), events=events)
             self.kv_event_publisher.publish(batch)
 
-<<<<<<< HEAD
-        self.update_before_output(scheduler_output)
-        self.finished_req_ids = set()
-        return scheduler_output
-
-    def update_before_output(
-=======
         self._update_after_schedule(scheduler_output)
         return scheduler_output
 
     def _update_after_schedule(
->>>>>>> 7f280d69
         self,
         scheduler_output: SchedulerOutput,
     ) -> None:
@@ -620,14 +612,11 @@
         for req_id, num_scheduled_token in num_scheduled_tokens.items():
             request = self.requests[req_id]
             request.num_computed_tokens += num_scheduled_token
-<<<<<<< HEAD
-=======
 
         # Clear the finished request IDs.
         # NOTE: We shouldn't do self.finished_req_ids.clear() here because
         # it will also affect the scheduler output.
         self.finished_req_ids = set()
->>>>>>> 7f280d69
 
     def _make_cached_request_data(
         self,
@@ -647,16 +636,12 @@
             req_ids.append(req_id)
             num_tokens = (num_scheduled_tokens[req_id] -
                           len(spec_decode_tokens.get(req_id, ())))
-<<<<<<< HEAD
-            if not self.is_async:
-=======
             if self.use_pp:
                 # When using PP, the scheduler sends the sampled tokens back,
                 # because there's no direct communication between the first-
                 # stage worker and the last-stage worker. Otherwise, we don't
                 # need to send the sampled tokens back because the model runner
                 # will cache them.
->>>>>>> 7f280d69
                 token_ids = req.all_token_ids[req.num_computed_tokens:req.
                                               num_computed_tokens + num_tokens]
                 new_token_ids.append(token_ids)
@@ -809,12 +794,8 @@
 
             # NOTE(woosuk): This has to be executed after updating
             # `request.num_computed_tokens`.
-<<<<<<< HEAD
-            self._free_encoder_inputs(request)
-=======
             if request.has_encoder_inputs:
                 self._free_encoder_inputs(request)
->>>>>>> 7f280d69
 
             stopped = False
             new_logprobs = None
@@ -923,17 +904,20 @@
         cached_encoder_input_ids = (
             self.encoder_cache_manager.get_cached_input_ids(request))
         # OPTIMIZATION: Avoid list(set) if the set is empty.
-<<<<<<< HEAD
-        if cached_encoder_input_ids:
-            for input_id in list(cached_encoder_input_ids):
-                mm_positions = request.mm_positions[input_id]
-                start_pos = mm_positions.offset
-                num_tokens = mm_positions.length
-                if start_pos + num_tokens <= request.num_computed_tokens:
-                    # The encoder output is already processed and stored
-                    # in the decoder's KV cache.
-                    self.encoder_cache_manager.free_encoder_input(
-                        request, input_id)
+        if not cached_encoder_input_ids:
+            return
+
+        # Here, we use list(set) to avoid modifying the set while iterating
+        # over it.
+        for input_id in list(cached_encoder_input_ids):
+            mm_positions = request.mm_positions[input_id]
+            start_pos = mm_positions.offset
+            num_tokens = mm_positions.length
+            if start_pos + num_tokens <= request.num_computed_tokens:
+                # The encoder output is already processed and stored
+                # in the decoder's KV cache.
+                self.encoder_cache_manager.free_encoder_input(
+                    request, input_id)
 
     def update_request(
         self,
@@ -954,22 +938,6 @@
                 del new_token_ids[num_new:]  # Trim new tokens if needed.
                 break
         return new_token_ids, stopped
-=======
-        if not cached_encoder_input_ids:
-            return
-
-        # Here, we use list(set) to avoid modifying the set while iterating
-        # over it.
-        for input_id in list(cached_encoder_input_ids):
-            mm_positions = request.mm_positions[input_id]
-            start_pos = mm_positions.offset
-            num_tokens = mm_positions.length
-            if start_pos + num_tokens <= request.num_computed_tokens:
-                # The encoder output is already processed and stored
-                # in the decoder's KV cache.
-                self.encoder_cache_manager.free_encoder_input(
-                    request, input_id)
->>>>>>> 7f280d69
 
     def get_request_counts(self) -> tuple[int, int]:
         """Returns (num_running_reqs, num_waiting_reqs)."""
