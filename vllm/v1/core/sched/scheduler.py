# SPDX-License-Identifier: Apache-2.0
# SPDX-FileCopyrightText: Copyright contributors to the vLLM project

from __future__ import annotations

import itertools
import time
from collections import defaultdict
from collections.abc import Iterable
from typing import Any, Optional, Union

from vllm.config import VllmConfig
from vllm.distributed.kv_events import EventPublisherFactory, KVEventBatch
from vllm.distributed.kv_transfer.kv_connector.factory import (
    KVConnectorFactory)
from vllm.distributed.kv_transfer.kv_connector.v1 import (KVConnectorBase_V1,
                                                          KVConnectorRole)
from vllm.logger import init_logger
from vllm.multimodal import MULTIMODAL_REGISTRY, MultiModalRegistry
from vllm.v1.core.encoder_cache_manager import (EncoderCacheManager,
                                                compute_encoder_budget)
from vllm.v1.core.kv_cache_manager import KVCacheManager
from vllm.v1.core.sched.interface import SchedulerInterface
from vllm.v1.core.sched.output import (CachedRequestData, NewRequestData,
                                       SchedulerOutput)
from vllm.v1.core.sched.request_queue import (SchedulingPolicy,
                                              create_request_queue)
from vllm.v1.core.sched.utils import check_stop
from vllm.v1.engine import (EngineCoreEventType, EngineCoreOutput,
                            EngineCoreOutputs)
from vllm.v1.kv_cache_interface import KVCacheConfig
from vllm.v1.metrics.stats import SchedulerStats
from vllm.v1.outputs import KVConnectorOutput, ModelRunnerOutput
from vllm.v1.request import Request, RequestStatus
from vllm.v1.spec_decode.metrics import SpecDecodingStats
from vllm.v1.structured_output import StructuredOutputManager

logger = init_logger(__name__)


class Scheduler(SchedulerInterface):

    def __init__(
        self,
        vllm_config: VllmConfig,
        kv_cache_config: KVCacheConfig,
        structured_output_manager: StructuredOutputManager,
        mm_registry: MultiModalRegistry = MULTIMODAL_REGISTRY,
        include_finished_set: bool = False,
        log_stats: bool = False,
    ) -> None:
        self.vllm_config = vllm_config
        self.scheduler_config = vllm_config.scheduler_config
        self.cache_config = vllm_config.cache_config
        self.lora_config = vllm_config.lora_config
        self.kv_cache_config = kv_cache_config
        self.kv_events_config = vllm_config.kv_events_config
        self.parallel_config = vllm_config.parallel_config
        self.log_stats = log_stats
        self.structured_output_manager = structured_output_manager

        # include_finished_set controls whether a separate set of finished
        # request ids should be included in the EngineCoreOutputs returned
        # by update_from_outputs(). This is currently used in the multi-engine
        # case to track request lifetimes efficiently.
        self.finished_req_ids_dict: Optional[dict[int, set[str]]] = (
            defaultdict(set) if include_finished_set else None)

        # Scheduling constraints.
        self.max_num_running_reqs = self.scheduler_config.max_num_seqs
        self.max_num_scheduled_tokens = \
            self.scheduler_config.max_num_batched_tokens
        self.max_model_len = self.scheduler_config.max_model_len
        self.enable_kv_cache_events = (
            self.kv_events_config is not None
            and self.kv_events_config.enable_kv_cache_events)

        # Create KVConnector for the Scheduler. Note that each Worker
        # will have a corresponding KVConnector with Role=WORKER.
        # KV Connector pushes/pull of remote KVs for P/D and offloading.
        self.connector = None
        if self.vllm_config.kv_transfer_config is not None:
            assert len(self.kv_cache_config.kv_cache_groups) == 1, (
                "Multiple KV cache groups are not currently supported "
                "with KV connectors")
            self.connector = KVConnectorFactory.create_connector(
                config=self.vllm_config, role=KVConnectorRole.SCHEDULER)

        self.kv_event_publisher = EventPublisherFactory.create(
            self.kv_events_config,
            self.parallel_config.data_parallel_rank,
        )

        num_gpu_blocks = self.cache_config.num_gpu_blocks
        assert num_gpu_blocks is not None and num_gpu_blocks > 0

        self.block_size = self.cache_config.block_size

        # Track total tokens in waiting queue
        self._waiting_tokens = 0
        # req_id -> Request
        self.requests: dict[str, Request] = {}
        # Scheduling policy
        if self.scheduler_config.policy == "priority":
            self.policy = SchedulingPolicy.PRIORITY
        elif self.scheduler_config.policy == "fcfs":
            self.policy = SchedulingPolicy.FCFS
        else:
            raise ValueError(
                f"Unknown scheduling policy: {self.scheduler_config.policy}")
        # Priority queues for requests.
        self.waiting = create_request_queue(self.policy)
        self.running: list[Request] = []

        # The request IDs that are finished in between the previous and the
        # current steps. This is used to notify the workers about the finished
        # requests so that they can free the cached states for those requests.
        # This is flushed at the end of each scheduling step.
        self.finished_req_ids: set[str] = set()

        # KV Connector: requests in process of async KV loading or recving
        self.finished_recving_kv_req_ids: set[str] = set()

        # Encoder-related.
        # Calculate encoder cache size if applicable
        # NOTE: For now we use the same budget for both compute and space.
        # This can be changed when we make encoder cache for embedding caching
        # across requests.
        encoder_compute_budget, encoder_cache_size = compute_encoder_budget(
            model_config=vllm_config.model_config,
            scheduler_config=vllm_config.scheduler_config,
            mm_registry=mm_registry,
        )

        # NOTE(woosuk): Here, "encoder" includes the vision encoder (and
        # projector if needed). Currently, we assume that the encoder also
        # has the Transformer architecture (e.g., ViT).
        self.max_num_encoder_input_tokens = encoder_compute_budget
        # NOTE: For the models without encoder (e.g., text-only models),
        # the encoder cache will not be initialized because cache size is 0
        # for these models.
        self.encoder_cache_manager = EncoderCacheManager(
            cache_size=encoder_cache_size)

        speculative_config = vllm_config.speculative_config

        self.use_eagle = False
        self.num_spec_tokens = self.num_lookahead_tokens = 0
        if speculative_config:
            self.num_spec_tokens = speculative_config.num_speculative_tokens
            if speculative_config.use_eagle():
                self.use_eagle = True
                self.num_lookahead_tokens = self.num_spec_tokens

        # Create the KV cache manager.
        self.kv_cache_manager = KVCacheManager(
            kv_cache_config=kv_cache_config,
            max_model_len=self.max_model_len,
            enable_caching=self.cache_config.enable_prefix_caching,
            caching_hash_algo=self.cache_config.prefix_caching_hash_algo,
            use_eagle=self.use_eagle,
            log_stats=self.log_stats,
            enable_kv_cache_events=self.enable_kv_cache_events,
        )
        self.use_pp = self.parallel_config.pipeline_parallel_size > 1

    def _get_request_total_tokens(self, request: Request) -> int:
        """Calculate total tokens (prompt + decode) for a request.
        This function calculates the total tokens that will be
        needed for a request, including both prompt tokens and
        future decode tokens.
        """
        prompt_tokens = len(request.prompt_token_ids)
        max_new_tokens = 0 if request.max_tokens is None\
            else request.max_tokens
        return prompt_tokens + max_new_tokens

    def schedule(self) -> SchedulerOutput:
        # NOTE(woosuk) on the scheduling algorithm:
        # There's no "decoding phase" nor "prefill phase" in the scheduler.
        # Each request just has the num_computed_tokens and
        # num_tokens_with_spec. num_tokens_with_spec =
        # len(prompt_token_ids) + len(output_token_ids) + len(spec_token_ids).
        # At each step, the scheduler tries to assign tokens to the requests
        # so that each request's num_computed_tokens can catch up its
        # num_tokens_with_spec. This is general enough to cover
        # chunked prefills, prefix caching, speculative decoding,
        # and the "jump decoding" optimization in the future.

        scheduled_new_reqs: list[Request] = []
        scheduled_resumed_reqs: list[Request] = []
        scheduled_running_reqs: list[Request] = []
        preempted_reqs: list[Request] = []

        # NOTE: structured_output_request_ids maps
        # a request's (request that uses structured output)
        # request_id to the running request index.
        # This will helps us determine to slice the grammar bitmask
        # and only applies valid mask for requests that
        # uses structured decoding.
        structured_output_request_ids: dict[str, int] = {}

        req_to_new_block_ids: dict[str, tuple[list[int], ...]] = {}
        num_scheduled_tokens: dict[str, int] = {}
        token_budget = self.max_num_scheduled_tokens
        # Encoder-related.
        scheduled_encoder_inputs: dict[str, list[int]] = {}
        encoder_budget = self.max_num_encoder_input_tokens
        # Spec decode-related.
        scheduled_spec_decode_tokens: dict[str, list[int]] = {}

        # For logging.
        scheduled_timestamp = time.monotonic()

        # First, schedule the RUNNING requests.
        req_index = 0
        while req_index < len(self.running) and token_budget > 0:
            request = self.running[req_index]

            num_new_tokens = (request.num_tokens_with_spec +
                              request.num_output_placeholders -
                              request.num_computed_tokens)
            if (0 < self.scheduler_config.long_prefill_token_threshold <
                    num_new_tokens):
                num_new_tokens = (
                    self.scheduler_config.long_prefill_token_threshold)
            num_new_tokens = min(num_new_tokens, token_budget)

            # Make sure the input position does not exceed the max model len.
            # This is necessary when using spec decoding.
            num_new_tokens = min(
                num_new_tokens,
                self.max_model_len - 1 - request.num_computed_tokens)

            # Schedule encoder inputs.
            encoder_inputs_to_schedule = None
            new_encoder_budget = encoder_budget
            if request.has_encoder_inputs:
                (encoder_inputs_to_schedule, num_new_tokens,
                 new_encoder_budget) = self._try_schedule_encoder_inputs(
                     request, request.num_computed_tokens, num_new_tokens,
                     encoder_budget)

            if num_new_tokens == 0:
                # The request cannot be scheduled because one of the following
                # reasons:
                # 1. No new tokens to schedule. This may happen when
                #    (1) PP>1 and we have already scheduled all prompt tokens
                #    but they are not finished yet.
                #    (2) Async scheduling and the request has reached to either
                #    its max_total_tokens or max_model_len.
                # 2. The encoder budget is exhausted.
                # 3. The encoder cache is exhausted.
                # NOTE(woosuk): Here, by doing `continue` instead of `break`,
                # we do not strictly follow the FCFS scheduling policy and
                # allow the lower-priority requests to be scheduled.
                req_index += 1
                continue

            while True:
                new_blocks = self.kv_cache_manager.allocate_slots(
                    request,
                    num_new_tokens,
                    num_lookahead_tokens=self.num_lookahead_tokens)
                if new_blocks is None:
                    # The request cannot be scheduled.
                    # Preempt the lowest-priority request.
                    if self.policy == SchedulingPolicy.PRIORITY:
                        preempted_req = max(
                            self.running,
                            key=lambda r: (r.priority, r.arrival_time),
                        )
                        self.running.remove(preempted_req)
                    else:
                        preempted_req = self.running.pop()

                    self.kv_cache_manager.free(preempted_req)
                    preempted_req.status = RequestStatus.PREEMPTED
                    preempted_req.num_computed_tokens = 0
                    if self.log_stats:
                        preempted_req.record_event(
                            EngineCoreEventType.PREEMPTED, scheduled_timestamp)

                    self.waiting.prepend_request(preempted_req)
                    preempted_reqs.append(preempted_req)
                    if preempted_req == request:
                        # No more request to preempt.
                        can_schedule = False
                        break
                else:
                    # The request can be scheduled.
                    can_schedule = True
                    break
            if not can_schedule:
                break
            assert new_blocks is not None

            # Schedule the request.
            scheduled_running_reqs.append(request)
            if request.use_structured_output:
                # PERF: in case of chunked prefill,
                # request might not include any new tokens.
                # Therefore, we might introduce some additional
                # cycle to fill in the bitmask, which could be a big no-op.
                structured_output_request_ids[request.request_id] = req_index
            req_to_new_block_ids[request.request_id] = (
                new_blocks.get_block_ids())
            num_scheduled_tokens[request.request_id] = num_new_tokens
            token_budget -= num_new_tokens
            req_index += 1

            # Speculative decode related.
            if request.spec_token_ids:
                num_scheduled_spec_tokens = (num_new_tokens +
                                             request.num_computed_tokens -
                                             request.num_tokens)
                if num_scheduled_spec_tokens > 0:
                    # Trim spec_token_ids list to num_scheduled_spec_tokens.
                    del request.spec_token_ids[num_scheduled_spec_tokens:]
                    scheduled_spec_decode_tokens[request.request_id] = (
                        request.spec_token_ids)

            # Encoder-related.
            if encoder_inputs_to_schedule:
                scheduled_encoder_inputs[request.request_id] = (
                    encoder_inputs_to_schedule)
                # Allocate the encoder cache.
                for i in encoder_inputs_to_schedule:
                    self.encoder_cache_manager.allocate(request, i)
                encoder_budget = new_encoder_budget

        # Record the LoRAs in scheduled_running_reqs
        scheduled_loras: set[int] = set()
        if self.lora_config:
            scheduled_loras = set(
                req.lora_request.lora_int_id for req in scheduled_running_reqs
                if req.lora_request and req.lora_request.lora_int_id > 0)
            assert len(scheduled_loras) <= self.lora_config.max_loras

        # Use a temporary RequestQueue to collect requests that need to be
        # skipped and put back at the head of the waiting queue later
        skipped_waiting_requests = create_request_queue(self.policy)

        # Next, schedule the WAITING requests.
        if not preempted_reqs:
            while self.waiting and token_budget > 0:
                if len(self.running) == self.max_num_running_reqs:
                    break

                request = self.waiting.peek_request()

                # KVTransfer: skip request if still waiting for remote kvs.
                if request.status == RequestStatus.WAITING_FOR_REMOTE_KVS:
                    is_ready = self._update_waiting_for_remote_kv(request)
                    if is_ready:
                        request.status = RequestStatus.WAITING
                    else:
                        logger.debug(
                            "%s is still in WAITING_FOR_REMOTE_KVS state.",
                            request.request_id)
                        self.waiting.pop_request()
                        skipped_waiting_requests.prepend_request(request)
                        continue

                # Skip request if the structured output request is still waiting
                # for FSM compilation.
                if request.status == RequestStatus.WAITING_FOR_FSM:
                    structured_output_req = request.structured_output_request
                    if structured_output_req and structured_output_req.grammar:
                        request.status = RequestStatus.WAITING
                    else:
                        self.waiting.pop_request()
                        skipped_waiting_requests.prepend_request(request)
                        continue

                # Check that adding the request still respects the max_loras
                # constraint.
                if (self.lora_config and request.lora_request and
                    (len(scheduled_loras) == self.lora_config.max_loras and
                     request.lora_request.lora_int_id not in scheduled_loras)):
                    # Scheduling would exceed max_loras, skip.
                    self.waiting.pop_request()
                    skipped_waiting_requests.prepend_request(request)
                    continue

                num_external_computed_tokens = 0
                load_kv_async = False

                # Get already-cached tokens.
                if request.num_computed_tokens == 0:
                    # Get locally-cached tokens.
                    new_computed_blocks, num_new_local_computed_tokens = \
                        self.kv_cache_manager.get_computed_blocks(
                            request)

                    # Get externally-cached tokens if using a KVConnector.
                    if self.connector is not None:
                        num_external_computed_tokens, load_kv_async = (
                            self.connector.get_num_new_matched_tokens(
                                request, num_new_local_computed_tokens))

                    # Total computed tokens (local + external).
                    num_computed_tokens = (num_new_local_computed_tokens +
                                           num_external_computed_tokens)
                # KVTransfer: WAITING reqs have num_computed_tokens > 0
                # after async KV recvs are completed.
                else:
                    new_computed_blocks = (
                        self.kv_cache_manager.create_empty_block_list())
                    num_new_local_computed_tokens = 0
                    num_computed_tokens = request.num_computed_tokens

                encoder_inputs_to_schedule = None
                new_encoder_budget = encoder_budget

                # KVTransfer: loading remote KV, do not allocate for new work.
                if load_kv_async:
                    assert num_external_computed_tokens > 0
                    num_new_tokens = 0
                # Number of tokens to be scheduled.
                else:
                    # We use `request.num_tokens` instead of
                    # `request.num_prompt_tokens` to consider the resumed
                    # requests, which have output tokens.
                    num_new_tokens = request.num_tokens - num_computed_tokens
                    if (0 < self.scheduler_config.long_prefill_token_threshold
                            < num_new_tokens):
                        num_new_tokens = (
                            self.scheduler_config.long_prefill_token_threshold)

                    # chunked prefill has to be enabled explicitly to allow
                    # pooling requests to be chunked
                    if not self.scheduler_config.chunked_prefill_enabled and \
                        num_new_tokens > token_budget:
                        self.waiting.pop_request()
                        skipped_waiting_requests.prepend_request(request)
                        continue

                    num_new_tokens = min(num_new_tokens, token_budget)
                    assert num_new_tokens > 0

                    # Schedule encoder inputs.
                    if request.has_encoder_inputs:
                        (encoder_inputs_to_schedule, num_new_tokens,
                         new_encoder_budget
                         ) = self._try_schedule_encoder_inputs(
                             request, num_computed_tokens, num_new_tokens,
                             encoder_budget)
                        if num_new_tokens == 0:
                            # The request cannot be scheduled.
                            break

                # Handles an edge case when P/D Disaggregation
                # is used with Spec Decoding where an
                # extra block gets allocated which
                # creates a mismatch between the number
                # of local and remote blocks.
                effective_lookahead_tokens = (0 if request.num_computed_tokens
                                              == 0 else
                                              self.num_lookahead_tokens)

                new_blocks = self.kv_cache_manager.allocate_slots(
                    request,
                    num_new_tokens + num_external_computed_tokens,
                    num_new_local_computed_tokens,
                    new_computed_blocks,
                    num_lookahead_tokens=effective_lookahead_tokens,
                    delay_cache_blocks=load_kv_async,
                )

                if new_blocks is None:
                    # The request cannot be scheduled.
                    break

                request_total_tokens = self._get_request_total_tokens(request)
                # KVTransfer: the connector uses this info to determine
                # if a load is needed. Note that
                # This information is used to determine if a load is
                # needed for this request.
                if self.connector is not None:
                    self.connector.update_state_after_alloc(
                        request,
                        new_computed_blocks + new_blocks,
                        num_external_computed_tokens,
                    )

<<<<<<< HEAD
                self.waiting.popleft()
                self._waiting_tokens -= request_total_tokens
=======
                # Request was already popped from self.waiting
                # unless it was re-added above due to new_blocks being None.
                request = self.waiting.pop_request()
>>>>>>> 3fa5b258
                if load_kv_async:
                    # If loading async, allocate memory and put request
                    # into the WAITING_FOR_REMOTE_KV state.
                    skipped_waiting_requests.prepend_request(request)
                    request.status = RequestStatus.WAITING_FOR_REMOTE_KVS
                    continue

                if request.use_structured_output:
                    structured_output_request_ids[request.request_id] = (
                        req_index)
                req_index += 1
                self.running.append(request)
                if self.log_stats:
                    request.record_event(EngineCoreEventType.SCHEDULED,
                                         scheduled_timestamp)
                if request.status == RequestStatus.WAITING:
                    scheduled_new_reqs.append(request)
                elif request.status == RequestStatus.PREEMPTED:
                    scheduled_resumed_reqs.append(request)
                else:
                    raise RuntimeError(
                        f"Invalid request status: {request.status}")

                if self.lora_config and request.lora_request:
                    scheduled_loras.add(request.lora_request.lora_int_id)
                req_to_new_block_ids[request.request_id] = (
                    self.kv_cache_manager.get_block_ids(request.request_id))
                num_scheduled_tokens[request.request_id] = num_new_tokens
                token_budget -= num_new_tokens
                request.status = RequestStatus.RUNNING
                request.num_computed_tokens = num_computed_tokens
                # Count the number of prefix cached tokens.
                if request.num_cached_tokens < 0:
                    request.num_cached_tokens = num_computed_tokens
                # Encoder-related.
                if encoder_inputs_to_schedule:
                    scheduled_encoder_inputs[request.request_id] = (
                        encoder_inputs_to_schedule)
                    # Allocate the encoder cache.
                    for i in encoder_inputs_to_schedule:
                        self.encoder_cache_manager.allocate(request, i)
                    encoder_budget = new_encoder_budget

        # Put back any skipped requests at the head of the waiting queue
        if skipped_waiting_requests:
            self.waiting.prepend_requests(skipped_waiting_requests)

        # Check if the scheduling constraints are satisfied.
        total_num_scheduled_tokens = sum(num_scheduled_tokens.values())
        assert total_num_scheduled_tokens <= self.max_num_scheduled_tokens
        assert token_budget >= 0
        assert len(self.running) <= self.max_num_running_reqs
        # Since some requests in the RUNNING queue may not be scheduled in
        # this step, the total number of scheduled requests can be smaller than
        # len(self.running).
        assert (len(scheduled_new_reqs) + len(scheduled_resumed_reqs) +
                len(scheduled_running_reqs) <= len(self.running))

        # Get the longest common prefix among all requests in the running queue.
        # This can be potentially used for cascade attention.
        num_common_prefix_blocks = [0] * len(
            self.kv_cache_config.kv_cache_groups)
        if self.running:
            any_request = self.running[0]
            num_common_prefix_blocks = (
                self.kv_cache_manager.get_num_common_prefix_blocks(
                    any_request, len(self.running)))

        grammar_bitmask = self.structured_output_manager.grammar_bitmask(
            self.requests,
            structured_output_request_ids,
            scheduled_spec_decode_tokens,
        )
        # Construct the scheduler output.
        new_reqs_data = [
            NewRequestData.from_request(req,
                                        req_to_new_block_ids[req.request_id])
            for req in scheduled_new_reqs
        ]
        cached_reqs_data = self._make_cached_request_data(
            scheduled_running_reqs,
            scheduled_resumed_reqs,
            num_scheduled_tokens,
            scheduled_spec_decode_tokens,
            req_to_new_block_ids,
        )
        scheduler_output = SchedulerOutput(
            scheduled_new_reqs=new_reqs_data,
            scheduled_cached_reqs=cached_reqs_data,
            num_scheduled_tokens=num_scheduled_tokens,
            total_num_scheduled_tokens=total_num_scheduled_tokens,
            scheduled_spec_decode_tokens=scheduled_spec_decode_tokens,
            scheduled_encoder_inputs=scheduled_encoder_inputs,
            num_common_prefix_blocks=num_common_prefix_blocks,
            # finished_req_ids is an existing state in the scheduler,
            # instead of being newly scheduled in this step.
            # It contains the request IDs that are finished in between
            # the previous and the current steps.
            finished_req_ids=self.finished_req_ids,
            free_encoder_input_ids=self.encoder_cache_manager.get_freed_ids(),
            structured_output_request_ids=structured_output_request_ids,
            grammar_bitmask=grammar_bitmask,
        )

        # NOTE(Kuntai): this function is designed for multiple purposes:
        # 1. Plan the KV cache store
        # 2. Wrap up all the KV cache load / save ops into an opaque object
        # 3. Clear the internal states of the connector
        if self.connector is not None:
            meta = self.connector.build_connector_meta(scheduler_output)
            scheduler_output.kv_connector_metadata = meta

        events = self.kv_cache_manager.take_events()
        if events:
            batch = KVEventBatch(ts=time.time(), events=events)
            self.kv_event_publisher.publish(batch)

        self._update_after_schedule(scheduler_output)
        return scheduler_output

    def _update_after_schedule(
        self,
        scheduler_output: SchedulerOutput,
    ) -> None:
        # Advance the number of computed tokens for the request AFTER
        # the request is scheduled.
        # 1. The scheduler_output of the current step has to include the
        #    original number of scheduled tokens to determine input IDs.
        # 2. Advance the number of computed tokens here allowing us to
        #    schedule the prefill request again immediately in the next
        #    scheduling step.
        # 3. If some tokens (e.g. spec tokens) are rejected later, the number of
        #    computed tokens will be adjusted in update_from_output.
        num_scheduled_tokens = scheduler_output.num_scheduled_tokens
        for req_id, num_scheduled_token in num_scheduled_tokens.items():
            request = self.requests[req_id]
            request.num_computed_tokens += num_scheduled_token

            # NOTE: _free_encoder_inputs relies on num_computed_tokens, which
            # may be updated again in _update_from_output for speculative
            # decoding. However, it is safe to call the method here because
            # encoder inputs are always part of the prompt, not the output,
            # and thus are unaffected by speculative decoding.
            if request.has_encoder_inputs:
                self._free_encoder_inputs(request)

        # Clear the finished request IDs.
        # NOTE: We shouldn't do self.finished_req_ids.clear() here because
        # it will also affect the scheduler output.
        self.finished_req_ids = set()

    def _make_cached_request_data(
        self,
        running_reqs: list[Request],
        resumed_reqs: list[Request],
        num_scheduled_tokens: dict[str, int],
        spec_decode_tokens: dict[str, list[int]],
        req_to_new_block_ids: dict[str, tuple[list[int], ...]],
    ) -> CachedRequestData:
        req_ids: list[str] = []
        new_token_ids: list[list[int]] = []
        new_block_ids: list[tuple[list[int], ...]] = []
        num_computed_tokens: list[int] = []

        use_connector = self.connector is not None
        for req in itertools.chain(running_reqs, resumed_reqs):
            req_id = req.request_id
            req_ids.append(req_id)
            num_tokens = (num_scheduled_tokens[req_id] -
                          len(spec_decode_tokens.get(req_id, ())))
            if self.use_pp:
                # When using PP, the scheduler sends the sampled tokens back,
                # because there's no direct communication between the first-
                # stage worker and the last-stage worker. Otherwise, we don't
                # need to send the sampled tokens back because the model runner
                # will cache them.
                token_ids = req.all_token_ids[req.num_computed_tokens:req.
                                              num_computed_tokens + num_tokens]
                new_token_ids.append(token_ids)
            elif use_connector:
                # When using a KVConnector, we add a placeholder to avoid index
                # out of bounds errors. TODO: Remove this once the KVConnector
                # is updated to handle token IDs properly.
                new_token_ids.append([])
            new_block_ids.append(req_to_new_block_ids[req_id])
            num_computed_tokens.append(req.num_computed_tokens)
        # Because resumed_reqs is usually empty, it is more efficient to do
        # in-place appending so that we don't need to allocate a new list.
        resumed_from_preemption = [False] * len(running_reqs)
        resumed_from_preemption += [True] * len(resumed_reqs)

        return CachedRequestData(
            req_ids=req_ids,
            resumed_from_preemption=resumed_from_preemption,
            new_token_ids=new_token_ids,
            new_block_ids=new_block_ids,
            num_computed_tokens=num_computed_tokens,
        )

    def _try_schedule_encoder_inputs(
        self,
        request: Request,
        num_computed_tokens: int,
        num_new_tokens: int,
        encoder_budget: int,
    ) -> tuple[list[int], int, int]:
        """
        Determine which encoder inputs need to be scheduled in the current step,
        and update `num_new_tokens` and encoder token budget accordingly.

        An encoder input will be scheduled if:
        - Its output tokens overlap with the range of tokens being computed
        in this step, i.e.,
        [num_computed_tokens, num_computed_tokens + num_new_tokens).
        - It is not already computed and stored in the encoder cache.
        - There is sufficient encoder token budget to process it.
        - The encoder cache has space to store it.

        If an encoder input cannot be scheduled due to cache or budget
        limitations, the method adjusts `num_new_tokens` to schedule only the
        decoder tokens up to just before the unschedulable encoder input.

        Note that num_computed_tokens includes both locally cached
        blocks and externally cached blocks (via KVConnector).
        """
        if num_new_tokens == 0 or not request.has_encoder_inputs:
            return [], num_new_tokens, encoder_budget
        encoder_inputs_to_schedule: list[int] = []
        mm_positions = request.mm_positions
        assert mm_positions is not None
        assert len(mm_positions) > 0
        for i, pos_info in enumerate(mm_positions):
            start_pos = pos_info.offset
            num_encoder_tokens = pos_info.length

            # The encoder output is needed if the two ranges overlap:
            # [num_computed_tokens, num_computed_tokens + num_new_tokens) and
            # [start_pos, start_pos + num_encoder_tokens)
            if start_pos >= num_computed_tokens + num_new_tokens:
                # The encoder input is not needed in this step.
                break
            if start_pos + num_encoder_tokens <= num_computed_tokens:
                # The encoder input is already computed and stored
                # in the decoder's KV cache.
                continue

            if self.encoder_cache_manager.has_cache(request, i):
                # The encoder input is already computed and cached.
                continue

            # If no encoder input chunking is allowed, we do not want to
            # partially schedule a multimodal item. If the scheduled range would
            # only cover part of the mm input, roll back to before the mm item.
            if (self.scheduler_config.disable_chunked_mm_input
                    and num_computed_tokens < start_pos
                    and (num_computed_tokens + num_new_tokens)
                    < (start_pos + num_encoder_tokens)):
                num_new_tokens = start_pos - num_computed_tokens
                break

            if (not self.encoder_cache_manager.can_allocate(request, i)
                    or num_encoder_tokens > encoder_budget):
                # The encoder cache is full or the encoder budget is exhausted.
                # NOTE(woosuk): We assume that the encoder input tokens should
                # be processed altogether, as the encoder usually uses
                # bidirectional attention.
                if num_computed_tokens < start_pos:
                    # We only schedule the decoder tokens just before the
                    # encoder input.
                    num_new_tokens = start_pos - num_computed_tokens
                else:
                    # Because of prefix caching, num_computed_tokens is greater
                    # than start_pos even though its encoder input is not
                    # available. In this case, we can't schedule any token for
                    # the request in this step.
                    num_new_tokens = 0
                break

            encoder_budget -= num_encoder_tokens
            encoder_inputs_to_schedule.append(i)
        return encoder_inputs_to_schedule, num_new_tokens, encoder_budget

    def update_from_output(
        self,
        scheduler_output: SchedulerOutput,
        model_runner_output: ModelRunnerOutput,
    ) -> dict[int, EngineCoreOutputs]:
        sampled_token_ids = model_runner_output.sampled_token_ids
        spec_token_ids = model_runner_output.spec_token_ids
        logprobs = model_runner_output.logprobs
        prompt_logprobs_dict = model_runner_output.prompt_logprobs_dict
        num_scheduled_tokens = scheduler_output.num_scheduled_tokens
        pooler_outputs = model_runner_output.pooler_output
        num_nans_in_logits = model_runner_output.num_nans_in_logits

        outputs: dict[int, list[EngineCoreOutput]] = defaultdict(list)
        spec_decoding_stats: Optional[SpecDecodingStats] = None

        # NOTE(woosuk): As len(num_scheduled_tokens) can be up to 1K or more,
        # the below loop can be a performance bottleneck. We should do our best
        # to avoid expensive operations inside the loop.
        stopped_running_reqs: set[Request] = set()
        stopped_preempted_reqs: set[Request] = set()
        for req_id, num_tokens_scheduled in num_scheduled_tokens.items():
            assert num_tokens_scheduled > 0
            request = self.requests.get(req_id)
            if request is None:
                # The request is already finished. This can happen if the
                # request is aborted while the model is executing it (e.g.,
                # in pipeline parallelism).
                continue

            req_index = model_runner_output.req_id_to_index[req_id]
            generated_token_ids = sampled_token_ids[
                req_index] if sampled_token_ids else []

            scheduled_spec_token_ids = (
                scheduler_output.scheduled_spec_decode_tokens.get(req_id))
            if scheduled_spec_token_ids:
                # num_computed_tokens represents the number of tokens
                # processed in the current step, considering scheduled
                # tokens and rejections. If some tokens are rejected,
                # num_computed_tokens is decreased by the number of rejected
                # tokens, where is given by:
                # len(scheduled_spec_token_ids) + 1 - len(generated_token_ids).
                num_tokens_rejected = (len(scheduled_spec_token_ids) + 1 -
                                       len(generated_token_ids))
                request.num_computed_tokens -= num_tokens_rejected
                spec_decoding_stats = self.make_spec_decoding_stats(
                    spec_decoding_stats,
                    num_draft_tokens=len(scheduled_spec_token_ids),
                    num_accepted_tokens=len(generated_token_ids) - 1)

            stopped = False
            new_logprobs = None
            new_token_ids = generated_token_ids
            kv_transfer_params = None
            status_before_stop = request.status

            # Check for stop and update request status.
            if new_token_ids:
                new_token_ids, stopped = self._update_request_with_output(
                    request, new_token_ids)

            # Stop checking for pooler models.
            pooler_output = None
            if pooler_outputs:
                pooler_output = pooler_outputs[req_index]
                stopped = check_stop(request, self.max_model_len,
                                     pooler_output)

            if stopped:
                kv_transfer_params = self._free_request(request)
                if status_before_stop == RequestStatus.RUNNING:
                    stopped_running_reqs.add(request)
                else:
                    stopped_preempted_reqs.add(request)

            # Extract sample logprobs if needed.
            if request.sampling_params is not None \
                and request.sampling_params.logprobs is not None and logprobs:
                # NOTE: once we support N tokens per step (spec decode),
                # the outer lists can be of length > 1.
                new_logprobs = logprobs.slice(req_index, req_index + 1)

            if new_token_ids and self.structured_output_manager.should_advance(
                    request):
                # NOTE: structured_output_request
                # should not be None if use_structured_output, we have
                # check above, so safe to ignore type warning
                request.structured_output_request.grammar.accept_tokens(  # type: ignore[union-attr]
                    req_id, new_token_ids)

            # spec_token_ids comes from the model runner output
            if num_nans_in_logits is not None and req_id in num_nans_in_logits:
                request.num_nans_in_logits = num_nans_in_logits[req_id]

            # Add newly generated spec token ids to the request.
            if spec_token_ids is not None:
                if self.structured_output_manager.should_advance(request):
                    metadata = request.structured_output_request
                    # Needs to happen after new_token_ids are accepted.
                    request.spec_token_ids = metadata.grammar.validate_tokens(  # type: ignore[union-attr]
                        spec_token_ids[req_index])
                else:
                    request.spec_token_ids = spec_token_ids[req_index]

            # Get prompt logprobs for this request.
            prompt_logprobs_tensors = prompt_logprobs_dict.get(req_id)
            if new_token_ids or pooler_output is not None \
                or kv_transfer_params:

                # Add EngineCoreOutput for this Request.
                outputs[request.client_index].append(
                    EngineCoreOutput(
                        request_id=req_id,
                        new_token_ids=new_token_ids,
                        finish_reason=request.get_finished_reason(),
                        new_logprobs=new_logprobs,
                        new_prompt_logprobs_tensors=prompt_logprobs_tensors,
                        pooling_output=pooler_output,
                        stop_reason=request.stop_reason,
                        events=request.take_events(),
                        kv_transfer_params=kv_transfer_params,
                        num_cached_tokens=request.num_cached_tokens,
                    ))

            else:
                # Invariant: EngineCore returns no partial prefill outputs.
                assert not prompt_logprobs_tensors

        # Remove the stopped requests from the running and waiting queues.
        if stopped_running_reqs:
            self.running = [
                req for req in self.running if req not in stopped_running_reqs
            ]
        if stopped_preempted_reqs:
            # This is a rare case and unlikely to impact performance.
            self.waiting.remove_requests(stopped_preempted_reqs)

        # KV Connector: update state for finished KV Transfers.
        if model_runner_output.kv_connector_output:
            self._update_from_kv_xfer_finished(
                model_runner_output.kv_connector_output)

        # Create EngineCoreOutputs for all clients that have requests with
        # outputs in this step.
        engine_core_outputs = {
            client_index: EngineCoreOutputs(outputs=outs)
            for client_index, outs in outputs.items()
        }

        finished_req_ids = self.finished_req_ids_dict
        if finished_req_ids:
            # Include ids of requests that finished since last outputs
            # were sent.
            for client_index, finished_set in finished_req_ids.items():
                # Set finished request set in EngineCoreOutputs for this client.
                if (eco := engine_core_outputs.get(client_index)) is not None:
                    eco.finished_requests = finished_set
                else:
                    engine_core_outputs[client_index] = EngineCoreOutputs(
                        finished_requests=finished_set)
            finished_req_ids.clear()

        if engine_core_outputs:
            # Return stats to only one of the front-ends.
            next(iter(engine_core_outputs.values())).scheduler_stats = (
                self.make_stats(spec_decoding_stats))

        return engine_core_outputs

    def _update_request_with_output(
        self,
        request: Request,
        new_token_ids: list[int],
    ) -> tuple[list[int], bool]:
        # Append generated tokens and check for stop. Note that if
        # a request is still being prefilled, we expect the model runner
        # to return empty token ids for the request.
        stopped = False
        for num_new, output_token_id in enumerate(new_token_ids, 1):
            request.append_output_token_ids(output_token_id)

            # Check for stop and update request state.
            # This must be called before we make the EngineCoreOutput.
            stopped = check_stop(request, self.max_model_len)
            if stopped:
                del new_token_ids[num_new:]  # Trim new tokens if needed.
                break
        return new_token_ids, stopped

    def _free_encoder_inputs(self, request: Request) -> None:
        cached_encoder_input_ids = (
            self.encoder_cache_manager.get_cached_input_ids(request))
        # OPTIMIZATION: Avoid list(set) if the set is empty.
        if not cached_encoder_input_ids:
            return

        # Here, we use list(set) to avoid modifying the set while iterating
        # over it.
        for input_id in list(cached_encoder_input_ids):
            mm_positions = request.mm_positions[input_id]
            start_pos = mm_positions.offset
            num_tokens = mm_positions.length
            if start_pos + num_tokens <= request.num_computed_tokens:
                # The encoder output is already processed and stored
                # in the decoder's KV cache.
                self.encoder_cache_manager.free_encoder_input(
                    request, input_id)

    def get_request_counts(self) -> tuple[int, int]:
        """Returns (num_running_reqs, num_waiting_reqs)."""
        return len(self.running), len(self.waiting)

    def add_request(self, request: Request) -> None:
        self.waiting.add_request(request)
        self.requests[request.request_id] = request
        self._waiting_tokens += self._get_request_total_tokens(request)
        if self.log_stats:
            request.record_event(EngineCoreEventType.QUEUED)

    def finish_requests(
        self,
        request_ids: Union[str, Iterable[str]],
        finished_status: RequestStatus,
    ) -> None:
        """Handles the finish signal from outside the scheduler.

        For example, the API server can abort a request when the client
        disconnects.
        """
        assert RequestStatus.is_finished(finished_status)
        if isinstance(request_ids, str):
            request_ids = (request_ids, )
        else:
            request_ids = set(request_ids)

        running_requests_to_remove = []
        waiting_requests_to_remove = []
        valid_requests = []

        # First pass: collect requests to remove from queues
        for req_id in request_ids:
            request = self.requests.get(req_id)
            if request is None:
                # Invalid request ID.
                continue

            valid_requests.append(request)
            if request.status == RequestStatus.RUNNING:
                running_requests_to_remove.append(request)
            else:
<<<<<<< HEAD
                self.waiting.remove(request)
                self._waiting_tokens -= self._get_request_total_tokens(request)
=======
                waiting_requests_to_remove.append(request)

        # Remove all requests from queues at once for better efficiency
        for request in running_requests_to_remove:
            self.running.remove(request)
        if waiting_requests_to_remove:
            self.waiting.remove_requests(waiting_requests_to_remove)

        # Second pass: set status and free requests
        for request in valid_requests:
>>>>>>> 3fa5b258
            request.status = finished_status
            self._free_request(request)

    def _free_request(self, request: Request) -> Optional[dict[str, Any]]:
        assert request.is_finished()

        delay_free_blocks, kv_xfer_params = self._connector_finished(request)
        self.encoder_cache_manager.free(request)
        request_id = request.request_id
        self.finished_req_ids.add(request_id)
        if self.finished_req_ids_dict is not None:
            self.finished_req_ids_dict[request.client_index].add(request_id)

        if not delay_free_blocks:
            self._free_blocks(request)

        return kv_xfer_params

    def _free_blocks(self, request: Request):
        assert request.is_finished()
        self.kv_cache_manager.free(request)
        self.kv_cache_manager.free_block_hashes(request)
        del self.requests[request.request_id]

    def get_num_unfinished_requests(self) -> int:
        return len(self.waiting) + len(self.running)

    def has_finished_requests(self) -> bool:
        return len(self.finished_req_ids) > 0

    def reset_prefix_cache(self) -> bool:
        return self.kv_cache_manager.reset_prefix_cache()

    def make_stats(
        self,
        spec_decoding_stats: Optional[SpecDecodingStats] = None,
    ) -> Optional[SchedulerStats]:
        if not self.log_stats:
            return None
        prefix_cache_stats = self.kv_cache_manager.make_prefix_cache_stats()
        assert prefix_cache_stats is not None
        return SchedulerStats(
            num_running_reqs=len(self.running),
            num_waiting_reqs=len(self.waiting),
<<<<<<< HEAD
            num_tokens_waiting=self._waiting_tokens,
            gpu_cache_usage=self.kv_cache_manager.usage,
=======
            kv_cache_usage=self.kv_cache_manager.usage,
>>>>>>> 3fa5b258
            prefix_cache_stats=prefix_cache_stats,
            spec_decoding_stats=spec_decoding_stats,
            num_corrupted_reqs=sum(req.is_output_corrupted
                                   for req in self.running),
        )

    def make_spec_decoding_stats(
        self,
        spec_decoding_stats: Optional[SpecDecodingStats],
        num_draft_tokens: int,
        num_accepted_tokens: int,
    ) -> Optional[SpecDecodingStats]:
        if not self.log_stats:
            return None
        if spec_decoding_stats is None:
            spec_decoding_stats = SpecDecodingStats.new(self.num_spec_tokens)
        spec_decoding_stats.observe_draft(
            num_draft_tokens=num_draft_tokens,
            num_accepted_tokens=num_accepted_tokens)
        return spec_decoding_stats

    def shutdown(self) -> None:
        if self.kv_event_publisher:
            self.kv_event_publisher.shutdown()

    ########################################################################
    # KV Connector Related Methods
    ########################################################################

    def get_kv_connector(self) -> Optional[KVConnectorBase_V1]:
        return self.connector

    def _connector_finished(
            self, request: Request) -> tuple[bool, Optional[dict[str, Any]]]:
        """
        Invoke the KV connector request_finished() method if applicable.

        Returns optional kv transfer parameters to be included with the
        request outputs.
        """
        if self.connector is None:
            return False, None

        (block_ids, ) = self.kv_cache_manager.get_block_ids(request.request_id)
        return self.connector.request_finished(request, block_ids)

    def _update_waiting_for_remote_kv(self, request: Request) -> bool:
        """
        KV Connector: check if the request_id is finished_recving.

        The finished_recving_kv_req_ids list is populated
        on the previous steps()'s update_from_output based
        on the worker side connector.

        When the kv transfer is ready, we cache the blocks
        and the request state will be moved back to WAITING from
        WAITING_FOR_REMOTE_KV.
        """
        assert self.connector is not None
        if request.request_id not in self.finished_recving_kv_req_ids:
            return False

        # Now that the blocks are ready, actually cache them.
        (block_ids, ) = self.kv_cache_manager.get_block_ids(request.request_id)
        num_computed_tokens = len(block_ids) * self.block_size
        # Handle the case where num request tokens less then one block.
        num_computed_tokens = min(num_computed_tokens, request.num_tokens)
        if num_computed_tokens == request.num_tokens:
            num_computed_tokens -= 1
        # This will cache the blocks iff caching is enabled.
        self.kv_cache_manager.cache_blocks(request, num_computed_tokens)

        # Update the request state for scheduling.
        request.num_computed_tokens = num_computed_tokens

        # Return that we are ready.
        self.finished_recving_kv_req_ids.remove(request.request_id)
        return True

    def _update_from_kv_xfer_finished(self,
                                      kv_connector_output: KVConnectorOutput):
        """
        KV Connector: update the scheduler state based on the output.

        The Worker side connectors add finished_recving and
        finished_sending reqs to the output.
        * if finished_sending: free the blocks
        # if finished_recving: add to state so we can
            scheduler the request during the next step.
        """

        if self.connector is not None:
            self.connector.update_connector_output(kv_connector_output)

        # KV Connector:: update recv and send status from last step.
        for req_id in (kv_connector_output.finished_recving or ()):
            logger.debug("Finished recving KV transfer for request %s", req_id)
            self.finished_recving_kv_req_ids.add(req_id)
        for req_id in (kv_connector_output.finished_sending or ()):
            logger.debug("Finished sending KV transfer for request %s", req_id)
            self._free_blocks(self.requests[req_id])<|MERGE_RESOLUTION|>--- conflicted
+++ resolved
@@ -484,14 +484,10 @@
                         num_external_computed_tokens,
                     )
 
-<<<<<<< HEAD
-                self.waiting.popleft()
-                self._waiting_tokens -= request_total_tokens
-=======
                 # Request was already popped from self.waiting
                 # unless it was re-added above due to new_blocks being None.
                 request = self.waiting.pop_request()
->>>>>>> 3fa5b258
+                self._waiting_tokens -= request_total_tokens
                 if load_kv_async:
                     # If loading async, allocate memory and put request
                     # into the WAITING_FOR_REMOTE_KV state.
@@ -1025,11 +1021,8 @@
             if request.status == RequestStatus.RUNNING:
                 running_requests_to_remove.append(request)
             else:
-<<<<<<< HEAD
-                self.waiting.remove(request)
+                waiting_requests_to_remove.append(request)
                 self._waiting_tokens -= self._get_request_total_tokens(request)
-=======
-                waiting_requests_to_remove.append(request)
 
         # Remove all requests from queues at once for better efficiency
         for request in running_requests_to_remove:
@@ -1039,7 +1032,6 @@
 
         # Second pass: set status and free requests
         for request in valid_requests:
->>>>>>> 3fa5b258
             request.status = finished_status
             self._free_request(request)
 
@@ -1084,12 +1076,9 @@
         return SchedulerStats(
             num_running_reqs=len(self.running),
             num_waiting_reqs=len(self.waiting),
-<<<<<<< HEAD
             num_tokens_waiting=self._waiting_tokens,
             gpu_cache_usage=self.kv_cache_manager.usage,
-=======
             kv_cache_usage=self.kv_cache_manager.usage,
->>>>>>> 3fa5b258
             prefix_cache_stats=prefix_cache_stats,
             spec_decoding_stats=spec_decoding_stats,
             num_corrupted_reqs=sum(req.is_output_corrupted
