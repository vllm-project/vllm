# SPDX-License-Identifier: Apache-2.0
# SPDX-FileCopyrightText: Copyright contributors to the vLLM project

from __future__ import annotations

import itertools
import time
from collections import defaultdict
from collections.abc import Iterable
from typing import Any, Optional, Union

from vllm.config import VllmConfig
from vllm.distributed.kv_events import EventPublisherFactory, KVEventBatch
from vllm.distributed.kv_transfer.kv_connector.factory import (
    KVConnectorFactory)
from vllm.distributed.kv_transfer.kv_connector.v1 import (KVConnectorBase_V1,
                                                          KVConnectorRole)
from vllm.logger import init_logger
from vllm.multimodal import MULTIMODAL_REGISTRY, MultiModalRegistry
from vllm.v1.core.encoder_cache_manager import (EncoderCacheManager,
                                                compute_encoder_budget)
from vllm.v1.core.kv_cache_manager import KVCacheBlocks, KVCacheManager
from vllm.v1.core.sched.interface import SchedulerInterface
from vllm.v1.core.sched.output import (CachedRequestData, NewRequestData,
                                       SchedulerOutput)
from vllm.v1.core.sched.request_queue import (SchedulingPolicy,
                                              create_request_queue)
from vllm.v1.core.sched.utils import check_stop, remove_all
from vllm.v1.engine import (EngineCoreEventType, EngineCoreOutput,
                            EngineCoreOutputs)
from vllm.v1.kv_cache_interface import KVCacheConfig
from vllm.v1.metrics.stats import SchedulerStats
from vllm.v1.outputs import DraftTokenIds, KVConnectorOutput, ModelRunnerOutput
from vllm.v1.request import Request, RequestStatus
from vllm.v1.spec_decode.metrics import SpecDecodingStats
from vllm.v1.structured_output import StructuredOutputManager

logger = init_logger(__name__)


class Scheduler(SchedulerInterface):

    def __init__(
        self,
        vllm_config: VllmConfig,
        kv_cache_config: KVCacheConfig,
        structured_output_manager: StructuredOutputManager,
        mm_registry: MultiModalRegistry = MULTIMODAL_REGISTRY,
        include_finished_set: bool = False,
        log_stats: bool = False,
    ) -> None:
        self.vllm_config = vllm_config
        self.scheduler_config = vllm_config.scheduler_config
        self.cache_config = vllm_config.cache_config
        self.lora_config = vllm_config.lora_config
        self.kv_cache_config = kv_cache_config
        self.kv_events_config = vllm_config.kv_events_config
        self.parallel_config = vllm_config.parallel_config
        self.log_stats = log_stats
        self.structured_output_manager = structured_output_manager
        self.is_encoder_decoder = vllm_config.model_config.is_encoder_decoder

        self.enable_wa_policy = vllm_config.cache_config.enable_wa_policy
        self.wa_offline_param_path = (
            vllm_config.cache_config.wa_offline_param_path)

        # include_finished_set controls whether a separate set of finished
        # request ids should be included in the EngineCoreOutputs returned
        # by update_from_outputs(). This is currently used in the multi-engine
        # case to track request lifetimes efficiently.
        self.finished_req_ids_dict: Optional[dict[int, set[str]]] = (
            defaultdict(set) if include_finished_set else None)

        # Scheduling constraints.
        self.max_num_running_reqs = self.scheduler_config.max_num_seqs
        self.max_num_scheduled_tokens = \
            self.scheduler_config.max_num_batched_tokens
        self.max_model_len = self.scheduler_config.max_model_len
        self.enable_kv_cache_events = (
            self.kv_events_config is not None
            and self.kv_events_config.enable_kv_cache_events)

        # Create KVConnector for the Scheduler. Note that each Worker
        # will have a corresponding KVConnector with Role=WORKER.
        # KV Connector pushes/pull of remote KVs for P/D and offloading.
        self.connector = None
        if self.vllm_config.kv_transfer_config is not None:
            assert len(self.kv_cache_config.kv_cache_groups) == 1, (
                "Multiple KV cache groups are not currently supported "
                "with KV connectors")
            assert not self.is_encoder_decoder, (
                "Encoder-decoder models are not currently supported "
                "with KV connectors")
            self.connector = KVConnectorFactory.create_connector(
                config=self.vllm_config, role=KVConnectorRole.SCHEDULER)

        self.kv_event_publisher = EventPublisherFactory.create(
            self.kv_events_config,
            self.parallel_config.data_parallel_rank,
        )

        num_gpu_blocks = self.cache_config.num_gpu_blocks
        assert num_gpu_blocks is not None and num_gpu_blocks > 0

        self.block_size = self.cache_config.block_size

        self.dcp_world_size = \
            vllm_config.parallel_config.decode_context_parallel_size
        # Note(hc): The scheduler’s block_size must be multiplied
        # by dcp_world_size, since block hashes are computed on the
        # original full token sequence at a granularity of
        # original_block_size × dcp_world_size.
        if self.dcp_world_size > 1:
            self.block_size *= self.dcp_world_size

        # req_id -> Request
        self.requests: dict[str, Request] = {}
        # Scheduling policy
        if self.scheduler_config.policy == "priority":
            self.policy = SchedulingPolicy.PRIORITY
        elif self.scheduler_config.policy == "fcfs":
            self.policy = SchedulingPolicy.FCFS
        else:
            raise ValueError(
                f"Unknown scheduling policy: {self.scheduler_config.policy}")
        # Priority queues for requests.
        self.waiting = create_request_queue(self.policy)
        self.running: list[Request] = []

        # The request IDs that are finished in between the previous and the
        # current steps. This is used to notify the workers about the finished
        # requests so that they can free the cached states for those requests.
        # This is flushed at the end of each scheduling step.
        self.finished_req_ids: set[str] = set()

        # KV Connector: requests in process of async KV loading or recving
        self.finished_recving_kv_req_ids: set[str] = set()

        # Encoder-related.
        # Calculate encoder cache size if applicable
        # NOTE: For now we use the same budget for both compute and space.
        # This can be changed when we make encoder cache for embedding caching
        # across requests.
        encoder_compute_budget, encoder_cache_size = compute_encoder_budget(
            model_config=vllm_config.model_config,
            scheduler_config=vllm_config.scheduler_config,
            mm_registry=mm_registry,
        )

        # NOTE(woosuk): Here, "encoder" includes the vision encoder (and
        # projector if needed) for MM models as well as encoder-decoder
        # transformers.
        self.max_num_encoder_input_tokens = encoder_compute_budget
        # NOTE: For the models without encoder (e.g., text-only models),
        # the encoder cache will not be initialized because cache size is 0
        # for these models.
        self.encoder_cache_manager = EncoderCacheManager(
            cache_size=encoder_cache_size)

        speculative_config = vllm_config.speculative_config
        self.use_eagle = False
        self.num_spec_tokens = self.num_lookahead_tokens = 0
        if speculative_config:
            self.num_spec_tokens = speculative_config.num_speculative_tokens
            if speculative_config.use_eagle():
                self.use_eagle = True
                self.num_lookahead_tokens = self.num_spec_tokens

        # Create the KV cache manager.
        self.kv_cache_manager = KVCacheManager(
            kv_cache_config=kv_cache_config,
            max_model_len=self.max_model_len,
            enable_caching=self.cache_config.enable_prefix_caching,
            use_eagle=self.use_eagle,
            log_stats=self.log_stats,
            enable_kv_cache_events=self.enable_kv_cache_events,
<<<<<<< HEAD
            enable_wa_policy=self.enable_wa_policy,
            wa_offline_param_path=self.wa_offline_param_path)
=======
            dcp_world_size=self.dcp_world_size,
        )
>>>>>>> a8c0f599
        self.use_pp = self.parallel_config.pipeline_parallel_size > 1

    def schedule(self) -> SchedulerOutput:
        # NOTE(woosuk) on the scheduling algorithm:
        # There's no "decoding phase" nor "prefill phase" in the scheduler.
        # Each request just has the num_computed_tokens and
        # num_tokens_with_spec. num_tokens_with_spec =
        # len(prompt_token_ids) + len(output_token_ids) + len(spec_token_ids).
        # At each step, the scheduler tries to assign tokens to the requests
        # so that each request's num_computed_tokens can catch up its
        # num_tokens_with_spec. This is general enough to cover
        # chunked prefills, prefix caching, speculative decoding,
        # and the "jump decoding" optimization in the future.

        scheduled_new_reqs: list[Request] = []
        scheduled_resumed_reqs: list[Request] = []
        scheduled_running_reqs: list[Request] = []
        preempted_reqs: list[Request] = []

        req_to_new_blocks: dict[str, KVCacheBlocks] = {}
        num_scheduled_tokens: dict[str, int] = {}
        token_budget = self.max_num_scheduled_tokens
        # Encoder-related.
        scheduled_encoder_inputs: dict[str, list[int]] = {}
        encoder_compute_budget = self.max_num_encoder_input_tokens
        # Spec decode-related.
        scheduled_spec_decode_tokens: dict[str, list[int]] = {}

        # For logging.
        scheduled_timestamp = time.monotonic()

        # First, schedule the RUNNING requests.
        req_index = 0
        while req_index < len(self.running) and token_budget > 0:
            request = self.running[req_index]

            num_new_tokens = (request.num_tokens_with_spec +
                              request.num_output_placeholders -
                              request.num_computed_tokens)
            if (0 < self.scheduler_config.long_prefill_token_threshold <
                    num_new_tokens):
                num_new_tokens = (
                    self.scheduler_config.long_prefill_token_threshold)
            num_new_tokens = min(num_new_tokens, token_budget)

            # Make sure the input position does not exceed the max model len.
            # This is necessary when using spec decoding.
            num_new_tokens = min(
                num_new_tokens,
                self.max_model_len - 1 - request.num_computed_tokens)

            # Schedule encoder inputs.
            encoder_inputs_to_schedule = None
            new_encoder_compute_budget = encoder_compute_budget
            if request.has_encoder_inputs:
                (encoder_inputs_to_schedule, num_new_tokens,
                 new_encoder_compute_budget
                 ) = self._try_schedule_encoder_inputs(
                     request, request.num_computed_tokens, num_new_tokens,
                     encoder_compute_budget)

            if num_new_tokens == 0:
                # The request cannot be scheduled because one of the following
                # reasons:
                # 1. No new tokens to schedule. This may happen when
                #    (1) PP>1 and we have already scheduled all prompt tokens
                #    but they are not finished yet.
                #    (2) Async scheduling and the request has reached to either
                #    its max_total_tokens or max_model_len.
                # 2. The encoder budget is exhausted.
                # 3. The encoder cache is exhausted.
                # NOTE(woosuk): Here, by doing `continue` instead of `break`,
                # we do not strictly follow the FCFS scheduling policy and
                # allow the lower-priority requests to be scheduled.
                req_index += 1
                continue

            while True:
                new_blocks = self.kv_cache_manager.allocate_slots(
                    request,
                    num_new_tokens,
                    num_lookahead_tokens=self.num_lookahead_tokens)
                if new_blocks is None:
                    # The request cannot be scheduled.
                    # Preempt the lowest-priority request.
                    if self.policy == SchedulingPolicy.PRIORITY:
                        preempted_req = max(
                            self.running,
                            key=lambda r: (r.priority, r.arrival_time),
                        )
                        self.running.remove(preempted_req)
                        if preempted_req in scheduled_running_reqs:
                            scheduled_running_reqs.remove(preempted_req)
                    else:
                        preempted_req = self.running.pop()

                    self.kv_cache_manager.free(preempted_req)
                    self.encoder_cache_manager.free(preempted_req)
                    preempted_req.status = RequestStatus.PREEMPTED
                    preempted_req.num_computed_tokens = 0
                    if self.log_stats:
                        preempted_req.record_event(
                            EngineCoreEventType.PREEMPTED, scheduled_timestamp)

                    self.waiting.prepend_request(preempted_req)
                    preempted_reqs.append(preempted_req)
                    if preempted_req == request:
                        # No more request to preempt.
                        can_schedule = False
                        break
                else:
                    # The request can be scheduled.
                    can_schedule = True
                    break
            if not can_schedule:
                break
            assert new_blocks is not None

            # Schedule the request.
            scheduled_running_reqs.append(request)
            req_to_new_blocks[request.request_id] = new_blocks
            num_scheduled_tokens[request.request_id] = num_new_tokens
            token_budget -= num_new_tokens
            req_index += 1

            # Speculative decode related.
            if request.spec_token_ids:
                num_scheduled_spec_tokens = (num_new_tokens +
                                             request.num_computed_tokens -
                                             request.num_tokens)
                if num_scheduled_spec_tokens > 0:
                    # Trim spec_token_ids list to num_scheduled_spec_tokens.
                    del request.spec_token_ids[num_scheduled_spec_tokens:]
                    scheduled_spec_decode_tokens[request.request_id] = (
                        request.spec_token_ids)

            # Encoder-related.
            if encoder_inputs_to_schedule:
                scheduled_encoder_inputs[request.request_id] = (
                    encoder_inputs_to_schedule)
                # Allocate the encoder cache.
                for i in encoder_inputs_to_schedule:
                    self.encoder_cache_manager.allocate(request, i)
                encoder_compute_budget = new_encoder_compute_budget

        # Record the LoRAs in scheduled_running_reqs
        scheduled_loras: set[int] = set()
        if self.lora_config:
            scheduled_loras = set(
                req.lora_request.lora_int_id for req in scheduled_running_reqs
                if req.lora_request and req.lora_request.lora_int_id > 0)
            assert len(scheduled_loras) <= self.lora_config.max_loras

        # Use a temporary RequestQueue to collect requests that need to be
        # skipped and put back at the head of the waiting queue later
        skipped_waiting_requests = create_request_queue(self.policy)

        # Next, schedule the WAITING requests.
        if not preempted_reqs:
            while self.waiting and token_budget > 0:
                if len(self.running) == self.max_num_running_reqs:
                    break

                request = self.waiting.peek_request()

                # KVTransfer: skip request if still waiting for remote kvs.
                if request.status == RequestStatus.WAITING_FOR_REMOTE_KVS:
                    is_ready = self._update_waiting_for_remote_kv(request)
                    if is_ready:
                        request.status = RequestStatus.WAITING
                    else:
                        logger.debug(
                            "%s is still in WAITING_FOR_REMOTE_KVS state.",
                            request.request_id)
                        self.waiting.pop_request()
                        skipped_waiting_requests.prepend_request(request)
                        continue

                # Skip request if the structured output request is still waiting
                # for FSM compilation.
                if request.status == RequestStatus.WAITING_FOR_FSM:
                    structured_output_req = request.structured_output_request
                    if structured_output_req and structured_output_req.grammar:
                        request.status = RequestStatus.WAITING
                    else:
                        self.waiting.pop_request()
                        skipped_waiting_requests.prepend_request(request)
                        continue

                # Check that adding the request still respects the max_loras
                # constraint.
                if (self.lora_config and request.lora_request and
                    (len(scheduled_loras) == self.lora_config.max_loras and
                     request.lora_request.lora_int_id not in scheduled_loras)):
                    # Scheduling would exceed max_loras, skip.
                    self.waiting.pop_request()
                    skipped_waiting_requests.prepend_request(request)
                    continue

                num_external_computed_tokens = 0
                load_kv_async = False

                # Get already-cached tokens.
                if request.num_computed_tokens == 0:
                    # Get locally-cached tokens.
                    new_computed_blocks, num_new_local_computed_tokens = \
                        self.kv_cache_manager.get_computed_blocks(
                            request)

                    # Get externally-cached tokens if using a KVConnector.
                    if self.connector is not None:
                        num_external_computed_tokens, load_kv_async = (
                            self.connector.get_num_new_matched_tokens(
                                request, num_new_local_computed_tokens))

                        if num_external_computed_tokens is None:
                            # The request cannot be scheduled because
                            # the KVConnector couldn't determine
                            # the number of matched tokens.
                            self.waiting.pop_request()
                            skipped_waiting_requests.prepend_request(request)
                            continue

                    # Total computed tokens (local + external).
                    num_computed_tokens = (num_new_local_computed_tokens +
                                           num_external_computed_tokens)
                # KVTransfer: WAITING reqs have num_computed_tokens > 0
                # after async KV recvs are completed.
                else:
                    new_computed_blocks = (
                        self.kv_cache_manager.create_empty_block_list())
                    num_new_local_computed_tokens = 0
                    num_computed_tokens = request.num_computed_tokens

                encoder_inputs_to_schedule = None
                new_encoder_compute_budget = encoder_compute_budget

                # KVTransfer: loading remote KV, do not allocate for new work.
                if load_kv_async:
                    assert num_external_computed_tokens > 0
                    num_new_tokens = 0
                # Number of tokens to be scheduled.
                else:
                    # We use `request.num_tokens` instead of
                    # `request.num_prompt_tokens` to consider the resumed
                    # requests, which have output tokens.
                    num_new_tokens = request.num_tokens - num_computed_tokens
                    if (0 < self.scheduler_config.long_prefill_token_threshold
                            < num_new_tokens):
                        num_new_tokens = (
                            self.scheduler_config.long_prefill_token_threshold)

                    # chunked prefill has to be enabled explicitly to allow
                    # pooling requests to be chunked
                    if not self.scheduler_config.chunked_prefill_enabled and \
                        num_new_tokens > token_budget:
                        self.waiting.pop_request()
                        skipped_waiting_requests.prepend_request(request)
                        continue

                    num_new_tokens = min(num_new_tokens, token_budget)
                    assert num_new_tokens > 0

                    # Schedule encoder inputs.
                    if request.has_encoder_inputs:
                        (encoder_inputs_to_schedule, num_new_tokens,
                         new_encoder_compute_budget
                         ) = self._try_schedule_encoder_inputs(
                             request, num_computed_tokens, num_new_tokens,
                             encoder_compute_budget)
                        if num_new_tokens == 0:
                            # The request cannot be scheduled.
                            break

                # Handles an edge case when P/D Disaggregation
                # is used with Spec Decoding where an
                # extra block gets allocated which
                # creates a mismatch between the number
                # of local and remote blocks.
                effective_lookahead_tokens = (0 if request.num_computed_tokens
                                              == 0 else
                                              self.num_lookahead_tokens)

                # Determine if we need to allocate cross-attention blocks.
                if self.is_encoder_decoder and request.has_encoder_inputs:
                    # TODO(russellb): For Whisper, we know that the input is
                    # always padded to the maximum length. If we support other
                    # encoder-decoder models, this will need to be updated if we
                    # want to only allocate what is needed.
                    assert ("whisper"
                            in self.vllm_config.model_config.model.lower()), (
                                "Whisper is the only supported "
                                "encoder-decoder model.")
                    num_encoder_tokens = MULTIMODAL_REGISTRY.\
                        get_encdec_max_encoder_len(
                        self.vllm_config.model_config)
                else:
                    num_encoder_tokens = 0

                new_blocks = self.kv_cache_manager.allocate_slots(
                    request,
                    num_new_tokens + num_external_computed_tokens,
                    num_new_local_computed_tokens,
                    new_computed_blocks,
                    num_lookahead_tokens=effective_lookahead_tokens,
                    delay_cache_blocks=load_kv_async,
                    num_encoder_tokens=num_encoder_tokens,
                )

                if new_blocks is None:
                    # The request cannot be scheduled.
                    break

                # KVTransfer: the connector uses this info to determine
                # if a load is needed. Note that
                # This information is used to determine if a load is
                # needed for this request.
                if self.connector is not None:
                    self.connector.update_state_after_alloc(
                        request,
                        new_computed_blocks + new_blocks,
                        num_external_computed_tokens,
                    )

                # Request was already popped from self.waiting
                # unless it was re-added above due to new_blocks being None.
                request = self.waiting.pop_request()
                if load_kv_async:
                    # If loading async, allocate memory and put request
                    # into the WAITING_FOR_REMOTE_KV state.
                    skipped_waiting_requests.prepend_request(request)
                    request.status = RequestStatus.WAITING_FOR_REMOTE_KVS
                    continue

                req_index += 1
                self.running.append(request)
                if self.log_stats:
                    request.record_event(EngineCoreEventType.SCHEDULED,
                                         scheduled_timestamp)
                if request.status == RequestStatus.WAITING:
                    scheduled_new_reqs.append(request)
                elif request.status == RequestStatus.PREEMPTED:
                    scheduled_resumed_reqs.append(request)
                else:
                    raise RuntimeError(
                        f"Invalid request status: {request.status}")

                if self.lora_config and request.lora_request:
                    scheduled_loras.add(request.lora_request.lora_int_id)
                req_to_new_blocks[request.request_id] = (
                    self.kv_cache_manager.get_blocks(request.request_id))
                num_scheduled_tokens[request.request_id] = num_new_tokens
                token_budget -= num_new_tokens
                request.status = RequestStatus.RUNNING
                request.num_computed_tokens = num_computed_tokens
                # Count the number of prefix cached tokens.
                if request.num_cached_tokens < 0:
                    request.num_cached_tokens = num_computed_tokens
                # Encoder-related.
                if encoder_inputs_to_schedule:
                    scheduled_encoder_inputs[request.request_id] = (
                        encoder_inputs_to_schedule)
                    # Allocate the encoder cache.
                    for i in encoder_inputs_to_schedule:
                        self.encoder_cache_manager.allocate(request, i)
                    encoder_compute_budget = new_encoder_compute_budget

        # Put back any skipped requests at the head of the waiting queue
        if skipped_waiting_requests:
            self.waiting.prepend_requests(skipped_waiting_requests)

        # Check if the scheduling constraints are satisfied.
        total_num_scheduled_tokens = sum(num_scheduled_tokens.values())
        assert total_num_scheduled_tokens <= self.max_num_scheduled_tokens
        assert token_budget >= 0
        assert len(self.running) <= self.max_num_running_reqs
        # Since some requests in the RUNNING queue may not be scheduled in
        # this step, the total number of scheduled requests can be smaller than
        # len(self.running).
        assert (len(scheduled_new_reqs) + len(scheduled_resumed_reqs) +
                len(scheduled_running_reqs) <= len(self.running))

        # Get the longest common prefix among all requests in the running queue.
        # This can be potentially used for cascade attention.
        num_common_prefix_blocks = [0] * len(
            self.kv_cache_config.kv_cache_groups)
        if self.running:
            any_request = self.running[0]
            num_common_prefix_blocks = (
                self.kv_cache_manager.get_num_common_prefix_blocks(
                    any_request, len(self.running)))

        # Construct the scheduler output.
        new_reqs_data = [
            NewRequestData.from_request(
                req, req_to_new_blocks[req.request_id].get_block_ids())
            for req in scheduled_new_reqs
        ]
        cached_reqs_data = self._make_cached_request_data(
            scheduled_running_reqs,
            scheduled_resumed_reqs,
            num_scheduled_tokens,
            scheduled_spec_decode_tokens,
            req_to_new_blocks,
        )
        structured_output_request_ids, grammar_bitmask = (
            self.get_grammar_bitmask(self.running,
                                     scheduled_spec_decode_tokens))
        scheduler_output = SchedulerOutput(
            scheduled_new_reqs=new_reqs_data,
            scheduled_cached_reqs=cached_reqs_data,
            num_scheduled_tokens=num_scheduled_tokens,
            total_num_scheduled_tokens=total_num_scheduled_tokens,
            scheduled_spec_decode_tokens=scheduled_spec_decode_tokens,
            scheduled_encoder_inputs=scheduled_encoder_inputs,
            num_common_prefix_blocks=num_common_prefix_blocks,
            # finished_req_ids is an existing state in the scheduler,
            # instead of being newly scheduled in this step.
            # It contains the request IDs that are finished in between
            # the previous and the current steps.
            finished_req_ids=self.finished_req_ids,
            free_encoder_mm_hashes=self.encoder_cache_manager.
            get_freed_mm_hashes(),
            structured_output_request_ids=structured_output_request_ids,
            grammar_bitmask=grammar_bitmask,
        )

        # NOTE(Kuntai): this function is designed for multiple purposes:
        # 1. Plan the KV cache store
        # 2. Wrap up all the KV cache load / save ops into an opaque object
        # 3. Clear the internal states of the connector
        if self.connector is not None:
            meta = self.connector.build_connector_meta(scheduler_output)
            scheduler_output.kv_connector_metadata = meta

        # collect KV cache events from KV cache manager
        events = self.kv_cache_manager.take_events()

        # collect KV cache events from connector
        if self.connector is not None:
            connector_events = self.connector.take_events()
            if connector_events:
                if events is None:
                    events = list(connector_events)
                else:
                    events.extend(connector_events)

        # publish collected KV cache events
        if events:
            batch = KVEventBatch(ts=time.time(), events=events)
            self.kv_event_publisher.publish(batch)

        self._update_after_schedule(scheduler_output)
        return scheduler_output

    def _update_after_schedule(
        self,
        scheduler_output: SchedulerOutput,
    ) -> None:
        # Advance the number of computed tokens for the request AFTER
        # the request is scheduled.
        # 1. The scheduler_output of the current step has to include the
        #    original number of scheduled tokens to determine input IDs.
        # 2. Advance the number of computed tokens here allowing us to
        #    schedule the prefill request again immediately in the next
        #    scheduling step.
        # 3. If some tokens (e.g. spec tokens) are rejected later, the number of
        #    computed tokens will be adjusted in update_from_output.
        num_scheduled_tokens = scheduler_output.num_scheduled_tokens
        for req_id, num_scheduled_token in num_scheduled_tokens.items():
            request = self.requests[req_id]
            request.num_computed_tokens += num_scheduled_token

            # NOTE: _free_encoder_inputs relies on num_computed_tokens, which
            # may be updated again in _update_from_output for speculative
            # decoding. However, it is safe to call the method here because
            # encoder inputs are always part of the prompt, not the output,
            # and thus are unaffected by speculative decoding.
            if request.has_encoder_inputs:
                self._free_encoder_inputs(request)

        # Clear the finished request IDs.
        # NOTE: We shouldn't do self.finished_req_ids.clear() here because
        # it will also affect the scheduler output.
        self.finished_req_ids = set()

    def _make_cached_request_data(
        self,
        running_reqs: list[Request],
        resumed_reqs: list[Request],
        num_scheduled_tokens: dict[str, int],
        spec_decode_tokens: dict[str, list[int]],
        req_to_new_blocks: dict[str, KVCacheBlocks],
    ) -> CachedRequestData:
        req_ids: list[str] = []
        new_token_ids: list[list[int]] = []
        new_block_ids: list[Optional[tuple[list[int], ...]]] = []
        num_computed_tokens: list[int] = []

        use_connector = self.connector is not None
        for req in itertools.chain(running_reqs, resumed_reqs):
            req_id = req.request_id
            req_ids.append(req_id)
            num_tokens = (num_scheduled_tokens[req_id] -
                          len(spec_decode_tokens.get(req_id, ())))
            if self.use_pp:
                # When using PP, the scheduler sends the sampled tokens back,
                # because there's no direct communication between the first-
                # stage worker and the last-stage worker. Otherwise, we don't
                # need to send the sampled tokens back because the model runner
                # will cache them.
                token_ids = req.all_token_ids[req.num_computed_tokens:req.
                                              num_computed_tokens + num_tokens]
                new_token_ids.append(token_ids)
            elif use_connector:
                # When using a KVConnector, we add a placeholder to avoid index
                # out of bounds errors. TODO: Remove this once the KVConnector
                # is updated to handle token IDs properly.
                new_token_ids.append([])
            new_block_ids.append(
                req_to_new_blocks[req_id].get_block_ids(allow_none=True))
            num_computed_tokens.append(req.num_computed_tokens)
        # Because resumed_reqs is usually empty, it is more efficient to do
        # in-place appending so that we don't need to allocate a new list.
        resumed_from_preemption = [False] * len(running_reqs)
        resumed_from_preemption += [True] * len(resumed_reqs)

        return CachedRequestData(
            req_ids=req_ids,
            resumed_from_preemption=resumed_from_preemption,
            new_token_ids=new_token_ids,
            new_block_ids=new_block_ids,
            num_computed_tokens=num_computed_tokens,
        )

    def _try_schedule_encoder_inputs(
        self,
        request: Request,
        num_computed_tokens: int,
        num_new_tokens: int,
        encoder_compute_budget: int,
    ) -> tuple[list[int], int, int]:
        """
        Determine which encoder inputs need to be scheduled in the current step,
        and update `num_new_tokens` and encoder token budget accordingly.

        An encoder input will be scheduled if:
        - Its output tokens overlap with the range of tokens being computed
        in this step, i.e.,
        [num_computed_tokens, num_computed_tokens + num_new_tokens).
        - It is not already computed and stored in the encoder cache.
        - There is sufficient encoder token budget to process it.
        - The encoder cache has space to store it.

        If an encoder input cannot be scheduled due to cache or budget
        limitations, the method adjusts `num_new_tokens` to schedule only the
        decoder tokens up to just before the unschedulable encoder input.

        Note that num_computed_tokens includes both locally cached
        blocks and externally cached blocks (via KVConnector).
        """
        if num_new_tokens == 0 or not request.has_encoder_inputs:
            return [], num_new_tokens, encoder_compute_budget
        encoder_inputs_to_schedule: list[int] = []
        mm_features = request.mm_features
        assert mm_features is not None
        assert len(mm_features) > 0

        # NOTE: since scheduler operates on the request level (possibly with
        # multiple encoder inputs per request), we need to create temporary
        # trackers for accounting at the encoder input level.
        mm_hashes_to_schedule = set()
        num_tokens_to_schedule = 0
        for i, mm_feature in enumerate(mm_features):
            start_pos = mm_feature.mm_position.offset
            num_encoder_tokens = mm_feature.mm_position.length

            # The encoder output is needed if the two ranges overlap:
            # [num_computed_tokens, num_computed_tokens + num_new_tokens) and
            # [start_pos, start_pos + num_encoder_tokens)
            if start_pos >= num_computed_tokens + num_new_tokens:
                # The encoder input is not needed in this step.
                break

            if self.is_encoder_decoder and num_computed_tokens > 0:
                assert start_pos == 0, (
                    "Encoder input should be processed at the beginning of "
                    "the sequence when encoder-decoder models are used.")
                # Encoder input has already been computed
                # The calculation here is a bit different. We don't turn encoder
                # output into tokens that get processed by the decoder and
                # reflected in num_computed_tokens. Instead, start_pos reflects
                # the position where we need to ensure we calculate encoder
                # inputs. This should always be 0 to ensure we calculate encoder
                # inputs before running the decoder.  Once we've calculated some
                # decoder tokens (num_computed_tokens > 0), then we know we
                # already calculated encoder inputs and can skip here.
                continue
            elif start_pos + num_encoder_tokens <= num_computed_tokens:
                # The encoder input is already computed and stored
                # in the decoder's KV cache.
                continue

            if not self.is_encoder_decoder:
                # We are not using the encoder cache for encoder-decoder models,
                # yet.
                if request.mm_features[i].identifier in mm_hashes_to_schedule:
                    # The same encoder input has already been scheduled in the
                    # current step.
                    continue

                if self.encoder_cache_manager.check_and_update_cache(
                        request, i):
                    # The encoder input is already computed and cached from a
                    # previous step.
                    continue

            # If no encoder input chunking is allowed, we do not want to
            # partially schedule a multimodal item. If the scheduled range would
            # only cover part of the mm input, roll back to before the mm item.
            if (self.scheduler_config.disable_chunked_mm_input
                    and num_computed_tokens < start_pos
                    and (num_computed_tokens + num_new_tokens)
                    < (start_pos + num_encoder_tokens)):
                num_new_tokens = start_pos - num_computed_tokens
                break

            if not self.encoder_cache_manager.can_allocate(
                    request, i, encoder_compute_budget,
                    num_tokens_to_schedule):
                # The encoder cache is full or the encoder budget is exhausted.
                # NOTE(woosuk): We assume that the encoder input tokens should
                # be processed altogether, as the encoder usually uses
                # bidirectional attention.
                if num_computed_tokens < start_pos:
                    # We only schedule the decoder tokens just before the
                    # encoder input.
                    num_new_tokens = start_pos - num_computed_tokens
                else:
                    # Because of prefix caching, num_computed_tokens is greater
                    # than start_pos even though its encoder input is not
                    # available. In this case, we can't schedule any token for
                    # the request in this step.
                    num_new_tokens = 0
                break

            num_tokens_to_schedule += num_encoder_tokens
            encoder_compute_budget -= num_encoder_tokens
            mm_hashes_to_schedule.add(request.mm_features[i].identifier)
            encoder_inputs_to_schedule.append(i)

        return (
            encoder_inputs_to_schedule,
            num_new_tokens,
            encoder_compute_budget,
        )

    def get_grammar_bitmask(
        self,
        requests: list[Request],
        scheduled_spec_decode_tokens: dict[str, list[int]],
    ):
        # NOTE: structured_output_request_ids maps
        # a request's (request that uses structured output)
        # request_id to its index in the batch.
        # This will help us determine to slice the grammar bitmask
        # and only applies valid mask for requests that
        # uses structured decoding.
        structured_output_request_ids: dict[str, int] = {}
        for i, req in enumerate(requests):
            if req.use_structured_output:
                # PERF: in case of chunked prefill,
                # request might not include any new tokens.
                # Therefore, we might introduce some additional
                # cycle to fill in the bitmask, which could be a big no-op.
                structured_output_request_ids[req.request_id] = i

        if not structured_output_request_ids:
            bitmask = None
        else:
            bitmask = self.structured_output_manager.grammar_bitmask(
                self.requests,
                structured_output_request_ids,
                scheduled_spec_decode_tokens,
            )
        return structured_output_request_ids, bitmask

    def update_from_output(
        self,
        scheduler_output: SchedulerOutput,
        model_runner_output: ModelRunnerOutput,
    ) -> dict[int, EngineCoreOutputs]:
        sampled_token_ids = model_runner_output.sampled_token_ids
        logprobs = model_runner_output.logprobs
        prompt_logprobs_dict = model_runner_output.prompt_logprobs_dict
        num_scheduled_tokens = scheduler_output.num_scheduled_tokens
        pooler_outputs = model_runner_output.pooler_output
        num_nans_in_logits = model_runner_output.num_nans_in_logits

        outputs: dict[int, list[EngineCoreOutput]] = defaultdict(list)
        spec_decoding_stats: Optional[SpecDecodingStats] = None

        # NOTE(woosuk): As len(num_scheduled_tokens) can be up to 1K or more,
        # the below loop can be a performance bottleneck. We should do our best
        # to avoid expensive operations inside the loop.
        stopped_running_reqs: set[Request] = set()
        stopped_preempted_reqs: set[Request] = set()
        for req_id, num_tokens_scheduled in num_scheduled_tokens.items():
            assert num_tokens_scheduled > 0
            request = self.requests.get(req_id)
            if request is None:
                # The request is already finished. This can happen if the
                # request is aborted while the model is executing it (e.g.,
                # in pipeline parallelism).
                continue

            req_index = model_runner_output.req_id_to_index[req_id]
            generated_token_ids = sampled_token_ids[
                req_index] if sampled_token_ids else []

            scheduled_spec_token_ids = (
                scheduler_output.scheduled_spec_decode_tokens.get(req_id))
            if scheduled_spec_token_ids:
                num_draft_tokens = len(scheduled_spec_token_ids)
                num_accepted = len(generated_token_ids) - 1
                num_rejected = num_draft_tokens - num_accepted
                # num_computed_tokens represents the number of tokens
                # processed in the current step, considering scheduled
                # tokens and rejections. If some tokens are rejected,
                # num_computed_tokens is decreased by the number of rejected
                # tokens.
                request.num_computed_tokens -= num_rejected
                spec_decoding_stats = self.make_spec_decoding_stats(
                    spec_decoding_stats,
                    num_draft_tokens=num_draft_tokens,
                    num_accepted_tokens=num_accepted)

            stopped = False
            new_logprobs = None
            new_token_ids = generated_token_ids
            kv_transfer_params = None
            status_before_stop = request.status

            # Check for stop and update request status.
            if new_token_ids:
                new_token_ids, stopped = self._update_request_with_output(
                    request, new_token_ids)

            # Stop checking for pooler models.
            pooler_output = None
            if pooler_outputs:
                pooler_output = pooler_outputs[req_index]
                stopped = check_stop(request, self.max_model_len,
                                     pooler_output)

            if stopped:
                kv_transfer_params = self._free_request(request)
                if status_before_stop == RequestStatus.RUNNING:
                    stopped_running_reqs.add(request)
                else:
                    stopped_preempted_reqs.add(request)

            # Extract sample logprobs if needed.
            if request.sampling_params is not None \
                and request.sampling_params.logprobs is not None and logprobs:
                # NOTE: once we support N tokens per step (spec decode),
                # the outer lists can be of length > 1.
                new_logprobs = logprobs.slice(req_index, req_index + 1)

            if new_token_ids and self.structured_output_manager.should_advance(
                    request):
                # NOTE: structured_output_request
                # should not be None if use_structured_output, we have
                # checked above, so safe to ignore type warning
                request.structured_output_request.grammar.accept_tokens(  # type: ignore[union-attr]
                    req_id, new_token_ids)

            if num_nans_in_logits is not None and req_id in num_nans_in_logits:
                request.num_nans_in_logits = num_nans_in_logits[req_id]

            # Get prompt logprobs for this request.
            prompt_logprobs_tensors = prompt_logprobs_dict.get(req_id)
            if new_token_ids or pooler_output is not None \
                or kv_transfer_params:

                # Add EngineCoreOutput for this Request.
                outputs[request.client_index].append(
                    EngineCoreOutput(
                        request_id=req_id,
                        new_token_ids=new_token_ids,
                        finish_reason=request.get_finished_reason(),
                        new_logprobs=new_logprobs,
                        new_prompt_logprobs_tensors=prompt_logprobs_tensors,
                        pooling_output=pooler_output,
                        stop_reason=request.stop_reason,
                        events=request.take_events(),
                        kv_transfer_params=kv_transfer_params,
                        trace_headers=request.trace_headers,
                        num_cached_tokens=request.num_cached_tokens,
                    ))
            else:
                # Invariant: EngineCore returns no partial prefill outputs.
                assert not prompt_logprobs_tensors

        # Remove the stopped requests from the running and waiting queues.
        if stopped_running_reqs:
            self.running = remove_all(self.running, stopped_running_reqs)
        if stopped_preempted_reqs:
            # This is a rare case and unlikely to impact performance.
            self.waiting.remove_requests(stopped_preempted_reqs)

        # KV Connector: update state for finished KV Transfers.
        if model_runner_output.kv_connector_output:
            self._update_from_kv_xfer_finished(
                model_runner_output.kv_connector_output)

        # Create EngineCoreOutputs for all clients that have requests with
        # outputs in this step.
        engine_core_outputs = {
            client_index: EngineCoreOutputs(outputs=outs)
            for client_index, outs in outputs.items()
        }

        finished_req_ids = self.finished_req_ids_dict
        if finished_req_ids:
            # Include ids of requests that finished since last outputs
            # were sent.
            for client_index, finished_set in finished_req_ids.items():
                # Set finished request set in EngineCoreOutputs for this client.
                if (eco := engine_core_outputs.get(client_index)) is not None:
                    eco.finished_requests = finished_set
                else:
                    engine_core_outputs[client_index] = EngineCoreOutputs(
                        finished_requests=finished_set)
            finished_req_ids.clear()

        if (stats := self.make_stats(spec_decoding_stats)) is not None:
            # Return stats to only one of the front-ends.
            if (eco := next(iter(engine_core_outputs.values()), None)) is None:
                # We must return the stats even if there are no request
                # outputs this step.
                engine_core_outputs[0] = eco = EngineCoreOutputs()
            eco.scheduler_stats = stats

        return engine_core_outputs

    def _update_request_with_output(
        self,
        request: Request,
        new_token_ids: list[int],
    ) -> tuple[list[int], bool]:
        # Append generated tokens and check for stop. Note that if
        # a request is still being prefilled, we expect the model runner
        # to return empty token ids for the request.
        stopped = False
        for num_new, output_token_id in enumerate(new_token_ids, 1):
            request.append_output_token_ids(output_token_id)

            # Check for stop and update request state.
            # This must be called before we make the EngineCoreOutput.
            stopped = check_stop(request, self.max_model_len)
            if stopped:
                del new_token_ids[num_new:]  # Trim new tokens if needed.
                break
        return new_token_ids, stopped

    def _free_encoder_inputs(self, request: Request) -> None:
        cached_encoder_input_ids = (
            self.encoder_cache_manager.get_cached_input_ids(request))
        # OPTIMIZATION: Avoid list(set) if the set is empty.
        if not cached_encoder_input_ids:
            return

        # Here, we use list(set) to avoid modifying the set while iterating
        # over it.
        for input_id in list(cached_encoder_input_ids):
            mm_feature = request.mm_features[input_id]
            start_pos = mm_feature.mm_position.offset
            num_tokens = mm_feature.mm_position.length
            if self.is_encoder_decoder and request.num_computed_tokens > 0:
                # With Whisper, as soon as we've generated a single token,
                # we know we're done with the encoder input. Cross Attention
                # KVs have been calculated and cached already.
                self.encoder_cache_manager.free_encoder_input(
                    request, input_id)
            elif start_pos + num_tokens <= request.num_computed_tokens:
                # The encoder output is already processed and stored
                # in the decoder's KV cache.
                self.encoder_cache_manager.free_encoder_input(
                    request, input_id)

    def update_draft_token_ids(
        self,
        draft_token_ids: DraftTokenIds,
    ) -> None:
        for req_id, spec_token_ids in zip(
                draft_token_ids.req_ids,
                draft_token_ids.draft_token_ids,
        ):
            request = self.requests.get(req_id)
            if request is None or request.is_finished():
                # The request may have been finished. Skip.
                continue

            # Add newly generated spec token ids to the request.
            if not spec_token_ids:
                # NOTE(woosuk): request.spec_token_ids should be updated.
                request.spec_token_ids.clear()
            elif self.structured_output_manager.should_advance(request):
                metadata = request.structured_output_request
                request.spec_token_ids = metadata.grammar.validate_tokens(  # type: ignore[union-attr]
                    spec_token_ids)
            else:
                request.spec_token_ids = spec_token_ids

    def get_request_counts(self) -> tuple[int, int]:
        """Returns (num_running_reqs, num_waiting_reqs)."""
        return len(self.running), len(self.waiting)

    def add_request(self, request: Request) -> None:
        self.waiting.add_request(request)
        self.requests[request.request_id] = request
        if self.log_stats:
            request.record_event(EngineCoreEventType.QUEUED)

    def finish_requests(
        self,
        request_ids: Union[str, Iterable[str]],
        finished_status: RequestStatus,
    ) -> None:
        """Handles the finish signal from outside the scheduler.

        For example, the API server can abort a request when the client
        disconnects.
        """
        assert RequestStatus.is_finished(finished_status)
        if isinstance(request_ids, str):
            request_ids = (request_ids, )
        else:
            request_ids = set(request_ids)

        running_requests_to_remove = set()
        waiting_requests_to_remove = []
        valid_requests = []

        # First pass: collect requests to remove from queues
        for req_id in request_ids:
            request = self.requests.get(req_id)
            if request is None:
                # Invalid request ID.
                continue

            valid_requests.append(request)
            if request.status == RequestStatus.RUNNING:
                running_requests_to_remove.add(request)
            else:
                waiting_requests_to_remove.append(request)

        # Remove all requests from queues at once for better efficiency
        if running_requests_to_remove:
            self.running = remove_all(self.running, running_requests_to_remove)
        if waiting_requests_to_remove:
            self.waiting.remove_requests(waiting_requests_to_remove)

        # Second pass: set status and free requests
        for request in valid_requests:
            request.status = finished_status
            self._free_request(request)

    def _free_request(self, request: Request) -> Optional[dict[str, Any]]:
        assert request.is_finished()

        delay_free_blocks, kv_xfer_params = self._connector_finished(request)
        self.encoder_cache_manager.free(request)
        request_id = request.request_id
        self.finished_req_ids.add(request_id)
        if self.finished_req_ids_dict is not None:
            self.finished_req_ids_dict[request.client_index].add(request_id)

        if not delay_free_blocks:
            self._free_blocks(request)

        return kv_xfer_params

    def _free_blocks(self, request: Request):
        assert request.is_finished()
        self.kv_cache_manager.free(request)
        del self.requests[request.request_id]

    def get_num_unfinished_requests(self) -> int:
        return len(self.waiting) + len(self.running)

    def has_finished_requests(self) -> bool:
        return len(self.finished_req_ids) > 0

    def reset_prefix_cache(self) -> bool:
        return self.kv_cache_manager.reset_prefix_cache()

    def make_stats(
        self,
        spec_decoding_stats: Optional[SpecDecodingStats] = None,
    ) -> Optional[SchedulerStats]:
        if not self.log_stats:
            return None
        prefix_cache_stats = self.kv_cache_manager.make_prefix_cache_stats()
        assert prefix_cache_stats is not None
        return SchedulerStats(
            num_running_reqs=len(self.running),
            num_waiting_reqs=len(self.waiting),
            kv_cache_usage=self.kv_cache_manager.usage,
            prefix_cache_stats=prefix_cache_stats,
            spec_decoding_stats=spec_decoding_stats,
            num_corrupted_reqs=sum(req.is_output_corrupted
                                   for req in self.running),
        )

    def make_spec_decoding_stats(
        self,
        spec_decoding_stats: Optional[SpecDecodingStats],
        num_draft_tokens: int,
        num_accepted_tokens: int,
    ) -> Optional[SpecDecodingStats]:
        if not self.log_stats:
            return None
        if spec_decoding_stats is None:
            spec_decoding_stats = SpecDecodingStats.new(self.num_spec_tokens)
        spec_decoding_stats.observe_draft(
            num_draft_tokens=num_draft_tokens,
            num_accepted_tokens=num_accepted_tokens)
        return spec_decoding_stats

    def shutdown(self) -> None:
        if self.kv_event_publisher:
            self.kv_event_publisher.shutdown()
        if self.connector is not None:
            self.connector.shutdown()

    ########################################################################
    # KV Connector Related Methods
    ########################################################################

    def get_kv_connector(self) -> Optional[KVConnectorBase_V1]:
        return self.connector

    def _connector_finished(
            self, request: Request) -> tuple[bool, Optional[dict[str, Any]]]:
        """
        Invoke the KV connector request_finished() method if applicable.

        Returns optional kv transfer parameters to be included with the
        request outputs.
        """
        if self.connector is None:
            return False, None

        (block_ids, ) = self.kv_cache_manager.get_block_ids(request.request_id)
        return self.connector.request_finished(request, block_ids)

    def _update_waiting_for_remote_kv(self, request: Request) -> bool:
        """
        KV Connector: check if the request_id is finished_recving.

        The finished_recving_kv_req_ids list is populated
        on the previous steps()'s update_from_output based
        on the worker side connector.

        When the kv transfer is ready, we cache the blocks
        and the request state will be moved back to WAITING from
        WAITING_FOR_REMOTE_KV.
        """
        assert self.connector is not None
        if request.request_id not in self.finished_recving_kv_req_ids:
            return False

        # Now that the blocks are ready, actually cache them.
        (block_ids, ) = self.kv_cache_manager.get_block_ids(request.request_id)
        num_computed_tokens = len(block_ids) * self.block_size
        # Handle the case where num request tokens less than one block.
        num_computed_tokens = min(num_computed_tokens, request.num_tokens)
        if num_computed_tokens == request.num_tokens:
            num_computed_tokens -= 1
        # This will cache the blocks iff caching is enabled.
        self.kv_cache_manager.cache_blocks(request, num_computed_tokens)

        # Update the request state for scheduling.
        request.num_computed_tokens = num_computed_tokens

        # Return that we are ready.
        self.finished_recving_kv_req_ids.remove(request.request_id)
        return True

    def _update_from_kv_xfer_finished(self,
                                      kv_connector_output: KVConnectorOutput):
        """
        KV Connector: update the scheduler state based on the output.

        The Worker side connectors add finished_recving and
        finished_sending reqs to the output.
        * if finished_sending: free the blocks
        # if finished_recving: add to state so we can
            schedule the request during the next step.
        """

        if self.connector is not None:
            self.connector.update_connector_output(kv_connector_output)

        # KV Connector:: update recv and send status from last step.
        for req_id in (kv_connector_output.finished_recving or ()):
            logger.debug("Finished recving KV transfer for request %s", req_id)
            self.finished_recving_kv_req_ids.add(req_id)
        for req_id in (kv_connector_output.finished_sending or ()):
            logger.debug("Finished sending KV transfer for request %s", req_id)
            self._free_blocks(self.requests[req_id])<|MERGE_RESOLUTION|>--- conflicted
+++ resolved
@@ -174,13 +174,9 @@
             use_eagle=self.use_eagle,
             log_stats=self.log_stats,
             enable_kv_cache_events=self.enable_kv_cache_events,
-<<<<<<< HEAD
+            dcp_world_size=self.dcp_world_size,
             enable_wa_policy=self.enable_wa_policy,
             wa_offline_param_path=self.wa_offline_param_path)
-=======
-            dcp_world_size=self.dcp_world_size,
-        )
->>>>>>> a8c0f599
         self.use_pp = self.parallel_config.pipeline_parallel_size > 1
 
     def schedule(self) -> SchedulerOutput:
