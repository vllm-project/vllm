--- conflicted
+++ resolved
@@ -39,11 +39,7 @@
         cache_config: CacheConfig,
         lora_config: Optional[LoRAConfig],
         speculative_config: Optional[SpeculativeConfig],
-<<<<<<< HEAD
         kv_cache_config: KVCacheConfig,
-        log_stats: bool,
-=======
->>>>>>> f3f8d8ff
         structured_output_manager: StructuredOutputManager,
         mm_registry: MultiModalRegistry = MULTIMODAL_REGISTRY,
         include_finished_set: bool = False,
