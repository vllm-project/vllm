# SPDX-License-Identifier: Apache-2.0
# SPDX-FileCopyrightText: Copyright contributors to the vLLM project
import itertools
import time
from collections import defaultdict
from collections.abc import Iterable
from typing import Any

from vllm.config import VllmConfig
from vllm.distributed.ec_transfer.ec_connector.base import (
    ECConnectorMetadata,
    ECConnectorRole,
)
from vllm.distributed.ec_transfer.ec_connector.factory import ECConnectorFactory
from vllm.distributed.kv_events import EventPublisherFactory, KVEventBatch
from vllm.distributed.kv_transfer.kv_connector.factory import KVConnectorFactory
from vllm.distributed.kv_transfer.kv_connector.v1 import (
    KVConnectorBase_V1,
    KVConnectorRole,
    SupportsHMA,
)
from vllm.distributed.kv_transfer.kv_connector.v1.base import KVConnectorMetadata
from vllm.distributed.kv_transfer.kv_connector.v1.metrics import KVConnectorStats
from vllm.logger import init_logger
from vllm.multimodal import MULTIMODAL_REGISTRY, MultiModalRegistry
from vllm.v1.core.encoder_cache_manager import (
    EncoderCacheManager,
    compute_encoder_budget,
)
from vllm.v1.core.kv_cache_manager import KVCacheBlocks, KVCacheManager
from vllm.v1.core.sched.interface import SchedulerInterface
from vllm.v1.core.sched.output import (
    CachedRequestData,
    GrammarOutput,
    NewRequestData,
    SchedulerOutput,
)
from vllm.v1.core.sched.request_queue import SchedulingPolicy, create_request_queue
from vllm.v1.core.sched.utils import check_stop, remove_all
from vllm.v1.engine import EngineCoreEventType, EngineCoreOutput, EngineCoreOutputs
from vllm.v1.kv_cache_interface import KVCacheConfig
from vllm.v1.metrics.stats import PrefixCacheStats, SchedulerStats
from vllm.v1.outputs import DraftTokenIds, KVConnectorOutput, ModelRunnerOutput
from vllm.v1.request import Request, RequestStatus
from vllm.v1.spec_decode.metrics import SpecDecodingStats
from vllm.v1.structured_output import StructuredOutputManager
from vllm.v1.utils import record_function_or_nullcontext

logger = init_logger(__name__)


class Scheduler(SchedulerInterface):
    def __init__(
        self,
        vllm_config: VllmConfig,
        kv_cache_config: KVCacheConfig,
        structured_output_manager: StructuredOutputManager,
        block_size: int,
        mm_registry: MultiModalRegistry = MULTIMODAL_REGISTRY,
        include_finished_set: bool = False,
        log_stats: bool = False,
    ) -> None:
        self.vllm_config = vllm_config
        self.scheduler_config = vllm_config.scheduler_config
        self.cache_config = vllm_config.cache_config
        self.lora_config = vllm_config.lora_config
        self.kv_cache_config = kv_cache_config
        self.kv_events_config = vllm_config.kv_events_config
        self.parallel_config = vllm_config.parallel_config
        self.log_stats = log_stats
        self.structured_output_manager = structured_output_manager
        self.is_encoder_decoder = vllm_config.model_config.is_encoder_decoder

        # include_finished_set controls whether a separate set of finished
        # request ids should be included in the EngineCoreOutputs returned
        # by update_from_outputs(). This is currently used in the multi-engine
        # case to track request lifetimes efficiently.
        self.finished_req_ids_dict: dict[int, set[str]] | None = (
            defaultdict(set) if include_finished_set else None
        )
        self.prev_step_scheduled_req_ids: set[str] = set()

        # Scheduling constraints.
        self.max_num_running_reqs = self.scheduler_config.max_num_seqs
        self.max_num_scheduled_tokens = self.scheduler_config.max_num_batched_tokens
<<<<<<< HEAD
        self.prefill_max_num_scheduled_tokens = (
            self.scheduler_config.prefill_max_num_batched_tokens
        )
        self.max_model_len = self.scheduler_config.max_model_len
=======
        self.max_model_len = vllm_config.model_config.max_model_len
>>>>>>> 5bb1da51
        self.enable_kv_cache_events = (
            self.kv_events_config is not None
            and self.kv_events_config.enable_kv_cache_events
        )

        # Create KVConnector for the Scheduler. Note that each Worker
        # will have a corresponding KVConnector with Role=WORKER.
        # KV Connector pushes/pull of remote KVs for P/D and offloading.
        self.connector = None
        self.connector_prefix_cache_stats: PrefixCacheStats | None = None
        if self.vllm_config.kv_transfer_config is not None:
            assert not self.is_encoder_decoder, (
                "Encoder-decoder models are not currently supported with KV connectors"
            )
            self.connector = KVConnectorFactory.create_connector(
                config=self.vllm_config,
                role=KVConnectorRole.SCHEDULER,
                kv_cache_config=self.kv_cache_config,
            )
            if self.log_stats:
                self.connector_prefix_cache_stats = PrefixCacheStats()

        self.kv_event_publisher = EventPublisherFactory.create(
            self.kv_events_config,
            self.parallel_config.data_parallel_rank,
        )
        self.ec_connector = None
        if self.vllm_config.ec_transfer_config is not None:
            self.ec_connector = ECConnectorFactory.create_connector(
                config=self.vllm_config, role=ECConnectorRole.SCHEDULER
            )

        num_gpu_blocks = self.cache_config.num_gpu_blocks
        assert num_gpu_blocks is not None and num_gpu_blocks > 0

        self.block_size = block_size
        self.dcp_world_size = vllm_config.parallel_config.decode_context_parallel_size

        # req_id -> Request
        self.requests: dict[str, Request] = {}
        # Scheduling policy
        try:
            self.policy = SchedulingPolicy(self.scheduler_config.policy)
        except ValueError as e:
            raise ValueError(
                f"Unknown scheduling policy: {self.scheduler_config.policy}"
            ) from e
        # Priority queues for requests.
        self.waiting = create_request_queue(self.policy)
        self.running: list[Request] = []

        # The request IDs that are finished in between the previous and the
        # current steps. This is used to notify the workers about the finished
        # requests so that they can free the cached states for those requests.
        # This is flushed at the end of each scheduling step.
        self.finished_req_ids: set[str] = set()

        # KV Connector: requests in process of async KV loading or recving
        self.finished_recving_kv_req_ids: set[str] = set()
        self.failed_recving_kv_req_ids: set[str] = set()

        # Encoder-related.
        # Calculate encoder cache size if applicable
        # NOTE: For now we use the same budget for both compute and space.
        # This can be changed when we make encoder cache for embedding caching
        # across requests.
        encoder_compute_budget, encoder_cache_size = compute_encoder_budget(
            model_config=vllm_config.model_config,
            scheduler_config=vllm_config.scheduler_config,
            mm_registry=mm_registry,
        )

        # NOTE(woosuk): Here, "encoder" includes the vision encoder (and
        # projector if needed) for MM models as well as encoder-decoder
        # transformers.
        self.max_num_encoder_input_tokens = encoder_compute_budget
        # NOTE: For the models without encoder (e.g., text-only models),
        # the encoder cache will not be initialized because cache size is 0
        # for these models.
        self.encoder_cache_manager = EncoderCacheManager(cache_size=encoder_cache_size)

        speculative_config = vllm_config.speculative_config
        self.use_eagle = False
        self.num_spec_tokens = self.num_lookahead_tokens = 0
        if speculative_config:
            self.num_spec_tokens = speculative_config.num_speculative_tokens
            if speculative_config.use_eagle():
                self.use_eagle = True
                self.num_lookahead_tokens = self.num_spec_tokens

        # Create the KV cache manager.
        self.kv_cache_manager = KVCacheManager(
            kv_cache_config=kv_cache_config,
            max_model_len=self.max_model_len,
            enable_caching=bool(self.cache_config.enable_prefix_caching),
            use_eagle=self.use_eagle,
            log_stats=self.log_stats,
            enable_kv_cache_events=self.enable_kv_cache_events,
            dcp_world_size=self.dcp_world_size,
        )
        self.use_pp = self.parallel_config.pipeline_parallel_size > 1

        # Track whether there are any decode requests in the running queue
        self._has_decode_reqs: bool = False

        # Schedule capacity profiling
        self.enable_schedule_capacity_profiling = (
            self.scheduler_config.enable_schedule_capacity_profiling
        )
        if self.enable_schedule_capacity_profiling:
            # Track capacity statistics for each scheduling step
            # Each entry: (token_demand, memory_capacity, actual_scheduled, bottleneck)
            # bottleneck: "token_demand" or "memory_capacity"
            self.capacity_profile_data: list[tuple[int, int, int, str]] = []

    def _calculate_schedule_capacity(self) -> tuple[int, int]:
        """Calculate the maximum schedulable tokens based on token demand
        and memory capacity.

        Returns:
            Tuple of (token_demand, memory_capacity):
            - token_demand: Total tokens that could be scheduled from
                running + waiting queues
            - memory_capacity: Max additional tokens that can fit in
                available memory
        """
        # Calculate token demand from running and waiting requests
        token_demand = 0

        # Running requests:
        # decode requests (1 token each) + prefill requests (remaining tokens)
        for request in self.running:
            if self._check_request_is_decode(request):
                # Decode request: 1 token per step
                token_demand += 1
            else:
                # Prefill request: remaining prompt tokens
                remaining_tokens = (
                    request.num_prompt_tokens - request.num_computed_tokens
                )
                token_demand += remaining_tokens

        # Waiting requests: all prompt tokens
        for request in self.waiting:
            token_demand += request.num_prompt_tokens

        # Calculate memory capacity
        # Memory = model_weights + activation + kv_cache
        # Activation is pre-reserved for max_num_scheduled_tokens
        # Available memory = unused KV cache blocks

        # Get available KV cache blocks
        available_blocks = self.kv_cache_manager.block_pool.get_num_free_blocks()

        # Each token needs: 1 KV cache block / block_size + activation memory
        # Activation memory for 1 token:
        # total_activation_memory / max_num_scheduled_tokens
        # Since activation is pre-reserved, we only need to check KV cache capacity

        # Available tokens from KV cache capacity
        tokens_from_kv_cache = available_blocks * self.block_size

        # For activation, we check how much of the pre-reserved budget is unused
        # This is approximated by the current token budget vs max budget
        # Note: This is a simplified calculation; actual memory usage may vary
        memory_capacity = tokens_from_kv_cache

        return token_demand, memory_capacity

    def _check_request_is_decode(self, request: Request) -> bool:
        """Check if a request is in the decode phase.

        Criteria:
        The request has completed prompt computation and is generating output tokens
        i.e., num_computed_tokens >= num_prompt_tokens
        """
        return request.num_computed_tokens >= request.num_prompt_tokens

    def _update_has_decode_requests_flag(self) -> None:
        """Update the _has_decode_reqs flag by checking all running requests.

        This should only be called when we're uncertain about the flag's state,
        such as after a batch of requests are preempted or resumed.
        """
        for request in self.running:
            if self._check_request_is_decode(request):
                self._has_decode_reqs = True
                return
        self._has_decode_reqs = False

    def schedule(self) -> SchedulerOutput:
        # NOTE(woosuk) on the scheduling algorithm:
        # There's no "decoding phase" nor "prefill phase" in the scheduler.
        # Each request just has the num_computed_tokens and
        # num_tokens_with_spec. num_tokens_with_spec =
        # len(prompt_token_ids) + len(output_token_ids) + len(spec_token_ids).
        # At each step, the scheduler tries to assign tokens to the requests
        # so that each request's num_computed_tokens can catch up its
        # num_tokens_with_spec. This is general enough to cover
        # chunked prefills, prefix caching, speculative decoding,
        # and the "jump decoding" optimization in the future.

        # Calculate schedule capacity profiling if enabled
        capacity_token_demand = 0
        capacity_memory_limit = 0
        if self.enable_schedule_capacity_profiling:
            capacity_token_demand, capacity_memory_limit = (
                self._calculate_schedule_capacity()
            )

        scheduled_new_reqs: list[Request] = []
        scheduled_resumed_reqs: list[Request] = []
        scheduled_running_reqs: list[Request] = []
        preempted_reqs: list[Request] = []

        req_to_new_blocks: dict[str, KVCacheBlocks] = {}
        num_scheduled_tokens: dict[str, int] = {}

        token_budget = self.max_num_scheduled_tokens
        # Check if there are any requests in the decode phase in the running queue.
        # If no decode requests and prefill_max_num_batched_tokens is larger,
        # use the larger budget for better throughput.
        has_decode_requests = self._has_decode_reqs
        if (
            not has_decode_requests
            and self.prefill_max_num_scheduled_tokens > self.max_num_scheduled_tokens
        ):
            token_budget = self.prefill_max_num_scheduled_tokens

        # Encoder-related.
        scheduled_encoder_inputs: dict[str, list[int]] = {}
        encoder_compute_budget = self.max_num_encoder_input_tokens
        # Spec decode-related.
        scheduled_spec_decode_tokens: dict[str, list[int]] = {}

        # For logging.
        scheduled_timestamp = time.monotonic()

        # First, schedule the RUNNING requests.
        req_index = 0
        while req_index < len(self.running) and token_budget > 0:
            request = self.running[req_index]

            num_new_tokens = (
                request.num_tokens_with_spec
                + request.num_output_placeholders
                - request.num_computed_tokens
            )
            if 0 < self.scheduler_config.long_prefill_token_threshold < num_new_tokens:
                num_new_tokens = self.scheduler_config.long_prefill_token_threshold
            num_new_tokens = min(num_new_tokens, token_budget)

            # Make sure the input position does not exceed the max model len or
            # request's max_tokens.
            # This is necessary when using spec decoding and/or async scheduling.
            max_total_tokens = min(
                request.num_prompt_tokens + request.max_tokens, self.max_model_len
            )
            num_new_tokens = min(
                num_new_tokens, max_total_tokens - 1 - request.num_computed_tokens
            )

            # Schedule encoder inputs.
            encoder_inputs_to_schedule = None
            external_load_encoder_input: list[int] = []
            new_encoder_compute_budget = encoder_compute_budget
            if request.has_encoder_inputs:
                (
                    encoder_inputs_to_schedule,
                    num_new_tokens,
                    new_encoder_compute_budget,
                    external_load_encoder_input,
                ) = self._try_schedule_encoder_inputs(
                    request,
                    request.num_computed_tokens,
                    num_new_tokens,
                    encoder_compute_budget,
                )

            if num_new_tokens == 0:
                # The request cannot be scheduled because one of the following
                # reasons:
                # 1. No new tokens to schedule. This may happen when
                #    (1) PP>1 and we have already scheduled all prompt tokens
                #    but they are not finished yet.
                #    (2) Async scheduling and the request has reached to either
                #    its max_total_tokens or max_model_len.
                # 2. The encoder budget is exhausted.
                # 3. The encoder cache is exhausted.
                # NOTE(woosuk): Here, by doing `continue` instead of `break`,
                # we do not strictly follow the FCFS scheduling policy and
                # allow the lower-priority requests to be scheduled.
                req_index += 1
                continue

            # Schedule newly needed KV blocks for the request.
            with record_function_or_nullcontext("schedule: allocate_slots"):
                while True:
                    new_blocks = self.kv_cache_manager.allocate_slots(
                        request,
                        num_new_tokens,
                        num_lookahead_tokens=self.num_lookahead_tokens,
                    )

                    if new_blocks is not None:
                        # The request can be scheduled.
                        break

                    # The request cannot be scheduled.
                    # Preempt the lowest-priority request.
                    if self.policy == SchedulingPolicy.PRIORITY:
                        preempted_req = max(
                            self.running,
                            key=lambda r: (r.priority, r.arrival_time),
                        )
                        self.running.remove(preempted_req)
                        if preempted_req in scheduled_running_reqs:
                            scheduled_running_reqs.remove(preempted_req)
                            token_budget += num_scheduled_tokens[
                                preempted_req.request_id
                            ]
                            req_to_new_blocks.pop(preempted_req.request_id)
                            num_scheduled_tokens.pop(preempted_req.request_id)
                            scheduled_spec_decode_tokens.pop(
                                preempted_req.request_id, None
                            )
                            preempted_encoder_inputs = scheduled_encoder_inputs.pop(
                                preempted_req.request_id, None
                            )
                            if preempted_encoder_inputs:
                                # Restore encoder compute budget if the preempted
                                # request had encoder inputs scheduled in this step.
                                num_tokens_to_restore = sum(
                                    preempted_req.get_num_encoder_tokens(i)
                                    for i in preempted_encoder_inputs
                                )
                                encoder_compute_budget += num_tokens_to_restore
                            req_index -= 1
                    else:
                        preempted_req = self.running.pop()

                    self.kv_cache_manager.free(preempted_req)
                    self.encoder_cache_manager.free(preempted_req)
                    preempted_req.status = RequestStatus.PREEMPTED
                    preempted_req.num_computed_tokens = 0
                    preempted_req.num_preemptions += 1
                    if self.log_stats:
                        preempted_req.record_event(
                            EngineCoreEventType.PREEMPTED, scheduled_timestamp
                        )

                    self.waiting.prepend_request(preempted_req)
                    preempted_reqs.append(preempted_req)
                    if preempted_req == request:
                        # No more request to preempt. Cannot schedule this request.
                        break

            if new_blocks is None:
                # Cannot schedule this request.
                break

            # Schedule the request.
            scheduled_running_reqs.append(request)
            req_to_new_blocks[request.request_id] = new_blocks
            num_scheduled_tokens[request.request_id] = num_new_tokens
            token_budget -= num_new_tokens
            req_index += 1

            # Speculative decode related.
            if request.spec_token_ids:
                num_scheduled_spec_tokens = (
                    num_new_tokens
                    + request.num_computed_tokens
                    - request.num_tokens
                    - request.num_output_placeholders
                )
                if num_scheduled_spec_tokens > 0:
                    # Trim spec_token_ids list to num_scheduled_spec_tokens.
                    del request.spec_token_ids[num_scheduled_spec_tokens:]
                    scheduled_spec_decode_tokens[request.request_id] = (
                        request.spec_token_ids
                    )
                # New spec tokens will be set in `update_draft_token_ids` before the
                # next step when applicable.
                request.spec_token_ids = []

            # Encoder-related.
            if encoder_inputs_to_schedule:
                scheduled_encoder_inputs[request.request_id] = (
                    encoder_inputs_to_schedule
                )
                # Allocate the encoder cache.
                for i in encoder_inputs_to_schedule:
                    self.encoder_cache_manager.allocate(request, i)
                encoder_compute_budget = new_encoder_compute_budget
            if external_load_encoder_input:
                for i in external_load_encoder_input:
                    self.encoder_cache_manager.allocate(request, i)
                    if self.ec_connector is not None:
                        self.ec_connector.update_state_after_alloc(request, i)

        # Update decode flag after preemptions if any decode requests were preempted
        if preempted_reqs and self._has_decode_reqs:
            self._update_has_decode_requests_flag()

        # Record the LoRAs in scheduled_running_reqs
        scheduled_loras: set[int] = set()
        if self.lora_config:
            scheduled_loras = set(
                req.lora_request.lora_int_id
                for req in scheduled_running_reqs
                if req.lora_request and req.lora_request.lora_int_id > 0
            )
            assert len(scheduled_loras) <= self.lora_config.max_loras

        # Use a temporary RequestQueue to collect requests that need to be
        # skipped and put back at the head of the waiting queue later
        skipped_waiting_requests = create_request_queue(self.policy)

        # Next, schedule the WAITING requests.
        if not preempted_reqs:
            while self.waiting and token_budget > 0:
                if len(self.running) == self.max_num_running_reqs:
                    break

                request = self.waiting.peek_request()

                # KVTransfer: skip request if still waiting for remote kvs.
                if request.status == RequestStatus.WAITING_FOR_REMOTE_KVS:
                    is_ready = self._update_waiting_for_remote_kv(request)
                    if is_ready:
                        request.status = RequestStatus.WAITING
                    else:
                        logger.debug(
                            "%s is still in WAITING_FOR_REMOTE_KVS state.",
                            request.request_id,
                        )
                        self.waiting.pop_request()
                        skipped_waiting_requests.prepend_request(request)
                        continue

                # Skip request if the structured output request is still waiting
                # for FSM compilation.
                if request.status == RequestStatus.WAITING_FOR_FSM:
                    structured_output_req = request.structured_output_request
                    if structured_output_req and structured_output_req.grammar:
                        request.status = RequestStatus.WAITING
                    else:
                        self.waiting.pop_request()
                        skipped_waiting_requests.prepend_request(request)
                        continue

                # Check that adding the request still respects the max_loras
                # constraint.
                if (
                    self.lora_config
                    and request.lora_request
                    and (
                        len(scheduled_loras) == self.lora_config.max_loras
                        and request.lora_request.lora_int_id not in scheduled_loras
                    )
                ):
                    # Scheduling would exceed max_loras, skip.
                    self.waiting.pop_request()
                    skipped_waiting_requests.prepend_request(request)
                    continue

                num_external_computed_tokens = 0
                load_kv_async = False

                # Get already-cached tokens.
                if request.num_computed_tokens == 0:
                    # Get locally-cached tokens.
                    new_computed_blocks, num_new_local_computed_tokens = (
                        self.kv_cache_manager.get_computed_blocks(request)
                    )

                    # Get externally-cached tokens if using a KVConnector.
                    if self.connector is not None:
                        ext_tokens, load_kv_async = (
                            self.connector.get_num_new_matched_tokens(
                                request, num_new_local_computed_tokens
                            )
                        )

                        if ext_tokens is None:
                            # The request cannot be scheduled because
                            # the KVConnector couldn't determine
                            # the number of matched tokens.
                            self.waiting.pop_request()
                            skipped_waiting_requests.prepend_request(request)
                            continue

                        num_external_computed_tokens = ext_tokens

                    # Total computed tokens (local + external).
                    num_computed_tokens = (
                        num_new_local_computed_tokens + num_external_computed_tokens
                    )
                else:
                    # KVTransfer: WAITING reqs have num_computed_tokens > 0
                    # after async KV recvs are completed.
                    new_computed_blocks = self.kv_cache_manager.empty_kv_cache_blocks
                    num_new_local_computed_tokens = 0
                    num_computed_tokens = request.num_computed_tokens

                encoder_inputs_to_schedule = None
                external_load_encoder_input = []
                new_encoder_compute_budget = encoder_compute_budget

                if load_kv_async:
                    # KVTransfer: loading remote KV, do not allocate for new work.
                    assert num_external_computed_tokens > 0
                    num_new_tokens = 0
                else:
                    # Number of tokens to be scheduled.
                    # We use `request.num_tokens` instead of
                    # `request.num_prompt_tokens` to consider the resumed
                    # requests, which have output tokens.
                    num_new_tokens = request.num_tokens - num_computed_tokens
                    threshold = self.scheduler_config.long_prefill_token_threshold
                    if 0 < threshold < num_new_tokens:
                        num_new_tokens = threshold

                    # chunked prefill has to be enabled explicitly to allow
                    # pooling requests to be chunked
                    if (
                        not self.scheduler_config.enable_chunked_prefill
                        and num_new_tokens > token_budget
                    ):
                        self.waiting.pop_request()
                        skipped_waiting_requests.prepend_request(request)
                        continue

                    num_new_tokens = min(num_new_tokens, token_budget)
                    assert num_new_tokens > 0

                    # Schedule encoder inputs.
                    if request.has_encoder_inputs:
                        (
                            encoder_inputs_to_schedule,
                            num_new_tokens,
                            new_encoder_compute_budget,
                            external_load_encoder_input,
                        ) = self._try_schedule_encoder_inputs(
                            request,
                            num_computed_tokens,
                            num_new_tokens,
                            encoder_compute_budget,
                        )
                        if num_new_tokens == 0:
                            # The request cannot be scheduled.
                            break

                # Handles an edge case when P/D Disaggregation
                # is used with Spec Decoding where an
                # extra block gets allocated which
                # creates a mismatch between the number
                # of local and remote blocks.
                effective_lookahead_tokens = (
                    0 if request.num_computed_tokens == 0 else self.num_lookahead_tokens
                )

                # Determine if we need to allocate cross-attention blocks.
                if self.is_encoder_decoder and request.has_encoder_inputs:
                    # TODO(russellb): For Whisper, we know that the input is
                    # always padded to the maximum length. If we support other
                    # encoder-decoder models, this will need to be updated if we
                    # want to only allocate what is needed.
                    num_encoder_tokens = (
                        self.scheduler_config.max_num_encoder_input_tokens
                    )
                else:
                    num_encoder_tokens = 0

                new_blocks = self.kv_cache_manager.allocate_slots(
                    request,
                    num_new_tokens + num_external_computed_tokens,
                    num_new_local_computed_tokens,
                    new_computed_blocks,
                    num_lookahead_tokens=effective_lookahead_tokens,
                    delay_cache_blocks=load_kv_async,
                    num_encoder_tokens=num_encoder_tokens,
                )

                if new_blocks is None:
                    # The request cannot be scheduled.
                    break

                # KVTransfer: the connector uses this info to determine
                # if a load is needed. Note that
                # This information is used to determine if a load is
                # needed for this request.
                if self.connector is not None:
                    self.connector.update_state_after_alloc(
                        request,
                        new_computed_blocks + new_blocks,
                        num_external_computed_tokens,
                    )
                    self._update_connector_prefix_cache_stats(
                        request, num_external_computed_tokens
                    )

                # Request was already popped from self.waiting
                # unless it was re-added above due to new_blocks being None.
                request = self.waiting.pop_request()
                if load_kv_async:
                    # If loading async, allocate memory and put request
                    # into the WAITING_FOR_REMOTE_KV state.
                    skipped_waiting_requests.prepend_request(request)
                    request.status = RequestStatus.WAITING_FOR_REMOTE_KVS
                    continue

                req_index += 1
                self.running.append(request)
                if self.log_stats:
                    request.record_event(
                        EngineCoreEventType.SCHEDULED, scheduled_timestamp
                    )
                if request.status == RequestStatus.WAITING:
                    scheduled_new_reqs.append(request)
                elif request.status == RequestStatus.PREEMPTED:
                    scheduled_resumed_reqs.append(request)
                else:
                    raise RuntimeError(f"Invalid request status: {request.status}")

                if self.lora_config and request.lora_request:
                    scheduled_loras.add(request.lora_request.lora_int_id)
                req_to_new_blocks[request.request_id] = (
                    self.kv_cache_manager.get_blocks(request.request_id)
                )
                num_scheduled_tokens[request.request_id] = num_new_tokens
                token_budget -= num_new_tokens
                request.status = RequestStatus.RUNNING
                request.num_computed_tokens = num_computed_tokens
                # Count the number of prefix cached tokens.
                if request.num_cached_tokens < 0:
                    request.num_cached_tokens = num_computed_tokens
                # Encoder-related.
                if encoder_inputs_to_schedule:
                    scheduled_encoder_inputs[request.request_id] = (
                        encoder_inputs_to_schedule
                    )
                    # Allocate the encoder cache.
                    for i in encoder_inputs_to_schedule:
                        self.encoder_cache_manager.allocate(request, i)
                    encoder_compute_budget = new_encoder_compute_budget
                # Allocate for external load encoder cache
                if external_load_encoder_input:
                    for i in external_load_encoder_input:
                        self.encoder_cache_manager.allocate(request, i)
                        if self.ec_connector is not None:
                            self.ec_connector.update_state_after_alloc(request, i)
        # Put back any skipped requests at the head of the waiting queue
        if skipped_waiting_requests:
            self.waiting.prepend_requests(skipped_waiting_requests)

        # Check if the scheduling constraints are satisfied.
        total_num_scheduled_tokens = sum(num_scheduled_tokens.values())
        if (
            not has_decode_requests
            and self.prefill_max_num_scheduled_tokens > self.max_num_scheduled_tokens
        ):
            assert total_num_scheduled_tokens <= self.prefill_max_num_scheduled_tokens
        else:
            assert total_num_scheduled_tokens <= self.max_num_scheduled_tokens
        assert token_budget >= 0
        assert len(self.running) <= self.max_num_running_reqs
        # Since some requests in the RUNNING queue may not be scheduled in
        # this step, the total number of scheduled requests can be smaller than
        # len(self.running).
        assert len(scheduled_new_reqs) + len(scheduled_resumed_reqs) + len(
            scheduled_running_reqs
        ) <= len(self.running)

        # Get the longest common prefix among all requests in the running queue.
        # This can be potentially used for cascade attention.
        num_common_prefix_blocks = [0] * len(self.kv_cache_config.kv_cache_groups)
        with record_function_or_nullcontext("schedule: get_num_common_prefix_blocks"):
            if self.running:
                any_request = self.running[0]
                num_common_prefix_blocks = (
                    self.kv_cache_manager.get_num_common_prefix_blocks(
                        any_request.request_id
                    )
                )

        # Construct the scheduler output.
        new_reqs_data = [
            NewRequestData.from_request(
                req, req_to_new_blocks[req.request_id].get_block_ids()
            )
            for req in scheduled_new_reqs
        ]
        with record_function_or_nullcontext("schedule: make_cached_request_data"):
            cached_reqs_data = self._make_cached_request_data(
                scheduled_running_reqs,
                scheduled_resumed_reqs,
                num_scheduled_tokens,
                scheduled_spec_decode_tokens,
                req_to_new_blocks,
            )

        # Record the request ids that were scheduled in this step.
        self.prev_step_scheduled_req_ids.clear()
        self.prev_step_scheduled_req_ids.update(num_scheduled_tokens.keys())

        scheduler_output = SchedulerOutput(
            scheduled_new_reqs=new_reqs_data,
            scheduled_cached_reqs=cached_reqs_data,
            num_scheduled_tokens=num_scheduled_tokens,
            total_num_scheduled_tokens=total_num_scheduled_tokens,
            scheduled_spec_decode_tokens=scheduled_spec_decode_tokens,
            scheduled_encoder_inputs=scheduled_encoder_inputs,
            num_common_prefix_blocks=num_common_prefix_blocks,
            # finished_req_ids is an existing state in the scheduler,
            # instead of being newly scheduled in this step.
            # It contains the request IDs that are finished in between
            # the previous and the current steps.
            finished_req_ids=self.finished_req_ids,
            free_encoder_mm_hashes=self.encoder_cache_manager.get_freed_mm_hashes(),
        )

        # NOTE(Kuntai): this function is designed for multiple purposes:
        # 1. Plan the KV cache store
        # 2. Wrap up all the KV cache load / save ops into an opaque object
        # 3. Clear the internal states of the connector
        if self.connector is not None:
            meta: KVConnectorMetadata = self.connector.build_connector_meta(
                scheduler_output
            )
            scheduler_output.kv_connector_metadata = meta

        # Record schedule capacity profiling data
        if self.enable_schedule_capacity_profiling:
            # Calculate actual scheduled tokens
            actual_scheduled = sum(num_scheduled_tokens.values())
            # Determine bottleneck
            if capacity_token_demand <= capacity_memory_limit:
                bottleneck = "token_demand"
            else:
                bottleneck = "memory_capacity"
            # Record data point
            self.capacity_profile_data.append(
                (
                    capacity_token_demand,
                    capacity_memory_limit,
                    actual_scheduled,
                    bottleneck,
                )
            )
        # Build the connector meta for ECConnector
        if self.ec_connector is not None:
            ec_meta: ECConnectorMetadata = self.ec_connector.build_connector_meta(
                scheduler_output
            )
            scheduler_output.ec_connector_metadata = ec_meta

        with record_function_or_nullcontext("schedule: update_after_schedule"):
            self._update_after_schedule(scheduler_output)
        return scheduler_output

    def _update_after_schedule(
        self,
        scheduler_output: SchedulerOutput,
    ) -> None:
        # Advance the number of computed tokens for the request AFTER
        # the request is scheduled.
        # 1. The scheduler_output of the current step has to include the
        #    original number of scheduled tokens to determine input IDs.
        # 2. Advance the number of computed tokens here allowing us to
        #    schedule the prefill request again immediately in the next
        #    scheduling step.
        # 3. If some tokens (e.g. spec tokens) are rejected later, the number of
        #    computed tokens will be adjusted in update_from_output.
        num_scheduled_tokens = scheduler_output.num_scheduled_tokens
        for req_id, num_scheduled_token in num_scheduled_tokens.items():
            request = self.requests[req_id]
            request.num_computed_tokens += num_scheduled_token

            # Check if any request transitioned to decode phase
            if (
                not self._has_decode_reqs
                and request.num_computed_tokens >= request.num_prompt_tokens
            ):
                self._has_decode_reqs = True

            # NOTE: _free_encoder_inputs relies on num_computed_tokens, which
            # may be updated again in _update_from_output for speculative
            # decoding. However, it is safe to call the method here because
            # encoder inputs are always part of the prompt, not the output,
            # and thus are unaffected by speculative decoding.
            if request.has_encoder_inputs:
                self._free_encoder_inputs(request)

        # Clear the finished request IDs.
        # NOTE: We shouldn't do self.finished_req_ids.clear() here because
        # it will also affect the scheduler output.
        self.finished_req_ids = set()

    def _make_cached_request_data(
        self,
        running_reqs: list[Request],
        resumed_reqs: list[Request],
        num_scheduled_tokens: dict[str, int],
        spec_decode_tokens: dict[str, list[int]],
        req_to_new_blocks: dict[str, KVCacheBlocks],
    ) -> CachedRequestData:
        req_ids: list[str] = []
        new_token_ids: list[list[int]] = []
        new_block_ids: list[tuple[list[int], ...] | None] = []
        all_token_ids: dict[str, list[int]] = {}
        num_computed_tokens: list[int] = []
        num_output_tokens: list[int] = []
        resumed_req_ids = set()

        num_running_reqs = len(running_reqs)
        for idx, req in enumerate(itertools.chain(running_reqs, resumed_reqs)):
            req_id = req.request_id
            req_ids.append(req_id)
            num_tokens = num_scheduled_tokens[req_id] - len(
                spec_decode_tokens.get(req_id, ())
            )
            if self.use_pp:
                # When using PP, the scheduler sends the sampled tokens back,
                # because there's no direct communication between the first-
                # stage worker and the last-stage worker. Otherwise, we don't
                # need to send the sampled tokens back because the model runner
                # will cache them.
                token_ids = req.all_token_ids[
                    req.num_computed_tokens : req.num_computed_tokens + num_tokens
                ]
                new_token_ids.append(token_ids)
            scheduled_in_prev_step = req_id in self.prev_step_scheduled_req_ids
            if idx >= num_running_reqs:
                assert not scheduled_in_prev_step
                resumed_req_ids.add(req_id)
            if not scheduled_in_prev_step:
                all_token_ids[req_id] = req.all_token_ids.copy()
            new_block_ids.append(
                req_to_new_blocks[req_id].get_block_ids(allow_none=True)
            )
            num_computed_tokens.append(req.num_computed_tokens)
            num_output_tokens.append(
                req.num_output_tokens + req.num_output_placeholders
            )

        return CachedRequestData(
            req_ids=req_ids,
            resumed_req_ids=resumed_req_ids,
            new_token_ids=new_token_ids,
            all_token_ids=all_token_ids,
            new_block_ids=new_block_ids,
            num_computed_tokens=num_computed_tokens,
            num_output_tokens=num_output_tokens,
        )

    def _try_schedule_encoder_inputs(
        self,
        request: Request,
        num_computed_tokens: int,
        num_new_tokens: int,
        encoder_compute_budget: int,
    ) -> tuple[list[int], int, int, list[int]]:
        """
        Determine which encoder inputs need to be scheduled in the current step,
        and update `num_new_tokens` and encoder token budget accordingly.

        An encoder input will be scheduled if:
        - Its output tokens overlap with the range of tokens being computed
        in this step, i.e.,
        [num_computed_tokens, num_computed_tokens + num_new_tokens).
        - It is not already computed and stored in the encoder cache.
        - It is not exist on remote encoder cache (via ECConnector)
        - There is sufficient encoder token budget to process it.
        - The encoder cache has space to store it.

        If an encoder input cannot be scheduled due to cache or budget
        limitations, the method adjusts `num_new_tokens` to schedule only the
        decoder tokens up to just before the unschedulable encoder input.

        Note that num_computed_tokens includes both locally cached
        blocks and externally cached blocks (via KVConnector).
        """
        if num_new_tokens == 0 or not request.has_encoder_inputs:
            return [], num_new_tokens, encoder_compute_budget, []
        encoder_inputs_to_schedule: list[int] = []
        mm_features = request.mm_features
        assert mm_features is not None
        assert len(mm_features) > 0
        external_load_encoder_input = []

        # Check remote cache first
        if self.ec_connector is not None:
            remote_cache_has_item = self.ec_connector.has_caches(request)
        # NOTE: since scheduler operates on the request level (possibly with
        # multiple encoder inputs per request), we need to create temporary
        # trackers for accounting at the encoder input level.
        mm_hashes_to_schedule = set()
        num_tokens_to_schedule = 0
        for i, mm_feature in enumerate(mm_features):
            start_pos = mm_feature.mm_position.offset
            num_encoder_tokens = mm_feature.mm_position.length

            # The encoder output is needed if the two ranges overlap:
            # [num_computed_tokens, num_computed_tokens + num_new_tokens) and
            # [start_pos, start_pos + num_encoder_tokens)
            if start_pos >= num_computed_tokens + num_new_tokens:
                # The encoder input is not needed in this step.
                break

            if self.is_encoder_decoder and num_computed_tokens > 0:
                assert start_pos == 0, (
                    "Encoder input should be processed at the beginning of "
                    "the sequence when encoder-decoder models are used."
                )
                # Encoder input has already been computed
                # The calculation here is a bit different. We don't turn encoder
                # output into tokens that get processed by the decoder and
                # reflected in num_computed_tokens. Instead, start_pos reflects
                # the position where we need to ensure we calculate encoder
                # inputs. This should always be 0 to ensure we calculate encoder
                # inputs before running the decoder.  Once we've calculated some
                # decoder tokens (num_computed_tokens > 0), then we know we
                # already calculated encoder inputs and can skip here.
                continue
            elif start_pos + num_encoder_tokens <= num_computed_tokens:
                # The encoder input is already computed and stored
                # in the decoder's KV cache.
                continue

            if not self.is_encoder_decoder:
                # We are not using the encoder cache for encoder-decoder models,
                # yet.
                if request.mm_features[i].identifier in mm_hashes_to_schedule:
                    # The same encoder input has already been scheduled in the
                    # current step.
                    continue

                if self.encoder_cache_manager.check_and_update_cache(request, i):
                    # The encoder input is already computed and cached from a
                    # previous step.
                    continue

            # If no encoder input chunking is allowed, we do not want to
            # partially schedule a multimodal item. If the scheduled range would
            # only cover part of the mm input, roll back to before the mm item.
            if (
                self.scheduler_config.disable_chunked_mm_input
                and num_computed_tokens < start_pos
                and (num_computed_tokens + num_new_tokens)
                < (start_pos + num_encoder_tokens)
            ):
                num_new_tokens = start_pos - num_computed_tokens
                break

            if not self.encoder_cache_manager.can_allocate(
                request, i, encoder_compute_budget, num_tokens_to_schedule
            ):
                # The encoder cache is full or the encoder budget is exhausted.
                # NOTE(woosuk): We assume that the encoder input tokens should
                # be processed altogether, as the encoder usually uses
                # bidirectional attention.
                if num_computed_tokens < start_pos:
                    # We only schedule the decoder tokens just before the
                    # encoder input.
                    num_new_tokens = start_pos - num_computed_tokens
                else:
                    # Because of prefix caching, num_computed_tokens is greater
                    # than start_pos even though its encoder input is not
                    # available. In this case, we can't schedule any token for
                    # the request in this step.
                    num_new_tokens = 0
                break

            if self.ec_connector is not None and remote_cache_has_item[i]:
                mm_hashes_to_schedule.add(request.mm_features[i].identifier)
                external_load_encoder_input.append(i)
                num_tokens_to_schedule += num_encoder_tokens
                continue

            num_tokens_to_schedule += num_encoder_tokens
            encoder_compute_budget -= num_encoder_tokens
            mm_hashes_to_schedule.add(request.mm_features[i].identifier)
            encoder_inputs_to_schedule.append(i)

        return (
            encoder_inputs_to_schedule,
            num_new_tokens,
            encoder_compute_budget,
            external_load_encoder_input,
        )

    def get_grammar_bitmask(
        self,
        scheduler_output: SchedulerOutput,
    ) -> GrammarOutput | None:
        # Collect list of scheduled request ids that use structured output.
        # The corresponding rows of the bitmask will be in this order.
        # PERF: in case of chunked prefill,
        # request might not include any new tokens.
        # Therefore, we might introduce some additional
        # cycle to fill in the bitmask, which could be a big no-op.
        structured_output_request_ids = [
            req_id
            for req_id in scheduler_output.num_scheduled_tokens
            if (req := self.requests.get(req_id)) and req.use_structured_output
        ]
        if not structured_output_request_ids:
            return None

        bitmask = self.structured_output_manager.grammar_bitmask(
            self.requests,
            structured_output_request_ids,
            scheduler_output.scheduled_spec_decode_tokens,
        )
        return GrammarOutput(structured_output_request_ids, bitmask)

    def update_from_output(
        self,
        scheduler_output: SchedulerOutput,
        model_runner_output: ModelRunnerOutput,
    ) -> dict[int, EngineCoreOutputs]:
        sampled_token_ids = model_runner_output.sampled_token_ids
        logprobs = model_runner_output.logprobs
        prompt_logprobs_dict = model_runner_output.prompt_logprobs_dict
        num_scheduled_tokens = scheduler_output.num_scheduled_tokens
        pooler_outputs = model_runner_output.pooler_output
        num_nans_in_logits = model_runner_output.num_nans_in_logits
        kv_connector_output = model_runner_output.kv_connector_output

        outputs: dict[int, list[EngineCoreOutput]] = defaultdict(list)
        spec_decoding_stats: SpecDecodingStats | None = None
        kv_connector_stats: KVConnectorStats | None = (
            kv_connector_output.kv_connector_stats if kv_connector_output else None
        )
        if kv_connector_stats and self.connector:
            kv_stats = self.connector.get_kv_connector_stats()
            if kv_stats:
                kv_connector_stats = kv_connector_stats.aggregate(kv_stats)

        failed_kv_load_req_ids = None
        if kv_connector_output and kv_connector_output.invalid_block_ids:
            # These blocks contain externally computed tokens that failed to
            # load. Identify affected requests and adjust their computed token
            # count to trigger recomputation of the invalid blocks.
            failed_kv_load_req_ids = self._handle_invalid_blocks(
                kv_connector_output.invalid_block_ids
            )

        # NOTE(woosuk): As len(num_scheduled_tokens) can be up to 1K or more,
        # the below loop can be a performance bottleneck. We should do our best
        # to avoid expensive operations inside the loop.
        stopped_running_reqs: set[Request] = set()
        stopped_preempted_reqs: set[Request] = set()
        for req_id, num_tokens_scheduled in num_scheduled_tokens.items():
            assert num_tokens_scheduled > 0
            if failed_kv_load_req_ids and req_id in failed_kv_load_req_ids:
                # Skip requests that were recovered from KV load failure
                continue
            request = self.requests.get(req_id)
            if request is None:
                # The request is already finished. This can happen if the
                # request is aborted while the model is executing it (e.g.,
                # in pipeline parallelism).
                continue

            req_index = model_runner_output.req_id_to_index[req_id]
            generated_token_ids: list[int] = (
                sampled_token_ids[req_index].tolist() if sampled_token_ids else []
            )

            scheduled_spec_token_ids = (
                scheduler_output.scheduled_spec_decode_tokens.get(req_id)
            )
            if scheduled_spec_token_ids:
                num_draft_tokens = len(scheduled_spec_token_ids)
                num_accepted = len(generated_token_ids) - 1
                num_rejected = num_draft_tokens - num_accepted
                # num_computed_tokens represents the number of tokens
                # processed in the current step, considering scheduled
                # tokens and rejections. If some tokens are rejected,
                # num_computed_tokens is decreased by the number of rejected
                # tokens.
                if request.num_computed_tokens > 0:
                    request.num_computed_tokens -= num_rejected
                # If async scheduling, num_output_placeholders also includes
                # the scheduled spec tokens count and so is similarly adjusted.
                if request.num_output_placeholders > 0:
                    request.num_output_placeholders -= num_rejected
                spec_decoding_stats = self.make_spec_decoding_stats(
                    spec_decoding_stats,
                    num_draft_tokens=num_draft_tokens,
                    num_accepted_tokens=num_accepted,
                )

            stopped = False
            new_logprobs = None
            new_token_ids = generated_token_ids
            kv_transfer_params = None
            status_before_stop = request.status

            # Check for stop and update request status.
            if new_token_ids:
                new_token_ids, stopped = self._update_request_with_output(
                    request, new_token_ids
                )

            # Stop checking for pooler models.
            pooler_output = None
            if pooler_outputs:
                pooler_output = pooler_outputs[req_index]
                stopped = check_stop(request, self.max_model_len, pooler_output)

            if stopped:
                kv_transfer_params = self._free_request(request)
                if status_before_stop == RequestStatus.RUNNING:
                    stopped_running_reqs.add(request)
                else:
                    stopped_preempted_reqs.add(request)

            # Extract sample logprobs if needed.
            if (
                request.sampling_params is not None
                and request.sampling_params.logprobs is not None
                and logprobs
            ):
                # NOTE: once we support N tokens per step (spec decode),
                # the outer lists can be of length > 1.
                new_logprobs = logprobs.slice(req_index, req_index + 1)

            if new_token_ids and self.structured_output_manager.should_advance(request):
                struct_output_request = request.structured_output_request
                assert struct_output_request is not None
                assert struct_output_request.grammar is not None
                struct_output_request.grammar.accept_tokens(req_id, new_token_ids)

            if num_nans_in_logits is not None and req_id in num_nans_in_logits:
                request.num_nans_in_logits = num_nans_in_logits[req_id]

            # Get prompt logprobs for this request.
            prompt_logprobs_tensors = prompt_logprobs_dict.get(req_id)
            if new_token_ids or pooler_output is not None or kv_transfer_params:
                # Add EngineCoreOutput for this Request.
                outputs[request.client_index].append(
                    EngineCoreOutput(
                        request_id=req_id,
                        new_token_ids=new_token_ids,
                        finish_reason=request.get_finished_reason(),
                        new_logprobs=new_logprobs,
                        new_prompt_logprobs_tensors=prompt_logprobs_tensors,
                        pooling_output=pooler_output,
                        stop_reason=request.stop_reason,
                        events=request.take_events(),
                        kv_transfer_params=kv_transfer_params,
                        trace_headers=request.trace_headers,
                        num_cached_tokens=request.num_cached_tokens,
                        num_nans_in_logits=request.num_nans_in_logits,
                    )
                )
            else:
                # Invariant: EngineCore returns no partial prefill outputs.
                assert not prompt_logprobs_tensors

        # Remove the stopped requests from the running and waiting queues.
        if stopped_running_reqs:
            self.running = remove_all(self.running, stopped_running_reqs)
            # Update decode flag if we removed any decode requests
            if self._has_decode_reqs:
                for req in stopped_running_reqs:
                    if self._check_request_is_decode(req):
                        # A decode request was removed, need to re-check the flag
                        self._update_has_decode_requests_flag()
                        break
        if stopped_preempted_reqs:
            # This is a rare case and unlikely to impact performance.
            self.waiting.remove_requests(stopped_preempted_reqs)

        # KV Connector: update state for finished KV Transfers.
        if kv_connector_output:
            self._update_from_kv_xfer_finished(kv_connector_output)

        # collect KV cache events from KV cache manager
        events = self.kv_cache_manager.take_events()

        # collect KV cache events from connector
        if self.connector is not None:
            connector_events = self.connector.take_events()
            if connector_events:
                if events is None:
                    events = list(connector_events)
                else:
                    events.extend(connector_events)

        # publish collected KV cache events
        if events:
            batch = KVEventBatch(ts=time.time(), events=events)
            self.kv_event_publisher.publish(batch)

        # Create EngineCoreOutputs for all clients that have requests with
        # outputs in this step.
        engine_core_outputs = {
            client_index: EngineCoreOutputs(outputs=outs)
            for client_index, outs in outputs.items()
        }

        finished_req_ids = self.finished_req_ids_dict
        if finished_req_ids:
            # Include ids of requests that finished since last outputs
            # were sent.
            for client_index, finished_set in finished_req_ids.items():
                # Set finished request set in EngineCoreOutputs for this client.
                if (eco := engine_core_outputs.get(client_index)) is not None:
                    eco.finished_requests = finished_set
                else:
                    engine_core_outputs[client_index] = EngineCoreOutputs(
                        finished_requests=finished_set
                    )
            finished_req_ids.clear()

        if (
            stats := self.make_stats(spec_decoding_stats, kv_connector_stats)
        ) is not None:
            # Return stats to only one of the front-ends.
            if (eco := next(iter(engine_core_outputs.values()), None)) is None:
                # We must return the stats even if there are no request
                # outputs this step.
                engine_core_outputs[0] = eco = EngineCoreOutputs()
            eco.scheduler_stats = stats

        return engine_core_outputs

    def _update_request_with_output(
        self,
        request: Request,
        new_token_ids: list[int],
    ) -> tuple[list[int], bool]:
        # Append generated tokens and check for stop. Note that if
        # a request is still being prefilled, we expect the model runner
        # to return empty token ids for the request.
        stopped = False
        for num_new, output_token_id in enumerate(new_token_ids, 1):
            request.append_output_token_ids(output_token_id)

            # Check for stop and update request state.
            # This must be called before we make the EngineCoreOutput.
            stopped = check_stop(request, self.max_model_len)
            if stopped:
                del new_token_ids[num_new:]  # Trim new tokens if needed.
                break
        return new_token_ids, stopped

    def _free_encoder_inputs(self, request: Request) -> None:
        cached_encoder_input_ids = self.encoder_cache_manager.get_cached_input_ids(
            request
        )
        # OPTIMIZATION: Avoid list(set) if the set is empty.
        if not cached_encoder_input_ids:
            return

        # Here, we use list(set) to avoid modifying the set while iterating
        # over it.
        for input_id in list(cached_encoder_input_ids):
            mm_feature = request.mm_features[input_id]
            start_pos = mm_feature.mm_position.offset
            num_tokens = mm_feature.mm_position.length
            if self.is_encoder_decoder and request.num_computed_tokens > 0:
                # With Whisper, as soon as we've generated a single token,
                # we know we're done with the encoder input. Cross Attention
                # KVs have been calculated and cached already.
                self.encoder_cache_manager.free_encoder_input(request, input_id)
            elif start_pos + num_tokens <= request.num_computed_tokens:
                # The encoder output is already processed and stored
                # in the decoder's KV cache.
                self.encoder_cache_manager.free_encoder_input(request, input_id)

    def update_draft_token_ids(
        self,
        draft_token_ids: DraftTokenIds,
    ) -> None:
        for req_id, spec_token_ids in zip(
            draft_token_ids.req_ids,
            draft_token_ids.draft_token_ids,
        ):
            request = self.requests.get(req_id)
            if request is None or request.is_finished():
                # The request may have been finished. Skip.
                continue

            # Add newly generated spec token ids to the request.
            if self.structured_output_manager.should_advance(request):
                metadata = request.structured_output_request
                request.spec_token_ids = metadata.grammar.validate_tokens(  # type: ignore[union-attr]
                    spec_token_ids
                )
            else:
                request.spec_token_ids = spec_token_ids

    def get_request_counts(self) -> tuple[int, int]:
        """Returns (num_running_reqs, num_waiting_reqs)."""
        return len(self.running), len(self.waiting)

    def add_request(self, request: Request) -> None:
        self.waiting.add_request(request)
        self.requests[request.request_id] = request
        if self.log_stats:
            request.record_event(EngineCoreEventType.QUEUED)

    def finish_requests(
        self,
        request_ids: str | Iterable[str],
        finished_status: RequestStatus,
    ) -> None:
        """Handles the finish signal from outside the scheduler.

        For example, the API server can abort a request when the client
        disconnects.
        """
        assert RequestStatus.is_finished(finished_status)
        if isinstance(request_ids, str):
            request_ids = (request_ids,)
        else:
            request_ids = set(request_ids)

        running_requests_to_remove = set()
        waiting_requests_to_remove = []
        valid_requests = []

        # First pass: collect requests to remove from queues
        for req_id in request_ids:
            request = self.requests.get(req_id)
            if request is None or request.is_finished():
                # Invalid request ID.
                continue

            valid_requests.append(request)
            if request.status == RequestStatus.RUNNING:
                running_requests_to_remove.add(request)
            else:
                waiting_requests_to_remove.append(request)

        # Remove all requests from queues at once for better efficiency
        if running_requests_to_remove:
            self.running = remove_all(self.running, running_requests_to_remove)
        if waiting_requests_to_remove:
            self.waiting.remove_requests(waiting_requests_to_remove)

        # Second pass: set status and free requests
        for request in valid_requests:
            request.status = finished_status
            self._free_request(request)

    def _free_request(self, request: Request) -> dict[str, Any] | None:
        assert request.is_finished()

        delay_free_blocks, kv_xfer_params = self._connector_finished(request)
        self.encoder_cache_manager.free(request)
        request_id = request.request_id
        self.finished_req_ids.add(request_id)
        if self.finished_req_ids_dict is not None:
            self.finished_req_ids_dict[request.client_index].add(request_id)

        if not delay_free_blocks:
            self._free_blocks(request)

        return kv_xfer_params

    def _free_blocks(self, request: Request):
        assert request.is_finished()
        self.kv_cache_manager.free(request)
        del self.requests[request.request_id]

    def get_num_unfinished_requests(self) -> int:
        return len(self.waiting) + len(self.running)

    def has_finished_requests(self) -> bool:
        return len(self.finished_req_ids) > 0

    def reset_prefix_cache(self) -> bool:
        return self.kv_cache_manager.reset_prefix_cache()

    def make_stats(
        self,
        spec_decoding_stats: SpecDecodingStats | None = None,
        kv_connector_stats: KVConnectorStats | None = None,
    ) -> SchedulerStats | None:
        if not self.log_stats:
            return None
        prefix_cache_stats = self.kv_cache_manager.make_prefix_cache_stats()
        assert prefix_cache_stats is not None
        connector_prefix_cache_stats = self._make_connector_prefix_cache_stats()
        return SchedulerStats(
            num_running_reqs=len(self.running),
            num_waiting_reqs=len(self.waiting),
            kv_cache_usage=self.kv_cache_manager.usage,
            prefix_cache_stats=prefix_cache_stats,
            connector_prefix_cache_stats=connector_prefix_cache_stats,
            spec_decoding_stats=spec_decoding_stats,
            kv_connector_stats=kv_connector_stats.data if kv_connector_stats else None,
        )

    def make_spec_decoding_stats(
        self,
        spec_decoding_stats: SpecDecodingStats | None,
        num_draft_tokens: int,
        num_accepted_tokens: int,
    ) -> SpecDecodingStats | None:
        if not self.log_stats:
            return None
        if spec_decoding_stats is None:
            spec_decoding_stats = SpecDecodingStats.new(self.num_spec_tokens)
        spec_decoding_stats.observe_draft(
            num_draft_tokens=num_draft_tokens, num_accepted_tokens=num_accepted_tokens
        )
        return spec_decoding_stats

    def shutdown(self) -> None:
        # Log schedule capacity profiling statistics
        self.log_schedule_capacity_profile()

        if self.kv_event_publisher:
            self.kv_event_publisher.shutdown()
        if self.connector is not None:
            self.connector.shutdown()

    ########################################################################
    # KV Connector Related Methods
    ########################################################################

    def _update_connector_prefix_cache_stats(
        self, request: Request, num_external_tokens: int
    ) -> None:
        if self.connector_prefix_cache_stats is None:
            return

        self.connector_prefix_cache_stats.record(
            num_tokens=request.num_tokens,
            num_hits=num_external_tokens,
            preempted=request.num_preemptions > 0,
        )

    def _make_connector_prefix_cache_stats(self) -> PrefixCacheStats | None:
        if self.connector_prefix_cache_stats is None:
            return None
        stats = self.connector_prefix_cache_stats
        self.connector_prefix_cache_stats = PrefixCacheStats()
        return stats

    def log_schedule_capacity_profile(self) -> None:
        """Log the schedule capacity profiling statistics at shutdown."""
        if not self.enable_schedule_capacity_profiling:
            return

        if not self.capacity_profile_data:
            logger.info("Schedule capacity profiling: No data collected")
            return

        # Calculate statistics
        total_steps = len(self.capacity_profile_data)
        token_demand_bottleneck_count = sum(
            1 for _, _, _, b in self.capacity_profile_data if b == "token_demand"
        )
        memory_bottleneck_count = sum(
            1 for _, _, _, b in self.capacity_profile_data if b == "memory_capacity"
        )

        # Calculate percentiles for token demand and memory capacity
        token_demands = [td for td, _, _, _ in self.capacity_profile_data]
        memory_capacities = [mc for _, mc, _, _ in self.capacity_profile_data]
        actual_scheduled = [a for _, _, a, _ in self.capacity_profile_data]

        token_demands.sort()
        memory_capacities.sort()
        actual_scheduled.sort()

        def get_percentile(data: list[int], p: float) -> int:
            if not data:
                return 0
            idx = int(len(data) * p)
            return data[min(idx, len(data) - 1)]

        logger.info("=" * 80)
        logger.info("Schedule Capacity Profiling Statistics")
        logger.info("=" * 80)
        logger.info("Total scheduling steps profiled: %d", total_steps)
        logger.info("")
        logger.info("Bottleneck Analysis:")
        logger.info(
            "  Token demand limited:    %6d steps (%5.1f%%)",
            token_demand_bottleneck_count,
            100.0 * token_demand_bottleneck_count / total_steps,
        )
        logger.info(
            "  Memory capacity limited: %6d steps (%5.1f%%)",
            memory_bottleneck_count,
            100.0 * memory_bottleneck_count / total_steps,
        )
        logger.info("")
        logger.info("Token Demand Distribution (tokens):")
        logger.info("  Min:  %8d", min(token_demands))
        logger.info("  P25:  %8d", get_percentile(token_demands, 0.25))
        logger.info("  P50:  %8d", get_percentile(token_demands, 0.50))
        logger.info("  P75:  %8d", get_percentile(token_demands, 0.75))
        logger.info("  P95:  %8d", get_percentile(token_demands, 0.95))
        logger.info("  Max:  %8d", max(token_demands))
        logger.info("  Mean: %8d", sum(token_demands) // len(token_demands))
        logger.info("")
        logger.info("Memory Capacity Distribution (tokens):")
        logger.info("  Min:  %8d", min(memory_capacities))
        logger.info("  P25:  %8d", get_percentile(memory_capacities, 0.25))
        logger.info("  P50:  %8d", get_percentile(memory_capacities, 0.50))
        logger.info("  P75:  %8d", get_percentile(memory_capacities, 0.75))
        logger.info("  P95:  %8d", get_percentile(memory_capacities, 0.95))
        logger.info("  Max:  %8d", max(memory_capacities))
        logger.info("  Mean: %8d", sum(memory_capacities) // len(memory_capacities))
        logger.info("")
        logger.info("Actual Scheduled Distribution (tokens):")
        logger.info("  Min:  %8d", min(actual_scheduled))
        logger.info("  P25:  %8d", get_percentile(actual_scheduled, 0.25))
        logger.info("  P50:  %8d", get_percentile(actual_scheduled, 0.50))
        logger.info("  P75:  %8d", get_percentile(actual_scheduled, 0.75))
        logger.info("  P95:  %8d", get_percentile(actual_scheduled, 0.95))
        logger.info("  Max:  %8d", max(actual_scheduled))
        logger.info("  Mean: %8d", sum(actual_scheduled) // len(actual_scheduled))
        logger.info("=" * 80)

    def get_kv_connector(self) -> KVConnectorBase_V1 | None:
        return self.connector

    def _connector_finished(
        self, request: Request
    ) -> tuple[bool, dict[str, Any] | None]:
        """
        Invoke the KV connector request_finished() method if applicable.

        Returns optional kv transfer parameters to be included with the
        request outputs.
        """
        if self.connector is None:
            return False, None

        block_ids = self.kv_cache_manager.get_block_ids(request.request_id)

        if not isinstance(self.connector, SupportsHMA):
            # NOTE(Kuntai): We should deprecate this code path after we enforce
            # all connectors to support HMA.
            # Hybrid memory allocator should be already turned off for this
            # code path, but let's double-check here.
            assert len(self.kv_cache_config.kv_cache_groups) == 1
            return self.connector.request_finished(request, block_ids[0])

        return self.connector.request_finished_all_groups(request, block_ids)

    def _update_waiting_for_remote_kv(self, request: Request) -> bool:
        """
        KV Connector: check if the request_id is finished_recving.

        The finished_recving_kv_req_ids list is populated
        on the previous steps()'s update_from_output based
        on the worker side connector.

        When the kv transfer is ready, we cache the blocks
        and the request state will be moved back to WAITING from
        WAITING_FOR_REMOTE_KV.
        """
        assert self.connector is not None
        if request.request_id not in self.finished_recving_kv_req_ids:
            return False

        if request.request_id in self.failed_recving_kv_req_ids:
            # Request had KV load failures; num_computed_tokens was already
            # updated in _update_requests_with_invalid_blocks
            if request.num_computed_tokens:
                # Cache any valid computed tokens.
                self.kv_cache_manager.cache_blocks(request, request.num_computed_tokens)
            else:
                # No valid computed tokens, release allocated blocks.
                # There may be a local cache hit on retry.
                self.kv_cache_manager.free(request)

            self.failed_recving_kv_req_ids.remove(request.request_id)
        else:
            # Now that the blocks are ready, actually cache them.
            (block_ids,) = self.kv_cache_manager.get_block_ids(request.request_id)
            num_computed_tokens = len(block_ids) * self.block_size
            # Handle the case where num request tokens less than one block.
            num_computed_tokens = min(num_computed_tokens, request.num_tokens)
            if num_computed_tokens == request.num_tokens:
                num_computed_tokens -= 1
            # This will cache the blocks iff caching is enabled.
            self.kv_cache_manager.cache_blocks(request, num_computed_tokens)

            # Update the request state for scheduling.
            request.num_computed_tokens = num_computed_tokens

        # Return that we are ready.
        self.finished_recving_kv_req_ids.remove(request.request_id)
        return True

    def _update_from_kv_xfer_finished(self, kv_connector_output: KVConnectorOutput):
        """
        KV Connector: update the scheduler state based on the output.

        The Worker side connectors add finished_recving and
        finished_sending reqs to the output.
        * if finished_sending: free the blocks
        # if finished_recving: add to state so we can
            schedule the request during the next step.
        """

        if self.connector is not None:
            self.connector.update_connector_output(kv_connector_output)

        # KV Connector:: update recv and send status from last step.
        for req_id in kv_connector_output.finished_recving or ():
            logger.debug("Finished recving KV transfer for request %s", req_id)
            self.finished_recving_kv_req_ids.add(req_id)
        for req_id in kv_connector_output.finished_sending or ():
            logger.debug("Finished sending KV transfer for request %s", req_id)
            assert req_id in self.requests
            self._free_blocks(self.requests[req_id])

    def _update_requests_with_invalid_blocks(
        self, requests: Iterable[Request], invalid_block_ids: set[int]
    ) -> tuple[set[str], int]:
        """
        Identify and update requests affected by invalid KV cache blocks.

        This method scans the given requests, detects those with invalid blocks
        and adjusts their `num_computed_tokens` to the longest valid prefix.
        For observability, it also accumulates the total number of tokens that
        will need to be recomputed across all affected requests.

        Args:
            requests: The set of requests to scan for invalid blocks.
            invalid_block_ids: IDs of invalid blocks.

        Returns:
            tuple:
                - affected_req_ids (set[str]): IDs of requests impacted by
                invalid blocks.
                - total_affected_tokens (int): Total number of tokens that must
                be recomputed across all affected requests (for observability).
        """
        affected_req_ids: set[str] = set()
        total_affected_tokens = 0
        # If a block is invalid and shared by multiple requests in the batch,
        # these requests must be rescheduled, but only the first will recompute
        # it. This set tracks blocks already marked for recomputation.
        marked_invalid_block_ids: set[int] = set()
        for request in requests:
            is_affected = False
            marked_invalid_block = False
            req_id = request.request_id
            # TODO (davidb): add support for hybrid memory allocator
            (req_block_ids,) = self.kv_cache_manager.get_block_ids(req_id)
            # We iterate only over blocks that may contain externally computed
            # tokens
            if request.status == RequestStatus.WAITING_FOR_REMOTE_KVS:
                # Async loading. If num_computed_tokens is set it implies we
                # already processed some block failures for it in a prior step
                req_num_computed_tokens = (
                    request.num_computed_tokens
                    if req_id in self.failed_recving_kv_req_ids
                    else len(req_block_ids) * self.block_size
                )
            else:
                # Sync loading. num_computed_tokens includes new tokens
                req_num_computed_tokens = request.num_cached_tokens

            req_num_computed_blocks = (
                req_num_computed_tokens + self.block_size - 1
            ) // self.block_size
            for idx, block_id in zip(range(req_num_computed_blocks), req_block_ids):
                if block_id not in invalid_block_ids:
                    continue

                is_affected = True

                if block_id in marked_invalid_block_ids:
                    # This invalid block is shared with a previous request
                    # and was already marked for recomputation.
                    # This means this request can still consider this block
                    # as computed when rescheduled.
                    # Currently this only applies to sync loading; Async
                    # loading does not yet support block sharing
                    continue

                marked_invalid_block_ids.add(block_id)

                if marked_invalid_block:
                    # This request has already marked an invalid block for
                    # recomputation and updated its num_computed_tokens.
                    continue

                marked_invalid_block = True
                # Truncate the computed tokens at the first failed block
                request.num_computed_tokens = idx * self.block_size
                total_affected_tokens += (
                    req_num_computed_tokens - request.num_computed_tokens
                )

            if is_affected:
                if not marked_invalid_block:
                    # All invalid blocks of this request are shared with
                    # previous requests and will be recomputed by them.
                    # Revert to considering only cached tokens as computed.
                    # Currently this only applies to sync loading; Async
                    # loading does not yet support block sharing
                    total_affected_tokens += (
                        request.num_computed_tokens - request.num_cached_tokens
                    )
                    request.num_computed_tokens = request.num_cached_tokens

                affected_req_ids.add(request.request_id)

        return affected_req_ids, total_affected_tokens

    def _handle_invalid_blocks(self, invalid_block_ids: set[int]) -> set[str]:
        total_requests_to_reschedule = 0
        total_tokens_to_reschedule = 0

        # --- Handle async KV loads (WAITING_FOR_REMOTE_KVS) ---
        async_load_reqs = (
            req
            for req in self.waiting
            if req.status == RequestStatus.WAITING_FOR_REMOTE_KVS
        )
        async_affected_req_ids, num_tokens_to_reschedule = (
            self._update_requests_with_invalid_blocks(
                async_load_reqs, invalid_block_ids
            )
        )

        total_requests_to_reschedule += len(async_affected_req_ids)
        total_tokens_to_reschedule += num_tokens_to_reschedule

        # Mark requests with async KV load failures; they will be rescheduled
        # once loading completes.
        self.failed_recving_kv_req_ids |= async_affected_req_ids

        # --- Handle sync KV loads (running requests) ---
        sync_affected_req_ids, num_tokens_to_reschedule = (
            self._update_requests_with_invalid_blocks(self.running, invalid_block_ids)
        )

        total_requests_to_reschedule += len(sync_affected_req_ids)
        total_tokens_to_reschedule += num_tokens_to_reschedule

        if total_requests_to_reschedule:
            logger.warning(
                "Recovered from KV load failure: "
                "%d request(s) rescheduled (%d tokens affected).",
                total_requests_to_reschedule,
                total_tokens_to_reschedule,
            )

        # Return the IDs of affected running requests to skip in
        # update_from_output.
        return sync_affected_req_ids<|MERGE_RESOLUTION|>--- conflicted
+++ resolved
@@ -83,14 +83,10 @@
         # Scheduling constraints.
         self.max_num_running_reqs = self.scheduler_config.max_num_seqs
         self.max_num_scheduled_tokens = self.scheduler_config.max_num_batched_tokens
-<<<<<<< HEAD
         self.prefill_max_num_scheduled_tokens = (
             self.scheduler_config.prefill_max_num_batched_tokens
         )
-        self.max_model_len = self.scheduler_config.max_model_len
-=======
         self.max_model_len = vllm_config.model_config.max_model_len
->>>>>>> 5bb1da51
         self.enable_kv_cache_events = (
             self.kv_events_config is not None
             and self.kv_events_config.enable_kv_cache_events
