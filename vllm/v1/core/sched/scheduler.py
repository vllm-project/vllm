# SPDX-License-Identifier: Apache-2.0
# SPDX-FileCopyrightText: Copyright contributors to the vLLM project
import copy
import itertools
import time
from collections import defaultdict
from collections.abc import Iterable
from typing import Any

from vllm.config import VllmConfig
from vllm.distributed.kv_events import EventPublisherFactory, KVEventBatch
from vllm.distributed.kv_transfer.kv_connector.factory import KVConnectorFactory
from vllm.distributed.kv_transfer.kv_connector.v1 import (
    KVConnectorBase_V1,
    KVConnectorRole,
    SupportsHMA,
)
from vllm.distributed.kv_transfer.kv_connector.v1.metrics import KVConnectorStats
from vllm.logger import init_logger
from vllm.multimodal import MULTIMODAL_REGISTRY, MultiModalRegistry
from vllm.v1.core.encoder_cache_manager import (
    EncoderCacheManager,
    compute_encoder_budget,
)
from vllm.v1.core.kv_cache_manager import KVCacheBlocks, KVCacheManager
from vllm.v1.core.sched.interface import SchedulerInterface
from vllm.v1.core.sched.output import (
    CachedRequestData,
    GrammarOutput,
    NewRequestData,
    SchedulerOutput,
)
from vllm.v1.core.sched.request_queue import SchedulingPolicy, create_request_queue
from vllm.v1.core.sched.utils import check_stop, remove_all
from vllm.v1.engine import EngineCoreEventType, EngineCoreOutput, EngineCoreOutputs
from vllm.v1.kv_cache_interface import KVCacheConfig
from vllm.v1.metrics.stats import PrefixCacheStats, SchedulerStats
from vllm.v1.outputs import DraftTokenIds, KVConnectorOutput, ModelRunnerOutput
from vllm.v1.request import Request, RequestStatus
from vllm.v1.spec_decode.metrics import SpecDecodingStats
from vllm.v1.structured_output import StructuredOutputManager

logger = init_logger(__name__)


class Scheduler(SchedulerInterface):
    def __init__(
        self,
        vllm_config: VllmConfig,
        kv_cache_config: KVCacheConfig,
        structured_output_manager: StructuredOutputManager,
        block_size: int,
        mm_registry: MultiModalRegistry = MULTIMODAL_REGISTRY,
        include_finished_set: bool = False,
        log_stats: bool = False,
    ) -> None:
        self.vllm_config = vllm_config
        self.scheduler_config = vllm_config.scheduler_config
        self.cache_config = vllm_config.cache_config
        self.lora_config = vllm_config.lora_config
        self.kv_cache_config = kv_cache_config
        self.kv_events_config = vllm_config.kv_events_config
        self.parallel_config = vllm_config.parallel_config
        self.log_stats = log_stats
        self.structured_output_manager = structured_output_manager
        self.is_encoder_decoder = vllm_config.model_config.is_encoder_decoder

        # include_finished_set controls whether a separate set of finished
        # request ids should be included in the EngineCoreOutputs returned
        # by update_from_outputs(). This is currently used in the multi-engine
        # case to track request lifetimes efficiently.
        self.finished_req_ids_dict: dict[int, set[str]] | None = (
            defaultdict(set) if include_finished_set else None
        )
        self.prev_step_scheduled_req_ids: set[str] = set()

        # Scheduling constraints.
        self.max_num_running_reqs = self.scheduler_config.max_num_seqs
        self.max_num_scheduled_tokens = self.scheduler_config.max_num_batched_tokens
        self.max_model_len = self.scheduler_config.max_model_len
        self.enable_kv_cache_events = (
            self.kv_events_config is not None
            and self.kv_events_config.enable_kv_cache_events
        )

        # Create KVConnector for the Scheduler. Note that each Worker
        # will have a corresponding KVConnector with Role=WORKER.
        # KV Connector pushes/pull of remote KVs for P/D and offloading.
        self.connector = None
        self.connector_prefix_cache_stats: PrefixCacheStats | None = None
        if self.vllm_config.kv_transfer_config is not None:
            assert not self.is_encoder_decoder, (
                "Encoder-decoder models are not currently supported with KV connectors"
            )

            connector_vllm_config = copy.copy(self.vllm_config)

            # We're dynamically inserting a kv_cache_config variable into the
            # connector_vllm_config. This is distinct from the cache_config
            # that is already in there.
            connector_vllm_config.kv_cache_config = copy.copy(kv_cache_config)  # type: ignore[attr-defined]
            self.connector = KVConnectorFactory.create_connector(
                config=connector_vllm_config, role=KVConnectorRole.SCHEDULER
            )
            if self.log_stats:
                self.connector_prefix_cache_stats = PrefixCacheStats()

        self.kv_event_publisher = EventPublisherFactory.create(
            self.kv_events_config,
            self.parallel_config.data_parallel_rank,
        )

        num_gpu_blocks = self.cache_config.num_gpu_blocks
        assert num_gpu_blocks is not None and num_gpu_blocks > 0

        self.block_size = block_size
        self.dcp_world_size = vllm_config.parallel_config.decode_context_parallel_size

        # req_id -> Request
        self.requests: dict[str, Request] = {}
        # Scheduling policy
        try:
            self.policy = SchedulingPolicy(self.scheduler_config.policy)
        except ValueError as e:
            raise ValueError(
                f"Unknown scheduling policy: {self.scheduler_config.policy}"
            ) from e
        # Priority queues for requests.
        self.waiting = create_request_queue(self.policy)
        self.running: list[Request] = []

        # The request IDs that are finished in between the previous and the
        # current steps. This is used to notify the workers about the finished
        # requests so that they can free the cached states for those requests.
        # This is flushed at the end of each scheduling step.
        self.finished_req_ids: set[str] = set()

        # KV Connector: requests in process of async KV loading or recving
        self.finished_recving_kv_req_ids: set[str] = set()
        self.failed_recving_kv_req_ids: set[str] = set()

        # Encoder-related.
        # Calculate encoder cache size if applicable
        # NOTE: For now we use the same budget for both compute and space.
        # This can be changed when we make encoder cache for embedding caching
        # across requests.
        encoder_compute_budget, encoder_cache_size = compute_encoder_budget(
            model_config=vllm_config.model_config,
            scheduler_config=vllm_config.scheduler_config,
            mm_registry=mm_registry,
        )

        # NOTE(woosuk): Here, "encoder" includes the vision encoder (and
        # projector if needed) for MM models as well as encoder-decoder
        # transformers.
        self.max_num_encoder_input_tokens = encoder_compute_budget
        # NOTE: For the models without encoder (e.g., text-only models),
        # the encoder cache will not be initialized because cache size is 0
        # for these models.
        self.encoder_cache_manager = EncoderCacheManager(cache_size=encoder_cache_size)

        speculative_config = vllm_config.speculative_config
        self.use_eagle = False
        self.num_spec_tokens = self.num_lookahead_tokens = 0
        if speculative_config:
            self.num_spec_tokens = speculative_config.num_speculative_tokens
            if speculative_config.use_eagle():
                self.use_eagle = True
                self.num_lookahead_tokens = self.num_spec_tokens

        # Create the KV cache manager.
        self.kv_cache_manager = KVCacheManager(
            kv_cache_config=kv_cache_config,
            max_model_len=self.max_model_len,
            enable_caching=bool(self.cache_config.enable_prefix_caching),
            use_eagle=self.use_eagle,
            log_stats=self.log_stats,
            enable_kv_cache_events=self.enable_kv_cache_events,
            dcp_world_size=self.dcp_world_size,
        )
        self.use_pp = self.parallel_config.pipeline_parallel_size > 1

    def schedule(self) -> SchedulerOutput:
        # NOTE(woosuk) on the scheduling algorithm:
        # There's no "decoding phase" nor "prefill phase" in the scheduler.
        # Each request just has the num_computed_tokens and
        # num_tokens_with_spec. num_tokens_with_spec =
        # len(prompt_token_ids) + len(output_token_ids) + len(spec_token_ids).
        # At each step, the scheduler tries to assign tokens to the requests
        # so that each request's num_computed_tokens can catch up its
        # num_tokens_with_spec. This is general enough to cover
        # chunked prefills, prefix caching, speculative decoding,
        # and the "jump decoding" optimization in the future.

        scheduled_new_reqs: list[Request] = []
        scheduled_resumed_reqs: list[Request] = []
        scheduled_running_reqs: list[Request] = []
        preempted_reqs: list[Request] = []

        req_to_new_blocks: dict[str, KVCacheBlocks] = {}
        num_scheduled_tokens: dict[str, int] = {}
        token_budget = self.max_num_scheduled_tokens
        # Encoder-related.
        scheduled_encoder_inputs: dict[str, list[int]] = {}
        encoder_compute_budget = self.max_num_encoder_input_tokens
        # Spec decode-related.
        scheduled_spec_decode_tokens: dict[str, list[int]] = {}
        total_num_spec_tokens = 0
        # For logging.
        scheduled_timestamp = time.monotonic()

        # First, schedule the RUNNING requests.
        req_index = 0
        while req_index < len(self.running) and token_budget > 0:
            request = self.running[req_index]

            num_new_tokens = (
                request.num_tokens_with_spec
                + request.num_output_placeholders
                - request.num_computed_tokens
            )
            if 0 < self.scheduler_config.long_prefill_token_threshold < num_new_tokens:
                num_new_tokens = self.scheduler_config.long_prefill_token_threshold
            num_new_tokens = min(num_new_tokens, token_budget)

            # Make sure the input position does not exceed the max model len.
            # This is necessary when using spec decoding.
            num_new_tokens = min(
                num_new_tokens, self.max_model_len - 1 - request.num_computed_tokens
            )

            # Schedule encoder inputs.
            encoder_inputs_to_schedule = None
            new_encoder_compute_budget = encoder_compute_budget
            if request.has_encoder_inputs:
                (
                    encoder_inputs_to_schedule,
                    num_new_tokens,
                    new_encoder_compute_budget,
                ) = self._try_schedule_encoder_inputs(
                    request,
                    request.num_computed_tokens,
                    num_new_tokens,
                    encoder_compute_budget,
                )

            if num_new_tokens == 0:
                # The request cannot be scheduled because one of the following
                # reasons:
                # 1. No new tokens to schedule. This may happen when
                #    (1) PP>1 and we have already scheduled all prompt tokens
                #    but they are not finished yet.
                #    (2) Async scheduling and the request has reached to either
                #    its max_total_tokens or max_model_len.
                # 2. The encoder budget is exhausted.
                # 3. The encoder cache is exhausted.
                # NOTE(woosuk): Here, by doing `continue` instead of `break`,
                # we do not strictly follow the FCFS scheduling policy and
                # allow the lower-priority requests to be scheduled.
                req_index += 1
                continue

            # Schedule newly needed KV blocks for the request.
            while True:
                new_blocks = self.kv_cache_manager.allocate_slots(
                    request,
                    num_new_tokens,
                    num_lookahead_tokens=self.num_lookahead_tokens,
                )

                if new_blocks is not None:
                    # The request can be scheduled.
                    break

                # The request cannot be scheduled.
                # Preempt the lowest-priority request.
                if self.policy == SchedulingPolicy.PRIORITY:
                    preempted_req = max(
                        self.running,
                        key=lambda r: (r.priority, r.arrival_time),
                    )
                    self.running.remove(preempted_req)
                    if preempted_req in scheduled_running_reqs:
                        scheduled_running_reqs.remove(preempted_req)
                        token_budget += num_scheduled_tokens[preempted_req.request_id]
                        req_to_new_blocks.pop(preempted_req.request_id)
                        num_scheduled_tokens.pop(preempted_req.request_id)
                        req_index -= 1
                else:
                    preempted_req = self.running.pop()

                self.kv_cache_manager.free(preempted_req)
                self.encoder_cache_manager.free(preempted_req)
                preempted_req.status = RequestStatus.PREEMPTED
                preempted_req.num_computed_tokens = 0
                preempted_req.num_output_placeholders = 0
                preempted_req.num_preemptions += 1
                # both sync and async scheduling don't use spec_token_ids
                # in waiting queue, so we can just clear it here.
                preempted_req.spec_token_ids.clear()
                if self.log_stats:
                    preempted_req.record_event(
                        EngineCoreEventType.PREEMPTED, scheduled_timestamp
                    )

                self.waiting.prepend_request(preempted_req)
                preempted_reqs.append(preempted_req)
                if preempted_req == request:
                    # No more request to preempt. Cannot schedule this request.
                    break

            if new_blocks is None:
                # Cannot schedule this request.
                break

            # Schedule the request.
            scheduled_running_reqs.append(request)
            req_to_new_blocks[request.request_id] = new_blocks
            num_scheduled_tokens[request.request_id] = num_new_tokens
            token_budget -= num_new_tokens
            req_index += 1

            # Speculative decode related.
            if request.spec_token_ids:
                num_scheduled_spec_tokens = (
                    num_new_tokens
                    + request.num_computed_tokens
                    - request.num_tokens
                    - request.num_output_placeholders
                )
                if num_scheduled_spec_tokens > 0:
                    total_num_spec_tokens += num_scheduled_spec_tokens
                    # Trim spec_token_ids list to num_scheduled_spec_tokens.
                    del request.spec_token_ids[num_scheduled_spec_tokens:]
                    scheduled_spec_decode_tokens[request.request_id] = (
                        request.spec_token_ids
                    )

            # Encoder-related.
            if encoder_inputs_to_schedule:
                scheduled_encoder_inputs[request.request_id] = (
                    encoder_inputs_to_schedule
                )
                # Allocate the encoder cache.
                for i in encoder_inputs_to_schedule:
                    self.encoder_cache_manager.allocate(request, i)
                encoder_compute_budget = new_encoder_compute_budget

        # Record the LoRAs in scheduled_running_reqs
        scheduled_loras: set[int] = set()
        if self.lora_config:
            scheduled_loras = set(
                req.lora_request.lora_int_id
                for req in scheduled_running_reqs
                if req.lora_request and req.lora_request.lora_int_id > 0
            )
            assert len(scheduled_loras) <= self.lora_config.max_loras

        # Use a temporary RequestQueue to collect requests that need to be
        # skipped and put back at the head of the waiting queue later
        skipped_waiting_requests = create_request_queue(self.policy)

        # Next, schedule the WAITING requests.
        if not preempted_reqs:
            while self.waiting and token_budget > 0:
                if len(self.running) == self.max_num_running_reqs:
                    break

                request = self.waiting.peek_request()

                # KVTransfer: skip request if still waiting for remote kvs.
                if request.status == RequestStatus.WAITING_FOR_REMOTE_KVS:
                    is_ready = self._update_waiting_for_remote_kv(request)
                    if is_ready:
                        request.status = RequestStatus.WAITING
                    else:
                        logger.debug(
                            "%s is still in WAITING_FOR_REMOTE_KVS state.",
                            request.request_id,
                        )
                        self.waiting.pop_request()
                        skipped_waiting_requests.prepend_request(request)
                        continue

                # Skip request if the structured output request is still waiting
                # for FSM compilation.
                if request.status == RequestStatus.WAITING_FOR_FSM:
                    structured_output_req = request.structured_output_request
                    if structured_output_req and structured_output_req.grammar:
                        request.status = RequestStatus.WAITING
                    else:
                        self.waiting.pop_request()
                        skipped_waiting_requests.prepend_request(request)
                        continue

                # Check that adding the request still respects the max_loras
                # constraint.
                if (
                    self.lora_config
                    and request.lora_request
                    and (
                        len(scheduled_loras) == self.lora_config.max_loras
                        and request.lora_request.lora_int_id not in scheduled_loras
                    )
                ):
                    # Scheduling would exceed max_loras, skip.
                    self.waiting.pop_request()
                    skipped_waiting_requests.prepend_request(request)
                    continue

                num_external_computed_tokens = 0
                load_kv_async = False

                # Get already-cached tokens.
                if request.num_computed_tokens == 0:
                    # Get locally-cached tokens.
                    new_computed_blocks, num_new_local_computed_tokens = (
                        self.kv_cache_manager.get_computed_blocks(request)
                    )

                    # Get externally-cached tokens if using a KVConnector.
                    if self.connector is not None:
                        ext_tokens, load_kv_async = (
                            self.connector.get_num_new_matched_tokens(
                                request, num_new_local_computed_tokens
                            )
                        )

                        if ext_tokens is None:
                            # The request cannot be scheduled because
                            # the KVConnector couldn't determine
                            # the number of matched tokens.
                            self.waiting.pop_request()
                            skipped_waiting_requests.prepend_request(request)
                            continue

                        num_external_computed_tokens = ext_tokens

                    # Total computed tokens (local + external).
                    num_computed_tokens = (
                        num_new_local_computed_tokens + num_external_computed_tokens
                    )
                # KVTransfer: WAITING reqs have num_computed_tokens > 0
                # after async KV recvs are completed.
                else:
                    new_computed_blocks = self.kv_cache_manager.empty_kv_cache_blocks
                    num_new_local_computed_tokens = 0
                    num_computed_tokens = request.num_computed_tokens

                encoder_inputs_to_schedule = None
                new_encoder_compute_budget = encoder_compute_budget

                # KVTransfer: loading remote KV, do not allocate for new work.
                if load_kv_async:
                    assert num_external_computed_tokens > 0
                    num_new_tokens = 0
                # Number of tokens to be scheduled.
                else:
                    # We use `request.num_tokens` instead of
                    # `request.num_prompt_tokens` to consider the resumed
                    # requests, which have output tokens.
                    num_new_tokens = request.num_tokens - num_computed_tokens
                    threshold = self.scheduler_config.long_prefill_token_threshold
                    if 0 < threshold < num_new_tokens:
                        num_new_tokens = threshold

                    # chunked prefill has to be enabled explicitly to allow
                    # pooling requests to be chunked
                    if (
                        not self.scheduler_config.chunked_prefill_enabled
                        and num_new_tokens > token_budget
                    ):
                        self.waiting.pop_request()
                        skipped_waiting_requests.prepend_request(request)
                        continue

                    num_new_tokens = min(num_new_tokens, token_budget)
                    assert num_new_tokens > 0

                    # Schedule encoder inputs.
                    if request.has_encoder_inputs:
                        (
                            encoder_inputs_to_schedule,
                            num_new_tokens,
                            new_encoder_compute_budget,
                        ) = self._try_schedule_encoder_inputs(
                            request,
                            num_computed_tokens,
                            num_new_tokens,
                            encoder_compute_budget,
                        )
                        if num_new_tokens == 0:
                            # The request cannot be scheduled.
                            break

                # Handles an edge case when P/D Disaggregation
                # is used with Spec Decoding where an
                # extra block gets allocated which
                # creates a mismatch between the number
                # of local and remote blocks.
                effective_lookahead_tokens = (
                    0 if request.num_computed_tokens == 0 else self.num_lookahead_tokens
                )

                # Determine if we need to allocate cross-attention blocks.
                if self.is_encoder_decoder and request.has_encoder_inputs:
                    # TODO(russellb): For Whisper, we know that the input is
                    # always padded to the maximum length. If we support other
                    # encoder-decoder models, this will need to be updated if we
                    # want to only allocate what is needed.
                    num_encoder_tokens = (
                        self.scheduler_config.max_num_encoder_input_tokens
                    )
                else:
                    num_encoder_tokens = 0

                new_blocks = self.kv_cache_manager.allocate_slots(
                    request,
                    num_new_tokens + num_external_computed_tokens,
                    num_new_local_computed_tokens,
                    new_computed_blocks,
                    num_lookahead_tokens=effective_lookahead_tokens,
                    delay_cache_blocks=load_kv_async,
                    num_encoder_tokens=num_encoder_tokens,
                )

                if new_blocks is None:
                    # The request cannot be scheduled.
                    break

                # KVTransfer: the connector uses this info to determine
                # if a load is needed. Note that
                # This information is used to determine if a load is
                # needed for this request.
                if self.connector is not None:
                    self.connector.update_state_after_alloc(
                        request,
                        new_computed_blocks + new_blocks,
                        num_external_computed_tokens,
                    )
                    self._update_connector_prefix_cache_stats(
                        request, num_external_computed_tokens
                    )

                # Request was already popped from self.waiting
                # unless it was re-added above due to new_blocks being None.
                request = self.waiting.pop_request()
                if load_kv_async:
                    # If loading async, allocate memory and put request
                    # into the WAITING_FOR_REMOTE_KV state.
                    skipped_waiting_requests.prepend_request(request)
                    request.status = RequestStatus.WAITING_FOR_REMOTE_KVS
                    continue

                req_index += 1
                self.running.append(request)
                if self.log_stats:
                    request.record_event(
                        EngineCoreEventType.SCHEDULED, scheduled_timestamp
                    )
                if request.status == RequestStatus.WAITING:
                    scheduled_new_reqs.append(request)
                elif request.status == RequestStatus.PREEMPTED:
                    scheduled_resumed_reqs.append(request)
                else:
                    raise RuntimeError(f"Invalid request status: {request.status}")

                if self.lora_config and request.lora_request:
                    scheduled_loras.add(request.lora_request.lora_int_id)
                req_to_new_blocks[request.request_id] = (
                    self.kv_cache_manager.get_blocks(request.request_id)
                )
                num_scheduled_tokens[request.request_id] = num_new_tokens
                token_budget -= num_new_tokens
                request.status = RequestStatus.RUNNING
                request.num_computed_tokens = num_computed_tokens
                # Count the number of prefix cached tokens.
                if request.num_cached_tokens < 0:
                    request.num_cached_tokens = num_computed_tokens
                # Encoder-related.
                if encoder_inputs_to_schedule:
                    scheduled_encoder_inputs[request.request_id] = (
                        encoder_inputs_to_schedule
                    )
                    # Allocate the encoder cache.
                    for i in encoder_inputs_to_schedule:
                        self.encoder_cache_manager.allocate(request, i)
                    encoder_compute_budget = new_encoder_compute_budget

        # Put back any skipped requests at the head of the waiting queue
        if skipped_waiting_requests:
            self.waiting.prepend_requests(skipped_waiting_requests)

        # Check if the scheduling constraints are satisfied.
        total_num_scheduled_tokens = sum(num_scheduled_tokens.values())
        assert total_num_scheduled_tokens <= self.max_num_scheduled_tokens
        assert token_budget >= 0
        assert len(self.running) <= self.max_num_running_reqs
        # Since some requests in the RUNNING queue may not be scheduled in
        # this step, the total number of scheduled requests can be smaller than
        # len(self.running).
        assert len(scheduled_new_reqs) + len(scheduled_resumed_reqs) + len(
            scheduled_running_reqs
        ) <= len(self.running)

        # Get the longest common prefix among all requests in the running queue.
        # This can be potentially used for cascade attention.
        num_common_prefix_blocks = [0] * len(self.kv_cache_config.kv_cache_groups)
        if self.running:
            any_request = self.running[0]
            num_common_prefix_blocks = (
                self.kv_cache_manager.get_num_common_prefix_blocks(
                    any_request.request_id
                )
            )

        # Construct the scheduler output.
        new_reqs_data = [
            NewRequestData.from_request(
                req, req_to_new_blocks[req.request_id].get_block_ids()
            )
            for req in scheduled_new_reqs
        ]
        cached_reqs_data = self._make_cached_request_data(
            scheduled_running_reqs,
            scheduled_resumed_reqs,
            num_scheduled_tokens,
            scheduled_spec_decode_tokens,
            req_to_new_blocks,
        )

        # Record the request ids that were scheduled in this step.
        self.prev_step_scheduled_req_ids.clear()
        self.prev_step_scheduled_req_ids.update(num_scheduled_tokens.keys())

        scheduler_output = SchedulerOutput(
            scheduled_new_reqs=new_reqs_data,
            scheduled_cached_reqs=cached_reqs_data,
            num_scheduled_tokens=num_scheduled_tokens,
            total_num_scheduled_tokens=total_num_scheduled_tokens,
            scheduled_spec_decode_tokens=scheduled_spec_decode_tokens,
            scheduled_encoder_inputs=scheduled_encoder_inputs,
            num_common_prefix_blocks=num_common_prefix_blocks,
            # finished_req_ids is an existing state in the scheduler,
            # instead of being newly scheduled in this step.
            # It contains the request IDs that are finished in between
            # the previous and the current steps.
            finished_req_ids=self.finished_req_ids,
            free_encoder_mm_hashes=self.encoder_cache_manager.get_freed_mm_hashes(),
<<<<<<< HEAD
            structured_output_request_ids=structured_output_request_ids,
            grammar_bitmask=grammar_bitmask,
            total_num_scheduled_spec_tokens=total_num_spec_tokens,
=======
>>>>>>> 0cdbe7b7
        )

        # NOTE(Kuntai): this function is designed for multiple purposes:
        # 1. Plan the KV cache store
        # 2. Wrap up all the KV cache load / save ops into an opaque object
        # 3. Clear the internal states of the connector
        if self.connector is not None:
            meta = self.connector.build_connector_meta(scheduler_output)
            scheduler_output.kv_connector_metadata = meta

        self._update_after_schedule(scheduler_output)
        return scheduler_output

    def _update_after_schedule(
        self,
        scheduler_output: SchedulerOutput,
    ) -> None:
        # Advance the number of computed tokens for the request AFTER
        # the request is scheduled.
        # 1. The scheduler_output of the current step has to include the
        #    original number of scheduled tokens to determine input IDs.
        # 2. Advance the number of computed tokens here allowing us to
        #    schedule the prefill request again immediately in the next
        #    scheduling step.
        # 3. If some tokens (e.g. spec tokens) are rejected later, the number of
        #    computed tokens will be adjusted in update_from_output.
        num_scheduled_tokens = scheduler_output.num_scheduled_tokens
        for req_id, num_scheduled_token in num_scheduled_tokens.items():
            request = self.requests[req_id]
            request.num_computed_tokens += num_scheduled_token

            # NOTE: _free_encoder_inputs relies on num_computed_tokens, which
            # may be updated again in _update_from_output for speculative
            # decoding. However, it is safe to call the method here because
            # encoder inputs are always part of the prompt, not the output,
            # and thus are unaffected by speculative decoding.
            if request.has_encoder_inputs:
                self._free_encoder_inputs(request)

        # Clear the finished request IDs.
        # NOTE: We shouldn't do self.finished_req_ids.clear() here because
        # it will also affect the scheduler output.
        self.finished_req_ids = set()

    def _make_cached_request_data(
        self,
        running_reqs: list[Request],
        resumed_reqs: list[Request],
        num_scheduled_tokens: dict[str, int],
        spec_decode_tokens: dict[str, list[int]],
        req_to_new_blocks: dict[str, KVCacheBlocks],
    ) -> CachedRequestData:
        req_ids: list[str] = []
        new_token_ids: list[list[int]] = []
        new_block_ids: list[tuple[list[int], ...] | None] = []
        all_token_ids: dict[str, list[int]] = {}
        num_computed_tokens: list[int] = []
        num_output_tokens: list[int] = []
        resumed_req_ids = set()

        num_running_reqs = len(running_reqs)
        for idx, req in enumerate(itertools.chain(running_reqs, resumed_reqs)):
            req_id = req.request_id
            req_ids.append(req_id)
            num_tokens = num_scheduled_tokens[req_id] - len(
                spec_decode_tokens.get(req_id, ())
            )
            if self.use_pp:
                # When using PP, the scheduler sends the sampled tokens back,
                # because there's no direct communication between the first-
                # stage worker and the last-stage worker. Otherwise, we don't
                # need to send the sampled tokens back because the model runner
                # will cache them.
                token_ids = req.all_token_ids[
                    req.num_computed_tokens : req.num_computed_tokens + num_tokens
                ]
                new_token_ids.append(token_ids)
            scheduled_in_prev_step = req_id in self.prev_step_scheduled_req_ids
            if idx >= num_running_reqs:
                assert not scheduled_in_prev_step
                resumed_req_ids.add(req_id)
            if not scheduled_in_prev_step:
                all_token_ids[req_id] = req.all_token_ids[
                    : req.num_computed_tokens + num_tokens
                ]
            new_block_ids.append(
                req_to_new_blocks[req_id].get_block_ids(allow_none=True)
            )
            num_computed_tokens.append(req.num_computed_tokens)
            num_output_tokens.append(
                req.num_output_tokens + req.num_output_placeholders
            )

        return CachedRequestData(
            req_ids=req_ids,
            resumed_req_ids=resumed_req_ids,
            new_token_ids=new_token_ids,
            all_token_ids=all_token_ids,
            new_block_ids=new_block_ids,
            num_computed_tokens=num_computed_tokens,
            num_output_tokens=num_output_tokens,
        )

    def _try_schedule_encoder_inputs(
        self,
        request: Request,
        num_computed_tokens: int,
        num_new_tokens: int,
        encoder_compute_budget: int,
    ) -> tuple[list[int], int, int]:
        """
        Determine which encoder inputs need to be scheduled in the current step,
        and update `num_new_tokens` and encoder token budget accordingly.

        An encoder input will be scheduled if:
        - Its output tokens overlap with the range of tokens being computed
        in this step, i.e.,
        [num_computed_tokens, num_computed_tokens + num_new_tokens).
        - It is not already computed and stored in the encoder cache.
        - There is sufficient encoder token budget to process it.
        - The encoder cache has space to store it.

        If an encoder input cannot be scheduled due to cache or budget
        limitations, the method adjusts `num_new_tokens` to schedule only the
        decoder tokens up to just before the unschedulable encoder input.

        Note that num_computed_tokens includes both locally cached
        blocks and externally cached blocks (via KVConnector).
        """
        if num_new_tokens == 0 or not request.has_encoder_inputs:
            return [], num_new_tokens, encoder_compute_budget
        encoder_inputs_to_schedule: list[int] = []
        mm_features = request.mm_features
        assert mm_features is not None
        assert len(mm_features) > 0

        # NOTE: since scheduler operates on the request level (possibly with
        # multiple encoder inputs per request), we need to create temporary
        # trackers for accounting at the encoder input level.
        mm_hashes_to_schedule = set()
        num_tokens_to_schedule = 0
        for i, mm_feature in enumerate(mm_features):
            start_pos = mm_feature.mm_position.offset
            num_encoder_tokens = mm_feature.mm_position.length

            # The encoder output is needed if the two ranges overlap:
            # [num_computed_tokens, num_computed_tokens + num_new_tokens) and
            # [start_pos, start_pos + num_encoder_tokens)
            if start_pos >= num_computed_tokens + num_new_tokens:
                # The encoder input is not needed in this step.
                break

            if self.is_encoder_decoder and num_computed_tokens > 0:
                assert start_pos == 0, (
                    "Encoder input should be processed at the beginning of "
                    "the sequence when encoder-decoder models are used."
                )
                # Encoder input has already been computed
                # The calculation here is a bit different. We don't turn encoder
                # output into tokens that get processed by the decoder and
                # reflected in num_computed_tokens. Instead, start_pos reflects
                # the position where we need to ensure we calculate encoder
                # inputs. This should always be 0 to ensure we calculate encoder
                # inputs before running the decoder.  Once we've calculated some
                # decoder tokens (num_computed_tokens > 0), then we know we
                # already calculated encoder inputs and can skip here.
                continue
            elif start_pos + num_encoder_tokens <= num_computed_tokens:
                # The encoder input is already computed and stored
                # in the decoder's KV cache.
                continue

            if not self.is_encoder_decoder:
                # We are not using the encoder cache for encoder-decoder models,
                # yet.
                if request.mm_features[i].identifier in mm_hashes_to_schedule:
                    # The same encoder input has already been scheduled in the
                    # current step.
                    continue

                if self.encoder_cache_manager.check_and_update_cache(request, i):
                    # The encoder input is already computed and cached from a
                    # previous step.
                    continue

            # If no encoder input chunking is allowed, we do not want to
            # partially schedule a multimodal item. If the scheduled range would
            # only cover part of the mm input, roll back to before the mm item.
            if (
                self.scheduler_config.disable_chunked_mm_input
                and num_computed_tokens < start_pos
                and (num_computed_tokens + num_new_tokens)
                < (start_pos + num_encoder_tokens)
            ):
                num_new_tokens = start_pos - num_computed_tokens
                break

            if not self.encoder_cache_manager.can_allocate(
                request, i, encoder_compute_budget, num_tokens_to_schedule
            ):
                # The encoder cache is full or the encoder budget is exhausted.
                # NOTE(woosuk): We assume that the encoder input tokens should
                # be processed altogether, as the encoder usually uses
                # bidirectional attention.
                if num_computed_tokens < start_pos:
                    # We only schedule the decoder tokens just before the
                    # encoder input.
                    num_new_tokens = start_pos - num_computed_tokens
                else:
                    # Because of prefix caching, num_computed_tokens is greater
                    # than start_pos even though its encoder input is not
                    # available. In this case, we can't schedule any token for
                    # the request in this step.
                    num_new_tokens = 0
                break

            num_tokens_to_schedule += num_encoder_tokens
            encoder_compute_budget -= num_encoder_tokens
            mm_hashes_to_schedule.add(request.mm_features[i].identifier)
            encoder_inputs_to_schedule.append(i)

        return (
            encoder_inputs_to_schedule,
            num_new_tokens,
            encoder_compute_budget,
        )

    def get_grammar_bitmask(
        self,
        scheduler_output: SchedulerOutput,
    ) -> GrammarOutput | None:
        # Collect list of scheduled request ids that use structured output.
        # The corresponding rows of the bitmask will be in this order.
        # PERF: in case of chunked prefill,
        # request might not include any new tokens.
        # Therefore, we might introduce some additional
        # cycle to fill in the bitmask, which could be a big no-op.
        structured_output_request_ids = [
            req_id
            for req_id in scheduler_output.num_scheduled_tokens
            if (req := self.requests.get(req_id)) and req.use_structured_output
        ]
        if not structured_output_request_ids:
            return None

        bitmask = self.structured_output_manager.grammar_bitmask(
            self.requests,
            structured_output_request_ids,
            scheduler_output.scheduled_spec_decode_tokens,
        )
        return GrammarOutput(structured_output_request_ids, bitmask)

    def update_from_output(
        self,
        scheduler_output: SchedulerOutput,
        model_runner_output: ModelRunnerOutput,
    ) -> dict[int, EngineCoreOutputs]:
        sampled_token_ids = model_runner_output.sampled_token_ids
        logprobs = model_runner_output.logprobs
        prompt_logprobs_dict = model_runner_output.prompt_logprobs_dict
        num_scheduled_tokens = scheduler_output.num_scheduled_tokens
        pooler_outputs = model_runner_output.pooler_output
        num_nans_in_logits = model_runner_output.num_nans_in_logits
        kv_connector_output = model_runner_output.kv_connector_output

        outputs: dict[int, list[EngineCoreOutput]] = defaultdict(list)
        spec_decoding_stats: SpecDecodingStats | None = None
        kv_connector_stats: KVConnectorStats | None = (
            kv_connector_output.kv_connector_stats if kv_connector_output else None
        )
        if kv_connector_stats and self.connector:
            kv_stats = self.connector.get_kv_connector_stats()
            if kv_stats:
                kv_connector_stats = kv_connector_stats.aggregate(kv_stats)

        failed_kv_load_req_ids = None
        if kv_connector_output and kv_connector_output.invalid_block_ids:
            # These blocks contain externally computed tokens that failed to
            # load. Identify affected requests and adjust their computed token
            # count to trigger recomputation of the invalid blocks.
            failed_kv_load_req_ids = self._handle_invalid_blocks(
                kv_connector_output.invalid_block_ids
            )

        # NOTE(woosuk): As len(num_scheduled_tokens) can be up to 1K or more,
        # the below loop can be a performance bottleneck. We should do our best
        # to avoid expensive operations inside the loop.
        stopped_running_reqs: set[Request] = set()
        stopped_preempted_reqs: set[Request] = set()
        for req_id, num_tokens_scheduled in num_scheduled_tokens.items():
            assert num_tokens_scheduled > 0
            if failed_kv_load_req_ids and req_id in failed_kv_load_req_ids:
                # Skip requests that were recovered from KV load failure
                continue
            request = self.requests.get(req_id)
            if request is None:
                # The request is already finished. This can happen if the
                # request is aborted while the model is executing it (e.g.,
                # in pipeline parallelism).
                continue

            req_index = model_runner_output.req_id_to_index[req_id]
            generated_token_ids = (
                sampled_token_ids[req_index] if sampled_token_ids else []
            )

            scheduled_spec_token_ids = (
                scheduler_output.scheduled_spec_decode_tokens.get(req_id)
            )
            if scheduled_spec_token_ids:
                num_draft_tokens = len(scheduled_spec_token_ids)
                num_accepted = len(generated_token_ids) - 1
                num_rejected = num_draft_tokens - num_accepted
                self._update_computed_tokens_after_speculation(request, num_rejected)
                spec_decoding_stats = self.make_spec_decoding_stats(
                    spec_decoding_stats,
                    num_draft_tokens=num_draft_tokens,
                    num_accepted_tokens=num_accepted,
                )

            stopped = False
            new_logprobs = None
            new_token_ids = generated_token_ids
            kv_transfer_params = None
            status_before_stop = request.status

            # Check for stop and update request status.
            if new_token_ids:
                new_token_ids, stopped = self._update_request_with_output(
                    request, new_token_ids
                )

            # Stop checking for pooler models.
            pooler_output = None
            if pooler_outputs:
                pooler_output = pooler_outputs[req_index]
                stopped = check_stop(request, self.max_model_len, pooler_output)

            if stopped:
                kv_transfer_params = self._free_request(request)
                if status_before_stop == RequestStatus.RUNNING:
                    stopped_running_reqs.add(request)
                else:
                    stopped_preempted_reqs.add(request)

            # Extract sample logprobs if needed.
            if (
                request.sampling_params is not None
                and request.sampling_params.logprobs is not None
                and logprobs
            ):
                # NOTE: once we support N tokens per step (spec decode),
                # the outer lists can be of length > 1.
                new_logprobs = logprobs.slice(req_index, req_index + 1)

            if new_token_ids and self.structured_output_manager.should_advance(request):
                struct_output_request = request.structured_output_request
                assert struct_output_request is not None
                assert struct_output_request.grammar is not None
                struct_output_request.grammar.accept_tokens(req_id, new_token_ids)

            if num_nans_in_logits is not None and req_id in num_nans_in_logits:
                request.num_nans_in_logits = num_nans_in_logits[req_id]

            # Get prompt logprobs for this request.
            prompt_logprobs_tensors = prompt_logprobs_dict.get(req_id)
            if new_token_ids or pooler_output is not None or kv_transfer_params:
                # Add EngineCoreOutput for this Request.
                outputs[request.client_index].append(
                    EngineCoreOutput(
                        request_id=req_id,
                        new_token_ids=new_token_ids,
                        finish_reason=request.get_finished_reason(),
                        new_logprobs=new_logprobs,
                        new_prompt_logprobs_tensors=prompt_logprobs_tensors,
                        pooling_output=pooler_output,
                        stop_reason=request.stop_reason,
                        events=request.take_events(),
                        kv_transfer_params=kv_transfer_params,
                        trace_headers=request.trace_headers,
                        num_cached_tokens=request.num_cached_tokens,
                    )
                )
            else:
                # Invariant: EngineCore returns no partial prefill outputs.
                assert not prompt_logprobs_tensors

        # Remove the stopped requests from the running and waiting queues.
        if stopped_running_reqs:
            self.running = remove_all(self.running, stopped_running_reqs)
        if stopped_preempted_reqs:
            # This is a rare case and unlikely to impact performance.
            self.waiting.remove_requests(stopped_preempted_reqs)

        # KV Connector: update state for finished KV Transfers.
        if kv_connector_output:
            self._update_from_kv_xfer_finished(kv_connector_output)

        # collect KV cache events from KV cache manager
        events = self.kv_cache_manager.take_events()

        # collect KV cache events from connector
        if self.connector is not None:
            connector_events = self.connector.take_events()
            if connector_events:
                if events is None:
                    events = list(connector_events)
                else:
                    events.extend(connector_events)

        # publish collected KV cache events
        if events:
            batch = KVEventBatch(ts=time.time(), events=events)
            self.kv_event_publisher.publish(batch)

        # Create EngineCoreOutputs for all clients that have requests with
        # outputs in this step.
        engine_core_outputs = {
            client_index: EngineCoreOutputs(outputs=outs)
            for client_index, outs in outputs.items()
        }

        finished_req_ids = self.finished_req_ids_dict
        if finished_req_ids:
            # Include ids of requests that finished since last outputs
            # were sent.
            for client_index, finished_set in finished_req_ids.items():
                # Set finished request set in EngineCoreOutputs for this client.
                if (eco := engine_core_outputs.get(client_index)) is not None:
                    eco.finished_requests = finished_set
                else:
                    engine_core_outputs[client_index] = EngineCoreOutputs(
                        finished_requests=finished_set
                    )
            finished_req_ids.clear()

        if (
            stats := self.make_stats(spec_decoding_stats, kv_connector_stats)
        ) is not None:
            # Return stats to only one of the front-ends.
            if (eco := next(iter(engine_core_outputs.values()), None)) is None:
                # We must return the stats even if there are no request
                # outputs this step.
                engine_core_outputs[0] = eco = EngineCoreOutputs()
            eco.scheduler_stats = stats

        return engine_core_outputs

    def _update_computed_tokens_after_speculation(
        self, request: Request, num_rejected: int
    ):
        """Update the computed tokens for each request, which is necessary
        for spec decoding. In sync scheduler, we need to revert
        num_computed_tokens by num_rejected tokens.
        """
        # num_computed_tokens represents the number of tokens
        # processed in the current step, considering scheduled
        # tokens and rejections. If some tokens are rejected,
        # num_computed_tokens is decreased by the number of rejected
        # tokens.because the request is shceduled at leaset once,
        # so num_computed_tokens should be greater than 0.
        if request.num_computed_tokens > 0:
            request.num_computed_tokens -= num_rejected

    def _update_request_with_output(
        self,
        request: Request,
        new_token_ids: list[int],
    ) -> tuple[list[int], bool]:
        # Append generated tokens and check for stop. Note that if
        # a request is still being prefilled, we expect the model runner
        # to return empty token ids for the request.
        stopped = False
        for num_new, output_token_id in enumerate(new_token_ids, 1):
            request.append_output_token_ids(output_token_id)

            # Check for stop and update request state.
            # This must be called before we make the EngineCoreOutput.
            stopped = check_stop(request, self.max_model_len)
            if stopped:
                del new_token_ids[num_new:]  # Trim new tokens if needed.
                break
        return new_token_ids, stopped

    def _free_encoder_inputs(self, request: Request) -> None:
        cached_encoder_input_ids = self.encoder_cache_manager.get_cached_input_ids(
            request
        )
        # OPTIMIZATION: Avoid list(set) if the set is empty.
        if not cached_encoder_input_ids:
            return

        # Here, we use list(set) to avoid modifying the set while iterating
        # over it.
        for input_id in list(cached_encoder_input_ids):
            mm_feature = request.mm_features[input_id]
            start_pos = mm_feature.mm_position.offset
            num_tokens = mm_feature.mm_position.length
            if self.is_encoder_decoder and request.num_computed_tokens > 0:
                # With Whisper, as soon as we've generated a single token,
                # we know we're done with the encoder input. Cross Attention
                # KVs have been calculated and cached already.
                self.encoder_cache_manager.free_encoder_input(request, input_id)
            elif start_pos + num_tokens <= request.num_computed_tokens:
                # The encoder output is already processed and stored
                # in the decoder's KV cache.
                self.encoder_cache_manager.free_encoder_input(request, input_id)

    def update_draft_token_ids(
        self,
        draft_token_ids: DraftTokenIds,
    ) -> None:
        for req_id, spec_token_ids in zip(
            draft_token_ids.req_ids,
            draft_token_ids.draft_token_ids,
        ):
            request = self.requests.get(req_id)
            if request is None or request.is_finished():
                # The request may have been finished. Skip.
                continue

            # Add newly generated spec token ids to the request.
            if not spec_token_ids:
                # NOTE(woosuk): request.spec_token_ids should be updated.
                request.spec_token_ids.clear()
            elif self.structured_output_manager.should_advance(request):
                metadata = request.structured_output_request
                request.spec_token_ids = metadata.grammar.validate_tokens(  # type: ignore[union-attr]
                    spec_token_ids
                )
            else:
                request.spec_token_ids = spec_token_ids

    def get_request_counts(self) -> tuple[int, int]:
        """Returns (num_running_reqs, num_waiting_reqs)."""
        return len(self.running), len(self.waiting)

    def add_request(self, request: Request) -> None:
        self.waiting.add_request(request)
        self.requests[request.request_id] = request
        if self.log_stats:
            request.record_event(EngineCoreEventType.QUEUED)

    def finish_requests(
        self,
        request_ids: str | Iterable[str],
        finished_status: RequestStatus,
    ) -> None:
        """Handles the finish signal from outside the scheduler.

        For example, the API server can abort a request when the client
        disconnects.
        """
        assert RequestStatus.is_finished(finished_status)
        if isinstance(request_ids, str):
            request_ids = (request_ids,)
        else:
            request_ids = set(request_ids)

        running_requests_to_remove = set()
        waiting_requests_to_remove = []
        valid_requests = []

        # First pass: collect requests to remove from queues
        for req_id in request_ids:
            request = self.requests.get(req_id)
            if request is None or request.is_finished():
                # Invalid request ID.
                continue

            valid_requests.append(request)
            if request.status == RequestStatus.RUNNING:
                running_requests_to_remove.add(request)
            else:
                waiting_requests_to_remove.append(request)

        # Remove all requests from queues at once for better efficiency
        if running_requests_to_remove:
            self.running = remove_all(self.running, running_requests_to_remove)
        if waiting_requests_to_remove:
            self.waiting.remove_requests(waiting_requests_to_remove)

        # Second pass: set status and free requests
        for request in valid_requests:
            request.status = finished_status
            self._free_request(request)

    def _free_request(self, request: Request) -> dict[str, Any] | None:
        assert request.is_finished()

        delay_free_blocks, kv_xfer_params = self._connector_finished(request)
        self.encoder_cache_manager.free(request)
        request_id = request.request_id
        self.finished_req_ids.add(request_id)
        if self.finished_req_ids_dict is not None:
            self.finished_req_ids_dict[request.client_index].add(request_id)

        if not delay_free_blocks:
            self._free_blocks(request)

        return kv_xfer_params

    def _free_blocks(self, request: Request):
        assert request.is_finished()
        self.kv_cache_manager.free(request)
        del self.requests[request.request_id]

    def get_num_unfinished_requests(self) -> int:
        return len(self.waiting) + len(self.running)

    def has_finished_requests(self) -> bool:
        return len(self.finished_req_ids) > 0

    def reset_prefix_cache(self) -> bool:
        return self.kv_cache_manager.reset_prefix_cache()

    def make_stats(
        self,
        spec_decoding_stats: SpecDecodingStats | None = None,
        kv_connector_stats: KVConnectorStats | None = None,
    ) -> SchedulerStats | None:
        if not self.log_stats:
            return None
        prefix_cache_stats = self.kv_cache_manager.make_prefix_cache_stats()
        assert prefix_cache_stats is not None
        connector_prefix_cache_stats = self._make_connector_prefix_cache_stats()
        return SchedulerStats(
            num_running_reqs=len(self.running),
            num_waiting_reqs=len(self.waiting),
            kv_cache_usage=self.kv_cache_manager.usage,
            prefix_cache_stats=prefix_cache_stats,
            connector_prefix_cache_stats=connector_prefix_cache_stats,
            spec_decoding_stats=spec_decoding_stats,
            num_corrupted_reqs=sum(req.is_output_corrupted for req in self.running),
            kv_connector_stats=kv_connector_stats.data if kv_connector_stats else None,
        )

    def make_spec_decoding_stats(
        self,
        spec_decoding_stats: SpecDecodingStats | None,
        num_draft_tokens: int,
        num_accepted_tokens: int,
    ) -> SpecDecodingStats | None:
        if not self.log_stats:
            return None
        if spec_decoding_stats is None:
            spec_decoding_stats = SpecDecodingStats.new(self.num_spec_tokens)
        spec_decoding_stats.observe_draft(
            num_draft_tokens=num_draft_tokens, num_accepted_tokens=num_accepted_tokens
        )
        return spec_decoding_stats

    def shutdown(self) -> None:
        if self.kv_event_publisher:
            self.kv_event_publisher.shutdown()
        if self.connector is not None:
            self.connector.shutdown()

    ########################################################################
    # KV Connector Related Methods
    ########################################################################

    def _update_connector_prefix_cache_stats(
        self, request: Request, num_external_tokens: int
    ) -> None:
        if self.connector_prefix_cache_stats is None:
            return

        self.connector_prefix_cache_stats.record(
            num_tokens=request.num_tokens,
            num_hits=num_external_tokens,
            preempted=request.num_preemptions > 0,
        )

    def _make_connector_prefix_cache_stats(self) -> PrefixCacheStats | None:
        if self.connector_prefix_cache_stats is None:
            return None
        stats = self.connector_prefix_cache_stats
        self.connector_prefix_cache_stats = PrefixCacheStats()
        return stats

    def get_kv_connector(self) -> KVConnectorBase_V1 | None:
        return self.connector

    def _connector_finished(
        self, request: Request
    ) -> tuple[bool, dict[str, Any] | None]:
        """
        Invoke the KV connector request_finished() method if applicable.

        Returns optional kv transfer parameters to be included with the
        request outputs.
        """
        if self.connector is None:
            return False, None

        block_ids = self.kv_cache_manager.get_block_ids(request.request_id)

        if not isinstance(self.connector, SupportsHMA):
            # NOTE(Kuntai): We should deprecate this code path after we enforce
            # all connectors to support HMA.
            # Hybrid memory allocator should be already turned off for this
            # code path, but let's double-check here.
            assert len(self.kv_cache_config.kv_cache_groups) == 1
            return self.connector.request_finished(request, block_ids[0])

        return self.connector.request_finished_all_groups(request, block_ids)

    def _update_waiting_for_remote_kv(self, request: Request) -> bool:
        """
        KV Connector: check if the request_id is finished_recving.

        The finished_recving_kv_req_ids list is populated
        on the previous steps()'s update_from_output based
        on the worker side connector.

        When the kv transfer is ready, we cache the blocks
        and the request state will be moved back to WAITING from
        WAITING_FOR_REMOTE_KV.
        """
        assert self.connector is not None
        if request.request_id not in self.finished_recving_kv_req_ids:
            return False

        if request.request_id in self.failed_recving_kv_req_ids:
            # Request had KV load failures; num_computed_tokens was already
            # updated in _update_requests_with_invalid_blocks
            if request.num_computed_tokens:
                # Cache any valid computed tokens.
                self.kv_cache_manager.cache_blocks(request, request.num_computed_tokens)
            else:
                # No valid computed tokens, release allocated blocks.
                # There may be a local cache hit on retry.
                self.kv_cache_manager.free(request)

            self.failed_recving_kv_req_ids.remove(request.request_id)
        else:
            # Now that the blocks are ready, actually cache them.
            (block_ids,) = self.kv_cache_manager.get_block_ids(request.request_id)
            num_computed_tokens = len(block_ids) * self.block_size
            # Handle the case where num request tokens less than one block.
            num_computed_tokens = min(num_computed_tokens, request.num_tokens)
            if num_computed_tokens == request.num_tokens:
                num_computed_tokens -= 1
            # This will cache the blocks iff caching is enabled.
            self.kv_cache_manager.cache_blocks(request, num_computed_tokens)

            # Update the request state for scheduling.
            request.num_computed_tokens = num_computed_tokens

        # Return that we are ready.
        self.finished_recving_kv_req_ids.remove(request.request_id)
        return True

    def _update_from_kv_xfer_finished(self, kv_connector_output: KVConnectorOutput):
        """
        KV Connector: update the scheduler state based on the output.

        The Worker side connectors add finished_recving and
        finished_sending reqs to the output.
        * if finished_sending: free the blocks
        # if finished_recving: add to state so we can
            schedule the request during the next step.
        """

        if self.connector is not None:
            self.connector.update_connector_output(kv_connector_output)

        # KV Connector:: update recv and send status from last step.
        for req_id in kv_connector_output.finished_recving or ():
            logger.debug("Finished recving KV transfer for request %s", req_id)
            self.finished_recving_kv_req_ids.add(req_id)
        for req_id in kv_connector_output.finished_sending or ():
            logger.debug("Finished sending KV transfer for request %s", req_id)
            assert req_id in self.requests
            self._free_blocks(self.requests[req_id])

    def _update_requests_with_invalid_blocks(
        self, requests: Iterable[Request], invalid_block_ids: set[int]
    ) -> tuple[set[str], int]:
        """
        Identify and update requests affected by invalid KV cache blocks.

        This method scans the given requests, detects those with invalid blocks
        and adjusts their `num_computed_tokens` to the longest valid prefix.
        For observability, it also accumulates the total number of tokens that
        will need to be recomputed across all affected requests.

        Args:
            requests: The set of requests to scan for invalid blocks.
            invalid_block_ids: IDs of invalid blocks.

        Returns:
            tuple:
                - affected_req_ids (set[str]): IDs of requests impacted by
                invalid blocks.
                - total_affected_tokens (int): Total number of tokens that must
                be recomputed across all affected requests (for observability).
        """
        affected_req_ids: set[str] = set()
        total_affected_tokens = 0
        # If a block is invalid and shared by multiple requests in the batch,
        # these requests must be rescheduled, but only the first will recompute
        # it. This set tracks blocks already marked for recomputation.
        marked_invalid_block_ids: set[int] = set()
        for request in requests:
            is_affected = False
            marked_invalid_block = False
            req_id = request.request_id
            # TODO (davidb): add support for hybrid memory allocator
            (req_block_ids,) = self.kv_cache_manager.get_block_ids(req_id)
            # We iterate only over blocks that may contain externally computed
            # tokens
            if request.status == RequestStatus.WAITING_FOR_REMOTE_KVS:
                # Async loading. If num_computed_tokens is set it implies we
                # already processed some block failures for it in a prior step
                req_num_computed_tokens = (
                    request.num_computed_tokens
                    if req_id in self.failed_recving_kv_req_ids
                    else len(req_block_ids) * self.block_size
                )
            else:
                # Sync loading. num_computed_tokens includes new tokens
                req_num_computed_tokens = request.num_cached_tokens

            req_num_computed_blocks = (
                req_num_computed_tokens + self.block_size - 1
            ) // self.block_size
            for idx, block_id in zip(range(req_num_computed_blocks), req_block_ids):
                if block_id not in invalid_block_ids:
                    continue

                is_affected = True

                if block_id in marked_invalid_block_ids:
                    # This invalid block is shared with a previous request
                    # and was already marked for recomputation.
                    # This means this request can still consider this block
                    # as computed when rescheduled.
                    # Currently this only applies to sync loading; Async
                    # loading does not yet support block sharing
                    continue

                marked_invalid_block_ids.add(block_id)

                if marked_invalid_block:
                    # This request has already marked an invalid block for
                    # recomputation and updated its num_computed_tokens.
                    continue

                marked_invalid_block = True
                # Truncate the computed tokens at the first failed block
                request.num_computed_tokens = idx * self.block_size
                total_affected_tokens += (
                    req_num_computed_tokens - request.num_computed_tokens
                )

            if is_affected:
                if not marked_invalid_block:
                    # All invalid blocks of this request are shared with
                    # previous requests and will be recomputed by them.
                    # Revert to considering only cached tokens as computed.
                    # Currently this only applies to sync loading; Async
                    # loading does not yet support block sharing
                    total_affected_tokens += (
                        request.num_computed_tokens - request.num_cached_tokens
                    )
                    request.num_computed_tokens = request.num_cached_tokens

                affected_req_ids.add(request.request_id)

        return affected_req_ids, total_affected_tokens

    def _handle_invalid_blocks(self, invalid_block_ids: set[int]) -> set[str]:
        total_requests_to_reschedule = 0
        total_tokens_to_reschedule = 0

        # --- Handle async KV loads (WAITING_FOR_REMOTE_KVS) ---
        async_load_reqs = (
            req
            for req in self.waiting
            if req.status == RequestStatus.WAITING_FOR_REMOTE_KVS
        )
        async_affected_req_ids, num_tokens_to_reschedule = (
            self._update_requests_with_invalid_blocks(
                async_load_reqs, invalid_block_ids
            )
        )

        total_requests_to_reschedule += len(async_affected_req_ids)
        total_tokens_to_reschedule += num_tokens_to_reschedule

        # Mark requests with async KV load failures; they will be rescheduled
        # once loading completes.
        self.failed_recving_kv_req_ids |= async_affected_req_ids

        # --- Handle sync KV loads (running requests) ---
        sync_affected_req_ids, num_tokens_to_reschedule = (
            self._update_requests_with_invalid_blocks(self.running, invalid_block_ids)
        )

        total_requests_to_reschedule += len(sync_affected_req_ids)
        total_tokens_to_reschedule += num_tokens_to_reschedule

        if total_requests_to_reschedule:
            logger.warning(
                "Recovered from KV load failure: "
                "%d request(s) rescheduled (%d tokens affected).",
                total_requests_to_reschedule,
                total_tokens_to_reschedule,
            )

        # Return the IDs of affected running requests to skip in
        # update_from_output.
        return sync_affected_req_ids<|MERGE_RESOLUTION|>--- conflicted
+++ resolved
@@ -647,12 +647,7 @@
             # the previous and the current steps.
             finished_req_ids=self.finished_req_ids,
             free_encoder_mm_hashes=self.encoder_cache_manager.get_freed_mm_hashes(),
-<<<<<<< HEAD
-            structured_output_request_ids=structured_output_request_ids,
-            grammar_bitmask=grammar_bitmask,
             total_num_scheduled_spec_tokens=total_num_spec_tokens,
-=======
->>>>>>> 0cdbe7b7
         )
 
         # NOTE(Kuntai): this function is designed for multiple purposes:
