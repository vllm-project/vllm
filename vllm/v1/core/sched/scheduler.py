--- conflicted
+++ resolved
@@ -358,16 +358,12 @@
                     new_encoder_budget = encoder_budget
 
                 new_blocks = self.kv_cache_manager.allocate_slots(
-<<<<<<< HEAD
-                    request, num_new_tokens, computed_blocks,
-                    num_computed_tokens)
-=======
                     request,
                     num_new_tokens + num_external_tokens,
                     computed_blocks,
+                    num_computed_tokens,
                     num_lookahead_tokens=self.num_lookahead_tokens,
                 )
->>>>>>> ce17db80
                 if new_blocks is None:
                     # The request cannot be scheduled.
                     break
