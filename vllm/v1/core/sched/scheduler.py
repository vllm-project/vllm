# SPDX-License-Identifier: Apache-2.0
# SPDX-FileCopyrightText: Copyright contributors to the vLLM project

from __future__ import annotations

import time
from collections import defaultdict, deque
from collections.abc import Iterable
from typing import Any, Optional, Union

from vllm.config import VllmConfig
from vllm.distributed.kv_events import EventPublisherFactory, KVEventBatch
from vllm.distributed.kv_transfer.kv_connector.factory import (
    KVConnectorFactory)
from vllm.distributed.kv_transfer.kv_connector.v1 import (KVConnectorBase_V1,
                                                          KVConnectorRole)
from vllm.logger import init_logger
from vllm.multimodal import MULTIMODAL_REGISTRY, MultiModalRegistry
from vllm.v1.core.encoder_cache_manager import (EncoderCacheManager,
                                                compute_encoder_budget)
from vllm.v1.core.kv_cache_manager import KVCacheManager
from vllm.v1.core.sched.interface import SchedulerInterface
from vllm.v1.core.sched.output import (CachedRequestData, NewRequestData,
<<<<<<< HEAD
                                       ScheduledRequest, SchedulerOutput)
=======
                                       SchedulerOutput)
from vllm.v1.core.sched.request_queue import (SchedulingPolicy,
                                              create_request_queue)
>>>>>>> b82e0f82
from vllm.v1.core.sched.utils import check_stop
from vllm.v1.engine import (EngineCoreEventType, EngineCoreOutput,
                            EngineCoreOutputs)
from vllm.v1.kv_cache_interface import KVCacheConfig
from vllm.v1.metrics.stats import SchedulerStats
from vllm.v1.outputs import ModelRunnerOutput
from vllm.v1.request import Request, RequestStatus
from vllm.v1.spec_decode.metrics import SpecDecodingStats
from vllm.v1.structured_output import StructuredOutputManager

logger = init_logger(__name__)


class Scheduler(SchedulerInterface):

    def __init__(
        self,
        vllm_config: VllmConfig,
        kv_cache_config: KVCacheConfig,
        structured_output_manager: StructuredOutputManager,
        mm_registry: MultiModalRegistry = MULTIMODAL_REGISTRY,
        include_finished_set: bool = False,
        log_stats: bool = False,
    ) -> None:
        self.vllm_config = vllm_config
        self.scheduler_config = vllm_config.scheduler_config
        self.cache_config = vllm_config.cache_config
        self.lora_config = vllm_config.lora_config
        self.kv_cache_config = kv_cache_config
        self.kv_events_config = vllm_config.kv_events_config
        self.log_stats = log_stats
        self.structured_output_manager = structured_output_manager

        # include_finished_set controls whether a separate set of finished
        # request ids should be included in the EngineCoreOutputs returned
        # by update_from_outputs(). This is currently used in the multi-engine
        # case to track request lifetimes efficiently.
        self.finished_req_ids_dict: Optional[dict[int, set[str]]] = (
            defaultdict(set) if include_finished_set else None)

        # Scheduling constraints.
        self.max_num_running_reqs = self.scheduler_config.max_num_seqs
        self.max_num_scheduled_tokens = \
            self.scheduler_config.max_num_batched_tokens
        self.max_model_len = self.scheduler_config.max_model_len
        self.enable_kv_cache_events = (
            self.kv_events_config is not None
            and self.kv_events_config.enable_kv_cache_events)

        # Create KVConnector for the Scheduler. Note that each Worker
        # will have a corresponding KVConnector with Role=WORKER.
        # KV Connector pushes/pull of remote KVs for P/D and offloading.
        self.connector = None
        if self.vllm_config.kv_transfer_config is not None:
            assert len(self.kv_cache_config.kv_cache_groups) == 1, (
                "Multiple KV cache groups are not currently supported "
                "with KV connectors")
            self.connector = KVConnectorFactory.create_connector_v1(
                config=self.vllm_config, role=KVConnectorRole.SCHEDULER)

        self.kv_event_publisher = EventPublisherFactory.create(
            self.kv_events_config,
            vllm_config.parallel_config.data_parallel_rank,
        )

        num_gpu_blocks = self.cache_config.num_gpu_blocks
        assert num_gpu_blocks is not None and num_gpu_blocks > 0

        self.block_size = self.cache_config.block_size

        # req_id -> Request
        self.requests: dict[str, Request] = {}
        # Scheduling policy
        if self.scheduler_config.policy == "priority":
            self.policy = SchedulingPolicy.PRIORITY
        elif self.scheduler_config.policy == "fcfs":
            self.policy = SchedulingPolicy.FCFS
        else:
            raise ValueError(
                f"Unknown scheduling policy: {self.scheduler_config.policy}")
        # Priority queues for requests.
        self.waiting = create_request_queue(self.policy)
        self.running: list[Request] = []

        # The request IDs that are finished in between the previous and the
        # current steps. This is used to notify the workers about the finished
        # requests so that they can free the cached states for those requests.
        # This is flushed at the end of each scheduling step.
        self.finished_req_ids: set[str] = set()

        # KV Connector: requests in process of async KV loading or recving
        self.finished_recving_kv_req_ids: set[str] = set()

        # OPTIMIZATION: Cache the CachedRequestData objects to avoid creating
        # them at each scheduling step.
        # Request id -> deque of CachedRequestData
        self._cached_reqs_data: dict[
            str, deque[CachedRequestData]] = defaultdict(deque)

        # Encoder-related.
        # Calculate encoder cache size if applicable
        # NOTE: For now we use the same budget for both compute and space.
        # This can be changed when we make encoder cache for embedding caching
        # across requests.
        encoder_compute_budget, encoder_cache_size = compute_encoder_budget(
            model_config=vllm_config.model_config,
            scheduler_config=vllm_config.scheduler_config,
            mm_registry=mm_registry,
        )

        # NOTE(woosuk): Here, "encoder" includes the vision encoder (and
        # projector if needed). Currently, we assume that the encoder also
        # has the Transformer architecture (e.g., ViT).
        self.max_num_encoder_input_tokens = encoder_compute_budget
        # NOTE: For the models without encoder (e.g., text-only models),
        # the encoder cache will not be initialized because cache size is 0
        # for these models.
        self.encoder_cache_manager = EncoderCacheManager(
            cache_size=encoder_cache_size)

        speculative_config = vllm_config.speculative_config

        self.use_eagle = False
        self.num_spec_tokens = self.num_lookahead_tokens = 0
        if speculative_config:
            self.num_spec_tokens = speculative_config.num_speculative_tokens
            if speculative_config.use_eagle():
                self.use_eagle = True
                self.num_lookahead_tokens = self.num_spec_tokens

        # Create the KV cache manager.
        self.kv_cache_manager = KVCacheManager(
            kv_cache_config=kv_cache_config,
            max_model_len=self.max_model_len,
            enable_caching=self.cache_config.enable_prefix_caching,
            caching_hash_algo=self.cache_config.prefix_caching_hash_algo,
            use_eagle=self.use_eagle,
            log_stats=self.log_stats,
            enable_kv_cache_events=self.enable_kv_cache_events,
        )

    def schedule(self) -> SchedulerOutput:
        # NOTE(woosuk) on the scheduling algorithm:
        # There's no "decoding phase" nor "prefill phase" in the scheduler.
        # Each request just has the num_computed_tokens and
        # num_tokens_with_spec. num_tokens_with_spec =
        # len(prompt_token_ids) + len(output_token_ids) + len(spec_token_ids).
        # At each step, the scheduler tries to assign tokens to the requests
        # so that each request's num_computed_tokens can catch up its
        # num_tokens_with_spec. This is general enough to cover
        # chunked prefills, prefix caching, speculative decoding,
        # and the "jump decoding" optimization in the future.

        scheduled_new_reqs: list[Request] = []
        scheduled_resumed_reqs: list[Request] = []
        scheduled_running_reqs: list[Request] = []
        preempted_reqs: list[Request] = []

        # NOTE: structured_output_request_ids maps
        # a request's (request that uses structured output)
        # request_id to the running request index.
        # This will helps us determine to slice the grammar bitmask
        # and only applies valid mask for requests that
        # uses structured decoding.
        structured_output_request_ids: dict[str, int] = {}

        req_to_new_block_ids: dict[str, tuple[list[int], ...]] = {}
        num_scheduled_tokens: dict[str, int] = {}
        token_budget = self.max_num_scheduled_tokens
        # Encoder-related.
        scheduled_encoder_inputs: dict[str, list[int]] = {}
        encoder_budget = self.max_num_encoder_input_tokens
        # Spec decode-related.
        scheduled_spec_decode_tokens: dict[str, list[int]] = {}

        # For logging.
        scheduled_timestamp = time.monotonic()

        # First, schedule the RUNNING requests.
        req_index = 0
        while req_index < len(self.running) and token_budget > 0:
            request = self.running[req_index]

            num_new_tokens = (request.num_tokens_with_spec -
                              request.num_computed_tokens)
            if (0 < self.scheduler_config.long_prefill_token_threshold <
                    num_new_tokens):
                num_new_tokens = (
                    self.scheduler_config.long_prefill_token_threshold)
            num_new_tokens = min(num_new_tokens, token_budget)

            # Make sure the input position does not exceed the max model len.
            # This is necessary when using spec decoding.
            num_new_tokens = min(
                num_new_tokens,
                self.max_model_len - request.num_computed_tokens)

            # Schedule encoder inputs.
            encoder_inputs_to_schedule = None
            new_encoder_budget = encoder_budget
            if request.has_encoder_inputs:
                (encoder_inputs_to_schedule, num_new_tokens,
                 new_encoder_budget) = self._try_schedule_encoder_inputs(
                     request, request.num_computed_tokens, num_new_tokens,
                     encoder_budget)

            if num_new_tokens == 0:
                # The request cannot be scheduled because one of the following
                # reasons:
                # 1. No new tokens to schedule. This may happen when PP>1 and
                #    we have already scheduled all prompt tokens but they are
                #    not finished yet.
                # 2. The encoder budget is exhausted.
                # 3. The encoder cache is exhausted.
                # NOTE(woosuk): Here, by doing `continue` instead of `break`,
                # we do not strictly follow the FCFS scheduling policy and
                # allow the lower-priority requests to be scheduled.
                req_index += 1
                continue

            num_draft_tokens = max(
                num_new_tokens + request.num_computed_tokens -
                request.num_tokens, 0)

            while True:
                new_blocks = self.kv_cache_manager.allocate_slots(
                    request,
                    num_new_tokens,
                    num_draft_tokens=num_draft_tokens,
                    num_lookahead_tokens=self.num_lookahead_tokens)
                if new_blocks is None:
                    # The request cannot be scheduled.
                    # Preempt the lowest-priority request.
                    if self.policy == SchedulingPolicy.PRIORITY:
                        preempted_req = max(
                            self.running,
                            key=lambda r: (r.priority, r.arrival_time),
                        )
                        self.running.remove(preempted_req)
                    else:
                        preempted_req = self.running.pop()

                    self.kv_cache_manager.free(preempted_req)
                    preempted_req.status = RequestStatus.PREEMPTED
                    preempted_req.num_computed_tokens = 0
                    if self.log_stats:
                        preempted_req.record_event(
                            EngineCoreEventType.PREEMPTED, scheduled_timestamp)

                    self.waiting.prepend_request(preempted_req)
                    preempted_reqs.append(preempted_req)
                    if preempted_req == request:
                        # No more request to preempt.
                        can_schedule = False
                        break
                else:
                    # The request can be scheduled.
                    can_schedule = True
                    break
            if not can_schedule:
                break
            assert new_blocks is not None

            # Schedule the request.
            scheduled_running_reqs.append(request)
            if request.use_structured_output:
                # PERF: in case of chunked prefill,
                # request might not include any new tokens.
                # Therefore, we might introduce some additional
                # cycle to fill in the bitmask, which could be a big no-op.
                structured_output_request_ids[request.request_id] = req_index
            req_to_new_block_ids[request.request_id] = (
                new_blocks.get_block_ids())
            num_scheduled_tokens[request.request_id] = num_new_tokens
            token_budget -= num_new_tokens
            req_index += 1

            # Speculative decode related.
            if request.spec_token_ids:
                num_scheduled_spec_tokens = (num_new_tokens +
                                             request.num_computed_tokens -
                                             request.num_tokens)
                if num_scheduled_spec_tokens > 0:
                    # Trim spec_token_ids list to num_scheduled_spec_tokens.
                    del request.spec_token_ids[num_scheduled_spec_tokens:]
                    scheduled_spec_decode_tokens[request.request_id] = (
                        request.spec_token_ids)

            # Encoder-related.
            if encoder_inputs_to_schedule:
                scheduled_encoder_inputs[request.request_id] = (
                    encoder_inputs_to_schedule)
                # Allocate the encoder cache.
                for i in encoder_inputs_to_schedule:
                    self.encoder_cache_manager.allocate(request, i)
                encoder_budget = new_encoder_budget

        # Record the LoRAs in scheduled_running_reqs
        scheduled_loras: set[int] = set()
        if self.lora_config:
            scheduled_loras = set(
                req.lora_request.lora_int_id for req in scheduled_running_reqs
                if req.lora_request and req.lora_request.lora_int_id > 0)
            assert len(scheduled_loras) <= self.lora_config.max_loras

        # Use a temporary RequestQueue to collect requests that need to be
        # skipped and put back at the head of the waiting queue later
        skipped_waiting_requests = create_request_queue(self.policy)

        # Next, schedule the WAITING requests.
        if not preempted_reqs:
            while self.waiting and token_budget > 0:
                if len(self.running) == self.max_num_running_reqs:
                    break

                request = self.waiting.peek_request()

                # KVTransfer: skip request if still waiting for remote kvs.
                if request.status == RequestStatus.WAITING_FOR_REMOTE_KVS:
                    is_ready = self._update_waiting_for_remote_kv(request)
                    if is_ready:
                        request.status = RequestStatus.WAITING
                    else:
                        logger.debug(
                            "%s is still in WAITING_FOR_REMOTE_KVS state.",
                            request.request_id)
                        self.waiting.pop_request()
                        skipped_waiting_requests.prepend_request(request)
                        continue

                # Skip request if the structured output request is still waiting
                # for FSM compilation.
                if request.status == RequestStatus.WAITING_FOR_FSM:
                    structured_output_req = request.structured_output_request
                    if structured_output_req and structured_output_req.grammar:
                        request.status = RequestStatus.WAITING
                    else:
                        self.waiting.pop_request()
                        skipped_waiting_requests.prepend_request(request)
                        continue

                # Check that adding the request still respects the max_loras
                # constraint.
                if (self.lora_config and request.lora_request and
                    (len(scheduled_loras) == self.lora_config.max_loras and
                     request.lora_request.lora_int_id not in scheduled_loras)):
                    # Scheduling would exceed max_loras, skip.
                    self.waiting.pop_request()
                    skipped_waiting_requests.prepend_request(request)
                    continue

                num_external_computed_tokens = 0
                load_kv_async = False

                # Get already-cached tokens.
                if request.num_computed_tokens == 0:
                    # Get locally-cached tokens.
                    new_computed_blocks, num_new_local_computed_tokens = \
                        self.kv_cache_manager.get_computed_blocks(
                            request)

                    # Get externally-cached tokens if using a KVConnector.
                    if self.connector is not None:
                        num_external_computed_tokens, load_kv_async = (
                            self.connector.get_num_new_matched_tokens(
                                request, num_new_local_computed_tokens))

                    # Total computed tokens (local + external).
                    num_computed_tokens = (num_new_local_computed_tokens +
                                           num_external_computed_tokens)
                # KVTransfer: WAITING reqs have num_computed_tokens > 0
                # after async KV recvs are completed.
                else:
                    new_computed_blocks = (
                        self.kv_cache_manager.create_empty_block_list())
                    num_new_local_computed_tokens = 0
                    num_computed_tokens = request.num_computed_tokens

                encoder_inputs_to_schedule = None
                new_encoder_budget = encoder_budget

                # KVTransfer: loading remote KV, do not allocate for new work.
                if load_kv_async:
                    assert num_external_computed_tokens > 0
                    num_new_tokens = 0
                # Number of tokens to be scheduled.
                else:
                    # We use `request.num_tokens` instead of
                    # `request.num_prompt_tokens` to consider the resumed
                    # requests, which have output tokens.
                    num_new_tokens = request.num_tokens - num_computed_tokens
                    if (0 < self.scheduler_config.long_prefill_token_threshold
                            < num_new_tokens):
                        num_new_tokens = (
                            self.scheduler_config.long_prefill_token_threshold)

                    # chunked prefill has to be enabled explicitly to allow
                    # pooling requests to be chunked
                    if not self.scheduler_config.chunked_prefill_enabled and \
                        num_new_tokens > token_budget:
                        self.waiting.pop_request()
                        skipped_waiting_requests.prepend_request(request)
                        continue

                    num_new_tokens = min(num_new_tokens, token_budget)
                    assert num_new_tokens > 0

                    # Schedule encoder inputs.
                    if request.has_encoder_inputs:
                        (encoder_inputs_to_schedule, num_new_tokens,
                         new_encoder_budget
                         ) = self._try_schedule_encoder_inputs(
                             request, num_computed_tokens, num_new_tokens,
                             encoder_budget)
                        if num_new_tokens == 0:
                            # The request cannot be scheduled.
                            break

                new_blocks = self.kv_cache_manager.allocate_slots(
                    request,
                    num_new_tokens + num_external_computed_tokens,
                    num_new_local_computed_tokens,
                    new_computed_blocks,
                    num_lookahead_tokens=self.num_lookahead_tokens,
                    delay_cache_blocks=load_kv_async,
                )
                if new_blocks is None:
                    # The request cannot be scheduled.
                    break

                # KVTransfer: the connector uses this info to determine
                # if a load is needed. Note that
                # This information is used to determine if a load is
                # needed for this request.
                if self.connector is not None:
                    self.connector.update_state_after_alloc(
                        request,
                        new_computed_blocks + new_blocks,
                        num_external_computed_tokens,
                    )

                # Request was already popped from self.waiting
                # unless it was re-added above due to new_blocks being None.
                request = self.waiting.pop_request()
                if load_kv_async:
                    # If loading async, allocate memory and put request
                    # into the WAITING_FOR_REMOTE_KV state.
                    skipped_waiting_requests.prepend_request(request)
                    request.status = RequestStatus.WAITING_FOR_REMOTE_KVS
                    continue

                if request.use_structured_output:
                    structured_output_request_ids[request.request_id] = (
                        req_index)
                req_index += 1
                self.running.append(request)
                if self.log_stats:
                    request.record_event(EngineCoreEventType.SCHEDULED,
                                         scheduled_timestamp)
                if request.status == RequestStatus.WAITING:
                    scheduled_new_reqs.append(request)
                elif request.status == RequestStatus.PREEMPTED:
                    scheduled_resumed_reqs.append(request)
                else:
                    raise RuntimeError(
                        f"Invalid request status: {request.status}")

                if self.lora_config and request.lora_request:
                    scheduled_loras.add(request.lora_request.lora_int_id)
                req_to_new_block_ids[request.request_id] = (
                    self.kv_cache_manager.get_block_ids(request.request_id))
                num_scheduled_tokens[request.request_id] = num_new_tokens
                token_budget -= num_new_tokens
                request.status = RequestStatus.RUNNING
                request.num_computed_tokens = num_computed_tokens
                # Count the number of prefix cached tokens.
                if request.num_cached_tokens < 0:
                    request.num_cached_tokens = num_computed_tokens
                # Encoder-related.
                if encoder_inputs_to_schedule:
                    scheduled_encoder_inputs[request.request_id] = (
                        encoder_inputs_to_schedule)
                    # Allocate the encoder cache.
                    for i in encoder_inputs_to_schedule:
                        self.encoder_cache_manager.allocate(request, i)
                    encoder_budget = new_encoder_budget

        # Put back any skipped requests at the head of the waiting queue
        if skipped_waiting_requests:
            self.waiting.prepend_requests(skipped_waiting_requests)

        # Check if the scheduling constraints are satisfied.
        total_num_scheduled_tokens = sum(num_scheduled_tokens.values())
        assert total_num_scheduled_tokens <= self.max_num_scheduled_tokens
        assert token_budget >= 0
        assert len(self.running) <= self.max_num_running_reqs
        # Since some requests in the RUNNING queue may not be scheduled in
        # this step, the total number of scheduled requests can be smaller than
        # len(self.running).
        assert (len(scheduled_new_reqs) + len(scheduled_resumed_reqs) +
                len(scheduled_running_reqs) <= len(self.running))

        # Get the longest common prefix among all requests in the running queue.
        # This can be potentially used for cascade attention.
        num_common_prefix_blocks = [0] * len(
            self.kv_cache_config.kv_cache_groups)
        if self.running:
            any_request = self.running[0]
            num_common_prefix_blocks = (
                self.kv_cache_manager.get_num_common_prefix_blocks(
                    any_request, len(self.running)))

        grammar_bitmask = self.structured_output_manager.grammar_bitmask(
            self.requests,
            structured_output_request_ids,
            scheduled_spec_decode_tokens,
        )
        # Construct the scheduler output.
        new_reqs_data = [
            NewRequestData.from_request(req,
                                        req_to_new_block_ids[req.request_id])
            for req in scheduled_new_reqs
        ]
        resumed_reqs_data = [
            self._make_cached_request_data(
                req,
                num_scheduled_tokens[req.request_id],
                len(scheduled_spec_decode_tokens.get(req.request_id, ())),
                req_to_new_block_ids[req.request_id],
                resumed_from_preemption=True,
            ) for req in scheduled_resumed_reqs
        ]
        running_reqs_data = [
            self._make_cached_request_data(
                req,
                num_scheduled_tokens[req.request_id],
                len(scheduled_spec_decode_tokens.get(req.request_id, ())),
                req_to_new_block_ids[req.request_id],
                resumed_from_preemption=False,
            ) for req in scheduled_running_reqs
        ]
        scheduler_output = SchedulerOutput(
            scheduled_new_reqs=new_reqs_data,
            scheduled_cached_reqs=resumed_reqs_data + running_reqs_data,
            num_scheduled_tokens=num_scheduled_tokens,
            total_num_scheduled_tokens=total_num_scheduled_tokens,
            scheduled_spec_decode_tokens=scheduled_spec_decode_tokens,
            scheduled_encoder_inputs=scheduled_encoder_inputs,
            num_common_prefix_blocks=num_common_prefix_blocks,
            # finished_req_ids is an existing state in the scheduler,
            # instead of being newly scheduled in this step.
            # It contains the request IDs that are finished in between
            # the previous and the current steps.
            finished_req_ids=self.finished_req_ids,
            free_encoder_input_ids=self.encoder_cache_manager.get_freed_ids(),
            structured_output_request_ids=structured_output_request_ids,
            grammar_bitmask=grammar_bitmask,
        )

        # NOTE(Kuntai): this function is designed for multiple purposes:
        # 1. Plan the KV cache store
        # 2. Wrap up all the KV cache load / save ops into an opaque object
        # 3. Clear the internal states of the connector
        if self.connector is not None:
            meta = self.connector.build_connector_meta(scheduler_output)
            scheduler_output.kv_connector_metadata = meta

        events = self.kv_cache_manager.take_events()
        if events:
            batch = KVEventBatch(ts=time.time(), events=events)
            self.kv_event_publisher.publish(batch)

        # Advance the number of computed tokens for the request AFTER
        # the request is scheduled.
        # 1. The scheduler_output of the current step has to include the
        #    original number of scheduled tokens to determine input IDs.
        # 2. Advance the number of computed tokens here allowing us to
        #    schedule the prefill request again immediately in the next
        #    scheduling step.
        # 3. If some tokens (e.g. spec tokens) are rejected later, the number of
        #    computed tokens will be adjusted in update_from_output.
        for req_id, num_scheduled_token in num_scheduled_tokens.items():
            self.requests[req_id].num_computed_tokens += num_scheduled_token

        self.finished_req_ids = set()
        return scheduler_output

    def _make_cached_request_data(
        self,
        request: Request,
        num_scheduled_tokens: int,
        num_scheduled_spec_tokens: int,
        new_block_ids: tuple[list[int], ...],
        resumed_from_preemption: bool,
    ) -> CachedRequestData:
        # OPTIMIZATION: Cache the CachedRequestData objects to avoid creating
        # them at each scheduling step.
        num_computed_tokens = request.num_computed_tokens
        num_regular_tokens = num_scheduled_tokens - num_scheduled_spec_tokens
        new_token_ids = request.all_token_ids[
            num_computed_tokens:num_computed_tokens + num_regular_tokens]

        req_data_queue = self._cached_reqs_data.get(request.request_id)
        if req_data_queue:
            req_data = req_data_queue.popleft()
            req_data.resumed_from_preemption = resumed_from_preemption
            req_data.new_token_ids = new_token_ids
            req_data.new_block_ids = new_block_ids
            req_data.num_computed_tokens = num_computed_tokens
        else:
            # No cached request data, or all cached request data has been
            # used by the scheduled requests.
            req_data = CachedRequestData.from_request(request,
                                                      resumed_from_preemption,
                                                      new_token_ids,
                                                      new_block_ids)
        return req_data

    def _try_schedule_encoder_inputs(
        self,
        request: Request,
        num_computed_tokens: int,
        num_new_tokens: int,
        encoder_budget: int,
    ) -> tuple[list[int], int, int]:
        """
        Determine which encoder inputs need to be scheduled in the current step,
        and update `num_new_tokens` and encoder token budget accordingly.

        An encoder input will be scheduled if:
        - Its output tokens overlap with the range of tokens being computed
        in this step, i.e.,
        [num_computed_tokens, num_computed_tokens + num_new_tokens).
        - It is not already computed and stored in the encoder cache.
        - There is sufficient encoder token budget to process it.
        - The encoder cache has space to store it.

        If an encoder input cannot be scheduled due to cache or budget
        limitations, the method adjusts `num_new_tokens` to schedule only the
        decoder tokens up to just before the unschedulable encoder input.

        Note that num_computed_tokens includes both locally cached
        blocks and externally cached blocks (via KVConnector).
        """
        if num_new_tokens == 0 or not request.has_encoder_inputs:
            return [], num_new_tokens, encoder_budget
        encoder_inputs_to_schedule: list[int] = []
        mm_positions = request.mm_positions
        assert mm_positions is not None
        assert len(mm_positions) > 0
        for i, pos_info in enumerate(mm_positions):
            start_pos = pos_info.offset
            num_encoder_tokens = pos_info.length

            # The encoder output is needed if the two ranges overlap:
            # [num_computed_tokens, num_computed_tokens + num_new_tokens) and
            # [start_pos, start_pos + num_encoder_tokens)
            if start_pos >= num_computed_tokens + num_new_tokens:
                # The encoder input is not needed in this step.
                break
            if start_pos + num_encoder_tokens <= num_computed_tokens:
                # The encoder input is already computed and stored
                # in the decoder's KV cache.
                continue

            if self.encoder_cache_manager.has_cache(request, i):
                # The encoder input is already computed and cached.
                continue

            # If no encoder input chunking is allowed, we do not want to
            # partially schedule a multimodal item. If the scheduled range would
            # only cover part of the mm input, roll back to before the mm item.
            if (self.scheduler_config.disable_chunked_mm_input
                    and num_computed_tokens < start_pos
                    and (num_computed_tokens + num_new_tokens)
                    < (start_pos + num_encoder_tokens)):
                num_new_tokens = start_pos - num_computed_tokens
                break

            if (not self.encoder_cache_manager.can_allocate(request, i)
                    or num_encoder_tokens > encoder_budget):
                # The encoder cache is full or the encoder budget is exhausted.
                # NOTE(woosuk): We assume that the encoder input tokens should
                # be processed altogether, as the encoder usually uses
                # bidirectional attention.
                if num_computed_tokens < start_pos:
                    # We only schedule the decoder tokens just before the
                    # encoder input.
                    num_new_tokens = start_pos - num_computed_tokens
                else:
                    # Because of prefix caching, num_computed_tokens is greater
                    # than start_pos even though its encoder input is not
                    # available. In this case, we can't schedule any token for
                    # the request in this step.
                    num_new_tokens = 0
                break

            encoder_budget -= num_encoder_tokens
            encoder_inputs_to_schedule.append(i)
        return encoder_inputs_to_schedule, num_new_tokens, encoder_budget

    def update_from_output(
        self,
        scheduler_output: SchedulerOutput,
        model_runner_output: ModelRunnerOutput,
    ) -> dict[int, EngineCoreOutputs]:
        sampled_token_ids = model_runner_output.sampled_token_ids
        spec_token_ids = model_runner_output.spec_token_ids
        logprobs = model_runner_output.logprobs
        prompt_logprobs_dict = model_runner_output.prompt_logprobs_dict
        num_scheduled_tokens = scheduler_output.num_scheduled_tokens
        pooler_outputs = model_runner_output.pooler_output
        num_nans_in_logits = model_runner_output.num_nans_in_logits

        new_running: list[Request] = []
        outputs: dict[int, list[EngineCoreOutput]] = defaultdict(list)
        spec_decoding_stats: Optional[SpecDecodingStats] = None

        # NOTE(woosuk): As len(self.running) can be up to 1K or more, the below
        # loop can be a performance bottleneck. We should do our best to avoid
        # expensive operations inside the loop.
        for request in self.running:
            req_id = request.request_id
            num_tokens_scheduled = num_scheduled_tokens.get(req_id, 0)
            if num_tokens_scheduled == 0:
                # The request was not scheduled in this step.
                new_running.append(request)
                continue

            req_index = model_runner_output.req_id_to_index[req_id]
            generated_token_ids = sampled_token_ids[
                req_index] if sampled_token_ids else []

            scheduled_spec_token_ids = (
                scheduler_output.scheduled_spec_decode_tokens.get(req_id))
            if scheduled_spec_token_ids:
                # num_computed_tokens represents the number of tokens
                # processed in the current step, considering scheduled
                # tokens and rejections. If some tokens are rejected,
                # num_computed_tokens is decreased by the number of rejected
                # tokens, where is given by:
                # len(scheduled_spec_token_ids) + 1 - len(generated_token_ids).
                num_tokens_rejected = (len(scheduled_spec_token_ids) + 1 -
                                       len(generated_token_ids))
                request.num_computed_tokens -= num_tokens_rejected
                spec_decoding_stats = self.make_spec_decoding_stats(
                    spec_decoding_stats,
                    num_draft_tokens=len(scheduled_spec_token_ids),
                    num_accepted_tokens=len(generated_token_ids) - 1)

            cached_encoder_input_ids = (
                self.encoder_cache_manager.get_cached_input_ids(request))
            # OPTIMIZATION: Avoid list(set) if the set is empty.
            if cached_encoder_input_ids:
                for input_id in list(cached_encoder_input_ids):
                    mm_positions = request.mm_positions[input_id]
                    start_pos = mm_positions.offset
                    num_tokens = mm_positions.length
                    if start_pos + num_tokens <= request.num_computed_tokens:
                        # The encoder output is already processed and stored
                        # in the decoder's KV cache.
                        self.encoder_cache_manager.free_encoder_input(
                            request, input_id)

            stopped = False
            new_logprobs = None
            new_token_ids = generated_token_ids
            kv_transfer_params = None

            # Append generated tokens and check for stop. Note that if
            # a request is still being prefilled, we expect the model runner
            # to return empty token ids for the request.
            for num_new, output_token_id in enumerate(new_token_ids, 1):
                request.append_output_token_ids(output_token_id)

                # Check for stop and update request state.
                # This must be called before we make the EngineCoreOutput.
                stopped = check_stop(request, self.max_model_len)
                if stopped:
                    kv_transfer_params = self._free_request(request)
                    del new_token_ids[num_new:]  # Trim new tokens if needed.
                    break

            pooler_output = None
            if pooler_outputs:
                pooler_output = pooler_outputs[req_index]
                stopped = check_stop(request, self.max_model_len,
                                     pooler_output)
                if stopped:
                    kv_transfer_params = self._free_request(request)

            # Extract sample logprobs if needed.
            if request.sampling_params is not None \
                and request.sampling_params.logprobs is not None and logprobs:
                # NOTE: once we support N tokens per step (spec decode),
                # the outer lists can be of length > 1.
                new_logprobs = logprobs.slice(req_index, req_index + 1)

            if new_token_ids and self.structured_output_manager.should_advance(
                    request):
                # NOTE: structured_output_request
                # should not be None if use_structured_output, we have
                # check above, so safe to ignore type warning
                request.structured_output_request.grammar.accept_tokens(  # type: ignore[union-attr]
                    req_id, new_token_ids)

            # spec_token_ids comes from the model runner output
            if num_nans_in_logits is not None and req_id in num_nans_in_logits:
                request.num_nans_in_logits = num_nans_in_logits[req_id]

            # Add newly generated spec token ids to the request.
            if spec_token_ids is not None:
                if self.structured_output_manager.should_advance(request):
                    metadata = request.structured_output_request
                    # Needs to happen after new_token_ids are accepted.
                    request.spec_token_ids = metadata.grammar.validate_tokens(  # type: ignore[union-attr]
                        spec_token_ids[req_index])
                else:
                    request.spec_token_ids = spec_token_ids[req_index]

            # Get prompt logprobs for this request.
            prompt_logprobs_tensors = prompt_logprobs_dict.get(req_id)
            if new_token_ids or pooler_output is not None \
                or kv_transfer_params:

                # Add EngineCoreOutput for this Request.
                outputs[request.client_index].append(
                    EngineCoreOutput(
                        request_id=req_id,
                        new_token_ids=new_token_ids,
                        finish_reason=request.get_finished_reason(),
                        new_logprobs=new_logprobs,
                        new_prompt_logprobs_tensors=prompt_logprobs_tensors,
                        pooling_output=pooler_output,
                        stop_reason=request.stop_reason,
                        events=request.take_events(),
                        kv_transfer_params=kv_transfer_params,
                        num_cached_tokens=request.num_cached_tokens,
                    ))

            else:
                # Invariant: EngineCore returns no partial prefill outputs.
                assert not prompt_logprobs_tensors

            if not stopped:
                new_running.append(request)

        # KV Connector: update state for finished KV Transfers.
        self._update_from_kv_xfer_finished(model_runner_output)

        # Return the cached request data to the queue so they can be reused.
        for req_data in scheduler_output.scheduled_cached_reqs:
            # NOTE(rob): since we free stopped reqs above, adding stopped reqs
            # to _cached_reqs_data will cause a memory leak.
            if req_data.req_id not in self.finished_req_ids:
                self._cached_reqs_data[req_data.req_id].append(req_data)

        self.running = new_running

        # Create EngineCoreOutputs for all clients that have requests with
        # outputs in this step.
        engine_core_outputs = {
            client_index: EngineCoreOutputs(outputs=outs)
            for client_index, outs in outputs.items()
        }

        finished_req_ids = self.finished_req_ids_dict
        if finished_req_ids:
            # Include ids of requests that finished since last outputs
            # were sent.
            for client_index, finished_set in finished_req_ids.items():
                # Set finished request set in EngineCoreOutputs for this client.
                if (eco := engine_core_outputs.get(client_index)) is not None:
                    eco.finished_requests = finished_set
                else:
                    engine_core_outputs[client_index] = EngineCoreOutputs(
                        finished_requests=finished_set)
            finished_req_ids.clear()

        if engine_core_outputs:
            # Return stats to only one of the front-ends.
            next(iter(engine_core_outputs.values())).scheduler_stats = (
                self.make_stats(spec_decoding_stats))

        return engine_core_outputs

    def get_request_counts(self) -> tuple[int, int]:
        """Returns (num_running_reqs, num_waiting_reqs)."""
        return len(self.running), len(self.waiting)

    def add_request(self, request: Request) -> None:
        self.waiting.add_request(request)
        self.requests[request.request_id] = request
        if self.log_stats:
            request.record_event(EngineCoreEventType.QUEUED)

    def finish_requests(
        self,
        request_ids: Union[str, Iterable[str]],
        finished_status: RequestStatus,
    ) -> None:
        """Handles the finish signal from outside the scheduler.

        For example, the API server can abort a request when the client
        disconnects.
        """
        assert RequestStatus.is_finished(finished_status)
        if isinstance(request_ids, str):
            request_ids = (request_ids, )
        else:
            request_ids = set(request_ids)

        running_requests_to_remove = []
        waiting_requests_to_remove = []
        valid_requests = []

        # First pass: collect requests to remove from queues
        for req_id in request_ids:
            request = self.requests.get(req_id)
            if request is None:
                # Invalid request ID.
                continue

            valid_requests.append(request)
            if request.status == RequestStatus.RUNNING:
                running_requests_to_remove.append(request)
            else:
                waiting_requests_to_remove.append(request)

        # Remove all requests from queues at once for better efficiency
        for request in running_requests_to_remove:
            self.running.remove(request)
        if waiting_requests_to_remove:
            self.waiting.remove_requests(waiting_requests_to_remove)

        # Second pass: set status and free requests
        for request in valid_requests:
            request.status = finished_status
            self._free_request(request)

    def _free_request(self, request: Request) -> Optional[dict[str, Any]]:

        assert request.is_finished()

        delay_free_blocks, kv_xfer_params = self._connector_finished(request)
        self.encoder_cache_manager.free(request)
        request_id = request.request_id
        self._cached_reqs_data.pop(request_id, None)
        self.finished_req_ids.add(request_id)
        if self.finished_req_ids_dict is not None:
            self.finished_req_ids_dict[request.client_index].add(request_id)

        if not delay_free_blocks:
            self._free_blocks(request)

        return kv_xfer_params

    def _free_blocks(self, request: Request):
        assert request.is_finished()
        assert request.request_id not in self._cached_reqs_data
        self.kv_cache_manager.free(request)
        self.kv_cache_manager.free_block_hashes(request)
        del self.requests[request.request_id]

    def get_num_unfinished_requests(self) -> int:
        return len(self.waiting) + len(self.running)

    def has_finished_requests(self) -> bool:
        return len(self.finished_req_ids) > 0

    def reset_prefix_cache(self) -> bool:
        return self.kv_cache_manager.reset_prefix_cache()

    def make_stats(
        self,
        spec_decoding_stats: Optional[SpecDecodingStats] = None,
    ) -> Optional[SchedulerStats]:
        if not self.log_stats:
            return None
        prefix_cache_stats = self.kv_cache_manager.make_prefix_cache_stats()
        assert prefix_cache_stats is not None
        return SchedulerStats(
            num_running_reqs=len(self.running),
            num_waiting_reqs=len(self.waiting),
            kv_cache_usage=self.kv_cache_manager.usage,
            prefix_cache_stats=prefix_cache_stats,
            spec_decoding_stats=spec_decoding_stats,
            num_corrupted_reqs=sum(req.is_output_corrupted
                                   for req in self.running),
        )

    def make_spec_decoding_stats(
        self,
        spec_decoding_stats: Optional[SpecDecodingStats],
        num_draft_tokens: int,
        num_accepted_tokens: int,
    ) -> Optional[SpecDecodingStats]:
        if not self.log_stats:
            return None
        if spec_decoding_stats is None:
            spec_decoding_stats = SpecDecodingStats.new(self.num_spec_tokens)
        spec_decoding_stats.observe_draft(
            num_draft_tokens=num_draft_tokens,
            num_accepted_tokens=num_accepted_tokens)
        return spec_decoding_stats

    def shutdown(self) -> None:
        if self.kv_event_publisher:
            self.kv_event_publisher.shutdown()

    ########################################################################
    # KV Connector Related Methods
    ########################################################################

    def get_kv_connector(self) -> Optional[KVConnectorBase_V1]:
        return self.connector

    def _connector_finished(
            self, request: Request) -> tuple[bool, Optional[dict[str, Any]]]:
        """
        Invoke the KV connector request_finished() method if applicable.

        Returns optional kv transfer parameters to be included with the
        request outputs.
        """
        if self.connector is None:
            return False, None

        (block_ids, ) = self.kv_cache_manager.get_block_ids(request.request_id)
        return self.connector.request_finished(request, block_ids)

    def _update_waiting_for_remote_kv(self, request: Request) -> bool:
        """
        KV Connector: check if the request_id is finished_recving.

        The finished_recving_kv_req_ids list is populated
        on the previous steps()'s update_from_output based
        on the worker side connector.

        When the kv transfer is ready, we cache the blocks
        and the request state will be moved back to WAITING from
        WAITING_FOR_REMOTE_KV.
        """
        assert self.connector is not None
        if request.request_id not in self.finished_recving_kv_req_ids:
            return False

        # Now that the blocks are ready, actually cache them.
        (block_ids, ) = self.kv_cache_manager.get_block_ids(request.request_id)
        num_computed_tokens = len(block_ids) * self.block_size
        # Handle the case where num request tokens less then one block.
        num_computed_tokens = min(num_computed_tokens, request.num_tokens)
        if num_computed_tokens == request.num_tokens:
            num_computed_tokens -= 1
        # This will cache the blocks iff caching is enabled.
        self.kv_cache_manager.cache_blocks(request, num_computed_tokens)

        # Update the request state for scheduling.
        request.num_computed_tokens = num_computed_tokens

        # Return that we are ready.
        self.finished_recving_kv_req_ids.remove(request.request_id)
        return True

    def _update_from_kv_xfer_finished(self,
                                      model_runner_output: ModelRunnerOutput):
        """
        KV Connector: update the scheduler state based on the output.

        The Worker side connectors add finished_recving and
        finished_sending reqs to the output.
        * if finished_sending: free the blocks
        # if finished_recving: add to state so we can
            scheduler the request during the next step.
        """
        # KV Connector:: update recv and send status from last step.
        for req_id in (model_runner_output.finished_recving or ()):
            logger.debug("Finished recving KV transfer for request %s", req_id)
            self.finished_recving_kv_req_ids.add(req_id)
        for req_id in (model_runner_output.finished_sending or ()):
            logger.debug("Finished sending KV transfer for request %s", req_id)
            self._free_blocks(self.requests[req_id])


class BatchScheduler(Scheduler):

    def __init__(
        self,
        vllm_config: VllmConfig,
        kv_cache_config: KVCacheConfig,
        structured_output_manager: StructuredOutputManager,
        mm_registry: MultiModalRegistry = MULTIMODAL_REGISTRY,
        include_finished_set: bool = False,
        log_stats: bool = False,
    ) -> None:
        super().__init__(vllm_config, kv_cache_config,
                         structured_output_manager, mm_registry,
                         include_finished_set, log_stats)

        self.scheduled_queue: deque[ScheduledRequest] = deque()

        self.running_tokens: int = 0

    def schedule(self) -> SchedulerOutput:
        # NOTE(woosuk) on the scheduling algorithm:
        # There's no "decoding phase" nor "prefill phase" in the scheduler.
        # Each request just has the num_computed_tokens and
        # num_tokens_with_spec. num_tokens_with_spec =
        # len(prompt_token_ids) + len(output_token_ids) + len(spec_token_ids).
        # At each step, the scheduler tries to assign tokens to the requests
        # so that each request's num_computed_tokens can catch up its
        # num_tokens_with_spec. This is general enough to cover
        # chunked prefills, prefix caching, speculative decoding,
        # and the "jump decoding" optimization in the future.

        scheduled_running_reqs: list[Request] = []
        preempted_reqs: list[Request] = []

        # Encoder-related.
        encoder_budget = self.max_num_encoder_input_tokens

        # For logging.
        scheduled_timestamp = time.monotonic()

        # First, schedule the RUNNING requests.
        req_index = 0
        while req_index < len(self.running):
            request = self.running[req_index]

            num_new_tokens = (request.num_tokens_with_spec -
                              request.num_computed_tokens)
            if (0 < self.scheduler_config.long_prefill_token_threshold <
                    num_new_tokens):
                num_new_tokens = (
                    self.scheduler_config.long_prefill_token_threshold)

            # Make sure the input position does not exceed the max model len.
            # This is necessary when using spec decoding.
            num_new_tokens = min(
                num_new_tokens,
                self.max_model_len - request.num_computed_tokens)

            # Schedule encoder inputs.
            encoder_inputs_to_schedule = None
            new_encoder_budget = encoder_budget
            if request.has_encoder_inputs:
                (encoder_inputs_to_schedule, num_new_tokens,
                 new_encoder_budget) = self._try_schedule_encoder_inputs(
                     request, request.num_computed_tokens, num_new_tokens,
                     encoder_budget)

            if num_new_tokens == 0:
                # The request cannot be scheduled because one of the following
                # reasons:
                # 1. No new tokens to schedule. This may happen when PP>1 and
                #    we have already scheduled all prompt tokens but they are
                #    not finished yet.
                # 2. The encoder budget is exhausted.
                # 3. The encoder cache is exhausted.
                # NOTE(woosuk): Here, by doing `continue` instead of `break`,
                # we do not strictly follow the FCFS scheduling policy and
                # allow the lower-priority requests to be scheduled.
                req_index += 1
                continue

            num_draft_tokens = max(
                num_new_tokens + request.num_computed_tokens -
                request.num_tokens, 0)

            while True:
                new_blocks = self.kv_cache_manager.allocate_slots(
                    request,
                    num_new_tokens,
                    num_draft_tokens=num_draft_tokens,
                    num_lookahead_tokens=self.num_lookahead_tokens)
                if new_blocks is None:
                    # The request cannot be scheduled.
                    # Preempt the lowest-priority request.
                    preempted_req = self.running.pop()
                    self.kv_cache_manager.free(preempted_req)
                    preempted_req.status = RequestStatus.PREEMPTED
                    preempted_req.num_computed_tokens = 0
                    if self.log_stats:
                        preempted_req.record_event(
                            EngineCoreEventType.PREEMPTED, scheduled_timestamp)

                    self.waiting.appendleft(preempted_req)
                    preempted_reqs.append(preempted_req)
                    if preempted_req == request:
                        # No more request to preempt.
                        can_schedule = False
                        break
                else:
                    # The request can be scheduled.
                    can_schedule = True
                    break
            if not can_schedule:
                break
            assert new_blocks is not None

            # Schedule the request.
            scheduled_running_reqs.append(request)
            req_index += 1

            # Speculative decode related.
            num_scheduled_spec_tokens = 0
            if request.spec_token_ids:
                num_scheduled_spec_tokens = (num_new_tokens +
                                             request.num_computed_tokens -
                                             request.num_tokens)
                if num_scheduled_spec_tokens > 0:
                    # Trim spec_token_ids list to num_scheduled_spec_tokens.
                    del request.spec_token_ids[num_scheduled_spec_tokens:]

            # Encoder-related.
            if encoder_inputs_to_schedule:
                # Allocate the encoder cache.
                for i in encoder_inputs_to_schedule:
                    self.encoder_cache_manager.allocate(request, i)
                encoder_budget = new_encoder_budget

            self.scheduled_queue.append(
                ScheduledRequest(
                    request.request_id, num_new_tokens,
                    encoder_inputs_to_schedule, num_scheduled_spec_tokens,
                    request.spec_token_ids.copy(),
                    self._make_cached_request_data(
                        request,
                        num_new_tokens,
                        len(request.spec_token_ids),
                        new_blocks.get_block_ids(),
                        resumed_from_preemption=False,
                    )))

            self.requests[
                request.request_id].num_computed_tokens += num_new_tokens
            self.running_tokens += num_new_tokens

        # Record the LoRAs in scheduled_running_reqs
        scheduled_loras: set[int] = set()
        if self.lora_config:
            scheduled_loras = set(
                req.lora_request.lora_int_id for req in scheduled_running_reqs
                if req.lora_request and req.lora_request.lora_int_id > 0)
            assert len(scheduled_loras) <= self.lora_config.max_loras

        # Use a temporary deque to collect requests that need to be skipped
        # and put back at the head of the waiting queue later
        skipped_waiting_requests: deque[Request] = deque()

        # Next, schedule the WAITING requests.
        if not preempted_reqs:
            while self.waiting:
                if len(self.running) == self.max_num_running_reqs:
                    break

                request = self.waiting[0]

                # KVTransfer: skip request if still waiting for remote kvs.
                if request.status == RequestStatus.WAITING_FOR_REMOTE_KVS:
                    is_ready = self._update_waiting_for_remote_kv(request)
                    if is_ready:
                        request.status = RequestStatus.WAITING
                    else:
                        logger.debug(
                            "%s is still in WAITING_FOR_REMOTE_KVS state.",
                            request.request_id)
                        self.waiting.popleft()
                        skipped_waiting_requests.appendleft(request)
                        continue

                # Skip request if the structured output request is still waiting
                # for FSM compilation.
                if request.status == RequestStatus.WAITING_FOR_FSM:
                    structured_output_req = request.structured_output_request
                    if structured_output_req and structured_output_req.grammar:
                        request.status = RequestStatus.WAITING
                    else:
                        self.waiting.popleft()
                        skipped_waiting_requests.appendleft(request)
                        continue

                # Check that adding the request still respects the max_loras
                # constraint.
                if self.lora_config and request.lora_request and (
                        len(scheduled_loras) == self.lora_config.max_loras
                        and request.lora_request.lora_int_id
                        not in scheduled_loras):
                    # Scheduling would exceed max_loras, skip.
                    self.waiting.popleft()
                    skipped_waiting_requests.appendleft(request)
                    continue

                num_external_computed_tokens = 0
                load_kv_async = False

                # Get already-cached tokens.
                if request.num_computed_tokens == 0:
                    # Get locally-cached tokens.
                    new_computed_blocks, num_new_local_computed_tokens = \
                        self.kv_cache_manager.get_computed_blocks(
                            request)

                    # Get externally-cached tokens if using a KVConnector.
                    if self.connector is not None:
                        num_external_computed_tokens, load_kv_async = (
                            self.connector.get_num_new_matched_tokens(
                                request, num_new_local_computed_tokens))

                    # Total computed tokens (local + external).
                    num_computed_tokens = (num_new_local_computed_tokens +
                                           num_external_computed_tokens)
                # KVTransfer: WAITING reqs have num_computed_tokens > 0
                # after async KV recvs are completed.
                else:
                    new_computed_blocks = (
                        self.kv_cache_manager.create_empty_block_list())
                    num_new_local_computed_tokens = 0
                    num_computed_tokens = request.num_computed_tokens

                encoder_inputs_to_schedule = None
                new_encoder_budget = encoder_budget

                # KVTransfer: loading remote KV, do not allocate for new work.
                if load_kv_async:
                    assert num_external_computed_tokens > 0
                    num_new_tokens = 0
                # Number of tokens to be scheduled.
                else:
                    # We use `request.num_tokens` instead of
                    # `request.num_prompt_tokens` to consider the resumed
                    # requests, which have output tokens.
                    num_new_tokens = request.num_tokens - num_computed_tokens
                    if (0 < self.scheduler_config.long_prefill_token_threshold
                            < num_new_tokens):
                        num_new_tokens = (
                            self.scheduler_config.long_prefill_token_threshold)

                    assert num_new_tokens > 0

                    # Schedule encoder inputs.
                    if request.has_encoder_inputs:
                        (encoder_inputs_to_schedule, num_new_tokens,
                         new_encoder_budget
                         ) = self._try_schedule_encoder_inputs(
                             request, num_computed_tokens, num_new_tokens,
                             encoder_budget)
                        if num_new_tokens == 0:
                            # The request cannot be scheduled.
                            break

                new_blocks = self.kv_cache_manager.allocate_slots(
                    request,
                    num_new_tokens + num_external_computed_tokens,
                    num_new_local_computed_tokens,
                    new_computed_blocks,
                    num_lookahead_tokens=self.num_lookahead_tokens,
                    delay_cache_blocks=load_kv_async,
                )
                if new_blocks is None:
                    # The request cannot be scheduled.
                    break

                # KVTransfer: the connector uses this info to determine
                # if a load is needed. Note that
                # This information is used to determine if a load is
                # needed for this request.
                if self.connector is not None:
                    self.connector.update_state_after_alloc(
                        request,
                        new_computed_blocks + new_blocks,
                        num_external_computed_tokens,
                    )

                self.waiting.popleft()
                if load_kv_async:
                    # If loading async, allocate memory and put request
                    # into the WAITING_FOR_REMOTE_KV state.
                    skipped_waiting_requests.appendleft(request)
                    request.status = RequestStatus.WAITING_FOR_REMOTE_KVS
                    continue

                req_index += 1
                self.running.append(request)
                if self.log_stats:
                    request.record_event(EngineCoreEventType.SCHEDULED,
                                         scheduled_timestamp)

                if self.lora_config and request.lora_request:
                    scheduled_loras.add(request.lora_request.lora_int_id)
                request.num_computed_tokens = num_computed_tokens
                # Count the number of prefix cached tokens.
                if request.num_cached_tokens < 0:
                    request.num_cached_tokens = num_computed_tokens
                # Encoder-related.
                if encoder_inputs_to_schedule:
                    # Allocate the encoder cache.
                    for i in encoder_inputs_to_schedule:
                        self.encoder_cache_manager.allocate(request, i)
                    encoder_budget = new_encoder_budget

                new_block_ids = self.kv_cache_manager.get_block_ids(
                    request.request_id)

                request_data: Union[NewRequestData, CachedRequestData]
                if request.status == RequestStatus.WAITING:
                    request_data = NewRequestData.from_request(
                        request, new_block_ids)
                elif request.status == RequestStatus.PREEMPTED:
                    request_data = self._make_cached_request_data(
                        request,
                        num_new_tokens,
                        len(request.spec_token_ids),
                        new_block_ids,
                        resumed_from_preemption=True,
                    )
                else:
                    raise ValueError(
                        f"Invalid request status: {request.status}")

                request.status = RequestStatus.RUNNING
                self.scheduled_queue.append(
                    ScheduledRequest(
                        request.request_id,
                        num_new_tokens,
                        encoder_inputs_to_schedule,
                        0,
                        request.spec_token_ids.copy(),
                        request_data,
                    ))

                self.requests[
                    request.request_id].num_computed_tokens += num_new_tokens
                self.running_tokens += num_new_tokens

        # Put back any skipped requests at the head of the waiting queue
        if skipped_waiting_requests:
            self.waiting.extendleft(skipped_waiting_requests)

        # Check if the scheduling constraints are satisfied.
        assert len(self.running) <= self.max_num_running_reqs

        scheduled_new_reqs: list[NewRequestData] = []
        scheduled_cached_reqs: list[CachedRequestData] = []
        num_scheduled_tokens: dict[str, int] = {}
        structured_output_request_ids: dict[str, int] = {}
        scheduled_encoder_inputs: dict[str, list[int]] = {}
        scheduled_spec_decode_tokens: dict[str, list[int]] = {}

        # This is where we determine which requests will be included
        # in this batch.
        token_budget = self._estimate_token_budget()
        req_index = 0
        while self.scheduled_queue:
            scheduled_request = self.scheduled_queue[0]

            req_id = scheduled_request.request_id
            num_new_tokens = scheduled_request.num_new_tokens
            encoder_inputs_to_schedule = \
                scheduled_request.encoder_inputs_to_schedule
            num_scheduled_spec_tokens = \
                scheduled_request.num_scheduled_spec_tokens
            spec_token_ids = scheduled_request.spec_token_ids
            request_data = scheduled_request.request_data

            if num_scheduled_tokens and token_budget < num_new_tokens:
                break

            self.scheduled_queue.popleft()

            # requests in the scheduled_queue can also be preempted or finished.
            if self.requests[req_id].status >= RequestStatus.PREEMPTED:
                continue

            token_budget -= num_new_tokens
            num_scheduled_tokens[req_id] = num_new_tokens

            if self.requests[req_id].use_structured_output:
                structured_output_request_ids[req_id] = req_index
            req_index += 1

            if encoder_inputs_to_schedule:
                scheduled_encoder_inputs[req_id] = (encoder_inputs_to_schedule)

            if spec_token_ids and num_scheduled_spec_tokens > 0:
                scheduled_spec_decode_tokens[req_id] = (spec_token_ids)

            if isinstance(request_data, NewRequestData):
                scheduled_new_reqs.append(request_data)
            elif isinstance(request_data, CachedRequestData):
                scheduled_cached_reqs.append(request_data)
            else:
                raise RuntimeError("Invalid request data type: "
                                   f"{request_data.__class__.__name__}")

        # Check if the scheduling constraints are satisfied.
        total_num_scheduled_tokens = sum(num_scheduled_tokens.values())
        assert total_num_scheduled_tokens <= self.max_num_scheduled_tokens
        assert (len(scheduled_new_reqs) + len(scheduled_cached_reqs)
                <= len(self.running))

        # Get the longest common prefix among all requests in the running queue.
        # This can be potentially used for cascade attention.
        num_common_prefix_blocks = [0] * len(
            self.kv_cache_config.kv_cache_groups)
        if self.running:
            any_request = self.running[0]
            num_common_prefix_blocks = (
                self.kv_cache_manager.get_num_common_prefix_blocks(
                    any_request, len(self.running)))

        grammar_bitmask = self.structured_output_manager.grammar_bitmask(
            self.requests,
            structured_output_request_ids,
            scheduled_spec_decode_tokens,
        )

        scheduler_output = SchedulerOutput(
            scheduled_new_reqs=scheduled_new_reqs,
            scheduled_cached_reqs=scheduled_cached_reqs,
            num_scheduled_tokens=num_scheduled_tokens,
            total_num_scheduled_tokens=total_num_scheduled_tokens,
            scheduled_spec_decode_tokens=scheduled_spec_decode_tokens,
            scheduled_encoder_inputs=scheduled_encoder_inputs,
            num_common_prefix_blocks=num_common_prefix_blocks,
            # finished_req_ids is an existing state in the scheduler,
            # instead of being newly scheduled in this step.
            # It contains the request IDs that are finished in between
            # the previous and the current steps.
            finished_req_ids=self.finished_req_ids,
            free_encoder_input_ids=self.encoder_cache_manager.get_freed_ids(),
            structured_output_request_ids=structured_output_request_ids,
            grammar_bitmask=grammar_bitmask,
        )

        # NOTE(Kuntai): this function is designed for multiple purposes:
        # 1. Plan the KV cache store
        # 2. Wrap up all the KV cache load / save ops into an opaque object
        # 3. Clear the internal states of the connector
        if self.connector is not None:
            meta = self.connector.build_connector_meta(scheduler_output)
            scheduler_output.kv_connector_metadata = meta

        events = self.kv_cache_manager.take_events()
        if events:
            batch = KVEventBatch(ts=time.time(), events=events)
            self.kv_event_publisher.publish(batch)

        self.finished_req_ids = set()
        return scheduler_output

    def update_from_output(
        self,
        scheduler_output: SchedulerOutput,
        model_runner_output: ModelRunnerOutput,
    ) -> dict[int, EngineCoreOutputs]:
        self.running_tokens -= scheduler_output.total_num_scheduled_tokens
        return super().update_from_output(scheduler_output,
                                          model_runner_output)

    def _estimate_token_budget(self) -> int:
        # Use value from parallel_config to minimize other changes.
        # Corresponds to max_concurrent_batches.
        batch_queue_size = \
            self.vllm_config.parallel_config.pipeline_parallel_size

        return min(int(self.running_tokens / batch_queue_size),
                   self.max_num_scheduled_tokens)<|MERGE_RESOLUTION|>--- conflicted
+++ resolved
@@ -21,13 +21,9 @@
 from vllm.v1.core.kv_cache_manager import KVCacheManager
 from vllm.v1.core.sched.interface import SchedulerInterface
 from vllm.v1.core.sched.output import (CachedRequestData, NewRequestData,
-<<<<<<< HEAD
                                        ScheduledRequest, SchedulerOutput)
-=======
-                                       SchedulerOutput)
 from vllm.v1.core.sched.request_queue import (SchedulingPolicy,
                                               create_request_queue)
->>>>>>> b82e0f82
 from vllm.v1.core.sched.utils import check_stop
 from vllm.v1.engine import (EngineCoreEventType, EngineCoreOutput,
                             EngineCoreOutputs)
