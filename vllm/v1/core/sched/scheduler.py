--- conflicted
+++ resolved
@@ -345,22 +345,13 @@
                     continue
 
                 # Get already-cached tokens.
-<<<<<<< HEAD
-                computed_blocks, num_native_computed_tokens = \
-=======
-                new_computed_blocks, num_computed_tokens = \
->>>>>>> 60f76243
+                new_computed_blocks, num_native_computed_tokens = \
                     self.kv_cache_manager.get_computed_blocks(
                         request)
 
                 # Get externally-cached tokens if using a KVConnector.
-<<<<<<< HEAD
-                num_external_computed_tokens = (
-                    0 if self.connector is None else
-=======
-                num_external_tokens, load_kv_async = (
+                num_external_computed_tokens, load_kv_async = (
                     (0, False) if self.connector is None else
->>>>>>> 60f76243
                     self.connector.get_num_new_matched_tokens(
                         request, num_native_computed_tokens))
 
@@ -400,14 +391,9 @@
 
                 new_blocks = self.kv_cache_manager.allocate_slots(
                     request,
-<<<<<<< HEAD
                     num_new_tokens + num_external_computed_tokens,
                     num_native_computed_tokens,
-                    computed_blocks,
-=======
-                    num_new_tokens + num_external_tokens,
                     new_computed_blocks,
->>>>>>> 60f76243
                     num_lookahead_tokens=self.num_lookahead_tokens,
                     delay_cache_blocks=load_kv_async,
                 )
@@ -421,12 +407,8 @@
                 if self.connector is not None:
                     self.connector.update_state_after_alloc(
                         request,
-<<<<<<< HEAD
+                        new_computed_blocks + new_blocks,
                         num_external_computed_tokens,
-=======
-                        new_computed_blocks + new_blocks,
-                        num_external_tokens,
->>>>>>> 60f76243
                     )
 
                 self.waiting.popleft()
