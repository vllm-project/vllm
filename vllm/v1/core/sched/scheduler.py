# SPDX-License-Identifier: Apache-2.0
# SPDX-FileCopyrightText: Copyright contributors to the vLLM project
import itertools
import time
from collections import defaultdict
from collections.abc import Iterable
from typing import Any

from vllm.config import VllmConfig
from vllm.distributed.kv_events import EventPublisherFactory, KVEventBatch
from vllm.distributed.kv_transfer.kv_connector.factory import KVConnectorFactory
from vllm.distributed.kv_transfer.kv_connector.v1 import (
    KVConnectorBase_V1,
    KVConnectorRole,
    SupportsHMA,
)
from vllm.distributed.kv_transfer.kv_connector.v1.metrics import KVConnectorStats
from vllm.logger import init_logger
from vllm.multimodal import MULTIMODAL_REGISTRY, MultiModalRegistry
from vllm.v1.core.encoder_cache_manager import (
    EncoderCacheManager,
    compute_encoder_budget,
)
from vllm.v1.core.kv_cache_manager import KVCacheBlocks, KVCacheManager
from vllm.v1.core.sched.interface import SchedulerInterface
from vllm.v1.core.sched.output import (
    CachedRequestData,
    GrammarOutput,
    NewRequestData,
    SchedulerOutput,
)
from vllm.v1.core.sched.request_queue import SchedulingPolicy, create_request_queue
from vllm.v1.core.sched.utils import check_stop, remove_all
from vllm.v1.engine import EngineCoreEventType, EngineCoreOutput, EngineCoreOutputs
from vllm.v1.kv_cache_interface import KVCacheConfig
from vllm.v1.metrics.stats import PrefixCacheStats, SchedulerStats
from vllm.v1.outputs import DraftTokenIds, KVConnectorOutput, ModelRunnerOutput
from vllm.v1.request import Request, RequestStatus
from vllm.v1.spec_decode.metrics import SpecDecodingStats
from vllm.v1.structured_output import StructuredOutputManager
from vllm.v1.utils import record_function_or_nullcontext

logger = init_logger(__name__)


class Scheduler(SchedulerInterface):
    def __init__(
        self,
        vllm_config: VllmConfig,
        kv_cache_config: KVCacheConfig,
        structured_output_manager: StructuredOutputManager,
        block_size: int,
        mm_registry: MultiModalRegistry = MULTIMODAL_REGISTRY,
        include_finished_set: bool = False,
        log_stats: bool = False,
    ) -> None:
        self.vllm_config = vllm_config
        self.scheduler_config = vllm_config.scheduler_config
        self.cache_config = vllm_config.cache_config
        self.lora_config = vllm_config.lora_config
        self.kv_cache_config = kv_cache_config
        self.kv_events_config = vllm_config.kv_events_config
        self.parallel_config = vllm_config.parallel_config
        self.log_stats = log_stats
        self.structured_output_manager = structured_output_manager
        self.is_encoder_decoder = vllm_config.model_config.is_encoder_decoder

        # include_finished_set controls whether a separate set of finished
        # request ids should be included in the EngineCoreOutputs returned
        # by update_from_outputs(). This is currently used in the multi-engine
        # case to track request lifetimes efficiently.
        self.finished_req_ids_dict: dict[int, set[str]] | None = (
            defaultdict(set) if include_finished_set else None
        )
        self.prev_step_scheduled_req_ids: set[str] = set()

        # Scheduling constraints.
        self.max_num_running_reqs = self.scheduler_config.max_num_seqs
        self.max_num_scheduled_tokens = self.scheduler_config.max_num_batched_tokens
        self.max_model_len = self.scheduler_config.max_model_len
        self.enable_kv_cache_events = (
            self.kv_events_config is not None
            and self.kv_events_config.enable_kv_cache_events
        )

        # Create KVConnector for the Scheduler. Note that each Worker
        # will have a corresponding KVConnector with Role=WORKER.
        # KV Connector pushes/pull of remote KVs for P/D and offloading.
        self.connector = None
        self.connector_prefix_cache_stats: PrefixCacheStats | None = None
        if self.vllm_config.kv_transfer_config is not None:
            assert not self.is_encoder_decoder, (
                "Encoder-decoder models are not currently supported with KV connectors"
            )
            self.connector = KVConnectorFactory.create_connector(
                config=self.vllm_config,
                role=KVConnectorRole.SCHEDULER,
                kv_cache_config=self.kv_cache_config,
            )
            if self.log_stats:
                self.connector_prefix_cache_stats = PrefixCacheStats()

        self.kv_event_publisher = EventPublisherFactory.create(
            self.kv_events_config,
            self.parallel_config.data_parallel_rank,
        )

        num_gpu_blocks = self.cache_config.num_gpu_blocks
        assert num_gpu_blocks is not None and num_gpu_blocks > 0

        self.block_size = block_size
        self.dcp_world_size = vllm_config.parallel_config.decode_context_parallel_size

        # req_id -> Request
        self.requests: dict[str, Request] = {}
        # Scheduling policy
        try:
            self.policy = SchedulingPolicy(self.scheduler_config.policy)
        except ValueError as e:
            raise ValueError(
                f"Unknown scheduling policy: {self.scheduler_config.policy}"
            ) from e
        # Priority queues for requests.
        self.waiting = create_request_queue(self.policy)
        self.running: list[Request] = []

        # The request IDs that are finished in between the previous and the
        # current steps. This is used to notify the workers about the finished
        # requests so that they can free the cached states for those requests.
        # This is flushed at the end of each scheduling step.
        self.finished_req_ids: set[str] = set()

        # KV Connector: requests in process of async KV loading or recving
        self.finished_recving_kv_req_ids: set[str] = set()
        self.failed_recving_kv_req_ids: set[str] = set()

        # Encoder-related.
        # Calculate encoder cache size if applicable
        # NOTE: For now we use the same budget for both compute and space.
        # This can be changed when we make encoder cache for embedding caching
        # across requests.
        encoder_compute_budget, encoder_cache_size = compute_encoder_budget(
            model_config=vllm_config.model_config,
            scheduler_config=vllm_config.scheduler_config,
            mm_registry=mm_registry,
        )

        # NOTE(woosuk): Here, "encoder" includes the vision encoder (and
        # projector if needed) for MM models as well as encoder-decoder
        # transformers.
        self.max_num_encoder_input_tokens = encoder_compute_budget
        # NOTE: For the models without encoder (e.g., text-only models),
        # the encoder cache will not be initialized because cache size is 0
        # for these models.
        self.encoder_cache_manager = EncoderCacheManager(cache_size=encoder_cache_size)

        speculative_config = vllm_config.speculative_config
        self.use_eagle = False
        self.num_spec_tokens = self.num_lookahead_tokens = 0
        if speculative_config:
            self.num_spec_tokens = speculative_config.num_speculative_tokens
            if speculative_config.use_eagle():
                self.use_eagle = True
                self.num_lookahead_tokens = self.num_spec_tokens

        # Create the KV cache manager.
        self.kv_cache_manager = KVCacheManager(
            kv_cache_config=kv_cache_config,
            max_model_len=self.max_model_len,
            enable_caching=bool(self.cache_config.enable_prefix_caching),
            use_eagle=self.use_eagle,
            log_stats=self.log_stats,
            enable_kv_cache_events=self.enable_kv_cache_events,
            dcp_world_size=self.dcp_world_size,
        )
        self.use_pp = self.parallel_config.pipeline_parallel_size > 1

    def schedule(self) -> SchedulerOutput:
        # NOTE(woosuk) on the scheduling algorithm:
        # There's no "decoding phase" nor "prefill phase" in the scheduler.
        # Each request just has the num_computed_tokens and
        # num_tokens_with_spec. num_tokens_with_spec =
        # len(prompt_token_ids) + len(output_token_ids) + len(spec_token_ids).
        # At each step, the scheduler tries to assign tokens to the requests
        # so that each request's num_computed_tokens can catch up its
        # num_tokens_with_spec. This is general enough to cover
        # chunked prefills, prefix caching, speculative decoding,
        # and the "jump decoding" optimization in the future.

        scheduled_new_reqs: list[Request] = []
        scheduled_resumed_reqs: list[Request] = []
        scheduled_running_reqs: list[Request] = []
        preempted_reqs: list[Request] = []

        req_to_new_blocks: dict[str, KVCacheBlocks] = {}
        num_scheduled_tokens: dict[str, int] = {}
        token_budget = self.max_num_scheduled_tokens
        # Encoder-related.
        scheduled_encoder_inputs: dict[str, list[int]] = {}
        encoder_compute_budget = self.max_num_encoder_input_tokens
        # Spec decode-related.
        scheduled_spec_decode_tokens: dict[str, list[int]] = {}
        total_num_spec_tokens = 0
        # For logging.
        scheduled_timestamp = time.monotonic()

        # First, schedule the RUNNING requests.
        req_index = 0
        while req_index < len(self.running) and token_budget > 0:
            request = self.running[req_index]

            num_new_tokens = (
                request.num_tokens_with_spec
                + request.num_output_placeholders
                - request.num_computed_tokens
            )
            if 0 < self.scheduler_config.long_prefill_token_threshold < num_new_tokens:
                num_new_tokens = self.scheduler_config.long_prefill_token_threshold
            num_new_tokens = min(num_new_tokens, token_budget)

            # Make sure the input position does not exceed the max model len or
            # request's max_tokens.
            # This is necessary when using spec decoding and/or async scheduling.
            max_total_tokens = min(
                request.num_prompt_tokens + request.max_tokens, self.max_model_len
            )
            num_new_tokens = min(
                num_new_tokens, max_total_tokens - 1 - request.num_computed_tokens
            )

            # Schedule encoder inputs.
            encoder_inputs_to_schedule = None
            new_encoder_compute_budget = encoder_compute_budget
            if request.has_encoder_inputs:
                (
                    encoder_inputs_to_schedule,
                    num_new_tokens,
                    new_encoder_compute_budget,
                ) = self._try_schedule_encoder_inputs(
                    request,
                    request.num_computed_tokens,
                    num_new_tokens,
                    encoder_compute_budget,
                )

            if num_new_tokens == 0:
                # The request cannot be scheduled because one of the following
                # reasons:
                # 1. No new tokens to schedule. This may happen when
                #    (1) PP>1 and we have already scheduled all prompt tokens
                #    but they are not finished yet.
                #    (2) Async scheduling and the request has reached to either
                #    its max_total_tokens or max_model_len.
                # 2. The encoder budget is exhausted.
                # 3. The encoder cache is exhausted.
                # NOTE(woosuk): Here, by doing `continue` instead of `break`,
                # we do not strictly follow the FCFS scheduling policy and
                # allow the lower-priority requests to be scheduled.
                req_index += 1
                continue

            # Schedule newly needed KV blocks for the request.
            with record_function_or_nullcontext("schedule: allocate_slots"):
                while True:
                    new_blocks = self.kv_cache_manager.allocate_slots(
                        request,
                        num_new_tokens,
                        num_lookahead_tokens=self.num_lookahead_tokens,
                    )

<<<<<<< HEAD
                self.kv_cache_manager.free(preempted_req)
                self.encoder_cache_manager.free(preempted_req)
                preempted_req.status = RequestStatus.PREEMPTED
                preempted_req.num_computed_tokens = 0
                preempted_req.num_output_placeholders = 0
                preempted_req.num_preemptions += 1
                preempted_req.spec_token_ids.clear()
                if self.log_stats:
                    preempted_req.record_event(
                        EngineCoreEventType.PREEMPTED, scheduled_timestamp
                    )
=======
                    if new_blocks is not None:
                        # The request can be scheduled.
                        break
>>>>>>> 35d801f1

                    # The request cannot be scheduled.
                    # Preempt the lowest-priority request.
                    if self.policy == SchedulingPolicy.PRIORITY:
                        preempted_req = max(
                            self.running,
                            key=lambda r: (r.priority, r.arrival_time),
                        )
                        self.running.remove(preempted_req)
                        if preempted_req in scheduled_running_reqs:
                            scheduled_running_reqs.remove(preempted_req)
                            token_budget += num_scheduled_tokens[
                                preempted_req.request_id
                            ]
                            req_to_new_blocks.pop(preempted_req.request_id)
                            num_scheduled_tokens.pop(preempted_req.request_id)
                            req_index -= 1
                    else:
                        preempted_req = self.running.pop()

                    self.kv_cache_manager.free(preempted_req)
                    self.encoder_cache_manager.free(preempted_req)
                    preempted_req.status = RequestStatus.PREEMPTED
                    preempted_req.num_computed_tokens = 0
                    preempted_req.num_preemptions += 1
                    if self.log_stats:
                        preempted_req.record_event(
                            EngineCoreEventType.PREEMPTED, scheduled_timestamp
                        )

                    self.waiting.prepend_request(preempted_req)
                    preempted_reqs.append(preempted_req)
                    if preempted_req == request:
                        # No more request to preempt. Cannot schedule this request.
                        break

            if new_blocks is None:
                # Cannot schedule this request.
                break

            # Schedule the request.
            scheduled_running_reqs.append(request)
            req_to_new_blocks[request.request_id] = new_blocks
            num_scheduled_tokens[request.request_id] = num_new_tokens
            token_budget -= num_new_tokens
            req_index += 1

            # Speculative decode related.
            if request.spec_token_ids:
                num_scheduled_spec_tokens = (
                    num_new_tokens
                    + request.num_computed_tokens
                    - request.num_tokens
                    - request.num_output_placeholders
                )
                if num_scheduled_spec_tokens > 0:
                    total_num_spec_tokens += num_scheduled_spec_tokens
                    # Trim spec_token_ids list to num_scheduled_spec_tokens.
                    del request.spec_token_ids[num_scheduled_spec_tokens:]
                    scheduled_spec_decode_tokens[request.request_id] = (
                        request.spec_token_ids
                    )
                # New spec tokens will be set in `update_draft_token_ids` before the
                # next step when applicable.
                request.spec_token_ids = []

            # Encoder-related.
            if encoder_inputs_to_schedule:
                scheduled_encoder_inputs[request.request_id] = (
                    encoder_inputs_to_schedule
                )
                # Allocate the encoder cache.
                for i in encoder_inputs_to_schedule:
                    self.encoder_cache_manager.allocate(request, i)
                encoder_compute_budget = new_encoder_compute_budget

        # Record the LoRAs in scheduled_running_reqs
        scheduled_loras: set[int] = set()
        if self.lora_config:
            scheduled_loras = set(
                req.lora_request.lora_int_id
                for req in scheduled_running_reqs
                if req.lora_request and req.lora_request.lora_int_id > 0
            )
            assert len(scheduled_loras) <= self.lora_config.max_loras

        # Use a temporary RequestQueue to collect requests that need to be
        # skipped and put back at the head of the waiting queue later
        skipped_waiting_requests = create_request_queue(self.policy)

        # Next, schedule the WAITING requests.
        if not preempted_reqs:
            while self.waiting and token_budget > 0:
                if len(self.running) == self.max_num_running_reqs:
                    break

                request = self.waiting.peek_request()

                # KVTransfer: skip request if still waiting for remote kvs.
                if request.status == RequestStatus.WAITING_FOR_REMOTE_KVS:
                    is_ready = self._update_waiting_for_remote_kv(request)
                    if is_ready:
                        request.status = RequestStatus.WAITING
                    else:
                        logger.debug(
                            "%s is still in WAITING_FOR_REMOTE_KVS state.",
                            request.request_id,
                        )
                        self.waiting.pop_request()
                        skipped_waiting_requests.prepend_request(request)
                        continue

                # Skip request if the structured output request is still waiting
                # for FSM compilation.
                if request.status == RequestStatus.WAITING_FOR_FSM:
                    structured_output_req = request.structured_output_request
                    if structured_output_req and structured_output_req.grammar:
                        request.status = RequestStatus.WAITING
                    else:
                        self.waiting.pop_request()
                        skipped_waiting_requests.prepend_request(request)
                        continue

                # Check that adding the request still respects the max_loras
                # constraint.
                if (
                    self.lora_config
                    and request.lora_request
                    and (
                        len(scheduled_loras) == self.lora_config.max_loras
                        and request.lora_request.lora_int_id not in scheduled_loras
                    )
                ):
                    # Scheduling would exceed max_loras, skip.
                    self.waiting.pop_request()
                    skipped_waiting_requests.prepend_request(request)
                    continue

                num_external_computed_tokens = 0
                load_kv_async = False

                # Get already-cached tokens.
                if request.num_computed_tokens == 0:
                    # Get locally-cached tokens.
                    new_computed_blocks, num_new_local_computed_tokens = (
                        self.kv_cache_manager.get_computed_blocks(request)
                    )

                    # Get externally-cached tokens if using a KVConnector.
                    if self.connector is not None:
                        ext_tokens, load_kv_async = (
                            self.connector.get_num_new_matched_tokens(
                                request, num_new_local_computed_tokens
                            )
                        )

                        if ext_tokens is None:
                            # The request cannot be scheduled because
                            # the KVConnector couldn't determine
                            # the number of matched tokens.
                            self.waiting.pop_request()
                            skipped_waiting_requests.prepend_request(request)
                            continue

                        num_external_computed_tokens = ext_tokens

                    # Total computed tokens (local + external).
                    num_computed_tokens = (
                        num_new_local_computed_tokens + num_external_computed_tokens
                    )
                # KVTransfer: WAITING reqs have num_computed_tokens > 0
                # after async KV recvs are completed.
                else:
                    new_computed_blocks = self.kv_cache_manager.empty_kv_cache_blocks
                    num_new_local_computed_tokens = 0
                    num_computed_tokens = request.num_computed_tokens

                encoder_inputs_to_schedule = None
                new_encoder_compute_budget = encoder_compute_budget

                # KVTransfer: loading remote KV, do not allocate for new work.
                if load_kv_async:
                    assert num_external_computed_tokens > 0
                    num_new_tokens = 0
                # Number of tokens to be scheduled.
                else:
                    # We use `request.num_tokens` instead of
                    # `request.num_prompt_tokens` to consider the resumed
                    # requests, which have output tokens.
                    num_new_tokens = request.num_tokens - num_computed_tokens
                    threshold = self.scheduler_config.long_prefill_token_threshold
                    if 0 < threshold < num_new_tokens:
                        num_new_tokens = threshold

                    # chunked prefill has to be enabled explicitly to allow
                    # pooling requests to be chunked
                    if (
                        not self.scheduler_config.chunked_prefill_enabled
                        and num_new_tokens > token_budget
                    ):
                        self.waiting.pop_request()
                        skipped_waiting_requests.prepend_request(request)
                        continue

                    num_new_tokens = min(num_new_tokens, token_budget)
                    assert num_new_tokens > 0

                    # Schedule encoder inputs.
                    if request.has_encoder_inputs:
                        (
                            encoder_inputs_to_schedule,
                            num_new_tokens,
                            new_encoder_compute_budget,
                        ) = self._try_schedule_encoder_inputs(
                            request,
                            num_computed_tokens,
                            num_new_tokens,
                            encoder_compute_budget,
                        )
                        if num_new_tokens == 0:
                            # The request cannot be scheduled.
                            break

                # Handles an edge case when P/D Disaggregation
                # is used with Spec Decoding where an
                # extra block gets allocated which
                # creates a mismatch between the number
                # of local and remote blocks.
                effective_lookahead_tokens = (
                    0 if request.num_computed_tokens == 0 else self.num_lookahead_tokens
                )

                # Determine if we need to allocate cross-attention blocks.
                if self.is_encoder_decoder and request.has_encoder_inputs:
                    # TODO(russellb): For Whisper, we know that the input is
                    # always padded to the maximum length. If we support other
                    # encoder-decoder models, this will need to be updated if we
                    # want to only allocate what is needed.
                    num_encoder_tokens = (
                        self.scheduler_config.max_num_encoder_input_tokens
                    )
                else:
                    num_encoder_tokens = 0

                new_blocks = self.kv_cache_manager.allocate_slots(
                    request,
                    num_new_tokens + num_external_computed_tokens,
                    num_new_local_computed_tokens,
                    new_computed_blocks,
                    num_lookahead_tokens=effective_lookahead_tokens,
                    delay_cache_blocks=load_kv_async,
                    num_encoder_tokens=num_encoder_tokens,
                )

                if new_blocks is None:
                    # The request cannot be scheduled.
                    break

                # KVTransfer: the connector uses this info to determine
                # if a load is needed. Note that
                # This information is used to determine if a load is
                # needed for this request.
                if self.connector is not None:
                    self.connector.update_state_after_alloc(
                        request,
                        new_computed_blocks + new_blocks,
                        num_external_computed_tokens,
                    )
                    self._update_connector_prefix_cache_stats(
                        request, num_external_computed_tokens
                    )

                # Request was already popped from self.waiting
                # unless it was re-added above due to new_blocks being None.
                request = self.waiting.pop_request()
                if load_kv_async:
                    # If loading async, allocate memory and put request
                    # into the WAITING_FOR_REMOTE_KV state.
                    skipped_waiting_requests.prepend_request(request)
                    request.status = RequestStatus.WAITING_FOR_REMOTE_KVS
                    continue

                req_index += 1
                self.running.append(request)
                if self.log_stats:
                    request.record_event(
                        EngineCoreEventType.SCHEDULED, scheduled_timestamp
                    )
                if request.status == RequestStatus.WAITING:
                    scheduled_new_reqs.append(request)
                elif request.status == RequestStatus.PREEMPTED:
                    scheduled_resumed_reqs.append(request)
                else:
                    raise RuntimeError(f"Invalid request status: {request.status}")

                if self.lora_config and request.lora_request:
                    scheduled_loras.add(request.lora_request.lora_int_id)
                req_to_new_blocks[request.request_id] = (
                    self.kv_cache_manager.get_blocks(request.request_id)
                )
                num_scheduled_tokens[request.request_id] = num_new_tokens
                token_budget -= num_new_tokens
                request.status = RequestStatus.RUNNING
                request.num_computed_tokens = num_computed_tokens
                # Count the number of prefix cached tokens.
                if request.num_cached_tokens < 0:
                    request.num_cached_tokens = num_computed_tokens
                # Encoder-related.
                if encoder_inputs_to_schedule:
                    scheduled_encoder_inputs[request.request_id] = (
                        encoder_inputs_to_schedule
                    )
                    # Allocate the encoder cache.
                    for i in encoder_inputs_to_schedule:
                        self.encoder_cache_manager.allocate(request, i)
                    encoder_compute_budget = new_encoder_compute_budget

        # Put back any skipped requests at the head of the waiting queue
        if skipped_waiting_requests:
            self.waiting.prepend_requests(skipped_waiting_requests)

        # Check if the scheduling constraints are satisfied.
        total_num_scheduled_tokens = sum(num_scheduled_tokens.values())
        assert total_num_scheduled_tokens <= self.max_num_scheduled_tokens
        assert token_budget >= 0
        assert len(self.running) <= self.max_num_running_reqs
        # Since some requests in the RUNNING queue may not be scheduled in
        # this step, the total number of scheduled requests can be smaller than
        # len(self.running).
        assert len(scheduled_new_reqs) + len(scheduled_resumed_reqs) + len(
            scheduled_running_reqs
        ) <= len(self.running)

        # Get the longest common prefix among all requests in the running queue.
        # This can be potentially used for cascade attention.
        num_common_prefix_blocks = [0] * len(self.kv_cache_config.kv_cache_groups)
        with record_function_or_nullcontext("schedule: get_num_common_prefix_blocks"):
            if self.running:
                any_request = self.running[0]
                num_common_prefix_blocks = (
                    self.kv_cache_manager.get_num_common_prefix_blocks(
                        any_request.request_id
                    )
                )

        # Construct the scheduler output.
        new_reqs_data = [
            NewRequestData.from_request(
                req, req_to_new_blocks[req.request_id].get_block_ids()
            )
            for req in scheduled_new_reqs
        ]
        with record_function_or_nullcontext("schedule: make_cached_request_data"):
            cached_reqs_data = self._make_cached_request_data(
                scheduled_running_reqs,
                scheduled_resumed_reqs,
                num_scheduled_tokens,
                scheduled_spec_decode_tokens,
                req_to_new_blocks,
            )

        # Record the request ids that were scheduled in this step.
        self.prev_step_scheduled_req_ids.clear()
        self.prev_step_scheduled_req_ids.update(num_scheduled_tokens.keys())

        scheduler_output = SchedulerOutput(
            scheduled_new_reqs=new_reqs_data,
            scheduled_cached_reqs=cached_reqs_data,
            num_scheduled_tokens=num_scheduled_tokens,
            total_num_scheduled_tokens=total_num_scheduled_tokens,
            scheduled_spec_decode_tokens=scheduled_spec_decode_tokens,
            scheduled_encoder_inputs=scheduled_encoder_inputs,
            num_common_prefix_blocks=num_common_prefix_blocks,
            # finished_req_ids is an existing state in the scheduler,
            # instead of being newly scheduled in this step.
            # It contains the request IDs that are finished in between
            # the previous and the current steps.
            finished_req_ids=self.finished_req_ids,
            free_encoder_mm_hashes=self.encoder_cache_manager.get_freed_mm_hashes(),
            total_num_scheduled_spec_tokens=total_num_spec_tokens,
        )

        # NOTE(Kuntai): this function is designed for multiple purposes:
        # 1. Plan the KV cache store
        # 2. Wrap up all the KV cache load / save ops into an opaque object
        # 3. Clear the internal states of the connector
        if self.connector is not None:
            meta = self.connector.build_connector_meta(scheduler_output)
            scheduler_output.kv_connector_metadata = meta
        with record_function_or_nullcontext("schedule: update_after_schedule"):
            self._update_after_schedule(scheduler_output)
        return scheduler_output

    def _update_after_schedule(
        self,
        scheduler_output: SchedulerOutput,
    ) -> None:
        # Advance the number of computed tokens for the request AFTER
        # the request is scheduled.
        # 1. The scheduler_output of the current step has to include the
        #    original number of scheduled tokens to determine input IDs.
        # 2. Advance the number of computed tokens here allowing us to
        #    schedule the prefill request again immediately in the next
        #    scheduling step.
        # 3. If some tokens (e.g. spec tokens) are rejected later, the number of
        #    computed tokens will be adjusted in update_from_output.
        num_scheduled_tokens = scheduler_output.num_scheduled_tokens
        for req_id, num_scheduled_token in num_scheduled_tokens.items():
            request = self.requests[req_id]
            request.num_computed_tokens += num_scheduled_token

            # NOTE: _free_encoder_inputs relies on num_computed_tokens, which
            # may be updated again in _update_from_output for speculative
            # decoding. However, it is safe to call the method here because
            # encoder inputs are always part of the prompt, not the output,
            # and thus are unaffected by speculative decoding.
            if request.has_encoder_inputs:
                self._free_encoder_inputs(request)

        # Clear the finished request IDs.
        # NOTE: We shouldn't do self.finished_req_ids.clear() here because
        # it will also affect the scheduler output.
        self.finished_req_ids = set()

    def _make_cached_request_data(
        self,
        running_reqs: list[Request],
        resumed_reqs: list[Request],
        num_scheduled_tokens: dict[str, int],
        spec_decode_tokens: dict[str, list[int]],
        req_to_new_blocks: dict[str, KVCacheBlocks],
    ) -> CachedRequestData:
        req_ids: list[str] = []
        new_token_ids: list[list[int]] = []
        new_block_ids: list[tuple[list[int], ...] | None] = []
        all_token_ids: dict[str, list[int]] = {}
        num_computed_tokens: list[int] = []
        num_output_tokens: list[int] = []
        resumed_req_ids = set()

        num_running_reqs = len(running_reqs)
        for idx, req in enumerate(itertools.chain(running_reqs, resumed_reqs)):
            req_id = req.request_id
            req_ids.append(req_id)
            num_tokens = num_scheduled_tokens[req_id] - len(
                spec_decode_tokens.get(req_id, ())
            )
            if self.use_pp:
                # When using PP, the scheduler sends the sampled tokens back,
                # because there's no direct communication between the first-
                # stage worker and the last-stage worker. Otherwise, we don't
                # need to send the sampled tokens back because the model runner
                # will cache them.
                token_ids = req.all_token_ids[
                    req.num_computed_tokens : req.num_computed_tokens + num_tokens
                ]
                new_token_ids.append(token_ids)
            scheduled_in_prev_step = req_id in self.prev_step_scheduled_req_ids
            if idx >= num_running_reqs:
                assert not scheduled_in_prev_step
                resumed_req_ids.add(req_id)
            if not scheduled_in_prev_step:
                all_token_ids[req_id] = req.all_token_ids[
                    : req.num_computed_tokens + num_tokens
                ]
            new_block_ids.append(
                req_to_new_blocks[req_id].get_block_ids(allow_none=True)
            )
            num_computed_tokens.append(req.num_computed_tokens)
            num_output_tokens.append(
                req.num_output_tokens + req.num_output_placeholders
            )

        return CachedRequestData(
            req_ids=req_ids,
            resumed_req_ids=resumed_req_ids,
            new_token_ids=new_token_ids,
            all_token_ids=all_token_ids,
            new_block_ids=new_block_ids,
            num_computed_tokens=num_computed_tokens,
            num_output_tokens=num_output_tokens,
        )

    def _try_schedule_encoder_inputs(
        self,
        request: Request,
        num_computed_tokens: int,
        num_new_tokens: int,
        encoder_compute_budget: int,
    ) -> tuple[list[int], int, int]:
        """
        Determine which encoder inputs need to be scheduled in the current step,
        and update `num_new_tokens` and encoder token budget accordingly.

        An encoder input will be scheduled if:
        - Its output tokens overlap with the range of tokens being computed
        in this step, i.e.,
        [num_computed_tokens, num_computed_tokens + num_new_tokens).
        - It is not already computed and stored in the encoder cache.
        - There is sufficient encoder token budget to process it.
        - The encoder cache has space to store it.

        If an encoder input cannot be scheduled due to cache or budget
        limitations, the method adjusts `num_new_tokens` to schedule only the
        decoder tokens up to just before the unschedulable encoder input.

        Note that num_computed_tokens includes both locally cached
        blocks and externally cached blocks (via KVConnector).
        """
        if num_new_tokens == 0 or not request.has_encoder_inputs:
            return [], num_new_tokens, encoder_compute_budget
        encoder_inputs_to_schedule: list[int] = []
        mm_features = request.mm_features
        assert mm_features is not None
        assert len(mm_features) > 0

        # NOTE: since scheduler operates on the request level (possibly with
        # multiple encoder inputs per request), we need to create temporary
        # trackers for accounting at the encoder input level.
        mm_hashes_to_schedule = set()
        num_tokens_to_schedule = 0
        for i, mm_feature in enumerate(mm_features):
            start_pos = mm_feature.mm_position.offset
            num_encoder_tokens = mm_feature.mm_position.length

            # The encoder output is needed if the two ranges overlap:
            # [num_computed_tokens, num_computed_tokens + num_new_tokens) and
            # [start_pos, start_pos + num_encoder_tokens)
            if start_pos >= num_computed_tokens + num_new_tokens:
                # The encoder input is not needed in this step.
                break

            if self.is_encoder_decoder and num_computed_tokens > 0:
                assert start_pos == 0, (
                    "Encoder input should be processed at the beginning of "
                    "the sequence when encoder-decoder models are used."
                )
                # Encoder input has already been computed
                # The calculation here is a bit different. We don't turn encoder
                # output into tokens that get processed by the decoder and
                # reflected in num_computed_tokens. Instead, start_pos reflects
                # the position where we need to ensure we calculate encoder
                # inputs. This should always be 0 to ensure we calculate encoder
                # inputs before running the decoder.  Once we've calculated some
                # decoder tokens (num_computed_tokens > 0), then we know we
                # already calculated encoder inputs and can skip here.
                continue
            elif start_pos + num_encoder_tokens <= num_computed_tokens:
                # The encoder input is already computed and stored
                # in the decoder's KV cache.
                continue

            if not self.is_encoder_decoder:
                # We are not using the encoder cache for encoder-decoder models,
                # yet.
                if request.mm_features[i].identifier in mm_hashes_to_schedule:
                    # The same encoder input has already been scheduled in the
                    # current step.
                    continue

                if self.encoder_cache_manager.check_and_update_cache(request, i):
                    # The encoder input is already computed and cached from a
                    # previous step.
                    continue

            # If no encoder input chunking is allowed, we do not want to
            # partially schedule a multimodal item. If the scheduled range would
            # only cover part of the mm input, roll back to before the mm item.
            if (
                self.scheduler_config.disable_chunked_mm_input
                and num_computed_tokens < start_pos
                and (num_computed_tokens + num_new_tokens)
                < (start_pos + num_encoder_tokens)
            ):
                num_new_tokens = start_pos - num_computed_tokens
                break

            if not self.encoder_cache_manager.can_allocate(
                request, i, encoder_compute_budget, num_tokens_to_schedule
            ):
                # The encoder cache is full or the encoder budget is exhausted.
                # NOTE(woosuk): We assume that the encoder input tokens should
                # be processed altogether, as the encoder usually uses
                # bidirectional attention.
                if num_computed_tokens < start_pos:
                    # We only schedule the decoder tokens just before the
                    # encoder input.
                    num_new_tokens = start_pos - num_computed_tokens
                else:
                    # Because of prefix caching, num_computed_tokens is greater
                    # than start_pos even though its encoder input is not
                    # available. In this case, we can't schedule any token for
                    # the request in this step.
                    num_new_tokens = 0
                break

            num_tokens_to_schedule += num_encoder_tokens
            encoder_compute_budget -= num_encoder_tokens
            mm_hashes_to_schedule.add(request.mm_features[i].identifier)
            encoder_inputs_to_schedule.append(i)

        return (
            encoder_inputs_to_schedule,
            num_new_tokens,
            encoder_compute_budget,
        )

    def get_grammar_bitmask(
        self,
        scheduler_output: SchedulerOutput,
    ) -> GrammarOutput | None:
        # Collect list of scheduled request ids that use structured output.
        # The corresponding rows of the bitmask will be in this order.
        # PERF: in case of chunked prefill,
        # request might not include any new tokens.
        # Therefore, we might introduce some additional
        # cycle to fill in the bitmask, which could be a big no-op.
        structured_output_request_ids = [
            req_id
            for req_id in scheduler_output.num_scheduled_tokens
            if (req := self.requests.get(req_id)) and req.use_structured_output
        ]
        if not structured_output_request_ids:
            return None

        bitmask = self.structured_output_manager.grammar_bitmask(
            self.requests,
            structured_output_request_ids,
            scheduler_output.scheduled_spec_decode_tokens,
        )
        return GrammarOutput(structured_output_request_ids, bitmask)

    def update_from_output(
        self,
        scheduler_output: SchedulerOutput,
        model_runner_output: ModelRunnerOutput,
    ) -> dict[int, EngineCoreOutputs]:
        sampled_token_ids = model_runner_output.sampled_token_ids
        logprobs = model_runner_output.logprobs
        prompt_logprobs_dict = model_runner_output.prompt_logprobs_dict
        num_scheduled_tokens = scheduler_output.num_scheduled_tokens
        pooler_outputs = model_runner_output.pooler_output
        num_nans_in_logits = model_runner_output.num_nans_in_logits
        kv_connector_output = model_runner_output.kv_connector_output

        outputs: dict[int, list[EngineCoreOutput]] = defaultdict(list)
        spec_decoding_stats: SpecDecodingStats | None = None
        kv_connector_stats: KVConnectorStats | None = (
            kv_connector_output.kv_connector_stats if kv_connector_output else None
        )
        if kv_connector_stats and self.connector:
            kv_stats = self.connector.get_kv_connector_stats()
            if kv_stats:
                kv_connector_stats = kv_connector_stats.aggregate(kv_stats)

        failed_kv_load_req_ids = None
        if kv_connector_output and kv_connector_output.invalid_block_ids:
            # These blocks contain externally computed tokens that failed to
            # load. Identify affected requests and adjust their computed token
            # count to trigger recomputation of the invalid blocks.
            failed_kv_load_req_ids = self._handle_invalid_blocks(
                kv_connector_output.invalid_block_ids
            )

        # NOTE(woosuk): As len(num_scheduled_tokens) can be up to 1K or more,
        # the below loop can be a performance bottleneck. We should do our best
        # to avoid expensive operations inside the loop.
        stopped_running_reqs: set[Request] = set()
        stopped_preempted_reqs: set[Request] = set()
        for req_id, num_tokens_scheduled in num_scheduled_tokens.items():
            assert num_tokens_scheduled > 0
            if failed_kv_load_req_ids and req_id in failed_kv_load_req_ids:
                # Skip requests that were recovered from KV load failure
                continue
            request = self.requests.get(req_id)
            if request is None:
                # The request is already finished. This can happen if the
                # request is aborted while the model is executing it (e.g.,
                # in pipeline parallelism).
                continue

            req_index = model_runner_output.req_id_to_index[req_id]
            generated_token_ids = (
                sampled_token_ids[req_index] if sampled_token_ids else []
            )

            scheduled_spec_token_ids = (
                scheduler_output.scheduled_spec_decode_tokens.get(req_id)
            )
            if scheduled_spec_token_ids:
                num_draft_tokens = len(scheduled_spec_token_ids)
                num_accepted = len(generated_token_ids) - 1
                num_rejected = num_draft_tokens - num_accepted
                # num_computed_tokens represents the number of tokens
                # processed in the current step, considering scheduled
                # tokens and rejections. If some tokens are rejected,
                # num_computed_tokens is decreased by the number of rejected
                # tokens.
                if request.num_computed_tokens > 0:
                    request.num_computed_tokens -= num_rejected
                # If async scheduling, num_output_placeholders also includes
                # the scheduled spec tokens count and so is similarly adjusted.
                if request.num_output_placeholders > 0:
                    request.num_output_placeholders -= num_rejected
                spec_decoding_stats = self.make_spec_decoding_stats(
                    spec_decoding_stats,
                    num_draft_tokens=num_draft_tokens,
                    num_accepted_tokens=num_accepted,
                )

            stopped = False
            new_logprobs = None
            new_token_ids = generated_token_ids
            kv_transfer_params = None
            status_before_stop = request.status

            # Check for stop and update request status.
            if new_token_ids:
                new_token_ids, stopped = self._update_request_with_output(
                    request, new_token_ids
                )

            # Stop checking for pooler models.
            pooler_output = None
            if pooler_outputs:
                pooler_output = pooler_outputs[req_index]
                stopped = check_stop(request, self.max_model_len, pooler_output)

            if stopped:
                kv_transfer_params = self._free_request(request)
                if status_before_stop == RequestStatus.RUNNING:
                    stopped_running_reqs.add(request)
                else:
                    stopped_preempted_reqs.add(request)

            # Extract sample logprobs if needed.
            if (
                request.sampling_params is not None
                and request.sampling_params.logprobs is not None
                and logprobs
            ):
                # NOTE: once we support N tokens per step (spec decode),
                # the outer lists can be of length > 1.
                new_logprobs = logprobs.slice(req_index, req_index + 1)

            if new_token_ids and self.structured_output_manager.should_advance(request):
                struct_output_request = request.structured_output_request
                assert struct_output_request is not None
                assert struct_output_request.grammar is not None
                struct_output_request.grammar.accept_tokens(req_id, new_token_ids)

            if num_nans_in_logits is not None and req_id in num_nans_in_logits:
                request.num_nans_in_logits = num_nans_in_logits[req_id]

            # Get prompt logprobs for this request.
            prompt_logprobs_tensors = prompt_logprobs_dict.get(req_id)
            if new_token_ids or pooler_output is not None or kv_transfer_params:
                # Add EngineCoreOutput for this Request.
                outputs[request.client_index].append(
                    EngineCoreOutput(
                        request_id=req_id,
                        new_token_ids=new_token_ids,
                        finish_reason=request.get_finished_reason(),
                        new_logprobs=new_logprobs,
                        new_prompt_logprobs_tensors=prompt_logprobs_tensors,
                        pooling_output=pooler_output,
                        stop_reason=request.stop_reason,
                        events=request.take_events(),
                        kv_transfer_params=kv_transfer_params,
                        trace_headers=request.trace_headers,
                        num_cached_tokens=request.num_cached_tokens,
                        num_nans_in_logits=request.num_nans_in_logits,
                    )
                )
            else:
                # Invariant: EngineCore returns no partial prefill outputs.
                assert not prompt_logprobs_tensors

        # Remove the stopped requests from the running and waiting queues.
        if stopped_running_reqs:
            self.running = remove_all(self.running, stopped_running_reqs)
        if stopped_preempted_reqs:
            # This is a rare case and unlikely to impact performance.
            self.waiting.remove_requests(stopped_preempted_reqs)

        # KV Connector: update state for finished KV Transfers.
        if kv_connector_output:
            self._update_from_kv_xfer_finished(kv_connector_output)

        # collect KV cache events from KV cache manager
        events = self.kv_cache_manager.take_events()

        # collect KV cache events from connector
        if self.connector is not None:
            connector_events = self.connector.take_events()
            if connector_events:
                if events is None:
                    events = list(connector_events)
                else:
                    events.extend(connector_events)

        # publish collected KV cache events
        if events:
            batch = KVEventBatch(ts=time.time(), events=events)
            self.kv_event_publisher.publish(batch)

        # Create EngineCoreOutputs for all clients that have requests with
        # outputs in this step.
        engine_core_outputs = {
            client_index: EngineCoreOutputs(outputs=outs)
            for client_index, outs in outputs.items()
        }

        finished_req_ids = self.finished_req_ids_dict
        if finished_req_ids:
            # Include ids of requests that finished since last outputs
            # were sent.
            for client_index, finished_set in finished_req_ids.items():
                # Set finished request set in EngineCoreOutputs for this client.
                if (eco := engine_core_outputs.get(client_index)) is not None:
                    eco.finished_requests = finished_set
                else:
                    engine_core_outputs[client_index] = EngineCoreOutputs(
                        finished_requests=finished_set
                    )
            finished_req_ids.clear()

        if (
            stats := self.make_stats(spec_decoding_stats, kv_connector_stats)
        ) is not None:
            # Return stats to only one of the front-ends.
            if (eco := next(iter(engine_core_outputs.values()), None)) is None:
                # We must return the stats even if there are no request
                # outputs this step.
                engine_core_outputs[0] = eco = EngineCoreOutputs()
            eco.scheduler_stats = stats

        return engine_core_outputs

    def _update_request_with_output(
        self,
        request: Request,
        new_token_ids: list[int],
    ) -> tuple[list[int], bool]:
        # Append generated tokens and check for stop. Note that if
        # a request is still being prefilled, we expect the model runner
        # to return empty token ids for the request.
        stopped = False
        for num_new, output_token_id in enumerate(new_token_ids, 1):
            request.append_output_token_ids(output_token_id)

            # Check for stop and update request state.
            # This must be called before we make the EngineCoreOutput.
            stopped = check_stop(request, self.max_model_len)
            if stopped:
                del new_token_ids[num_new:]  # Trim new tokens if needed.
                break
        return new_token_ids, stopped

    def _free_encoder_inputs(self, request: Request) -> None:
        cached_encoder_input_ids = self.encoder_cache_manager.get_cached_input_ids(
            request
        )
        # OPTIMIZATION: Avoid list(set) if the set is empty.
        if not cached_encoder_input_ids:
            return

        # Here, we use list(set) to avoid modifying the set while iterating
        # over it.
        for input_id in list(cached_encoder_input_ids):
            mm_feature = request.mm_features[input_id]
            start_pos = mm_feature.mm_position.offset
            num_tokens = mm_feature.mm_position.length
            if self.is_encoder_decoder and request.num_computed_tokens > 0:
                # With Whisper, as soon as we've generated a single token,
                # we know we're done with the encoder input. Cross Attention
                # KVs have been calculated and cached already.
                self.encoder_cache_manager.free_encoder_input(request, input_id)
            elif start_pos + num_tokens <= request.num_computed_tokens:
                # The encoder output is already processed and stored
                # in the decoder's KV cache.
                self.encoder_cache_manager.free_encoder_input(request, input_id)

    def update_draft_token_ids(
        self,
        draft_token_ids: DraftTokenIds,
    ) -> None:
        for req_id, spec_token_ids in zip(
            draft_token_ids.req_ids,
            draft_token_ids.draft_token_ids,
        ):
            request = self.requests.get(req_id)
            if request is None or request.is_finished():
                # The request may have been finished. Skip.
                continue

            # Add newly generated spec token ids to the request.
            if self.structured_output_manager.should_advance(request):
                metadata = request.structured_output_request
                request.spec_token_ids = metadata.grammar.validate_tokens(  # type: ignore[union-attr]
                    spec_token_ids
                )
            else:
                request.spec_token_ids = spec_token_ids

    def get_request_counts(self) -> tuple[int, int]:
        """Returns (num_running_reqs, num_waiting_reqs)."""
        return len(self.running), len(self.waiting)

    def add_request(self, request: Request) -> None:
        self.waiting.add_request(request)
        self.requests[request.request_id] = request
        if self.log_stats:
            request.record_event(EngineCoreEventType.QUEUED)

    def finish_requests(
        self,
        request_ids: str | Iterable[str],
        finished_status: RequestStatus,
    ) -> None:
        """Handles the finish signal from outside the scheduler.

        For example, the API server can abort a request when the client
        disconnects.
        """
        assert RequestStatus.is_finished(finished_status)
        if isinstance(request_ids, str):
            request_ids = (request_ids,)
        else:
            request_ids = set(request_ids)

        running_requests_to_remove = set()
        waiting_requests_to_remove = []
        valid_requests = []

        # First pass: collect requests to remove from queues
        for req_id in request_ids:
            request = self.requests.get(req_id)
            if request is None or request.is_finished():
                # Invalid request ID.
                continue

            valid_requests.append(request)
            if request.status == RequestStatus.RUNNING:
                running_requests_to_remove.add(request)
            else:
                waiting_requests_to_remove.append(request)

        # Remove all requests from queues at once for better efficiency
        if running_requests_to_remove:
            self.running = remove_all(self.running, running_requests_to_remove)
        if waiting_requests_to_remove:
            self.waiting.remove_requests(waiting_requests_to_remove)

        # Second pass: set status and free requests
        for request in valid_requests:
            request.status = finished_status
            self._free_request(request)

    def _free_request(self, request: Request) -> dict[str, Any] | None:
        assert request.is_finished()

        delay_free_blocks, kv_xfer_params = self._connector_finished(request)
        self.encoder_cache_manager.free(request)
        request_id = request.request_id
        self.finished_req_ids.add(request_id)
        if self.finished_req_ids_dict is not None:
            self.finished_req_ids_dict[request.client_index].add(request_id)

        if not delay_free_blocks:
            self._free_blocks(request)

        return kv_xfer_params

    def _free_blocks(self, request: Request):
        assert request.is_finished()
        self.kv_cache_manager.free(request)
        del self.requests[request.request_id]

    def get_num_unfinished_requests(self) -> int:
        return len(self.waiting) + len(self.running)

    def has_finished_requests(self) -> bool:
        return len(self.finished_req_ids) > 0

    def reset_prefix_cache(self) -> bool:
        return self.kv_cache_manager.reset_prefix_cache()

    def make_stats(
        self,
        spec_decoding_stats: SpecDecodingStats | None = None,
        kv_connector_stats: KVConnectorStats | None = None,
    ) -> SchedulerStats | None:
        if not self.log_stats:
            return None
        prefix_cache_stats = self.kv_cache_manager.make_prefix_cache_stats()
        assert prefix_cache_stats is not None
        connector_prefix_cache_stats = self._make_connector_prefix_cache_stats()
        return SchedulerStats(
            num_running_reqs=len(self.running),
            num_waiting_reqs=len(self.waiting),
            kv_cache_usage=self.kv_cache_manager.usage,
            prefix_cache_stats=prefix_cache_stats,
            connector_prefix_cache_stats=connector_prefix_cache_stats,
            spec_decoding_stats=spec_decoding_stats,
            kv_connector_stats=kv_connector_stats.data if kv_connector_stats else None,
        )

    def make_spec_decoding_stats(
        self,
        spec_decoding_stats: SpecDecodingStats | None,
        num_draft_tokens: int,
        num_accepted_tokens: int,
    ) -> SpecDecodingStats | None:
        if not self.log_stats:
            return None
        if spec_decoding_stats is None:
            spec_decoding_stats = SpecDecodingStats.new(self.num_spec_tokens)
        spec_decoding_stats.observe_draft(
            num_draft_tokens=num_draft_tokens, num_accepted_tokens=num_accepted_tokens
        )
        return spec_decoding_stats

    def shutdown(self) -> None:
        if self.kv_event_publisher:
            self.kv_event_publisher.shutdown()
        if self.connector is not None:
            self.connector.shutdown()

    ########################################################################
    # KV Connector Related Methods
    ########################################################################

    def _update_connector_prefix_cache_stats(
        self, request: Request, num_external_tokens: int
    ) -> None:
        if self.connector_prefix_cache_stats is None:
            return

        self.connector_prefix_cache_stats.record(
            num_tokens=request.num_tokens,
            num_hits=num_external_tokens,
            preempted=request.num_preemptions > 0,
        )

    def _make_connector_prefix_cache_stats(self) -> PrefixCacheStats | None:
        if self.connector_prefix_cache_stats is None:
            return None
        stats = self.connector_prefix_cache_stats
        self.connector_prefix_cache_stats = PrefixCacheStats()
        return stats

    def get_kv_connector(self) -> KVConnectorBase_V1 | None:
        return self.connector

    def _connector_finished(
        self, request: Request
    ) -> tuple[bool, dict[str, Any] | None]:
        """
        Invoke the KV connector request_finished() method if applicable.

        Returns optional kv transfer parameters to be included with the
        request outputs.
        """
        if self.connector is None:
            return False, None

        block_ids = self.kv_cache_manager.get_block_ids(request.request_id)

        if not isinstance(self.connector, SupportsHMA):
            # NOTE(Kuntai): We should deprecate this code path after we enforce
            # all connectors to support HMA.
            # Hybrid memory allocator should be already turned off for this
            # code path, but let's double-check here.
            assert len(self.kv_cache_config.kv_cache_groups) == 1
            return self.connector.request_finished(request, block_ids[0])

        return self.connector.request_finished_all_groups(request, block_ids)

    def _update_waiting_for_remote_kv(self, request: Request) -> bool:
        """
        KV Connector: check if the request_id is finished_recving.

        The finished_recving_kv_req_ids list is populated
        on the previous steps()'s update_from_output based
        on the worker side connector.

        When the kv transfer is ready, we cache the blocks
        and the request state will be moved back to WAITING from
        WAITING_FOR_REMOTE_KV.
        """
        assert self.connector is not None
        if request.request_id not in self.finished_recving_kv_req_ids:
            return False

        if request.request_id in self.failed_recving_kv_req_ids:
            # Request had KV load failures; num_computed_tokens was already
            # updated in _update_requests_with_invalid_blocks
            if request.num_computed_tokens:
                # Cache any valid computed tokens.
                self.kv_cache_manager.cache_blocks(request, request.num_computed_tokens)
            else:
                # No valid computed tokens, release allocated blocks.
                # There may be a local cache hit on retry.
                self.kv_cache_manager.free(request)

            self.failed_recving_kv_req_ids.remove(request.request_id)
        else:
            # Now that the blocks are ready, actually cache them.
            (block_ids,) = self.kv_cache_manager.get_block_ids(request.request_id)
            num_computed_tokens = len(block_ids) * self.block_size
            # Handle the case where num request tokens less than one block.
            num_computed_tokens = min(num_computed_tokens, request.num_tokens)
            if num_computed_tokens == request.num_tokens:
                num_computed_tokens -= 1
            # This will cache the blocks iff caching is enabled.
            self.kv_cache_manager.cache_blocks(request, num_computed_tokens)

            # Update the request state for scheduling.
            request.num_computed_tokens = num_computed_tokens

        # Return that we are ready.
        self.finished_recving_kv_req_ids.remove(request.request_id)
        return True

    def _update_from_kv_xfer_finished(self, kv_connector_output: KVConnectorOutput):
        """
        KV Connector: update the scheduler state based on the output.

        The Worker side connectors add finished_recving and
        finished_sending reqs to the output.
        * if finished_sending: free the blocks
        # if finished_recving: add to state so we can
            schedule the request during the next step.
        """

        if self.connector is not None:
            self.connector.update_connector_output(kv_connector_output)

        # KV Connector:: update recv and send status from last step.
        for req_id in kv_connector_output.finished_recving or ():
            logger.debug("Finished recving KV transfer for request %s", req_id)
            self.finished_recving_kv_req_ids.add(req_id)
        for req_id in kv_connector_output.finished_sending or ():
            logger.debug("Finished sending KV transfer for request %s", req_id)
            assert req_id in self.requests
            self._free_blocks(self.requests[req_id])

    def _update_requests_with_invalid_blocks(
        self, requests: Iterable[Request], invalid_block_ids: set[int]
    ) -> tuple[set[str], int]:
        """
        Identify and update requests affected by invalid KV cache blocks.

        This method scans the given requests, detects those with invalid blocks
        and adjusts their `num_computed_tokens` to the longest valid prefix.
        For observability, it also accumulates the total number of tokens that
        will need to be recomputed across all affected requests.

        Args:
            requests: The set of requests to scan for invalid blocks.
            invalid_block_ids: IDs of invalid blocks.

        Returns:
            tuple:
                - affected_req_ids (set[str]): IDs of requests impacted by
                invalid blocks.
                - total_affected_tokens (int): Total number of tokens that must
                be recomputed across all affected requests (for observability).
        """
        affected_req_ids: set[str] = set()
        total_affected_tokens = 0
        # If a block is invalid and shared by multiple requests in the batch,
        # these requests must be rescheduled, but only the first will recompute
        # it. This set tracks blocks already marked for recomputation.
        marked_invalid_block_ids: set[int] = set()
        for request in requests:
            is_affected = False
            marked_invalid_block = False
            req_id = request.request_id
            # TODO (davidb): add support for hybrid memory allocator
            (req_block_ids,) = self.kv_cache_manager.get_block_ids(req_id)
            # We iterate only over blocks that may contain externally computed
            # tokens
            if request.status == RequestStatus.WAITING_FOR_REMOTE_KVS:
                # Async loading. If num_computed_tokens is set it implies we
                # already processed some block failures for it in a prior step
                req_num_computed_tokens = (
                    request.num_computed_tokens
                    if req_id in self.failed_recving_kv_req_ids
                    else len(req_block_ids) * self.block_size
                )
            else:
                # Sync loading. num_computed_tokens includes new tokens
                req_num_computed_tokens = request.num_cached_tokens

            req_num_computed_blocks = (
                req_num_computed_tokens + self.block_size - 1
            ) // self.block_size
            for idx, block_id in zip(range(req_num_computed_blocks), req_block_ids):
                if block_id not in invalid_block_ids:
                    continue

                is_affected = True

                if block_id in marked_invalid_block_ids:
                    # This invalid block is shared with a previous request
                    # and was already marked for recomputation.
                    # This means this request can still consider this block
                    # as computed when rescheduled.
                    # Currently this only applies to sync loading; Async
                    # loading does not yet support block sharing
                    continue

                marked_invalid_block_ids.add(block_id)

                if marked_invalid_block:
                    # This request has already marked an invalid block for
                    # recomputation and updated its num_computed_tokens.
                    continue

                marked_invalid_block = True
                # Truncate the computed tokens at the first failed block
                request.num_computed_tokens = idx * self.block_size
                total_affected_tokens += (
                    req_num_computed_tokens - request.num_computed_tokens
                )

            if is_affected:
                if not marked_invalid_block:
                    # All invalid blocks of this request are shared with
                    # previous requests and will be recomputed by them.
                    # Revert to considering only cached tokens as computed.
                    # Currently this only applies to sync loading; Async
                    # loading does not yet support block sharing
                    total_affected_tokens += (
                        request.num_computed_tokens - request.num_cached_tokens
                    )
                    request.num_computed_tokens = request.num_cached_tokens

                affected_req_ids.add(request.request_id)

        return affected_req_ids, total_affected_tokens

    def _handle_invalid_blocks(self, invalid_block_ids: set[int]) -> set[str]:
        total_requests_to_reschedule = 0
        total_tokens_to_reschedule = 0

        # --- Handle async KV loads (WAITING_FOR_REMOTE_KVS) ---
        async_load_reqs = (
            req
            for req in self.waiting
            if req.status == RequestStatus.WAITING_FOR_REMOTE_KVS
        )
        async_affected_req_ids, num_tokens_to_reschedule = (
            self._update_requests_with_invalid_blocks(
                async_load_reqs, invalid_block_ids
            )
        )

        total_requests_to_reschedule += len(async_affected_req_ids)
        total_tokens_to_reschedule += num_tokens_to_reschedule

        # Mark requests with async KV load failures; they will be rescheduled
        # once loading completes.
        self.failed_recving_kv_req_ids |= async_affected_req_ids

        # --- Handle sync KV loads (running requests) ---
        sync_affected_req_ids, num_tokens_to_reschedule = (
            self._update_requests_with_invalid_blocks(self.running, invalid_block_ids)
        )

        total_requests_to_reschedule += len(sync_affected_req_ids)
        total_tokens_to_reschedule += num_tokens_to_reschedule

        if total_requests_to_reschedule:
            logger.warning(
                "Recovered from KV load failure: "
                "%d request(s) rescheduled (%d tokens affected).",
                total_requests_to_reschedule,
                total_tokens_to_reschedule,
            )

        # Return the IDs of affected running requests to skip in
        # update_from_output.
        return sync_affected_req_ids<|MERGE_RESOLUTION|>--- conflicted
+++ resolved
@@ -268,23 +268,9 @@
                         num_lookahead_tokens=self.num_lookahead_tokens,
                     )
 
-<<<<<<< HEAD
-                self.kv_cache_manager.free(preempted_req)
-                self.encoder_cache_manager.free(preempted_req)
-                preempted_req.status = RequestStatus.PREEMPTED
-                preempted_req.num_computed_tokens = 0
-                preempted_req.num_output_placeholders = 0
-                preempted_req.num_preemptions += 1
-                preempted_req.spec_token_ids.clear()
-                if self.log_stats:
-                    preempted_req.record_event(
-                        EngineCoreEventType.PREEMPTED, scheduled_timestamp
-                    )
-=======
                     if new_blocks is not None:
                         # The request can be scheduled.
                         break
->>>>>>> 35d801f1
 
                     # The request cannot be scheduled.
                     # Preempt the lowest-priority request.
@@ -309,7 +295,9 @@
                     self.encoder_cache_manager.free(preempted_req)
                     preempted_req.status = RequestStatus.PREEMPTED
                     preempted_req.num_computed_tokens = 0
+                    preempted_req.num_output_placeholders = 0
                     preempted_req.num_preemptions += 1
+                    preempted_req.spec_token_ids.clear()
                     if self.log_stats:
                         preempted_req.record_event(
                             EngineCoreEventType.PREEMPTED, scheduled_timestamp
