# SPDX-License-Identifier: Apache-2.0
# SPDX-FileCopyrightText: Copyright contributors to the vLLM project
import itertools
from abc import ABC, abstractmethod
from collections import defaultdict
from collections.abc import Sequence

from vllm.utils.math_utils import cdiv
from vllm.v1.core.block_pool import BlockPool
from vllm.v1.core.kv_cache_utils import BlockHash, KVCacheBlock
from vllm.v1.kv_cache_interface import (
    ChunkedLocalAttentionSpec,
    CrossAttentionSpec,
    FullAttentionSpec,
    KVCacheSpec,
    MambaSpec,
    MLAAttentionSpec,
    SlidingWindowSpec,
)
from vllm.v1.request import Request


class SingleTypeKVCacheManager(ABC):
    """
    An abstract base class for a manager that handle the kv cache management
    logic of one specific type of attention layer.
    """

    def __init__(
        self,
        kv_cache_spec: KVCacheSpec,
        block_pool: BlockPool,
        kv_cache_group_id: int,
        dcp_world_size: int = 1,
    ) -> None:
        """
        Initializes the SingleTypeKVCacheManager.
        Args:
            kv_cache_spec: The kv_cache_spec for this manager.
            block_pool: The block pool.
            kv_cache_group_id: The id of the kv cache group of this manager.
        """
        self.block_size = kv_cache_spec.block_size
        self.dcp_world_size = dcp_world_size
        if self.dcp_world_size > 1:
            self.block_size *= dcp_world_size
        self.kv_cache_spec = kv_cache_spec
        self.block_pool = block_pool

        # Mapping from request ID to blocks to track the blocks allocated
        # for each request, so that we can free the blocks when the request
        # is finished.
        self.req_to_blocks: defaultdict[str, list[KVCacheBlock]] = defaultdict(list)

        # {req_id: The number of cached blocks for this given request}
        # This is used to track the number of cached blocks for each request.
        # This is only used to track the RUNNING requests, we do not track the
        # data for preempted ones.
        self.num_cached_block: dict[str, int] = {}

        self.kv_cache_group_id = kv_cache_group_id
        self._null_block = block_pool.null_block

    def get_num_blocks_to_allocate(
        self,
        request_id: str,
        num_tokens: int,
        new_computed_blocks: Sequence[KVCacheBlock],
    ) -> int:
        """
        Get the number of blocks needed to be allocated for the request.

        Args:
            request_id: The request ID.
            num_tokens: The total number of tokens that need a slot (including
                tokens that are already allocated).
            new_computed_blocks: The new computed blocks just hitting the
                prefix caching.

        Returns:
            The number of blocks.
        """

        num_required_blocks = cdiv(num_tokens, self.block_size)
        num_new_blocks = (
            num_required_blocks
            - len(new_computed_blocks)
            - len(self.req_to_blocks[request_id])
        )
        # If a computed block of a request is an eviction candidate (in the
        # free queue and ref_cnt == 0), it will be changed from a free block
        # to a computed block when the request is allocated, so we also count
        # it as needed to be allocated.
        num_evictable_computed_blocks = sum(
            blk.ref_cnt == 0 and not blk.is_null for blk in new_computed_blocks
        )
        return num_new_blocks + num_evictable_computed_blocks

    def save_new_computed_blocks(
        self, request_id: str, new_computed_blocks: Sequence[KVCacheBlock]
    ) -> None:
        """
        Add the new computed blocks to the request.

        Args:
            request_id: The request ID.
            new_computed_blocks: The new computed blocks just hitting the
                prefix cache.
        """
        if request_id not in self.num_cached_block:
            # A new request.
            req_blocks = self.req_to_blocks[request_id]
            assert len(req_blocks) == 0
            req_blocks.extend(new_computed_blocks)
            self.num_cached_block[request_id] = len(new_computed_blocks)
        else:
            # A running request. Should not have new computed blocks.
            assert len(new_computed_blocks) == 0

    def allocate_new_blocks(
        self, request_id: str, num_tokens: int
    ) -> list[KVCacheBlock]:
        """
        Allocate new blocks for the request to give it at least `num_tokens`
        token slots.

        Args:
            request_id: The request ID.
            num_tokens: The total number of tokens that need a slot (including
                tokens that are already allocated).

        Returns:
            The new allocated blocks.
        """
        req_blocks = self.req_to_blocks[request_id]
        num_required_blocks = cdiv(num_tokens, self.block_size)
        num_new_blocks = num_required_blocks - len(req_blocks)
        if num_new_blocks <= 0:
            return []
        else:
            new_blocks = self.block_pool.get_new_blocks(num_new_blocks)
            req_blocks.extend(new_blocks)
            return new_blocks

    def cache_blocks(self, request: Request, num_tokens: int) -> None:
        """
        Cache the blocks for the request.

        Args:
            request: The request.
            num_tokens: The total number of tokens that need to be cached
                (including tokens that are already cached).
        """
        num_cached_blocks = self.num_cached_block.get(request.request_id, 0)
        num_full_blocks = num_tokens // self.block_size

        if num_cached_blocks >= num_full_blocks:
            return

        self.block_pool.cache_full_blocks(
            request=request,
            blocks=self.req_to_blocks[request.request_id],
            num_cached_blocks=num_cached_blocks,
            num_full_blocks=num_full_blocks,
            block_size=self.block_size,
            kv_cache_group_id=self.kv_cache_group_id,
        )

        self.num_cached_block[request.request_id] = num_full_blocks

    def free(self, request_id: str) -> None:
        """
        Free the blocks for the request.

        Args:
            request_id: The request ID.
        """
        # Default to [] in case a request is freed (aborted) before alloc.
        req_blocks = self.req_to_blocks.pop(request_id, [])

        # Free blocks in reverse order so that the tail blocks are
        # freed first.
        ordered_blocks = reversed(req_blocks)

        self.block_pool.free_blocks(ordered_blocks)
        self.num_cached_block.pop(request_id, None)

    @abstractmethod
    def get_num_common_prefix_blocks(self, running_request_id: str) -> int:
        """
        Get the number of common prefix blocks for all requests with allocated
        KV cache.

        Args:
            running_request_id: The request ID.

        Returns:
            The number of common prefix blocks for all requests with allocated
            KV cache.
        """

        raise NotImplementedError

    @classmethod
    @abstractmethod
    def find_longest_cache_hit(
        cls,
        block_hashes: list[BlockHash],
        max_length: int,
        kv_cache_group_ids: list[int],
        block_pool: BlockPool,
        kv_cache_spec: KVCacheSpec,
        use_eagle: bool,
        dcp_world_size: int = 1,
    ) -> tuple[list[KVCacheBlock], ...]:
        """
        Get the longest cache hit prefix of the blocks that is not longer than
        `max_length`. The prefix should be a common prefix hit for all the
        kv cache groups in `kv_cache_group_ids`. If no cache hit is found,
        return an empty list.
        If eagle is enabled, drop the last matched block to force recompute the
        last block to get the required hidden states for eagle drafting head.
        Need to be customized for each attention type.

        Args:
            block_hashes: The block hashes of the request.
            max_length: The maximum length of the cache hit prefix.
            kv_cache_group_ids: The ids of the kv cache groups.
            block_pool: The block pool.
            kv_cache_spec: The kv cache spec.
            use_eagle: Whether to use eagle.

        Returns:
            A list of cached blocks with skipped blocks replaced by null block
            for each kv cache group in `kv_cache_group_ids`.
            Return a list of length `len(kv_cache_group_ids)`, where the i-th
            element is a list of cached blocks for the i-th kv cache group
            in `kv_cache_group_ids`.
            For example, sliding window manager should return a list like
            ([NULL, NULL, KVCacheBlock(7), KVCacheBlock(8)]) for block size 4
            and sliding window 8 and len(kv_cache_group_ids) = 1.
        """

        raise NotImplementedError

<<<<<<< HEAD
    def remove_skipped_blocks(self, request_id: str,
                              num_computed_tokens: int) -> None:
=======
    @abstractmethod
    def remove_skipped_blocks(self, request_id: str, num_computed_tokens: int) -> None:
>>>>>>> 37587573
        """
        Remove the blocks that are no longer needed from `blocks` and free the
        blocks. The removed blocks should be replaced by null_block.
        Need to be customized for each attention type.
        Args:
            request_id: The request ID.
            num_computed_tokens: The number of tokens that have been computed.
        """
        # Remove the blocks that are no longer be in the sliding window and
        # skipped during the attention computation.
        last_useful_token = self.get_last_useful_token(num_computed_tokens)
        if last_useful_token <= 0:
            # This indicates that ALL tokens are inside attention window.
            # Thus we do not need to free any blocks outside attention window.
            return
        last_useful_block = last_useful_token // self.block_size
        blocks = self.req_to_blocks[request_id]
        removed_blocks: list[KVCacheBlock] = []
        for i in range(last_useful_block - 1, -1, -1):
            if blocks[i] == self._null_block:
                # If the block is already a null block, the blocks before it
                # should also have been set to null blocks by the previous calls
                # to this function.
                break
            removed_blocks.append(blocks[i])
            blocks[i] = self._null_block
        self.block_pool.free_blocks(removed_blocks)

    def get_last_useful_token(self, num_computed_tokens: int) -> int:
        """
        Get the last token (leftmost token) index that is inside attn window.

        Args:
            num_computed_tokens: The number of tokens that have been computed.

        Returns:
            The last token (leftmost token) index that is inside attn window.
        """
        # The default behavior is to not remove any blocks.
        return 0


class FullAttentionManager(SingleTypeKVCacheManager):
    @classmethod
    def find_longest_cache_hit(
        cls,
        block_hashes: list[BlockHash],
        max_length: int,
        kv_cache_group_ids: list[int],
        block_pool: BlockPool,
        kv_cache_spec: KVCacheSpec,
        use_eagle: bool,
        dcp_world_size: int = 1,
    ) -> tuple[list[KVCacheBlock], ...]:
        assert isinstance(
            kv_cache_spec, (FullAttentionSpec, ChunkedLocalAttentionSpec)
        ), (
            "FullAttentionManager can only be used for full attention "
            "and chunked local attention groups"
        )
        computed_blocks: tuple[list[KVCacheBlock], ...] = tuple(
            [] for _ in range(len(kv_cache_group_ids))
        )
        block_size = kv_cache_spec.block_size
        if dcp_world_size > 1:
            block_size *= dcp_world_size
        max_num_blocks = max_length // block_size
        for block_hash in itertools.islice(block_hashes, max_num_blocks):
            # block_hashes is a chain of block hashes. If a block hash is not
            # in the cached_block_hash_to_id, the following block hashes are
            # not computed yet for sure.
            if cached_block := block_pool.get_cached_block(
                block_hash, kv_cache_group_ids
            ):
                for computed, cached in zip(computed_blocks, cached_block):
                    computed.append(cached)
            else:
                break
        if use_eagle and computed_blocks[0]:
            for computed in computed_blocks:
                computed.pop()
        return computed_blocks

<<<<<<< HEAD
    def get_num_common_prefix_blocks(self, request_id: str,
                                     num_running_requests: int) -> int:
        blocks = self.req_to_blocks[request_id]
=======
    def remove_skipped_blocks(self, request_id: str, num_computed_tokens: int) -> None:
        # No need to remove blocks for full attention.
        pass

    def get_num_common_prefix_blocks(self, running_request_id: str) -> int:
        blocks = self.req_to_blocks[running_request_id]
>>>>>>> 37587573
        num_common_blocks = 0
        for block in blocks:
            if block.ref_cnt == len(self.req_to_blocks):
                num_common_blocks += 1
            else:
                break
        return num_common_blocks


class SlidingWindowManager(SingleTypeKVCacheManager):
    def __init__(
        self, kv_cache_spec: SlidingWindowSpec, block_pool: BlockPool, **kwargs
    ) -> None:
        super().__init__(kv_cache_spec, block_pool, **kwargs)
        self.sliding_window = kv_cache_spec.sliding_window
        self._null_block = block_pool.null_block

    @classmethod
    def find_longest_cache_hit(
        cls,
        block_hashes: list[BlockHash],
        max_length: int,
        kv_cache_group_ids: list[int],
        block_pool: BlockPool,
        kv_cache_spec: KVCacheSpec,
        use_eagle: bool,
        dcp_world_size: int = 1,
    ) -> tuple[list[KVCacheBlock], ...]:
        assert isinstance(kv_cache_spec, SlidingWindowSpec), (
            "SlidingWindowManager can only be used for sliding window groups"
        )
        assert dcp_world_size == 1, "DCP not support sliding window attn now."

        # The number of contiguous blocks needed for prefix cache hit.
        # -1 since the input token itself is also included in the window
        sliding_window_contiguous_blocks = cdiv(
            kv_cache_spec.sliding_window - 1, kv_cache_spec.block_size
        )
        if use_eagle:
            # Need to drop the last matched block if eagle is enabled. For
            # sliding window layer, we achieve this by increasing the number of
            # contiguous blocks needed for prefix cache hit by one and dropping
            # the last matched block.
            sliding_window_contiguous_blocks += 1

        # TODO: reduce i by sliding_window_contiguous_blocks when cache miss, to
        # optimize the time complexity from O(max_num_blocks) to
        # O(max_num_blocks / sliding_window_contiguous_blocks +
        # sliding_window_contiguous_blocks),
        # which is good for low cache hit rate scenarios.
        max_num_blocks = max_length // kv_cache_spec.block_size
        computed_blocks = tuple(
            [block_pool.null_block] * max_num_blocks
            for _ in range(len(kv_cache_group_ids))
        )
        num_contiguous_blocks = 0
        match_found = False
        # Search from right to left and early stop when a match is found.
        for i in range(max_num_blocks - 1, -1, -1):
            if cached_block := block_pool.get_cached_block(
                block_hashes[i], kv_cache_group_ids
            ):
                for computed, cached in zip(computed_blocks, cached_block):
                    computed[i] = cached
                num_contiguous_blocks += 1
                if num_contiguous_blocks >= sliding_window_contiguous_blocks:
                    # Trim the trailing blocks.
                    # E.g., [NULL, NULL, 8, 3, NULL, 9] -> [NULL, NULL, 8, 3]
                    # when sliding_window_contiguous_blocks=2.
                    for computed in computed_blocks:
                        del computed[i + num_contiguous_blocks :]
                    match_found = True
                    break
            else:
                num_contiguous_blocks = 0
        if not match_found:
            # The first `num_contiguous_blocks` is a cache hit even if
            # `num_contiguous_blocks < sliding_window_contiguous_blocks`.
            for computed in computed_blocks:
                del computed[num_contiguous_blocks:]
        if use_eagle and computed_blocks[0]:
            for computed in computed_blocks:
                computed.pop()
        return computed_blocks

<<<<<<< HEAD
    def get_last_useful_token(self, num_computed_tokens: int) -> int:
        """
        Get the last token (leftmost token) index that is inside
        sliding window.

        Args:
            num_computed_tokens: The number of tokens that have been computed.

        Returns:
            The last token (leftmost token) index that is inside 
            sliding window.
        """
        return num_computed_tokens - self.sliding_window + 1
=======
    def remove_skipped_blocks(self, request_id: str, num_computed_tokens: int) -> None:
        # Remove the blocks that are no longer be in the sliding window and
        # skipped during the attention computation.
        last_useful_token = num_computed_tokens - self.sliding_window + 1
        last_useful_block = last_useful_token // self.block_size
        if last_useful_block <= 0:
            # Early return if tokens are not enough to fill the sliding window
            return
        blocks = self.req_to_blocks[request_id]
        if blocks[last_useful_block - 1] == self._null_block:
            # Early return if there are no blocks to remove
            return
        removed_blocks: list[KVCacheBlock] = []
        for i in range(last_useful_block - 1, -1, -1):
            if blocks[i] == self._null_block:
                # If the block is already a null block, the blocks before it
                # should also have been set to null blocks by the previous calls
                # to this function.
                break
            removed_blocks.append(blocks[i])
            blocks[i] = self._null_block
        self.block_pool.free_blocks(removed_blocks)
>>>>>>> 37587573

    def get_num_common_prefix_blocks(self, running_request_id: str) -> int:
        """
        NOTE(Chen): The prefix blocks are null blocks for sliding window layers.
        So it's not correct to count ref_cnt like FullAttentionManager. Return
        0 here for correctness. Need to support cascade attention + sliding
        window in the future.
        """
        return 0


class ChunkedLocalAttentionManager(SingleTypeKVCacheManager):
    def __init__(
        self, kv_cache_spec: ChunkedLocalAttentionSpec, block_pool: BlockPool, **kwargs
    ) -> None:
        super().__init__(kv_cache_spec, block_pool, **kwargs)
        self.attention_chunk_size = kv_cache_spec.attention_chunk_size
        self._null_block = block_pool.null_block

    @classmethod
    def find_longest_cache_hit(
        cls,
        block_hashes: list[BlockHash],
        max_length: int,
        kv_cache_group_ids: list[int],
        block_pool: BlockPool,
        kv_cache_spec: KVCacheSpec,
        use_eagle: bool,
        dcp_world_size: int = 1,
    ) -> tuple[list[KVCacheBlock], ...]:
        """
        For chunked local attention, we need to find the longest cache hit
        prefix of the blocks that is not longer than `max_length`. The prefix
        should be a common prefix hit for all the kv cache groups in
        `kv_cache_group_ids`. If no cache hit is found, return an empty list.
        note we mark as computed if the whole block is outside of the local
        window, and set the block as null. Examples:

        1. Attention chunk size of 8, block size of 4, max length of 15
        for next token at 15th (zero-indexed), 8th - 14th tokens are in
        the window(needs lookup), 0th - 7th are not in the window,
        so they are already marked as computed. We check the complete
        block3 (8th - 11th tokens), Assume block 3 is hit, we will return
        [null, null, block 3], otherwise, we return [null, null]

        2. Attention chunk size of 8, block size of 4, max length of 16
        for next token at 16th (zero-indexed), 0th - 15th tokens are not
        in the window, so they are already marked as computed.
        we return 4 blocks[null, null, null, null]

        Args:
            block_hashes: The block hashes of the request.
            max_length: The maximum length of the cache hit prefix.
            kv_cache_group_ids: The ids of the kv cache groups.
            block_pool: The block pool.
            kv_cache_spec: The kv cache spec.
            use_eagle: Whether to use eagle.

        Returns:
            A list of cached blocks
        """
        assert isinstance(kv_cache_spec, ChunkedLocalAttentionSpec), (
            "ChunkedLocalAttentionManager can only be used for "
            + "chunked local attention groups"
        )
        assert use_eagle is False, (
            "Hybrid KV cache is not supported for " + "eagle + chunked local attention."
        )
        assert dcp_world_size == 1, "DCP not support chunked local attn now."
        max_num_blocks = max_length // kv_cache_spec.block_size
        if max_length > 0:
            local_attention_start_idx = (
                max_length
                // kv_cache_spec.attention_chunk_size
                * kv_cache_spec.attention_chunk_size
            )
        else:
            local_attention_start_idx = 0
        # we marked blocks out of window as computed
        # with null blocks, and blocks inside window based on cache lookup
        # result [null] [null] ... [null] [hit block 1 (1st block contain
        # last window)] [hit block 2] ... [hit block x]
        local_attention_start_block_idx = (
            local_attention_start_idx // kv_cache_spec.block_size
        )
        computed_blocks: tuple[list[KVCacheBlock], ...] = tuple(
            [block_pool.null_block] * local_attention_start_block_idx
            for _ in range(len(kv_cache_group_ids))
        )
        for i in range(local_attention_start_block_idx, max_num_blocks):
            block_hash = block_hashes[i]
            if cached_block := block_pool.get_cached_block(
                block_hash, kv_cache_group_ids
            ):
                for computed, cached in zip(computed_blocks, cached_block):
                    computed.append(cached)
            else:
                break
        return computed_blocks

<<<<<<< HEAD
    def get_last_useful_token(self, num_computed_tokens: int) -> int:
        """
        Get the last token (leftmost token) index that is inside chunked local
        attention window.

        Args:
            num_computed_tokens: The number of tokens that have been computed.

        Returns:
            The last token (leftmost token) index that is inside chunked local
            attention window.
        """
        local_attention_start_idx = (
            num_computed_tokens
        ) // self.attention_chunk_size * self.attention_chunk_size
        return local_attention_start_idx
=======
    def remove_skipped_blocks(self, request_id: str, num_computed_tokens: int) -> None:
        # Remove the blocks that are no longer be in the chunked attention
        # window and skipped during the attention computation.

        # [chunk 0][chunk 1]local_attention_start_idx ... current
        # we computed previous number of chunks to get the idx of
        # current chunk window starting offset,
        # e.g. for computed 1024 tokens, the 1024th token (0 indexed)
        # is in the second chunk, there are 1 prev chunk, the start idx
        # is 1024. for 1023, it will be 0.
        num_cached_block = self.num_cached_block.get(request_id, 0)
        local_attention_start_idx = (
            (num_computed_tokens)
            // self.attention_chunk_size
            * self.attention_chunk_size
        )
        first_useful_block_idx = local_attention_start_idx // self.block_size
        if num_cached_block > 0:
            # Make sure we don't delete the last cached block
            first_useful_block_idx = min(first_useful_block_idx, num_cached_block - 1)
        # if block size = 128, 0 -> block 0, 1024 (= 128 * 8) ->
        # block 8, 372 (= 128 * 2 + 116) -> block 2
        blocks = self.req_to_blocks[request_id]
        removed_blocks: list[KVCacheBlock] = []
        # we need to keep the last block to get the previous hash key
        for i in range(first_useful_block_idx - 1, -1, -1):
            if blocks[i] == self._null_block:
                # If the block is already a null block, the blocks before it
                # should also have been set to null blocks by the previous calls
                # to this function.
                break
            removed_blocks.append(blocks[i])
            blocks[i] = self._null_block
        self.block_pool.free_blocks(removed_blocks)
>>>>>>> 37587573

    def get_num_common_prefix_blocks(self, running_request_id: str) -> int:
        """
        cascade attention is not supported by chunked local attention.
        """
        return 0


class MambaManager(SingleTypeKVCacheManager):
    @classmethod
    def find_longest_cache_hit(
        cls,
        block_hashes: list[BlockHash],
        max_length: int,
        kv_cache_group_ids: list[int],
        block_pool: BlockPool,
        kv_cache_spec: KVCacheSpec,
        use_eagle: bool,
        dcp_world_size: int = 1,
    ) -> tuple[list[KVCacheBlock], ...]:
        assert isinstance(kv_cache_spec, MambaSpec), (
            "MambaManager can only be used for mamba groups"
        )
        assert dcp_world_size == 1, "DCP not support mamba now."
        computed_blocks: tuple[list[KVCacheBlock], ...] = tuple(
            [] for _ in range(len(kv_cache_group_ids))
        )

        max_num_blocks = max_length // kv_cache_spec.block_size
        # Search from right to left and early stop when a match is found.
        for i in range(max_num_blocks - 1, -1, -1):
            if cached_block := block_pool.get_cached_block(
                block_hashes[i], kv_cache_group_ids
            ):
                for computed, cached in zip(computed_blocks, cached_block):
                    # the hit length logic later assumes:
                    #  hit_length = len(hit_blocks_other_attn[0])
                    #               * self.other_block_size
                    # so we insert dummy blocks at the beginning:
                    computed.extend([block_pool.null_block] * i)
                    computed.append(cached)
                break  # we just need the last match - early stopping

        return computed_blocks

<<<<<<< HEAD
    def get_num_common_prefix_blocks(self, request_id: str,
                                     num_running_requests: int) -> int:
        return 0

    def get_num_blocks_to_allocate(
            self, request_id: str, num_tokens: int,
            new_computed_blocks: list[KVCacheBlock]) -> int:
=======
    def remove_skipped_blocks(self, request_id: str, num_computed_tokens: int) -> None:
        # Here unused blocks may be freed up for running requests.
        # TODO(@s3woz) Free up all blocks that aren't needed by Mamba2
        #  (for which find_longest_cache_hit returns block_pool.null_block)
        pass

    def get_num_common_prefix_blocks(self, running_request_id: str) -> int:
>>>>>>> 37587573
        """
        cascade attention is not supported by mamba
        """
        return 0

    def get_num_blocks_to_allocate(
        self,
        request_id: str,
        num_tokens: int,
        new_computed_blocks: Sequence[KVCacheBlock],
    ) -> int:
        # Allocate extra `num_speculative_blocks` blocks for
        # speculative decoding (MTP/EAGLE) with linear attention.
        assert isinstance(self.kv_cache_spec, MambaSpec)
        if self.kv_cache_spec.num_speculative_blocks > 0:
            num_tokens += (
                self.kv_cache_spec.block_size
                * self.kv_cache_spec.num_speculative_blocks
            )
        return super().get_num_blocks_to_allocate(
            request_id, num_tokens, new_computed_blocks
        )

    def allocate_new_blocks(
        self, request_id: str, num_tokens: int
    ) -> list[KVCacheBlock]:
        # Allocate extra `num_speculative_blocks` blocks for
        # speculative decoding (MTP/EAGLE) with linear attention.
        assert isinstance(self.kv_cache_spec, MambaSpec)
        if self.kv_cache_spec.num_speculative_blocks > 0:
            num_tokens += (
                self.kv_cache_spec.block_size
                * self.kv_cache_spec.num_speculative_blocks
            )
        return super().allocate_new_blocks(request_id, num_tokens)


class CrossAttentionManager(SingleTypeKVCacheManager):
    """Manager for cross-attention KV cache in encoder-decoder models."""

    def save_new_computed_blocks(
        self, request_id: str, new_computed_blocks: Sequence[KVCacheBlock]
    ) -> None:
        # We do not cache blocks for cross-attention to be shared between
        # requests, so  `new_computed_blocks` should always be empty.
        assert len(new_computed_blocks) == 0

    def cache_blocks(self, request: Request, num_tokens: int) -> None:
        # We do not cache blocks for cross-attention to be shared between
        # requests, so this method is not relevant.
        raise ValueError("Should not be called as prefix caching is disabled.")

    def get_num_common_prefix_blocks(self, running_request_id: str) -> int:
        # Cross-attention blocks contain request-specific encoder states
        # and are not shared between different requests
        return 0

    @classmethod
    def find_longest_cache_hit(
        cls,
        block_hashes: list[BlockHash],
        max_length: int,
        kv_cache_group_ids: list[int],
        block_pool: BlockPool,
        kv_cache_spec: KVCacheSpec,
        use_eagle: bool,
        dcp_world_size: int = 1,
    ) -> tuple[list[KVCacheBlock], ...]:
        assert isinstance(kv_cache_spec, CrossAttentionSpec), (
            "CrossAttentionManager can only be used for cross-attention groups"
        )
        # Cross-attention does not benefit from prefix caching since:
        # 1. Encoder states are unique per request (different audio/image
        #    inputs)
        # 2. Encoder states are computed once per request, not incrementally
        # 3. No reusable prefix exists between different multimodal inputs
        # Return empty blocks to indicate no cache hits
        raise NotImplementedError("CrossAttentionManager does not support caching")

<<<<<<< HEAD
=======
    def remove_skipped_blocks(self, request_id: str, num_computed_tokens: int) -> None:
        # Cross-attention blocks represent encoder states which are needed
        # for the entire decoding process, so no blocks should be skipped
        pass

>>>>>>> 37587573

spec_manager_map: dict[type[KVCacheSpec], type[SingleTypeKVCacheManager]] = {
    FullAttentionSpec: FullAttentionManager,
    MLAAttentionSpec: FullAttentionManager,
    SlidingWindowSpec: SlidingWindowManager,
    ChunkedLocalAttentionSpec: ChunkedLocalAttentionManager,
    MambaSpec: MambaManager,
    CrossAttentionSpec: CrossAttentionManager,
}


def get_manager_for_kv_cache_spec(
    kv_cache_spec: KVCacheSpec, **kwargs
) -> SingleTypeKVCacheManager:
    manager_class = spec_manager_map[type(kv_cache_spec)]
    manager = manager_class(kv_cache_spec, **kwargs)
    return manager<|MERGE_RESOLUTION|>--- conflicted
+++ resolved
@@ -243,13 +243,7 @@
 
         raise NotImplementedError
 
-<<<<<<< HEAD
-    def remove_skipped_blocks(self, request_id: str,
-                              num_computed_tokens: int) -> None:
-=======
-    @abstractmethod
     def remove_skipped_blocks(self, request_id: str, num_computed_tokens: int) -> None:
->>>>>>> 37587573
         """
         Remove the blocks that are no longer needed from `blocks` and free the
         blocks. The removed blocks should be replaced by null_block.
@@ -333,18 +327,8 @@
                 computed.pop()
         return computed_blocks
 
-<<<<<<< HEAD
-    def get_num_common_prefix_blocks(self, request_id: str,
-                                     num_running_requests: int) -> int:
-        blocks = self.req_to_blocks[request_id]
-=======
-    def remove_skipped_blocks(self, request_id: str, num_computed_tokens: int) -> None:
-        # No need to remove blocks for full attention.
-        pass
-
     def get_num_common_prefix_blocks(self, running_request_id: str) -> int:
         blocks = self.req_to_blocks[running_request_id]
->>>>>>> 37587573
         num_common_blocks = 0
         for block in blocks:
             if block.ref_cnt == len(self.req_to_blocks):
@@ -430,7 +414,6 @@
                 computed.pop()
         return computed_blocks
 
-<<<<<<< HEAD
     def get_last_useful_token(self, num_computed_tokens: int) -> int:
         """
         Get the last token (leftmost token) index that is inside
@@ -440,34 +423,10 @@
             num_computed_tokens: The number of tokens that have been computed.
 
         Returns:
-            The last token (leftmost token) index that is inside 
+            The last token (leftmost token) index that is inside
             sliding window.
         """
         return num_computed_tokens - self.sliding_window + 1
-=======
-    def remove_skipped_blocks(self, request_id: str, num_computed_tokens: int) -> None:
-        # Remove the blocks that are no longer be in the sliding window and
-        # skipped during the attention computation.
-        last_useful_token = num_computed_tokens - self.sliding_window + 1
-        last_useful_block = last_useful_token // self.block_size
-        if last_useful_block <= 0:
-            # Early return if tokens are not enough to fill the sliding window
-            return
-        blocks = self.req_to_blocks[request_id]
-        if blocks[last_useful_block - 1] == self._null_block:
-            # Early return if there are no blocks to remove
-            return
-        removed_blocks: list[KVCacheBlock] = []
-        for i in range(last_useful_block - 1, -1, -1):
-            if blocks[i] == self._null_block:
-                # If the block is already a null block, the blocks before it
-                # should also have been set to null blocks by the previous calls
-                # to this function.
-                break
-            removed_blocks.append(blocks[i])
-            blocks[i] = self._null_block
-        self.block_pool.free_blocks(removed_blocks)
->>>>>>> 37587573
 
     def get_num_common_prefix_blocks(self, running_request_id: str) -> int:
         """
@@ -568,7 +527,6 @@
                 break
         return computed_blocks
 
-<<<<<<< HEAD
     def get_last_useful_token(self, num_computed_tokens: int) -> int:
         """
         Get the last token (leftmost token) index that is inside chunked local
@@ -581,46 +539,12 @@
             The last token (leftmost token) index that is inside chunked local
             attention window.
         """
-        local_attention_start_idx = (
-            num_computed_tokens
-        ) // self.attention_chunk_size * self.attention_chunk_size
-        return local_attention_start_idx
-=======
-    def remove_skipped_blocks(self, request_id: str, num_computed_tokens: int) -> None:
-        # Remove the blocks that are no longer be in the chunked attention
-        # window and skipped during the attention computation.
-
-        # [chunk 0][chunk 1]local_attention_start_idx ... current
-        # we computed previous number of chunks to get the idx of
-        # current chunk window starting offset,
-        # e.g. for computed 1024 tokens, the 1024th token (0 indexed)
-        # is in the second chunk, there are 1 prev chunk, the start idx
-        # is 1024. for 1023, it will be 0.
-        num_cached_block = self.num_cached_block.get(request_id, 0)
         local_attention_start_idx = (
             (num_computed_tokens)
             // self.attention_chunk_size
             * self.attention_chunk_size
         )
-        first_useful_block_idx = local_attention_start_idx // self.block_size
-        if num_cached_block > 0:
-            # Make sure we don't delete the last cached block
-            first_useful_block_idx = min(first_useful_block_idx, num_cached_block - 1)
-        # if block size = 128, 0 -> block 0, 1024 (= 128 * 8) ->
-        # block 8, 372 (= 128 * 2 + 116) -> block 2
-        blocks = self.req_to_blocks[request_id]
-        removed_blocks: list[KVCacheBlock] = []
-        # we need to keep the last block to get the previous hash key
-        for i in range(first_useful_block_idx - 1, -1, -1):
-            if blocks[i] == self._null_block:
-                # If the block is already a null block, the blocks before it
-                # should also have been set to null blocks by the previous calls
-                # to this function.
-                break
-            removed_blocks.append(blocks[i])
-            blocks[i] = self._null_block
-        self.block_pool.free_blocks(removed_blocks)
->>>>>>> 37587573
+        return local_attention_start_idx
 
     def get_num_common_prefix_blocks(self, running_request_id: str) -> int:
         """
@@ -666,23 +590,7 @@
 
         return computed_blocks
 
-<<<<<<< HEAD
-    def get_num_common_prefix_blocks(self, request_id: str,
-                                     num_running_requests: int) -> int:
-        return 0
-
-    def get_num_blocks_to_allocate(
-            self, request_id: str, num_tokens: int,
-            new_computed_blocks: list[KVCacheBlock]) -> int:
-=======
-    def remove_skipped_blocks(self, request_id: str, num_computed_tokens: int) -> None:
-        # Here unused blocks may be freed up for running requests.
-        # TODO(@s3woz) Free up all blocks that aren't needed by Mamba2
-        #  (for which find_longest_cache_hit returns block_pool.null_block)
-        pass
-
     def get_num_common_prefix_blocks(self, running_request_id: str) -> int:
->>>>>>> 37587573
         """
         cascade attention is not supported by mamba
         """
@@ -762,14 +670,6 @@
         # Return empty blocks to indicate no cache hits
         raise NotImplementedError("CrossAttentionManager does not support caching")
 
-<<<<<<< HEAD
-=======
-    def remove_skipped_blocks(self, request_id: str, num_computed_tokens: int) -> None:
-        # Cross-attention blocks represent encoder states which are needed
-        # for the entire decoding process, so no blocks should be skipped
-        pass
-
->>>>>>> 37587573
 
 spec_manager_map: dict[type[KVCacheSpec], type[SingleTypeKVCacheManager]] = {
     FullAttentionSpec: FullAttentionManager,
