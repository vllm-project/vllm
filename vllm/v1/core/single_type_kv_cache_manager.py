--- conflicted
+++ resolved
@@ -317,12 +317,8 @@
         pcp_world_size: int = 1,
     ) -> tuple[list[KVCacheBlock], ...]:
         assert isinstance(
-<<<<<<< HEAD
             kv_cache_spec,
-            (FullAttentionSpec, FullDiffkvAttentionSpec, ChunkedLocalAttentionSpec),
-=======
-            kv_cache_spec, FullAttentionSpec | ChunkedLocalAttentionSpec
->>>>>>> 53d7f1f6
+            FullAttentionSpec | ChunkedLocalAttentionSpec | FullDiffkvAttentionSpec
         ), (
             "FullAttentionManager can only be used for full attention "
             "and chunked local attention groups"
