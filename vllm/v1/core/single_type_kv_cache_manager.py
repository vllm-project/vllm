# SPDX-License-Identifier: Apache-2.0
# SPDX-FileCopyrightText: Copyright contributors to the vLLM project
import itertools
from abc import ABC, abstractmethod
from collections import defaultdict
from collections.abc import Sequence

from vllm.utils.math_utils import cdiv
from vllm.v1.core.block_pool import BlockPool
from vllm.v1.core.kv_cache_utils import BlockHash, KVCacheBlock
from vllm.v1.kv_cache_interface import (
    ChunkedLocalAttentionSpec,
    CrossAttentionSpec,
    FullAttentionSpec,
    KVCacheSpec,
    MambaSpec,
    MLAAttentionSpec,
    SlidingWindowSpec,
)
from vllm.v1.request import Request


class SingleTypeKVCacheManager(ABC):
    """
    An abstract base class for a manager that handle the kv cache management
    logic of one specific type of attention layer.
    """

    def __init__(
        self,
        kv_cache_spec: KVCacheSpec,
        block_pool: BlockPool,
        kv_cache_group_id: int,
        dcp_world_size: int = 1,
        pcp_world_size: int = 1,
    ) -> None:
        """
        Initializes the SingleTypeKVCacheManager.
        Args:
            kv_cache_spec: The kv_cache_spec for this manager.
            block_pool: The block pool.
            kv_cache_group_id: The id of the kv cache group of this manager.
        """
        self.block_size = kv_cache_spec.block_size
        self.dcp_world_size = dcp_world_size
        self.pcp_world_size = pcp_world_size
        if dcp_world_size * pcp_world_size > 1:
            self.block_size *= dcp_world_size * pcp_world_size
        self.kv_cache_spec = kv_cache_spec
        self.block_pool = block_pool

        # Mapping from request ID to blocks to track the blocks allocated
        # for each request, so that we can free the blocks when the request
        # is finished.
        self.req_to_blocks: defaultdict[str, list[KVCacheBlock]] = defaultdict(list)

        # {req_id: The number of cached blocks for this given request}
        # This is used to track the number of cached blocks for each request.
        # This is only used to track the RUNNING requests, we do not track the
        # data for preempted ones.
        self.num_cached_block: dict[str, int] = {}

        self.kv_cache_group_id = kv_cache_group_id
        self._null_block = block_pool.null_block

    def get_num_blocks_to_allocate(
        self,
        request_id: str,
        num_tokens: int,
        new_computed_blocks: Sequence[KVCacheBlock],
    ) -> int:
        """
        Get the number of blocks needed to be allocated for the request.

        Args:
            request_id: The request ID.
            num_tokens: The total number of tokens that need a slot (including
                tokens that are already allocated).
            new_computed_blocks: The new computed blocks just hitting the
                prefix caching.

        Returns:
            The number of blocks.
        """

        num_required_blocks = cdiv(num_tokens, self.block_size)
        num_new_blocks = (
            num_required_blocks
            - len(new_computed_blocks)
            - len(self.req_to_blocks[request_id])
        )
        # If a computed block of a request is an eviction candidate (in the
        # free queue and ref_cnt == 0), it will be changed from a free block
        # to a computed block when the request is allocated, so we also count
        # it as needed to be allocated.
        num_evictable_computed_blocks = sum(
            blk.ref_cnt == 0 and not blk.is_null for blk in new_computed_blocks
        )
        return num_new_blocks + num_evictable_computed_blocks

    def save_new_computed_blocks(
        self, request_id: str, new_computed_blocks: Sequence[KVCacheBlock]
    ) -> None:
        """
        Add the new computed blocks to the request.

        Args:
            request_id: The request ID.
            new_computed_blocks: The new computed blocks just hitting the
                prefix cache.
        """
        if request_id not in self.num_cached_block:
            # A new request.
            req_blocks = self.req_to_blocks[request_id]
            assert len(req_blocks) == 0
            req_blocks.extend(new_computed_blocks)
            self.num_cached_block[request_id] = len(new_computed_blocks)
        else:
            # A running request. Should not have new computed blocks.
            assert len(new_computed_blocks) == 0

    def allocate_new_blocks(
        self, request_id: str, num_tokens: int
    ) -> list[KVCacheBlock]:
        """
        Allocate new blocks for the request to give it at least `num_tokens`
        token slots.

        Args:
            request_id: The request ID.
            num_tokens: The total number of tokens that need a slot (including
                tokens that are already allocated).

        Returns:
            The new allocated blocks.
        """
        req_blocks = self.req_to_blocks[request_id]
        num_required_blocks = cdiv(num_tokens, self.block_size)
        num_new_blocks = num_required_blocks - len(req_blocks)
        if num_new_blocks <= 0:
            return []
        else:
            new_blocks = self.block_pool.get_new_blocks(num_new_blocks)
            req_blocks.extend(new_blocks)
            return new_blocks

    def cache_blocks(self, request: Request, num_tokens: int) -> None:
        """
        Cache the blocks for the request.

        Args:
            request: The request.
            num_tokens: The total number of tokens that need to be cached
                (including tokens that are already cached).
        """
        num_cached_blocks = self.num_cached_block.get(request.request_id, 0)
        num_full_blocks = num_tokens // self.block_size

        if num_cached_blocks >= num_full_blocks:
            return

        self.block_pool.cache_full_blocks(
            request=request,
            blocks=self.req_to_blocks[request.request_id],
            num_cached_blocks=num_cached_blocks,
            num_full_blocks=num_full_blocks,
            block_size=self.block_size,
            kv_cache_group_id=self.kv_cache_group_id,
        )

        self.num_cached_block[request.request_id] = num_full_blocks

    def free(self, request_id: str) -> None:
        """
        Free the blocks for the request.

        Args:
            request_id: The request ID.
        """
        # Default to [] in case a request is freed (aborted) before alloc.
        req_blocks = self.req_to_blocks.pop(request_id, [])

        # Free blocks in reverse order so that the tail blocks are
        # freed first.
        ordered_blocks = reversed(req_blocks)

        self.block_pool.free_blocks(ordered_blocks)
        self.num_cached_block.pop(request_id, None)

    @abstractmethod
    def get_num_common_prefix_blocks(self, running_request_id: str) -> int:
        """
        Get the number of common prefix blocks for all requests with allocated
        KV cache.

        Args:
            running_request_id: The request ID.

        Returns:
            The number of common prefix blocks for all requests with allocated
            KV cache.
        """

        raise NotImplementedError

    @classmethod
    @abstractmethod
    def find_longest_cache_hit(
        cls,
        block_hashes: list[BlockHash],
        max_length: int,
        kv_cache_group_ids: list[int],
        block_pool: BlockPool,
        kv_cache_spec: KVCacheSpec,
        use_eagle: bool,
        dcp_world_size: int = 1,
        pcp_world_size: int = 1,
    ) -> tuple[list[KVCacheBlock], ...]:
        """
        Get the longest cache hit prefix of the blocks that is not longer than
        `max_length`. The prefix should be a common prefix hit for all the
        kv cache groups in `kv_cache_group_ids`. If no cache hit is found,
        return an empty list.
        If eagle is enabled, drop the last matched block to force recompute the
        last block to get the required hidden states for eagle drafting head.
        Need to be customized for each attention type.

        Args:
            block_hashes: The block hashes of the request.
            max_length: The maximum length of the cache hit prefix.
            kv_cache_group_ids: The ids of the kv cache groups.
            block_pool: The block pool.
            kv_cache_spec: The kv cache spec.
            use_eagle: Whether to use eagle.

        Returns:
            A list of cached blocks with skipped blocks replaced by null block
            for each kv cache group in `kv_cache_group_ids`.
            Return a list of length `len(kv_cache_group_ids)`, where the i-th
            element is a list of cached blocks for the i-th kv cache group
            in `kv_cache_group_ids`.
            For example, sliding window manager should return a list like
            ([NULL, NULL, KVCacheBlock(7), KVCacheBlock(8)]) for block size 4
            and sliding window 8 and len(kv_cache_group_ids) = 1.
        """

        raise NotImplementedError

    def remove_skipped_blocks(self, request_id: str, num_computed_tokens: int) -> None:
        """
        Remove and free the blocks that are no longer needed for attention computation.
        The removed blocks should be replaced by null_block.

        This function depends on `get_num_skipped_tokens`, which need to be implemented
        differently for each attention type.

        Args:
            request_id: The request ID.
            num_computed_tokens: The number of tokens that have been computed.
        """
        # Remove the blocks that will be skipped during attention computation.
        num_skipped_tokens = self.get_num_skipped_tokens(num_computed_tokens)
        if num_skipped_tokens <= 0:
            # This indicates that ALL tokens are inside attention window.
            # Thus we do not need to free any blocks outside attention window.
            # A typical case is full attention that we never free any token
            # before the request is finished.
            return
        num_skipped_blocks = num_skipped_tokens // self.block_size
        blocks = self.req_to_blocks[request_id]
        removed_blocks: list[KVCacheBlock] = []
        # Because the block starts from index 0, the num_skipped_block-th block
        # corresponds to index num_skipped_blocks - 1.
        for i in range(num_skipped_blocks - 1, -1, -1):
            if blocks[i] == self._null_block:
                # If the block is already a null block, the blocks before it
                # should also have been set to null blocks by the previous calls
                # to this function.
                break
            removed_blocks.append(blocks[i])
            blocks[i] = self._null_block
        self.block_pool.free_blocks(removed_blocks)

    def get_num_skipped_tokens(self, num_computed_tokens: int) -> int:
        """
        Get the number of tokens that will be skipped for attention computation.

        Args:
            num_computed_tokens: The number of tokens that have been computed.

        Returns:
            The number of tokens that will be skipped for attention computation.
        """
        # The default behavior is to not skip any tokens.
        return 0


class FullAttentionManager(SingleTypeKVCacheManager):
    @classmethod
    def find_longest_cache_hit(
        cls,
        block_hashes: list[BlockHash],
        max_length: int,
        kv_cache_group_ids: list[int],
        block_pool: BlockPool,
        kv_cache_spec: KVCacheSpec,
        use_eagle: bool,
        dcp_world_size: int = 1,
        pcp_world_size: int = 1,
    ) -> tuple[list[KVCacheBlock], ...]:
        assert isinstance(
            kv_cache_spec, (FullAttentionSpec, ChunkedLocalAttentionSpec)
        ), (
            "FullAttentionManager can only be used for full attention "
            "and chunked local attention groups"
        )
        computed_blocks: tuple[list[KVCacheBlock], ...] = tuple(
            [] for _ in range(len(kv_cache_group_ids))
        )
        block_size = kv_cache_spec.block_size
        if dcp_world_size * pcp_world_size > 1:
            block_size *= dcp_world_size * pcp_world_size
        max_num_blocks = max_length // block_size
        for block_hash in itertools.islice(block_hashes, max_num_blocks):
            # block_hashes is a chain of block hashes. If a block hash is not
            # in the cached_block_hash_to_id, the following block hashes are
            # not computed yet for sure.
            if cached_block := block_pool.get_cached_block(
                block_hash, kv_cache_group_ids
            ):
                for computed, cached in zip(computed_blocks, cached_block):
                    computed.append(cached)
            else:
                break
        if use_eagle and computed_blocks[0]:
            for computed in computed_blocks:
                computed.pop()
        return computed_blocks

    def get_num_common_prefix_blocks(self, running_request_id: str) -> int:
        blocks = self.req_to_blocks[running_request_id]
        num_common_blocks = 0
        for block in blocks:
            if block.ref_cnt == len(self.req_to_blocks):
                num_common_blocks += 1
            else:
                break
        return num_common_blocks


class SlidingWindowManager(SingleTypeKVCacheManager):
    def __init__(
        self, kv_cache_spec: SlidingWindowSpec, block_pool: BlockPool, **kwargs
    ) -> None:
        super().__init__(kv_cache_spec, block_pool, **kwargs)
        self.sliding_window = kv_cache_spec.sliding_window
        self._null_block = block_pool.null_block

    @classmethod
    def find_longest_cache_hit(
        cls,
        block_hashes: list[BlockHash],
        max_length: int,
        kv_cache_group_ids: list[int],
        block_pool: BlockPool,
        kv_cache_spec: KVCacheSpec,
        use_eagle: bool,
        dcp_world_size: int = 1,
        pcp_world_size: int = 1,
    ) -> tuple[list[KVCacheBlock], ...]:
        assert isinstance(kv_cache_spec, SlidingWindowSpec), (
            "SlidingWindowManager can only be used for sliding window groups"
        )
        assert dcp_world_size == 1, "DCP not support sliding window attn now."
        assert pcp_world_size == 1, "PCP not support sliding window attn now."

        # The number of contiguous blocks needed for prefix cache hit.
        # -1 since the input token itself is also included in the window
        sliding_window_contiguous_blocks = cdiv(
            kv_cache_spec.sliding_window - 1, kv_cache_spec.block_size
        )
        if use_eagle:
            # Need to drop the last matched block if eagle is enabled. For
            # sliding window layer, we achieve this by increasing the number of
            # contiguous blocks needed for prefix cache hit by one and dropping
            # the last matched block.
            sliding_window_contiguous_blocks += 1

        # TODO: reduce i by sliding_window_contiguous_blocks when cache miss, to
        # optimize the time complexity from O(max_num_blocks) to
        # O(max_num_blocks / sliding_window_contiguous_blocks +
        # sliding_window_contiguous_blocks),
        # which is good for low cache hit rate scenarios.
        max_num_blocks = max_length // kv_cache_spec.block_size
        computed_blocks = tuple(
            [block_pool.null_block] * max_num_blocks
            for _ in range(len(kv_cache_group_ids))
        )
        num_contiguous_blocks = 0
        match_found = False
        # Search from right to left and early stop when a match is found.
        for i in range(max_num_blocks - 1, -1, -1):
            if cached_block := block_pool.get_cached_block(
                block_hashes[i], kv_cache_group_ids
            ):
                for computed, cached in zip(computed_blocks, cached_block):
                    computed[i] = cached
                num_contiguous_blocks += 1
                if num_contiguous_blocks >= sliding_window_contiguous_blocks:
                    # Trim the trailing blocks.
                    # E.g., [NULL, NULL, 8, 3, NULL, 9] -> [NULL, NULL, 8, 3]
                    # when sliding_window_contiguous_blocks=2.
                    for computed in computed_blocks:
                        del computed[i + num_contiguous_blocks :]
                    match_found = True
                    break
            else:
                num_contiguous_blocks = 0
        if not match_found:
            # The first `num_contiguous_blocks` is a cache hit even if
            # `num_contiguous_blocks < sliding_window_contiguous_blocks`.
            for computed in computed_blocks:
                del computed[num_contiguous_blocks:]
        if use_eagle and computed_blocks[0]:
            for computed in computed_blocks:
                computed.pop()
        return computed_blocks

    def get_num_skipped_tokens(self, num_computed_tokens: int) -> int:
        """
        Get the number of tokens that will be skipped for attention computation.

        For sliding window, this corresponds to the tokens that are prior to
        the current sliding window.

        Example:
        sliding_window=4, num_computed_tokens=7

        Tokens:   [ 0  1  2  3  4  5  6  7 ]
                  | ---- computed -----|
                                         ^ next token to be computed
                               |-----------| sliding window for next token
                  |--skipped---|

        The current window contains tokens 4~7. Tokens 0~3 will be skipped for
        attention computation since they are outside the sliding window.
        Thus, get_num_skipped_tokens(7) == 4.

        Args:
            num_computed_tokens: The number of tokens that have been computed.

        Returns:
            The number of tokens that will be skipped for attention computation.
        """
        return num_computed_tokens - self.sliding_window + 1

    def get_num_common_prefix_blocks(self, running_request_id: str) -> int:
        """
        NOTE(Chen): The prefix blocks are null blocks for sliding window layers.
        So it's not correct to count ref_cnt like FullAttentionManager. Return
        0 here for correctness. Need to support cascade attention + sliding
        window in the future.
        """
        return 0


class ChunkedLocalAttentionManager(SingleTypeKVCacheManager):
    def __init__(
        self, kv_cache_spec: ChunkedLocalAttentionSpec, block_pool: BlockPool, **kwargs
    ) -> None:
        super().__init__(kv_cache_spec, block_pool, **kwargs)
        self.attention_chunk_size = kv_cache_spec.attention_chunk_size
        self._null_block = block_pool.null_block

    @classmethod
    def find_longest_cache_hit(
        cls,
        block_hashes: list[BlockHash],
        max_length: int,
        kv_cache_group_ids: list[int],
        block_pool: BlockPool,
        kv_cache_spec: KVCacheSpec,
        use_eagle: bool,
        dcp_world_size: int = 1,
        pcp_world_size: int = 1,
    ) -> tuple[list[KVCacheBlock], ...]:
        """
        For chunked local attention, we need to find the longest cache hit
        prefix of the blocks that is not longer than `max_length`. The prefix
        should be a common prefix hit for all the kv cache groups in
        `kv_cache_group_ids`. If no cache hit is found, return an empty list.
        note we mark as computed if the whole block is outside of the local
        window, and set the block as null. Examples:

        1. Attention chunk size of 8, block size of 4, max length of 15
        for next token at 15th (zero-indexed), 8th - 14th tokens are in
        the window(needs lookup), 0th - 7th are not in the window,
        so they are already marked as computed. We check the complete
        block3 (8th - 11th tokens), Assume block 3 is hit, we will return
        [null, null, block 3], otherwise, we return [null, null]

        2. Attention chunk size of 8, block size of 4, max length of 16
        for next token at 16th (zero-indexed), 0th - 15th tokens are not
        in the window, so they are already marked as computed.
        we return 4 blocks[null, null, null, null]

        Args:
            block_hashes: The block hashes of the request.
            max_length: The maximum length of the cache hit prefix.
            kv_cache_group_ids: The ids of the kv cache groups.
            block_pool: The block pool.
            kv_cache_spec: The kv cache spec.
            use_eagle: Whether to use eagle.

        Returns:
            A list of cached blocks
        """
        assert isinstance(kv_cache_spec, ChunkedLocalAttentionSpec), (
            "ChunkedLocalAttentionManager can only be used for "
            + "chunked local attention groups"
        )
        assert use_eagle is False, (
            "Hybrid KV cache is not supported for " + "eagle + chunked local attention."
        )
        assert dcp_world_size == 1, "DCP not support chunked local attn now."
        assert pcp_world_size == 1, "PCP not support chunked local attn now."
        max_num_blocks = max_length // kv_cache_spec.block_size
        if max_length > 0:
            local_attention_start_idx = (
                max_length
                // kv_cache_spec.attention_chunk_size
                * kv_cache_spec.attention_chunk_size
            )
        else:
            local_attention_start_idx = 0
        # we marked blocks out of window as computed
        # with null blocks, and blocks inside window based on cache lookup
        # result [null] [null] ... [null] [hit block 1 (1st block contain
        # last window)] [hit block 2] ... [hit block x]
        local_attention_start_block_idx = (
            local_attention_start_idx // kv_cache_spec.block_size
        )
        computed_blocks: tuple[list[KVCacheBlock], ...] = tuple(
            [block_pool.null_block] * local_attention_start_block_idx
            for _ in range(len(kv_cache_group_ids))
        )
        for i in range(local_attention_start_block_idx, max_num_blocks):
            block_hash = block_hashes[i]
            if cached_block := block_pool.get_cached_block(
                block_hash, kv_cache_group_ids
            ):
                for computed, cached in zip(computed_blocks, cached_block):
                    computed.append(cached)
            else:
                break
        return computed_blocks

    def get_num_skipped_tokens(self, num_computed_tokens: int) -> int:
        """
        Get the number of tokens that will be skipped for attention computation.

        For chunked local attention, this corresponds to the tokens that are on
        the left side of the current chunk.

        Example 1:
        chunk size = 8, num_computed_tokens = 13
        Tokens:  [ 0 1 2 3 4 5 6 7 | 8 9 10 11 12 13 14 15 ] ...
                 | ----- computed ---------------|
                                                  ^^ next token to be computed
                                   |----------------| <-- attention window for
                                                          next token
                 |--- skipped -----|
        Output: get_num_skipped_tokens(13) == 8

        Example 2:
        chunk size = 8, num_computed_tokens = 8
        Tokens:  [ 0 1 2 3 4 5 6 7 | 8 9 10 11 12 13 14 15 ] ...
                 | --- computed ---|
                                     ^ next token to be computed
                                   |--| <-- attention window for next token
                 | --- skipped ----|
        Output: get_num_skipped_tokens(8) == 8

        Example 3:
        chunk size = 8, num_computed_tokens = 7
        Tokens:  [ 0 1 2 3 4 5 6 7 | 8 9 10 11 12 13 14 15 ] ...
                 |---computed---|
                                 ^ next token to be computed
                 |-----------------| <-- attention window for next token
                 no token should be skipped.
        Output: get_num_skipped_tokens(7) == 0

        Args:
            num_computed_tokens: The number of tokens that have been computed.

        Returns:
            The number of tokens that will be skipped for attention computation.
        """
        num_skipped_tokens = (
            num_computed_tokens // self.attention_chunk_size
        ) * self.attention_chunk_size
        return num_skipped_tokens

    def get_num_common_prefix_blocks(self, running_request_id: str) -> int:
        """
        cascade attention is not supported by chunked local attention.
        """
        return 0


class MambaManager(SingleTypeKVCacheManager):
    @classmethod
    def find_longest_cache_hit(
        cls,
        block_hashes: list[BlockHash],
        max_length: int,
        kv_cache_group_ids: list[int],
        block_pool: BlockPool,
        kv_cache_spec: KVCacheSpec,
        use_eagle: bool,
        dcp_world_size: int = 1,
        pcp_world_size: int = 1,
    ) -> tuple[list[KVCacheBlock], ...]:
        assert isinstance(kv_cache_spec, MambaSpec), (
            "MambaManager can only be used for mamba groups"
        )
        assert dcp_world_size == 1, "DCP not support mamba now."
        assert pcp_world_size == 1, "PCP not support mamba now."
        computed_blocks: tuple[list[KVCacheBlock], ...] = tuple(
            [] for _ in range(len(kv_cache_group_ids))
        )

        max_num_blocks = max_length // kv_cache_spec.block_size
        # Search from right to left and early stop when a match is found.
        for i in range(max_num_blocks - 1, -1, -1):
            if cached_block := block_pool.get_cached_block(
                block_hashes[i], kv_cache_group_ids
            ):
                for computed, cached in zip(computed_blocks, cached_block):
                    # the hit length logic later assumes:
                    #  hit_length = len(hit_blocks_other_attn[0])
                    #               * self.other_block_size
                    # so we insert dummy blocks at the beginning:
                    computed.extend([block_pool.null_block] * i)
                    computed.append(cached)
                break  # we just need the last match - early stopping

        return computed_blocks

<<<<<<< HEAD
    def remove_skipped_blocks(self, request_id: str, num_computed_tokens: int) -> None:
        # A running request needs the previous block for computing the 1st token
        # of the subsequent block, and then the previous block can be freed.
        # Example:
        # block_size = 512
        # blocks 0:[1,512] 1:[513,1024] 2:[1025, 1536] ...
        # num_computed_tokens == 1023 -> keep from 1
        # num_computed_tokens == 1024 -> keep from 1
        # num_computed_tokens == 1025 -> keep from 2
        last_useful_block = cdiv(num_computed_tokens, self.block_size) - 1
        # No blocks to remove:
        if last_useful_block <= 0:
            return
        blocks = self.req_to_blocks[request_id]
        if blocks[last_useful_block - 1] == self._null_block:
            # Early return if there are no blocks to remove
            return
        removed_blocks: list[KVCacheBlock] = []
        for i in range(last_useful_block - 1, -1, -1):
            if blocks[i] == self._null_block:
                # If the block is already a null block, the blocks before it
                # should also have been set to null blocks by the previous calls
                # to this function.
                break
            removed_blocks.append(blocks[i])
            blocks[i] = self._null_block
        # The order matters - evict the earliest/oldest blocks first:
        removed_blocks.reverse()  # .reverse() is cheaper than .insert(0,) above
        self.block_pool.free_blocks(removed_blocks)

=======
>>>>>>> f1805db1
    def get_num_common_prefix_blocks(self, running_request_id: str) -> int:
        """
        cascade attention is not supported by mamba
        """
        return 0

    def get_num_blocks_to_allocate(
        self,
        request_id: str,
        num_tokens: int,
        new_computed_blocks: Sequence[KVCacheBlock],
    ) -> int:
        # Allocate extra `num_speculative_blocks` blocks for
        # speculative decoding (MTP/EAGLE) with linear attention.
        assert isinstance(self.kv_cache_spec, MambaSpec)
        if self.kv_cache_spec.num_speculative_blocks > 0:
            num_tokens += (
                self.kv_cache_spec.block_size
                * self.kv_cache_spec.num_speculative_blocks
            )
        return super().get_num_blocks_to_allocate(
            request_id, num_tokens, new_computed_blocks
        )

    def allocate_new_blocks(
        self, request_id: str, num_tokens: int
    ) -> list[KVCacheBlock]:
        # Allocate extra `num_speculative_blocks` blocks for
        # speculative decoding (MTP/EAGLE) with linear attention.
        assert isinstance(self.kv_cache_spec, MambaSpec)
        if self.kv_cache_spec.num_speculative_blocks > 0:
            num_tokens += (
                self.kv_cache_spec.block_size
                * self.kv_cache_spec.num_speculative_blocks
            )
        return super().allocate_new_blocks(request_id, num_tokens)


class CrossAttentionManager(SingleTypeKVCacheManager):
    """Manager for cross-attention KV cache in encoder-decoder models."""

    def save_new_computed_blocks(
        self, request_id: str, new_computed_blocks: Sequence[KVCacheBlock]
    ) -> None:
        # We do not cache blocks for cross-attention to be shared between
        # requests, so  `new_computed_blocks` should always be empty.
        assert len(new_computed_blocks) == 0

    def cache_blocks(self, request: Request, num_tokens: int) -> None:
        # We do not cache blocks for cross-attention to be shared between
        # requests, so this method is not relevant.
        raise ValueError("Should not be called as prefix caching is disabled.")

    def get_num_common_prefix_blocks(self, running_request_id: str) -> int:
        # Cross-attention blocks contain request-specific encoder states
        # and are not shared between different requests
        return 0

    @classmethod
    def find_longest_cache_hit(
        cls,
        block_hashes: list[BlockHash],
        max_length: int,
        kv_cache_group_ids: list[int],
        block_pool: BlockPool,
        kv_cache_spec: KVCacheSpec,
        use_eagle: bool,
        dcp_world_size: int = 1,
        pcp_world_size: int = 1,
    ) -> tuple[list[KVCacheBlock], ...]:
        assert isinstance(kv_cache_spec, CrossAttentionSpec), (
            "CrossAttentionManager can only be used for cross-attention groups"
        )
        # Cross-attention does not benefit from prefix caching since:
        # 1. Encoder states are unique per request (different audio/image
        #    inputs)
        # 2. Encoder states are computed once per request, not incrementally
        # 3. No reusable prefix exists between different multimodal inputs
        # Return empty blocks to indicate no cache hits
        raise NotImplementedError("CrossAttentionManager does not support caching")


spec_manager_map: dict[type[KVCacheSpec], type[SingleTypeKVCacheManager]] = {
    FullAttentionSpec: FullAttentionManager,
    MLAAttentionSpec: FullAttentionManager,
    SlidingWindowSpec: SlidingWindowManager,
    ChunkedLocalAttentionSpec: ChunkedLocalAttentionManager,
    MambaSpec: MambaManager,
    CrossAttentionSpec: CrossAttentionManager,
}


def get_manager_for_kv_cache_spec(
    kv_cache_spec: KVCacheSpec, **kwargs
) -> SingleTypeKVCacheManager:
    manager_class = spec_manager_map[type(kv_cache_spec)]
    manager = manager_class(kv_cache_spec, **kwargs)
    return manager<|MERGE_RESOLUTION|>--- conflicted
+++ resolved
@@ -647,39 +647,6 @@
 
         return computed_blocks
 
-<<<<<<< HEAD
-    def remove_skipped_blocks(self, request_id: str, num_computed_tokens: int) -> None:
-        # A running request needs the previous block for computing the 1st token
-        # of the subsequent block, and then the previous block can be freed.
-        # Example:
-        # block_size = 512
-        # blocks 0:[1,512] 1:[513,1024] 2:[1025, 1536] ...
-        # num_computed_tokens == 1023 -> keep from 1
-        # num_computed_tokens == 1024 -> keep from 1
-        # num_computed_tokens == 1025 -> keep from 2
-        last_useful_block = cdiv(num_computed_tokens, self.block_size) - 1
-        # No blocks to remove:
-        if last_useful_block <= 0:
-            return
-        blocks = self.req_to_blocks[request_id]
-        if blocks[last_useful_block - 1] == self._null_block:
-            # Early return if there are no blocks to remove
-            return
-        removed_blocks: list[KVCacheBlock] = []
-        for i in range(last_useful_block - 1, -1, -1):
-            if blocks[i] == self._null_block:
-                # If the block is already a null block, the blocks before it
-                # should also have been set to null blocks by the previous calls
-                # to this function.
-                break
-            removed_blocks.append(blocks[i])
-            blocks[i] = self._null_block
-        # The order matters - evict the earliest/oldest blocks first:
-        removed_blocks.reverse()  # .reverse() is cheaper than .insert(0,) above
-        self.block_pool.free_blocks(removed_blocks)
-
-=======
->>>>>>> f1805db1
     def get_num_common_prefix_blocks(self, running_request_id: str) -> int:
         """
         cascade attention is not supported by mamba
@@ -716,6 +683,27 @@
                 * self.kv_cache_spec.num_speculative_blocks
             )
         return super().allocate_new_blocks(request_id, num_tokens)
+    
+    def get_num_skipped_tokens(self, num_computed_tokens: int) -> int:
+        # Get the number of tokens for which the cache blocks can be freed.
+
+        # A running request needs the previous block for computing the 1st token
+        # of the subsequent block, and then the previous block can be freed.
+        # Example:
+        # block_size = 512
+        # blocks 0:[1,512] 1:[513,1024] 2:[1025, 1536] ...
+        # num_computed_tokens == 1023 -> keep from 1
+        # num_computed_tokens == 1024 -> keep from 1
+        # num_computed_tokens == 1025 -> keep from 2
+
+        # Current vLLM block freeing logic operates with num_computed_tokens:
+        # last_useful_block = self.get_num_skipped_tokens(num_computed_tokens)
+        #                     // self.block_size        
+        # Solution:
+        return num_computed_tokens-1
+        # num_computed_tokens == 1023 -> (1022//512=1) --> keep from 1
+        # num_computed_tokens == 1024 -> (1023//512=1) --> keep from 1
+        # num_computed_tokens == 1025 -> (1024//512=2) --> keep from 2
 
 
 class CrossAttentionManager(SingleTypeKVCacheManager):
