# SPDX-License-Identifier: Apache-2.0
# SPDX-FileCopyrightText: Copyright contributors to the vLLM project
import itertools
from abc import ABC, abstractmethod
from collections import defaultdict
from collections.abc import Sequence

from vllm.utils.math_utils import cdiv
from vllm.v1.core.block_pool import BlockPool
<<<<<<< HEAD
from vllm.v1.core.kv_cache_utils import BlockHash, BlockHashWithGroupId, KVCacheBlock
=======
from vllm.v1.core.kv_cache_utils import BlockHashList, KVCacheBlock
>>>>>>> 0efd9f86
from vllm.v1.kv_cache_interface import (
    ChunkedLocalAttentionSpec,
    CrossAttentionSpec,
    FullAttentionSpec,
    KVCacheSpec,
    MambaSpec,
    MLAAttentionSpec,
    SlidingWindowSpec,
)
from vllm.v1.request import Request


class SingleTypeKVCacheManager(ABC):
    """
    An abstract base class for a manager that handle the kv cache management
    logic of one specific type of attention layer.
    """

    def __init__(
        self,
        kv_cache_spec: KVCacheSpec,
        block_pool: BlockPool,
        kv_cache_group_id: int,
        dcp_world_size: int = 1,
        pcp_world_size: int = 1,
    ) -> None:
        """
        Initializes the SingleTypeKVCacheManager.
        Args:
            kv_cache_spec: The kv_cache_spec for this manager.
            block_pool: The block pool.
            kv_cache_group_id: The id of the kv cache group of this manager.
        """
        self.block_size = kv_cache_spec.block_size
        self.dcp_world_size = dcp_world_size
        self.pcp_world_size = pcp_world_size
        if dcp_world_size * pcp_world_size > 1:
            self.block_size *= dcp_world_size * pcp_world_size
        self.kv_cache_spec = kv_cache_spec
        self.block_pool = block_pool

        # Mapping from request ID to blocks to track the blocks allocated
        # for each request, so that we can free the blocks when the request
        # is finished.
        self.req_to_blocks: defaultdict[str, list[KVCacheBlock]] = defaultdict(list)

        # {req_id: The number of cached blocks for this given request}
        # This is used to track the number of cached blocks for each request.
        # This is only used to track the RUNNING requests, we do not track the
        # data for preempted ones.
        self.num_cached_block: dict[str, int] = {}

        self.kv_cache_group_id = kv_cache_group_id
        self._null_block = block_pool.null_block

    def get_num_blocks_to_allocate(
        self,
        request_id: str,
        num_tokens: int,
        new_computed_blocks: Sequence[KVCacheBlock],
    ) -> int:
        """
        Get the number of blocks needed to be allocated for the request.

        Args:
            request_id: The request ID.
            num_tokens: The total number of tokens that need a slot (including
                tokens that are already allocated).
            new_computed_blocks: The new computed blocks just hitting the
                prefix caching.

        Returns:
            The number of blocks.
        """

        num_required_blocks = cdiv(num_tokens, self.block_size)
        num_new_blocks = (
            num_required_blocks
            - len(new_computed_blocks)
            - len(self.req_to_blocks[request_id])
        )
        # If a computed block of a request is an eviction candidate (in the
        # free queue and ref_cnt == 0), it will be changed from a free block
        # to a computed block when the request is allocated, so we also count
        # it as needed to be allocated.
        num_evictable_computed_blocks = sum(
            blk.ref_cnt == 0 and not blk.is_null for blk in new_computed_blocks
        )
        return num_new_blocks + num_evictable_computed_blocks

    def save_new_computed_blocks(
        self, request_id: str, new_computed_blocks: Sequence[KVCacheBlock]
    ) -> None:
        """
        Add the new computed blocks to the request.

        Args:
            request_id: The request ID.
            new_computed_blocks: The new computed blocks just hitting the
                prefix cache.
        """
        if request_id not in self.num_cached_block:
            # A new request.
            req_blocks = self.req_to_blocks[request_id]
            assert len(req_blocks) == 0
            req_blocks.extend(new_computed_blocks)
            self.num_cached_block[request_id] = len(new_computed_blocks)
        else:
            # A running request. Should not have new computed blocks.
            assert len(new_computed_blocks) == 0

    def allocate_new_blocks(
        self, request_id: str, num_tokens: int
    ) -> list[KVCacheBlock]:
        """
        Allocate new blocks for the request to give it at least `num_tokens`
        token slots.

        Args:
            request_id: The request ID.
            num_tokens: The total number of tokens that need a slot (including
                tokens that are already allocated).

        Returns:
            The new allocated blocks.
        """
        req_blocks = self.req_to_blocks[request_id]
        num_required_blocks = cdiv(num_tokens, self.block_size)
        num_new_blocks = num_required_blocks - len(req_blocks)
        if num_new_blocks <= 0:
            return []
        else:
            new_blocks = self.block_pool.get_new_blocks(num_new_blocks)
            req_blocks.extend(new_blocks)
            return new_blocks

    def cache_blocks(self, request: Request, num_tokens: int) -> None:
        """
        Cache the blocks for the request.

        Args:
            request: The request.
            num_tokens: The total number of tokens that need to be cached
                (including tokens that are already cached).
        """
        num_cached_blocks = self.num_cached_block.get(request.request_id, 0)
        num_full_blocks = num_tokens // self.block_size

        if num_cached_blocks >= num_full_blocks:
            return

        self.block_pool.cache_full_blocks(
            request=request,
            blocks=self.req_to_blocks[request.request_id],
            num_cached_blocks=num_cached_blocks,
            num_full_blocks=num_full_blocks,
            block_size=self.block_size,
            kv_cache_group_id=self.kv_cache_group_id,
        )

        self.num_cached_block[request.request_id] = num_full_blocks

    def free(self, request_id: str) -> None:
        """
        Free the blocks for the request.

        Args:
            request_id: The request ID.
        """
        # Default to [] in case a request is freed (aborted) before alloc.
        req_blocks = self.req_to_blocks.pop(request_id, [])

        # Free blocks in reverse order so that the tail blocks are
        # freed first.
        ordered_blocks = reversed(req_blocks)

        self.block_pool.free_blocks(ordered_blocks)
        self.num_cached_block.pop(request_id, None)

    @abstractmethod
    def get_num_common_prefix_blocks(self, running_request_id: str) -> int:
        """
        Get the number of common prefix blocks for all requests with allocated
        KV cache.

        Args:
            running_request_id: The request ID.

        Returns:
            The number of common prefix blocks for all requests with allocated
            KV cache.
        """

        raise NotImplementedError

    @classmethod
    @abstractmethod
    def find_longest_cache_hit(
        cls,
        block_hashes: BlockHashList,
        max_length: int,
        kv_cache_group_ids: list[int],
        block_pool: BlockPool,
        kv_cache_spec: KVCacheSpec,
        use_eagle: bool,
        alignment_tokens: int,
        dcp_world_size: int = 1,
        pcp_world_size: int = 1,
    ) -> tuple[list[KVCacheBlock], ...]:
        """
        Get the longest cache hit prefix of the blocks that is not longer than
        `max_length`. The prefix should be a common prefix hit for all the
        kv cache groups in `kv_cache_group_ids`. If no cache hit is found,
        return an empty list.
        If eagle is enabled, drop the last matched block to force recompute the
        last block to get the required hidden states for eagle drafting head.
        Need to be customized for each attention type.

        Args:
            block_hashes: The block hashes of the request.
            max_length: The maximum length of the cache hit prefix.
            kv_cache_group_ids: The ids of the kv cache groups.
            block_pool: The block pool.
            kv_cache_spec: The kv cache spec.
            use_eagle: Whether to use eagle.
            alignment_tokens: The returned cache hit length (in tokens) should
                be a multiple of this value (in tokens). By default, it should
                be set to the block_size.
            dcp_world_size: The world size of decode context parallelism.
            pcp_world_size: The world size of prefill context parallelism.

        Returns:
            A list of cached blocks with skipped blocks replaced by null block
            for each kv cache group in `kv_cache_group_ids`.
            Return a list of length `len(kv_cache_group_ids)`, where the i-th
            element is a list of cached blocks for the i-th kv cache group
            in `kv_cache_group_ids`.
            For example, sliding window manager should return a list like
            ([NULL, NULL, KVCacheBlock(7), KVCacheBlock(8)]) for block size 4
            and sliding window 8 and len(kv_cache_group_ids) = 1.
        """

        raise NotImplementedError

    def remove_skipped_blocks(self, request_id: str, num_computed_tokens: int) -> None:
        """
        Remove and free the blocks that are no longer needed for attention computation.
        The removed blocks should be replaced by null_block.

        This function depends on `get_num_skipped_tokens`, which need to be implemented
        differently for each attention type.

        Args:
            request_id: The request ID.
            num_computed_tokens: The number of tokens that have been computed.
        """
        # Remove the blocks that will be skipped during attention computation.
        num_skipped_tokens = self.get_num_skipped_tokens(num_computed_tokens)
        if num_skipped_tokens <= 0:
            # This indicates that ALL tokens are inside attention window.
            # Thus we do not need to free any blocks outside attention window.
            # A typical case is full attention that we never free any token
            # before the request is finished.
            return
        num_skipped_blocks = num_skipped_tokens // self.block_size
        blocks = self.req_to_blocks[request_id]
        removed_blocks: list[KVCacheBlock] = []
        # Because the block starts from index 0, the num_skipped_block-th block
        # corresponds to index num_skipped_blocks - 1.
        for i in range(num_skipped_blocks - 1, -1, -1):
            if blocks[i] == self._null_block:
                # If the block is already a null block, the blocks before it
                # should also have been set to null blocks by the previous calls
                # to this function.
                break
            removed_blocks.append(blocks[i])
            blocks[i] = self._null_block
        self.block_pool.free_blocks(removed_blocks)

    def get_num_skipped_tokens(self, num_computed_tokens: int) -> int:
        """
        Get the number of tokens that will be skipped for attention computation.

        Args:
            num_computed_tokens: The number of tokens that have been computed.

        Returns:
            The number of tokens that will be skipped for attention computation.
        """
        # The default behavior is to not skip any tokens.
        return 0

    def new_step_starts(self) -> None:
        # do nothing by default
        return None


class FullAttentionManager(SingleTypeKVCacheManager):
    @classmethod
    def find_longest_cache_hit(
        cls,
        block_hashes: BlockHashList,
        max_length: int,
        kv_cache_group_ids: list[int],
        block_pool: BlockPool,
        kv_cache_spec: KVCacheSpec,
        use_eagle: bool,
        alignment_tokens: int,
        dcp_world_size: int = 1,
        pcp_world_size: int = 1,
    ) -> tuple[list[KVCacheBlock], ...]:
        assert isinstance(
            kv_cache_spec, FullAttentionSpec | ChunkedLocalAttentionSpec
        ), (
            "FullAttentionManager can only be used for full attention "
            "and chunked local attention groups"
        )
        computed_blocks: tuple[list[KVCacheBlock], ...] = tuple(
            [] for _ in range(len(kv_cache_group_ids))
        )
        block_size = kv_cache_spec.block_size
        if dcp_world_size * pcp_world_size > 1:
            block_size *= dcp_world_size * pcp_world_size
        max_num_blocks = max_length // block_size
        for block_hash in itertools.islice(block_hashes, max_num_blocks):
            # block_hashes is a chain of block hashes. If a block hash is not
            # in the cached_block_hash_to_id, the following block hashes are
            # not computed yet for sure.
            if cached_block := block_pool.get_cached_block(
                block_hash, kv_cache_group_ids
            ):
                for computed, cached in zip(computed_blocks, cached_block):
                    computed.append(cached)
            else:
                break
        if use_eagle and computed_blocks[0]:
            # Need to drop the last matched block if eagle is enabled.
            for computed in computed_blocks:
                computed.pop()
        while (
            block_size != alignment_tokens  # Faster for common case.
            and len(computed_blocks[0]) * block_size % alignment_tokens != 0
        ):
            for computed in computed_blocks:
                computed.pop()
        return computed_blocks

    def get_num_common_prefix_blocks(self, running_request_id: str) -> int:
        blocks = self.req_to_blocks[running_request_id]
        num_common_blocks = 0
        for block in blocks:
            if block.ref_cnt == len(self.req_to_blocks):
                num_common_blocks += 1
            else:
                break
        return num_common_blocks


class SlidingWindowManager(SingleTypeKVCacheManager):
    def __init__(
        self, kv_cache_spec: SlidingWindowSpec, block_pool: BlockPool, **kwargs
    ) -> None:
        super().__init__(kv_cache_spec, block_pool, **kwargs)
        self.sliding_window = kv_cache_spec.sliding_window
        self._null_block = block_pool.null_block

    @classmethod
    def find_longest_cache_hit(
        cls,
        block_hashes: BlockHashList,
        max_length: int,
        kv_cache_group_ids: list[int],
        block_pool: BlockPool,
        kv_cache_spec: KVCacheSpec,
        use_eagle: bool,
        alignment_tokens: int,
        dcp_world_size: int = 1,
        pcp_world_size: int = 1,
    ) -> tuple[list[KVCacheBlock], ...]:
        assert isinstance(kv_cache_spec, SlidingWindowSpec), (
            "SlidingWindowManager can only be used for sliding window groups"
        )
        assert dcp_world_size == 1, "DCP not support sliding window attn now."
        assert pcp_world_size == 1, "PCP not support sliding window attn now."

        # The number of contiguous blocks needed for prefix cache hit.
        # -1 since the input token itself is also included in the window
        sliding_window_contiguous_blocks = cdiv(
            kv_cache_spec.sliding_window - 1, kv_cache_spec.block_size
        )
        if use_eagle:
            # Need to drop the last matched block if eagle is enabled. For
            # sliding window layer, we achieve this by increasing the number of
            # contiguous blocks needed for prefix cache hit by one and dropping
            # the last matched block.
            sliding_window_contiguous_blocks += 1

        # TODO: reduce i by sliding_window_contiguous_blocks when cache miss, to
        # optimize the time complexity from O(max_num_blocks) to
        # O(max_num_blocks / sliding_window_contiguous_blocks +
        # sliding_window_contiguous_blocks),
        # which is good for low cache hit rate scenarios.
        max_num_blocks = max_length // kv_cache_spec.block_size
        computed_blocks = tuple(
            [block_pool.null_block] * max_num_blocks
            for _ in range(len(kv_cache_group_ids))
        )
        block_size = kv_cache_spec.block_size
        num_contiguous_blocks = 0
        match_found = False
        # Search from right to left and early stop when a match is found.
        for i in range(max_num_blocks - 1, -1, -1):
            if cached_block := block_pool.get_cached_block(
                block_hashes[i], kv_cache_group_ids
            ):
                # Skip prefix matching check if the block is not aligned with
                # `alignment_tokens`.
                if (
                    num_contiguous_blocks == 0
                    and block_size != alignment_tokens  # Faster for common case.
                    and (i + 1) * block_size % alignment_tokens != 0
                ):
                    continue
                # Add the cached block to the computed blocks.
                for computed, cached in zip(computed_blocks, cached_block):
                    computed[i] = cached
                num_contiguous_blocks += 1
                if num_contiguous_blocks >= sliding_window_contiguous_blocks:
                    # Trim the trailing blocks.
                    # E.g., [NULL, NULL, 8, 3, NULL, 9] -> [NULL, NULL, 8, 3]
                    # when sliding_window_contiguous_blocks=2.
                    for computed in computed_blocks:
                        del computed[i + num_contiguous_blocks :]
                    match_found = True
                    break
            else:
                num_contiguous_blocks = 0
        if not match_found:
            # The first `num_contiguous_blocks` is a cache hit even if
            # `num_contiguous_blocks < sliding_window_contiguous_blocks`.
            for computed in computed_blocks:
                del computed[num_contiguous_blocks:]
            while (
                block_size != alignment_tokens  # Faster for common case.
                and len(computed_blocks[0]) * block_size % alignment_tokens != 0
            ):
                for computed in computed_blocks:
                    computed.pop()
        if use_eagle and computed_blocks[0]:
            assert kv_cache_spec.block_size == alignment_tokens, (
                "aligned_length is not compatible with eagle now"
            )
            for computed in computed_blocks:
                computed.pop()
        return computed_blocks

    def get_num_skipped_tokens(self, num_computed_tokens: int) -> int:
        """
        Get the number of tokens that will be skipped for attention computation.

        For sliding window, this corresponds to the tokens that are prior to
        the current sliding window.

        Example:
        sliding_window=4, num_computed_tokens=7

        Tokens:   [ 0  1  2  3  4  5  6  7 ]
                  | ---- computed -----|
                                         ^ next token to be computed
                               |-----------| sliding window for next token
                  |--skipped---|

        The current window contains tokens 4~7. Tokens 0~3 will be skipped for
        attention computation since they are outside the sliding window.
        Thus, get_num_skipped_tokens(7) == 4.

        Args:
            num_computed_tokens: The number of tokens that have been computed.

        Returns:
            The number of tokens that will be skipped for attention computation.
        """
        return num_computed_tokens - self.sliding_window + 1

    def get_num_common_prefix_blocks(self, running_request_id: str) -> int:
        """
        NOTE(Chen): The prefix blocks are null blocks for sliding window layers.
        So it's not correct to count ref_cnt like FullAttentionManager. Return
        0 here for correctness. Need to support cascade attention + sliding
        window in the future.
        """
        return 0


class ChunkedLocalAttentionManager(SingleTypeKVCacheManager):
    def __init__(
        self, kv_cache_spec: ChunkedLocalAttentionSpec, block_pool: BlockPool, **kwargs
    ) -> None:
        super().__init__(kv_cache_spec, block_pool, **kwargs)
        self.attention_chunk_size = kv_cache_spec.attention_chunk_size
        self._null_block = block_pool.null_block

    @classmethod
    def find_longest_cache_hit(
        cls,
        block_hashes: BlockHashList,
        max_length: int,
        kv_cache_group_ids: list[int],
        block_pool: BlockPool,
        kv_cache_spec: KVCacheSpec,
        use_eagle: bool,
        alignment_tokens: int,
        dcp_world_size: int = 1,
        pcp_world_size: int = 1,
    ) -> tuple[list[KVCacheBlock], ...]:
        """
        For chunked local attention, we need to find the longest cache hit
        prefix of the blocks that is not longer than `max_length`. The prefix
        should be a common prefix hit for all the kv cache groups in
        `kv_cache_group_ids`. If no cache hit is found, return an empty list.
        note we mark as computed if the whole block is outside of the local
        window, and set the block as null. Examples:

        1. Attention chunk size of 8, block size of 4, max length of 15
        for next token at 15th (zero-indexed), 8th - 14th tokens are in
        the window(needs lookup), 0th - 7th are not in the window,
        so they are already marked as computed. We check the complete
        block3 (8th - 11th tokens), Assume block 3 is hit, we will return
        [null, null, block 3], otherwise, we return [null, null]

        2. Attention chunk size of 8, block size of 4, max length of 16
        for next token at 16th (zero-indexed), 0th - 15th tokens are not
        in the window, so they are already marked as computed.
        we return 4 blocks[null, null, null, null]

        Args:
            block_hashes: The block hashes of the request.
            max_length: The maximum length of the cache hit prefix.
            kv_cache_group_ids: The ids of the kv cache groups.
            block_pool: The block pool.
            kv_cache_spec: The kv cache spec.
            use_eagle: Whether to use eagle.
            dcp_world_size: The world size of decode context parallelism.
            pcp_world_size: The world size of prefill context parallelism.
            alignment_tokens: The returned cache hit length (in tokens) should
                be a multiple of this value (in tokens).

        Returns:
            A list of cached blocks
        """
        assert isinstance(kv_cache_spec, ChunkedLocalAttentionSpec), (
            "ChunkedLocalAttentionManager can only be used for "
            + "chunked local attention groups"
        )
        assert use_eagle is False, (
            "Hybrid KV cache is not supported for " + "eagle + chunked local attention."
        )
        assert dcp_world_size == 1, "DCP not support chunked local attn now."
        assert pcp_world_size == 1, "PCP not support chunked local attn now."
        assert kv_cache_spec.block_size == alignment_tokens, (
            "KV cache groups with different block sizes are not compatible with "
            "chunked local attention now"
        )
        max_num_blocks = max_length // kv_cache_spec.block_size
        if max_length > 0:
            local_attention_start_idx = (
                max_length
                // kv_cache_spec.attention_chunk_size
                * kv_cache_spec.attention_chunk_size
            )
        else:
            local_attention_start_idx = 0
        # we marked blocks out of window as computed
        # with null blocks, and blocks inside window based on cache lookup
        # result [null] [null] ... [null] [hit block 1 (1st block contain
        # last window)] [hit block 2] ... [hit block x]
        local_attention_start_block_idx = (
            local_attention_start_idx // kv_cache_spec.block_size
        )
        computed_blocks: tuple[list[KVCacheBlock], ...] = tuple(
            [block_pool.null_block] * local_attention_start_block_idx
            for _ in range(len(kv_cache_group_ids))
        )
        for i in range(local_attention_start_block_idx, max_num_blocks):
            block_hash = block_hashes[i]
            if cached_block := block_pool.get_cached_block(
                block_hash, kv_cache_group_ids
            ):
                for computed, cached in zip(computed_blocks, cached_block):
                    computed.append(cached)
            else:
                break
        return computed_blocks

    def get_num_skipped_tokens(self, num_computed_tokens: int) -> int:
        """
        Get the number of tokens that will be skipped for attention computation.

        For chunked local attention, this corresponds to the tokens that are on
        the left side of the current chunk.

        Example 1:
        chunk size = 8, num_computed_tokens = 13
        Tokens:  [ 0 1 2 3 4 5 6 7 | 8 9 10 11 12 13 14 15 ] ...
                 | ----- computed ---------------|
                                                  ^^ next token to be computed
                                   |----------------| <-- attention window for
                                                          next token
                 |--- skipped -----|
        Output: get_num_skipped_tokens(13) == 8

        Example 2:
        chunk size = 8, num_computed_tokens = 8
        Tokens:  [ 0 1 2 3 4 5 6 7 | 8 9 10 11 12 13 14 15 ] ...
                 | --- computed ---|
                                     ^ next token to be computed
                                   |--| <-- attention window for next token
                 | --- skipped ----|
        Output: get_num_skipped_tokens(8) == 8

        Example 3:
        chunk size = 8, num_computed_tokens = 7
        Tokens:  [ 0 1 2 3 4 5 6 7 | 8 9 10 11 12 13 14 15 ] ...
                 |---computed---|
                                 ^ next token to be computed
                 |-----------------| <-- attention window for next token
                 no token should be skipped.
        Output: get_num_skipped_tokens(7) == 0

        Args:
            num_computed_tokens: The number of tokens that have been computed.

        Returns:
            The number of tokens that will be skipped for attention computation.
        """
        num_skipped_tokens = (
            num_computed_tokens // self.attention_chunk_size
        ) * self.attention_chunk_size
        return num_skipped_tokens

    def get_num_common_prefix_blocks(self, running_request_id: str) -> int:
        """
        cascade attention is not supported by chunked local attention.
        """
        return 0


class MambaManager(SingleTypeKVCacheManager):
    def __init__(
        self, kv_cache_spec: MambaSpec, block_pool: BlockPool, **kwargs
    ) -> None:
        super().__init__(kv_cache_spec, block_pool, **kwargs)
        self.cached_blocks_this_step: set[BlockHashWithGroupId] = set()

    @classmethod
    def find_longest_cache_hit(
        cls,
        block_hashes: BlockHashList,
        max_length: int,
        kv_cache_group_ids: list[int],
        block_pool: BlockPool,
        kv_cache_spec: KVCacheSpec,
        use_eagle: bool,
        alignment_tokens: int,
        dcp_world_size: int = 1,
        pcp_world_size: int = 1,
    ) -> tuple[list[KVCacheBlock], ...]:
        assert isinstance(kv_cache_spec, MambaSpec), (
            "MambaManager can only be used for mamba groups"
        )
        assert dcp_world_size == 1, "DCP not support mamba now."
        assert pcp_world_size == 1, "PCP not support mamba now."
        computed_blocks: tuple[list[KVCacheBlock], ...] = tuple(
            [] for _ in range(len(kv_cache_group_ids))
        )

        block_size = kv_cache_spec.block_size
        max_num_blocks = max_length // block_size
        # Search from right to left and early stop when a match is found.
        for i in range(max_num_blocks - 1, -1, -1):
            if cached_block := block_pool.get_cached_block(
                block_hashes[i], kv_cache_group_ids
            ):
                # When enable Mamba prefix caching, `block_size` will be aligned
                # across full attention layers and Mamba layers to ensure the
                # prefix hit length aligned at block
                if (
                    block_size != alignment_tokens  # Faster for common case.
                    and (i + 1) * block_size % alignment_tokens != 0
                ):
                    continue
                for computed, cached in zip(computed_blocks, cached_block):
                    # the hit length logic later assumes:
                    #  hit_length = len(hit_blocks_other_attn[0])
                    #               * self.other_block_size
                    # so we insert dummy blocks at the beginning:
                    computed.extend([block_pool.null_block] * i)
                    computed.append(cached)
                break  # we just need the last match - early stopping

        return computed_blocks

    def get_num_common_prefix_blocks(self, running_request_id: str) -> int:
        """
        cascade attention is not supported by mamba
        """
        return 0

    def get_num_blocks_to_allocate(
        self,
        request_id: str,
        num_tokens: int,
        new_computed_blocks: Sequence[KVCacheBlock],
    ) -> int:
        # Allocate extra `num_speculative_blocks` blocks for
        # speculative decoding (MTP/EAGLE) with linear attention.
        assert isinstance(self.kv_cache_spec, MambaSpec)
        if (
            len(new_computed_blocks) > 0
            and new_computed_blocks[-1].block_hash in self.cached_blocks_this_step
        ):
            # Mamba can't rely on blocks generated by other requests in the current step
            # To put it in the next step, we return a large number of blocks so
            # that kv_cache_manager will think there is no enough blocks to allocte now
            # and don't schedule it in the current step.
            print("!!!!!!!!!!!!!!!schedule into next step!!!!!!!!!!!!!!!")
            return self.block_pool.num_gpu_blocks + 100000
        if self.kv_cache_spec.num_speculative_blocks > 0:
            num_tokens += (
                self.kv_cache_spec.block_size
                * self.kv_cache_spec.num_speculative_blocks
            )
        return super().get_num_blocks_to_allocate(
            request_id, num_tokens, new_computed_blocks
        )

    def allocate_new_blocks(
        self, request_id: str, num_tokens: int
    ) -> list[KVCacheBlock]:
        # Allocate extra `num_speculative_blocks` blocks for
        # speculative decoding (MTP/EAGLE) with linear attention.
        assert isinstance(self.kv_cache_spec, MambaSpec)
        if self.kv_cache_spec.num_speculative_blocks > 0:
            num_tokens += (
                self.kv_cache_spec.block_size
                * self.kv_cache_spec.num_speculative_blocks
            )
        return super().allocate_new_blocks(request_id, num_tokens)

    def cache_blocks(self, request: Request, num_tokens: int) -> None:
        num_cached_blocks_before = self.num_cached_block.get(request.request_id, 0)
        super().cache_blocks(request, num_tokens)
        num_cached_blocks_after = self.num_cached_block.get(request.request_id, 0)
        if num_cached_blocks_after > num_cached_blocks_before:
            for block in self.req_to_blocks[request.request_id][
                num_cached_blocks_before:num_cached_blocks_after
            ]:
                assert block.block_hash is not None
                self.cached_blocks_this_step.add(block.block_hash)

    def new_step_starts(self) -> None:
        self.cached_blocks_this_step.clear()


class CrossAttentionManager(SingleTypeKVCacheManager):
    """Manager for cross-attention KV cache in encoder-decoder models."""

    def save_new_computed_blocks(
        self, request_id: str, new_computed_blocks: Sequence[KVCacheBlock]
    ) -> None:
        # We do not cache blocks for cross-attention to be shared between
        # requests, so  `new_computed_blocks` should always be empty.
        assert len(new_computed_blocks) == 0

    def cache_blocks(self, request: Request, num_tokens: int) -> None:
        # We do not cache blocks for cross-attention to be shared between
        # requests, so this method is not relevant.
        raise ValueError("Should not be called as prefix caching is disabled.")

    def get_num_common_prefix_blocks(self, running_request_id: str) -> int:
        # Cross-attention blocks contain request-specific encoder states
        # and are not shared between different requests
        return 0

    @classmethod
    def find_longest_cache_hit(
        cls,
        block_hashes: BlockHashList,
        max_length: int,
        kv_cache_group_ids: list[int],
        block_pool: BlockPool,
        kv_cache_spec: KVCacheSpec,
        use_eagle: bool,
        alignment_tokens: int,
        dcp_world_size: int = 1,
        pcp_world_size: int = 1,
    ) -> tuple[list[KVCacheBlock], ...]:
        assert isinstance(kv_cache_spec, CrossAttentionSpec), (
            "CrossAttentionManager can only be used for cross-attention groups"
        )
        # Cross-attention does not benefit from prefix caching since:
        # 1. Encoder states are unique per request (different audio/image
        #    inputs)
        # 2. Encoder states are computed once per request, not incrementally
        # 3. No reusable prefix exists between different multimodal inputs
        # Return empty blocks to indicate no cache hits
        raise NotImplementedError("CrossAttentionManager does not support caching")


spec_manager_map: dict[type[KVCacheSpec], type[SingleTypeKVCacheManager]] = {
    FullAttentionSpec: FullAttentionManager,
    MLAAttentionSpec: FullAttentionManager,
    SlidingWindowSpec: SlidingWindowManager,
    ChunkedLocalAttentionSpec: ChunkedLocalAttentionManager,
    MambaSpec: MambaManager,
    CrossAttentionSpec: CrossAttentionManager,
}


def get_manager_for_kv_cache_spec(
    kv_cache_spec: KVCacheSpec, **kwargs
) -> SingleTypeKVCacheManager:
    manager_class = spec_manager_map[type(kv_cache_spec)]
    manager = manager_class(kv_cache_spec, **kwargs)
    return manager<|MERGE_RESOLUTION|>--- conflicted
+++ resolved
@@ -7,11 +7,11 @@
 
 from vllm.utils.math_utils import cdiv
 from vllm.v1.core.block_pool import BlockPool
-<<<<<<< HEAD
-from vllm.v1.core.kv_cache_utils import BlockHash, BlockHashWithGroupId, KVCacheBlock
-=======
-from vllm.v1.core.kv_cache_utils import BlockHashList, KVCacheBlock
->>>>>>> 0efd9f86
+from vllm.v1.core.kv_cache_utils import (
+    BlockHashList,
+    BlockHashWithGroupId,
+    KVCacheBlock,
+)
 from vllm.v1.kv_cache_interface import (
     ChunkedLocalAttentionSpec,
     CrossAttentionSpec,
