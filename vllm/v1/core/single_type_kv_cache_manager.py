--- conflicted
+++ resolved
@@ -3,10 +3,7 @@
 import itertools
 from abc import ABC, abstractmethod
 from collections import defaultdict
-<<<<<<< HEAD
-from typing import Callable, Optional
-=======
->>>>>>> 4d4061b6
+from typing import Optional
 
 from vllm.utils import cdiv
 from vllm.v1.core.block_pool import BlockPool
