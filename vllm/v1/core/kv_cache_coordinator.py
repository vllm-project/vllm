--- conflicted
+++ resolved
@@ -6,14 +6,9 @@
 from vllm.v1.core.block_pool import BlockPool
 from vllm.v1.core.kv_cache_utils import BlockHash, KVCacheBlock
 from vllm.v1.core.single_type_kv_cache_manager import (
-<<<<<<< HEAD
     CrossAttentionManager, FullAttentionManager, get_manager_for_kv_cache_spec)
-from vllm.v1.kv_cache_interface import FullAttentionSpec, KVCacheConfig
-=======
-    FullAttentionManager, get_manager_for_kv_cache_spec)
 from vllm.v1.kv_cache_interface import (FullAttentionSpec, KVCacheConfig,
                                         KVCacheSpec)
->>>>>>> 5bbaf492
 from vllm.v1.request import Request
 
 
