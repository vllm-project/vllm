--- conflicted
+++ resolved
@@ -185,22 +185,11 @@
     """
 
     def __init__(self, kv_cache_config: KVCacheConfig, max_model_len: int,
-<<<<<<< HEAD
-                 use_eagle: bool, caching_hash_fn: Callable,
-                 enable_kv_cache_events: bool):
-        super().__init__(kv_cache_config,
-                         max_model_len,
-                         use_eagle,
-                         False,
-                         caching_hash_fn,
-                         enable_kv_cache_events,
-                         enable_wa_policy=False,
-                         wa_offline_param_path=None)
-=======
-                 use_eagle: bool, enable_kv_cache_events: bool):
+                 use_eagle: bool, enable_kv_cache_events: bool,
+                 enable_wa_policy: bool, wa_offline_param_path: Optional[str]):
         super().__init__(kv_cache_config, max_model_len, use_eagle, False,
-                         enable_kv_cache_events)
->>>>>>> 4d4061b6
+                         enable_kv_cache_events, enable_wa_policy,
+                         wa_offline_param_path)
         self.num_single_type_manager = len(self.single_type_managers)
 
     def get_num_common_prefix_blocks(self, request_id: str,
@@ -226,18 +215,11 @@
 
     def __init__(self, kv_cache_config: KVCacheConfig, max_model_len: int,
                  use_eagle: bool, enable_caching: bool,
-<<<<<<< HEAD
-                 caching_hash_fn: Callable, enable_kv_cache_events: bool,
-                 enable_wa_policy: bool, wa_offline_param_path: Optional[str]):
+                 enable_kv_cache_events: bool, enable_wa_policy: bool,
+                 wa_offline_param_path: Optional[str]):
         super().__init__(kv_cache_config, max_model_len, use_eagle,
-                         enable_caching, caching_hash_fn,
-                         enable_kv_cache_events, enable_wa_policy,
-                         wa_offline_param_path)
-=======
-                 enable_kv_cache_events: bool):
-        super().__init__(kv_cache_config, max_model_len, use_eagle,
-                         enable_caching, enable_kv_cache_events)
->>>>>>> 4d4061b6
+                         enable_caching, enable_kv_cache_events,
+                         enable_wa_policy, wa_offline_param_path)
         self.kv_cache_spec = self.kv_cache_config.kv_cache_groups[
             0].kv_cache_spec
         self.block_size = self.kv_cache_spec.block_size
@@ -271,18 +253,11 @@
 
     def __init__(self, kv_cache_config: KVCacheConfig, max_model_len: int,
                  use_eagle: bool, enable_caching: bool,
-<<<<<<< HEAD
-                 caching_hash_fn: Callable, enable_kv_cache_events: bool,
-                 enable_wa_policy: bool, wa_offline_param_path: Optional[str]):
+                 enable_kv_cache_events: bool, enable_wa_policy: bool,
+                 wa_offline_param_path: Optional[str]):
         super().__init__(kv_cache_config, max_model_len, use_eagle,
-                         enable_caching, caching_hash_fn,
-                         enable_kv_cache_events, enable_wa_policy,
-                         wa_offline_param_path)
-=======
-                 enable_kv_cache_events: bool):
-        super().__init__(kv_cache_config, max_model_len, use_eagle,
-                         enable_caching, enable_kv_cache_events)
->>>>>>> 4d4061b6
+                         enable_caching, enable_kv_cache_events,
+                         enable_wa_policy, wa_offline_param_path)
         self.verify_and_split_kv_cache_groups()
 
     def verify_and_split_kv_cache_groups(self) -> None:
@@ -414,38 +389,25 @@
 
 
 def get_kv_cache_coordinator(
-<<<<<<< HEAD
         kv_cache_config: KVCacheConfig,
         max_model_len: int,
         use_eagle: bool,
         enable_caching: bool,
-        caching_hash_fn: Callable,
         enable_kv_cache_events: bool,
         enable_wa_policy: bool,
         wa_offline_param_path: Optional[str] = "") -> KVCacheCoordinator:
-=======
-        kv_cache_config: KVCacheConfig, max_model_len: int, use_eagle: bool,
-        enable_caching: bool,
-        enable_kv_cache_events: bool) -> KVCacheCoordinator:
->>>>>>> 4d4061b6
     if not enable_caching:
         return KVCacheCoordinatorNoPrefixCache(kv_cache_config, max_model_len,
                                                use_eagle,
-                                               enable_kv_cache_events)
+                                               enable_kv_cache_events,
+                                               enable_wa_policy,
+                                               wa_offline_param_path)
     if len(kv_cache_config.kv_cache_groups) == 1:
         return UnitaryKVCacheCoordinator(kv_cache_config, max_model_len,
                                          use_eagle, enable_caching,
-<<<<<<< HEAD
-                                         caching_hash_fn,
                                          enable_kv_cache_events,
                                          enable_wa_policy,
                                          wa_offline_param_path)
     return HybridKVCacheCoordinator(kv_cache_config, max_model_len, use_eagle,
-                                    enable_caching, caching_hash_fn,
-                                    enable_kv_cache_events, enable_wa_policy,
-                                    wa_offline_param_path)
-=======
-                                         enable_kv_cache_events)
-    return HybridKVCacheCoordinator(kv_cache_config, max_model_len, use_eagle,
-                                    enable_caching, enable_kv_cache_events)
->>>>>>> 4d4061b6
+                                    enable_caching, enable_kv_cache_events,
+                                    enable_wa_policy, wa_offline_param_path)