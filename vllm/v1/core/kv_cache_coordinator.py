--- conflicted
+++ resolved
@@ -42,11 +42,8 @@
                 kv_cache_spec=kv_cache_group.kv_cache_spec,
                 block_pool=self.block_pool,
                 kv_cache_group_id=i,
-<<<<<<< HEAD
-                enable_kv_prefix_trie=enable_first_layer_trie if i==0 else False
-=======
+                enable_kv_prefix_trie=enable_first_layer_trie if i==0 else False,
                 dcp_world_size=dcp_world_size,
->>>>>>> 880c741b
             ) for i, kv_cache_group in enumerate(
                 self.kv_cache_config.kv_cache_groups))
 
