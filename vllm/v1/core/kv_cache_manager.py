--- conflicted
+++ resolved
@@ -72,18 +72,16 @@
         self.req_to_blocks: DefaultDict[str,
                                         List[KVCacheBlock]] = defaultdict(list)
 
-<<<<<<< HEAD
-        # {req_id: The number of cached blocks for this given request}
-        # This is used to track the number of cached blocks for each request,
-        # currently only used for speculative decoding.
-        self.cached_block_num: Dict[str, int] = defaultdict(int)
-=======
         # Mapping from request ID to kv block hashes.
         # This is to avoid recomputing the block hashes for each call of
         # `get_computed_blocks` or `allocate_slots`.
         self.req_to_block_hashes: DefaultDict[
             str, List[BlockHashType]] = defaultdict(list)
->>>>>>> d01f66b0
+
+        # {req_id: The number of cached blocks for this given request}
+        # This is used to track the number of cached blocks for each request,
+        # currently only used for speculative decoding.
+        self.cached_block_num: Dict[str, int] = defaultdict(int)
 
     @property
     def usage(self) -> float:
