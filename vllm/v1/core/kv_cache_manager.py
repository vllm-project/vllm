--- conflicted
+++ resolved
@@ -285,16 +285,6 @@
         if not self.enable_caching or delay_cache_blocks:
             return KVCacheBlocks(new_blocks)
 
-<<<<<<< HEAD
-        # Speculated tokens might be rejected in the future, so we does
-        # not cache any speculated tokens. We only cache blocks with
-        # generated (accepted) tokens.
-        # For the same reason, we do not cache the output placeholders,
-        # which is used in async scheduling.
-        self.coordinator.cache_blocks(
-            request, self.req_to_block_hashes[request.request_id],
-            min(request.num_tokens, num_computed_tokens + num_new_tokens))
-=======
         # NOTE(woosuk): We want to commit (cache) up to num_computed_tokens +
         # num_new_tokens, but must exclude "non-committable" tokens (e.g.,
         # draft tokens that could be rejected). Therefore, we cap the number
@@ -306,7 +296,6 @@
             self.req_to_block_hashes[request.request_id],
             num_tokens_to_cache,
         )
->>>>>>> 7c12a765
 
         return KVCacheBlocks(new_blocks)
 
