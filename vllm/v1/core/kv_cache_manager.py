--- conflicted
+++ resolved
@@ -148,14 +148,9 @@
         # Prefix caching is disabled or
         # When the request requires prompt logprobs, we skip prefix caching.
         if (not self.enable_caching
-<<<<<<< HEAD
                 or (request.sampling_params is not None
                     and request.sampling_params.prompt_logprobs is not None)):
-            return KVCacheBlocks.create_empty(), 0
-=======
-                or request.sampling_params.prompt_logprobs is not None):
             return self.create_empty_block_list(), 0
->>>>>>> ca27f0f9
 
         # The block hashes for the request may already be computed
         # if the scheduler has tried to schedule the request before.
