# SPDX-License-Identifier: Apache-2.0
# SPDX-FileCopyrightText: Copyright contributors to the vLLM project

import itertools
from collections.abc import Sequence
from dataclasses import dataclass
from typing import Literal, overload

from vllm.distributed.kv_events import KVCacheEvent
from vllm.logger import init_logger
from vllm.v1.core.kv_cache_coordinator import get_kv_cache_coordinator
from vllm.v1.core.kv_cache_metrics import KVCacheMetricsCollector
from vllm.v1.core.kv_cache_utils import KVCacheBlock
from vllm.v1.kv_cache_interface import KVCacheConfig
from vllm.v1.metrics.stats import PrefixCacheStats
from vllm.v1.request import Request

logger = init_logger(__name__)


@dataclass
class KVCacheBlocks:
    """
    The allocation result of KVCacheManager, work as the interface between
    Scheduler and KVCacheManager, to hide KVCacheManager's internal data
    structure from the Scheduler.
    """

    blocks: tuple[Sequence[KVCacheBlock], ...]
    """
    `blocks[i][j]` refers to the i-th kv_cache_group
    and the j-th block of tokens.We don't use block of
    tokens as the outer dimension because it assumes all
    kv_cache_groups have the same number of blocks, which is true for now but
    will be broken if we want to give different block_size to different
    kv_cache_groups in the future.

    Each single type KVCacheBlocks could be represented as:
    - list[KVCacheBlock] for more than one KVCacheBlock
    - an empty tuple for requests without KVCacheBlock
      (a precomputed KVCacheBlocks is in KVCacheManager to avoid GC overhead)
    """

    def __add__(self, other: "KVCacheBlocks") -> "KVCacheBlocks":
        """Adds two KVCacheBlocks instances."""
        return KVCacheBlocks(
            tuple(
                list(itertools.chain(blk1, blk2))
                for blk1, blk2 in zip(self.blocks, other.blocks)
            )
        )

    @overload
    def get_block_ids(
        self,
        allow_none: Literal[False] = False,
    ) -> tuple[list[int], ...]: ...

    @overload
    def get_block_ids(
        self,
        allow_none: Literal[True] = True,
    ) -> tuple[list[int], ...] | None: ...

    def get_block_ids(
        self,
        allow_none: bool = False,
    ) -> tuple[list[int], ...] | None:
        """
        Converts the KVCacheBlocks instance to block_ids.

        Returns:
            tuple[list[int], ...]: A tuple of lists where:
                - the outer tuple corresponds to KV cache groups
                - each inner list contains the block_ids of the blocks in that
                  group
        """
        if allow_none and all(len(group) == 0 for group in self.blocks):
            return None
        return tuple([blk.block_id for blk in group] for group in self.blocks)

    def get_unhashed_block_ids(self) -> list[int]:
        """Get block_ids of unhashed blocks from KVCacheBlocks instance."""
        assert len(self.blocks) == 1, "Only one group is supported"
        return [block.block_id for block in self.blocks[0] if block.block_hash is None]

    def new_empty(self) -> "KVCacheBlocks":
        """
        Creates a new KVCacheBlocks instance with no blocks.
        """
        return KVCacheBlocks(tuple(() for _ in range(len(self.blocks))))


class KVCacheManager:
    def __init__(
        self,
        kv_cache_config: KVCacheConfig,
        max_model_len: int,
        hash_block_size: int,
        enable_caching: bool = True,
        use_eagle: bool = False,
        log_stats: bool = False,
        enable_kv_cache_events: bool = False,
        dcp_world_size: int = 1,
        pcp_world_size: int = 1,
        metrics_collector: KVCacheMetricsCollector | None = None,
    ) -> None:
        self.max_model_len = max_model_len

        self.enable_caching = enable_caching
        self.use_eagle = use_eagle
        self.log_stats = log_stats
<<<<<<< HEAD
=======
        self.metrics_collector = metrics_collector
>>>>>>> e6358610
        # FIXME: make prefix cache stats conditional on log_stats. We still need
        # this comment because when the log stats is enabled there are still
        # potential configs we could expose in the future.
        self.prefix_cache_stats = PrefixCacheStats() if log_stats else None

        self.coordinator = get_kv_cache_coordinator(
            kv_cache_config=kv_cache_config,
            max_model_len=self.max_model_len,
            use_eagle=self.use_eagle,
            enable_caching=self.enable_caching,
            enable_kv_cache_events=enable_kv_cache_events,
            dcp_world_size=dcp_world_size,
            pcp_world_size=pcp_world_size,
            hash_block_size=hash_block_size,
<<<<<<< HEAD
=======
            metrics_collector=self.metrics_collector,
>>>>>>> e6358610
        )
        self.num_kv_cache_groups = len(kv_cache_config.kv_cache_groups)
        self.block_pool = self.coordinator.block_pool
        self.kv_cache_config = kv_cache_config

        # Pre-constructed KVCacheBlocks with no blocks, callers should use this
        # via create_kv_cache_blocks instead of creating new ones to avoid GC
        # overhead.
        #
        # We use nested tuples to ensure the empty KVCacheBlocks is immutable.
        self.empty_kv_cache_blocks = KVCacheBlocks(
            tuple(() for _ in range(self.num_kv_cache_groups))
        )

    @property
    def usage(self) -> float:
        """Get the KV cache usage.

        Returns:
            The KV cache usage (between 0.0 and 1.0).
        """
        return self.block_pool.get_usage()

    def make_prefix_cache_stats(self) -> PrefixCacheStats | None:
        """Get (and reset) the prefix cache stats.

        Returns:
            The current prefix caching stats, or None if logging is disabled.
        """
        if not self.log_stats:
            return None
        stats = self.prefix_cache_stats
        self.prefix_cache_stats = PrefixCacheStats()
        return stats

    def get_computed_blocks(self, request: Request) -> tuple[KVCacheBlocks, int]:
        """Get the computed (cached) blocks for the request.
        Note that the computed blocks must be full.

        Args:
            request: The request to get the computed blocks.

        Returns:
            A tuple containing:
                - A list of blocks that are computed for the request.
                - The number of computed tokens.
        """
        # We skip finding the prefix cache hit when prefix caching is
        # disabled or the request is marked as skipping kv cache read
        # (which happens when the request requires prompt logprobs
        # or calls a pooling model with all pooling).
        if not self.enable_caching or request.skip_reading_prefix_cache:
            return self.empty_kv_cache_blocks, 0

        # NOTE: When all tokens hit the cache, we must recompute the last token
        # to obtain logits. Thus, set max_cache_hit_length to prompt_length - 1.
        # This can trigger recomputation of an entire block, rather than just
        # the single last token, because allocate_slots() requires
        # num_computed_tokens to be block-size aligned. Removing this limitation
        # could slightly improve performance in the future.
        max_cache_hit_length = request.num_tokens - 1
        computed_blocks, num_new_computed_tokens = (
            self.coordinator.find_longest_cache_hit(
                request.block_hashes, max_cache_hit_length
            )
        )

        if self.log_stats:
            assert self.prefix_cache_stats is not None
            self.prefix_cache_stats.record(
                num_tokens=request.num_tokens,
                num_hits=num_new_computed_tokens,
                preempted=request.num_preemptions > 0,
            )

        return self.create_kv_cache_blocks(computed_blocks), num_new_computed_tokens

    def allocate_slots(
        self,
        request: Request,
        num_new_tokens: int,
        num_new_computed_tokens: int = 0,
        new_computed_blocks: KVCacheBlocks | None = None,
        num_lookahead_tokens: int = 0,
        delay_cache_blocks: bool = False,
        num_encoder_tokens: int = 0,
    ) -> KVCacheBlocks | None:
        """Add slots for a request with new tokens to append.

        Args:
            request: The request to allocate slots.
            num_new_tokens: The number of tokens to allocate, including external
                tokens. Note that this does not include tokens that have
                already been computed locally (i.e. new_computed_blocks).
            num_new_computed_tokens: The number of new computed tokens just
                hitting the prefix caching, excluding external tokens.
            new_computed_blocks: The cached blocks for the above new computed
                tokens.
            num_lookahead_tokens: The number of speculative tokens to allocate.
                This is used by spec decode proposers with kv-cache such
                as eagle.
            delay_cache_blocks: Whether to skip caching the blocks. This is
                used by P/D when allocating blocks used in a KV transfer
                which will complete in a future step.
            num_encoder_tokens: The number of encoder tokens to allocate for
                cross-attention in encoder-decoder models(e.g., Whisper).
                For decoder-only models, this should be 0.

        Blocks layout:
        ```
        -----------------------------------------------------------------------
        | < computed > | < new computed > |    < new >    | < pre-allocated > |
        -----------------------------------------------------------------------
        |                  < required >                   |
        --------------------------------------------------
        |                    < full >                  |
        ------------------------------------------------
                                          | <new full> |
                                          --------------
        ```
        The following *_blocks are illustrated in this layout.

        Returns:
            A list of new allocated blocks.
        """
        if num_new_tokens == 0:
            raise ValueError("num_new_tokens must be greater than 0")

        if new_computed_blocks is not None:
            new_computed_block_list = new_computed_blocks.blocks
        else:
            new_computed_block_list = self.empty_kv_cache_blocks.blocks

        # Free the blocks that are skipped during the attention computation
        # (e.g., tokens outside the sliding window).
        # We can do this even if we cannot schedule this request due to
        # insufficient free blocks.
        # Should call this function before allocating new blocks to reduce
        # the number of evicted blocks.
        self.coordinator.remove_skipped_blocks(
            request.request_id, request.num_computed_tokens
        )

        # The number of computed tokens is the number of computed tokens plus
        # the new prefix caching hits
        num_computed_tokens = request.num_computed_tokens + num_new_computed_tokens
        num_tokens_need_slot = min(
            num_computed_tokens + num_new_tokens + num_lookahead_tokens,
            self.max_model_len,
        )

        num_blocks_to_allocate = self.coordinator.get_num_blocks_to_allocate(
            request_id=request.request_id,
            num_tokens=num_tokens_need_slot,
            new_computed_blocks=new_computed_block_list,
            num_encoder_tokens=num_encoder_tokens,
        )

        if num_blocks_to_allocate > self.block_pool.get_num_free_blocks():
            # Cannot allocate new blocks
            return None

        # Touch the computed blocks to make sure they won't be evicted.
        if self.enable_caching:
            self.block_pool.touch(new_computed_block_list)
        else:
            assert not any(new_computed_block_list), (
                "Computed blocks should be empty when prefix caching is disabled"
            )

        if new_computed_block_list is not self.empty_kv_cache_blocks.blocks:
            # Append the new computed blocks to the request blocks until now to
            # avoid the case where the new blocks cannot be allocated.
            self.coordinator.save_new_computed_blocks(
                request.request_id, new_computed_block_list
            )

        new_blocks = self.coordinator.allocate_new_blocks(
            request.request_id, num_tokens_need_slot, num_encoder_tokens
        )

        # P/D: delay caching blocks if we have to recv from
        # remote. Update state for locally cached blocks.
        if not self.enable_caching or delay_cache_blocks:
            return self.create_kv_cache_blocks(new_blocks)

        # NOTE(woosuk): We want to commit (cache) up to num_computed_tokens +
        # num_new_tokens, but must exclude "non-committable" tokens (e.g.,
        # draft tokens that could be rejected). Therefore, we cap the number
        # at `request.num_tokens`, ensuring only "finalized" tokens are cached.
        num_tokens_to_cache = min(
            num_computed_tokens + num_new_tokens, request.num_tokens
        )
        self.coordinator.cache_blocks(request, num_tokens_to_cache)

        return self.create_kv_cache_blocks(new_blocks)

    def free(self, request: Request) -> None:
        """Free the blocks allocated for the request.
        We free the blocks in reverse order so that the tail blocks are evicted
        first when caching is enabled.

        Args:
            request: The request to free the blocks.
        """
        self.coordinator.free(request.request_id)

    def reset_prefix_cache(self) -> bool:
        """Reset prefix cache. This function may be used in RLHF
        flows to invalidate prefix caching after the weights are updated,
        or used for resetting prefix caching status for benchmarking.

        Returns:
            bool: True if the prefix cache is successfully reset,
            False otherwise.
        """
        if not self.block_pool.reset_prefix_cache():
            return False
        if self.log_stats:
            assert self.prefix_cache_stats is not None
            self.prefix_cache_stats.reset = True
        return True

    def get_num_common_prefix_blocks(self, running_request_id: str) -> list[int]:
        """Calculate the number of common prefix blocks for each kv cache group.

        The function selects a running request and iterates through its blocks.
        A block is considered a common prefix block if ALL requests with
        allocated KV cache share it (i.e., ref_cnt equals the number of entries
        in req_to_blocks).

        NOTE(woosuk): The number of requests with allocated KV cache is **greater
        than or equal to** the number of requests scheduled in the current step.
        This is because having allocated KV cache only indicates that:
        1. The request has not yet finished, and
        2. The request holds its blocks unfreed.

        While all scheduled requests must have allocated KV cache, the inverse
        is not necessarily true. There may be requests with allocated KV cache
        that are not scheduled in the current step.

        This can result in an edge case where the number of common prefix blocks
        is 0, even though all scheduled requests share a common prefix. This
        occurs because there may be unscheduled requests that do not share the
        common prefix. Currently, this case cannot be easily detected, so the
        function returns 0 in such cases.

        Args:
            running_request_id: The request ID of any running request, used to
                identify the common prefix blocks.

        Returns:
            list[int]: The number of common prefix blocks for each kv cache
            group.
        """
        return self.coordinator.get_num_common_prefix_blocks(running_request_id)

    def take_events(self) -> list[KVCacheEvent]:
        """Take the KV cache events from the block pool.

        Returns:
            A list of KV cache events.
        """
        return self.block_pool.take_events()

    def get_blocks(self, request_id: str) -> KVCacheBlocks:
        """Get the blocks of a request."""
        return self.create_kv_cache_blocks(self.coordinator.get_blocks(request_id))

    def get_block_ids(self, request_id: str) -> tuple[list[int], ...]:
        """Get the block ids of a request."""
        return self.get_blocks(request_id).get_block_ids()

    def cache_blocks(self, request: Request, num_computed_tokens: int) -> None:
        """Cache the blocks for the request, if enabled."""
        if self.enable_caching:
            self.coordinator.cache_blocks(request, num_computed_tokens)

    def create_kv_cache_blocks(
        self, blocks: tuple[list[KVCacheBlock], ...]
    ) -> KVCacheBlocks:
        # Only create new KVCacheBlocks for non-empty blocks
        return KVCacheBlocks(blocks) if any(blocks) else self.empty_kv_cache_blocks<|MERGE_RESOLUTION|>--- conflicted
+++ resolved
@@ -110,10 +110,7 @@
         self.enable_caching = enable_caching
         self.use_eagle = use_eagle
         self.log_stats = log_stats
-<<<<<<< HEAD
-=======
         self.metrics_collector = metrics_collector
->>>>>>> e6358610
         # FIXME: make prefix cache stats conditional on log_stats. We still need
         # this comment because when the log stats is enabled there are still
         # potential configs we could expose in the future.
@@ -128,10 +125,7 @@
             dcp_world_size=dcp_world_size,
             pcp_world_size=pcp_world_size,
             hash_block_size=hash_block_size,
-<<<<<<< HEAD
-=======
             metrics_collector=self.metrics_collector,
->>>>>>> e6358610
         )
         self.num_kv_cache_groups = len(kv_cache_config.kv_cache_groups)
         self.block_pool = self.coordinator.block_pool
