# SPDX-License-Identifier: Apache-2.0
# SPDX-FileCopyrightText: Copyright contributors to the vLLM project

from dataclasses import dataclass
from typing import Literal, Optional, overload

from vllm.distributed.kv_events import KVCacheEvent
from vllm.logger import init_logger
from vllm.v1.core.kv_cache_coordinator import get_kv_cache_coordinator
from vllm.v1.core.kv_cache_utils import KVCacheBlock
from vllm.v1.kv_cache_interface import KVCacheConfig
from vllm.v1.metrics.stats import PrefixCacheStats
from vllm.v1.request import Request

logger = init_logger(__name__)


@dataclass
class KVCacheBlocks:
    """
    The allocation result of KVCacheManager, work as the interface between
    Scheduler and KVCacheManager, to hide KVCacheManager's internal data
    structure from the Scheduler.
    """

    blocks: tuple[list[KVCacheBlock], ...]
    """
    `blocks[i][j]` refers to the i-th kv_cache_group
    and the j-th block of tokens.We don't use block of
    tokens as the outer dimension because it assumes all
    kv_cache_groups have the same number of blocks, which is true for now but
    will be broken if we want to give different block_size to different
    kv_cache_groups in the future.
    """

    def __add__(self, other: "KVCacheBlocks") -> "KVCacheBlocks":
        """Adds two KVCacheBlocks instances."""
        return KVCacheBlocks(
            tuple(blk1 + blk2 for blk1, blk2 in zip(self.blocks, other.blocks))
        )

    @overload
    def get_block_ids(
        self,
        allow_none: Literal[False] = False,
    ) -> tuple[list[int], ...]: ...

    @overload
    def get_block_ids(
        self,
        allow_none: Literal[True] = True,
    ) -> Optional[tuple[list[int], ...]]: ...

    def get_block_ids(
        self,
        allow_none: bool = False,
    ) -> Optional[tuple[list[int], ...]]:
        """
        Converts the KVCacheBlocks instance to block_ids.

        Returns:
            tuple[list[int], ...]: A tuple of lists where:
                - the outer tuple corresponds to KV cache groups
                - each inner list contains the block_ids of the blocks in that
                  group
        """
        if allow_none and all(len(group) == 0 for group in self.blocks):
            return None
        return tuple([blk.block_id for blk in group] for group in self.blocks)

    def get_unhashed_block_ids(self) -> list[int]:
        """Get block_ids of unhashed blocks from KVCacheBlocks instance."""
        assert len(self.blocks) == 1, "Only one group is supported"
        return [block.block_id for block in self.blocks[0] if block.block_hash is None]

    def new_empty(self) -> "KVCacheBlocks":
        """Creates a new KVCacheBlocks instance with no blocks."""
        return KVCacheBlocks(tuple([] for _ in range(len(self.blocks))))


class KVCacheManager:
    def __init__(
        self,
        kv_cache_config: KVCacheConfig,
        max_model_len: int,
        enable_caching: bool = True,
        use_eagle: bool = False,
        log_stats: bool = False,
        enable_kv_cache_events: bool = False,
        dcp_world_size: int = 1,
        enable_wa_policy: bool = False,
        wa_offline_param_path: Optional[str] = "",
    ) -> None:
        self.max_model_len = max_model_len

        self.enable_caching = enable_caching
        self.use_eagle = use_eagle
        self.log_stats = log_stats
        # FIXME: make prefix cache stats conditional on log_stats
        self.prefix_cache_stats = PrefixCacheStats() if log_stats else None

        self.block_size: Optional[int] = None
        if self.enable_caching:
            assert (
                len(
                    set(
                        g.kv_cache_spec.block_size
                        for g in kv_cache_config.kv_cache_groups
                    )
                )
                == 1
            ), "Only one block size is supported for now"
            self.block_size = kv_cache_config.kv_cache_groups[
                0
            ].kv_cache_spec.block_size

            if dcp_world_size > 1:
                assert len(kv_cache_config.kv_cache_groups) == 1
                # Note(hc): need revisit. When both DCP and any future
                # PCP are enabled, the block_size may need to be scaled
                # by a factor of dcp_size × pcp_size?
                self.block_size *= dcp_world_size

        self.coordinator = get_kv_cache_coordinator(
            kv_cache_config=kv_cache_config,
            max_model_len=self.max_model_len,
            use_eagle=self.use_eagle,
            enable_caching=self.enable_caching,
            enable_kv_cache_events=enable_kv_cache_events,
            dcp_world_size=dcp_world_size,
            enable_wa_policy=enable_wa_policy,
            wa_offline_param_path=wa_offline_param_path)
        self.num_kv_cache_groups = len(kv_cache_config.kv_cache_groups)
        self.block_pool = self.coordinator.block_pool
        self.kv_cache_config = kv_cache_config

    @property
    def usage(self) -> float:
        """Get the KV cache usage.

        Returns:
            The KV cache usage (between 0.0 and 1.0).
        """
        return self.block_pool.get_usage()

    def make_prefix_cache_stats(self) -> Optional[PrefixCacheStats]:
        """Get (and reset) the prefix cache stats.

        Returns:
            The current prefix caching stats, or None if logging is disabled.
        """
        if not self.log_stats:
            return None
        stats = self.prefix_cache_stats
        self.prefix_cache_stats = PrefixCacheStats()
        return stats

    def get_computed_blocks(self, request: Request) -> tuple[KVCacheBlocks, int]:
        """Get the computed (cached) blocks for the request.
        Note that the computed blocks must be full.

        Args:
            request: The request to get the computed blocks.

        Returns:
            A tuple containing:
                - A list of blocks that are computed for the request.
                - The number of computed tokens.
        """
        # Prefix caching is disabled or
        # When the request requires prompt logprobs, we skip prefix caching.
        if not self.enable_caching or (
            request.sampling_params is not None
            and request.sampling_params.prompt_logprobs is not None
        ):
            return self.create_empty_block_list(), 0

        # NOTE: When all tokens hit the cache, we must recompute the last token
        # to obtain logits. Thus, set max_cache_hit_length to prompt_length - 1.
        # This can trigger recomputation of an entire block, rather than just
        # the single last token, because allocate_slots() requires
        # num_computed_tokens to be block-size aligned. Removing this limitation
        # could slightly improve performance in the future.
        max_cache_hit_length = request.num_tokens - 1
        computed_blocks, num_new_computed_tokens = (
            self.coordinator.find_longest_cache_hit(
                request.block_hashes, max_cache_hit_length
            )
        )

        if self.log_stats:
            assert self.prefix_cache_stats is not None
            if request.num_preemptions > 0:
                # Previously preempted request
                self.prefix_cache_stats.preempted_requests += 1
                self.prefix_cache_stats.preempted_queries += request.num_tokens
                self.prefix_cache_stats.preempted_hits += num_new_computed_tokens
            else:
                # New request
                self.prefix_cache_stats.requests += 1
                self.prefix_cache_stats.queries += request.num_tokens
                self.prefix_cache_stats.hits += num_new_computed_tokens

        return KVCacheBlocks(computed_blocks), num_new_computed_tokens

    def allocate_slots(
        self,
        request: Request,
        num_new_tokens: int,
        num_new_computed_tokens: int = 0,
        new_computed_blocks: Optional[KVCacheBlocks] = None,
        num_lookahead_tokens: int = 0,
        delay_cache_blocks: bool = False,
        num_encoder_tokens: int = 0,
    ) -> Optional[KVCacheBlocks]:
        """Add slots for a request with new tokens to append.

        Args:
            request: The request to allocate slots.
            num_new_tokens: The number of tokens to allocate, including external
                tokens. Note that this does not include tokens that have
                already been computed locally (i.e. new_computed_blocks).
            num_new_computed_tokens: The number of new computed tokens just
                hitting the prefix caching, excluding external tokens.
            new_computed_blocks: The cached blocks for the above new computed
                tokens.
            num_lookahead_tokens: The number of speculative tokens to allocate.
                This is used by spec decode proposers with kv-cache such
                as eagle.
            delay_cache_blocks: Whether to skip caching the blocks. This is
                used by P/D when allocating blocks used in a KV transfer
                which will complete in a future step.

        Blocks layout:
        ```
        -----------------------------------------------------------------------
        | < computed > | < new computed > |    < new >    | < pre-allocated > |
        -----------------------------------------------------------------------
        |                  < required >                   |
        --------------------------------------------------
        |                    < full >                  |
        ------------------------------------------------
                                          | <new full> |
                                          --------------
        ```
        The following *_blocks are illustrated in this layout.

        Returns:
            A list of new allocated blocks.
        """
        if num_new_tokens == 0:
            raise ValueError("num_new_tokens must be greater than 0")

        if new_computed_blocks is not None:
            new_computed_block_list = new_computed_blocks.blocks
        else:
            new_computed_block_list = tuple(
                [] for _ in range(len(self.kv_cache_config.kv_cache_groups))
            )

        # Free the blocks that are skipped during the attention computation
        # (e.g., tokens outside the sliding window).
        # We can do this even if we cannot schedule this request due to
        # insufficient free blocks.
        # Should call this function before allocating new blocks to reduce
        # the number of evicted blocks.
        self.coordinator.remove_skipped_blocks(
            request.request_id, request.num_computed_tokens
        )

        # The number of computed tokens is the number of computed tokens plus
        # the new prefix caching hits
        num_computed_tokens = request.num_computed_tokens + num_new_computed_tokens
        num_tokens_need_slot = min(
            num_computed_tokens + num_new_tokens + num_lookahead_tokens,
            self.max_model_len,
        )

        num_blocks_to_allocate = self.coordinator.get_num_blocks_to_allocate(
            request_id=request.request_id,
            num_tokens=num_tokens_need_slot,
            new_computed_blocks=new_computed_block_list,
            num_encoder_tokens=num_encoder_tokens,
        )

        if num_blocks_to_allocate > self.block_pool.get_num_free_blocks():
            # Cannot allocate new blocks
            return None

        # Touch the computed blocks to make sure they won't be evicted.
        if self.enable_caching:
            self.block_pool.touch(new_computed_block_list)
        else:
            assert not any(new_computed_block_list), (
                "Computed blocks should be empty when prefix caching is disabled"
            )

        # Append the new computed blocks to the request blocks until now to
        # avoid the case where the new blocks cannot be allocated.
        self.coordinator.save_new_computed_blocks(
            request.request_id, new_computed_block_list
        )

        new_blocks = self.coordinator.allocate_new_blocks(
<<<<<<< HEAD
            request.request_id, num_tokens_need_slot, num_encoder_tokens,
            request.type_info)
=======
            request.request_id, num_tokens_need_slot, num_encoder_tokens
        )
>>>>>>> 467a4f98

        # P/D: delay caching blocks if we have to recv from
        # remote. Update state for locally cached blocks.
        if not self.enable_caching or delay_cache_blocks:
            return KVCacheBlocks(new_blocks)

        # NOTE(woosuk): We want to commit (cache) up to num_computed_tokens +
        # num_new_tokens, but must exclude "non-committable" tokens (e.g.,
        # draft tokens that could be rejected). Therefore, we cap the number
        # at `request.num_tokens`, ensuring only "finalized" tokens are cached.
        num_tokens_to_cache = min(
            num_computed_tokens + num_new_tokens, request.num_tokens
        )
        self.coordinator.cache_blocks(request, num_tokens_to_cache)

        return KVCacheBlocks(new_blocks)

    def free(self, request: Request) -> None:
        """Free the blocks allocated for the request.
        We free the blocks in reverse order so that the tail blocks are evicted
        first when caching is enabled.

        Args:
            request: The request to free the blocks.
        """
        self.coordinator.free(request.request_id)

    def reset_prefix_cache(self) -> bool:
        """Reset prefix cache. This function may be used in RLHF
        flows to invalidate prefix caching after the weights are updated,
        or used for resetting prefix caching status for benchmarking.

        Returns:
            bool: True if the prefix cache is successfully reset,
            False otherwise.
        """
        if not self.block_pool.reset_prefix_cache():
            return False
        if self.log_stats:
            assert self.prefix_cache_stats is not None
            self.prefix_cache_stats.reset = True
        return True

    def get_num_common_prefix_blocks(self, running_request_id: str) -> list[int]:
        """Calculate the number of common prefix blocks for each kv cache group.

        The function selects a running request and iterates through its blocks.
        A block is considered a common prefix block if ALL requests with
        allocated KV cache share it (i.e., ref_cnt equals the number of entries
        in req_to_blocks).

        NOTE(woosuk): The number of requests with allocated KV cache is **greater
        than or equal to** the number of requests scheduled in the current step.
        This is because having allocated KV cache only indicates that:
        1. The request has not yet finished, and
        2. The request holds its blocks unfreed.

        While all scheduled requests must have allocated KV cache, the inverse
        is not necessarily true. There may be requests with allocated KV cache
        that are not scheduled in the current step.

        This can result in an edge case where the number of common prefix blocks
        is 0, even though all scheduled requests share a common prefix. This
        occurs because there may be unscheduled requests that do not share the
        common prefix. Currently, this case cannot be easily detected, so the
        function returns 0 in such cases.

        Args:
            running_request_id: The request ID of any running request, used to
                identify the common prefix blocks.

        Returns:
            list[int]: The number of common prefix blocks for each kv cache
            group.
        """
        return self.coordinator.get_num_common_prefix_blocks(running_request_id)

    def take_events(self) -> list[KVCacheEvent]:
        """Take the KV cache events from the block pool.

        Returns:
            A list of KV cache events.
        """
        return self.block_pool.take_events()

    def get_blocks(self, request_id: str) -> KVCacheBlocks:
        """Get the blocks of a request."""
        return KVCacheBlocks(self.coordinator.get_blocks(request_id))

    def get_block_ids(self, request_id: str) -> tuple[list[int], ...]:
        """Get the block ids of a request."""
        return self.get_blocks(request_id).get_block_ids()

    def cache_blocks(self, request: Request, num_computed_tokens: int) -> None:
        """Cache the blocks for the request, if enabled."""
        if self.enable_caching:
            self.coordinator.cache_blocks(request, num_computed_tokens)

    def create_empty_block_list(self) -> KVCacheBlocks:
        """Creates a new KVCacheBlocks instance with no blocks."""
        return KVCacheBlocks(tuple([] for _ in range(self.num_kv_cache_groups)))<|MERGE_RESOLUTION|>--- conflicted
+++ resolved
@@ -88,8 +88,7 @@
         log_stats: bool = False,
         enable_kv_cache_events: bool = False,
         dcp_world_size: int = 1,
-        enable_wa_policy: bool = False,
-        wa_offline_param_path: Optional[str] = "",
+        wa_offline_param_path: Optional[str] = None,
     ) -> None:
         self.max_model_len = max_model_len
 
@@ -128,8 +127,8 @@
             enable_caching=self.enable_caching,
             enable_kv_cache_events=enable_kv_cache_events,
             dcp_world_size=dcp_world_size,
-            enable_wa_policy=enable_wa_policy,
-            wa_offline_param_path=wa_offline_param_path)
+            wa_offline_param_path=wa_offline_param_path,
+        )
         self.num_kv_cache_groups = len(kv_cache_config.kv_cache_groups)
         self.block_pool = self.coordinator.block_pool
         self.kv_cache_config = kv_cache_config
@@ -302,13 +301,11 @@
         )
 
         new_blocks = self.coordinator.allocate_new_blocks(
-<<<<<<< HEAD
-            request.request_id, num_tokens_need_slot, num_encoder_tokens,
-            request.type_info)
-=======
-            request.request_id, num_tokens_need_slot, num_encoder_tokens
-        )
->>>>>>> 467a4f98
+            request.request_id,
+            num_tokens_need_slot,
+            num_encoder_tokens,
+            request.type_info,
+        )
 
         # P/D: delay caching blocks if we have to recv from
         # remote. Update state for locally cached blocks.
