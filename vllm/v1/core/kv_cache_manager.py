--- conflicted
+++ resolved
@@ -48,30 +48,7 @@
         self.num_preallocate_tokens = num_preallocate_tokens
         self.num_preallocate_blocks = cdiv(num_preallocate_tokens, block_size)
 
-<<<<<<< HEAD
-        # A Block pool of all kv-cache blocks.
-        self.block_pool: list[KVCacheBlock] = [
-            KVCacheBlock(idx) for idx in range(num_gpu_blocks)
-        ]
-        # Free block queue that constructs and manipulates a doubly linked
-        # list of free blocks (including eviction candidates when caching is
-        # enabled).
-        self.free_block_queue = FreeKVCacheBlockQueue(self.block_pool)
-
-        # {block_hash: {block ID: block}}. A cached block is
-        # a full block with a block hash that can be used for prefix caching.
-        # The cached block may be used by running requests or in the
-        # free_block_queue that could potentially be evicted.
-        # NOTE: We currently don't de-duplicate the blocks in the cache,
-        # meaning that if a block becomes full and is cached, we don't check
-        # if there is already an identical block in the cache. This is because
-        # we want to make sure the allocated block IDs won't change so that
-        # block tables are append-only.
-        self.cached_block_hash_to_block: dict[BlockHashType, dict[
-            int, KVCacheBlock]] = defaultdict(dict)
-=======
         self.block_pool = BlockPool(num_gpu_blocks, enable_caching)
->>>>>>> 82fbeae9
 
         # Mapping from request ID to blocks to track the blocks allocated
         # for each request, so that we can free the blocks when the request
@@ -89,11 +66,7 @@
         # This is used to track the number of cached blocks for each request.
         # This is only used to track the RUNNING requests, we do not track the
         # data for reempted ones.
-<<<<<<< HEAD
-        self.num_cached_block: dict[str, int] = defaultdict(int)
-=======
-        self.num_cached_block: Dict[str, int] = {}
->>>>>>> 82fbeae9
+        self.num_cached_block: dict[str, int] = {}
         self.prefix_cache_stats = PrefixCacheStats()
 
     @property
@@ -356,180 +329,6 @@
                 break
         return num_common_blocks
 
-<<<<<<< HEAD
-    def _get_new_blocks(self, num_blocks: int) -> list[KVCacheBlock]:
-        """Get new blocks from the free block pool.
-
-        Note that we do not check block cache in this function.
-
-        Args:
-            num_blocks: The number of blocks to allocate.
-
-        Returns:
-            A list of new block.
-        """
-        if num_blocks > self.free_block_queue.num_free_blocks:
-            raise ValueError(
-                f"Cannot get {num_blocks} free blocks from the pool")
-
-        ret: list[KVCacheBlock] = []
-        idx = 0
-        while idx < num_blocks:
-            # First allocate blocks.
-            curr_block = self.free_block_queue.popleft()
-            assert curr_block.ref_cnt == 0
-
-            # If the block is cached, evict it.
-            if self.enable_caching:
-                self._maybe_evict_cached_block(curr_block)
-
-            curr_block.incr_ref()
-            ret.append(curr_block)
-            idx += 1
-
-        return ret
-
-    def _maybe_evict_cached_block(self, block: KVCacheBlock) -> bool:
-        """
-        If a block is cached in `cached_block_hash_to_block`, we reset its hash
-        metadata and evict it from the cache.
-
-        Args:
-            block: The block to evict.
-
-        Returns:
-            True if the block is evicted, False otherwise.
-        """
-        block_hash = block.block_hash
-        if block_hash and block_hash in self.cached_block_hash_to_block:
-            block.reset_hash()
-            del self.cached_block_hash_to_block[block_hash][block.block_id]
-
-            if len(self.cached_block_hash_to_block[block_hash]) == 0:
-                del self.cached_block_hash_to_block[block_hash]
-
-            return True
-        return False
-
-    def _get_cached_block(self,
-                          block_hash: BlockHashType) -> Optional[KVCacheBlock]:
-        """Get a cached block by the block hash, or None if cache miss.
-        If there are duplicated blocks, we return the first block in the cache.
-
-        Args:
-            block_hash: The hash value of the block.
-
-        Returns:
-            The cached block if it exists, or None.
-        """
-        if block_hash in self.cached_block_hash_to_block:
-            first_block_id = list(
-                self.cached_block_hash_to_block[block_hash].keys())[0]
-            return self.cached_block_hash_to_block[block_hash][first_block_id]
-        return None
-
-    def _touch(self, blocks: list[KVCacheBlock]) -> None:
-        """Touch a block increases its reference count by 1, and may remove
-        the block from the free queue. This is used when a block is hit by
-        another request with the same prefix.
-
-        Args:
-            blocks: A list of blocks to touch.
-        """
-        for block in blocks:
-            # ref_cnt=0 means this block is in the free list (i.e. eviction
-            # candidate), so remove it.
-            if block.ref_cnt == 0:
-                self.free_block_queue.remove(block)
-            block.incr_ref()
-
-    def _cache_full_blocks(
-        self,
-        request: Request,
-        blk_start_idx: int,
-        full_blocks: list[KVCacheBlock],
-        prev_block: Optional[KVCacheBlock],
-    ) -> None:
-        """Cache a list of full blocks for prefix caching.
-
-        This function takes a list of blocks that will have their block hash
-        metadata to be updated and cached. Given a request, it computes the
-        block hashes for the blocks starting from `blk_start_idx` to the end
-        of the request's full blocks, updating the metadata for each block
-        and caching them in the `cached_block_hash_to_block`.
-
-        Args:
-            request: The request to cache the blocks.
-            blk_start_idx: The index of the first block in the request's blocks
-                to cache.
-            full_blocks: The list of blocks to update hash metadata.
-            prev_block: The previous block in the chain.
-        """
-        block_hashes = self.req_to_block_hashes[request.request_id]
-        num_cached_block_hashes = len(block_hashes)
-
-        # Update the new blocks with the block hashes through the chain.
-        prev_block_hash_value = None
-        if prev_block is not None:
-            # Previous block must have a block hash because it must be
-            # a full, cached block.
-            assert prev_block.block_hash is not None
-            prev_block_hash_value = prev_block.block_hash.hash_value
-
-        # Find the first uncached block. This case should only happen when
-        # speculative decoding is used.
-        offset = 0
-        for blk in full_blocks:
-            if blk.block_hash is None:
-                break
-            else:
-                prev_block_hash_value = blk.block_hash.hash_value
-                offset += 1
-        else:
-            # All blocks are cached.
-            return
-
-        for i, blk in enumerate(full_blocks[offset:]):
-            blk_idx = blk_start_idx + offset + i
-            assert blk.block_hash is None
-
-            if blk_idx < num_cached_block_hashes:
-                # The block hash may already be computed in
-                # "get_computed_blocks" if the tokens are not generated by
-                # this request (either the prompt tokens or the previously
-                # generated tokens with preemption). In this case we simply
-                # reuse the block hash.
-                block_hash = block_hashes[blk_idx]
-            else:
-                # Otherwise compute the block hash and cache it in the request
-                # in case it will be preempted in the future.
-                start_token_idx = blk_idx * self.block_size
-                end_token_idx = (blk_idx + 1) * self.block_size
-                block_tokens = request.all_token_ids[
-                    start_token_idx:end_token_idx]
-                assert len(block_tokens) == self.block_size, (
-                    f"Expected {self.block_size} tokens, got "
-                    f"{len(block_tokens)} at {blk_idx}th block for request "
-                    f"{request.request_id}({request})")
-
-                # Generate extra keys for multi-modal inputs. Note that since
-                # we reach to this branch only when the block is completed with
-                # generated tokens, we only need to consider the last mm input.
-                extra_keys, _ = generate_block_hash_extra_keys(
-                    request, start_token_idx, end_token_idx, -1)
-
-                # Compute the hash of the current block.
-                block_hash = hash_block_tokens(prev_block_hash_value,
-                                               block_tokens, extra_keys)
-                block_hashes.append(block_hash)
-
-            # Update and added the full block to the cache.
-            blk.block_hash = block_hash
-            self.cached_block_hash_to_block[block_hash][blk.block_id] = blk
-            prev_block_hash_value = block_hash.hash_value
-
-=======
->>>>>>> 82fbeae9
     def free_block_hashes(self, request: Request) -> None:
         """Discard the block hashes for the request.
 
