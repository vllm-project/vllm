--- conflicted
+++ resolved
@@ -8,11 +8,7 @@
 from vllm.distributed.kv_events import KVCacheEvent
 from vllm.logger import init_logger
 from vllm.utils import sha256
-<<<<<<< HEAD
 from vllm.v1.core.kv_cache_coordinator import get_kv_cache_coordinator
-=======
-from vllm.v1.core.block_pool import BlockPool
->>>>>>> 4555143e
 from vllm.v1.core.kv_cache_utils import (BlockHash, KVCacheBlock,
                                          hash_request_tokens)
 from vllm.v1.kv_cache_interface import KVCacheConfig
