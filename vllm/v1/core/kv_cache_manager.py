# SPDX-License-Identifier: Apache-2.0

from collections import defaultdict
from dataclasses import dataclass
from typing import Optional

from vllm.distributed.kv_events import KVCacheEvent
from vllm.logger import init_logger
from vllm.utils import sha256
from vllm.v1.core.block_pool import BlockPool
from vllm.v1.core.kv_cache_utils import (BlockHashType, KVCacheBlock,
                                         hash_request_tokens)
from vllm.v1.core.single_type_kv_cache_manager import (
    get_manager_for_kv_cache_spec)
from vllm.v1.kv_cache_interface import KVCacheConfig
from vllm.v1.metrics.stats import PrefixCacheStats
from vllm.v1.request import Request, RequestStatus

logger = init_logger(__name__)


@dataclass
class KVCacheBlocks:
    blocks: list[KVCacheBlock]

    def __add__(self, other: "KVCacheBlocks") -> "KVCacheBlocks":
        """Adds two KVCacheBlocks instances."""
        return KVCacheBlocks(self.blocks + other.blocks)

    @classmethod
    def create_empty(cls) -> "KVCacheBlocks":
        """Creates a new KVCacheBlocks instance with no blocks."""
        return cls([])

    def get_block_ids(self) -> list[int]:
        """Converts the KVCacheBlocks instance to a list of block IDs."""
        return [block.block_id for block in self.blocks]

    def get_unhashed_block_ids(self) -> list[int]:
        """Get block_ids of unhashed blocks from KVCacheBlocks instance."""
        return [
            block.block_id for block in self.blocks if block.block_hash is None
        ]


class KVCacheManager:

    def __init__(
        self,
        kv_cache_config: KVCacheConfig,
        max_model_len: int,
        enable_caching: bool = True,
        caching_hash_algo: str = "builtin",
        use_eagle: bool = False,
        log_stats: bool = False,
        enable_kv_cache_events: bool = False,
    ) -> None:
        assert len(kv_cache_config.kv_cache_groups) == 1, (
            "KVCacheManager does not support hybrid models with more than 1 "
            "kv cache group")
        kv_cache_spec = kv_cache_config.kv_cache_groups[0].kv_cache_spec
        self.block_size = kv_cache_spec.block_size
        self.num_gpu_blocks = kv_cache_config.num_blocks
        self.max_model_len = max_model_len

        self.enable_caching = enable_caching
        self.caching_hash_fn = sha256 if caching_hash_algo == "sha256" else hash
        self.use_eagle = use_eagle
        self.log_stats = log_stats
        # FIXME: make prefix cache stats conditional on log_stats
        self.prefix_cache_stats = PrefixCacheStats() if log_stats else None

        self.block_pool = BlockPool(self.num_gpu_blocks, enable_caching,
                                    enable_kv_cache_events)

        self.single_type_manager = get_manager_for_kv_cache_spec(
            kv_cache_spec=kv_cache_spec,
            block_pool=self.block_pool,
            use_eagle=self.use_eagle,
            num_kv_cache_groups=1,
            caching_hash_fn=self.caching_hash_fn,
        )

        # Mapping from request ID to kv block hashes.
        # This is to avoid recomputing the block hashes for each call of
        # `get_computed_blocks` or `allocate_slots`.
        self.req_to_block_hashes: defaultdict[
            str, list[BlockHashType]] = defaultdict(list)

    @property
    def usage(self) -> float:
        """Get the KV cache usage.

        Returns:
            The KV cache usage (between 0.0 and 1.0).
        """
        return self.block_pool.get_usage()

    def make_prefix_cache_stats(self) -> Optional[PrefixCacheStats]:
        """Get (and reset) the prefix cache stats.

        Returns:
            The current prefix caching stats, or None if logging is disabled.
        """
        if not self.log_stats:
            return None
        stats = self.prefix_cache_stats
        self.prefix_cache_stats = PrefixCacheStats()
        return stats

    def get_computed_blocks(self,
                            request: Request) -> tuple[KVCacheBlocks, int]:
        """Get the computed (cached) blocks for the request.
        Note that the computed blocks must be full.

        Args:
            request: The request to get the computed blocks.

        Returns:
            A tuple containing:
                - A list of blocks that are computed for the request.
                - The number of computed tokens.
        """

        # Request already has blocks from async load via KVConnector.
        num_existing_blocks = len(
            self.single_type_manager.req_to_blocks[request.request_id])
        if num_existing_blocks > 0:
            return KVCacheBlocks.create_empty(), request.num_computed_tokens

        # Prefix caching is disabled or
        # When the request requires prompt logprobs, we skip prefix caching.
        if (not self.enable_caching
                or request.sampling_params.prompt_logprobs is not None):
            return KVCacheBlocks.create_empty(), 0

        # The block hashes for the request may already be computed
        # if the scheduler has tried to schedule the request before.
        block_hashes = self.req_to_block_hashes[request.request_id]
        if not block_hashes:
            block_hashes = hash_request_tokens(self.caching_hash_fn,
                                               self.block_size, request)
            self.req_to_block_hashes[request.request_id] = block_hashes

        if self.log_stats:
            assert self.prefix_cache_stats is not None
            self.prefix_cache_stats.requests += 1

<<<<<<< HEAD
        # When prompt length is divisible by the block size and all
        # blocks are cached, we need to recompute the last token. This
        # have to be achieved by re-computing an entire block because
        # allocate_slots() assumes num_computed_tokens is always a
        # multiple of the block size. To achieve this, set max_cache_hit_length
        # to prompt_length - 1 in this case.
        # This limitation can potentially be removed in the future to
        # slightly improve the performance.
        max_cache_hit_length = request.num_tokens
        if max_cache_hit_length % self.block_size == 0:
            max_cache_hit_length -= 1

        computed_blocks = (self.single_type_manager.find_longest_cache_hit(
            block_hashes, max_cache_hit_length))
=======
        if len(block_hashes) * self.block_size == request.num_tokens:
            # When prompt length is divisible by the block size and all
            # blocks are cached, we need to recompute the last token. This
            # have to be achieved by re-computing an entire block because
            # allocate_slots() assumes num_computed_tokens is always a
            # multiple of the block size. To achieve this, remove the last
            # block hash from the block_hashes for find_longest_cache_hit
            # This limitation can potentially be removed in the future to
            # slightly improve the performance.
            last_block_hash = block_hashes.pop()
        else:
            last_block_hash = None

        computed_blocks = (
            self.single_type_manager.find_longest_cache_hit(block_hashes))
        # NOTE(woosuk): Since incomplete blocks are not eligible for
        # sharing, `num_computed_tokens` is always a multiple of
        # `block_size`.
        num_computed_tokens = len(computed_blocks) * self.block_size
>>>>>>> 60f76243

        if self.log_stats:
            assert self.prefix_cache_stats is not None
            self.prefix_cache_stats.queries += request.num_tokens
            self.prefix_cache_stats.hits += num_computed_tokens

<<<<<<< HEAD
        # NOTE(woosuk): Since incomplete blocks are not eligible for
        # sharing, `num_computed_tokens` is always a multiple of
        # `block_size`.
        num_computed_tokens = len(computed_blocks) * self.block_size
=======
        if last_block_hash is not None:
            # Add back the last block hash if it was removed.
            # NOTE: Because block_hashes is cached in req_to_block_hashes,
            # we shouldn't modify it directly.
            block_hashes.append(last_block_hash)

>>>>>>> 60f76243
        return KVCacheBlocks(computed_blocks), num_computed_tokens

    def allocate_slots(
        self,
        request: Request,
        num_new_tokens: int,
        new_computed_blocks: Optional[KVCacheBlocks] = None,
        num_lookahead_tokens: int = 0,
        delay_cache_blocks: bool = False,
    ) -> Optional[KVCacheBlocks]:
        """Add slots for a request with new tokens to append.

        Args:
            request: The request to allocate slots.
            num_new_tokens: The number of tokens to allocate, including external
                tokens. Note that this does not include tokens that have
                already been computed locally (i.e. new_computed_blocks).
            new_computed_blocks: The new computed blocks just hitting the
                prefix caching.
            num_lookahead_tokens: The number of speculative tokens to allocate.
                This is used by spec decode proposers with kv-cache such 
                as eagle.
            delay_cache_blocks: Whether to skip caching the blocks. This is
                used by P/D when allocating blocks used in a KV transfer
                which will complete in a future step.

        Blocks layout:
        ```
        -----------------------------------------------------------------------
        | < computed > | < new computed > |    < new >    | < pre-allocated > |
        -----------------------------------------------------------------------
        |                  < required >                   |
        --------------------------------------------------
        |                    < full >                  |
        ------------------------------------------------
                                          | <new full> |
                                          --------------
        ```
        The following *_blocks are illustrated in this layout.

        Returns:
            A list of new allocated blocks.
        """
        if num_new_tokens == 0:
            raise ValueError("num_new_tokens must be greater than 0")

        if new_computed_blocks is not None:
            new_computed_block_list = new_computed_blocks.blocks
        else:
            new_computed_block_list = []

        # Free the blocks that are skipped during the attention computation
        # (e.g., tokens outside the sliding window).
        # We can do this even if we cannot schedule this request due to
        # insufficient free blocks.
        # Should call this function before allocating new blocks to reduce
        # the number of evicted blocks.
        self.single_type_manager.remove_skipped_blocks(
            request.request_id, request.num_computed_tokens)

        # The number of computed tokens is the number of computed tokens plus
        # the new prefix caching hits
        num_computed_tokens = (request.num_computed_tokens +
                               len(new_computed_block_list) * self.block_size)
        num_tokens_need_slot = min(
            num_computed_tokens + num_new_tokens + num_lookahead_tokens,
            self.max_model_len)
        num_blocks_to_allocate = (
            self.single_type_manager.get_num_blocks_to_allocate(
                request_id=request.request_id,
                num_tokens=num_tokens_need_slot,
                new_computed_blocks=new_computed_block_list,
            ))

        if num_blocks_to_allocate > self.block_pool.get_num_free_blocks():
            # Cannot allocate new blocks
            return None

        # Touch the computed blocks to make sure they won't be evicted.
        if self.enable_caching:
            self.block_pool.touch(new_computed_block_list)
        else:
            assert not new_computed_block_list, (
                "Computed blocks should be empty when "
                "prefix caching is disabled")

        # Append the new computed blocks to the request blocks until now to
        # avoid the case where the new blocks cannot be allocated.
        self.single_type_manager.save_new_computed_blocks(
            request.request_id, new_computed_block_list)

        new_blocks = self.single_type_manager.allocate_new_blocks(
            request.request_id, num_tokens_need_slot)

        # P/D: delay caching blocks if we have to recv from
        # remote. Update state for locally cached blocks.
        if not self.enable_caching or delay_cache_blocks:
            return KVCacheBlocks(new_blocks)

        # Speculated tokens might be rejected in the future, so we does
        # not cache any speculated tokens. We only cache blocks with
        # generated (accepted) tokens.
        self.single_type_manager.cache_blocks(
            request, self.req_to_block_hashes[request.request_id],
            num_computed_tokens + num_new_tokens - len(request.spec_token_ids))

        return KVCacheBlocks(new_blocks)

    def free(self, request: Request) -> None:
        """Free the blocks allocated for the request.
        We free the blocks in reverse order so that he tail blocks are evicted 
        first when caching is enabled.

        Args:
            request: The request to free the blocks.
        """
        self.single_type_manager.free(request.request_id)

    def reset_prefix_cache(self) -> bool:
        """Reset prefix cache. This function may be used in RLHF
        flows to invalidate prefix caching after the weights are updated,
        or used for resetting prefix caching status for benchmarking.

        Returns:
            bool: True if the prefix cache is successfully reset,
            False otherwise.
        """
        if not self.block_pool.reset_prefix_cache():
            return False
        if self.log_stats:
            assert self.prefix_cache_stats is not None
            self.prefix_cache_stats.reset = True
        return True

    def get_num_common_prefix_blocks(
        self,
        request: Request,
        num_running_requests: int,
    ) -> int:
        """Calculate the number of common prefix blocks shared by all requests
        in the RUNNING state.

        The function determines this by selecting any request and iterating
        through its blocks.  A block is considered a common prefix block if its
        `ref_cnt` equals the total number of requests in the RUNNING state.

        NOTE(woosuk): The number of requests in the RUNNING state is **greater
        than or equal to** the number of requests scheduled in the current step.
        This is because the RUNNING state only indicates that:
        1. The request has not yet finished, and
        2. The request holds its blocks unfreed.

        While all scheduled requests must be in the RUNNING state, the inverse
        is not necessarily true. There may be RUNNING requests that are not
        scheduled in the current step.

        This can result in an edge case where the number of common prefix blocks
        is 0, even though all scheduled requests share a common prefix. This
        occurs because there may be unscheduled RUNNING requests that do not
        share the common prefix. Currently, this case cannot be easily detected,
        so the function returns 0 in such cases.

        Args:
            request: Any request in the RUNNING state, used to identify the
                common prefix blocks.
            num_running_requests: The total number of requests in the RUNNING
                state. This can be different from the number of scheduled
                requests in the current step.

        Returns:
            int: The number of common prefix blocks.
        """
        assert request.status == RequestStatus.RUNNING
        return self.single_type_manager.get_num_common_prefix_blocks(
            request.request_id, num_running_requests)

    def free_block_hashes(self, request: Request) -> None:
        """Discard the block hashes for the request.

        NOTE: Unlike `free`, this method should be called only when the request
        is finished, not when it is preempted.
        """
        self.req_to_block_hashes.pop(request.request_id, None)

    def take_events(self) -> list[KVCacheEvent]:
        """Take the KV cache events from the block pool.

        Returns:
            A list of KV cache events.
        """
        return self.block_pool.take_events()

    def get_block_ids(self, request_id: str) -> list[int]:
        """Get the block ids of a request."""
        assert request_id in self.single_type_manager.req_to_blocks
        return [
            block.block_id
            for block in self.single_type_manager.req_to_blocks[request_id]
        ]<|MERGE_RESOLUTION|>--- conflicted
+++ resolved
@@ -146,7 +146,6 @@
             assert self.prefix_cache_stats is not None
             self.prefix_cache_stats.requests += 1
 
-<<<<<<< HEAD
         # When prompt length is divisible by the block size and all
         # blocks are cached, we need to recompute the last token. This
         # have to be achieved by re-computing an entire block because
@@ -161,46 +160,16 @@
 
         computed_blocks = (self.single_type_manager.find_longest_cache_hit(
             block_hashes, max_cache_hit_length))
-=======
-        if len(block_hashes) * self.block_size == request.num_tokens:
-            # When prompt length is divisible by the block size and all
-            # blocks are cached, we need to recompute the last token. This
-            # have to be achieved by re-computing an entire block because
-            # allocate_slots() assumes num_computed_tokens is always a
-            # multiple of the block size. To achieve this, remove the last
-            # block hash from the block_hashes for find_longest_cache_hit
-            # This limitation can potentially be removed in the future to
-            # slightly improve the performance.
-            last_block_hash = block_hashes.pop()
-        else:
-            last_block_hash = None
-
-        computed_blocks = (
-            self.single_type_manager.find_longest_cache_hit(block_hashes))
         # NOTE(woosuk): Since incomplete blocks are not eligible for
         # sharing, `num_computed_tokens` is always a multiple of
         # `block_size`.
         num_computed_tokens = len(computed_blocks) * self.block_size
->>>>>>> 60f76243
 
         if self.log_stats:
             assert self.prefix_cache_stats is not None
             self.prefix_cache_stats.queries += request.num_tokens
             self.prefix_cache_stats.hits += num_computed_tokens
 
-<<<<<<< HEAD
-        # NOTE(woosuk): Since incomplete blocks are not eligible for
-        # sharing, `num_computed_tokens` is always a multiple of
-        # `block_size`.
-        num_computed_tokens = len(computed_blocks) * self.block_size
-=======
-        if last_block_hash is not None:
-            # Add back the last block hash if it was removed.
-            # NOTE: Because block_hashes is cached in req_to_block_hashes,
-            # we shouldn't modify it directly.
-            block_hashes.append(last_block_hash)
-
->>>>>>> 60f76243
         return KVCacheBlocks(computed_blocks), num_computed_tokens
 
     def allocate_slots(
