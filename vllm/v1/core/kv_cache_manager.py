# SPDX-License-Identifier: Apache-2.0

from collections import defaultdict
from collections.abc import Iterable
from typing import Optional

from vllm.logger import init_logger
from vllm.utils import cdiv, get_hash_fn_by_name
from vllm.v1.core.block_pool import BlockPool
<<<<<<< HEAD
from vllm.v1.core.kv_cache_utils import KVCacheBlock, hash_request_tokens
=======
from vllm.v1.core.kv_cache_utils import (BlockHashType, KVCacheBlock,
                                         hash_request_tokens)
from vllm.v1.core.specialized_manager import get_specialized_manager
from vllm.v1.kv_cache_interface import KVCacheConfig
>>>>>>> 027b204f
from vllm.v1.metrics.stats import PrefixCacheStats
from vllm.v1.request import BlockHashType, Request, RequestStatus

logger = init_logger(__name__)


class KVCacheManager:

    def __init__(
        self,
        kv_cache_config: KVCacheConfig,
        max_model_len: int,
        enable_caching: bool = True,
        caching_hash_algo: str = "builtin",
        num_preallocate_tokens: int = 64,
        log_stats: bool = False,
    ) -> None:
        assert len(kv_cache_config.kv_cache_groups) == 1, (
            "KVCacheManager does not support hybrid models with more than 1 "
            "kv cache group")
        kv_cache_spec = kv_cache_config.kv_cache_groups[0].kv_cache_spec
        self.block_size = kv_cache_spec.block_size
        self.num_gpu_blocks = kv_cache_config.num_blocks
        self.max_model_len = max_model_len
        self.max_num_blocks_per_req = cdiv(max_model_len, self.block_size)

        self.enable_caching = enable_caching
        self.caching_hash_fn = get_hash_fn_by_name(caching_hash_algo)
        # FIXME: make prefix cache stats conditional on log_stats
        self.log_stats = log_stats
        # NOTE(woosuk): To avoid frequent block allocation, we preallocate some
        # blocks for each request. For example, when a request reaches the end
        # of its block table, we preallocate N blocks in advance. This way, we
        # reduce the overhead of updating free_block_ids and ref_cnts for each
        # request every step (at the cost of some memory waste).
        # NOTE(woosuk): This is different from the "lookahead" slots since this
        # does not guarantee that the request always has N empty blocks. After
        # the request gets N empty blocks, it starts to use the blocks without
        # further allocation. When it uses up all the N empty blocks, it gets
        # N new empty blocks.
        self.num_preallocate_tokens = num_preallocate_tokens
        self.num_preallocate_blocks = cdiv(num_preallocate_tokens,
                                           self.block_size)

        self.block_pool = BlockPool(self.num_gpu_blocks, enable_caching)

        self.specialized_manager = get_specialized_manager(
            kv_cache_spec=kv_cache_spec,
            block_pool=self.block_pool,
        )

        # Mapping from request ID to blocks to track the blocks allocated
        # for each request, so that we can free the blocks when the request
        # is finished.
        self.req_to_blocks: defaultdict[str,
                                        list[KVCacheBlock]] = defaultdict(list)

        # Mapping from request ID to kv block hashes.
        # This is to avoid recomputing the block hashes for each call of
        # `get_computed_blocks` or `allocate_slots`.
        self.req_to_block_hashes: defaultdict[
            str, list[BlockHashType]] = defaultdict(list)

        # {req_id: The number of cached blocks for this given request}
        # This is used to track the number of cached blocks for each request.
        # This is only used to track the RUNNING requests, we do not track the
        # data for reempted ones.
        self.num_cached_block: dict[str, int] = {}
        self.prefix_cache_stats = PrefixCacheStats()

    @property
    def usage(self) -> float:
        """Get the KV cache usage.

        Returns:
            The KV cache usage (between 0.0 and 1.0).
        """
        return self.block_pool.get_usage()

    def make_prefix_cache_stats(self) -> PrefixCacheStats:
        """Get (and reset) the prefix cache stats.

        Returns:
            The current prefix caching stats.
        """
        stats = self.prefix_cache_stats
        self.prefix_cache_stats = PrefixCacheStats()
        return stats

    def get_computed_blocks(
            self, request: Request) -> tuple[list[KVCacheBlock], int]:
        """Get the computed (cached) blocks for the request.
        Note that the computed blocks must be full.

        Args:
            request: The request to get the computed blocks.

        Returns:
            A tuple containing:
                - A list of blocks that are computed for the request.
                - The number of computed tokens.
        """
        if not self.enable_caching:
            # Prefix caching is disabled.
            return [], 0

        # The block hashes for the request may already be computed
        # if the scheduler has tried to schedule the request before.
        block_hashes = self.req_to_block_hashes[request.request_id]
        if not block_hashes:
            if request.prompt_kv_block_hashes is not None:
                block_hashes = request.prompt_kv_block_hashes
            else:
                block_hashes = hash_request_tokens(self.caching_hash_fn,
                                                   self.block_size,
                                                   request.prompt_token_ids,
                                                   request.mm_positions,
                                                   request.mm_hashes,
                                                   request.lora_request)
            self.req_to_block_hashes[request.request_id] = block_hashes

        self.prefix_cache_stats.requests += 1
        # When the request requires prompt logprobs, we skip prefix caching.
        if request.sampling_params.prompt_logprobs is not None:
            return [], 0

        if len(block_hashes) * self.block_size == request.num_tokens:
            # When prompt length is divisible by the block size and all
            # blocks are cached, we need to recompute the last token. This
            # have to be achieved by re-computing an entire block because
            # allocate_slots() assumes num_computed_tokens is always a
            # multiple of the block size. To achieve this, remove the last
            # block hash from the block_hashes for find_longest_cache_hit
            # This limitation can potentially be removed in the future to
            # slightly improve the performance.
            last_block_hash = block_hashes.pop()
        else:
            last_block_hash = None

        computed_blocks = (
            self.specialized_manager.find_longest_cache_hit(block_hashes))
        self.prefix_cache_stats.queries += len(block_hashes)
        self.prefix_cache_stats.hits += len(computed_blocks)

        if last_block_hash is not None:
            # Add back the last block hash if it was removed.
            # NOTE: Because block_hashes is cached in req_to_block_hashes,
            # we shouldn't modify it directly.
            block_hashes.append(last_block_hash)

        # NOTE(woosuk): Since incomplete blocks are not eligible for
        # sharing, `num_computed_tokens` is always a multiple of
        # `block_size`.
        num_computed_tokens = len(computed_blocks) * self.block_size
        return computed_blocks, num_computed_tokens

    def allocate_slots(
        self,
        request: Request,
        num_tokens: int,
        new_computed_blocks: Optional[list[KVCacheBlock]] = None
    ) -> Optional[list[KVCacheBlock]]:
        """Add slots for a request with new tokens to append.

        Args:
            request: The request to allocate slots.
            num_tokens: The number of tokens to allocate. Note that this does
                not include the tokens that have already been computed.
            new_computed_blocks: A list of new computed blocks just hitting the
                prefix caching.

        Blocks layout:
        -----------------------------------------------------------------------
        | < computed > | < new computed > |    < new >    | < pre-allocated > |
        -----------------------------------------------------------------------
        |                  < required >                   |
        --------------------------------------------------
        |                    < full >                  |
        ------------------------------------------------
                                          | <new full> |
                                          --------------
        The following *_blocks are illustrated in this layout.

        Returns:
            A list of new allocated blocks.
        """
        if num_tokens == 0:
            raise ValueError("num_tokens must be greater than 0")

        new_computed_blocks = new_computed_blocks or []

        req_blocks = self.req_to_blocks[request.request_id]

        # Free the blocks that are skipped during the attention computation
        # (e.g., tokens outside the sliding window).
        # We can do this even if we cannot schedule this request due to
        # insufficient free blocks.
        # Should call this function before allocating new blocks to reduce
        # the number of evicted blocks.
        removed_blocks = self.specialized_manager.remove_skipped_blocks(
            req_blocks, request.num_computed_tokens)
        self.block_pool.free_blocks(removed_blocks)

        # The number of computed tokens is the number of computed tokens plus
        # the new prefix caching hits
        num_computed_tokens = (request.num_computed_tokens +
                               len(new_computed_blocks) * self.block_size)
        num_required_blocks = cdiv(num_computed_tokens + num_tokens,
                                   self.block_size)
        num_new_blocks = (num_required_blocks - len(req_blocks) -
                          len(new_computed_blocks))

        # If a computed block of a request is an eviction candidate (in the
        # free queue and ref_cnt == 0), it cannot be counted as a free block
        # when allocating this request.
        num_evictable_computed_blocks = sum(1 for blk in new_computed_blocks
                                            if blk.ref_cnt == 0)
        if (num_new_blocks > self.block_pool.get_num_free_blocks() -
                num_evictable_computed_blocks):
            # Cannot allocate new blocks
            return None

        # Touch the computed blocks to make sure they won't be evicted.
        if self.enable_caching:
            self.block_pool.touch(new_computed_blocks)
        else:
            assert not new_computed_blocks, (
                "Computed blocks should be empty when "
                "prefix caching is disabled")

        # Append the new computed blocks to the request blocks until now to
        # avoid the case where the new blocks cannot be allocated.
        req_blocks.extend(new_computed_blocks)

        # Start to handle new blocks

        if num_new_blocks <= 0:
            # No new block is needed.
            new_blocks = []
        else:
            # Get new blocks from the free block pool considering
            # preallocated blocks.
            num_new_blocks = min(
                num_new_blocks + self.num_preallocate_blocks,
                self.block_pool.get_num_free_blocks(),
                # Should not exceed the maximum number of blocks per request.
                # This is especially because the block table has the shape
                # [..., max_num_blocks_per_req].
                self.max_num_blocks_per_req - len(req_blocks),
            )
            assert num_new_blocks > 0

            # Concatenate the computed block IDs and the new block IDs.
            new_blocks = self.block_pool.get_new_blocks(num_new_blocks)
            req_blocks.extend(new_blocks)

        if not self.enable_caching:
            return new_blocks

        # Use `new_computed_blocks` for a new request, and `num_cached_block`
        # for a running request.
        num_cached_blocks = self.num_cached_block.get(request.request_id,
                                                      len(new_computed_blocks))
        # Speculated tokens might be rejected in the future, so we does
        # not cache any speculated tokens. We only cache blocks with
        # generated (accepted) tokens.
        num_full_blocks_after_append = (num_computed_tokens + num_tokens - len(
            request.spec_token_ids)) // self.block_size

        self.block_pool.cache_full_blocks(
            request=request,
            blocks=req_blocks,
            block_hashes=self.req_to_block_hashes[request.request_id],
            num_cached_blocks=num_cached_blocks,
            num_full_blocks=num_full_blocks_after_append,
            block_size=self.block_size,
            hash_fn=self.caching_hash_fn,
        )

        self.num_cached_block[
            request.request_id] = num_full_blocks_after_append
        return new_blocks

    def free(self, request: Request) -> None:
        """Free the blocks allocated for the request.
        When caching is enabled, we free the blocks in reverse order so that
        the tail blocks are evicted first.

        Args:
            request: The request to free the blocks.
        """
        # Default to [] in case a request is freed (aborted) before alloc.
        blocks = self.req_to_blocks.pop(request.request_id, [])
        ordered_blocks: Iterable[KVCacheBlock] = blocks
        if self.enable_caching:
            # Free blocks in reverse order so that the tail blocks are
            # freed first.
            ordered_blocks = reversed(blocks)

        self.block_pool.free_blocks(ordered_blocks)
        self.num_cached_block.pop(request.request_id, None)

    def reset_prefix_cache(self) -> bool:
        """Reset prefix cache. This function may be used in RLHF
        flows to invalid prefix caching after the weights are updated,
        or used for resetting prefix caching status for benchmarking.

        Returns:
            bool: True if the prefix cache is successfully reset,
            False otherwise.
        """
        if self.block_pool.reset_prefix_cache():
            self.prefix_cache_stats.reset = True
            return True
        return False

    def get_num_common_prefix_blocks(
        self,
        request: Request,
        num_running_requests: int,
    ) -> int:
        """Calculate the number of common prefix blocks shared by all requests
        in the RUNNING state.

        The function determines this by selecting any request and iterating
        through its blocks.  A block is considered a common prefix block if its
        `ref_cnt` equals the total number of requests in the RUNNING state.

        NOTE(woosuk): The number of requests in the RUNNING state is **greater
        than or equal to** the number of requests scheduled in the current step.
        This is because the RUNNING state only indicates that:
        1. The request has not yet finished, and
        2. The request holds its blocks unfreed.

        While all scheduled requests must be in the RUNNING state, the inverse
        is not necessarily true. There may be RUNNING requests that are not
        scheduled in the current step.

        This can result in an edge case where the number of common prefix blocks
        is 0, even though all scheduled requests share a common prefix. This
        occurs because there may be unscheduled RUNNING requests that do not
        share the common prefix. Currently, this case cannot be easily detected,
        so the function returns 0 in such cases.

        Args:
            request: Any request in the RUNNING state, used to identify the
                common prefix blocks.
            num_running_requests: The total number of requests in the RUNNING
                state. This can be different from the number of scheduled
                requests in the current step.

        Returns:
            int: The number of common prefix blocks.
        """
        assert request.status == RequestStatus.RUNNING
        blocks = self.req_to_blocks[request.request_id]
        num_common_blocks = 0
        for block in blocks:
            if block.ref_cnt == num_running_requests:
                num_common_blocks += 1
            else:
                break
        return num_common_blocks

    def free_block_hashes(self, request: Request) -> None:
        """Discard the block hashes for the request.

        NOTE: Unlike `free`, this method should be called only when the request
        is finished, not when it is preempted.
        """
        self.req_to_block_hashes.pop(request.request_id, None)<|MERGE_RESOLUTION|>--- conflicted
+++ resolved
@@ -7,14 +7,9 @@
 from vllm.logger import init_logger
 from vllm.utils import cdiv, get_hash_fn_by_name
 from vllm.v1.core.block_pool import BlockPool
-<<<<<<< HEAD
 from vllm.v1.core.kv_cache_utils import KVCacheBlock, hash_request_tokens
-=======
-from vllm.v1.core.kv_cache_utils import (BlockHashType, KVCacheBlock,
-                                         hash_request_tokens)
 from vllm.v1.core.specialized_manager import get_specialized_manager
 from vllm.v1.kv_cache_interface import KVCacheConfig
->>>>>>> 027b204f
 from vllm.v1.metrics.stats import PrefixCacheStats
 from vllm.v1.request import BlockHashType, Request, RequestStatus
 
