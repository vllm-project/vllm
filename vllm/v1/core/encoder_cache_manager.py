# SPDX-License-Identifier: Apache-2.0
# SPDX-FileCopyrightText: Copyright contributors to the vLLM project
from collections.abc import Mapping
from typing import TYPE_CHECKING

from vllm.logger import init_logger
from vllm.multimodal import MultiModalRegistry
from vllm.v1.request import Request

if TYPE_CHECKING:
    from vllm.config import ModelConfig, SchedulerConfig

logger = init_logger(__name__)


class EncoderCacheManager:
    """Manages caching of encoder outputs for multimodal models in vLLM V1.

    The EncoderCacheManager handles the lifecycle of multimodal encoder outputs
    (such as vision embeddings from images) during request processing. It
    provides memory-aware caching to avoid recomputing encoder outputs when the
    same multimodal inputs appear in different stages of request processing.

    This manager is particularly important for:
    - Vision-language models (e.g., LLaVA) where image encoder outputs are
      cached
    - Any multimodal model where encoder computation is expensive and
      cacheable

    The cache operates at the granularity of individual multimodal input items
    within requests, allowing for fine-grained memory management and enabling
    chunked processing of multimodal inputs.

    Note that no caching is shared between requests at this time. If the same
    input is used across multiple requests, it will be reprocessed for each
    request.
    
    Args:
        cache_size: Limit the size of the cache, measured by the number of
                    tokens from the input sequence.

    Attributes:
        cache_size: Total cache capacity in encoder tokens
        num_free_slots: Current available cache capacity in encoder tokens
        cached: Mapping from request_id to set of cached input_ids for that
                request
        freed: List of (request_id, input_id) pairs that were recently freed.
               This is cleared after every call to get_freed_ids().
    """

    def __init__(self, cache_size: int):
        self.cache_size = cache_size
        self.num_free_slots = cache_size
        # req_id -> cached input ids
        self.cached: dict[str, set[int]] = {}
        # list of [req_id, input_id]
        self.freed: list[tuple[str, int]] = []

    def has_cache(self, request: Request, input_id: int) -> bool:
        """Check if encoder output for a specific multimodal input is cached.

        Args:
            request: The request containing the multimodal input
            input_id: Index of the multimodal input within the request

        Returns:
            True if the encoder output for this input is already cached
        """
        req_id = request.request_id
        return req_id in self.cached and input_id in self.cached[req_id]

    def can_allocate(self, request: Request, input_id: int) -> bool:
        """Check if there's sufficient cache space for a multimodal input.

        Args:
            request: The request containing the multimodal input
            input_id: Index of the multimodal input within the request

        Returns:
            True if there's enough free cache space to store the encoder output
            for this multimodal input
        """
        num_tokens = request.get_num_encoder_tokens(input_id)
        return num_tokens <= self.num_free_slots

    def allocate(self, request: Request, input_id: int) -> None:
        """Allocate cache space for a multimodal input's encoder output.

        This method reserves cache space for storing the encoder output of
        the specified multimodal input. The actual encoder output storage
        happens in the model runner, but this method ensures the cache
        manager tracks the allocation.

        Args:
            request: The request containing the multimodal input
            input_id: Index of the multimodal input within the request

        Note:
            This method assumes can_allocate() returned True for the same
            request and input_id. It will reduce available cache space.
        """
        req_id = request.request_id
        if req_id not in self.cached:
            self.cached[req_id] = set()
        self.cached[req_id].add(input_id)
        self.num_free_slots -= request.get_num_encoder_tokens(input_id)

    def get_cached_input_ids(self, request: Request) -> set[int]:
        """Get all cached multimodal input IDs for a request.

        Args:
            request: The request to query

        Returns:
            Set of input_ids that have cached encoder outputs for this request.
            Returns empty set if no inputs are cached for this request.
        """
        return self.cached.get(request.request_id, set())

    def free_encoder_input(self, request: Request, input_id: int) -> None:
        """Free cache space for a single multimodal input's encoder output.

        This method is called when:
        - The encoder output has been fully consumed by the decoder and is
          no longer needed (e.g., in vision-language models after image
          tokens are processed)
        - A request is being cancelled or aborted

        Args:
            request: The request containing the multimodal input
            input_id: Index of the multimodal input to free from cache
        """
        req_id = request.request_id
        if req_id not in self.cached:
            return

        self.cached[req_id].discard(input_id)
        if len(self.cached[req_id]) == 0:
            del self.cached[req_id]
        self.num_free_slots += request.get_num_encoder_tokens(input_id)
        self.freed.append((req_id, input_id))

    def free(self, request: Request) -> None:
        """Free all cached encoder outputs for a request.

        This method is typically called when a request is finished, cancelled,
        or aborted, and all its encoder outputs should be freed from cache.

        Args:
            request: The request whose encoder outputs should be freed
        """
        input_ids = self.get_cached_input_ids(request).copy()
        for input_id in input_ids:
            self.free_encoder_input(request, input_id)

    def get_freed_ids(self) -> list[tuple[str, int]]:
        """Get and clear the list of recently freed encoder cache entries.

        This method returns all encoder cache entries that were freed since
        the last call to this method. It's used by the scheduler to notify
        workers about which encoder outputs can be removed from their caches.

        Returns:
            List of (request_id, input_id) tuples that were freed since the
            last call. The internal freed list is cleared after this call.
        """
        freed = self.freed
        self.freed = []
        return freed


def compute_encoder_budget(
    model_config: "ModelConfig",
    scheduler_config: "SchedulerConfig",
    mm_registry: MultiModalRegistry,
) -> tuple[int, int]:
    """Compute the encoder cache budget based on the model and scheduler 
    configurations.

    Args:
        model_config: Model configuration.
        scheduler_config: Scheduler configuration.
        mm_registry: Provides information about the token cost.

    Returns:
        - Compute budget for encoder execution, in unit of number of tokens 
            in the input sequence.
        - Space budget for encoder cache size, in unit of number of tokens 
            in the input sequence.
    """
    if mm_registry.supports_multimodal_inputs(model_config):
        max_tokens_by_modality = mm_registry \
            .get_max_tokens_per_item_by_nonzero_modality(model_config)

        return compute_mm_encoder_budget(
            scheduler_config,
            max_tokens_by_modality,
        )

    return compute_text_encoder_budget(scheduler_config)


def compute_text_encoder_budget(
        scheduler_config: "SchedulerConfig") -> tuple[int, int]:
    """Compute the encoder cache budget based on the model and scheduler 
    configurations for a text-only model.

    Args:
        scheduler_config: Scheduler configuration.
<<<<<<< HEAD
        max_tokens_by_modality: The maximum number of tokens for each
            non-text modality. Pass `None` for text-only models.
=======
>>>>>>> 0c6e40bb

    Returns:
        - Compute budget for encoder execution, in unit of number of tokens 
            in the input sequence.
        - Space budget for encoder cache size, in unit of number of tokens 
            in the input sequence.
    """
    # Currently text-only encoder-decoder models are not supported
    return 0, 0


def compute_mm_encoder_budget(
    scheduler_config: "SchedulerConfig",
    max_tokens_by_modality: Mapping[str, int],
) -> tuple[int, int]:
    """Compute the encoder cache budget based on the model and scheduler 
    configurations for a multimodal model.

    Args:
        scheduler_config: Scheduler configuration.
        max_tokens_by_modality: The maximum number of tokens for each
            non-text modality.

    Returns:
        - Compute budget for encoder execution, in unit of number of tokens 
            in the input sequence.
        - Space budget for encoder cache size, in unit of number of tokens 
            in the input sequence.
    """

    if not max_tokens_by_modality:
        logger.warning(
            "All non-text modalities supported by the model have been "
            "explicitly disabled via limit_mm_per_prompt. Encoder cache will "
            "not be initialized.")
        return 0, 0

    max_tokens_per_mm_item = max(max_tokens_by_modality.values())

    if (scheduler_config.disable_chunked_mm_input and max_tokens_per_mm_item
            > scheduler_config.max_num_batched_tokens):
        raise ValueError(
            "Chunked MM input disabled but max_tokens_per_mm_item "
            f"({max_tokens_per_mm_item}) is larger than max_num_batched_tokens"
            f" ({scheduler_config.max_num_batched_tokens}). Please increase "
            "max_num_batched_tokens.")

    encoder_compute_budget = max(scheduler_config.max_num_encoder_input_tokens,
                                 max_tokens_per_mm_item)
    encoder_cache_size = max(scheduler_config.encoder_cache_size,
                             max_tokens_per_mm_item)

    return encoder_compute_budget, encoder_cache_size<|MERGE_RESOLUTION|>--- conflicted
+++ resolved
@@ -207,11 +207,6 @@
 
     Args:
         scheduler_config: Scheduler configuration.
-<<<<<<< HEAD
-        max_tokens_by_modality: The maximum number of tokens for each
-            non-text modality. Pass `None` for text-only models.
-=======
->>>>>>> 0c6e40bb
 
     Returns:
         - Compute budget for encoder execution, in unit of number of tokens 
