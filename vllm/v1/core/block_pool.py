# SPDX-License-Identifier: Apache-2.0
# SPDX-FileCopyrightText: Copyright contributors to the vLLM project
from collections.abc import Iterable, Sequence
from typing import Any

from vllm.distributed.kv_events import (
    MEDIUM_GPU,
    AllBlocksCleared,
    BlockRemoved,
    BlockStored,
    KVCacheEvent,
)
from vllm.logger import init_logger
from vllm.v1.core.kv_cache_metrics import KVCacheMetricsCollector
from vllm.v1.core.kv_cache_utils import (
    BlockHash,
    BlockHashList,
    BlockHashListWithBlockSize,
    BlockHashWithGroupId,
    ExternalBlockHash,
    FreeKVCacheBlockQueue,
    KVCacheBlock,
    get_block_hash,
    make_block_hash_with_group_id,
    maybe_convert_block_hash,
)
from vllm.v1.request import Request

logger = init_logger(__name__)


class BlockHashToBlockMap:
    """
    Cache of blocks that are used for prefix caching. It caches blocks
    from hash directly to a block or multiple blocks
    (i.e. {block_hash: KVCacheBlocks})
    - Mostly block_hash maps to a single KVCacheBlock, and KVCacheBlocks
        would simply be a KVCacheBlock.
    - Otherwise, KVCacheBlocks is a dict from {block_id: KVCacheBlock}

    A cached block is a full block with a block hash that can be used
    for prefix caching.
    The cached block may be used by running requests or in the
    free_block_queue that could potentially be evicted.

    NOTE #1: We currently don't de-duplicate the blocks in the cache,
    meaning that if a block becomes full and is cached, we don't check
    if there is already an identical block in the cache. This is because
    we want to make sure the allocated block IDs won't change so that
    block tables are append-only.
    NOTE #2: The union type is introduced in order to reduce GC costs
    from the inner dict.
    """

    def __init__(self):
        self._cache: dict[
            BlockHashWithGroupId, KVCacheBlock | dict[int, KVCacheBlock]
        ] = {}

    def get_one_block(self, key: BlockHashWithGroupId) -> KVCacheBlock | None:
        """
        Gets any block with the given block hash key.
        """
        blocks = self._cache.get(key)
        if blocks is not None:
            if isinstance(blocks, KVCacheBlock):
                return blocks
            if isinstance(blocks, dict):
                return next(iter(blocks.values()))
            self._unexpected_blocks_type(blocks)
        return None

    def insert(self, key: BlockHashWithGroupId, block: KVCacheBlock) -> None:
        """
        Inserts the KVCacheBlock to the cache
        """
        blocks = self._cache.get(key)
        if blocks is None:
            # When key is not found, attach a single block to the key
            self._cache[key] = block
        elif isinstance(blocks, KVCacheBlock):
            # If there's a block with the same key, merge the original block
            # and the new block into a dict
            self._cache[key] = {blocks.block_id: blocks, block.block_id: block}
        elif isinstance(blocks, dict):
            # If it's already a dict, simply insert the block
            blocks[block.block_id] = block
        else:
            self._unexpected_blocks_type(blocks)

    def pop(self, key: BlockHashWithGroupId, block_id: int) -> KVCacheBlock | None:
        """
        Checks if block_hash exists and pop block_id from the cache
        """
        blocks = self._cache.pop(key, None)
        if blocks is None:
            # block_hash not found in the cache
            return None
        # TODO(Jialin): If key is found, block_id should always present
        # in blocks. We currently keep the original behaviour for safety.
        #
        # Will add block_id == blocks.block_id assertion and
        # use del blocks[block_id] instead as followup.
        if isinstance(blocks, KVCacheBlock):
            if blocks.block_id == block_id:
                return blocks
            # If the single block ID doesn't match, we should put the
            # block back (it should happen rarely)
            self._cache[key] = blocks
            return None
        if isinstance(blocks, dict):
            # Try to pop block_id from the block dict, and if dict still
            # contain blocks, put back to the cache.
            block = blocks.pop(block_id, None)
            if len(blocks) > 0:
                self._cache[key] = blocks
            return block
        self._unexpected_blocks_type(blocks)
        return None

    def __len__(self) -> int:
        return len(self._cache)

    def _unexpected_blocks_type(self, blocks: Any) -> None:
        raise AssertionError(f"Invalid KV cache block type {type(blocks)}")


class BlockPool:
    """BlockPool that manages KVCacheBlocks.
    It provides methods to allocate, free and cache the kv cache blocks. The
    free_block_queue stores the free blocks in eviction order to enable
    allocation, free, and cache eviction. The cached_block_hash_to_block
    maps between block hash and cached block to support finding cached blocks
    by their block hash.

    Args:
        num_gpu_blocks: The number of blocks in the pool.
        enable_caching: Whether to enable prefix caching.
        hash_block_size: The block size of which the block hashes are computed.
            The actual block size usually equals hash_block_size, but in cases
            where different KV cache groups have different block sizes, the
            actual block size can be a multiple of hash_block_size.
        enable_kv_cache_events: Whether to enable kv cache events.
        metrics_collector: Optional metrics collector for tracking block residency.
    """

    def __init__(
        self,
        num_gpu_blocks: int,
        enable_caching: bool,
        hash_block_size: int,
        enable_kv_cache_events: bool = False,
        metrics_collector: KVCacheMetricsCollector | None = None,
    ):
        assert isinstance(num_gpu_blocks, int) and num_gpu_blocks > 0
        self.num_gpu_blocks = num_gpu_blocks
        self.enable_caching = enable_caching
        self.hash_block_size = hash_block_size
        # All kv-cache blocks.
        self.blocks: list[KVCacheBlock] = [
            KVCacheBlock(idx) for idx in range(num_gpu_blocks)
        ]
        # Free block queue that constructs and manipulates a doubly linked
        # list of free blocks (including eviction candidates when caching is
        # enabled).
        self.free_block_queue = FreeKVCacheBlockQueue(self.blocks)

        # Cache for block lookup
        self.cached_block_hash_to_block: BlockHashToBlockMap = BlockHashToBlockMap()

        # To represent a placeholder block with block_id=0.
        # The ref_cnt of null_block is not maintained, needs special care to
        # avoid freeing it.
        self.null_block = self.free_block_queue.popleft()
        self.null_block.is_null = True

        self.enable_kv_cache_events = enable_kv_cache_events
        self.kv_event_queue: list[KVCacheEvent] = []

        self.metrics_collector = metrics_collector

    def get_cached_block(
        self, block_hash: BlockHash, kv_cache_group_ids: list[int]
    ) -> list[KVCacheBlock] | None:
        """Get the cached block by the block hash for each group in
        `kv_cache_group_ids`, or None if cache miss for any group.
        If there are duplicated blocks, we return the first block in the cache.

        Args:
            block_hash: The hash value of the block.
            kv_cache_group_ids: The ids of the KV cache groups.

        Returns:
            The cached blocks if exists, or None.
        """
        cached_blocks = []
        for group_id in kv_cache_group_ids:
            block_hash_with_group_id = make_block_hash_with_group_id(
                block_hash, group_id
            )
            block = self.cached_block_hash_to_block.get_one_block(
                block_hash_with_group_id
            )
            if not block:
                return None
            cached_blocks.append(block)
        return cached_blocks

    def cache_full_blocks(
        self,
        request: Request,
        blocks: list[KVCacheBlock],
        num_cached_blocks: int,
        num_full_blocks: int,
        block_size: int,
        kv_cache_group_id: int,
    ) -> None:
        """Cache a list of full blocks for prefix caching.
        This function takes a list of blocks that will have their block hash
        metadata to be updated and cached. Given a request, it updates the
        metadata for each block and caching it in the
        `cached_block_hash_to_block`.
        The block hashes values are computed by the Request object immediately
        when it is created and when new tokens are appended.

        Args:
            request: The request to cache the blocks.
            blocks: All blocks in the request.
            num_cached_blocks: The number of blocks that are already cached.
            num_full_blocks: The number of blocks that are full and should
                be cached after this function.
            block_size: Number of tokens in each block.
            kv_cache_group_id: The id of the KV cache group.
        """
        if num_cached_blocks >= num_full_blocks:
            return
        new_full_blocks = blocks[num_cached_blocks:num_full_blocks]
        assert len(request.block_hashes) >= num_full_blocks
        if block_size == self.hash_block_size:
            # Common case.
            block_hashes: BlockHashList = request.block_hashes
        else:
            # block_size is a multiple of hash_block_size. This happens when
            # different KV cache groups have different block sizes.
            assert block_size % self.hash_block_size == 0
            # Recalculate block_hashes at the granularity of block_size, using
            # the original block_hashes (at the granularity of hash_block_size).
            block_hashes = BlockHashListWithBlockSize(
                request.block_hashes, self.hash_block_size, block_size
            )

        new_block_hashes = block_hashes[num_cached_blocks:]
        new_hashes: list[ExternalBlockHash] | None = (
            [] if self.enable_kv_cache_events else None
        )
        for i, blk in enumerate(new_full_blocks):
<<<<<<< HEAD
            # NOTE: for mamba, full blocks includes the null block
            #       and the null block should be skipped
            if blk is self.null_block:
=======
            # Some blocks may be null blocks when enabling sparse attention like
            # sliding window attention. We skip null blocks here.
            if blk.is_null:
>>>>>>> 97a01308
                continue
            assert blk.block_hash is None
            block_hash = new_block_hashes[i]

            # Update and added the full block to the cache.
            block_hash_with_group_id = make_block_hash_with_group_id(
                block_hash, kv_cache_group_id
            )
            blk.block_hash = block_hash_with_group_id
            self.cached_block_hash_to_block.insert(block_hash_with_group_id, blk)
            if new_hashes is not None:
                new_hashes.append(maybe_convert_block_hash(block_hash))

        if self.enable_kv_cache_events:
            if num_cached_blocks == 0:
                parent_block_hash: ExternalBlockHash | None = None
            else:
                parent_block_hash = maybe_convert_block_hash(
                    block_hashes[num_cached_blocks - 1]
                )

            self.kv_event_queue.append(
                BlockStored(
                    block_hashes=new_hashes,
                    parent_block_hash=parent_block_hash,
                    token_ids=request.all_token_ids[
                        num_cached_blocks * block_size : num_full_blocks * block_size
                    ],
                    block_size=block_size,
                    lora_id=request.lora_request.adapter_id
                    if request.lora_request
                    else None,
                    medium=MEDIUM_GPU,
                    lora_name=request.lora_request.name
                    if request.lora_request
                    else None,
                )
            )

    def get_new_blocks(self, num_blocks: int) -> list[KVCacheBlock]:
        """Get new blocks from the free block pool.

        Note that we do not check block cache in this function.

        Args:
            num_blocks: The number of blocks to allocate.

        Returns:
            A list of new block.
        """
        if num_blocks > self.get_num_free_blocks():
            raise ValueError(f"Cannot get {num_blocks} free blocks from the pool")

        ret: list[KVCacheBlock] = self.free_block_queue.popleft_n(num_blocks)

        # In order to only iterate the list once, we duplicated code a bit
        if self.enable_caching:
            for block in ret:
                self._maybe_evict_cached_block(block)
                assert block.ref_cnt == 0
                block.ref_cnt += 1
                if self.metrics_collector:
                    self.metrics_collector.on_block_allocated(block)
        else:
            for block in ret:
                assert block.ref_cnt == 0
                block.ref_cnt += 1
                if self.metrics_collector:
                    self.metrics_collector.on_block_allocated(block)
        return ret

    def _maybe_evict_cached_block(self, block: KVCacheBlock) -> bool:
        """
        If a block is cached in `cached_block_hash_to_block`, we reset its hash
        metadata and evict it from the cache.

        Args:
            block: The block to evict.

        Returns:
            True if the block is evicted, False otherwise.
        """
        # Clean up metrics tracking first to prevent leaks
        if self.metrics_collector:
            self.metrics_collector.on_block_evicted(block)

        block_hash = block.block_hash
        if block_hash is None:
            # The block doesn't have hash, eviction is not needed
            return False

        if self.cached_block_hash_to_block.pop(block_hash, block.block_id) is None:
            # block not found in cached_block_hash_to_block,
            # eviction is not needed
            return False

        block.reset_hash()

        if self.enable_kv_cache_events:
            # FIXME (Chen): Not sure whether we should return `hash_value`
            # or `(hash_value, group_id)` here. But it's fine now because
            # we disable hybrid kv cache manager when kv cache event is
            # enabled, so there is only one group.
            self.kv_event_queue.append(
                BlockRemoved(
                    block_hashes=[maybe_convert_block_hash(get_block_hash(block_hash))],
                    medium=MEDIUM_GPU,
                )
            )
        return True

    def touch(self, blocks: Sequence[KVCacheBlock]) -> None:
        """Touch a block increases its reference count by 1, and may remove
        the block from the free queue. This is used when a block is hit by
        another request with the same prefix.

        Args:
            blocks: A list of blocks to touch.
        """
        for block in blocks:
            # ref_cnt=0 means this block is in the free list (i.e. eviction
            # candidate), so remove it.
            if block.ref_cnt == 0 and not block.is_null:
                self.free_block_queue.remove(block)
            block.ref_cnt += 1
            if self.metrics_collector:
                self.metrics_collector.on_block_accessed(block)

    def free_blocks(self, ordered_blocks: Iterable[KVCacheBlock]) -> None:
        """Free a list of blocks. The blocks should be ordered by their
        eviction priority, where the first block will be evicted first.

        Args:
            ordered_blocks: A list of blocks to free ordered by their eviction
                priority.
        """
        # Materialize the iterable to allow multiple passes.
        blocks_list = list(ordered_blocks)
        for block in blocks_list:
            block.ref_cnt -= 1
        self.free_block_queue.append_n(
            [block for block in blocks_list if block.ref_cnt == 0 and not block.is_null]
        )

    def evict_blocks(self, block_ids: set[int]) -> None:
        """evict blocks from the prefix cache by their block IDs.

        only evicts blocks that are currently cached (have a hash). blocks
        with ref_cnt > 0 are not freed from the block pool, only evicted
        from the prefix cache hash table.

        Args:
            block_ids: Set of block IDs to evict from cache.
        """
        for block_id in block_ids:
            assert block_id < len(self.blocks), (
                f"Invalid block_id {block_id} >= {len(self.blocks)}. "
                f"This indicates a bug in the KV connector - workers should "
                f"only report block IDs that were allocated by the scheduler."
            )
            block = self.blocks[block_id]
            self._maybe_evict_cached_block(block)

    def reset_prefix_cache(self) -> bool:
        """Reset prefix cache. This function may be used in RLHF
        flows to invalid prefix caching after the weights are updated,
        or used for resetting prefix caching status for benchmarking.

        Returns:
            bool: True if the prefix cache is successfully reset,
            False otherwise.
        """
        num_used_blocks = self.num_gpu_blocks - self.get_num_free_blocks()
        if num_used_blocks != 1:  # The null block is always marked as used
            logger.warning(
                "Failed to reset prefix cache because some "
                "blocks (%d) are not freed yet",
                num_used_blocks - 1,
            )
            return False

        # Remove all hashes so that no new blocks will hit.
        self.cached_block_hash_to_block = BlockHashToBlockMap()

        # Remove all hashes from all blocks.
        for block in self.blocks:
            block.reset_hash()

        if self.metrics_collector:
            self.metrics_collector.reset()

        logger.info("Successfully reset prefix cache")

        if self.enable_kv_cache_events:
            self.kv_event_queue.append(AllBlocksCleared())

        return True

    def get_num_free_blocks(self) -> int:
        """Get the number of free blocks in the pool.

        Returns:
            The number of free blocks.
        """
        return self.free_block_queue.num_free_blocks

    def get_usage(self) -> float:
        """Get the KV cache usage.

        Returns:
            The KV cache usage (between 0.0 and 1.0).
        """

        # Subtract 1 to account for null block.
        total_gpu_blocks = self.num_gpu_blocks - 1
        if not total_gpu_blocks:
            return 0
        return 1.0 - (self.get_num_free_blocks() / total_gpu_blocks)

    def take_events(self) -> list[KVCacheEvent]:
        """Atomically takes all events and clears the queue.

        Returns:
            A list of KV cache events.
        """
        if not self.enable_kv_cache_events:
            return []
        events = self.kv_event_queue
        self.kv_event_queue = []
        return events<|MERGE_RESOLUTION|>--- conflicted
+++ resolved
@@ -254,15 +254,9 @@
             [] if self.enable_kv_cache_events else None
         )
         for i, blk in enumerate(new_full_blocks):
-<<<<<<< HEAD
-            # NOTE: for mamba, full blocks includes the null block
-            #       and the null block should be skipped
-            if blk is self.null_block:
-=======
             # Some blocks may be null blocks when enabling sparse attention like
             # sliding window attention. We skip null blocks here.
             if blk.is_null:
->>>>>>> 97a01308
                 continue
             assert blk.block_hash is None
             block_hash = new_block_hashes[i]
