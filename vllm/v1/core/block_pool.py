# SPDX-License-Identifier: Apache-2.0
# SPDX-FileCopyrightText: Copyright contributors to the vLLM project
import time
from collections import defaultdict
from collections.abc import Iterable
from typing import Optional, Union

from vllm.distributed.kv_events import (MEDIUM_GPU, AllBlocksCleared,
                                        BlockRemoved, BlockStored,
                                        KVCacheEvent)
from vllm.logger import init_logger
from vllm.v1.core.kv_cache_utils import (BlockHash, BlockHashWithGroupId,
<<<<<<< HEAD
                                         FreeKVCacheBlockQueue, KVCacheBlock,
                                         WorkloadAwareFreeKVCacheBlockQueue)
=======
                                         ExternalBlockHash,
                                         FreeKVCacheBlockQueue, KVCacheBlock,
                                         get_block_hash,
                                         make_block_hash_with_group_id,
                                         maybe_convert_block_hash)
>>>>>>> a8c0f599
from vllm.v1.request import Request

logger = init_logger(__name__)


class BlockPool:
    """BlockPool that manages KVCacheBlocks.
    It provides methods to allocate, free and cache the kv cache blocks. The
    free_block_queue stores the free blocks in eviction order to enable
    allocation, free, and cache eviction. The cached_block_hash_to_block
    maps between block hash and cached block to support finding cached blocks
    by their block hash.

    Args:
        num_gpu_blocks: The number of blocks in the pool.
        enable_caching: Whether to enable prefix caching.
        enable_kv_cache_events: Whether to enable kv cache events.
    """

    def __init__(self,
                 num_gpu_blocks: int,
                 enable_caching: bool,
                 enable_kv_cache_events: bool = False,
                 enable_wa_policy: bool = False,
                 wa_offline_param_path: Optional[str] = ""):
        assert isinstance(num_gpu_blocks, int) and num_gpu_blocks > 0
        self.num_gpu_blocks = num_gpu_blocks
        self.enable_caching = enable_caching
        self.free_block_queue: Union[FreeKVCacheBlockQueue,
                                     WorkloadAwareFreeKVCacheBlockQueue]
        # All kv-cache blocks.
        self.blocks: list[KVCacheBlock] = [
            KVCacheBlock(idx) for idx in range(num_gpu_blocks)
        ]
        # Free block queue that constructs and manipulates a doubly linked
        # list of free blocks (including eviction candidates when caching is
        # enabled).
        if enable_wa_policy:
            print("[pool] Enabling WA block queue")
            self.free_block_queue = WorkloadAwareFreeKVCacheBlockQueue(
                self.blocks, wa_offline_param_path)
        else:
            self.free_block_queue = FreeKVCacheBlockQueue(self.blocks)

        # {block_hash: {block ID: block}}. A cached block is
        # a full block with a block hash that can be used for prefix caching.
        # The cached block may be used by running requests or in the
        # free_block_queue that could potentially be evicted.
        # NOTE: We currently don't de-duplicate the blocks in the cache,
        # meaning that if a block becomes full and is cached, we don't check
        # if there is already an identical block in the cache. This is because
        # we want to make sure the allocated block IDs won't change so that
        # block tables are append-only.
        self.cached_block_hash_to_block: dict[BlockHashWithGroupId, dict[
            int, KVCacheBlock]] = defaultdict(dict)

        # To represent a placeholder block with block_id=0.
        # The ref_cnt of null_block is not maintained, needs special care to
        # avoid freeing it.
        self.null_block = self.free_block_queue.popleft()
        self.null_block.is_null = True

        self.enable_kv_cache_events = enable_kv_cache_events
        self.kv_event_queue: list[KVCacheEvent] = []

    def get_cached_block(
            self, block_hash: BlockHash,
            kv_cache_group_ids: list[int]) -> Optional[list[KVCacheBlock]]:
        """Get the cached block by the block hash for each group in 
        `kv_cache_group_ids`, or None if cache miss for any group.
        If there are duplicated blocks, we return the first block in the cache.

        Args:
            block_hash: The hash value of the block.
            kv_cache_group_ids: The ids of the KV cache groups.

        Returns:
            The cached blocks if exists, or None.
        """
        cached_blocks = []
        for group_id in kv_cache_group_ids:
            block_hash_with_group_id = make_block_hash_with_group_id(
                block_hash, group_id)
            cached_blocks_one_group = self.cached_block_hash_to_block.get(
                block_hash_with_group_id)
            if not cached_blocks_one_group:
                return None
            first_block = next(iter(cached_blocks_one_group.values()))
            cached_blocks.append(first_block)
        return cached_blocks

    def cache_full_blocks(
        self,
        request: Request,
        blocks: list[KVCacheBlock],
        num_cached_blocks: int,
        num_full_blocks: int,
        block_size: int,
        kv_cache_group_id: int,
    ) -> None:
        """Cache a list of full blocks for prefix caching.
        This function takes a list of blocks that will have their block hash
        metadata to be updated and cached. Given a request, it updates the
        metadata for each block and caching it in the
        `cached_block_hash_to_block`.
        The block hashes values are computed by the Request object immediately
        when it is created and when new tokens are appended.

        Args:
            request: The request to cache the blocks.
            blocks: All blocks in the request.
            num_cached_blocks: The number of blocks that are already cached.
            num_full_blocks: The number of blocks that are full and should
                be cached after this function.
            block_size: Number of tokens in each block.
            kv_cache_group_id: The id of the KV cache group.
        """
        if num_cached_blocks == num_full_blocks:
            return
        new_full_blocks = blocks[num_cached_blocks:num_full_blocks]
        assert len(request.block_hashes) >= num_full_blocks
        new_block_hashes = request.block_hashes[num_cached_blocks:]

        new_hashes: Optional[list[ExternalBlockHash]] = (
            [] if self.enable_kv_cache_events else None)
        for i, blk in enumerate(new_full_blocks):
            assert blk.block_hash is None
            block_hash = new_block_hashes[i]

            # Update and added the full block to the cache.
            block_hash_with_group_id = make_block_hash_with_group_id(
                block_hash, kv_cache_group_id)
            blk.block_hash = block_hash_with_group_id
            self.cached_block_hash_to_block[block_hash_with_group_id][
                blk.block_id] = blk
            if new_hashes is not None:
                new_hashes.append(maybe_convert_block_hash(block_hash))

        if self.enable_kv_cache_events:
            if num_cached_blocks == 0:
                parent_block_hash: Optional[ExternalBlockHash] = None
            else:
                parent_block = blocks[num_cached_blocks - 1]
                assert parent_block.block_hash is not None
                parent_block_hash = maybe_convert_block_hash(
                    get_block_hash(parent_block.block_hash))

            self.kv_event_queue.append(
                BlockStored(
                    block_hashes=new_hashes,
                    parent_block_hash=parent_block_hash,
                    token_ids=request.
                    all_token_ids[num_cached_blocks *
                                  block_size:num_full_blocks * block_size],
                    block_size=block_size,
                    lora_id=request.lora_request.id
                    if request.lora_request else None,
                    medium=MEDIUM_GPU,
                ))

    def get_new_blocks(self, num_blocks: int,
                       type_info: Optional[str]) -> list[KVCacheBlock]:
        """Get new blocks from the free block pool.

        Note that we do not check block cache in this function.

        Args:
            num_blocks: The number of blocks to allocate.
            type_info: The request type corresponding to these blocks
        Returns:
            A list of new block.
        """
        if num_blocks > self.get_num_free_blocks():
            raise ValueError(
                f"Cannot get {num_blocks} free blocks from the pool")

        ret: list[KVCacheBlock] = self.free_block_queue.popleft_n(
            num_blocks, type_info=type_info)

        # In order to only iterate the list once, we duplicated code a bit
        if self.enable_caching:
            for block in ret:
                self._maybe_evict_cached_block(block)
                assert block.ref_cnt == 0
                block.ref_cnt += 1
        else:
            for block in ret:
                assert block.ref_cnt == 0
                block.ref_cnt += 1
        return ret

    def _maybe_evict_cached_block(self, block: KVCacheBlock) -> bool:
        """
        If a block is cached in `cached_block_hash_to_block`, we reset its hash
        metadata and evict it from the cache.

        Args:
            block: The block to evict.

        Returns:
            True if the block is evicted, False otherwise.
        """
        block_hash = block.block_hash
        if block_hash is None:
            # The block doesn't have hash, eviction is not needed
            return False
        blocks_by_id = self.cached_block_hash_to_block.get(block_hash)
        if blocks_by_id is None:
            # block_hash not found in cached_block_hash_to_block,
            # eviction is not needed
            return False
        block.reset_hash()
        blocks_by_id.pop(block.block_id, None)
        if len(blocks_by_id) == 0:
            del self.cached_block_hash_to_block[block_hash]

        if self.enable_kv_cache_events:
            # FIXME (Chen): Not sure whether we should return `hash_value`
            # or `(hash_value, group_id)` here. But it's fine now because
            # we disable hybrid kv cache manager when kv cache event is
            # enabled, so there is only one group.
            self.kv_event_queue.append(
                BlockRemoved(block_hashes=[
                    maybe_convert_block_hash(get_block_hash(block_hash))
                ],
                             medium=MEDIUM_GPU))
        return True

    def touch(self, blocks: tuple[list[KVCacheBlock], ...]) -> None:
        """Touch a block increases its reference count by 1, and may remove
        the block from the free queue. This is used when a block is hit by
        another request with the same prefix.

        Args:
            blocks: A list of blocks to touch.
        """
        for blocks_per_group in blocks:
            for block in blocks_per_group:
                # ref_cnt=0 means this block is in the free list (i.e. eviction
                # candidate), so remove it.
                block.last_accessed = time.time()
                if block.ref_cnt == 0 and not block.is_null:
                    self.free_block_queue.remove(block)
                block.ref_cnt += 1

    def free_blocks(self, ordered_blocks: Iterable[KVCacheBlock]) -> None:
        """Free a list of blocks. The blocks should be ordered by their
        eviction priority, where the first block will be evicted first.

        Args:
            ordered_blocks: A list of blocks to free ordered by their eviction
                priority.
        """
        # Materialize the iterable to allow multiple passes.
        blocks_list = list(ordered_blocks)
        for block in blocks_list:
            block.ref_cnt -= 1
        self.free_block_queue.append_n([
            block for block in blocks_list
            if block.ref_cnt == 0 and not block.is_null
        ])

    def reset_prefix_cache(self) -> bool:
        """Reset prefix cache. This function may be used in RLHF
        flows to invalid prefix caching after the weights are updated,
        or used for resetting prefix caching status for benchmarking.

        Returns:
            bool: True if the prefix cache is successfully reset,
            False otherwise.
        """
        num_used_blocks = self.num_gpu_blocks - self.get_num_free_blocks()
        if num_used_blocks != 1:  # The null block is always marked as used
            logger.warning(
                "Failed to reset prefix cache because some "
                "blocks (%d) are not freed yet", num_used_blocks - 1)
            return False

        # Remove all hashes so that no new blocks will hit.
        self.cached_block_hash_to_block = defaultdict(dict)

        # Remove all hashes from all blocks.
        for block in self.blocks:
            block.reset_hash()

        logger.info("Successfully reset prefix cache")

        if self.enable_kv_cache_events:
            self.kv_event_queue.append(AllBlocksCleared())

        return True

    def get_num_free_blocks(self) -> int:
        """Get the number of free blocks in the pool.

        Returns:
            The number of free blocks.
        """
        return self.free_block_queue.num_free_blocks

    def get_usage(self) -> float:
        """Get the KV cache usage.

        Returns:
            The KV cache usage (between 0.0 and 1.0).
        """

        # Subtract 1 to account for null block.
        total_gpu_blocks = self.num_gpu_blocks - 1
        if not total_gpu_blocks:
            return 0
        return 1.0 - (self.get_num_free_blocks() / total_gpu_blocks)

    def take_events(self) -> list[KVCacheEvent]:
        """Atomically takes all events and clears the queue.
        
        Returns:
            A list of KV cache events.
        """
        if not self.enable_kv_cache_events:
            return []
        events = self.kv_event_queue
        self.kv_event_queue = []
        return events<|MERGE_RESOLUTION|>--- conflicted
+++ resolved
@@ -10,16 +10,12 @@
                                         KVCacheEvent)
 from vllm.logger import init_logger
 from vllm.v1.core.kv_cache_utils import (BlockHash, BlockHashWithGroupId,
-<<<<<<< HEAD
-                                         FreeKVCacheBlockQueue, KVCacheBlock,
-                                         WorkloadAwareFreeKVCacheBlockQueue)
-=======
                                          ExternalBlockHash,
                                          FreeKVCacheBlockQueue, KVCacheBlock,
+                                         WorkloadAwareFreeKVCacheBlockQueue,
                                          get_block_hash,
                                          make_block_hash_with_group_id,
                                          maybe_convert_block_hash)
->>>>>>> a8c0f599
 from vllm.v1.request import Request
 
 logger = init_logger(__name__)
