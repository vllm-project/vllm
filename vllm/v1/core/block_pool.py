# SPDX-License-Identifier: Apache-2.0
# SPDX-FileCopyrightText: Copyright contributors to the vLLM project
import time
from collections import defaultdict
from collections.abc import Iterable
<<<<<<< HEAD
from typing import Callable, Optional, Union
=======
from typing import Optional
>>>>>>> 4d4061b6

from vllm.distributed.kv_events import (AllBlocksCleared, BlockRemoved,
                                        BlockStored, KVCacheEvent)
from vllm.logger import init_logger
from vllm.v1.core.kv_cache_utils import (BlockHash, BlockHashWithGroupId,
<<<<<<< HEAD
                                         FreeKVCacheBlockQueue, KVCacheBlock,
                                         WorkloadAwareFreeKVCacheBlockQueue,
                                         generate_block_hash_extra_keys,
                                         hash_block_tokens)
=======
                                         FreeKVCacheBlockQueue, KVCacheBlock)
>>>>>>> 4d4061b6
from vllm.v1.request import Request

logger = init_logger(__name__)


class BlockPool:
    """BlockPool that manages KVCacheBlocks.
    It provides methods to allocate, free and cache the kv cache blocks. The
    free_block_queue stores the free blocks in eviction order to enable
    allocation, free, and cache eviction. The cached_block_hash_to_block
    maps between block hash and cached block to support finding cached blocks
    by their block hash.

    Args:
        num_gpu_blocks: The number of blocks in the pool.
        enable_caching: Whether to enable prefix caching.
        enable_kv_cache_events: Whether to enable kv cache events.
    """

    def __init__(self,
                 num_gpu_blocks: int,
                 enable_caching: bool,
                 enable_kv_cache_events: bool = False,
                 enable_wa_policy: bool = False,
                 wa_offline_param_path: Optional[str] = ""):
        assert isinstance(num_gpu_blocks, int) and num_gpu_blocks > 0
        self.num_gpu_blocks = num_gpu_blocks
        self.enable_caching = enable_caching
        self.free_block_queue: Union[FreeKVCacheBlockQueue,
                                     WorkloadAwareFreeKVCacheBlockQueue]
        # All kv-cache blocks.
        self.blocks: list[KVCacheBlock] = [
            KVCacheBlock(idx) for idx in range(num_gpu_blocks)
        ]
        # Free block queue that constructs and manipulates a doubly linked
        # list of free blocks (including eviction candidates when caching is
        # enabled).
        if enable_wa_policy:
            print("[pool] Enabling WA block queue")
            self.free_block_queue = WorkloadAwareFreeKVCacheBlockQueue(
                self.blocks, wa_offline_param_path)
        else:
            self.free_block_queue = FreeKVCacheBlockQueue(self.blocks)

        # {block_hash: {block ID: block}}. A cached block is
        # a full block with a block hash that can be used for prefix caching.
        # The cached block may be used by running requests or in the
        # free_block_queue that could potentially be evicted.
        # NOTE: We currently don't de-duplicate the blocks in the cache,
        # meaning that if a block becomes full and is cached, we don't check
        # if there is already an identical block in the cache. This is because
        # we want to make sure the allocated block IDs won't change so that
        # block tables are append-only.
        self.cached_block_hash_to_block: dict[BlockHashWithGroupId, dict[
            int, KVCacheBlock]] = defaultdict(dict)

        # To represent a placeholder block with block_id=0.
        # The ref_cnt of null_block is not maintained, needs special care to
        # avoid freeing it.
        self.null_block = self.free_block_queue.popleft()
        self.null_block.is_null = True

        self.enable_kv_cache_events = enable_kv_cache_events
        self.kv_event_queue: list[KVCacheEvent] = []

    def get_cached_block(
            self, block_hash: BlockHash,
            kv_cache_group_ids: list[int]) -> Optional[list[KVCacheBlock]]:
        """Get the cached block by the block hash for each group in 
        `kv_cache_group_ids`, or None if cache miss for any group.
        If there are duplicated blocks, we return the first block in the cache.

        Args:
            block_hash: The hash value of the block.
            kv_cache_group_ids: The ids of the KV cache groups.

        Returns:
            The cached blocks if exists, or None.
        """
        cached_blocks = []
        for group_id in kv_cache_group_ids:
            cached_blocks_one_group = self.cached_block_hash_to_block.get(
                BlockHashWithGroupId(block_hash, group_id))
            if not cached_blocks_one_group:
                return None
            first_block = next(iter(cached_blocks_one_group.values()))
            cached_blocks.append(first_block)
        return cached_blocks

    def cache_full_blocks(
        self,
        request: Request,
        blocks: list[KVCacheBlock],
        num_cached_blocks: int,
        num_full_blocks: int,
        block_size: int,
        kv_cache_group_id: int,
    ) -> None:
        """Cache a list of full blocks for prefix caching.
        This function takes a list of blocks that will have their block hash
        metadata to be updated and cached. Given a request, it updates the
        metadata for each block and caching it in the
        `cached_block_hash_to_block`.
        The block hashes values are computed by the Request object immediately
        when it is created and when new tokens are appended.

        Args:
            request: The request to cache the blocks.
            blocks: All blocks in the request.
            num_cached_blocks: The number of blocks that are already cached.
            num_full_blocks: The number of blocks that are full and should
                be cached after this function.
            block_size: Number of tokens in each block.
            kv_cache_group_id: The id of the KV cache group.
        """
        if num_cached_blocks == num_full_blocks:
            return
        new_full_blocks = blocks[num_cached_blocks:num_full_blocks]
        assert len(request.block_hashes) >= num_full_blocks
        new_block_hashes = request.block_hashes[num_cached_blocks:]

        new_hashes: Optional[list[int]] = ([] if self.enable_kv_cache_events
                                           else None)
        for i, blk in enumerate(new_full_blocks):
            assert blk.block_hash is None
            block_hash = new_block_hashes[i]

            # Update and added the full block to the cache.
            block_hash_with_group_id = BlockHashWithGroupId(
                block_hash, kv_cache_group_id)
            blk.block_hash = block_hash_with_group_id
            self.cached_block_hash_to_block[block_hash_with_group_id][
                blk.block_id] = blk
            if new_hashes is not None:
                new_hashes.append(block_hash.hash_value)

        if self.enable_kv_cache_events:
            if num_cached_blocks == 0:
                parent_block_hash = None
            else:
                parent_block = blocks[num_cached_blocks - 1]
                assert parent_block.block_hash is not None
                parent_block_hash = parent_block.block_hash.get_hash_value()

            self.kv_event_queue.append(
                BlockStored(
                    block_hashes=new_hashes,
                    parent_block_hash=parent_block_hash,
                    token_ids=request.
                    all_token_ids[num_cached_blocks *
                                  block_size:num_full_blocks * block_size],
                    block_size=block_size,
                    lora_id=request.lora_request.id
                    if request.lora_request else None,
                ))

    def get_new_blocks(self, num_blocks: int,
                       type_info: Optional[str]) -> list[KVCacheBlock]:
        """Get new blocks from the free block pool.

        Note that we do not check block cache in this function.

        Args:
            num_blocks: The number of blocks to allocate.
            type_info: The request type corresponding to these blocks
        Returns:
            A list of new block.
        """
        if num_blocks > self.get_num_free_blocks():
            raise ValueError(
                f"Cannot get {num_blocks} free blocks from the pool")

        ret: list[KVCacheBlock] = self.free_block_queue.popleft_n(
            num_blocks, type_info=type_info)

        # In order to only iterate the list once, we duplicated code a bit
        if self.enable_caching:
            for block in ret:
                self._maybe_evict_cached_block(block)
                assert block.ref_cnt == 0
                block.ref_cnt += 1
        else:
            for block in ret:
                assert block.ref_cnt == 0
                block.ref_cnt += 1
        return ret

    def _maybe_evict_cached_block(self, block: KVCacheBlock) -> bool:
        """
        If a block is cached in `cached_block_hash_to_block`, we reset its hash
        metadata and evict it from the cache.

        Args:
            block: The block to evict.

        Returns:
            True if the block is evicted, False otherwise.
        """
        block_hash = block.block_hash
        if block_hash is None:
            # The block doesn't have hash, eviction is not needed
            return False
        blocks_by_id = self.cached_block_hash_to_block.get(block_hash)
        if blocks_by_id is None:
            # block_hash not found in cached_block_hash_to_block,
            # eviction is not needed
            return False
        block.reset_hash()
        blocks_by_id.pop(block.block_id, None)
        if len(blocks_by_id) == 0:
            del self.cached_block_hash_to_block[block_hash]

        if self.enable_kv_cache_events:
            # FIXME (Chen): Not sure whether we should return `hash_value`
            # or `(hash_value, group_id)` here. But it's fine now because
            # we disable hybrid kv cache manager when kv cache event is
            # enabled, so there is only one group.
            self.kv_event_queue.append(
                BlockRemoved(block_hashes=[block_hash.get_hash_value()]))
        return True

    def touch(self, blocks: tuple[list[KVCacheBlock], ...]) -> None:
        """Touch a block increases its reference count by 1, and may remove
        the block from the free queue. This is used when a block is hit by
        another request with the same prefix.

        Args:
            blocks: A list of blocks to touch.
        """
        for blocks_per_group in blocks:
            for block in blocks_per_group:
                # ref_cnt=0 means this block is in the free list (i.e. eviction
                # candidate), so remove it.
                block.last_accessed = time.time()
                if block.ref_cnt == 0 and not block.is_null:
                    self.free_block_queue.remove(block)
                block.ref_cnt += 1

    def free_blocks(self, ordered_blocks: Iterable[KVCacheBlock]) -> None:
        """Free a list of blocks. The blocks should be ordered by their
        eviction priority, where the first block will be evicted first.

        Args:
            ordered_blocks: A list of blocks to free ordered by their eviction
                priority.
        """
        # Materialize the iterable to allow multiple passes.
        blocks_list = list(ordered_blocks)
        for block in blocks_list:
            block.ref_cnt -= 1
        self.free_block_queue.append_n([
            block for block in blocks_list
            if block.ref_cnt == 0 and not block.is_null
        ])

    def reset_prefix_cache(self) -> bool:
        """Reset prefix cache. This function may be used in RLHF
        flows to invalid prefix caching after the weights are updated,
        or used for resetting prefix caching status for benchmarking.

        Returns:
            bool: True if the prefix cache is successfully reset,
            False otherwise.
        """
        num_used_blocks = self.num_gpu_blocks - self.get_num_free_blocks()
        if num_used_blocks != 1:  # The null block is always marked as used
            logger.warning(
                "Failed to reset prefix cache because some "
                "blocks (%d) are not freed yet", num_used_blocks - 1)
            return False

        # Remove all hashes so that no new blocks will hit.
        self.cached_block_hash_to_block = defaultdict(dict)

        # Remove all hashes from all blocks.
        for block in self.blocks:
            block.reset_hash()

        logger.info("Successfully reset prefix cache")

        if self.enable_kv_cache_events:
            self.kv_event_queue.append(AllBlocksCleared())

        return True

    def get_num_free_blocks(self) -> int:
        """Get the number of free blocks in the pool.

        Returns:
            The number of free blocks.
        """
        return self.free_block_queue.num_free_blocks

    def get_usage(self) -> float:
        """Get the KV cache usage.

        Returns:
            The KV cache usage (between 0.0 and 1.0).
        """
        return 1.0 - (self.get_num_free_blocks() / self.num_gpu_blocks)

    def take_events(self) -> list[KVCacheEvent]:
        """Atomically takes all events and clears the queue.
        
        Returns:
            A list of KV cache events.
        """
        if not self.enable_kv_cache_events:
            return []
        events = self.kv_event_queue
        self.kv_event_queue = []
        return events<|MERGE_RESOLUTION|>--- conflicted
+++ resolved
@@ -3,24 +3,14 @@
 import time
 from collections import defaultdict
 from collections.abc import Iterable
-<<<<<<< HEAD
-from typing import Callable, Optional, Union
-=======
-from typing import Optional
->>>>>>> 4d4061b6
+from typing import Optional, Union
 
 from vllm.distributed.kv_events import (AllBlocksCleared, BlockRemoved,
                                         BlockStored, KVCacheEvent)
 from vllm.logger import init_logger
 from vllm.v1.core.kv_cache_utils import (BlockHash, BlockHashWithGroupId,
-<<<<<<< HEAD
                                          FreeKVCacheBlockQueue, KVCacheBlock,
-                                         WorkloadAwareFreeKVCacheBlockQueue,
-                                         generate_block_hash_extra_keys,
-                                         hash_block_tokens)
-=======
-                                         FreeKVCacheBlockQueue, KVCacheBlock)
->>>>>>> 4d4061b6
+                                         WorkloadAwareFreeKVCacheBlockQueue)
 from vllm.v1.request import Request
 
 logger = init_logger(__name__)
