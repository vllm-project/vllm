# SPDX-License-Identifier: Apache-2.0
# SPDX-FileCopyrightText: Copyright contributors to the vLLM project
<<<<<<< HEAD
import time
from collections import defaultdict
from collections.abc import Iterable
from typing import Optional, Union
=======
from collections.abc import Iterable
from typing import Any, Optional, Union
>>>>>>> 6488f348

from vllm.distributed.kv_events import (MEDIUM_GPU, AllBlocksCleared,
                                        BlockRemoved, BlockStored,
                                        KVCacheEvent)
from vllm.logger import init_logger
from vllm.v1.core.kv_cache_utils import (BlockHash, BlockHashWithGroupId,
                                         ExternalBlockHash,
                                         FreeKVCacheBlockQueue, KVCacheBlock,
                                         WAFreeQueue, get_block_hash,
                                         make_block_hash_with_group_id,
                                         maybe_convert_block_hash)
from vllm.v1.request import Request

logger = init_logger(__name__)


class BlockHashToBlockMap:
    """
    Cache of blocks that are used for prefix caching. It caches blocks 
    from hash directly to a block or multiple blocks
    (i.e. {block_hash: KVCacheBlocks})
    - Mostly block_hash maps to a single KVCacheBlock, and KVCacheBlocks
        would simply be a KVCacheBlock.
    - Otherwise, KVCacheBlocks is a dict from {block_id: KVCacheBlock}

    A cached block is a full block with a block hash that can be used
    for prefix caching.
    The cached block may be used by running requests or in the
    free_block_queue that could potentially be evicted.

    NOTE #1: We currently don't de-duplicate the blocks in the cache,
    meaning that if a block becomes full and is cached, we don't check
    if there is already an identical block in the cache. This is because
    we want to make sure the allocated block IDs won't change so that
    block tables are append-only.
    NOTE #2: The union type is introduced in order to reduce GC costs
    from the inner dict.
    """

    def __init__(self):
        self._cache: dict[BlockHashWithGroupId,
                          Union[KVCacheBlock, dict[int, KVCacheBlock]]] = {}

    def get_one_block(self,
                      key: BlockHashWithGroupId) -> Optional[KVCacheBlock]:
        """
        Gets any block with the given block hash key.
        """
        blocks = self._cache.get(key)
        if blocks is not None:
            if isinstance(blocks, KVCacheBlock):
                return blocks
            if isinstance(blocks, dict):
                return next(iter(blocks.values()))
            self._unexpected_blocks_type(blocks)
        return None

    def insert(self, key: BlockHashWithGroupId, block: KVCacheBlock) -> None:
        """
        Inserts the KVCacheBlock to the cache
        """
        blocks = self._cache.get(key)
        if blocks is None:
            # When key is not found, attach a single block to the key
            self._cache[key] = block
        elif isinstance(blocks, KVCacheBlock):
            # If there's a block with the same key, merge the original block
            # and the new block into a dict
            self._cache[key] = {blocks.block_id: blocks, block.block_id: block}
        elif isinstance(blocks, dict):
            # If it's already a dict, simply insert the block
            blocks[block.block_id] = block
        else:
            self._unexpected_blocks_type(blocks)

    def pop(self, key: BlockHashWithGroupId,
            block_id: int) -> Optional[KVCacheBlock]:
        """
        Checks if block_hash exists and pop block_id from the cache
        """
        blocks = self._cache.pop(key, None)
        if blocks is None:
            # block_hash not found in the cache
            return None
        # TODO(Jialin): If key is found, block_id should always present
        # in blocks. We currently keep the original behaviour for safety.
        #
        # Will add block_id == blocks.block_id assertion and
        # use del blocks[block_id] instead as followup.
        if isinstance(blocks, KVCacheBlock):
            if blocks.block_id == block_id:
                return blocks
            # If the single block ID doesn't match, we should put the
            # block back (it should happen rarely)
            self._cache[key] = blocks
            return None
        if isinstance(blocks, dict):
            # Try to pop block_id from the block dict, and if dict still
            # contain blocks, put back to the cache.
            block = blocks.pop(block_id, None)
            if len(blocks) > 0:
                self._cache[key] = blocks
            return block
        self._unexpected_blocks_type(blocks)
        return None

    def __len__(self) -> int:
        return len(self._cache)

    def _unexpected_blocks_type(self, blocks: Any) -> None:
        raise AssertionError(f"Invalid KV cache block type {type(blocks)}")


class BlockPool:
    """BlockPool that manages KVCacheBlocks.
    It provides methods to allocate, free and cache the kv cache blocks. The
    free_block_queue stores the free blocks in eviction order to enable
    allocation, free, and cache eviction. The cached_block_hash_to_block
    maps between block hash and cached block to support finding cached blocks
    by their block hash.

    Args:
        num_gpu_blocks: The number of blocks in the pool.
        enable_caching: Whether to enable prefix caching.
        enable_kv_cache_events: Whether to enable kv cache events.
    """

    def __init__(self,
                 num_gpu_blocks: int,
                 enable_caching: bool,
                 enable_kv_cache_events: bool = False,
                 enable_wa_policy: bool = False,
                 wa_offline_param_path: Optional[str] = ""):
        assert isinstance(num_gpu_blocks, int) and num_gpu_blocks > 0
        self.num_gpu_blocks = num_gpu_blocks
        self.enable_caching = enable_caching
        self.free_block_queue: Union[FreeKVCacheBlockQueue, WAFreeQueue]
        # All kv-cache blocks.
        self.blocks: list[KVCacheBlock] = [
            KVCacheBlock(idx) for idx in range(num_gpu_blocks)
        ]
        # Free block queue that constructs and manipulates a doubly linked
        # list of free blocks (including eviction candidates when caching is
        # enabled).
        if enable_wa_policy:
            print("[pool] Enabling WA block queue")
            self.free_block_queue = WAFreeQueue(self.blocks,
                                                wa_offline_param_path)
        else:
            self.free_block_queue = FreeKVCacheBlockQueue(self.blocks)

        # Cache for block lookup
        self.cached_block_hash_to_block: BlockHashToBlockMap = \
            BlockHashToBlockMap()

        # To represent a placeholder block with block_id=0.
        # The ref_cnt of null_block is not maintained, needs special care to
        # avoid freeing it.
        self.null_block = self.free_block_queue.popleft()
        self.null_block.is_null = True

        self.enable_kv_cache_events = enable_kv_cache_events
        self.kv_event_queue: list[KVCacheEvent] = []

    def get_cached_block(
            self, block_hash: BlockHash,
            kv_cache_group_ids: list[int]) -> Optional[list[KVCacheBlock]]:
        """Get the cached block by the block hash for each group in 
        `kv_cache_group_ids`, or None if cache miss for any group.
        If there are duplicated blocks, we return the first block in the cache.

        Args:
            block_hash: The hash value of the block.
            kv_cache_group_ids: The ids of the KV cache groups.

        Returns:
            The cached blocks if exists, or None.
        """
        cached_blocks = []
        for group_id in kv_cache_group_ids:
            block_hash_with_group_id = make_block_hash_with_group_id(
                block_hash, group_id)
            block = self.cached_block_hash_to_block.get_one_block(
                block_hash_with_group_id)
            if not block:
                return None
            cached_blocks.append(block)
        return cached_blocks

    def cache_full_blocks(
        self,
        request: Request,
        blocks: list[KVCacheBlock],
        num_cached_blocks: int,
        num_full_blocks: int,
        block_size: int,
        kv_cache_group_id: int,
    ) -> None:
        """Cache a list of full blocks for prefix caching.
        This function takes a list of blocks that will have their block hash
        metadata to be updated and cached. Given a request, it updates the
        metadata for each block and caching it in the
        `cached_block_hash_to_block`.
        The block hashes values are computed by the Request object immediately
        when it is created and when new tokens are appended.

        Args:
            request: The request to cache the blocks.
            blocks: All blocks in the request.
            num_cached_blocks: The number of blocks that are already cached.
            num_full_blocks: The number of blocks that are full and should
                be cached after this function.
            block_size: Number of tokens in each block.
            kv_cache_group_id: The id of the KV cache group.
        """
        if num_cached_blocks == num_full_blocks:
            return
        new_full_blocks = blocks[num_cached_blocks:num_full_blocks]
        assert len(request.block_hashes) >= num_full_blocks
        new_block_hashes = request.block_hashes[num_cached_blocks:]

        new_hashes: Optional[list[ExternalBlockHash]] = (
            [] if self.enable_kv_cache_events else None)
        for i, blk in enumerate(new_full_blocks):
            assert blk.block_hash is None
            block_hash = new_block_hashes[i]

            # Update and added the full block to the cache.
            block_hash_with_group_id = make_block_hash_with_group_id(
                block_hash, kv_cache_group_id)
            blk.block_hash = block_hash_with_group_id
            self.cached_block_hash_to_block.insert(block_hash_with_group_id,
                                                   blk)
            if new_hashes is not None:
                new_hashes.append(maybe_convert_block_hash(block_hash))

        if self.enable_kv_cache_events:
            if num_cached_blocks == 0:
                parent_block_hash: Optional[ExternalBlockHash] = None
            else:
                parent_block = blocks[num_cached_blocks - 1]
                assert parent_block.block_hash is not None
                parent_block_hash = maybe_convert_block_hash(
                    get_block_hash(parent_block.block_hash))

            self.kv_event_queue.append(
                BlockStored(
                    block_hashes=new_hashes,
                    parent_block_hash=parent_block_hash,
                    token_ids=request.
                    all_token_ids[num_cached_blocks *
                                  block_size:num_full_blocks * block_size],
                    block_size=block_size,
                    lora_id=request.lora_request.id
                    if request.lora_request else None,
                    medium=MEDIUM_GPU,
                ))

    def get_new_blocks(self, num_blocks: int,
                       type_info: Optional[str]) -> list[KVCacheBlock]:
        """Get new blocks from the free block pool.

        Note that we do not check block cache in this function.

        Args:
            num_blocks: The number of blocks to allocate.
            type_info: The request type corresponding to these blocks
        Returns:
            A list of new block.
        """
        if num_blocks > self.get_num_free_blocks():
            raise ValueError(
                f"Cannot get {num_blocks} free blocks from the pool")

        ret: list[KVCacheBlock] = self.free_block_queue.popleft_n(
            num_blocks, type_info=type_info)

        # In order to only iterate the list once, we duplicated code a bit
        if self.enable_caching:
            for block in ret:
                self._maybe_evict_cached_block(block)
                assert block.ref_cnt == 0
                block.ref_cnt += 1
        else:
            for block in ret:
                assert block.ref_cnt == 0
                block.ref_cnt += 1
        return ret

    def _maybe_evict_cached_block(self, block: KVCacheBlock) -> bool:
        """
        If a block is cached in `cached_block_hash_to_block`, we reset its hash
        metadata and evict it from the cache.

        Args:
            block: The block to evict.

        Returns:
            True if the block is evicted, False otherwise.
        """
        block_hash = block.block_hash
        if block_hash is None:
            # The block doesn't have hash, eviction is not needed
            return False

        if self.cached_block_hash_to_block.pop(block_hash,
                                               block.block_id) is None:
            # block not found in cached_block_hash_to_block,
            # eviction is not needed
            return False

        block.reset_hash()

        if self.enable_kv_cache_events:
            # FIXME (Chen): Not sure whether we should return `hash_value`
            # or `(hash_value, group_id)` here. But it's fine now because
            # we disable hybrid kv cache manager when kv cache event is
            # enabled, so there is only one group.
            self.kv_event_queue.append(
                BlockRemoved(block_hashes=[
                    maybe_convert_block_hash(get_block_hash(block_hash))
                ],
                             medium=MEDIUM_GPU))
        return True

    def touch(self, blocks: tuple[list[KVCacheBlock], ...]) -> None:
        """Touch a block increases its reference count by 1, and may remove
        the block from the free queue. This is used when a block is hit by
        another request with the same prefix.

        Args:
            blocks: A list of blocks to touch.
        """
        for blocks_per_group in blocks:
            for block in blocks_per_group:
                # ref_cnt=0 means this block is in the free list (i.e. eviction
                # candidate), so remove it.
                block.last_accessed = time.time()
                if block.ref_cnt == 0 and not block.is_null:
                    self.free_block_queue.remove(block)
                block.ref_cnt += 1

    def free_blocks(self, ordered_blocks: Iterable[KVCacheBlock]) -> None:
        """Free a list of blocks. The blocks should be ordered by their
        eviction priority, where the first block will be evicted first.

        Args:
            ordered_blocks: A list of blocks to free ordered by their eviction
                priority.
        """
        # Materialize the iterable to allow multiple passes.
        blocks_list = list(ordered_blocks)
        for block in blocks_list:
            block.ref_cnt -= 1
        self.free_block_queue.append_n([
            block for block in blocks_list
            if block.ref_cnt == 0 and not block.is_null
        ])

    def reset_prefix_cache(self) -> bool:
        """Reset prefix cache. This function may be used in RLHF
        flows to invalid prefix caching after the weights are updated,
        or used for resetting prefix caching status for benchmarking.

        Returns:
            bool: True if the prefix cache is successfully reset,
            False otherwise.
        """
        num_used_blocks = self.num_gpu_blocks - self.get_num_free_blocks()
        if num_used_blocks != 1:  # The null block is always marked as used
            logger.warning(
                "Failed to reset prefix cache because some "
                "blocks (%d) are not freed yet", num_used_blocks - 1)
            return False

        # Remove all hashes so that no new blocks will hit.
        self.cached_block_hash_to_block = BlockHashToBlockMap()

        # Remove all hashes from all blocks.
        for block in self.blocks:
            block.reset_hash()

        logger.info("Successfully reset prefix cache")

        if self.enable_kv_cache_events:
            self.kv_event_queue.append(AllBlocksCleared())

        return True

    def get_num_free_blocks(self) -> int:
        """Get the number of free blocks in the pool.

        Returns:
            The number of free blocks.
        """
        return self.free_block_queue.num_free_blocks

    def get_usage(self) -> float:
        """Get the KV cache usage.

        Returns:
            The KV cache usage (between 0.0 and 1.0).
        """

        # Subtract 1 to account for null block.
        total_gpu_blocks = self.num_gpu_blocks - 1
        if not total_gpu_blocks:
            return 0
        return 1.0 - (self.get_num_free_blocks() / total_gpu_blocks)

    def take_events(self) -> list[KVCacheEvent]:
        """Atomically takes all events and clears the queue.
        
        Returns:
            A list of KV cache events.
        """
        if not self.enable_kv_cache_events:
            return []
        events = self.kv_event_queue
        self.kv_event_queue = []
        return events<|MERGE_RESOLUTION|>--- conflicted
+++ resolved
@@ -1,14 +1,8 @@
 # SPDX-License-Identifier: Apache-2.0
 # SPDX-FileCopyrightText: Copyright contributors to the vLLM project
-<<<<<<< HEAD
 import time
-from collections import defaultdict
-from collections.abc import Iterable
-from typing import Optional, Union
-=======
 from collections.abc import Iterable
 from typing import Any, Optional, Union
->>>>>>> 6488f348
 
 from vllm.distributed.kv_events import (MEDIUM_GPU, AllBlocksCleared,
                                         BlockRemoved, BlockStored,
