--- conflicted
+++ resolved
@@ -5,7 +5,7 @@
 import os
 from collections import defaultdict, deque
 from collections.abc import Iterable, Sequence
-from dataclasses import dataclass
+from dataclasses import astuple, dataclass
 from typing import Any, Callable, NewType, Optional, Union
 
 import torch
@@ -759,71 +759,6 @@
         dtypes.add(dtype)
 
     return len(dtypes) <= 1
-
-
-def _get_kv_cache_config_mixed_dtype(vllm_config: VllmConfig,
-                                     kv_cache_spec: dict[str, KVCacheSpec],
-                                     available_memory: int) -> KVCacheConfig:
-    """
-    Handle mixed-dtype KV cache for GPT-OSS with sliding window skipping.
-    
-    Sliding window layers: BF16 (skipped quantization)
-    Full attention layers: FP8 (quantized)
-    
-    Adjusts block_size to achieve uniform page sizes, then uses standard
-    hybrid attention framework.
-    """
-    # Calculate max kv_hidden_size (BF16 will be larger than FP8)
-    max_kv_hidden_size = 0
-    for spec in kv_cache_spec.values():
-        if isinstance(spec, (FullAttentionSpec, SlidingWindowSpec)):
-            dtype_size = 2 if spec.dtype == torch.bfloat16 else 1
-            kv_hidden_size = 2 * spec.num_kv_heads * spec.head_size * dtype_size
-            max_kv_hidden_size = max(max_kv_hidden_size, kv_hidden_size)
-
-    # Adjust block_size for FP8 layers to match BF16 page size
-    adjusted_kv_cache_spec: dict[str, KVCacheSpec] = {}
-    for layer_name, spec in kv_cache_spec.items():
-        if isinstance(spec, (FullAttentionSpec, SlidingWindowSpec)):
-            dtype_size = 2 if spec.dtype == torch.bfloat16 else 1
-            current_kv_hidden_size = (2 * spec.num_kv_heads * spec.head_size *
-                                      dtype_size)
-
-            # Calculate multiplier (will be 1 for BF16, >1 for FP8)
-            block_size_multiplier = max_kv_hidden_size // current_kv_hidden_size
-            adjusted_block_size = spec.block_size * block_size_multiplier
-
-            # Create adjusted spec with new block_size
-            adjusted_spec: KVCacheSpec
-            if isinstance(spec, FullAttentionSpec):
-                adjusted_spec = FullAttentionSpec(
-                    block_size=adjusted_block_size,
-                    num_kv_heads=spec.num_kv_heads,
-                    head_size=spec.head_size,
-                    dtype=spec.dtype,
-                    use_mla=spec.use_mla,
-                    sliding_window=spec.sliding_window,
-                )
-            else:  # SlidingWindowSpec
-                adjusted_spec = SlidingWindowSpec(
-                    block_size=adjusted_block_size,
-                    num_kv_heads=spec.num_kv_heads,
-                    head_size=spec.head_size,
-                    dtype=spec.dtype,
-                    use_mla=spec.use_mla,
-                    sliding_window=spec.sliding_window,
-                )
-
-            adjusted_kv_cache_spec[layer_name] = adjusted_spec
-        else:
-            raise NotImplementedError(
-                f"Mixed-dtype KV cache does not support spec type: {type(spec)}"
-            )
-
-    # Use standard hybrid attention with adjusted specs
-    return _get_kv_cache_config_uniform_page_size(vllm_config,
-                                                  adjusted_kv_cache_spec,
-                                                  available_memory)
 
 
 def is_kv_cache_type_uniform(kv_cache_spec: dict[str, KVCacheSpec]) -> bool:
@@ -1199,67 +1134,23 @@
         # attention free models.
         return []
     elif is_kv_cache_type_uniform(kv_cache_spec):
-<<<<<<< HEAD
-        # Check if it's uniform due to mixed-dtype support
-        if not is_kv_cache_dtype_uniform(kv_cache_spec):
-            # Mixed-dtype scenario - use specialized handler
-            return _get_kv_cache_config_mixed_dtype(vllm_config, kv_cache_spec,
-                                                    available_memory)
-        else:
-            return _get_kv_cache_config_uniform_type(vllm_config,
-                                                     kv_cache_spec,
-                                                     available_memory)
-=======
         # KV cache of all layers are the same, which is true for
         # most models. Allocate the same amount of memory for
         # each layer.
         return _get_kv_cache_groups_uniform_type(kv_cache_spec)
->>>>>>> ca2d1925
     elif is_kv_cache_page_size_uniform(kv_cache_spec):
         # Model contains multiple attention types, but KV cache of all layers
         # have the same physical memory per block per layer. Split the layers
         # into groups with the same number of layers, and thus same total page
         # size.
-<<<<<<< HEAD
-        return _get_kv_cache_config_uniform_page_size(vllm_config,
-                                                      kv_cache_spec,
-                                                      available_memory)
-    elif not is_kv_cache_dtype_uniform(kv_cache_spec):
-        # Mixed-dtype scenario with different attention types
-        # Fall back to mixed-dtype handler
-        return _get_kv_cache_config_mixed_dtype(vllm_config, kv_cache_spec,
-                                                available_memory)
-=======
         return _get_kv_cache_groups_uniform_page_size(kv_cache_spec)
->>>>>>> ca2d1925
 
     raise NotImplementedError
 
 
-<<<<<<< HEAD
-def _get_sortable_spec_key(kv_cache_spec):
-    """
-    Create a sortable key from a KVCacheSpec, handling torch dtypes properly.
-    """
-    spec_tuple = astuple(kv_cache_spec)
-    sortable_tuple = []
-
-    for item in spec_tuple:
-        if isinstance(item, torch.dtype):
-            # Convert torch dtype to string for sorting
-            sortable_tuple.append(str(item))
-        else:
-            sortable_tuple.append(item)
-
-    return tuple(sortable_tuple)
-
-
-def unify_kv_cache_configs(kv_cache_configs: list[KVCacheConfig]):
-=======
 def get_kv_cache_configs(vllm_config: VllmConfig,
                          kv_cache_specs: list[dict[str, KVCacheSpec]],
                          available_memory: list[int]) -> list[KVCacheConfig]:
->>>>>>> ca2d1925
     """
     Generates the KV cache configurations for a model. 
     Since we use a shared centralized controller for all workers, we need the
@@ -1285,24 +1176,9 @@
     Returns:
         The generated KVCacheConfigs for each worker.
     """
-    if len(kv_cache_configs) == 0:
-        return
-
-<<<<<<< HEAD
-    # Sort the kv cache groups by their KV cache spec.
-    # This can avoid the inconsistency caused by the order of groups.
-    for kv_cache_config in kv_cache_configs:
-        kv_cache_config.kv_cache_groups.sort(
-            key=lambda x: (type(x.kv_cache_spec).__name__,
-                           _get_sortable_spec_key(x.kv_cache_spec)))
-
-    # Verify that the groups of each rank are the same.
-    for kv_cache_config in kv_cache_configs[1:]:
-        for group_rank_0, group_rank_i in zip(
-                kv_cache_configs[0].kv_cache_groups,
-                kv_cache_config.kv_cache_groups):
-            assert group_rank_0.kv_cache_spec == group_rank_i.kv_cache_spec
-=======
+    if len(kv_cache_specs) == 0:
+        return []
+
     # Check if the available memory is enough for each worker.
     for kv_cache_spec_one_worker, available_memory_one_worker in zip(
             kv_cache_specs, available_memory):
@@ -1321,31 +1197,46 @@
                 assert merged_kv_cache_specs[layer_name] == layer_spec, (
                     "The KV cache specs for the same layer are different "
                     "across workers. This is not supported yet.")
-    global_kv_cache_groups = get_kv_cache_groups(vllm_config,
-                                                 merged_kv_cache_specs)
+
+    # Check for mixed-dtype scenario and adjust specs if needed
+    if not is_kv_cache_dtype_uniform(merged_kv_cache_specs):
+        # Mixed-dtype scenario - adjust block sizes for uniform page sizes
+        adjusted_merged_specs = _adjust_mixed_dtype_specs(
+            merged_kv_cache_specs)
+        global_kv_cache_groups = get_kv_cache_groups(vllm_config,
+                                                     adjusted_merged_specs)
+    else:
+        global_kv_cache_groups = get_kv_cache_groups(vllm_config,
+                                                     merged_kv_cache_specs)
 
     kv_cache_configs: list[KVCacheConfig] = []
     for kv_cache_spec_one_worker, available_memory_one_worker in zip(
             kv_cache_specs, available_memory):
+        # Apply same adjustments to individual worker specs if needed
+        if not is_kv_cache_dtype_uniform(merged_kv_cache_specs):
+            adjusted_worker_specs = _adjust_mixed_dtype_specs(
+                kv_cache_spec_one_worker)
+        else:
+            adjusted_worker_specs = kv_cache_spec_one_worker
+
         kv_cache_groups_one_worker: list[KVCacheGroupSpec] = []
         for group in global_kv_cache_groups:
             group_layer_names_one_worker = [
                 layer_name for layer_name in group.layer_names
-                if layer_name in kv_cache_spec_one_worker
+                if layer_name in adjusted_worker_specs
             ]
             kv_cache_groups_one_worker.append(
                 KVCacheGroupSpec(group_layer_names_one_worker,
                                  group.kv_cache_spec))
         assert sum(
             len(group.layer_names) for group in
-            kv_cache_groups_one_worker) == len(kv_cache_spec_one_worker), (
+            kv_cache_groups_one_worker) == len(adjusted_worker_specs), (
                 "Some layers are not assigned to any group.")
         kv_cache_configs.append(
             get_kv_cache_config_from_groups(vllm_config,
                                             kv_cache_groups_one_worker,
-                                            kv_cache_spec_one_worker,
+                                            adjusted_worker_specs,
                                             available_memory_one_worker))
->>>>>>> ca2d1925
 
     # Change the num_blocks of each rank to the smallest among all ranks. We
     # do not need to shrink the tensor size because it is valid to only use the
@@ -1355,4 +1246,111 @@
     for kv_cache_config in kv_cache_configs:
         kv_cache_config.num_blocks = min_num_blocks
 
-    return kv_cache_configs+    return kv_cache_configs
+
+
+def _adjust_mixed_dtype_specs(
+        kv_cache_spec: dict[str, KVCacheSpec]) -> dict[str, KVCacheSpec]:
+    """
+    Adjust block_size for mixed-dtype specs to achieve uniform page sizes.
+    """
+    # Calculate max kv_hidden_size (BF16 will be larger than FP8)
+    max_kv_hidden_size = 0
+    for spec in kv_cache_spec.values():
+        if isinstance(spec, (FullAttentionSpec, SlidingWindowSpec)):
+            dtype_size = 2 if spec.dtype == torch.bfloat16 else 1
+            kv_hidden_size = 2 * spec.num_kv_heads * spec.head_size * dtype_size
+            max_kv_hidden_size = max(max_kv_hidden_size, kv_hidden_size)
+
+    # Adjust block_size for FP8 layers to match BF16 page size
+    adjusted_kv_cache_spec: dict[str, KVCacheSpec] = {}
+    for layer_name, spec in kv_cache_spec.items():
+        if isinstance(spec, (FullAttentionSpec, SlidingWindowSpec)):
+            dtype_size = 2 if spec.dtype == torch.bfloat16 else 1
+            current_kv_hidden_size = (2 * spec.num_kv_heads * spec.head_size *
+                                      dtype_size)
+
+            # Calculate multiplier (will be 1 for BF16, >1 for FP8)
+            block_size_multiplier = max_kv_hidden_size // current_kv_hidden_size
+            adjusted_block_size = spec.block_size * block_size_multiplier
+
+            # Create adjusted spec with new block_size
+            adjusted_spec: KVCacheSpec
+            if isinstance(spec, FullAttentionSpec):
+                adjusted_spec = FullAttentionSpec(
+                    block_size=adjusted_block_size,
+                    num_kv_heads=spec.num_kv_heads,
+                    head_size=spec.head_size,
+                    dtype=spec.dtype,
+                    use_mla=spec.use_mla,
+                    sliding_window=spec.sliding_window,
+                )
+            else:  # SlidingWindowSpec
+                adjusted_spec = SlidingWindowSpec(
+                    block_size=adjusted_block_size,
+                    num_kv_heads=spec.num_kv_heads,
+                    head_size=spec.head_size,
+                    dtype=spec.dtype,
+                    use_mla=spec.use_mla,
+                    sliding_window=spec.sliding_window,
+                )
+
+            adjusted_kv_cache_spec[layer_name] = adjusted_spec
+        else:
+            raise NotImplementedError(
+                f"Mixed-dtype KV cache does not support spec type: {type(spec)}"
+            )
+
+    return adjusted_kv_cache_spec
+
+
+def _get_sortable_spec_key(kv_cache_spec):
+    """
+    Create a sortable key from a KVCacheSpec, handling torch dtypes properly.
+    """
+    spec_tuple = astuple(kv_cache_spec)
+    sortable_tuple = []
+
+    for item in spec_tuple:
+        if isinstance(item, torch.dtype):
+            # Convert torch dtype to string for sorting
+            sortable_tuple.append(str(item))
+        else:
+            sortable_tuple.append(item)
+
+    return tuple(sortable_tuple)
+
+
+def unify_kv_cache_configs(kv_cache_configs: list[KVCacheConfig]):
+    """
+    Make the KV cache configurations for each worker consistent, so that all
+    workers have the same KV cache configuration. This is necessary for the
+    centralized controller to work correctly.
+
+    Args:
+        kv_cache_configs: The KV cache configurations for each worker. Will be
+            in-place modified to make them consistent.
+    """
+    if len(kv_cache_configs) == 0:
+        return
+
+    # Sort the kv cache groups by their KV cache spec.
+    # This can avoid the inconsistency caused by the order of groups.
+    for kv_cache_config in kv_cache_configs:
+        kv_cache_config.kv_cache_groups.sort(
+            key=lambda x: (type(x.kv_cache_spec).__name__,
+                           _get_sortable_spec_key(x.kv_cache_spec)))
+
+    # Verify that the groups of each rank are the same.
+    for kv_cache_config in kv_cache_configs[1:]:
+        assert len(kv_cache_config.kv_cache_groups) == len(
+            kv_cache_configs[0].kv_cache_groups), (
+                "The number of KV cache groups is different across workers.")
+        for i, group in enumerate(kv_cache_config.kv_cache_groups):
+            assert group.kv_cache_spec == kv_cache_configs[0].kv_cache_groups[
+                i].kv_cache_spec, (
+                    "The KV cache specs are different across workers.")
+            assert len(group.layer_names) == len(
+                kv_cache_configs[0].kv_cache_groups[i].layer_names), (
+                    "The number of layers in each group is different "
+                    "across workers.")