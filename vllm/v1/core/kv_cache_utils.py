# SPDX-License-Identifier: Apache-2.0
# SPDX-FileCopyrightText: Copyright contributors to the vLLM project
"""KV-Cache Utilities."""

import os
from collections import defaultdict, deque
from collections.abc import Iterable, Sequence
from dataclasses import dataclass
from typing import Any, Callable, NewType, Optional, Union

from vllm import envs
from vllm.config import VllmConfig
from vllm.logger import init_logger
from vllm.utils import GiB_bytes, cdiv, sha256_cbor
from vllm.v1.kv_cache_interface import (ChunkedLocalAttentionSpec,
                                        FullAttentionSpec, KVCacheConfig,
                                        KVCacheGroupSpec, KVCacheSpec,
                                        KVCacheTensor, SlidingWindowSpec)
from vllm.v1.metrics.stats import PrefixCacheStats
from vllm.v1.request import Request

# BlockHash represents the hash of a single KV-cache block used for
# prefix caching.  Treating it as a distinct type from ``bytes`` helps
# catch accidental misuse when passing around raw byte strings.
BlockHash = NewType("BlockHash", bytes)

# ``BlockHashWithGroupId`` combines a ``BlockHash`` with its KV cache group ID.
# It is represented as raw bytes for compactness and efficiency. The helper
# functions below pack/unpack the ``BlockHash`` and group id into/from the key.
BlockHashWithGroupId = NewType("BlockHashWithGroupId", bytes)

# ExternalBlockHash is used for reproducible prefix-cache block hashing.
# It's a union of ``bytes`` and ``int`` to keep backward compatibility
# after we default block hashing to use sha256 bytes.
ExternalBlockHash = Union[bytes, int]


def make_block_hash_with_group_id(block_hash: BlockHash,
                                  group_id: int) -> BlockHashWithGroupId:
    """Pack a ``BlockHash`` and group id into a ``BlockHashWithGroupId``.

    The group id is encoded using 4 bytes in big-endian order and appended to
    the block hash bytes.  This representation avoids creating tuples while
    still allowing us to recover both components when needed.
    """
    return BlockHashWithGroupId(block_hash +
                                group_id.to_bytes(4, "big", signed=False))


def get_block_hash(key: BlockHashWithGroupId) -> BlockHash:
    """Extract the ``BlockHash`` from a ``BlockHashWithGroupId``."""
    return BlockHash(key[:-4])


def get_group_id(key: BlockHashWithGroupId) -> int:
    """Extract the group id from a ``BlockHashWithGroupId``."""
    return int.from_bytes(key[-4:], "big", signed=False)


def maybe_convert_block_hash(hash_bytes: BlockHash) -> ExternalBlockHash:
    if not envs.VLLM_KV_EVENTS_USE_INT_BLOCK_HASHES:
        return hash_bytes
    return int.from_bytes(hash_bytes, byteorder="big") & ((1 << 64) - 1)


logger = init_logger(__name__)

# The hash seed for the first block of any prefix block sequence.
#
# We use a random value to avoid hash collisions or PYTHONHASHSEED environment
# variable if set such that processes can share the seed if needed. This aligns
# with the behavior of Python's hash() function, which also uses a random seed
# if PYTHONHASHSEED is not set.
#
# The function `init_none_hash` initializes this variable globally.
NONE_HASH: BlockHash


def init_none_hash(hash_fn: Callable[[Any], bytes]):
    global NONE_HASH

    hash_seed = os.getenv("PYTHONHASHSEED")
    if hash_seed is None and hash_fn is sha256_cbor:
        logger.warning(
            "PYTHONHASHSEED is not set. This will lead to non-reproducible "
            "block-hashes when using sha256_cbor as the hash function."
            "Consider setting PYTHONHASHSEED to a fixed value for "
            "reproducibility.")

    if hash_seed is None:
        NONE_HASH = BlockHash(os.urandom(32))
    else:
        NONE_HASH = BlockHash(hash_fn(hash_seed))


class PrefixCachingMetrics:
    """Metrics for prefix caching with a hit rate of the max recent N requests.

    Args:
        max_recent_requests: The number of the max recent requests to aggregate.
            Defaults to 1000.
    """

    def __init__(self, max_recent_requests: int = 1000):
        self.max_recent_requests = max_recent_requests
        # The current aggregated values.
        self.aggregated_requests = 0
        self.aggregated_query_total = 0
        self.aggregated_query_hit = 0
        # A deque of (requests, queries, hits) for the most recent requests.
        self.query_queue: deque[tuple[int, int, int]] = deque()

    def observe(self, stats: PrefixCacheStats):
        """Observe the prefix caching for a set of requests.

        This function is called with information gathered when new requests
        are being scheduled and are looking for computed blocks.

        When there are more than `max_recent_requests` requests, the oldest set
        of requests are removed from the metrics.

        Args:
            stats: The prefix cache stats.
        """
        # reset_prefix_cache was invoked before the current update.
        # Reset the metrics before aggregating the current stats.
        if stats.reset:
            self.reset()

        # Update the metrics.
        self.query_queue.append((stats.requests, stats.queries, stats.hits))
        self.aggregated_requests += stats.requests
        self.aggregated_query_total += stats.queries
        self.aggregated_query_hit += stats.hits

        # Remove the oldest stats if the number of requests exceeds.
        if self.aggregated_requests > self.max_recent_requests:
            old_requests, old_queries, old_hits = self.query_queue.popleft()
            self.aggregated_requests -= old_requests
            self.aggregated_query_total -= old_queries
            self.aggregated_query_hit -= old_hits

    def reset(self):
        """Reset the metrics."""
        self.aggregated_requests = 0
        self.aggregated_query_total = 0
        self.aggregated_query_hit = 0
        self.query_queue.clear()

    @property
    def hit_rate(self) -> float:
        """Calculate the hit rate for the past N requests."""
        if self.aggregated_query_total == 0:
            return 0.0
        return self.aggregated_query_hit / self.aggregated_query_total


@dataclass
class KVCacheBlock:
    """KV-cache block metadata."""
    # Block ID, ranging from 0 to num_gpu_blocks - 1.
    block_id: int
    # Reference count.
    ref_cnt: int = 0
    # The hash key (block hash + group id) of the block, only available
    # when the block is full and cached.
    _block_hash: Optional[BlockHashWithGroupId] = None

    # Used to construct a doubly linked list for free blocks.
    # These two attributes should only be manipulated by FreeKVCacheBlockQueue.
    prev_free_block: Optional["KVCacheBlock"] = None
    next_free_block: Optional["KVCacheBlock"] = None

    # Whether the block is a null block that should never be cached.
    is_null: bool = False

    _block_depth: int = 0

    @property
    def block_hash(self) -> Optional[BlockHashWithGroupId]:
        return self._block_hash

    @block_hash.setter
    def block_hash(self, block_hash: BlockHashWithGroupId):
        assert self.block_hash is None, (
            "The block already has a hash. This should not happen.")
        self._block_hash = block_hash

    def reset_hash(self):
        """Reset the block hash when the block is evicted."""
        self._block_hash = None

    @property
    def block_depth(self) -> int:
        return self._block_depth

    @block_depth.setter
    def block_depth(self, block_depth: int):
        self._block_depth = block_depth

    def __repr__(self) -> str:
        # Use block_id instead of KVCacheBlock object to avoid calling __repr__
        # on KVCacheBlock object recursively.
        prev_block_id = (self.prev_free_block.block_id
                         if self.prev_free_block else None)
        next_block_id = (self.next_free_block.block_id
                         if self.next_free_block else None)
        return (f"KVCacheBlock(block_id={self.block_id}, "
                f"ref_cnt={self.ref_cnt}, "
                f"_block_hash={self._block_hash!r}, "
                f"prev_free_block={prev_block_id}, "
                f"next_free_block={next_block_id})")

@dataclass
class KVPrefixAlignedGroups:
    """List of request ids for requests which we group together.
    We group together consecutive requests."""
    request_ids: list[str]

    """Group metadata composed of list of 
    (num_common_prefix_blocks, start_index, end_index). 
    The requests corresponding to request_ids[start_index: end_index] 
    form a group with the specified num_common_prefix_blocks."""
    group_metadata: list[tuple[int, int, int]]

    def extend(self, groups: "KVPrefixAlignedGroups"):
        num_old_reqs = len(self.request_ids)
        self.request_ids.extend(groups.request_ids)
        self.group_metadata.extend([(a, b + num_old_reqs, c + num_old_reqs)
                                    for a,b,c in groups.group_metadata])


class KVPrefixTrieNode:
    """Node that stores each KVCacheBlock still in use by
       the GPUModelRunner. The root of the Trie is a sentinel node which
       points to KVCacheBlocks with distinct prefixes. A node is the child of
       another Trie node if it contains the parent node as a prefix."""

    def __init__(self,
                 depth: int = 0,
                 parent: "KVPrefixTrieNode" = None,
                 block_id: int = 0,
                 min_accessible_leaf_id: float = 0,
                 leaf_cnt: int = 0):
        """
        Args:
          depth: The block_depth of the KVCacheBlock corresponding to this node.
          parent: The parent of this node.
          block_id: The id of the KVCacheBlock encompassed by this node.
            min_accessible_leaf_id: The minimum node_id of a leaf node traversable from           this node.
        """

        self.depth = depth
        # The parent of this node in its KVCacheTrie
        self.parent: KVPrefixTrieNode = parent
        # A map from child node's block_id to the node itself
        self.child_map: dict[int, KVPrefixTrieNode] = {}
        # A list of child nodes. I believe the reason we need this is
        # because the order in which we insert child nodes matters. I
        # will double check.
        self.child_list: list[KVPrefixTrieNode] = []
        # A set of the request ids of requests ending with this leaf node
        self.node_req_ids: set[str] = set()
        # The block id of the KVCacheBlock associated with this node
        self.block_id = block_id
        # This is important for alloc_full_pass method in KVCachePrefixTrie
        # It allows us to know how many requests have been grouped when traversing
        # a specific node in alloc_full_pass. Because the logic only pertains to
        # alloc_full_pass, there may be a cleaner solution.
        self.min_accessible_leaf_id = min_accessible_leaf_id
        # The number of groups of requests reachable by this node
        self.num_groups = 0
        # Set to node.weight if node.weight is large enough. Else, set to
        # the sum of the group_weight of the node's child nodes.
        self.groups_weight = 0
        # The number of leaf nodes reachable from this node
        self.leaf_cnt = leaf_cnt

    def add_child(self, block_id: int) -> "KVPrefixTrieNode":
        """
        Responsible for adding a child node corresponding to block with given
        block_id. Manages the leaf_cnt of the child_node. Only parent nodes can edit
        the leaf_cnt of their child_node.

        Args:
            block_id: The id of the block corresponding to the node we want to make
            a child.
        Returns:
            The child node we added to children of self.
        """

        # Nodes cannot edit their own leaf_cnt. Only the leaf_cnt of their children.
        if block_id in self.child_map:
            child_node = self.child_map[block_id]
            child_node.leaf_cnt += 1
            return child_node
        child_node = KVPrefixTrieNode(
            depth=self.depth+1,
            parent=self,
            block_id=block_id,
            min_accessible_leaf_id=float('inf'),
            leaf_cnt=1)
        self.child_map[block_id] = child_node
        self.child_list.append(child_node)
        return child_node

    def remove_child(self, block_id: int):
        """
        Called when we want to remove a request, and all nodes associated with that
        request. Decrements ref_cnt of node with given block_id, and removes from
        trie if ref_cnt becomes 0.

        Args:
            block_id: The id of the block corresponding to the node we want to make
            a child.
        """
        if block_id not in self.child_map:
            return
        child_node = self.child_map[block_id]
        child_node.leaf_cnt -= 1
        if child_node.leaf_cnt == 0:
            del self.child_map[block_id]
            self.child_list.remove(child_node)
            child_node.parent = None

    def add_request(self, req_id: str):
        self.node_req_ids.add(req_id)

    def remove_request(self, req_id: str):
        self.node_req_ids.remove(req_id)

    @property
    def weight(self) -> float:
        """
        Returns:
            The importance given to a given node when allocating groups.
        """
        return self.depth * (self.leaf_cnt - 1)

class KVPrefixTrie:
    """Prefix Trie of KVCacheBlocks for Multi-Cascade Attention"""

    def __init__(self):
        # node_id == 0 means node is a sentinel
        self.sentinel = KVPrefixTrieNode()
        # Values in dict are of the form (req_id, is_scheduled)
        self.req_to_scheduled: dict[str, bool] = {}
        self.req_id_to_block_id: dict[str, int] = {}
        self.block_id_to_req_id: defaultdict[int, set[str]] = defaultdict(set)
        self.block_id_to_leaf_node: dict[int, KVPrefixTrieNode] = {}
        self.num_groups = 0

    def insert(self, request: Request, blocks: list[KVCacheBlock]):
        """
        Inserts blocks corresponding to the given request into the trie. If request
        already exists in trie, update path to request.
        Args:
            request: Request whose blocks we parse.
            blocks: Blocks which we add to the trie.

        If request does not have a path in the prefix trie:
          1. Traces through KVCacheBlocks which prefix the request's tokens
          2. If a KVCacheBlock is not in the trie, add a KVPrefixTrieNode                corresponding to that block along will all blocks thereon for the request              to the trie.
          3. Update each traversed node's metadata (useful for allocating requests
             into groups based on their common prefixes).
          4. Mark this path as the proper sequence of cached KVCacheBlocks to
             associate with this request.
        Else:
          1. Get the last node in the prefix trie corresponding to the request and
             add nodes corresponding to the blocks parameter as detailed above.
        """

        if not blocks:
            return
        req_id = request.request_id

        # First check if request is already in trie. Start inserting from
        # leaf block corresponding to the request if so, else start
        # from sentinel.
        curr_block_id = self.req_id_to_block_id.get(req_id, 0)
        curr_block_node = self.sentinel
        if curr_block_id:
            req_ids = self.block_id_to_req_id[curr_block_id]
            curr_block_node = self.block_id_to_leaf_node[curr_block_id]
            req_ids.remove(req_id)
            if not req_ids:
                del self.block_id_to_req_id[curr_block_id]
                del self.block_id_to_leaf_node[curr_block_id]

        for i in range(len(blocks)):
            curr_block_node.add_request(req_id)
            parent_block_node = curr_block_node
            curr_block = blocks[i]
            curr_block_node = parent_block_node.add_child(curr_block.block_id)

        leaf_block_id = curr_block_node.block_id
        self.req_to_scheduled[req_id] = True
        self.req_id_to_block_id[req_id] = leaf_block_id
        self.block_id_to_req_id[leaf_block_id].add(req_id)
        self.block_id_to_leaf_node[leaf_block_id] = curr_block_node

    def remove(self, req_id: str):
        """
        Calls remove_child on nodes corresponding to given request.
        Args:
            req_id: Request id for request which we remove from trie.
        """

        if req_id not in self.req_id_to_block_id:
            return
        del self.req_to_scheduled[req_id]
        block_id = self.req_id_to_block_id.pop(req_id)
        self.block_id_to_req_id[block_id].remove(req_id)
        if not self.block_id_to_req_id[block_id]:
            del self.block_id_to_req_id[block_id]
        node = self.block_id_to_leaf_node[block_id]

        curr_node = node
        if curr_node.block_id not in self.block_id_to_req_id:
            del self.block_id_to_leaf_node[curr_node.block_id]

        while curr_node and curr_node != self.sentinel:
            curr_node.remove_request(req_id)
            parent_node = curr_node.parent
            parent_node.remove_child(curr_node.block_id)
            curr_node = parent_node

class FreeKVCacheBlockQueue:
    """This class organizes a list of KVCacheBlock objects to a doubly linked
    list of free blocks. We implement this class instead of using Python
    builtin deque to support removing a block in the middle of the queue
    in O(1) time. To close the performance gap to the builtin deque which is
    implemented in C++, this class does not allocate any Python objects when
    manipulating the linked list. Instead, this class manipulates the
    prev_free_block and next_free_block attributes of the given blocks.

    The queue is ordered by block ID in the beginning. When a block is allocated
    and then freed, it will be appended back with the eviction order:
    1. The least recent used block is at the front (LRU).
    2. If two blocks have the same last accessed time (allocated by the
       same sequence), the one with more hash tokens (the tail of a block
       chain) is at the front.
    Note that we maintain this order by reversing the block order when free
    blocks of a request. This operation is outside of this class.

    Args:
        blocks: A list of KVCacheBlock objects.
    """

    def __init__(self, blocks: list[KVCacheBlock]) -> None:
        self.num_free_blocks = len(blocks)

        # Initialize doubly links of consecutive blocks
        for i in range(self.num_free_blocks):
            if i > 0:
                blocks[i].prev_free_block = blocks[i - 1]
            if i < self.num_free_blocks - 1:
                blocks[i].next_free_block = blocks[i + 1]

        # Create a fake head and a tail block for the doubly linked list to
        # reduce branching in the code
        #
        # The implementation guaranteed that the fake head and tail
        # are NEVER got popped, so we could safely assume each real blocks
        # in the queue has prev and next blocks.
        self.fake_free_list_head = KVCacheBlock(block_id=-1)
        self.fake_free_list_tail = KVCacheBlock(block_id=-1)
        if self.num_free_blocks > 0:
            # Connect fake_head and fake_tail to the first and last block
            # respectively.
            self.fake_free_list_head.next_free_block = blocks[0]
            blocks[0].prev_free_block = self.fake_free_list_head
            self.fake_free_list_tail.prev_free_block = blocks[-1]
            blocks[-1].next_free_block = self.fake_free_list_tail
        else:
            # For empty list, simply connect the fake head and tail.
            self.fake_free_list_head.next_free_block = self.fake_free_list_tail
            self.fake_free_list_tail.prev_free_block = self.fake_free_list_head

    def popleft(self) -> KVCacheBlock:
        """Pop the first free block and reduce num_free_blocks by 1.

        Returns:
            The first free block.
        """
        if (self.fake_free_list_head.next_free_block
                is self.fake_free_list_tail
                or self.fake_free_list_head.next_free_block is None):
            assert self.num_free_blocks == 0, (
                f"num_free_blocks ({self.num_free_blocks}) is out of sync "
                "with the free list.")
            raise ValueError("No free blocks available")

        first_block: KVCacheBlock = self.fake_free_list_head.next_free_block

        if first_block.next_free_block is None:
            # This should not happen if the block is from the free list.
            # It indicates a bug in the caller's logic.
            raise RuntimeError("Invalid block found in popleft() "
                               "which doesn't have a valid next_free_block")

        # Connect fake_head and the next block of first_block (i.e. second block
        # or fake tail).
        self.fake_free_list_head.next_free_block = first_block.next_free_block
        first_block.next_free_block.prev_free_block = self.fake_free_list_head

        # Remove the block from the linked list.
        first_block.prev_free_block = first_block.next_free_block = None

        self.num_free_blocks -= 1
        return first_block

    def popleft_n(self, n: int) -> list[KVCacheBlock]:
        """Pop the first n free blocks and reduce num_free_blocks by n.

        Args:
            n: The number of blocks to pop.

        Returns:
            A list of n free blocks.
        """
        if n == 0:
            return []
        assert self.num_free_blocks >= n
        self.num_free_blocks -= n

        curr_block = self.fake_free_list_head.next_free_block
        # Pop n blocks from the head of the list
        ret = []
        for _ in range(n):
            assert curr_block is not None
            ret.append(curr_block)
            last_block = curr_block
            curr_block = curr_block.next_free_block
            # Reset prev_free_block and next_free_block of all popped blocks
            last_block.prev_free_block = None
            last_block.next_free_block = None

        if curr_block is not None:
            # The queue is not empty, connect the fake head to
            # the new first block.
            self.fake_free_list_head.next_free_block = curr_block
            curr_block.prev_free_block = self.fake_free_list_head
        return ret

    def remove(self, block: KVCacheBlock) -> None:
        """Remove a block in the free list and reduce num_free_blocks by 1.

        Args:
            block: The block to remove.
        """
        if block.prev_free_block is None or block.next_free_block is None:
            # This should not happen if the block is from the free list.
            # It indicates a bug in the caller's logic.
            raise RuntimeError(f"remove() called on an invalid block: {block}")

        # Link the previous block to the next block.
        block.prev_free_block.next_free_block = block.next_free_block
        # Link the next block to the previous block.
        block.next_free_block.prev_free_block = block.prev_free_block

        # Remove the block from the linked list.
        block.prev_free_block = block.next_free_block = None
        self.num_free_blocks -= 1

    def append(self, block: KVCacheBlock) -> None:
        """Put a block back into the free list and increase
        num_free_blocks by 1.

        Args:
            block: The block to append.
        """
        if self.fake_free_list_tail.prev_free_block is None:
            raise RuntimeError(
                "prev_free_block of fake_free_list_tail should always exist")
        last_block: KVCacheBlock = self.fake_free_list_tail.prev_free_block

        # Connect the new block after the last block.
        last_block.next_free_block = block
        block.prev_free_block = last_block

        # Connect the fake tail after the new block.
        block.next_free_block = self.fake_free_list_tail
        self.fake_free_list_tail.prev_free_block = block

        self.num_free_blocks += 1

    def append_n(self, blocks: list[KVCacheBlock]) -> None:
        """Put a list of blocks back into the free list

        Args:
            blocks: The blocks to append.
        """
        if len(blocks) == 0:
            return

        last_block = self.fake_free_list_tail.prev_free_block
        assert last_block is not None, (
            "prev_free_block of fake_free_list_tail should always exist")
        # Add inter-connections between consecutive blocks
        for block in blocks:
            block.prev_free_block = last_block
            last_block.next_free_block = block
            last_block = block

        # Connect the last block of <blocks> to the fake tail
        last_block.next_free_block = self.fake_free_list_tail
        self.fake_free_list_tail.prev_free_block = last_block

        self.num_free_blocks += len(blocks)

    def get_all_free_blocks(self) -> list[KVCacheBlock]:
        """Get all free blocks in the free list. Mainly used for testing.

        Returns:
            A list of free blocks.
        """
        ret = []
        if self.fake_free_list_head.next_free_block is None:
            raise RuntimeError(
                "next_free_block of fake_free_list_head should always exist")
        # Start from the first block
        curr_block: KVCacheBlock = self.fake_free_list_head.next_free_block
        # As long as next_free_block is available, we haven't reached to
        # the fake tail yet.
        while curr_block.next_free_block is not None:
            ret.append(curr_block)
            curr_block = curr_block.next_free_block
        return ret


def need_extra_keys(request: Request) -> bool:
    """Check whether the blocks allocated to this request need extra hash keys.

    Args:
        request (Request): The request.

    Returns:
        bool: Whether blocks allocated to this request need extra hash keys.
    """

    # Multimodal requests need to include the MM hash.
    # LoRA requests need to include the LoRA ID.
    # Request with provided cache salt need to include the salt.
    return bool(request.mm_features) or (request.lora_request
                                         is not None) or (request.cache_salt
                                                          is not None)


def _gen_mm_extra_hash_keys(request: Request, start_token_idx: int,
                            end_token_idx: int,
                            start_mm_idx: int) -> tuple[list[Any], int]:
    """Generate extra keys related to MultiModal request for block hash
    computation. For multi-modal inputs, the extra keys are
    (mm_hash, start_offset) that indicate a mm input contained in the
    block and its starting offset in the block tokens.

    Args:
        request: The request object.
        start_token_idx: The start token index of the block.
        end_token_idx: The end token index of the block.
        start_mm_idx: The start multi-modal index of the block.

    Returns:
        A tuple of extra keys and the next multi-modal index.
    """
    extra_keys: list[Any] = []

    mm_features = request.mm_features
    if not mm_features:
        return extra_keys, start_mm_idx

    # Note that we assume mm_features are sorted by mm_position.offset.
    # We do not need to check all mm inputs if the start token index is out of
    # range. This usually happens in the late prefill phase and decoding phase.
    last_pos = mm_features[-1].mm_position
    if last_pos.offset + last_pos.length < start_token_idx:
        return extra_keys, start_mm_idx

    # Support start_mm_idx == -1 to indicate the last mm input.
    if start_mm_idx < 0:
        assert -start_mm_idx <= len(mm_features)
        start_mm_idx = len(mm_features) + start_mm_idx

    curr_mm_idx = start_mm_idx
    while mm_features and curr_mm_idx < len(mm_features):
        mm_feature = mm_features[curr_mm_idx]
        assert mm_feature.identifier is not None
        offset = mm_feature.mm_position.offset
        length = mm_feature.mm_position.length
        if end_token_idx > offset:
            if start_token_idx > offset + length:
                # This block has passed the current mm input.
                curr_mm_idx += 1
                continue

            # The block contains the current mm input.
            extra_keys.append(mm_feature.identifier)

            if end_token_idx >= offset + length:
                # If this block contains the end of the current mm input,
                # move to the next mm input as this block may also contain
                # the next mm input.
                curr_mm_idx += 1
            else:
                # Otherwise this block is done with mm inputs.
                break
        else:
            # This block has not reached the current mm input.
            break
    return extra_keys, curr_mm_idx


def _gen_lora_extra_hash_keys(request: Request) -> list[int]:
    """Generate extra keys related to LoRA for block hash computation.

    Args:
        request: The request object.

    Returns:
        Return LoRA id of the request if it is a LoRA request. Return empty
        list otherwise.
    """
    if not request.lora_request:
        return []
    return [request.lora_request.lora_int_id]


def generate_block_hash_extra_keys(
        request: Request, start_token_idx: int, end_token_idx: int,
        start_mm_idx: int) -> tuple[Optional[tuple[Any, ...]], int]:
    """Generate extra keys for the block hash. The extra keys can come from
    the multi-modal inputs and request specific metadata (e.g., LoRA ID).

    Args:
        request: The request object.
        start_token_idx: The start token index of the block.
        end_token_idx: The end token index of the block.
        start_mm_idx: The start multi-modal index of the block.

    Returns:
        A tuple of extra keys and the next multi-modal index.
    """
    mm_extra_keys: list[Any]
    mm_extra_keys, new_start_mm_idx = _gen_mm_extra_hash_keys(
        request, start_token_idx, end_token_idx, start_mm_idx)
    lora_extra_keys: list[int] = _gen_lora_extra_hash_keys(request)
    cache_salt_keys: list[str] = [request.cache_salt] if (
        start_token_idx == 0 and request.cache_salt) else []

    extra_keys: list[Any] = lora_extra_keys + mm_extra_keys + cache_salt_keys

    if not extra_keys:
        return None, new_start_mm_idx

    return tuple(extra_keys), new_start_mm_idx


def hash_block_tokens(
        hash_function: Callable[[Any], bytes],
        parent_block_hash: Optional[BlockHash],
        curr_block_token_ids: Sequence[int],
        extra_keys: Optional[tuple[Any, ...]] = None) -> BlockHash:
    """Computes a hash value corresponding to the contents of a block and
    the contents of the preceding block(s). The hash value is used for
    prefix caching. We use LRU cache for this function to avoid recomputing
    hash values for the same block contents.
    Args:
        hash_function: The hash function used to compute block hash.
        parent_block_hash: The hash of the parent block. None
            if this is the first block.
        curr_block_token_ids: A list of token ids in the current
            block. The current block is assumed to be full.
        extra_keys: Extra keys for the block.
    Returns:
        The hash value of the block and the token ids in the block.
        The entire tuple is used as the hash key of the block.
    """
    if not parent_block_hash:
        parent_block_hash = NONE_HASH

    curr_block_token_ids_tuple = tuple(curr_block_token_ids)
    return BlockHash(
        hash_function(
            (parent_block_hash, curr_block_token_ids_tuple, extra_keys)))


def get_request_block_hasher(
    block_size: int,
    caching_hash_fn: Callable[[Any], bytes],
) -> Callable[[Request], list[BlockHash]]:
    """
    Returns a function which computes the list of un-computed block hashes
    of a request."""

    def request_block_hasher(request: Request) -> list[BlockHash]:
        start_token_idx = len(request.block_hashes) * block_size
        num_tokens = request.num_tokens

        curr_mm_idx = 0
        if start_token_idx > 0:
            # Set curr_mm_idx = -1 to indicate the last mm input.
            # Note that since we reach to this branch only when the block is
            # completed with generated tokens, we only need to consider the
            # last mm input.
            curr_mm_idx = -1

        prev_block_hash_value = (request.block_hashes[-1]
                                 if request.block_hashes else None)
        new_block_hashes: list[BlockHash] = []
        while True:
            end_token_idx = start_token_idx + block_size
            if end_token_idx > num_tokens:
                # We only hash full blocks
                break

            # MM and LoRA requests need extra keys for block-hash computation.
            extra_keys, curr_mm_idx = generate_block_hash_extra_keys(
                request, start_token_idx, end_token_idx, curr_mm_idx)

            # Compute the hash of the current block
            block_tokens = request.all_token_ids[start_token_idx:end_token_idx]
            block_hash = hash_block_tokens(caching_hash_fn,
                                           prev_block_hash_value, block_tokens,
                                           extra_keys)

            new_block_hashes.append(block_hash)
            start_token_idx += block_size
            prev_block_hash_value = block_hash

        return new_block_hashes

    return request_block_hasher


def max_memory_usage_bytes(vllm_config: VllmConfig,
                           kv_cache_specs: Iterable[KVCacheSpec]) -> int:
    """
    Get the maximum memory usage in bytes for the given KV cache specs.
    """
    return sum(
        spec.max_memory_usage_bytes(vllm_config) for spec in kv_cache_specs)


def estimate_max_model_len(vllm_config: VllmConfig,
                           kv_cache_spec: dict[str, KVCacheSpec],
                           available_memory: int) -> int:
    """
    Estimates the maximum model length that can fit in the available memory
    using binary search.

    Args:
        vllm_config: The global VllmConfig
        kv_cache_spec: The kv cache spec of each attention layer in the model
        available_memory: Memory available for KV cache in bytes.

    Returns:
        The estimated maximum model length that can fit in the available memory.
    """

    # Define a function to check if a given model length fits in memory
    def fits_in_memory(model_len: int) -> bool:
        # Modify the max_model_len for this calculation
        vllm_config.model_config.max_model_len = model_len
        # Calculate memory needed for the given model length
        memory_needed = max_memory_usage_bytes(vllm_config,
                                               kv_cache_spec.values())
        return memory_needed <= available_memory

    # Binary search for the maximum model length
    current_max = vllm_config.model_config.max_model_len
    left, right = 1, current_max

    # If even the smallest model length doesn't fit, return 0
    if not fits_in_memory(left):
        return 0

    # Binary search for the maximum model length that fits
    result = 1
    while left <= right:
        mid = (left + right) // 2
        if fits_in_memory(mid):
            result = mid
            left = mid + 1
        else:
            right = mid - 1
    return result


def check_enough_kv_cache_memory(vllm_config: VllmConfig,
                                 kv_cache_spec: dict[str, KVCacheSpec],
                                 available_memory: int):
    """
    Checks whether `available_memory` is enough for the KV cache to hold at
    least one request with the model's max_model_len.

    Args:
        vllm_config: The global VllmConfig
        kv_cache_spec: The kv cache spec of each attention layer in the model
        available_memory: Memory available for KV cache in bytes.

    Raises:
        ValueError: If there is not enough memory available for the KV cache.
    """

    # No need to check for available memory if the kv_cache_spec is empty
    if not kv_cache_spec:
        return

    if available_memory <= 0:
        raise ValueError("No available memory for the cache blocks. "
                         "Try increasing `gpu_memory_utilization` when "
                         "initializing the engine.")

    max_model_len = vllm_config.model_config.max_model_len
    needed_memory = max_memory_usage_bytes(vllm_config, kv_cache_spec.values())

    if needed_memory > available_memory:
        # Estimate the maximum model length that can fit in the available memory
        estimated_max_len = estimate_max_model_len(vllm_config, kv_cache_spec,
                                                   available_memory)
        estimated_msg = ""
        if estimated_max_len > 0:
            estimated_msg = (
                "Based on the available memory, "
                f"the estimated maximum model length is {estimated_max_len}.")

        raise ValueError(
            f"To serve at least one request with the models's max seq len "
            f"({max_model_len}), ({needed_memory/GiB_bytes:.2f} GiB KV "
            f"cache is needed, which is larger than the available KV cache "
            f"memory ({available_memory/GiB_bytes:.2f} GiB). "
            f"{estimated_msg} "
            f"Try increasing `gpu_memory_utilization` or decreasing "
            f"`max_model_len` when initializing the engine.")


def create_kv_cache_group_specs(
        kv_cache_spec: dict[str, KVCacheSpec],
        grouped_layer_names: list[list[str]]) -> list[KVCacheGroupSpec]:
    """
    Create KVCacheGroupSpec object for each kv cache group layer.
    The layers in the same group should share the same
    KVCacheSpec.

    Args:
        kv_cache_spec:
            A mapping from each layer name to its corresponding KVCacheSpec.
        grouped_layer_names:
            A list of kv cache groups, where each element is a list of layer
            names that belong to the same group and should share the same
            KVCacheSpec.
    Returns:
        A list of KVCacheGroupSpec objects, one for each group.
    """
    kv_cache_groups = []
    for layer_names_one_group in grouped_layer_names:
        layer_specs = [
            kv_cache_spec[layer_name] for layer_name in layer_names_one_group
        ]
        merged_layer_spec = layer_specs[0].merge(layer_specs)
        kv_cache_groups.append(
            KVCacheGroupSpec(layer_names_one_group, merged_layer_spec))
    return kv_cache_groups


def is_kv_cache_type_uniform(kv_cache_spec: dict[str, KVCacheSpec]) -> bool:
    """
    Whether all layers in the given KVCacheSpec have the same KV cache spec.
    Note that we regard FullAttentionSpec with and without sliding window as
    the same type.

    Args:
        kv_cache_spec: The kv cache spec of each attention layer in the model

    Returns:
        True if all layers have the same type, False otherwise.
    """

    if not kv_cache_spec:
        # Encoder-only models do not have KV cache, kv_cache_type can be
        # regarded as uniform.
        return True
    try:
        kv_cache_spec_values = list(kv_cache_spec.values())
        _ = kv_cache_spec_values[0].merge(kv_cache_spec_values)
    except AssertionError:
        return False
    return True


def get_max_concurrency_for_kv_cache_config(
        vllm_config: VllmConfig, kv_cache_config: KVCacheConfig) -> float:
    """
    Get the maximum concurrency for the given KV cache configuration.
    """
    num_layer_per_group = max(
        len(group.layer_names) for group in kv_cache_config.kv_cache_groups)
    max_memory_usage_per_request = num_layer_per_group * max_memory_usage_bytes(
        vllm_config,
        (group.kv_cache_spec for group in kv_cache_config.kv_cache_groups))
    memory_per_block = kv_cache_config.kv_cache_groups[
        0].kv_cache_spec.page_size_bytes * num_layer_per_group
    num_block_per_request = cdiv(max_memory_usage_per_request,
                                 memory_per_block)
    max_concurrency = kv_cache_config.num_blocks / num_block_per_request
    return max_concurrency


def get_num_blocks(vllm_config: VllmConfig, num_layers: int,
                   available_memory: int, page_size: int) -> int:
    """
    Get the number of kv cache blocks.

    Args:
        vllm_config: The global VllmConfig
        num_layers: The number of layers
        available_memory: Memory available for KV cache in bytes.
        page_size: The page size of the KV cache.
    """
    num_blocks = int(available_memory // page_size // num_layers)
    num_blocks = max(num_blocks, 0)
    if vllm_config.cache_config.num_gpu_blocks_override is not None:
        num_gpu_blocks_override = \
            vllm_config.cache_config.num_gpu_blocks_override
        logger.info(
            "Overriding num_gpu_blocks=%d with "
            "num_gpu_blocks_override=%d", num_blocks, num_gpu_blocks_override)
        num_blocks = num_gpu_blocks_override
    return num_blocks


def get_uniform_page_size(kv_cache_spec: dict[str, KVCacheSpec]) -> int:
    """
    Get the page size of the KV cache.
    """
    page_sizes = set(layer.page_size_bytes for layer in kv_cache_spec.values())
    assert len(page_sizes) == 1
    return page_sizes.pop()


def _get_kv_cache_groups_uniform_type(
        kv_cache_specs: dict[str, KVCacheSpec]) -> list[KVCacheGroupSpec]:
    """
    Generates the KV cache configuration for a model with one type of KV cache.
    Divide the available memory equally among all layers.

    Args:
        kv_cache_specs: The kv cache spec of each attention layer in the model

    Returns:
        The generated KVCacheGroupSpecs
    """

<<<<<<< HEAD
    page_size = get_uniform_page_size(kv_cache_spec)
    num_blocks = get_num_blocks(vllm_config, len(kv_cache_spec),
                                available_memory, page_size)

    per_layer_size = page_size * num_blocks
    # All layers have the same KV cache spec, so we create one kv cache group
    # for all layers.
    grouped_layer_names = [list(kv_cache_spec.keys())]

    # Each layer uses a separate Tensor to store its KV cache.
    kv_cache_tensors = [
        KVCacheTensor(size=per_layer_size, shared_by=[layer_name])
        for layer_name in kv_cache_spec
    ]

    kv_cache_config = KVCacheConfig(
        num_blocks=num_blocks,
        kv_cache_tensors=kv_cache_tensors,
        kv_cache_groups=create_kv_cache_group_specs(kv_cache_spec,
                                                    grouped_layer_names),
        enable_kv_prefix_trie=vllm_config.cache_config.enable_kv_prefix_trie
    )

    num_tokens = num_blocks * vllm_config.cache_config.block_size
    if vllm_config.parallel_config.decode_context_parallel_size > 1:
        num_tokens *= vllm_config.parallel_config.decode_context_parallel_size
        logger.info(
            "Multiplying the GPU KV cache size by the dcp_world_size %d.",
            vllm_config.parallel_config.decode_context_parallel_size)

    num_tokens_str = f"{num_tokens:,}"
    logger.info("GPU KV cache size: %s tokens", num_tokens_str)
    max_model_len_str = f"{vllm_config.model_config.max_model_len:,}"
    max_concurrency = get_max_concurrency_for_kv_cache_config(
        vllm_config, kv_cache_config)
    logger.info("Maximum concurrency for %s tokens per request: %.2fx",
                max_model_len_str, max_concurrency)
    return kv_cache_config
=======
    return create_kv_cache_group_specs(kv_cache_specs,
                                       [list(kv_cache_specs.keys())])
>>>>>>> 29283e89


def is_kv_cache_page_size_uniform(
        kv_cache_spec: dict[str, KVCacheSpec]) -> bool:
    """
    Whether all layers in the given KVCacheSpec have the same page size.
    Args:
        kv_cache_spec: The KVCacheSpec of each attention layer in the model

    Returns:
        True if all layers have the same page size, False otherwise.
    """

    page_sizes = {layer.page_size_bytes for layer in kv_cache_spec.values()}
    return len(page_sizes) == 1


def is_kv_cache_type_attention_free(
        kv_cache_spec: dict[str, KVCacheSpec]) -> bool:

    # kv_cache_spec is an empty dict for attention free models
    return not kv_cache_spec


def _get_kv_cache_groups_uniform_page_size(
        kv_cache_spec: dict[str, KVCacheSpec]) -> list[KVCacheGroupSpec]:
    """
    Generates the KV cache groups for hybrid models with multiple 
    attention types but still with a uniform page size (physical memory per 
    block per layer) for all layers.

    Detailed explanation about kv cache management of hybrid models:
    The layers in the models are repeated with some patterns, e.g., a model
    with 10 full attention layers and 20 sliding window attention layers can be
    regarded as repeating the pattern (1 * full, 2 * sw) 10 times. 
    The KVCacheManager allocates different block tables for each of the 3 layers
    in the pattern, and repeats each of them 10 times to generate the 
    block_table for the 30 layers in the model.
    Therefore, we can group the layers in the model into 3 kv_cache_groups, each
    of which contains 10 layers in the model.
    The KVCacheManager allocates the block_table for each group based on its
    kv_cache spec, and the model runner applies the block table to each layer 
    in the group.
    For example:
    1. A model only uses full attention. The pattern is 
    (num_hidden_layers * full), so there is only one group and the block table 
    is shared by all layers. It is already handled by 
    `_get_kv_cache_config_uniform_type`.
    2. A model with 10 full attention layers and 20 sliding window 
    attention layers. There are 3 layers in the pattern (1 * full, 2 * sw), so 
    there are 3 kv_cache_groups, each of which represents 10 layers.

    To simplify the implementation, we make the following assumptions:
    1. Physical memory per block: Must be the same across all KV cache groups. 
    Breaking this assumption is non-trivial due to memory fragmentation concerns
    when allocating blocks of different sizes.
    2. Tokens per block (block_size): Currently, we directly use 
    `CacheConfig.block_size` for all layers. It can be extended to vary by KV 
    cache group, but within each KV cache group, all layers must share the same 
    block size.
    3. Physical memory per token per layer: This property is decided by model 
    config. Currently we only support models that have the same physical memory 
    per token per layer for all layers. Can be relaxed with a simple extension, 
    but still need to keep physical memory per block the same for all groups.
    4. Number of layers per group: Currently assumed the same for all layers. 
    Can be relaxed with a simple extension, but still need to keep physical 
    memory per block the same for all groups.
    5. Attention type within groups: All layers in a group must share the same
    attention type. One exception is that, when 
    `--disable-hybrid-kv-cache-manager` is true, the single group for full 
    attention layers may also include attention layers using sliding window or 
    LLaMA 4 local attention. See `unify_hybrid_kv_cache_specs` for more details.
    6. Support for multiple attention types: The design for most components is 
    general to an arbitrary number of attention types. But 
    `find_longest_cache_hit` only supports one attention type or two 
    types of full-attention plus exactly one another type. The general
    implementation of this function is feasible but we don't know how to 
    implement it cleanly yet.

    As we assume tokens per block, physical memory per token per layer, and 
    number of layers per group are the same now, we can ensure that physical 
    memory per block is the same for all groups.

    Args:
        kv_cache_spec: The KVCacheSpec of each attention layer in the model
    Returns:
        The generated KVCacheGroupSpecs
    """
    # Group all layers by kv_cache_spec.
    # E.g., 2 full attention layers and 3 sliding window attention layers,
    # -> (full.0, full.1), (sw.0, sw.1, sw.2).
    same_type_layers: dict[KVCacheSpec, list[str]] = defaultdict(list)
    for layer_name, layer_spec in kv_cache_spec.items():
        same_type_layers[layer_spec].append(layer_name)

    # Split each group into smaller groups, to make the number of layers in each
    # group identical. Add padding to the last group of each type if necessary.
    # E.g., (full.0, full.1), (sw.0, sw.1, sw.2)
    # split to 3 groups with 2 layers each:
    # (full.0, full.1), (sw.0, sw.2), (sw.1, padding).
    # FIXME(Chen): At the moment of writing this code (2025-06-02), all
    # open-source hybrid model follows a n:1 pattern between different attention
    # types (e.g., Gemma3 5:1 between sw and full, LLaMA4 3:1 between local and
    # full), so we can use the "1" in the n:1 pattern as the group size, which
    # is the minimum number of layers among all attention types. Need a better
    # strategy if we want to support more complex patterns (e.g., 20 full + 30
    # sw, where the group size should be 10).
    group_size = min([len(layers) for layers in same_type_layers.values()])
    grouped_layers = []
    for layers in same_type_layers.values():
        num_padding_layers = group_size - len(layers) % group_size
        if num_padding_layers != group_size:
            logger.warning(
                "Add %d padding layers, may waste at most %.2f%% KV cache memory",  # noqa
                num_padding_layers,
                num_padding_layers / len(layers) * 100,
            )
        num_groups = cdiv(len(layers), group_size)
        # In PP case, say if we have
        # - stage 0: full.0, sw.0, sw.1
        # - stage 1: full.1, sw.2, sw.3
        # We should have 3 groups: (full.0, full.1), (sw.0, sw.2), (sw.1, sw.3)
        # It can't be (full.0, full.1), (sw.0, sw.1), (sw.2, sw.3) because
        # the 3 groups in stage 0 will be (full.0), (sw.0, sw.1), (empty group)
        # and it will be padded to (full.0, padding), (sw.0, sw.1),
        # (padding, padding) to ensure the number of layers in each group is
        # the same and will cause memory waste.
        # To avoid this, we assign layers[i::num_groups] to the i-th group
        # instead of layers[i * group_size: (i + 1) * group_size]
        for i in range(num_groups):
            grouped_layers.append(layers[i::num_groups])
    return create_kv_cache_group_specs(kv_cache_spec, grouped_layers)


def get_kv_cache_config_from_groups(vllm_config: VllmConfig,
                                    kv_cache_groups: list[KVCacheGroupSpec],
                                    kv_cache_specs: dict[str, KVCacheSpec],
                                    available_memory: int) -> KVCacheConfig:
    """
    Generate the KV cache configuration from the KV cache groups and spec
    of each layer.

    Args:
        vllm_config: The global VllmConfig
        kv_cache_groups: The KV cache groups
        kv_cache_specs: The KV cache spec of each attention layer in the model
        available_memory: Memory available for KV cache in bytes
    Returns:
        The generated KVCacheConfig
    """
    if len(kv_cache_groups) == 0:
        # Attention free models do not have KV cache.
        # Return num_blocks=1 as BlockPool always needs a null_block.
        return KVCacheConfig(
            num_blocks=1,
            kv_cache_tensors=[],
            kv_cache_groups=kv_cache_groups,
        )

    # Determine how model runners should initialize the KV cache tensors.
    # We will have group_size memory pools, each is shared by one layer from
    # each group. As layers of different groups have different block table,
    # they will use different parts of the shared Tensor.
    # The memory layout for 3 groups (full.0, full.1), (sw.0, sw.2),
    # (sw.1, padding) will be: (group_size = 2)
    # full.0, sw.0, sw.1: share a Tensor with size=available_memory//2
    # full.1, sw.2: share another Tensor with size=available_memory//2
    group_size = max(len(group.layer_names) for group in kv_cache_groups)

    page_size = get_uniform_page_size(kv_cache_specs)
    assert group_size > 0, "group_size must be greater than 0"
    num_blocks = get_num_blocks(vllm_config, group_size, available_memory,
                                page_size)
    per_memory_pool_size = page_size * num_blocks
    kv_cache_tensors = []
    for i in range(group_size):
        shared_by = []
        for j in range(len(kv_cache_groups)):
            if i < len(kv_cache_groups[j].layer_names):
                shared_by.append(kv_cache_groups[j].layer_names[i])
        kv_cache_tensors.append(
            KVCacheTensor(size=per_memory_pool_size, shared_by=shared_by))

    kv_cache_config = KVCacheConfig(
        num_blocks=num_blocks,
        kv_cache_tensors=kv_cache_tensors,
        kv_cache_groups=kv_cache_groups,
        enable_kv_prefix_trie=vllm_config.cache_config.enable_kv_prefix_trie
    )

    min_block_size = min(
        [group.kv_cache_spec.block_size for group in kv_cache_groups])

    # Print the KV cache size and maximum concurrency.
    num_tokens = num_blocks // len(kv_cache_groups) * min_block_size
    if vllm_config.parallel_config.decode_context_parallel_size > 1:
        num_tokens *= vllm_config.parallel_config.decode_context_parallel_size
        logger.info(
            "Multiplying the GPU KV cache size by the dcp_world_size %d.",
            vllm_config.parallel_config.decode_context_parallel_size)
    num_tokens_str = f"{num_tokens:,}"
    logger.info("GPU KV cache size: %s tokens", num_tokens_str)
    max_model_len_str = f"{vllm_config.model_config.max_model_len:,}"
    max_concurrency = get_max_concurrency_for_kv_cache_config(
        vllm_config, kv_cache_config)
    logger.info("Maximum concurrency for %s tokens per request: %.2fx",
                max_model_len_str, max_concurrency)
    return kv_cache_config


<<<<<<< HEAD
def _get_kv_cache_config_attention_free() -> KVCacheConfig:
    return KVCacheConfig(num_blocks=1, kv_cache_tensors=[],
                         kv_cache_groups=[], enable_kv_prefix_trie=False)


=======
>>>>>>> 29283e89
def unify_hybrid_kv_cache_specs(kv_cache_spec: dict[str, KVCacheSpec]):
    """
    This function tries to convert the KV cache specs to one type if the model
    is a hybrid model with multiple type of KV cache. It will convert all
    SlidingWindowSpec to FullAttentionSpec if both types are present.

    Args:
        kv_cache_spec: The kv cache spec of each attention layer in the model
    """

    if is_kv_cache_type_uniform(kv_cache_spec):
        return

    logger.warning(
        "Hybrid KV cache manager is disabled for this hybrid model, "
        "This means we do not enable any optimizations for saving KV cache "
        "memory (e.g., dropping the KV cache outside the sliding window). "
        "The compute of layers like sliding window is still saved.")

    has_full_attention = any(
        isinstance(spec, FullAttentionSpec) for spec in kv_cache_spec.values())
    has_sliding_window = any(
        isinstance(spec, SlidingWindowSpec) for spec in kv_cache_spec.values())
    has_chunked_local_attention = any(
        isinstance(spec, ChunkedLocalAttentionSpec)
        for spec in kv_cache_spec.values())
    if has_full_attention and (has_sliding_window
                               or has_chunked_local_attention):
        for layer_name, spec in kv_cache_spec.items():
            if isinstance(spec, SlidingWindowSpec):
                kv_cache_spec[layer_name] = FullAttentionSpec(
                    block_size=spec.block_size,
                    num_kv_heads=spec.num_kv_heads,
                    head_size=spec.head_size,
                    dtype=spec.dtype,
                    use_mla=spec.use_mla,
                    sliding_window=spec.sliding_window,
                )
            elif isinstance(spec, ChunkedLocalAttentionSpec):
                kv_cache_spec[layer_name] = FullAttentionSpec(
                    block_size=spec.block_size,
                    num_kv_heads=spec.num_kv_heads,
                    head_size=spec.head_size,
                    dtype=spec.dtype,
                    use_mla=spec.use_mla,
                    attention_chunk_size=spec.attention_chunk_size,
                )

    if not is_kv_cache_type_uniform(kv_cache_spec):
        raise ValueError("Hybrid KV cache manager is disabled but failed to "
                         "convert the KV cache specs to one unified type.")


def get_kv_cache_groups(
        vllm_config: VllmConfig,
        kv_cache_spec: dict[str, KVCacheSpec]) -> list[KVCacheGroupSpec]:
    """
    Split the layers in the model into groups with the same KV cache spec.

    Args:
        vllm_config: The global VllmConfig
        kv_cache_spec: The kv cache spec of each attention layer in the model

    Returns:
        The generated KVCacheGroups
    """
    if vllm_config.scheduler_config.disable_hybrid_kv_cache_manager:
        unify_hybrid_kv_cache_specs(kv_cache_spec)

    if is_kv_cache_type_attention_free(kv_cache_spec):
        # This returns an empty list to allow for the KVCacheManager to handle
        # attention free models.
        return []
    elif is_kv_cache_type_uniform(kv_cache_spec):
        # KV cache of all layers are the same, which is true for
        # most models. Allocate the same amount of memory for
        # each layer.
        return _get_kv_cache_groups_uniform_type(kv_cache_spec)
    elif is_kv_cache_page_size_uniform(kv_cache_spec):
        # Model contains multiple attention types, but KV cache of all layers
        # have the same physical memory per block per layer. Split the layers
        # into groups with the same number of layers, and thus same total page
        # size.
        return _get_kv_cache_groups_uniform_page_size(kv_cache_spec)

    raise NotImplementedError


def get_kv_cache_configs(vllm_config: VllmConfig,
                         kv_cache_specs: list[dict[str, KVCacheSpec]],
                         available_memory: list[int]) -> list[KVCacheConfig]:
    """
    Generates the KV cache configurations for a model. 
    Since we use a shared centralized controller for all workers, we need the
    `kv_cache_config` to be consistent across all workers to make sure
    the KV cache allocation can be applied to all workers. However, different
    workers may have different memory available, and different type of layers
    (when pipeline parallel is enabled). To handle the difference between
    workers, the current implementation is:
    1. Merge the KV cache specs of all workers to get the KVCacheSpecs for
       the whole model.
    2. Generate the KV cache groups based on the layer ratio of the whole model.
    3. Generate the KV cache configs for each worker based on the KV cache
       grouping strategy. (This is reasonable because the layer ratio of
       different PP stages are similar.)
    4. Change the num_blocks of each worker to the smallest among all workers.

    Args:
        vllm_config: The global VllmConfig
        kv_cache_specs: List of dict[layer_name, KVCacheSpec] for each worker.
        available_memory: Memory available for KV cache in bytes for each 
        worker.

    Returns:
        The generated KVCacheConfigs for each worker.
    """

    # Check if the available memory is enough for each worker.
    for kv_cache_spec_one_worker, available_memory_one_worker in zip(
            kv_cache_specs, available_memory):
        check_enough_kv_cache_memory(vllm_config, kv_cache_spec_one_worker,
                                     available_memory_one_worker)

    # Merge the KV cache specs of all workers. Different PP stages may have
    # different layer names, and different TP ranks of the same PP stage should
    # have the same KV cache spec.
    merged_kv_cache_specs: dict[str, KVCacheSpec] = {}
    for kv_cache_spec_one_worker in kv_cache_specs:
        for layer_name, layer_spec in kv_cache_spec_one_worker.items():
            if layer_name not in merged_kv_cache_specs:
                merged_kv_cache_specs[layer_name] = layer_spec
            else:
                assert merged_kv_cache_specs[layer_name] == layer_spec, (
                    "The KV cache specs for the same layer are different "
                    "across workers. This is not supported yet.")
    global_kv_cache_groups = get_kv_cache_groups(vllm_config,
                                                 merged_kv_cache_specs)

    kv_cache_configs: list[KVCacheConfig] = []
    for kv_cache_spec_one_worker, available_memory_one_worker in zip(
            kv_cache_specs, available_memory):
        kv_cache_groups_one_worker: list[KVCacheGroupSpec] = []
        for group in global_kv_cache_groups:
            group_layer_names_one_worker = [
                layer_name for layer_name in group.layer_names
                if layer_name in kv_cache_spec_one_worker
            ]
            kv_cache_groups_one_worker.append(
                KVCacheGroupSpec(group_layer_names_one_worker,
                                 group.kv_cache_spec))
        assert sum(
            len(group.layer_names) for group in
            kv_cache_groups_one_worker) == len(kv_cache_spec_one_worker), (
                "Some layers are not assigned to any group.")
        kv_cache_configs.append(
            get_kv_cache_config_from_groups(vllm_config,
                                            kv_cache_groups_one_worker,
                                            kv_cache_spec_one_worker,
                                            available_memory_one_worker))

    # Change the num_blocks of each rank to the smallest among all ranks. We
    # do not need to shrink the tensor size because it is valid to only use the
    # first `num_blocks` blocks of the tensor.
    min_num_blocks = min(kv_cache_config.num_blocks
                         for kv_cache_config in kv_cache_configs)
    for kv_cache_config in kv_cache_configs:
        kv_cache_config.num_blocks = min_num_blocks

    return kv_cache_configs<|MERGE_RESOLUTION|>--- conflicted
+++ resolved
@@ -211,12 +211,12 @@
                 f"prev_free_block={prev_block_id}, "
                 f"next_free_block={next_block_id})")
 
+
 @dataclass
 class KVPrefixAlignedGroups:
     """List of request ids for requests which we group together.
     We group together consecutive requests."""
     request_ids: list[str]
-
     """Group metadata composed of list of 
     (num_common_prefix_blocks, start_index, end_index). 
     The requests corresponding to request_ids[start_index: end_index] 
@@ -227,7 +227,7 @@
         num_old_reqs = len(self.request_ids)
         self.request_ids.extend(groups.request_ids)
         self.group_metadata.extend([(a, b + num_old_reqs, c + num_old_reqs)
-                                    for a,b,c in groups.group_metadata])
+                                    for a, b, c in groups.group_metadata])
 
 
 class KVPrefixTrieNode:
@@ -244,75 +244,78 @@
                  leaf_cnt: int = 0):
         """
         Args:
-          depth: The block_depth of the KVCacheBlock corresponding to this node.
-          parent: The parent of this node.
-          block_id: The id of the KVCacheBlock encompassed by this node.
-            min_accessible_leaf_id: The minimum node_id of a leaf node traversable from           this node.
+            depth: The block_depth of the KVCacheBlock corresponding to this
+                node.
+            parent: The parent of this node.
+            block_id: The id of the KVCacheBlock encompassed by this node.
+                min_accessible_leaf_id: The minimum node_id of a leaf node
+                traversable from this node.
         """
 
         self.depth = depth
-        # The parent of this node in its KVCacheTrie
         self.parent: KVPrefixTrieNode = parent
-        # A map from child node's block_id to the node itself
+        """The parent of this node in its `KVCacheTrie`"""
         self.child_map: dict[int, KVPrefixTrieNode] = {}
-        # A list of child nodes. I believe the reason we need this is
-        # because the order in which we insert child nodes matters. I
-        # will double check.
+        """A map from child node's block_id to the node itself"""
         self.child_list: list[KVPrefixTrieNode] = []
-        # A set of the request ids of requests ending with this leaf node
+        """A list of child nodes. I believe the reason we need this is
+        because the order in which we insert child nodes matters. I
+        will double check."""
         self.node_req_ids: set[str] = set()
-        # The block id of the KVCacheBlock associated with this node
+        """A set of the request ids of requests ending with this leaf node"""
         self.block_id = block_id
-        # This is important for alloc_full_pass method in KVCachePrefixTrie
-        # It allows us to know how many requests have been grouped when traversing
-        # a specific node in alloc_full_pass. Because the logic only pertains to
-        # alloc_full_pass, there may be a cleaner solution.
+        """The block id of the `KVCacheBlock` associated with this node."""
         self.min_accessible_leaf_id = min_accessible_leaf_id
-        # The number of groups of requests reachable by this node
+        """This is important for `alloc_full_pass` method in
+        `KVCachePrefixTrie`. It allows us to know how many requests have been
+        grouped when traversing a specific node in `alloc_full_pass`. Because
+        the logic only pertains to `alloc_full_pass`, there may be a cleaner
+        solution."""
         self.num_groups = 0
-        # Set to node.weight if node.weight is large enough. Else, set to
-        # the sum of the group_weight of the node's child nodes.
+        """The number of groups of requests reachable by this node."""
         self.groups_weight = 0
-        # The number of leaf nodes reachable from this node
+        """Set to node.weight if node.weight is large enough. Else, set to
+        the sum of the group_weight of the node's child nodes."""
         self.leaf_cnt = leaf_cnt
+        """The number of leaf nodes reachable from this node."""
 
     def add_child(self, block_id: int) -> "KVPrefixTrieNode":
         """
         Responsible for adding a child node corresponding to block with given
-        block_id. Manages the leaf_cnt of the child_node. Only parent nodes can edit
-        the leaf_cnt of their child_node.
+        block_id. Manages the leaf_cnt of the child_node. Only parent nodes
+        can edit the leaf_cnt of their child_node.
 
         Args:
-            block_id: The id of the block corresponding to the node we want to make
-            a child.
+            block_id: The id of the block corresponding to the node we want to
+            make a child.
         Returns:
             The child node we added to children of self.
         """
 
-        # Nodes cannot edit their own leaf_cnt. Only the leaf_cnt of their children.
+        # Nodes cannot edit their own leaf_cnt.
+        # Only the leaf_cnt of their children.
         if block_id in self.child_map:
             child_node = self.child_map[block_id]
             child_node.leaf_cnt += 1
             return child_node
-        child_node = KVPrefixTrieNode(
-            depth=self.depth+1,
-            parent=self,
-            block_id=block_id,
-            min_accessible_leaf_id=float('inf'),
-            leaf_cnt=1)
+        child_node = KVPrefixTrieNode(depth=self.depth + 1,
+                                      parent=self,
+                                      block_id=block_id,
+                                      min_accessible_leaf_id=float('inf'),
+                                      leaf_cnt=1)
         self.child_map[block_id] = child_node
         self.child_list.append(child_node)
         return child_node
 
     def remove_child(self, block_id: int):
         """
-        Called when we want to remove a request, and all nodes associated with that
-        request. Decrements ref_cnt of node with given block_id, and removes from
-        trie if ref_cnt becomes 0.
+        Called when we want to remove a request, and all nodes associated with
+        that request. Decrements ref_cnt of node with given block_id, and
+        removes from trie if ref_cnt becomes 0.
 
         Args:
-            block_id: The id of the block corresponding to the node we want to make
-            a child.
+            block_id: The id of the block corresponding to the node we want to
+                make a child.
         """
         if block_id not in self.child_map:
             return
@@ -336,6 +339,7 @@
             The importance given to a given node when allocating groups.
         """
         return self.depth * (self.leaf_cnt - 1)
+
 
 class KVPrefixTrie:
     """Prefix Trie of KVCacheBlocks for Multi-Cascade Attention"""
@@ -352,22 +356,28 @@
 
     def insert(self, request: Request, blocks: list[KVCacheBlock]):
         """
-        Inserts blocks corresponding to the given request into the trie. If request
-        already exists in trie, update path to request.
+        Inserts blocks corresponding to the given request into the trie.
+        If request already exists in trie, update path to request.
+
         Args:
             request: Request whose blocks we parse.
             blocks: Blocks which we add to the trie.
 
         If request does not have a path in the prefix trie:
-          1. Traces through KVCacheBlocks which prefix the request's tokens
-          2. If a KVCacheBlock is not in the trie, add a KVPrefixTrieNode                corresponding to that block along will all blocks thereon for the request              to the trie.
-          3. Update each traversed node's metadata (useful for allocating requests
-             into groups based on their common prefixes).
-          4. Mark this path as the proper sequence of cached KVCacheBlocks to
-             associate with this request.
+
+        1. Traces through `KVCacheBlocks` which prefix the request's tokens
+        2. If a `KVCacheBlock` is not in the trie, add a `KVPrefixTrieNode`
+        corresponding to that block along with all blocks thereon for the
+        request to the trie.
+        3. Update each traversed node's metadata (useful for allocating requests
+        into groups based on their common prefixes).
+        4. Mark this path as the proper sequence of cached `KVCacheBlocks` to
+        associate with this request.
+
         Else:
-          1. Get the last node in the prefix trie corresponding to the request and
-             add nodes corresponding to the blocks parameter as detailed above.
+
+        1. Get the last node in the prefix trie corresponding to the request and
+        add nodes corresponding to the blocks parameter as detailed above.
         """
 
         if not blocks:
@@ -424,6 +434,7 @@
             parent_node = curr_node.parent
             parent_node.remove_child(curr_node.block_id)
             curr_node = parent_node
+
 
 class FreeKVCacheBlockQueue:
     """This class organizes a list of KVCacheBlock objects to a doubly linked
@@ -1052,49 +1063,8 @@
         The generated KVCacheGroupSpecs
     """
 
-<<<<<<< HEAD
-    page_size = get_uniform_page_size(kv_cache_spec)
-    num_blocks = get_num_blocks(vllm_config, len(kv_cache_spec),
-                                available_memory, page_size)
-
-    per_layer_size = page_size * num_blocks
-    # All layers have the same KV cache spec, so we create one kv cache group
-    # for all layers.
-    grouped_layer_names = [list(kv_cache_spec.keys())]
-
-    # Each layer uses a separate Tensor to store its KV cache.
-    kv_cache_tensors = [
-        KVCacheTensor(size=per_layer_size, shared_by=[layer_name])
-        for layer_name in kv_cache_spec
-    ]
-
-    kv_cache_config = KVCacheConfig(
-        num_blocks=num_blocks,
-        kv_cache_tensors=kv_cache_tensors,
-        kv_cache_groups=create_kv_cache_group_specs(kv_cache_spec,
-                                                    grouped_layer_names),
-        enable_kv_prefix_trie=vllm_config.cache_config.enable_kv_prefix_trie
-    )
-
-    num_tokens = num_blocks * vllm_config.cache_config.block_size
-    if vllm_config.parallel_config.decode_context_parallel_size > 1:
-        num_tokens *= vllm_config.parallel_config.decode_context_parallel_size
-        logger.info(
-            "Multiplying the GPU KV cache size by the dcp_world_size %d.",
-            vllm_config.parallel_config.decode_context_parallel_size)
-
-    num_tokens_str = f"{num_tokens:,}"
-    logger.info("GPU KV cache size: %s tokens", num_tokens_str)
-    max_model_len_str = f"{vllm_config.model_config.max_model_len:,}"
-    max_concurrency = get_max_concurrency_for_kv_cache_config(
-        vllm_config, kv_cache_config)
-    logger.info("Maximum concurrency for %s tokens per request: %.2fx",
-                max_model_len_str, max_concurrency)
-    return kv_cache_config
-=======
     return create_kv_cache_group_specs(kv_cache_specs,
                                        [list(kv_cache_specs.keys())])
->>>>>>> 29283e89
 
 
 def is_kv_cache_page_size_uniform(
@@ -1282,8 +1252,7 @@
         num_blocks=num_blocks,
         kv_cache_tensors=kv_cache_tensors,
         kv_cache_groups=kv_cache_groups,
-        enable_kv_prefix_trie=vllm_config.cache_config.enable_kv_prefix_trie
-    )
+        enable_kv_prefix_trie=vllm_config.cache_config.enable_kv_prefix_trie)
 
     min_block_size = min(
         [group.kv_cache_spec.block_size for group in kv_cache_groups])
@@ -1305,14 +1274,6 @@
     return kv_cache_config
 
 
-<<<<<<< HEAD
-def _get_kv_cache_config_attention_free() -> KVCacheConfig:
-    return KVCacheConfig(num_blocks=1, kv_cache_tensors=[],
-                         kv_cache_groups=[], enable_kv_prefix_trie=False)
-
-
-=======
->>>>>>> 29283e89
 def unify_hybrid_kv_cache_specs(kv_cache_spec: dict[str, KVCacheSpec]):
     """
     This function tries to convert the KV cache specs to one type if the model
