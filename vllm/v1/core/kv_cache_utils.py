# SPDX-License-Identifier: Apache-2.0
# SPDX-FileCopyrightText: Copyright contributors to the vLLM project
"""KV-Cache Utilities."""

import copy
import os
from collections import defaultdict, deque
from collections.abc import Iterable, Iterator, Sequence
from dataclasses import dataclass, replace
from typing import Any, Callable, NewType, Optional, Union, overload

from vllm import envs
from vllm.config import VllmConfig
from vllm.logger import init_logger
from vllm.utils import GiB_bytes, cdiv, sha256_cbor
from vllm.v1.kv_cache_interface import (ChunkedLocalAttentionSpec,
                                        FullAttentionSpec, KVCacheConfig,
                                        KVCacheGroupSpec, KVCacheSpec,
                                        KVCacheTensor, SlidingWindowSpec,
                                        UniformTypeKVCacheSpecs)
from vllm.v1.metrics.stats import PrefixCacheStats
from vllm.v1.request import Request

# BlockHash represents the hash of a single KV-cache block used for
# prefix caching.  Treating it as a distinct type from ``bytes`` helps
# catch accidental misuse when passing around raw byte strings.
BlockHash = NewType("BlockHash", bytes)

# ``BlockHashWithGroupId`` combines a ``BlockHash`` with its KV cache group ID.
# It is represented as raw bytes for compactness and efficiency. The helper
# functions below pack/unpack the ``BlockHash`` and group id into/from the key.
BlockHashWithGroupId = NewType("BlockHashWithGroupId", bytes)

# ExternalBlockHash is used for reproducible prefix-cache block hashing.
# It's a union of ``bytes`` and ``int`` to keep backward compatibility
# after we default block hashing to use sha256 bytes.
ExternalBlockHash = Union[bytes, int]


def make_block_hash_with_group_id(block_hash: BlockHash,
                                  group_id: int) -> BlockHashWithGroupId:
    """Pack a ``BlockHash`` and group id into a ``BlockHashWithGroupId``.

    The group id is encoded using 4 bytes in big-endian order and appended to
    the block hash bytes.  This representation avoids creating tuples while
    still allowing us to recover both components when needed.
    """
    return BlockHashWithGroupId(block_hash +
                                group_id.to_bytes(4, "big", signed=False))


def get_block_hash(key: BlockHashWithGroupId) -> BlockHash:
    """Extract the ``BlockHash`` from a ``BlockHashWithGroupId``."""
    return BlockHash(key[:-4])


def get_group_id(key: BlockHashWithGroupId) -> int:
    """Extract the group id from a ``BlockHashWithGroupId``."""
    return int.from_bytes(key[-4:], "big", signed=False)


def maybe_convert_block_hash(hash_bytes: BlockHash) -> ExternalBlockHash:
    if not envs.VLLM_KV_EVENTS_USE_INT_BLOCK_HASHES:
        return hash_bytes
    return int.from_bytes(hash_bytes, byteorder="big") & ((1 << 64) - 1)


logger = init_logger(__name__)

# The hash seed for the first block of any prefix block sequence.
#
# We use a random value to avoid hash collisions or PYTHONHASHSEED environment
# variable if set such that processes can share the seed if needed. This aligns
# with the behavior of Python's hash() function, which also uses a random seed
# if PYTHONHASHSEED is not set.
#
# The function `init_none_hash` initializes this variable globally.
NONE_HASH: BlockHash


def init_none_hash(hash_fn: Callable[[Any], bytes]):
    global NONE_HASH

    hash_seed = os.getenv("PYTHONHASHSEED")
    if hash_seed is None and hash_fn is sha256_cbor:
        logger.warning(
            "PYTHONHASHSEED is not set. This will lead to non-reproducible "
            "block-hashes when using sha256_cbor as the hash function."
            "Consider setting PYTHONHASHSEED to a fixed value for "
            "reproducibility.")

    if hash_seed is None:
        NONE_HASH = BlockHash(os.urandom(32))
    else:
        NONE_HASH = BlockHash(hash_fn(hash_seed))


class PrefixCachingMetrics:
    """Metrics for prefix caching with a hit rate of the max recent N requests.

    Args:
        max_recent_requests: The number of the max recent requests to aggregate.
            Defaults to 1000.
    """

    def __init__(self, max_recent_requests: int = 1000):
        self.max_recent_requests = max_recent_requests
        # The current aggregated values.
        self.aggregated_requests = 0
        self.aggregated_query_total = 0
        self.aggregated_query_hit = 0
        # A deque of (requests, queries, hits) for the most recent requests.
        self.query_queue: deque[tuple[int, int, int]] = deque()

    def observe(self, stats: PrefixCacheStats):
        """Observe the prefix caching for a set of requests.

        This function is called with information gathered when new requests
        are being scheduled and are looking for computed blocks.

        When there are more than `max_recent_requests` requests, the oldest set
        of requests are removed from the metrics.

        Args:
            stats: The prefix cache stats.
        """
        # reset_prefix_cache was invoked before the current update.
        # Reset the metrics before aggregating the current stats.
        if stats.reset:
            self.reset()

        # DO NOT appending empty stats to avoid helpful info get kicked out
        # due to sliding window.
        if stats.requests == 0:
            return

        # Update the metrics.
        self.query_queue.append((stats.requests, stats.queries, stats.hits))
        self.aggregated_requests += stats.requests
        self.aggregated_query_total += stats.queries
        self.aggregated_query_hit += stats.hits

        # Remove the oldest stats until number of requests does not exceed
        # the limit.
        # NOTE: We preserve the latest added stats regardless.
        while len(
                self.query_queue
        ) > 1 and self.aggregated_requests > self.max_recent_requests:
            old_requests, old_queries, old_hits = self.query_queue.popleft()
            self.aggregated_requests -= old_requests
            self.aggregated_query_total -= old_queries
            self.aggregated_query_hit -= old_hits

    def reset(self):
        """Reset the metrics."""
        self.aggregated_requests = 0
        self.aggregated_query_total = 0
        self.aggregated_query_hit = 0
        self.query_queue.clear()

    @property
    def hit_rate(self) -> float:
        """Calculate the hit rate for the past N requests."""
        if self.aggregated_query_total == 0:
            return 0.0
        return self.aggregated_query_hit / self.aggregated_query_total


@dataclass
class KVCacheBlock:
    """KV-cache block metadata."""
    # Block ID, ranging from 0 to num_gpu_blocks - 1.
    block_id: int
    # Reference count.
    ref_cnt: int = 0
    # The hash key (block hash + group id) of the block, only available
    # when the block is full and cached.
    _block_hash: Optional[BlockHashWithGroupId] = None

    # Used to construct a doubly linked list for free blocks.
    # These two attributes should only be manipulated by FreeKVCacheBlockQueue.
    prev_free_block: Optional["KVCacheBlock"] = None
    next_free_block: Optional["KVCacheBlock"] = None

    # Whether the block is a null block that should never be cached.
    is_null: bool = False

    @property
    def block_hash(self) -> Optional[BlockHashWithGroupId]:
        return self._block_hash

    @block_hash.setter
    def block_hash(self, block_hash: BlockHashWithGroupId):
        assert self.block_hash is None, (
            "The block already has a hash. This should not happen.")
        self._block_hash = block_hash

    def reset_hash(self):
        """Reset the block hash when the block is evicted."""
        self._block_hash = None

    def __repr__(self) -> str:
        # Use block_id instead of KVCacheBlock object to avoid calling __repr__
        # on KVCacheBlock object recursively.
        prev_block_id = (self.prev_free_block.block_id
                         if self.prev_free_block else None)
        next_block_id = (self.next_free_block.block_id
                         if self.next_free_block else None)
        return (f"KVCacheBlock(block_id={self.block_id}, "
                f"ref_cnt={self.ref_cnt}, "
                f"_block_hash={self._block_hash!r}, "
                f"prev_free_block={prev_block_id}, "
                f"next_free_block={next_block_id})")


class FreeKVCacheBlockQueue:
    """This class organizes a list of KVCacheBlock objects to a doubly linked
    list of free blocks. We implement this class instead of using Python
    builtin deque to support removing a block in the middle of the queue
    in O(1) time. To close the performance gap to the builtin deque which is
    implemented in C++, this class does not allocate any Python objects when
    manipulating the linked list. Instead, this class manipulates the
    prev_free_block and next_free_block attributes of the given blocks.

    The queue is ordered by block ID in the beginning. When a block is allocated
    and then freed, it will be appended back with the eviction order:
    1. The least recent used block is at the front (LRU).
    2. If two blocks have the same last accessed time (allocated by the
       same sequence), the one with more hash tokens (the tail of a block
       chain) is at the front.
    Note that we maintain this order by reversing the block order when free
    blocks of a request. This operation is outside of this class.

    Args:
        blocks: A list of KVCacheBlock objects.
    """

    def __init__(self, blocks: list[KVCacheBlock]) -> None:
        self.num_free_blocks = len(blocks)

        # Initialize doubly links of consecutive blocks
        for i in range(self.num_free_blocks):
            if i > 0:
                blocks[i].prev_free_block = blocks[i - 1]
            if i < self.num_free_blocks - 1:
                blocks[i].next_free_block = blocks[i + 1]

        # Create a fake head and a tail block for the doubly linked list to
        # reduce branching in the code
        #
        # The implementation guaranteed that the fake head and tail
        # are NEVER got popped, so we could safely assume each real blocks
        # in the queue has prev and next blocks.
        self.fake_free_list_head = KVCacheBlock(block_id=-1)
        self.fake_free_list_tail = KVCacheBlock(block_id=-1)
        if self.num_free_blocks > 0:
            # Connect fake_head and fake_tail to the first and last block
            # respectively.
            self.fake_free_list_head.next_free_block = blocks[0]
            blocks[0].prev_free_block = self.fake_free_list_head
            self.fake_free_list_tail.prev_free_block = blocks[-1]
            blocks[-1].next_free_block = self.fake_free_list_tail
        else:
            # For empty list, simply connect the fake head and tail.
            self.fake_free_list_head.next_free_block = self.fake_free_list_tail
            self.fake_free_list_tail.prev_free_block = self.fake_free_list_head

    def popleft(self) -> KVCacheBlock:
        """Pop the first free block and reduce num_free_blocks by 1.

        Returns:
            The first free block.
        """
        if (self.fake_free_list_head.next_free_block
                is self.fake_free_list_tail
                or self.fake_free_list_head.next_free_block is None):
            assert self.num_free_blocks == 0, (
                f"num_free_blocks ({self.num_free_blocks}) is out of sync "
                "with the free list.")
            raise ValueError("No free blocks available")

        first_block: KVCacheBlock = self.fake_free_list_head.next_free_block

        if first_block.next_free_block is None:
            # This should not happen if the block is from the free list.
            # It indicates a bug in the caller's logic.
            raise RuntimeError("Invalid block found in popleft() "
                               "which doesn't have a valid next_free_block")

        # Connect fake_head and the next block of first_block (i.e. second block
        # or fake tail).
        self.fake_free_list_head.next_free_block = first_block.next_free_block
        first_block.next_free_block.prev_free_block = self.fake_free_list_head

        # Remove the block from the linked list.
        first_block.prev_free_block = first_block.next_free_block = None

        self.num_free_blocks -= 1
        return first_block

    def popleft_n(self, n: int) -> list[KVCacheBlock]:
        """Pop the first n free blocks and reduce num_free_blocks by n.

        Args:
            n: The number of blocks to pop.

        Returns:
            A list of n free blocks.
        """
        if n == 0:
            return []
        assert self.num_free_blocks >= n
        self.num_free_blocks -= n

        curr_block = self.fake_free_list_head.next_free_block
        # Pop n blocks from the head of the list
        ret = []
        for _ in range(n):
            assert curr_block is not None
            ret.append(curr_block)
            last_block = curr_block
            curr_block = curr_block.next_free_block
            # Reset prev_free_block and next_free_block of all popped blocks
            last_block.prev_free_block = None
            last_block.next_free_block = None

        if curr_block is not None:
            # The queue is not empty, connect the fake head to
            # the new first block.
            self.fake_free_list_head.next_free_block = curr_block
            curr_block.prev_free_block = self.fake_free_list_head
        return ret

    def remove(self, block: KVCacheBlock) -> None:
        """Remove a block in the free list and reduce num_free_blocks by 1.

        Args:
            block: The block to remove.
        """
        if block.prev_free_block is None or block.next_free_block is None:
            # This should not happen if the block is from the free list.
            # It indicates a bug in the caller's logic.
            raise RuntimeError(f"remove() called on an invalid block: {block}")

        # Link the previous block to the next block.
        block.prev_free_block.next_free_block = block.next_free_block
        # Link the next block to the previous block.
        block.next_free_block.prev_free_block = block.prev_free_block

        # Remove the block from the linked list.
        block.prev_free_block = block.next_free_block = None
        self.num_free_blocks -= 1

    def append(self, block: KVCacheBlock) -> None:
        """Put a block back into the free list and increase
        num_free_blocks by 1.

        Args:
            block: The block to append.
        """
        if self.fake_free_list_tail.prev_free_block is None:
            raise RuntimeError(
                "prev_free_block of fake_free_list_tail should always exist")
        last_block: KVCacheBlock = self.fake_free_list_tail.prev_free_block

        # Connect the new block after the last block.
        last_block.next_free_block = block
        block.prev_free_block = last_block

        # Connect the fake tail after the new block.
        block.next_free_block = self.fake_free_list_tail
        self.fake_free_list_tail.prev_free_block = block

        self.num_free_blocks += 1

    def append_n(self, blocks: list[KVCacheBlock]) -> None:
        """Put a list of blocks back into the free list

        Args:
            blocks: The blocks to append.
        """
        if len(blocks) == 0:
            return

        last_block = self.fake_free_list_tail.prev_free_block
        assert last_block is not None, (
            "prev_free_block of fake_free_list_tail should always exist")
        # Add inter-connections between consecutive blocks
        for block in blocks:
            block.prev_free_block = last_block
            last_block.next_free_block = block
            last_block = block

        # Connect the last block of <blocks> to the fake tail
        last_block.next_free_block = self.fake_free_list_tail
        self.fake_free_list_tail.prev_free_block = last_block

        self.num_free_blocks += len(blocks)

    def get_all_free_blocks(self) -> list[KVCacheBlock]:
        """Get all free blocks in the free list. Mainly used for testing.

        Returns:
            A list of free blocks.
        """
        ret = []
        if self.fake_free_list_head.next_free_block is None:
            raise RuntimeError(
                "next_free_block of fake_free_list_head should always exist")
        # Start from the first block
        curr_block: KVCacheBlock = self.fake_free_list_head.next_free_block
        # As long as next_free_block is available, we haven't reached to
        # the fake tail yet.
        while curr_block.next_free_block is not None:
            ret.append(curr_block)
            curr_block = curr_block.next_free_block
        return ret


def need_extra_keys(request: Request) -> bool:
    """Check whether the blocks allocated to this request need extra hash keys.

    Args:
        request (Request): The request.

    Returns:
        bool: Whether blocks allocated to this request need extra hash keys.
    """

    # Multimodal requests need to include the MM hash.
    # LoRA requests need to include the LoRA ID.
    # Request with provided cache salt need to include the salt.
    return bool(request.mm_features) or (request.lora_request
                                         is not None) or (request.cache_salt
                                                          is not None)


def _gen_mm_extra_hash_keys(request: Request, start_token_idx: int,
                            end_token_idx: int,
                            start_mm_idx: int) -> tuple[list[Any], int]:
    """Generate extra keys related to MultiModal request for block hash
    computation. For multi-modal inputs, the extra keys are
    (mm_hash, start_offset) that indicate a mm input contained in the
    block and its starting offset in the block tokens.

    Args:
        request: The request object.
        start_token_idx: The start token index of the block.
        end_token_idx: The end token index of the block.
        start_mm_idx: The start multi-modal index of the block.

    Returns:
        A tuple of extra keys and the next multi-modal index.
    """
    extra_keys: list[Any] = []

    mm_features = request.mm_features
    if not mm_features:
        return extra_keys, start_mm_idx

    # Note that we assume mm_features are sorted by mm_position.offset.
    # We do not need to check all mm inputs if the start token index is out of
    # range. This usually happens in the late prefill phase and decoding phase.
    last_pos = mm_features[-1].mm_position
    if last_pos.offset + last_pos.length < start_token_idx:
        return extra_keys, start_mm_idx

    # Support start_mm_idx == -1 to indicate the last mm input.
    if start_mm_idx < 0:
        assert -start_mm_idx <= len(mm_features)
        start_mm_idx = len(mm_features) + start_mm_idx

    curr_mm_idx = start_mm_idx
    while mm_features and curr_mm_idx < len(mm_features):
        mm_feature = mm_features[curr_mm_idx]
        assert mm_feature.identifier is not None
        offset = mm_feature.mm_position.offset
        length = mm_feature.mm_position.length
        if end_token_idx > offset:
            if start_token_idx > offset + length:
                # This block has passed the current mm input.
                curr_mm_idx += 1
                continue

            # The block contains the current mm input.
            extra_keys.append(mm_feature.identifier)

            if end_token_idx >= offset + length:
                # If this block contains the end of the current mm input,
                # move to the next mm input as this block may also contain
                # the next mm input.
                curr_mm_idx += 1
            else:
                # Otherwise this block is done with mm inputs.
                break
        else:
            # This block has not reached the current mm input.
            break
    return extra_keys, curr_mm_idx


def _gen_lora_extra_hash_keys(request: Request) -> list[int]:
    """Generate extra keys related to LoRA for block hash computation.

    Args:
        request: The request object.

    Returns:
        Return LoRA id of the request if it is a LoRA request. Return empty
        list otherwise.
    """
    if not request.lora_request:
        return []
    return [request.lora_request.lora_int_id]


def generate_block_hash_extra_keys(
        request: Request, start_token_idx: int, end_token_idx: int,
        start_mm_idx: int) -> tuple[Optional[tuple[Any, ...]], int]:
    """Generate extra keys for the block hash. The extra keys can come from
    the multi-modal inputs and request specific metadata (e.g., LoRA ID).

    Args:
        request: The request object.
        start_token_idx: The start token index of the block.
        end_token_idx: The end token index of the block.
        start_mm_idx: The start multi-modal index of the block.

    Returns:
        A tuple of extra keys and the next multi-modal index.
    """
    mm_extra_keys: list[Any]
    mm_extra_keys, new_start_mm_idx = _gen_mm_extra_hash_keys(
        request, start_token_idx, end_token_idx, start_mm_idx)
    lora_extra_keys: list[int] = _gen_lora_extra_hash_keys(request)
    cache_salt_keys: list[str] = [request.cache_salt] if (
        start_token_idx == 0 and request.cache_salt) else []

    extra_keys: list[Any] = lora_extra_keys + mm_extra_keys + cache_salt_keys

    if not extra_keys:
        return None, new_start_mm_idx

    return tuple(extra_keys), new_start_mm_idx


def hash_block_tokens(
        hash_function: Callable[[Any], bytes],
        parent_block_hash: Optional[BlockHash],
        curr_block_token_ids: Sequence[int],
        extra_keys: Optional[tuple[Any, ...]] = None) -> BlockHash:
    """Computes a hash value corresponding to the contents of a block and
    the contents of the preceding block(s). The hash value is used for
    prefix caching. We use LRU cache for this function to avoid recomputing
    hash values for the same block contents.
    Args:
        hash_function: The hash function used to compute block hash.
        parent_block_hash: The hash of the parent block. None
            if this is the first block.
        curr_block_token_ids: A list of token ids in the current
            block. The current block is assumed to be full.
        extra_keys: Extra keys for the block.
    Returns:
        The hash value of the block and the token ids in the block.
        The entire tuple is used as the hash key of the block.
    """
    if not parent_block_hash:
        parent_block_hash = NONE_HASH

    curr_block_token_ids_tuple = tuple(curr_block_token_ids)
    return BlockHash(
        hash_function(
            (parent_block_hash, curr_block_token_ids_tuple, extra_keys)))


def get_request_block_hasher(
    block_size: int,
    caching_hash_fn: Callable[[Any], bytes],
) -> Callable[[Request], list[BlockHash]]:
    """
    Returns a function which computes the list of un-computed block hashes
    of a request."""

    def request_block_hasher(request: Request) -> list[BlockHash]:
        start_token_idx = len(request.block_hashes) * block_size
        num_tokens = request.num_tokens

        if start_token_idx + block_size > num_tokens:
            # Early stop when there no new full blocks created.
            return []

        curr_mm_idx = 0
        if start_token_idx > 0:
            # Set curr_mm_idx = -1 to indicate the last mm input.
            # Note that since we reach to this branch only when the block is
            # completed with generated tokens, we only need to consider the
            # last mm input.
            curr_mm_idx = -1

        prev_block_hash_value = (request.block_hashes[-1]
                                 if request.block_hashes else None)
        new_block_hashes: list[BlockHash] = []
        while True:
            end_token_idx = start_token_idx + block_size
            if end_token_idx > num_tokens:
                # We only hash full blocks
                break

            # MM and LoRA requests need extra keys for block-hash computation.
            extra_keys, curr_mm_idx = generate_block_hash_extra_keys(
                request, start_token_idx, end_token_idx, curr_mm_idx)

            # Compute the hash of the current block
            block_tokens = request.all_token_ids[start_token_idx:end_token_idx]
            block_hash = hash_block_tokens(caching_hash_fn,
                                           prev_block_hash_value, block_tokens,
                                           extra_keys)

            new_block_hashes.append(block_hash)
            start_token_idx += block_size
            prev_block_hash_value = block_hash

        return new_block_hashes

    return request_block_hasher


def max_memory_usage_bytes(vllm_config: VllmConfig,
                           kv_cache_specs: Iterable[KVCacheSpec]) -> int:
    """
    Get the maximum memory usage in bytes for the given KV cache specs.
    """
    return sum(
        spec.max_memory_usage_bytes(vllm_config) for spec in kv_cache_specs)


def estimate_max_model_len(vllm_config: VllmConfig,
                           kv_cache_spec: dict[str, KVCacheSpec],
                           available_memory: int) -> int:
    """
    Estimates the maximum model length that can fit in the available memory
    using binary search.

    Args:
        vllm_config: The global VllmConfig
        kv_cache_spec: The kv cache spec of each attention layer in the model
        available_memory: Memory available for KV cache in bytes.

    Returns:
        The estimated maximum model length that can fit in the available memory.
    """

    # Define a function to check if a given model length fits in memory
    def fits_in_memory(model_len: int) -> bool:
        # Modify the max_model_len for this calculation
        vllm_config.model_config.max_model_len = model_len
        # Calculate memory needed for the given model length
        memory_needed = max_memory_usage_bytes(vllm_config,
                                               kv_cache_spec.values())
        return memory_needed <= available_memory

    # Binary search for the maximum model length
    current_max = vllm_config.model_config.max_model_len
    left, right = 1, current_max

    # If even the smallest model length doesn't fit, return 0
    if not fits_in_memory(left):
        return 0

    # Binary search for the maximum model length that fits
    result = 1
    while left <= right:
        mid = (left + right) // 2
        if fits_in_memory(mid):
            result = mid
            left = mid + 1
        else:
            right = mid - 1
    return result


def check_enough_kv_cache_memory(vllm_config: VllmConfig,
                                 kv_cache_spec: dict[str, KVCacheSpec],
                                 available_memory: int):
    """
    Checks whether `available_memory` is enough for the KV cache to hold at
    least one request with the model's max_model_len.

    Args:
        vllm_config: The global VllmConfig
        kv_cache_spec: The kv cache spec of each attention layer in the model
        available_memory: Memory available for KV cache in bytes.

    Raises:
        ValueError: If there is not enough memory available for the KV cache.
    """

    # No need to check for available memory if the kv_cache_spec is empty
    if not kv_cache_spec:
        return

    if available_memory <= 0:
        raise ValueError("No available memory for the cache blocks. "
                         "Try increasing `gpu_memory_utilization` when "
                         "initializing the engine.")

    max_model_len = vllm_config.model_config.max_model_len
    needed_memory = max_memory_usage_bytes(vllm_config, kv_cache_spec.values())

    if needed_memory > available_memory:
        # Estimate the maximum model length that can fit in the available memory
        estimated_max_len = estimate_max_model_len(vllm_config, kv_cache_spec,
                                                   available_memory)
        estimated_msg = ""
        if estimated_max_len > 0:
            estimated_msg = (
                "Based on the available memory, "
                f"the estimated maximum model length is {estimated_max_len}.")

        raise ValueError(
            f"To serve at least one request with the models's max seq len "
            f"({max_model_len}), ({needed_memory/GiB_bytes:.2f} GiB KV "
            f"cache is needed, which is larger than the available KV cache "
            f"memory ({available_memory/GiB_bytes:.2f} GiB). "
            f"{estimated_msg} "
            f"Try increasing `gpu_memory_utilization` or decreasing "
            f"`max_model_len` when initializing the engine.")


def create_kv_cache_group_specs(
        kv_cache_spec: dict[str, KVCacheSpec],
        grouped_layer_names: list[list[str]]) -> list[KVCacheGroupSpec]:
    """
    Create KVCacheGroupSpec object for each kv cache group layer.
    The layers in the same group should share the same
    KVCacheSpec.

    Args:
        kv_cache_spec:
            A mapping from each layer name to its corresponding KVCacheSpec.
        grouped_layer_names:
            A list of kv cache groups, where each element is a list of layer
            names that belong to the same group and should share the same
            KVCacheSpec.
    Returns:
        A list of KVCacheGroupSpec objects, one for each group.
    """
    kv_cache_groups = []
    for layer_names_one_group in grouped_layer_names:
        layer_specs = [
            kv_cache_spec[layer_name] for layer_name in layer_names_one_group
        ]
        merged_layer_spec = layer_specs[0].merge(layer_specs)
        kv_cache_groups.append(
            KVCacheGroupSpec(layer_names_one_group, merged_layer_spec))
    return kv_cache_groups


def is_kv_cache_spec_uniform(kv_cache_spec: dict[str, KVCacheSpec]) -> bool:
    """
    Whether all layers in the given KVCacheSpec have the same KV cache spec.
    Note that we regard FullAttentionSpec with and without sliding window as
    the same type.

    Args:
        kv_cache_spec: The kv cache spec of each attention layer in the model

    Returns:
        True if all layers have the same type, False otherwise.
    """

    if not kv_cache_spec:
        # Encoder-only models do not have KV cache, kv_cache_type can be
        # regarded as uniform.
        return True
    try:
        kv_cache_spec_values = list(kv_cache_spec.values())
        _ = kv_cache_spec_values[0].merge(kv_cache_spec_values)
    except AssertionError:
        return False
    return True


def get_max_concurrency_for_kv_cache_config(
        vllm_config: VllmConfig, kv_cache_config: KVCacheConfig) -> float:
    """
    Get the maximum concurrency for the given KV cache configuration.
    """
    num_layer_per_group = max(
        len(group.layer_names) for group in kv_cache_config.kv_cache_groups)
    max_memory_usage_per_request = num_layer_per_group * max_memory_usage_bytes(
        vllm_config,
        (group.kv_cache_spec for group in kv_cache_config.kv_cache_groups))
    memory_per_block = kv_cache_config.kv_cache_groups[
        0].kv_cache_spec.page_size_bytes * num_layer_per_group
    num_block_per_request = cdiv(max_memory_usage_per_request,
                                 memory_per_block)
    max_concurrency = kv_cache_config.num_blocks / num_block_per_request
    return max_concurrency


def may_override_num_blocks(vllm_config: VllmConfig, num_blocks: int) -> int:
    """
    Override the number of kv cache blocks if `num_gpu_blocks_override` is set.
    """
    if vllm_config.cache_config.num_gpu_blocks_override is not None:
        num_gpu_blocks_override = \
            vllm_config.cache_config.num_gpu_blocks_override
        logger.info(
            "Overriding num_gpu_blocks=%d with "
            "num_gpu_blocks_override=%d", num_blocks, num_gpu_blocks_override)
        num_blocks = num_gpu_blocks_override

    return num_blocks


def get_num_blocks(vllm_config: VllmConfig, num_layers: int,
                   available_memory: int, page_size: int) -> int:
    """
    Get the number of kv cache blocks.

    Args:
        vllm_config: The global VllmConfig
        num_layers: The number of layers
        available_memory: Memory available for KV cache in bytes.
        page_size: The page size of the KV cache.
    """
    num_blocks = int(available_memory // page_size // num_layers)
    num_blocks = max(num_blocks, 0)
    num_blocks = may_override_num_blocks(vllm_config, num_blocks)
    return num_blocks


def get_uniform_page_size(kv_cache_specs: Iterable[KVCacheSpec]) -> int:
    """
    Get the page size of the KV cache.
    """
    page_sizes = set(layer.page_size_bytes for layer in kv_cache_specs)
    assert len(page_sizes) == 1
    return page_sizes.pop()


def _get_kv_cache_groups_uniform_spec(
        kv_cache_specs: dict[str, KVCacheSpec]) -> list[KVCacheGroupSpec]:
    """
    Generates the KV cache configuration for a model with the same KV cache 
    spec for all layers.

    Args:
        kv_cache_specs: The kv cache spec of each attention layer in the model

    Returns:
        The generated KVCacheGroupSpecs
    """

    return create_kv_cache_group_specs(kv_cache_specs,
                                       [list(kv_cache_specs.keys())])


<<<<<<< HEAD
def unify_kv_cache_spec_page_size(
        kv_cache_spec: dict[str, KVCacheSpec]) -> dict[str, KVCacheSpec]:
=======
def _get_kv_cache_groups_uniform_type(
        spec: UniformTypeKVCacheSpecs) -> list[KVCacheGroupSpec]:
    """
    Generates the KV cache configuration for a model with one type of KV cache
    but different hidden sizes. All layers are merged into one group.

    Args:
        spec: The UniformTypeKVCacheSpecs of the model

    Returns:
        The generated KVCacheGroupSpecs
    """

    return [KVCacheGroupSpec(list(spec.kv_cache_specs.keys()), spec)]


def is_kv_cache_page_size_uniform(
        kv_cache_spec: dict[str, KVCacheSpec]) -> bool:
>>>>>>> 17edd8a8
    """
    Unify the page size of the given KVCacheSpec. If the page size of all layers
    are the same, return the original KVCacheSpec. If not same, unify the page
    size by increasing the block size of layers with smaller page size. Raise 
    NotImplementedError if failed to unify the page size.

    Args:
        kv_cache_spec: The KVCacheSpec of each attention layer in the model

    Returns:
        The updated KVCacheSpec with the same page_size_bytes.
    """
    page_sizes = {layer.page_size_bytes for layer in kv_cache_spec.values()}
    if len(page_sizes) <= 1:
        # All layers have the same page size, no need to unify.
        return kv_cache_spec

    max_page_size = max(page_sizes)
    new_kv_cache_spec = {}
    for layer_name, layer_spec in kv_cache_spec.items():
        if layer_spec.page_size_bytes == max_page_size:
            new_kv_cache_spec[layer_name] = layer_spec
        else:
            layer_page_size = layer_spec.page_size_bytes
            if max_page_size % layer_page_size != 0:
                raise NotImplementedError(
                    "The page size of the layer is not divisible by the "
                    "maximum page size. Cannot unify by adjusting block_size.")
            ratio = max_page_size // layer_page_size
            new_block_size = layer_spec.block_size * ratio
            new_spec = replace(layer_spec, block_size=new_block_size)
            assert new_spec.page_size_bytes == max_page_size
            new_kv_cache_spec[layer_name] = new_spec
    return new_kv_cache_spec


def is_kv_cache_type_attention_free(
        kv_cache_spec: dict[str, KVCacheSpec]) -> bool:

    # kv_cache_spec is an empty dict for attention free models
    return not kv_cache_spec


def _get_kv_cache_groups_uniform_page_size(
        kv_cache_spec: dict[str, KVCacheSpec]) -> list[KVCacheGroupSpec]:
    """
    Generates the KV cache groups for hybrid models with multiple 
    attention types but still with a uniform page size (physical memory per 
    block per layer) for all layers.

    Detailed explanation about kv cache management of hybrid models:
    The layers in the models are repeated with some patterns, e.g., a model
    with 10 full attention layers and 20 sliding window attention layers can be
    regarded as repeating the pattern (1 * full, 2 * sw) 10 times. 
    The KVCacheManager allocates different block tables for each of the 3 layers
    in the pattern, and repeats each of them 10 times to generate the 
    block_table for the 30 layers in the model.
    Therefore, we can group the layers in the model into 3 kv_cache_groups, each
    of which contains 10 layers in the model.
    The KVCacheManager allocates the block_table for each group based on its
    kv_cache spec, and the model runner applies the block table to each layer 
    in the group.
    For example:
    1. A model only uses full attention. The pattern is 
    (num_hidden_layers * full), so there is only one group and the block table 
    is shared by all layers. It is already handled by 
    `_get_kv_cache_config_uniform_type`.
    2. A model with 10 full attention layers and 20 sliding window 
    attention layers. There are 3 layers in the pattern (1 * full, 2 * sw), so 
    there are 3 kv_cache_groups, each of which represents 10 layers.

    To simplify the implementation, we make the following assumptions:
    1. Physical memory per block: Must be the same across all KV cache groups. 
    Breaking this assumption is non-trivial due to memory fragmentation concerns
    when allocating blocks of different sizes.
    2. Tokens per block (block_size): Currently, we directly use 
    `CacheConfig.block_size` for all layers. It can be extended to vary by KV 
    cache group, but within each KV cache group, all layers must share the same 
    block size.
    3. Physical memory per token per layer: This property is decided by model 
    config. Currently we only support models that have the same physical memory 
    per token per layer for all layers. Can be relaxed with a simple extension, 
    but still need to keep physical memory per block the same for all groups.
    4. Number of layers per group: Currently assumed the same for all layers. 
    Can be relaxed with a simple extension, but still need to keep physical 
    memory per block the same for all groups.
    5. Attention type within groups: All layers in a group must share the same
    attention type. One exception is that, when 
    `--disable-hybrid-kv-cache-manager` is true, the single group for full 
    attention layers may also include attention layers using sliding window or 
    LLaMA 4 local attention. See `unify_hybrid_kv_cache_specs` for more details.
    6. Support for multiple attention types: The design for most components is 
    general to an arbitrary number of attention types. But 
    `find_longest_cache_hit` only supports one attention type or two 
    types of full-attention plus exactly one another type. The general
    implementation of this function is feasible but we don't know how to 
    implement it cleanly yet.

    As we assume tokens per block, physical memory per token per layer, and 
    number of layers per group are the same now, we can ensure that physical 
    memory per block is the same for all groups.

    Args:
        kv_cache_spec: The KVCacheSpec of each attention layer in the model
    Returns:
        The generated KVCacheGroupSpecs
    """
    # Group all layers by kv_cache_spec.
    # E.g., 2 full attention layers and 3 sliding window attention layers,
    # -> (full.0, full.1), (sw.0, sw.1, sw.2).
    same_type_layers: dict[KVCacheSpec, list[str]] = defaultdict(list)
    for layer_name, layer_spec in kv_cache_spec.items():
        same_type_layers[layer_spec].append(layer_name)

    # Split each group into smaller groups, to make the number of layers in each
    # group identical. Add padding to the last group of each type if necessary.
    # E.g., (full.0, full.1), (sw.0, sw.1, sw.2)
    # split to 3 groups with 2 layers each:
    # (full.0, full.1), (sw.0, sw.2), (sw.1, padding).
    # FIXME(Chen): At the moment of writing this code (2025-06-02), all
    # open-source hybrid model follows a n:1 pattern between different attention
    # types (e.g., Gemma3 5:1 between sw and full, LLaMA4 3:1 between local and
    # full), so we can use the "1" in the n:1 pattern as the group size, which
    # is the minimum number of layers among all attention types. Need a better
    # strategy if we want to support more complex patterns (e.g., 20 full + 30
    # sw, where the group size should be 10).
    group_size = min([len(layers) for layers in same_type_layers.values()])
    grouped_layers = []
    for layers in same_type_layers.values():
        num_padding_layers = group_size - len(layers) % group_size
        if num_padding_layers != group_size:
            logger.warning(
                "Add %d padding layers, may waste at most %.2f%% KV cache memory",  # noqa
                num_padding_layers,
                num_padding_layers / len(layers) * 100,
            )
        num_groups = cdiv(len(layers), group_size)
        # In PP case, say if we have
        # - stage 0: full.0, sw.0, sw.1
        # - stage 1: full.1, sw.2, sw.3
        # We should have 3 groups: (full.0, full.1), (sw.0, sw.2), (sw.1, sw.3)
        # It can't be (full.0, full.1), (sw.0, sw.1), (sw.2, sw.3) because
        # the 3 groups in stage 0 will be (full.0), (sw.0, sw.1), (empty group)
        # and it will be padded to (full.0, padding), (sw.0, sw.1),
        # (padding, padding) to ensure the number of layers in each group is
        # the same and will cause memory waste.
        # To avoid this, we assign layers[i::num_groups] to the i-th group
        # instead of layers[i * group_size: (i + 1) * group_size]
        for i in range(num_groups):
            grouped_layers.append(layers[i::num_groups])
    return create_kv_cache_group_specs(kv_cache_spec, grouped_layers)


def get_kv_cache_config_from_groups(vllm_config: VllmConfig,
                                    kv_cache_groups: list[KVCacheGroupSpec],
                                    available_memory: int) -> KVCacheConfig:
    """
    Generate the KV cache configuration from the KV cache groups and spec
    of each layer.

    Args:
        vllm_config: The global VllmConfig
        kv_cache_groups: The KV cache groups
        available_memory: Memory available for KV cache in bytes
    Returns:
        The generated KVCacheConfig
    """
    if len(kv_cache_groups) == 0:
        # Attention free models do not have KV cache.
        # Return num_blocks=1 as BlockPool always needs a null_block.
        return KVCacheConfig(
            num_blocks=1,
            kv_cache_tensors=[],
            kv_cache_groups=kv_cache_groups,
        )

    # Determine how model runners should initialize the KV cache tensors.
<<<<<<< HEAD
    # We will have group_size memory pools, each is shared by one layer from
    # each group. As layers of different groups have different block table,
    # they will use different parts of the shared Tensor.
    # The memory layout for 3 groups (full.0, full.1), (sw.0, sw.2),
    # (sw.1, padding) will be: (group_size = 2)
    # full.0, sw.0, sw.1: share a Tensor with size=available_memory//2
    # full.1, sw.2: share another Tensor with size=available_memory//2
    group_size = max(len(group.layer_names) for group in kv_cache_groups)

    page_size = get_uniform_page_size(
        [group.kv_cache_spec for group in kv_cache_groups])
    assert group_size > 0, "group_size must be greater than 0"
    num_blocks = get_num_blocks(vllm_config, group_size, available_memory,
                                page_size)
    per_memory_pool_size = page_size * num_blocks
    kv_cache_tensors = []
    for i in range(group_size):
        shared_by = []
        for j in range(len(kv_cache_groups)):
            if i < len(kv_cache_groups[j].layer_names):
                shared_by.append(kv_cache_groups[j].layer_names[i])
        kv_cache_tensors.append(
            KVCacheTensor(size=per_memory_pool_size, shared_by=shared_by))
=======
    if len(kv_cache_groups) == 1 and \
        isinstance(kv_cache_groups[0].kv_cache_spec, UniformTypeKVCacheSpecs):
        # Special case: all layers have the same type of KV cache but with
        # different hidden size. Allocate different amount of memory for each
        # layer based on its hidden size.
        num_blocks = available_memory // kv_cache_groups[
            0].kv_cache_spec.page_size_bytes
        num_blocks = may_override_num_blocks(vllm_config, num_blocks)
        per_layer_specs = kv_cache_groups[0].kv_cache_spec.kv_cache_specs
        kv_cache_tensors = [
            KVCacheTensor(size=per_layer_specs[layer_name].page_size_bytes *
                          num_blocks,
                          shared_by=[layer_name])
            for layer_name in kv_cache_groups[0].layer_names
        ]
    else:
        # General case:
        # We will have group_size memory pools, each is shared by one layer from
        # each group. As layers of different groups have different block table,
        # they will use different parts of the shared Tensor.
        # The memory layout for 3 groups (full.0, full.1), (sw.0, sw.2),
        # (sw.1, padding) will be: (group_size = 2)
        # full.0, sw.0, sw.1: share a Tensor with size=available_memory//2
        # full.1, sw.2: share another Tensor with size=available_memory//2
        group_size = max(len(group.layer_names) for group in kv_cache_groups)

        page_size = get_uniform_page_size(kv_cache_specs)
        assert group_size > 0, "group_size must be greater than 0"
        num_blocks = get_num_blocks(vllm_config, group_size, available_memory,
                                    page_size)
        kv_cache_tensors = []
        for i in range(group_size):
            shared_by = []
            for j in range(len(kv_cache_groups)):
                if i < len(kv_cache_groups[j].layer_names):
                    shared_by.append(kv_cache_groups[j].layer_names[i])
            kv_cache_tensors.append(
                KVCacheTensor(size=page_size * num_blocks,
                              shared_by=shared_by))
>>>>>>> 17edd8a8

    kv_cache_config = KVCacheConfig(
        num_blocks=num_blocks,
        kv_cache_tensors=kv_cache_tensors,
        kv_cache_groups=kv_cache_groups,
    )

    min_block_size = min(
        [group.kv_cache_spec.block_size for group in kv_cache_groups])

    # Print the KV cache size and maximum concurrency.
    num_tokens = num_blocks // len(kv_cache_groups) * min_block_size
    if vllm_config.parallel_config.decode_context_parallel_size > 1:
        num_tokens *= vllm_config.parallel_config.decode_context_parallel_size
        logger.info(
            "Multiplying the GPU KV cache size by the dcp_world_size %d.",
            vllm_config.parallel_config.decode_context_parallel_size)
    num_tokens_str = f"{num_tokens:,}"
    logger.info("GPU KV cache size: %s tokens", num_tokens_str)
    max_model_len_str = f"{vllm_config.model_config.max_model_len:,}"
    max_concurrency = get_max_concurrency_for_kv_cache_config(
        vllm_config, kv_cache_config)
    logger.info("Maximum concurrency for %s tokens per request: %.2fx",
                max_model_len_str, max_concurrency)
    return kv_cache_config


def unify_hybrid_kv_cache_specs(kv_cache_spec: dict[str, KVCacheSpec]):
    """
    This function tries to convert the KV cache specs to one type if the model
    is a hybrid model with multiple type of KV cache. It will convert all
    SlidingWindowSpec to FullAttentionSpec if both types are present.

    Args:
        kv_cache_spec: The kv cache spec of each attention layer in the model
    """

    if is_kv_cache_spec_uniform(
            kv_cache_spec) or UniformTypeKVCacheSpecs.is_uniform_type(
                kv_cache_spec):
        return

    logger.warning(
        "Hybrid KV cache manager is disabled for this hybrid model, "
        "This means we do not enable any optimizations for saving KV cache "
        "memory (e.g., dropping the KV cache outside the sliding window). "
        "The compute of layers like sliding window is still saved.")

    has_full_attention = any(
        isinstance(spec, FullAttentionSpec) for spec in kv_cache_spec.values())
    has_sliding_window = any(
        isinstance(spec, SlidingWindowSpec) for spec in kv_cache_spec.values())
    has_chunked_local_attention = any(
        isinstance(spec, ChunkedLocalAttentionSpec)
        for spec in kv_cache_spec.values())
    if has_full_attention and (has_sliding_window
                               or has_chunked_local_attention):
        for layer_name, spec in kv_cache_spec.items():
            if isinstance(spec, SlidingWindowSpec):
                kv_cache_spec[layer_name] = FullAttentionSpec(
                    block_size=spec.block_size,
                    num_kv_heads=spec.num_kv_heads,
                    head_size=spec.head_size,
                    dtype=spec.dtype,
                    sliding_window=spec.sliding_window,
                )
            elif isinstance(spec, ChunkedLocalAttentionSpec):
                kv_cache_spec[layer_name] = FullAttentionSpec(
                    block_size=spec.block_size,
                    num_kv_heads=spec.num_kv_heads,
                    head_size=spec.head_size,
                    dtype=spec.dtype,
                    attention_chunk_size=spec.attention_chunk_size,
                )

    if not (is_kv_cache_spec_uniform(kv_cache_spec)
            or UniformTypeKVCacheSpecs.is_uniform_type(kv_cache_spec)):
        raise ValueError("Hybrid KV cache manager is disabled but failed to "
                         "convert the KV cache specs to one unified type.")


def get_kv_cache_groups(
        vllm_config: VllmConfig,
        kv_cache_spec: dict[str, KVCacheSpec]) -> list[KVCacheGroupSpec]:
    """
    Split the layers in the model into groups with the same KV cache spec.

    Args:
        vllm_config: The global VllmConfig
        kv_cache_spec: The kv cache spec of each attention layer in the model

    Returns:
        The generated KVCacheGroups
    """
    if vllm_config.scheduler_config.disable_hybrid_kv_cache_manager:
        unify_hybrid_kv_cache_specs(kv_cache_spec)

    if is_kv_cache_type_attention_free(kv_cache_spec):
        # This returns an empty list to allow for the KVCacheManager to handle
        # attention free models.
        return []
<<<<<<< HEAD

    if is_kv_cache_type_uniform(kv_cache_spec):
        # KV cache of all layers are the same, which is true for
        # most models. Allocate the same amount of memory for
        # each layer.
        return _get_kv_cache_groups_uniform_type(kv_cache_spec)
=======
    elif is_kv_cache_spec_uniform(kv_cache_spec):
        # KV cache of all layers are the same, which is true for
        # most models. Allocate the same amount of memory for
        # each layer.
        return _get_kv_cache_groups_uniform_spec(kv_cache_spec)
    elif uniform_spec := UniformTypeKVCacheSpecs.from_specs(kv_cache_spec):
        # All layers need the same number of token slots (e.g., all layers are
        # full attention, or all layers are sliding window attention with the
        # same window size). Put all layers into one group.
        return _get_kv_cache_groups_uniform_type(uniform_spec)
    elif is_kv_cache_page_size_uniform(kv_cache_spec):
        # Model contains multiple attention types, but KV cache of all layers
        # have the same physical memory per block per layer. Split the layers
        # into groups with the same number of layers, and thus same total page
        # size.
        return _get_kv_cache_groups_uniform_page_size(kv_cache_spec)
>>>>>>> 17edd8a8

    # As KVCacheManager can only allocate memory of one size, we need to unify
    # thepage size of the layers.
    kv_cache_spec = unify_kv_cache_spec_page_size(kv_cache_spec)
    # Model contains multiple attention types, but KV cache of all layers
    # have the same physical memory per block per layer. Split the layers
    # into groups with the same number of layers, and thus same total page
    # size.
    return _get_kv_cache_groups_uniform_page_size(kv_cache_spec)


def generate_scheduler_kv_cache_config(
        kv_cache_configs: list[KVCacheConfig]) -> KVCacheConfig:
    """
    Generate the KV cache configuration for the scheduler.
    """
    assert all([
        cfg.num_blocks == kv_cache_configs[0].num_blocks
        for cfg in kv_cache_configs
    ])
    # All workers have the same kv_cache_config except layer names, so use
    # an arbitrary one to initialize the scheduler.
    cfg = copy.deepcopy(kv_cache_configs[0])
    for group in cfg.kv_cache_groups:
        if isinstance(group.kv_cache_spec, UniformTypeKVCacheSpecs):
            # All layers in the UniformTypeKVCacheSpecs have the same type,
            # so use an arbitrary one to initialize the scheduler.
            group.kv_cache_spec = next(
                iter(group.kv_cache_spec.kv_cache_specs.values()))
    return cfg


def get_kv_cache_configs(vllm_config: VllmConfig,
                         kv_cache_specs: list[dict[str, KVCacheSpec]],
                         available_memory: list[int]) -> list[KVCacheConfig]:
    """
    Generates the KV cache configurations for a model. 
    Since we use a shared centralized controller for all workers, we need the
    `kv_cache_config` to be consistent across all workers to make sure
    the KV cache allocation can be applied to all workers. However, different
    workers may have different memory available, and different type of layers
    (when pipeline parallel is enabled). To handle the difference between
    workers, the current implementation is:
    1. Merge the KV cache specs of all workers to get the KVCacheSpecs for
       the whole model.
    2. Generate the KV cache groups based on the layer ratio of the whole model.
    3. Generate the KV cache configs for each worker based on the KV cache
       grouping strategy. (This is reasonable because the layer ratio of
       different PP stages are similar.)
    4. Change the num_blocks of each worker to the smallest among all workers.

    Args:
        vllm_config: The global VllmConfig
        kv_cache_specs: List of dict[layer_name, KVCacheSpec] for each worker.
        available_memory: Memory available for KV cache in bytes for each
            worker. 

    Returns:
        The generated KVCacheConfigs for each worker.
    """

    # Check if the available memory is enough for each worker.
    for kv_cache_spec_one_worker, available_memory_one_worker in zip(
            kv_cache_specs, available_memory):
        check_enough_kv_cache_memory(vllm_config, kv_cache_spec_one_worker,
                                     available_memory_one_worker)

    # Merge the KV cache specs of all workers. Different PP stages may have
    # different layer names, and different TP ranks of the same PP stage should
    # have the same KV cache spec.
    merged_kv_cache_specs: dict[str, KVCacheSpec] = {}
    for kv_cache_spec_one_worker in kv_cache_specs:
        for layer_name, layer_spec in kv_cache_spec_one_worker.items():
            if layer_name not in merged_kv_cache_specs:
                merged_kv_cache_specs[layer_name] = layer_spec
            else:
                assert merged_kv_cache_specs[layer_name] == layer_spec, (
                    "The KV cache specs for the same layer are different "
                    "across workers. This is not supported yet.")
    global_kv_cache_groups = get_kv_cache_groups(vllm_config,
                                                 merged_kv_cache_specs)

    kv_cache_configs: list[KVCacheConfig] = []
    for kv_cache_spec_one_worker, available_memory_one_worker in zip(
            kv_cache_specs, available_memory):
        kv_cache_groups_one_worker: list[KVCacheGroupSpec] = []
        for group in global_kv_cache_groups:
            group_layer_names_one_worker = [
                layer_name for layer_name in group.layer_names
                if layer_name in kv_cache_spec_one_worker
            ]
            kv_cache_groups_one_worker.append(
                KVCacheGroupSpec(group_layer_names_one_worker,
                                 group.kv_cache_spec))
        assert sum(
            len(group.layer_names) for group in
            kv_cache_groups_one_worker) == len(kv_cache_spec_one_worker), (
                "Some layers are not assigned to any group.")
        kv_cache_configs.append(
            get_kv_cache_config_from_groups(vllm_config,
                                            kv_cache_groups_one_worker,
                                            available_memory_one_worker))

    # Change the num_blocks of each rank to the smallest among all ranks. We
    # do not need to shrink the tensor size because it is valid to only use the
    # first `num_blocks` blocks of the tensor.
    min_num_blocks = min(kv_cache_config.num_blocks
                         for kv_cache_config in kv_cache_configs)
    for kv_cache_config in kv_cache_configs:
        kv_cache_config.num_blocks = min_num_blocks
    # TODO: remove this print
    print("kv_cache_configs", kv_cache_configs[0])

    return kv_cache_configs


class BlockHashListWithBlockSize:
    """
    Convert the block hashes under hash_block_size to another target_block_size.
    Only support scaling up the block size by an integer factor now. Implemented
    by concatenating the block hashes under hash_block_size to form that of 
    target_block_size.
    """

    def __init__(self, block_hashes: list[BlockHash], hash_block_size: int,
                 target_block_size: int):
        self.block_hashes = block_hashes
        assert target_block_size % hash_block_size == 0
        self.scale_factor = target_block_size // hash_block_size

    def __len__(self) -> int:
        return len(self.block_hashes) // self.scale_factor

    @overload
    def __getitem__(self, idx: int) -> BlockHash:
        ...

    @overload
    def __getitem__(self, idx: slice) -> list[BlockHash]:
        ...

    def __getitem__(self, idx):
        if isinstance(idx, int):
            return self._get_value_at(idx)

        if isinstance(idx, slice):
            start, stop, step = idx.indices(len(self))
            return [self._get_value_at(i) for i in range(start, stop, step)]

        raise TypeError(f"Invalid index type: {type(idx)!r}")

    def __iter__(self) -> Iterator[BlockHash]:
        for i in range(len(self)):
            yield self._get_value_at(i)

    def _get_value_at(self, idx: int) -> BlockHash:
        base = idx * self.scale_factor
        end = base + self.scale_factor
        merged_hash: bytes = self.block_hashes[base]
        for i in range(base + 1, end):
            merged_hash += self.block_hashes[i]
        return BlockHash(merged_hash)


BlockHashList = Union[list[BlockHash], BlockHashListWithBlockSize]<|MERGE_RESOLUTION|>--- conflicted
+++ resolved
@@ -857,29 +857,39 @@
                                        [list(kv_cache_specs.keys())])
 
 
-<<<<<<< HEAD
+def is_kv_cache_page_size_uniform(
+        kv_cache_spec: dict[str, KVCacheSpec]) -> bool:
+    """
+    Whether all layers in the given KVCacheSpec have the same page size.
+    Args:
+        kv_cache_spec: The KVCacheSpec of each attention layer in the model
+
+    Returns:
+        True if all layers have the same page size, False otherwise.
+    """
+
+    page_sizes = {layer.page_size_bytes for layer in kv_cache_spec.values()}
+    return len(page_sizes) == 1
+
+
+def _get_kv_cache_groups_uniform_type(
+        spec: UniformTypeKVCacheSpecs) -> list[KVCacheGroupSpec]:
+    """
+    Generates the KV cache configuration for a model with one type of KV cache
+    but different hidden sizes. All layers are merged into one group.
+
+    Args:
+        spec: The UniformTypeKVCacheSpecs of the model
+
+    Returns:
+        The generated KVCacheGroupSpecs
+    """
+
+    return [KVCacheGroupSpec(list(spec.kv_cache_specs.keys()), spec)]
+
+
 def unify_kv_cache_spec_page_size(
         kv_cache_spec: dict[str, KVCacheSpec]) -> dict[str, KVCacheSpec]:
-=======
-def _get_kv_cache_groups_uniform_type(
-        spec: UniformTypeKVCacheSpecs) -> list[KVCacheGroupSpec]:
-    """
-    Generates the KV cache configuration for a model with one type of KV cache
-    but different hidden sizes. All layers are merged into one group.
-
-    Args:
-        spec: The UniformTypeKVCacheSpecs of the model
-
-    Returns:
-        The generated KVCacheGroupSpecs
-    """
-
-    return [KVCacheGroupSpec(list(spec.kv_cache_specs.keys()), spec)]
-
-
-def is_kv_cache_page_size_uniform(
-        kv_cache_spec: dict[str, KVCacheSpec]) -> bool:
->>>>>>> 17edd8a8
     """
     Unify the page size of the given KVCacheSpec. If the page size of all layers
     are the same, return the original KVCacheSpec. If not same, unify the page
@@ -1057,31 +1067,6 @@
         )
 
     # Determine how model runners should initialize the KV cache tensors.
-<<<<<<< HEAD
-    # We will have group_size memory pools, each is shared by one layer from
-    # each group. As layers of different groups have different block table,
-    # they will use different parts of the shared Tensor.
-    # The memory layout for 3 groups (full.0, full.1), (sw.0, sw.2),
-    # (sw.1, padding) will be: (group_size = 2)
-    # full.0, sw.0, sw.1: share a Tensor with size=available_memory//2
-    # full.1, sw.2: share another Tensor with size=available_memory//2
-    group_size = max(len(group.layer_names) for group in kv_cache_groups)
-
-    page_size = get_uniform_page_size(
-        [group.kv_cache_spec for group in kv_cache_groups])
-    assert group_size > 0, "group_size must be greater than 0"
-    num_blocks = get_num_blocks(vllm_config, group_size, available_memory,
-                                page_size)
-    per_memory_pool_size = page_size * num_blocks
-    kv_cache_tensors = []
-    for i in range(group_size):
-        shared_by = []
-        for j in range(len(kv_cache_groups)):
-            if i < len(kv_cache_groups[j].layer_names):
-                shared_by.append(kv_cache_groups[j].layer_names[i])
-        kv_cache_tensors.append(
-            KVCacheTensor(size=per_memory_pool_size, shared_by=shared_by))
-=======
     if len(kv_cache_groups) == 1 and \
         isinstance(kv_cache_groups[0].kv_cache_spec, UniformTypeKVCacheSpecs):
         # Special case: all layers have the same type of KV cache but with
@@ -1108,7 +1093,8 @@
         # full.1, sw.2: share another Tensor with size=available_memory//2
         group_size = max(len(group.layer_names) for group in kv_cache_groups)
 
-        page_size = get_uniform_page_size(kv_cache_specs)
+        page_size = get_uniform_page_size(
+            [group.kv_cache_spec for group in kv_cache_groups])
         assert group_size > 0, "group_size must be greater than 0"
         num_blocks = get_num_blocks(vllm_config, group_size, available_memory,
                                     page_size)
@@ -1121,7 +1107,6 @@
             kv_cache_tensors.append(
                 KVCacheTensor(size=page_size * num_blocks,
                               shared_by=shared_by))
->>>>>>> 17edd8a8
 
     kv_cache_config = KVCacheConfig(
         num_blocks=num_blocks,
@@ -1223,15 +1208,8 @@
         # This returns an empty list to allow for the KVCacheManager to handle
         # attention free models.
         return []
-<<<<<<< HEAD
-
-    if is_kv_cache_type_uniform(kv_cache_spec):
-        # KV cache of all layers are the same, which is true for
-        # most models. Allocate the same amount of memory for
-        # each layer.
-        return _get_kv_cache_groups_uniform_type(kv_cache_spec)
-=======
-    elif is_kv_cache_spec_uniform(kv_cache_spec):
+
+    if is_kv_cache_spec_uniform(kv_cache_spec):
         # KV cache of all layers are the same, which is true for
         # most models. Allocate the same amount of memory for
         # each layer.
@@ -1241,16 +1219,9 @@
         # full attention, or all layers are sliding window attention with the
         # same window size). Put all layers into one group.
         return _get_kv_cache_groups_uniform_type(uniform_spec)
-    elif is_kv_cache_page_size_uniform(kv_cache_spec):
-        # Model contains multiple attention types, but KV cache of all layers
-        # have the same physical memory per block per layer. Split the layers
-        # into groups with the same number of layers, and thus same total page
-        # size.
-        return _get_kv_cache_groups_uniform_page_size(kv_cache_spec)
->>>>>>> 17edd8a8
 
     # As KVCacheManager can only allocate memory of one size, we need to unify
-    # thepage size of the layers.
+    # the page size of the layers.
     kv_cache_spec = unify_kv_cache_spec_page_size(kv_cache_spec)
     # Model contains multiple attention types, but KV cache of all layers
     # have the same physical memory per block per layer. Split the layers
