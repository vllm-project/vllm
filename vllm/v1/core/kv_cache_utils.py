# SPDX-License-Identifier: Apache-2.0
# SPDX-FileCopyrightText: Copyright contributors to the vLLM project
"""KV-Cache Utilities."""

import os
from collections import defaultdict, deque
from collections.abc import Iterable, Sequence
from dataclasses import dataclass
from typing import Any, Callable, NewType, Optional, Union

from vllm import envs
from vllm.config import VllmConfig
from vllm.logger import init_logger
from vllm.utils import GiB_bytes, cdiv, sha256_cbor
from vllm.v1.kv_cache_interface import (ChunkedLocalAttentionSpec,
                                        FullAttentionSpec, KVCacheConfig,
                                        KVCacheGroupSpec, KVCacheSpec,
                                        KVCacheTensor, SlidingWindowSpec)
from vllm.v1.metrics.stats import PrefixCacheStats
from vllm.v1.request import Request

# BlockHash represents the hash of a single KV-cache block used for
# prefix caching.  Treating it as a distinct type from ``bytes`` helps
# catch accidental misuse when passing around raw byte strings.
BlockHash = NewType("BlockHash", bytes)

# ``BlockHashWithGroupId`` combines a ``BlockHash`` with its KV cache group ID.
# It is represented as raw bytes for compactness and efficiency. The helper
# functions below pack/unpack the ``BlockHash`` and group id into/from the key.
BlockHashWithGroupId = NewType("BlockHashWithGroupId", bytes)

# ExternalBlockHash is used for reproducible prefix-cache block hashing.
# It's a union of ``bytes`` and ``int`` to keep backward compatibility
# after we default block hashing to use sha256 bytes.
ExternalBlockHash = Union[bytes, int]


def make_block_hash_with_group_id(block_hash: BlockHash,
                                  group_id: int) -> BlockHashWithGroupId:
    """Pack a ``BlockHash`` and group id into a ``BlockHashWithGroupId``.

    The group id is encoded using 4 bytes in big-endian order and appended to
    the block hash bytes.  This representation avoids creating tuples while
    still allowing us to recover both components when needed.
    """
    return BlockHashWithGroupId(block_hash +
                                group_id.to_bytes(4, "big", signed=False))


def get_block_hash(key: BlockHashWithGroupId) -> BlockHash:
    """Extract the ``BlockHash`` from a ``BlockHashWithGroupId``."""
    return BlockHash(key[:-4])


def get_group_id(key: BlockHashWithGroupId) -> int:
    """Extract the group id from a ``BlockHashWithGroupId``."""
    return int.from_bytes(key[-4:], "big", signed=False)


def maybe_convert_block_hash(hash_bytes: BlockHash) -> ExternalBlockHash:
    if not envs.VLLM_KV_EVENTS_USE_INT_BLOCK_HASHES:
        return hash_bytes
    return int.from_bytes(hash_bytes, byteorder="big") & ((1 << 64) - 1)


logger = init_logger(__name__)

# The hash seed for the first block of any prefix block sequence.
#
# We use a random value to avoid hash collisions or PYTHONHASHSEED environment
# variable if set such that processes can share the seed if needed. This aligns
# with the behavior of Python's hash() function, which also uses a random seed
# if PYTHONHASHSEED is not set.
#
# The function `init_none_hash` initializes this variable globally.
NONE_HASH: BlockHash


def init_none_hash(hash_fn: Callable[[Any], bytes]):
    global NONE_HASH

    hash_seed = os.getenv("PYTHONHASHSEED")
    if hash_seed is None and hash_fn is sha256_cbor:
        logger.warning(
            "PYTHONHASHSEED is not set. This will lead to non-reproducible "
            "block-hashes when using sha256_cbor as the hash function."
            "Consider setting PYTHONHASHSEED to a fixed value for "
            "reproducibility.")

    if hash_seed is None:
        NONE_HASH = BlockHash(os.urandom(32))
    else:
        NONE_HASH = BlockHash(hash_fn(hash_seed))


class PrefixCachingMetrics:
    """Metrics for prefix caching with a hit rate of the max recent N requests.

    Args:
        max_recent_requests: The number of the max recent requests to aggregate.
            Defaults to 1000.
    """

    def __init__(self, max_recent_requests: int = 1000):
        self.max_recent_requests = max_recent_requests
        # The current aggregated values.
        self.aggregated_requests = 0
        self.aggregated_query_total = 0
        self.aggregated_query_hit = 0
        # A deque of (requests, queries, hits) for the most recent requests.
        self.query_queue: deque[tuple[int, int, int]] = deque()

    def observe(self, stats: PrefixCacheStats):
        """Observe the prefix caching for a set of requests.

        This function is called with information gathered when new requests
        are being scheduled and are looking for computed blocks.

        When there are more than `max_recent_requests` requests, the oldest set
        of requests are removed from the metrics.

        Args:
            stats: The prefix cache stats.
        """
        # reset_prefix_cache was invoked before the current update.
        # Reset the metrics before aggregating the current stats.
        if stats.reset:
            self.reset()

        # Update the metrics.
        self.query_queue.append((stats.requests, stats.queries, stats.hits))
        self.aggregated_requests += stats.requests
        self.aggregated_query_total += stats.queries
        self.aggregated_query_hit += stats.hits

        # Remove the oldest stats if the number of requests exceeds.
        if self.aggregated_requests > self.max_recent_requests:
            old_requests, old_queries, old_hits = self.query_queue.popleft()
            self.aggregated_requests -= old_requests
            self.aggregated_query_total -= old_queries
            self.aggregated_query_hit -= old_hits

    def reset(self):
        """Reset the metrics."""
        self.aggregated_requests = 0
        self.aggregated_query_total = 0
        self.aggregated_query_hit = 0
        self.query_queue.clear()

    @property
    def hit_rate(self) -> float:
        """Calculate the hit rate for the past N requests."""
        if self.aggregated_query_total == 0:
            return 0.0
        return self.aggregated_query_hit / self.aggregated_query_total


@dataclass
class KVCacheBlock:
    """KV-cache block metadata."""
    # Block ID, ranging from 0 to num_gpu_blocks - 1.
    block_id: int
    # Reference count.
    ref_cnt: int = 0
    # The hash key (block hash + group id) of the block, only available
    # when the block is full and cached.
    _block_hash: Optional[BlockHashWithGroupId] = None

    # Used to construct a doubly linked list for free blocks.
    # These two attributes should only be manipulated by FreeKVCacheBlockQueue.
    prev_free_block: Optional["KVCacheBlock"] = None
    next_free_block: Optional["KVCacheBlock"] = None

    # Whether the block is a null block that should never be cached.
    is_null: bool = False

    @property
    def block_hash(self) -> Optional[BlockHashWithGroupId]:
        return self._block_hash

    @block_hash.setter
    def block_hash(self, block_hash: BlockHashWithGroupId):
        assert self.block_hash is None, (
            "The block already has a hash. This should not happen.")
        self._block_hash = block_hash

    def reset_hash(self):
        """Reset the block hash when the block is evicted."""
        self._block_hash = None

    def __repr__(self) -> str:
        # Use block_id instead of KVCacheBlock object to avoid calling __repr__
        # on KVCacheBlock object recursively.
        prev_block_id = (self.prev_free_block.block_id
                         if self.prev_free_block else None)
        next_block_id = (self.next_free_block.block_id
                         if self.next_free_block else None)
        return (f"KVCacheBlock(block_id={self.block_id}, "
                f"ref_cnt={self.ref_cnt}, "
                f"_block_hash={self._block_hash!r}, "
                f"prev_free_block={prev_block_id}, "
                f"next_free_block={next_block_id})")


class FreeKVCacheBlockQueue:
    """This class organizes a list of KVCacheBlock objects to a doubly linked
    list of free blocks. We implement this class instead of using Python
    builtin deque to support removing a block in the middle of the queue
    in O(1) time. To close the performance gap to the builtin deque which is
    implemented in C++, this class does not allocate any Python objects when
    manipulating the linked list. Instead, this class manipulates the
    prev_free_block and next_free_block attributes of the given blocks.

    The queue is ordered by block ID in the beginning. When a block is allocated
    and then freed, it will be appended back with the eviction order:
    1. The least recent used block is at the front (LRU).
    2. If two blocks have the same last accessed time (allocated by the
       same sequence), the one with more hash tokens (the tail of a block
       chain) is at the front.
    Note that we maintain this order by reversing the block order when free
    blocks of a request. This operation is outside of this class.

    Args:
        blocks: A list of KVCacheBlock objects.
    """

    def __init__(self, blocks: list[KVCacheBlock]) -> None:
        self.num_free_blocks = len(blocks)

        # Initialize doubly links of consecutive blocks
        for i in range(self.num_free_blocks):
            if i > 0:
                blocks[i].prev_free_block = blocks[i - 1]
            if i < self.num_free_blocks - 1:
                blocks[i].next_free_block = blocks[i + 1]

        # Create a fake head and a tail block for the doubly linked list to
        # reduce branching in the code
        #
        # The implementation guaranteed that the fake head and tail
        # are NEVER got popped, so we could safely assume each real blocks
        # in the queue has prev and next blocks.
        self.fake_free_list_head = KVCacheBlock(block_id=-1)
        self.fake_free_list_tail = KVCacheBlock(block_id=-1)
        if self.num_free_blocks > 0:
            # Connect fake_head and fake_tail to the first and last block
            # respectively.
            self.fake_free_list_head.next_free_block = blocks[0]
            blocks[0].prev_free_block = self.fake_free_list_head
            self.fake_free_list_tail.prev_free_block = blocks[-1]
            blocks[-1].next_free_block = self.fake_free_list_tail
        else:
            # For empty list, simply connect the fake head and tail.
            self.fake_free_list_head.next_free_block = self.fake_free_list_tail
            self.fake_free_list_tail.prev_free_block = self.fake_free_list_head

    def popleft(self) -> KVCacheBlock:
        """Pop the first free block and reduce num_free_blocks by 1.

        Returns:
            The first free block.
        """
        if (self.fake_free_list_head.next_free_block
                is self.fake_free_list_tail
                or self.fake_free_list_head.next_free_block is None):
            assert self.num_free_blocks == 0, (
                f"num_free_blocks ({self.num_free_blocks}) is out of sync "
                "with the free list.")
            raise ValueError("No free blocks available")

        first_block: KVCacheBlock = self.fake_free_list_head.next_free_block

        if first_block.next_free_block is None:
            # This should not happen if the block is from the free list.
            # It indicates a bug in the caller's logic.
            raise RuntimeError("Invalid block found in popleft() "
                               "which doesn't have a valid next_free_block")

        # Connect fake_head and the next block of first_block (i.e. second block
        # or fake tail).
        self.fake_free_list_head.next_free_block = first_block.next_free_block
        first_block.next_free_block.prev_free_block = self.fake_free_list_head

        # Remove the block from the linked list.
        first_block.prev_free_block = first_block.next_free_block = None

        self.num_free_blocks -= 1
        return first_block

    def popleft_n(self, n: int) -> list[KVCacheBlock]:
        """Pop the first n free blocks and reduce num_free_blocks by n.

        Args:
            n: The number of blocks to pop.

        Returns:
            A list of n free blocks.
        """
        if n == 0:
            return []
        assert self.num_free_blocks >= n
        self.num_free_blocks -= n

        curr_block = self.fake_free_list_head.next_free_block
        # Pop n blocks from the head of the list
        ret = []
        for _ in range(n):
            assert curr_block is not None
            ret.append(curr_block)
            last_block = curr_block
            curr_block = curr_block.next_free_block
            # Reset prev_free_block and next_free_block of all popped blocks
            last_block.prev_free_block = None
            last_block.next_free_block = None

        if curr_block is not None:
            # The queue is not empty, connect the fake head to
            # the new first block.
            self.fake_free_list_head.next_free_block = curr_block
            curr_block.prev_free_block = self.fake_free_list_head
        return ret

    def remove(self, block: KVCacheBlock) -> None:
        """Remove a block in the free list and reduce num_free_blocks by 1.

        Args:
            block: The block to remove.
        """
        if block.prev_free_block is None or block.next_free_block is None:
            # This should not happen if the block is from the free list.
            # It indicates a bug in the caller's logic.
            raise RuntimeError(f"remove() called on an invalid block: {block}")

        # Link the previous block to the next block.
        block.prev_free_block.next_free_block = block.next_free_block
        # Link the next block to the previous block.
        block.next_free_block.prev_free_block = block.prev_free_block

        # Remove the block from the linked list.
        block.prev_free_block = block.next_free_block = None
        self.num_free_blocks -= 1

    def append(self, block: KVCacheBlock) -> None:
        """Put a block back into the free list and increase
        num_free_blocks by 1.

        Args:
            block: The block to append.
        """
        if self.fake_free_list_tail.prev_free_block is None:
            raise RuntimeError(
                "prev_free_block of fake_free_list_tail should always exist")
        last_block: KVCacheBlock = self.fake_free_list_tail.prev_free_block

        # Connect the new block after the last block.
        last_block.next_free_block = block
        block.prev_free_block = last_block

        # Connect the fake tail after the new block.
        block.next_free_block = self.fake_free_list_tail
        self.fake_free_list_tail.prev_free_block = block

        self.num_free_blocks += 1

    def append_n(self, blocks: list[KVCacheBlock]) -> None:
        """Put a list of blocks back into the free list

        Args:
            blocks: The blocks to append.
        """
        if len(blocks) == 0:
            return

        last_block = self.fake_free_list_tail.prev_free_block
        assert last_block is not None, (
            "prev_free_block of fake_free_list_tail should always exist")
        # Add inter-connections between consecutive blocks
        for block in blocks:
            block.prev_free_block = last_block
            last_block.next_free_block = block
            last_block = block

        # Connect the last block of <blocks> to the fake tail
        last_block.next_free_block = self.fake_free_list_tail
        self.fake_free_list_tail.prev_free_block = last_block

        self.num_free_blocks += len(blocks)

    def get_all_free_blocks(self) -> list[KVCacheBlock]:
        """Get all free blocks in the free list. Mainly used for testing.

        Returns:
            A list of free blocks.
        """
        ret = []
        if self.fake_free_list_head.next_free_block is None:
            raise RuntimeError(
                "next_free_block of fake_free_list_head should always exist")
        # Start from the first block
        curr_block: KVCacheBlock = self.fake_free_list_head.next_free_block
        # As long as next_free_block is available, we haven't reached to
        # the fake tail yet.
        while curr_block.next_free_block is not None:
            ret.append(curr_block)
            curr_block = curr_block.next_free_block
        return ret


def need_extra_keys(request: Request) -> bool:
    """Check whether the blocks allocated to this request need extra hash keys.

    Args:
        request (Request): The request.

    Returns:
        bool: Whether blocks allocated to this request need extra hash keys.
    """

    # Multimodal requests need to include the MM hash.
    # LoRA requests need to include the LoRA ID.
    # Request with provided cache salt need to include the salt.
    return bool(request.mm_features) or (request.lora_request
                                         is not None) or (request.cache_salt
                                                          is not None)


def _gen_mm_extra_hash_keys(request: Request, start_token_idx: int,
                            end_token_idx: int,
                            start_mm_idx: int) -> tuple[list[Any], int]:
    """Generate extra keys related to MultiModal request for block hash
    computation. For multi-modal inputs, the extra keys are
    (mm_hash, start_offset) that indicate a mm input contained in the
    block and its starting offset in the block tokens.

    Args:
        request: The request object.
        start_token_idx: The start token index of the block.
        end_token_idx: The end token index of the block.
        start_mm_idx: The start multi-modal index of the block.

    Returns:
        A tuple of extra keys and the next multi-modal index.
    """
    extra_keys: list[Any] = []

    mm_features = request.mm_features
    if not mm_features:
        return extra_keys, start_mm_idx

    # Note that we assume mm_features are sorted by mm_position.offset.
    # We do not need to check all mm inputs if the start token index is out of
    # range. This usually happens in the late prefill phase and decoding phase.
    last_pos = mm_features[-1].mm_position
    if last_pos.offset + last_pos.length < start_token_idx:
        return extra_keys, start_mm_idx

    # Support start_mm_idx == -1 to indicate the last mm input.
    if start_mm_idx < 0:
        assert -start_mm_idx <= len(mm_features)
        start_mm_idx = len(mm_features) + start_mm_idx

    curr_mm_idx = start_mm_idx
    while mm_features and curr_mm_idx < len(mm_features):
        mm_feature = mm_features[curr_mm_idx]
        assert mm_feature.identifier is not None
        offset = mm_feature.mm_position.offset
        length = mm_feature.mm_position.length
        if end_token_idx > offset:
            if start_token_idx > offset + length:
                # This block has passed the current mm input.
                curr_mm_idx += 1
                continue

            # The block contains the current mm input.
            extra_keys.append(mm_feature.identifier)

            if end_token_idx >= offset + length:
                # If this block contains the end of the current mm input,
                # move to the next mm input as this block may also contain
                # the next mm input.
                curr_mm_idx += 1
            else:
                # Otherwise this block is done with mm inputs.
                break
        else:
            # This block has not reached the current mm input.
            break
    return extra_keys, curr_mm_idx


def _gen_lora_extra_hash_keys(request: Request) -> list[int]:
    """Generate extra keys related to LoRA for block hash computation.

    Args:
        request: The request object.

    Returns:
        Return LoRA id of the request if it is a LoRA request. Return empty
        list otherwise.
    """
    if not request.lora_request:
        return []
    return [request.lora_request.lora_int_id]


def generate_block_hash_extra_keys(
        request: Request, start_token_idx: int, end_token_idx: int,
        start_mm_idx: int) -> tuple[Optional[tuple[Any, ...]], int]:
    """Generate extra keys for the block hash. The extra keys can come from
    the multi-modal inputs and request specific metadata (e.g., LoRA ID).

    Args:
        request: The request object.
        start_token_idx: The start token index of the block.
        end_token_idx: The end token index of the block.
        start_mm_idx: The start multi-modal index of the block.

    Returns:
        A tuple of extra keys and the next multi-modal index.
    """
    mm_extra_keys: list[Any]
    mm_extra_keys, new_start_mm_idx = _gen_mm_extra_hash_keys(
        request, start_token_idx, end_token_idx, start_mm_idx)
    lora_extra_keys: list[int] = _gen_lora_extra_hash_keys(request)
    cache_salt_keys: list[str] = [request.cache_salt] if (
        start_token_idx == 0 and request.cache_salt) else []

    extra_keys: list[Any] = lora_extra_keys + mm_extra_keys + cache_salt_keys

    if not extra_keys:
        return None, new_start_mm_idx

    return tuple(extra_keys), new_start_mm_idx


def hash_block_tokens(
        hash_function: Callable[[Any], bytes],
        parent_block_hash: Optional[BlockHash],
        curr_block_token_ids: Sequence[int],
        extra_keys: Optional[tuple[Any, ...]] = None) -> BlockHash:
    """Computes a hash value corresponding to the contents of a block and
    the contents of the preceding block(s). The hash value is used for
    prefix caching. We use LRU cache for this function to avoid recomputing
    hash values for the same block contents.
    Args:
        hash_function: The hash function used to compute block hash.
        parent_block_hash: The hash of the parent block. None
            if this is the first block.
        curr_block_token_ids: A list of token ids in the current
            block. The current block is assumed to be full.
        extra_keys: Extra keys for the block.
    Returns:
        The hash value of the block and the token ids in the block.
        The entire tuple is used as the hash key of the block.
    """
    if not parent_block_hash:
        parent_block_hash = NONE_HASH

    curr_block_token_ids_tuple = tuple(curr_block_token_ids)
    return BlockHash(
        hash_function(
            (parent_block_hash, curr_block_token_ids_tuple, extra_keys)))


def get_request_block_hasher(
    block_size: int,
    caching_hash_fn: Callable[[Any], bytes],
) -> Callable[[Request], list[BlockHash]]:
    """
    Returns a function which computes the list of un-computed block hashes
    of a request."""

    def request_block_hasher(request: Request) -> list[BlockHash]:
        start_token_idx = len(request.block_hashes) * block_size
        num_tokens = request.num_tokens

        curr_mm_idx = 0
        if start_token_idx > 0:
            # Set curr_mm_idx = -1 to indicate the last mm input.
            # Note that since we reach to this branch only when the block is
            # completed with generated tokens, we only need to consider the
            # last mm input.
            curr_mm_idx = -1

        prev_block_hash_value = (request.block_hashes[-1]
                                 if request.block_hashes else None)
        new_block_hashes: list[BlockHash] = []
        while True:
            end_token_idx = start_token_idx + block_size
            if end_token_idx > num_tokens:
                # We only hash full blocks
                break

            # MM and LoRA requests need extra keys for block-hash computation.
            extra_keys, curr_mm_idx = generate_block_hash_extra_keys(
                request, start_token_idx, end_token_idx, curr_mm_idx)

            # Compute the hash of the current block
            block_tokens = request.all_token_ids[start_token_idx:end_token_idx]
            block_hash = hash_block_tokens(caching_hash_fn,
                                           prev_block_hash_value, block_tokens,
                                           extra_keys)

            new_block_hashes.append(block_hash)
            start_token_idx += block_size
            prev_block_hash_value = block_hash

        return new_block_hashes

    return request_block_hasher


def max_memory_usage_bytes(vllm_config: VllmConfig,
                           kv_cache_specs: Iterable[KVCacheSpec]) -> int:
    """
    Get the maximum memory usage in bytes for the given KV cache specs.
    """
    return sum(
        spec.max_memory_usage_bytes(vllm_config) for spec in kv_cache_specs)


def estimate_max_model_len(vllm_config: VllmConfig,
                           kv_cache_spec: dict[str, KVCacheSpec],
                           available_memory: int) -> int:
    """
    Estimates the maximum model length that can fit in the available memory
    using binary search.

    Args:
        vllm_config: The global VllmConfig
        kv_cache_spec: The kv cache spec of each attention layer in the model
        available_memory: Memory available for KV cache in bytes.

    Returns:
        The estimated maximum model length that can fit in the available memory.
    """

    # Define a function to check if a given model length fits in memory
    def fits_in_memory(model_len: int) -> bool:
        # Modify the max_model_len for this calculation
        vllm_config.model_config.max_model_len = model_len
        # Calculate memory needed for the given model length
        memory_needed = max_memory_usage_bytes(vllm_config,
                                               kv_cache_spec.values())
        return memory_needed <= available_memory

    # Binary search for the maximum model length
    current_max = vllm_config.model_config.max_model_len
    left, right = 1, current_max

    # If even the smallest model length doesn't fit, return 0
    if not fits_in_memory(left):
        return 0

    # Binary search for the maximum model length that fits
    result = 1
    while left <= right:
        mid = (left + right) // 2
        if fits_in_memory(mid):
            result = mid
            left = mid + 1
        else:
            right = mid - 1
    return result


def check_enough_kv_cache_memory(vllm_config: VllmConfig,
                                 kv_cache_spec: dict[str, KVCacheSpec],
                                 available_memory: int):
    """
    Checks whether `available_memory` is enough for the KV cache to hold at
    least one request with the model's max_model_len.

    Args:
        vllm_config: The global VllmConfig
        kv_cache_spec: The kv cache spec of each attention layer in the model
        available_memory: Memory available for KV cache in bytes.

    Raises:
        ValueError: If there is not enough memory available for the KV cache.
    """

    # No need to check for available memory if the kv_cache_spec is empty
    if not kv_cache_spec:
        return

    if available_memory <= 0:
        raise ValueError("No available memory for the cache blocks. "
                         "Try increasing `gpu_memory_utilization` when "
                         "initializing the engine.")

    max_model_len = vllm_config.model_config.max_model_len
    needed_memory = max_memory_usage_bytes(vllm_config, kv_cache_spec.values())

    if needed_memory > available_memory:
        # Estimate the maximum model length that can fit in the available memory
        estimated_max_len = estimate_max_model_len(vllm_config, kv_cache_spec,
                                                   available_memory)
        estimated_msg = ""
        if estimated_max_len > 0:
            estimated_msg = (
                "Based on the available memory, "
                f"the estimated maximum model length is {estimated_max_len}.")

        raise ValueError(
            f"To serve at least one request with the models's max seq len "
            f"({max_model_len}), ({needed_memory/GiB_bytes:.2f} GiB KV "
            f"cache is needed, which is larger than the available KV cache "
            f"memory ({available_memory/GiB_bytes:.2f} GiB). "
            f"{estimated_msg} "
            f"Try increasing `gpu_memory_utilization` or decreasing "
            f"`max_model_len` when initializing the engine.")


def create_kv_cache_group_specs(
        kv_cache_spec: dict[str, KVCacheSpec],
        grouped_layer_names: list[list[str]]) -> list[KVCacheGroupSpec]:
    """
    Create KVCacheGroupSpec object for each kv cache group layer.
    The layers in the same group should share the same
    KVCacheSpec.

    Args:
        kv_cache_spec:
            A mapping from each layer name to its corresponding KVCacheSpec.
        grouped_layer_names:
            A list of kv cache groups, where each element is a list of layer
            names that belong to the same group and should share the same
            KVCacheSpec.
    Returns:
        A list of KVCacheGroupSpec objects, one for each group.
    """
    kv_cache_groups = []
    for layer_names_one_group in grouped_layer_names:
        layer_specs = [
            kv_cache_spec[layer_name] for layer_name in layer_names_one_group
        ]
        merged_layer_spec = layer_specs[0].merge(layer_specs)
        kv_cache_groups.append(
            KVCacheGroupSpec(layer_names_one_group, merged_layer_spec))
    return kv_cache_groups


def is_kv_cache_type_uniform(kv_cache_spec: dict[str, KVCacheSpec]) -> bool:
    """
    Whether all layers in the given KVCacheSpec have the same KV cache spec.
    Note that we regard FullAttentionSpec with and without sliding window as
    the same type.

    Args:
        kv_cache_spec: The kv cache spec of each attention layer in the model

    Returns:
        True if all layers have the same type, False otherwise.
    """

    try:
        kv_cache_spec_values = list(kv_cache_spec.values())
        _ = kv_cache_spec_values[0].merge(kv_cache_spec_values)
    except AssertionError:
        return False
    return True


def get_max_concurrency_for_kv_cache_config(
        vllm_config: VllmConfig, kv_cache_config: KVCacheConfig) -> float:
    """
    Get the maximum concurrency for the given KV cache configuration.
    """
    num_layer_per_group = max(
        len(group.layer_names) for group in kv_cache_config.kv_cache_groups)
    max_memory_usage_per_request = num_layer_per_group * max_memory_usage_bytes(
        vllm_config,
        (group.kv_cache_spec for group in kv_cache_config.kv_cache_groups))
    memory_per_block = kv_cache_config.kv_cache_groups[
        0].kv_cache_spec.page_size_bytes * num_layer_per_group
    num_block_per_request = cdiv(max_memory_usage_per_request,
                                 memory_per_block)
    max_concurrency = kv_cache_config.num_blocks / num_block_per_request
    return max_concurrency


def get_num_blocks(vllm_config: VllmConfig, num_layers: int,
                   available_memory: int, page_size: int) -> int:
    """
    Get the number of kv cache blocks.

    Args:
        vllm_config: The global VllmConfig
        num_layers: The number of layers
        available_memory: Memory available for KV cache in bytes.
        page_size: The page size of the KV cache.
    """
    num_blocks = int(available_memory // page_size // num_layers)
    num_blocks = max(num_blocks, 0)
    if vllm_config.cache_config.num_gpu_blocks_override is not None:
        num_gpu_blocks_override = \
            vllm_config.cache_config.num_gpu_blocks_override
        logger.info(
            "Overriding num_gpu_blocks=%d with "
            "num_gpu_blocks_override=%d", num_blocks, num_gpu_blocks_override)
        num_blocks = num_gpu_blocks_override
    return num_blocks


def get_uniform_page_size(kv_cache_spec: dict[str, KVCacheSpec]) -> int:
    """
    Get the page size of the KV cache.
    """
    page_sizes = set(layer.page_size_bytes for layer in kv_cache_spec.values())
    assert len(page_sizes) == 1
    return page_sizes.pop()


def _get_kv_cache_groups_uniform_type(
        kv_cache_specs: dict[str, KVCacheSpec]) -> list[KVCacheGroupSpec]:
    """
    Generates the KV cache configuration for a model with one type of KV cache.
    Divide the available memory equally among all layers.

    Args:
        kv_cache_specs: The kv cache spec of each attention layer in the model

    Returns:
        The generated KVCacheGroupSpecs
    """

    return create_kv_cache_group_specs(kv_cache_specs,
                                       [list(kv_cache_specs.keys())])


def is_kv_cache_page_size_uniform(
        kv_cache_spec: dict[str, KVCacheSpec]) -> bool:
    """
    Whether all layers in the given KVCacheSpec have the same page size.
    Args:
        kv_cache_spec: The KVCacheSpec of each attention layer in the model

    Returns:
        True if all layers have the same page size, False otherwise.
    """

    page_sizes = {layer.page_size_bytes for layer in kv_cache_spec.values()}
    return len(page_sizes) == 1


def is_kv_cache_type_attention_free(
        kv_cache_spec: dict[str, KVCacheSpec]) -> bool:

    # kv_cache_spec is an empty dict for attention free models
    return not kv_cache_spec


def _get_kv_cache_groups_uniform_page_size(
        kv_cache_spec: dict[str, KVCacheSpec]) -> list[KVCacheGroupSpec]:
    """
    Generates the KV cache groups for hybrid models with multiple 
    attention types but still with a uniform page size (physical memory per 
    block per layer) for all layers.

    Detailed explanation about kv cache management of hybrid models:
    The layers in the models are repeated with some patterns, e.g., a model
    with 10 full attention layers and 20 sliding window attention layers can be
    regarded as repeating the pattern (1 * full, 2 * sw) 10 times. 
    The KVCacheManager allocates different block tables for each of the 3 layers
    in the pattern, and repeats each of them 10 times to generate the 
    block_table for the 30 layers in the model.
    Therefore, we can group the layers in the model into 3 kv_cache_groups, each
    of which contains 10 layers in the model.
    The KVCacheManager allocates the block_table for each group based on its
    kv_cache spec, and the model runner applies the block table to each layer 
    in the group.
    For example:
    1. A model only uses full attention. The pattern is 
    (num_hidden_layers * full), so there is only one group and the block table 
    is shared by all layers. It is already handled by 
    `_get_kv_cache_config_uniform_type`.
    2. A model with 10 full attention layers and 20 sliding window 
    attention layers. There are 3 layers in the pattern (1 * full, 2 * sw), so 
    there are 3 kv_cache_groups, each of which represents 10 layers.

    To simplify the implementation, we make the following assumptions:
    1. Physical memory per block: Must be the same across all KV cache groups. 
    Breaking this assumption is non-trivial due to memory fragmentation concerns
    when allocating blocks of different sizes.
    2. Tokens per block (block_size): Currently, we directly use 
    `CacheConfig.block_size` for all layers. It can be extended to vary by KV 
    cache group, but within each KV cache group, all layers must share the same 
    block size.
    3. Physical memory per token per layer: This property is decided by model 
    config. Currently we only support models that have the same physical memory 
    per token per layer for all layers. Can be relaxed with a simple extension, 
    but still need to keep physical memory per block the same for all groups.
    4. Number of layers per group: Currently assumed the same for all layers. 
    Can be relaxed with a simple extension, but still need to keep physical 
    memory per block the same for all groups.
    5. Attention type within groups: All layers in a group must share the same
    attention type. One exception is that, when 
    `--disable-hybrid-kv-cache-manager` is true, the single group for full 
    attention layers may also include attention layers using sliding window or 
    LLaMA 4 local attention. See `unify_hybrid_kv_cache_specs` for more details.
    6. Support for multiple attention types: The design for most components is 
    general to an arbitrary number of attention types. But 
    `find_longest_cache_hit` only supports one attention type or two 
    types of full-attention plus exactly one another type. The general
    implementation of this function is feasible but we don't know how to 
    implement it cleanly yet.

    As we assume tokens per block, physical memory per token per layer, and 
    number of layers per group are the same now, we can ensure that physical 
    memory per block is the same for all groups.

    Args:
        kv_cache_spec: The KVCacheSpec of each attention layer in the model
    Returns:
        The generated KVCacheGroupSpecs
    """
    # Group all layers by kv_cache_spec.
    # E.g., 2 full attention layers and 3 sliding window attention layers,
    # -> (full.0, full.1), (sw.0, sw.1, sw.2).
    same_type_layers: dict[KVCacheSpec, list[str]] = defaultdict(list)
    for layer_name, layer_spec in kv_cache_spec.items():
        same_type_layers[layer_spec].append(layer_name)

    # Split each group into smaller groups, to make the number of layers in each
    # group identical. Add padding to the last group of each type if necessary.
    # E.g., (full.0, full.1), (sw.0, sw.1, sw.2)
    # split to 3 groups with 2 layers each:
    # (full.0, full.1), (sw.0, sw.2), (sw.1, padding).
    # FIXME(Chen): At the moment of writing this code (2025-06-02), all
    # open-source hybrid model follows a n:1 pattern between different attention
    # types (e.g., Gemma3 5:1 between sw and full, LLaMA4 3:1 between local and
    # full), so we can use the "1" in the n:1 pattern as the group size, which
    # is the minimum number of layers among all attention types. Need a better
    # strategy if we want to support more complex patterns (e.g., 20 full + 30
    # sw, where the group size should be 10).
    group_size = min([len(layers) for layers in same_type_layers.values()])
    grouped_layers = []
    for layers in same_type_layers.values():
        num_padding_layers = group_size - len(layers) % group_size
        if num_padding_layers != group_size:
            logger.warning(
                "Add %d padding layers, may waste at most %.2f%% KV cache memory",  # noqa
                num_padding_layers,
                num_padding_layers / len(layers) * 100,
            )
        num_groups = cdiv(len(layers), group_size)
        # In PP case, say if we have
        # - stage 0: full.0, sw.0, sw.1
        # - stage 1: full.1, sw.2, sw.3
        # We should have 3 groups: (full.0, full.1), (sw.0, sw.2), (sw.1, sw.3)
        # It can't be (full.0, full.1), (sw.0, sw.1), (sw.2, sw.3) because
        # the 3 groups in stage 0 will be (full.0), (sw.0, sw.1), (empty group)
        # and it will be padded to (full.0, padding), (sw.0, sw.1),
        # (padding, padding) to ensure the number of layers in each group is
        # the same and will cause memory waste.
        # To avoid this, we assign layers[i::num_groups] to the i-th group
        # instead of layers[i * group_size: (i + 1) * group_size]
        for i in range(num_groups):
            grouped_layers.append(layers[i::num_groups])
    return create_kv_cache_group_specs(kv_cache_spec, grouped_layers)


def get_kv_cache_config_from_groups(vllm_config: VllmConfig,
                                    kv_cache_groups: list[KVCacheGroupSpec],
                                    kv_cache_specs: dict[str, KVCacheSpec],
                                    available_memory: int) -> KVCacheConfig:
    """
    Generate the KV cache configuration from the KV cache groups and spec
    of each layer.

    Args:
        vllm_config: The global VllmConfig
        kv_cache_groups: The KV cache groups
        kv_cache_specs: The KV cache spec of each attention layer in the model
        available_memory: Memory available for KV cache in bytes
    Returns:
        The generated KVCacheConfig
    """
    if len(kv_cache_groups) == 0:
        # Attention free models do not have KV cache.
        # Return num_blocks=1 as BlockPool always needs a null_block.
        return KVCacheConfig(
            num_blocks=1,
            kv_cache_tensors=[],
            kv_cache_groups=kv_cache_groups,
        )

    # Determine how model runners should initialize the KV cache tensors.
    # We will have group_size memory pools, each is shared by one layer from
    # each group. As layers of different groups have different block table,
    # they will use different parts of the shared Tensor.
    # The memory layout for 3 groups (full.0, full.1), (sw.0, sw.2),
    # (sw.1, padding) will be: (group_size = 2)
    # full.0, sw.0, sw.1: share a Tensor with size=available_memory//2
    # full.1, sw.2: share another Tensor with size=available_memory//2
    group_size = max(len(group.layer_names) for group in kv_cache_groups)

    page_size = get_uniform_page_size(kv_cache_specs)
    assert group_size > 0, "group_size must be greater than 0"
    num_blocks = get_num_blocks(vllm_config, group_size, available_memory,
                                page_size)
    per_memory_pool_size = page_size * num_blocks
    kv_cache_tensors = []
    for i in range(group_size):
        shared_by = []
        for j in range(len(kv_cache_groups)):
            if i < len(kv_cache_groups[j].layer_names):
                shared_by.append(kv_cache_groups[j].layer_names[i])
        kv_cache_tensors.append(
            KVCacheTensor(size=per_memory_pool_size, shared_by=shared_by))

    kv_cache_config = KVCacheConfig(
        num_blocks=num_blocks,
        kv_cache_tensors=kv_cache_tensors,
        kv_cache_groups=kv_cache_groups,
    )

    min_block_size = min(
        [group.kv_cache_spec.block_size for group in kv_cache_groups])

    # Print the KV cache size and maximum concurrency.
    num_tokens = num_blocks // len(kv_cache_groups) * min_block_size
    if vllm_config.parallel_config.decode_context_parallel_size > 1:
        num_tokens *= vllm_config.parallel_config.decode_context_parallel_size
        logger.info(
            "Multiplying the GPU KV cache size by the dcp_world_size %d.",
            vllm_config.parallel_config.decode_context_parallel_size)
    num_tokens_str = f"{num_tokens:,}"
    logger.info("GPU KV cache size: %s tokens", num_tokens_str)
    max_model_len_str = f"{vllm_config.model_config.max_model_len:,}"
    max_concurrency = get_max_concurrency_for_kv_cache_config(
        vllm_config, kv_cache_config)
    logger.info("Maximum concurrency for %s tokens per request: %.2fx",
                max_model_len_str, max_concurrency)
    return kv_cache_config


def unify_hybrid_kv_cache_specs(kv_cache_spec: dict[str, KVCacheSpec]):
    """
    This function tries to convert the KV cache specs to one type if the model
    is a hybrid model with multiple type of KV cache. It will convert all
    SlidingWindowSpec to FullAttentionSpec if both types are present.

    Args:
        kv_cache_spec: The kv cache spec of each attention layer in the model
    """

    if is_kv_cache_type_uniform(kv_cache_spec):
        return

    logger.warning(
        "Hybrid KV cache manager is disabled for this hybrid model, "
        "This means we do not enable any optimizations for saving KV cache "
        "memory (e.g., dropping the KV cache outside the sliding window). "
        "The compute of layers like sliding window is still saved.")

    has_full_attention = any(
        isinstance(spec, FullAttentionSpec) for spec in kv_cache_spec.values())
    has_sliding_window = any(
        isinstance(spec, SlidingWindowSpec) for spec in kv_cache_spec.values())
    has_chunked_local_attention = any(
        isinstance(spec, ChunkedLocalAttentionSpec)
        for spec in kv_cache_spec.values())
    if has_full_attention and (has_sliding_window
                               or has_chunked_local_attention):
        for layer_name, spec in kv_cache_spec.items():
            if isinstance(spec, SlidingWindowSpec):
                kv_cache_spec[layer_name] = FullAttentionSpec(
                    block_size=spec.block_size,
                    num_kv_heads=spec.num_kv_heads,
                    head_size=spec.head_size,
                    dtype=spec.dtype,
                    use_mla=spec.use_mla,
                    sliding_window=spec.sliding_window,
                )
            elif isinstance(spec, ChunkedLocalAttentionSpec):
                kv_cache_spec[layer_name] = FullAttentionSpec(
                    block_size=spec.block_size,
                    num_kv_heads=spec.num_kv_heads,
                    head_size=spec.head_size,
                    dtype=spec.dtype,
                    use_mla=spec.use_mla,
                    attention_chunk_size=spec.attention_chunk_size,
                )

    if not is_kv_cache_type_uniform(kv_cache_spec):
        raise ValueError("Hybrid KV cache manager is disabled but failed to "
                         "convert the KV cache specs to one unified type.")


def get_kv_cache_groups(
        vllm_config: VllmConfig,
        kv_cache_spec: dict[str, KVCacheSpec]) -> list[KVCacheGroupSpec]:
    """
    Split the layers in the model into groups with the same KV cache spec.

    Args:
        vllm_config: The global VllmConfig
        kv_cache_spec: The kv cache spec of each attention layer in the model

    Returns:
        The generated KVCacheGroups
    """
<<<<<<< HEAD
    check_enough_kv_cache_memory(vllm_config, kv_cache_spec, available_memory)
    if vllm_config.scheduler_config.disable_hybrid_kv_cache_manager \
            and not is_kv_cache_type_attention_free(kv_cache_spec):
=======
    if vllm_config.scheduler_config.disable_hybrid_kv_cache_manager:
>>>>>>> 08369289
        unify_hybrid_kv_cache_specs(kv_cache_spec)

    if is_kv_cache_type_attention_free(kv_cache_spec):
        # This returns an empty list to allow for the KVCacheManager to handle
        # attention free models.
        return []
    elif is_kv_cache_type_uniform(kv_cache_spec):
        # KV cache of all layers are the same, which is true for
        # most models. Allocate the same amount of memory for
        # each layer.
        return _get_kv_cache_groups_uniform_type(kv_cache_spec)
    elif is_kv_cache_page_size_uniform(kv_cache_spec):
        # Model contains multiple attention types, but KV cache of all layers
        # have the same physical memory per block per layer. Split the layers
        # into groups with the same number of layers, and thus same total page
        # size.
        return _get_kv_cache_groups_uniform_page_size(kv_cache_spec)

    raise NotImplementedError


def get_kv_cache_configs(vllm_config: VllmConfig,
                         kv_cache_specs: list[dict[str, KVCacheSpec]],
                         available_memory: list[int]) -> list[KVCacheConfig]:
    """
    Generates the KV cache configurations for a model. 
    Since we use a shared centralized controller for all workers, we need the
    `kv_cache_config` to be consistent across all workers to make sure
    the KV cache allocation can be applied to all workers. However, different
    workers may have different memory available, and different type of layers
    (when pipeline parallel is enabled). To handle the difference between
    workers, the current implementation is:
    1. Merge the KV cache specs of all workers to get the KVCacheSpecs for
       the whole model.
    2. Generate the KV cache groups based on the layer ratio of the whole model.
    3. Generate the KV cache configs for each worker based on the KV cache
       grouping strategy. (This is reasonable because the layer ratio of
       different PP stages are similar.)
    4. Change the num_blocks of each worker to the smallest among all workers.

    Args:
        vllm_config: The global VllmConfig
        kv_cache_specs: List of dict[layer_name, KVCacheSpec] for each worker.
        available_memory: Memory available for KV cache in bytes for each 
        worker.

    Returns:
        The generated KVCacheConfigs for each worker.
    """

    # Check if the available memory is enough for each worker.
    for kv_cache_spec_one_worker, available_memory_one_worker in zip(
            kv_cache_specs, available_memory):
        check_enough_kv_cache_memory(vllm_config, kv_cache_spec_one_worker,
                                     available_memory_one_worker)

    # Merge the KV cache specs of all workers. Different PP stages may have
    # different layer names, and different TP ranks of the same PP stage should
    # have the same KV cache spec.
    merged_kv_cache_specs: dict[str, KVCacheSpec] = {}
    for kv_cache_spec_one_worker in kv_cache_specs:
        for layer_name, layer_spec in kv_cache_spec_one_worker.items():
            if layer_name not in merged_kv_cache_specs:
                merged_kv_cache_specs[layer_name] = layer_spec
            else:
                assert merged_kv_cache_specs[layer_name] == layer_spec, (
                    "The KV cache specs for the same layer are different "
                    "across workers. This is not supported yet.")
    global_kv_cache_groups = get_kv_cache_groups(vllm_config,
                                                 merged_kv_cache_specs)

    kv_cache_configs: list[KVCacheConfig] = []
    for kv_cache_spec_one_worker, available_memory_one_worker in zip(
            kv_cache_specs, available_memory):
        kv_cache_groups_one_worker: list[KVCacheGroupSpec] = []
        for group in global_kv_cache_groups:
            group_layer_names_one_worker = [
                layer_name for layer_name in group.layer_names
                if layer_name in kv_cache_spec_one_worker
            ]
            kv_cache_groups_one_worker.append(
                KVCacheGroupSpec(group_layer_names_one_worker,
                                 group.kv_cache_spec))
        assert sum(
            len(group.layer_names) for group in
            kv_cache_groups_one_worker) == len(kv_cache_spec_one_worker), (
                "Some layers are not assigned to any group.")
        kv_cache_configs.append(
            get_kv_cache_config_from_groups(vllm_config,
                                            kv_cache_groups_one_worker,
                                            kv_cache_spec_one_worker,
                                            available_memory_one_worker))

    # Change the num_blocks of each rank to the smallest among all ranks. We
    # do not need to shrink the tensor size because it is valid to only use the
    # first `num_blocks` blocks of the tensor.
    min_num_blocks = min(kv_cache_config.num_blocks
                         for kv_cache_config in kv_cache_configs)
    for kv_cache_config in kv_cache_configs:
        kv_cache_config.num_blocks = min_num_blocks

    return kv_cache_configs<|MERGE_RESOLUTION|>--- conflicted
+++ resolved
@@ -1102,13 +1102,8 @@
     Returns:
         The generated KVCacheGroups
     """
-<<<<<<< HEAD
-    check_enough_kv_cache_memory(vllm_config, kv_cache_spec, available_memory)
     if vllm_config.scheduler_config.disable_hybrid_kv_cache_manager \
             and not is_kv_cache_type_attention_free(kv_cache_spec):
-=======
-    if vllm_config.scheduler_config.disable_hybrid_kv_cache_manager:
->>>>>>> 08369289
         unify_hybrid_kv_cache_specs(kv_cache_spec)
 
     if is_kv_cache_type_attention_free(kv_cache_spec):
