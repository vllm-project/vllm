# SPDX-License-Identifier: Apache-2.0
# SPDX-FileCopyrightText: Copyright contributors to the vLLM project
"""KV-Cache Utilities."""

import os
from collections import defaultdict, deque
from collections.abc import Iterable, Sequence
from dataclasses import astuple, dataclass
from typing import Any, Callable, NamedTuple, Optional

from vllm.config import VllmConfig
from vllm.logger import init_logger
from vllm.utils import GiB_bytes, cdiv, sha256_cbor_64bit
from vllm.v1.kv_cache_interface import (ChunkedLocalAttentionSpec,
                                        FullAttentionSpec, KVCacheConfig,
                                        KVCacheGroupSpec, KVCacheSpec,
                                        KVCacheTensor, SlidingWindowSpec)
from vllm.v1.metrics.stats import PrefixCacheStats
from vllm.v1.request import Request

logger = init_logger(__name__)


class BlockHash(NamedTuple):
    """Hash value of a block (int), the token IDs in the block, and extra keys.
    We keep a tuple of token IDs and extra keys to reduce the likelihood of
    hash collisions when the hash value is the same. By using SHA256 however,
    hash collisions are practically impossible.
    """
    # Hash value of the block in an integer.
    hash_value: int
    # Token IDs in the block.
    token_ids: tuple[int, ...]
    # Extra keys for the block.
    extra_keys: Optional[Any] = None


class BlockHashWithGroupId(NamedTuple):
    # The hash value for the contents (e.g., token_ids) of a block without group
    # ID. The value is the same for blocks representing the same tokens but for
    # different groups.
    block_hash: BlockHash
    # The KV cache group ID.
    group_id: int

    def get_hash_value(self) -> int:
        return self.block_hash.hash_value


# The hash seed for the first block of any prefix block sequence.
#
# We use a random value to avoid hash collisions or PYTHONHASHSEED environment
# variable if set such that processes can share the seed if needed.
# This aligns with the behavior of Python's hash() function, which also uses
# a random seed if PYTHONHASHSEED is not set.
#
# The function `init_none_hash` initializes this variable globally.
NONE_HASH: int


def init_none_hash(hash_fn: Callable):
    global NONE_HASH

    hash_seed = os.getenv("PYTHONHASHSEED")
    if hash_seed is None and hash_fn is sha256_cbor_64bit:
        logger.warning(
            "PYTHONHASHSEED is not set. This will lead to non-reproducible "
            "block-hashes when using sha256_cbor_64bit as the hash function."
            "Consider setting PYTHONHASHSEED to a fixed value for "
            "reproducibility.")

    NONE_HASH = (int.from_bytes(os.urandom(32), byteorder="big")
                 if hash_seed is None else hash_fn(hash_seed))


class PrefixCachingMetrics:
    """Metrics for prefix caching with a hit rate of the max recent N requests.

    Args:
        max_recent_requests: The number of the max recent requests to aggregate.
            Defaults to 1000.
    """

    def __init__(self, max_recent_requests: int = 1000):
        self.max_recent_requests = max_recent_requests
        # The current aggregated values.
        self.aggregated_requests = 0
        self.aggregated_query_total = 0
        self.aggregated_query_hit = 0
        # A deque of (requests, queries, hits) for the most recent requests.
        self.query_queue: deque[tuple[int, int, int]] = deque()

    def observe(self, stats: PrefixCacheStats):
        """Observe the prefix caching for a set of requests.

        This function is called with information gathered when new requests
        are being scheduled and are looking for computed blocks.

        When there are more than `interval` requests, the oldest set of
        requests are removed from the metrics.

        Args:
            stats: The prefix cache stats.
        """
        # reset_prefix_cache was invoked before the current update.
        # Reset the metrics before aggregating the current stats.
        if stats.reset:
            self.reset()

        # Update the metrics.
        self.query_queue.append((stats.requests, stats.queries, stats.hits))
        self.aggregated_requests += stats.requests
        self.aggregated_query_total += stats.queries
        self.aggregated_query_hit += stats.hits

        # Remove the oldest stats if the number of requests exceeds.
        if self.aggregated_requests > self.max_recent_requests:
            old_requests, old_queries, old_hits = self.query_queue.popleft()
            self.aggregated_requests -= old_requests
            self.aggregated_query_total -= old_queries
            self.aggregated_query_hit -= old_hits

    def reset(self):
        """Reset the metrics."""
        self.aggregated_requests = 0
        self.aggregated_query_total = 0
        self.aggregated_query_hit = 0
        self.query_queue.clear()

    @property
    def hit_rate(self) -> float:
        """Calculate the hit rate for the past N requests."""
        if self.aggregated_query_total == 0:
            return 0.0
        return self.aggregated_query_hit / self.aggregated_query_total


@dataclass
class KVCacheBlock:
    """KV-cache block metadata."""
    # Block ID, ranging from 0 to num_gpu_blocks - 1.
    block_id: int
    # Reference count.
    ref_cnt: int = 0
    # The hash of the block composed of (block hash, tuple of token IDs).
    # It is only available when the block is full.
    _block_hash: Optional[BlockHashWithGroupId] = None

    # Used to construct a doubly linked list for free blocks.
    # These two attributes should only be manipulated by FreeKVCacheBlockQueue.
    prev_free_block: Optional["KVCacheBlock"] = None
    next_free_block: Optional["KVCacheBlock"] = None

    # Whether the block is a null block that should never be cached.
    is_null: bool = False

    @property
    def block_hash(self) -> Optional[BlockHashWithGroupId]:
        return self._block_hash

    @block_hash.setter
    def block_hash(self, block_hash: BlockHashWithGroupId):
        assert self.block_hash is None, (
            "The block already has a hash. This should not happen.")
        self._block_hash = block_hash

    def reset_hash(self):
        """Reset the block hash when the block is evicted."""
        self._block_hash = None

    def __repr__(self) -> str:
        # Use block_id instead of KVCacheBlock object to avoid calling __repr__
        # on KVCacheBlock object recursively.
        prev_block_id = (self.prev_free_block.block_id
                         if self.prev_free_block else None)
        next_block_id = (self.next_free_block.block_id
                         if self.next_free_block else None)
        return (f"KVCacheBlock(block_id={self.block_id}, "
                f"ref_cnt={self.ref_cnt}, "
                f"_block_hash={self._block_hash}, "
                f"prev_free_block={prev_block_id}, "
                f"next_free_block={next_block_id})")


class FreeKVCacheBlockQueue:
    """This class organizes a list of KVCacheBlock objects to a doubly linked
    list of free blocks. We implement this class instead of using Python
    builtin deque to support removing a block in the middle of the queue
    in O(1) time. To close the performance gap to the builtin deque which is
    implemented in C++, this class does not allocate any Python objects when
    manipulating the linked list. Instead, this class manipulates the
    prev_free_block and next_free_block attributes of the given blocks.

    The queue is ordered by block ID in the beginning. When a block is allocated
    and then freed, it will be appended back with the eviction order:
    1. The least recent used block is at the front (LRU).
    2. If two blocks have the same last accessed time (allocated by the
       same sequence), the one with more hash tokens (the tail of a block
       chain) is at the front.
    Note that we maintain this order by reversing the block order when free
    blocks of a request. This operation is outside of this class.

    Args:
        blocks: A list of KVCacheBlock objects.
    """

    def __init__(self, blocks: list[KVCacheBlock]) -> None:
        self.num_free_blocks = len(blocks)

        # Initialize doubly links of consecutive blocks
        for i in range(self.num_free_blocks):
            if i > 0:
                blocks[i].prev_free_block = blocks[i - 1]
            if i < self.num_free_blocks - 1:
                blocks[i].next_free_block = blocks[i + 1]

        # Create a fake head and a tail block for the doubly linked list to
        # reduce branching in the code
        #
        # The implementation garenteed that the fake head and tail
        # are NEVER got popped, so we could safely assume each real blocks
        # in the queue has prev and next blocks.
        self.fake_free_list_head = KVCacheBlock(block_id=-1)
        self.fake_free_list_tail = KVCacheBlock(block_id=-1)
        if self.num_free_blocks > 0:
            # Connect fake_head and fake_tail to the first and last block
            # respectively.
            self.fake_free_list_head.next_free_block = blocks[0]
            blocks[0].prev_free_block = self.fake_free_list_head
            self.fake_free_list_tail.prev_free_block = blocks[-1]
            blocks[-1].next_free_block = self.fake_free_list_tail
        else:
            # For empty list, simply connect the fake head and tail.
            self.fake_free_list_head.next_free_block = self.fake_free_list_tail
            self.fake_free_list_tail.prev_free_block = self.fake_free_list_head

    def popleft(self) -> KVCacheBlock:
        """Pop the first free block and reduce num_free_blocks by 1.

        Returns:
            The first free block.
        """
        if (self.fake_free_list_head.next_free_block
                is self.fake_free_list_tail
                or self.fake_free_list_head.next_free_block is None):
            assert self.num_free_blocks == 0, (
                f"num_free_blocks ({self.num_free_blocks}) is out of sync "
                "with the free list.")
            raise ValueError("No free blocks available")

        first_block: KVCacheBlock = self.fake_free_list_head.next_free_block

        if first_block.next_free_block is None:
            # This should not happen if the block is from the free list.
            # It indicates a bug in the caller's logic.
            raise RuntimeError("Invalid block found in popleft() "
                               "which doesn't have a valid next_free_block")

        # Connect fake_head and the next block of first_block (i.e. second block
        # or fake tail).
        self.fake_free_list_head.next_free_block = first_block.next_free_block
        first_block.next_free_block.prev_free_block = self.fake_free_list_head

        # Remove the block from the linked list.
        first_block.prev_free_block = first_block.next_free_block = None

        self.num_free_blocks -= 1
        return first_block

    def popleft_n(self, n: int) -> list[KVCacheBlock]:
        """Pop the first n free blocks and reduce num_free_blocks by n.

        Args:
            n: The number of blocks to pop.

        Returns:
            A list of n free blocks.
        """
        if n == 0:
            return []
        assert self.num_free_blocks >= n
        self.num_free_blocks -= n

        curr_block = self.fake_free_list_head.next_free_block
        # Pop n blocks from the head of the list
        ret = []
        for _ in range(n):
            assert curr_block is not None
            ret.append(curr_block)
            last_block = curr_block
            curr_block = curr_block.next_free_block
            # Reset prev_free_block and next_free_block of all popped blocks
            last_block.prev_free_block = None
            last_block.next_free_block = None

        if curr_block is not None:
            # The queue is not empty, connect the fake head to
            # the new first block.
            self.fake_free_list_head.next_free_block = curr_block
            curr_block.prev_free_block = self.fake_free_list_head
        return ret

    def remove(self, block: KVCacheBlock) -> None:
        """Remove a block in the free list and reduce num_free_blocks by 1.

        Args:
            block: The block to remove.
        """
        if block.prev_free_block is None or block.next_free_block is None:
            # This should not happen if the block is from the free list.
            # It indicates a bug in the caller's logic.
            raise RuntimeError(f"remove() called on an invalid block: {block}")

        # Link the previous block to the next block.
        block.prev_free_block.next_free_block = block.next_free_block
        # Link the next block to the previous block.
        block.next_free_block.prev_free_block = block.prev_free_block

        # Remove the block from the linked list.
        block.prev_free_block = block.next_free_block = None
        self.num_free_blocks -= 1

    def append(self, block: KVCacheBlock) -> None:
        """Put a block back into the free list and increase
        num_free_blocks by 1.

        Args:
            block: The block to append.
        """
        if self.fake_free_list_tail.prev_free_block is None:
            raise RuntimeError(
                "prev_free_block of fake_free_list_tail should always exist")
        last_block: KVCacheBlock = self.fake_free_list_tail.prev_free_block

        # Connect the new block after the last block.
        last_block.next_free_block = block
        block.prev_free_block = last_block

        # Connect the fake tail after the new block.
        block.next_free_block = self.fake_free_list_tail
        self.fake_free_list_tail.prev_free_block = block

        self.num_free_blocks += 1

    def append_n(self, blocks: list[KVCacheBlock]) -> None:
        """Put a list of blocks back into the free list

        Args:
            blocks: The blocks to append.
        """
        if len(blocks) == 0:
            return
        self.num_free_blocks += len(blocks)

        last_block = self.fake_free_list_tail.prev_free_block
        assert last_block is not None, (
            "prev_free_block of fake_free_list_tail should always exist")
        # Add inter-connections between consecutive blocks
        for block in blocks:
            block.prev_free_block = last_block
            last_block.next_free_block = block
            last_block = block

        # Connect the last block of <blocks> to the fake tail
        last_block.next_free_block = self.fake_free_list_tail
        self.fake_free_list_tail.prev_free_block = last_block

    def get_all_free_blocks(self) -> list[KVCacheBlock]:
        """Get all free blocks in the free list. Mainly used for testing.

        Returns:
            A list of free blocks.
        """
        ret = []
        if self.fake_free_list_head.next_free_block is None:
            raise RuntimeError(
                "next_free_block of fake_free_list_head should always exist")
        # Start from the first block
        curr_block: KVCacheBlock = self.fake_free_list_head.next_free_block
        # As long as next_free_block is available, we haven't reached to
        # the fake tail yet.
        while curr_block.next_free_block is not None:
            ret.append(curr_block)
            curr_block = curr_block.next_free_block
        return ret


def need_extra_keys(request: Request) -> bool:
    """Check whether the blocks allocated to this request need extra hash keys.

    Args:
        request (Request): The request.

    Returns:
        bool: Whether blocks allocated to this request need extra hash keys.
    """

    # Multimodal requests need to include the MM hash.
    # LoRA requests need to include the LoRA ID.
    # Request with provided cache salt need to include the salt.
    return bool(request.mm_hashes) or (request.lora_request
                                       is not None) or (request.cache_salt
                                                        is not None)


def _gen_mm_extra_hash_keys(request: Request, start_token_idx: int,
                            end_token_idx: int,
                            start_mm_idx: int) -> tuple[list[Any], int]:
    """Generate extra keys related to MultiModal request for block hash
    computation. For multi-modal inputs, the extra keys are
    (mm_hash, start_offset) that indicate a mm input contained in the
    block and its starting offset in the block tokens.

    Args:
        request: The request object.
        start_token_idx: The start token index of the block.
        end_token_idx: The end token index of the block.
        start_mm_idx: The start multi-modal index of the block.

    Returns:
        A tuple of extra keys and the next multi-modal index.
    """
    extra_keys: list[Any] = []

    mm_positions, mm_hashes = request.mm_positions, request.mm_hashes
    if not mm_positions:
        return extra_keys, start_mm_idx

    if mm_positions and len(mm_positions) != len(mm_hashes):
        raise ValueError(
            "The number of multi-modal positions and hashes must match. This "
            "is likely because you did not enable MM hashing. "
            "Please set `mm_processor_cache_gb > 0`.")

    # Note that we assume mm_positions is sorted by offset.
    # We do not need to check all mm inputs if the start token index is out of
    # range. This usually happens in the late prefill phase and decoding phase.
    if mm_positions[-1].offset + mm_positions[-1].length < start_token_idx:
        return extra_keys, start_mm_idx

    # Support start_mm_idx == -1 to indicate the last mm input.
    if start_mm_idx < 0:
        assert -start_mm_idx <= len(mm_positions)
        start_mm_idx = len(mm_positions) + start_mm_idx

    curr_mm_idx = start_mm_idx
    while mm_positions and curr_mm_idx < len(mm_positions):
        assert mm_hashes[curr_mm_idx] is not None
        offset = mm_positions[curr_mm_idx].offset
        length = mm_positions[curr_mm_idx].length
        if end_token_idx > offset:
            if start_token_idx > offset + length:
                # This block has passed the current mm input.
                curr_mm_idx += 1
                continue

            # The block contains the current mm input.
            extra_keys.append(mm_hashes[curr_mm_idx])

            if end_token_idx >= offset + length:
                # If this block contains the end of the current mm input,
                # move to the next mm input as this block may also contain
                # the next mm input.
                curr_mm_idx += 1
            else:
                # Otherwise this block is done with mm inputs.
                break
        else:
            # This block has not reached the current mm input.
            break
    return extra_keys, curr_mm_idx


def _gen_lora_extra_hash_keys(request: Request) -> list[int]:
    """Generate extra keys related to LoRA for block hash computation.

    Args:
        request: The request object.

    Returns:
        Return LoRA id of the request if it is a LoRA request. Return empty
        list otherwise.
    """
    if not request.lora_request:
        return []
    return [request.lora_request.lora_int_id]


def generate_block_hash_extra_keys(
        request: Request, start_token_idx: int, end_token_idx: int,
        start_mm_idx: int) -> tuple[Optional[tuple[Any, ...]], int]:
    """Generate extra keys for the block hash. The extra keys can come from
    the multi-modal inputs and request specific metadata (e.g., LoRA ID).

    Args:
        request: The request object.
        start_token_idx: The start token index of the block.
        end_token_idx: The end token index of the block.
        start_mm_idx: The start multi-modal index of the block.

    Returns:
        A tuple of extra keys and the next multi-modal index.
    """
    mm_extra_keys: list[Any]
    mm_extra_keys, new_start_mm_idx = _gen_mm_extra_hash_keys(
        request, start_token_idx, end_token_idx, start_mm_idx)
    lora_extra_keys: list[int] = _gen_lora_extra_hash_keys(request)
    cache_salt_keys: list[str] = [request.cache_salt] if (
        start_token_idx == 0 and request.cache_salt) else []

    extra_keys: list[Any] = lora_extra_keys + mm_extra_keys + cache_salt_keys

    if not extra_keys:
        return None, new_start_mm_idx

    return tuple(extra_keys), new_start_mm_idx


def hash_block_tokens(
        hash_function: Callable,
        parent_block_hash: Optional[int],
        curr_block_token_ids: Sequence[int],
        extra_keys: Optional[tuple[Any, ...]] = None) -> BlockHash:
    """Computes a hash value corresponding to the contents of a block and
    the contents of the preceding block(s). The hash value is used for
    prefix caching. We use LRU cache for this function to avoid recomputing
    hash values for the same block contents.

    Args:
        parent_block_hash: The hash of the parent block. None
            if this is the first block.
        curr_block_token_ids: A list of token ids in the current
            block. The current block is assumed to be full.
        extra_keys: Extra keys for the block.

    Returns:
        The hash value of the block and the token ids in the block.
        The entire tuple is used as the hash key of the block.
    """
    if not parent_block_hash:
        parent_block_hash = NONE_HASH

    curr_block_token_ids_tuple = tuple(curr_block_token_ids)
    return BlockHash(
        hash_function(
            (parent_block_hash, curr_block_token_ids_tuple, extra_keys)),
        curr_block_token_ids_tuple, extra_keys)


def get_request_block_hasher(
    block_size: int,
    caching_hash_fn: Callable[[Any],
                              int]) -> Callable[[Request], list[BlockHash]]:
    """
    Returns a function which computes the list of un-computed block hashes
    of a request.

    Each request holds a list of its block hashes (request.block_hashes).
    When a request is created, it calls the below function to compute
    the hashes of all full blocks of the request's initial tokens.
    The hashes are then stored in request.block_hashes.
    Later, whenever new tokens are appended to the request, it calls
    the below function again to compute any new full blocks of tokens.
    The returned new hashes are appended to request.block_hashes.
    """

    def request_block_hasher(request: Request) -> list[BlockHash]:
        start_token_idx = len(request.block_hashes) * block_size
        num_tokens = request.num_tokens

        curr_mm_idx = 0
        if start_token_idx > 0:
            # Set curr_mm_idx = -1 to indicate the last mm input.
            # Note that since we reach to this branch only when the block is
            # completed with generated tokens, we only need to consider the
            # last mm input.
            curr_mm_idx = -1

        prev_block_hash_value = request.block_hashes[-1].hash_value \
            if request.block_hashes else None
        new_block_hashes: list[BlockHash] = []
        while True:
            end_token_idx = start_token_idx + block_size
            if end_token_idx > num_tokens:
                # We only hash full blocks
                break

            # MM and LoRA requests need extra keys for block-hash computation.
            extra_keys, curr_mm_idx = generate_block_hash_extra_keys(
                request, start_token_idx, end_token_idx, curr_mm_idx)

            # Compute the hash of the current block
            block_tokens = request.all_token_ids[start_token_idx:end_token_idx]
            block_hash = hash_block_tokens(caching_hash_fn,
                                           prev_block_hash_value, block_tokens,
                                           extra_keys)

            new_block_hashes.append(block_hash)
            start_token_idx += block_size
            prev_block_hash_value = block_hash.hash_value

<<<<<<< HEAD
        if req_need_extra_keys:
            # MM and LoRA requests need extra keys for block-hash computation.
            req_extra_keys, curr_mm_idx = generate_block_hash_extra_keys(
                request, start, end, curr_mm_idx)
            # Respect a-LoRA behaviour
            if (request.lora_request is not None
                    and request.lora_request.invocation_start is not None
                    and end <= request.lora_request.invocation_start):
                # cache is equivalent to base model cache
                req_extra_keys = None
=======
        return new_block_hashes
>>>>>>> ebd5a77b

    return request_block_hasher


def max_memory_usage_bytes(vllm_config: VllmConfig,
                           kv_cache_specs: Iterable[KVCacheSpec]) -> int:
    """
    Get the maximum memory usage in bytes for the given KV cache specs.
    """
    return sum(
        spec.max_memory_usage_bytes(vllm_config) for spec in kv_cache_specs)


def estimate_max_model_len(vllm_config: VllmConfig,
                           kv_cache_spec: dict[str, KVCacheSpec],
                           available_memory: int) -> int:
    """
    Estimates the maximum model length that can fit in the available memory
    using binary search.

    Args:
        vllm_config: The global VllmConfig
        kv_cache_spec: The kv cache spec of each attention layer in the model
        available_memory: Memory available for KV cache in bytes.

    Returns:
        The estimated maximum model length that can fit in the available memory.
    """

    # Define a function to check if a given model length fits in memory
    def fits_in_memory(model_len: int) -> bool:
        # Modify the max_model_len for this calculation
        vllm_config.model_config.max_model_len = model_len
        # Calculate memory needed for the given model length
        memory_needed = max_memory_usage_bytes(vllm_config,
                                               kv_cache_spec.values())
        return memory_needed <= available_memory

    # Binary search for the maximum model length
    current_max = vllm_config.model_config.max_model_len
    left, right = 1, current_max

    # If even the smallest model length doesn't fit, return 0
    if not fits_in_memory(left):
        return 0

    # Binary search for the maximum model length that fits
    result = 1
    while left <= right:
        mid = (left + right) // 2
        if fits_in_memory(mid):
            result = mid
            left = mid + 1
        else:
            right = mid - 1
    return result


def check_enough_kv_cache_memory(vllm_config: VllmConfig,
                                 kv_cache_spec: dict[str, KVCacheSpec],
                                 available_memory: int):
    """
    Checks whether `available_memory` is enough for the KV cache to hold at
    least one request with the model's max_model_len.

    Args:
        vllm_config: The global VllmConfig
        kv_cache_spec: The kv cache spec of each attention layer in the model
        available_memory: Memory available for KV cache in bytes.

    Raises:
        ValueError: If there is not enough memory available for the KV cache.
    """

    # No need to check for available memory if the kv_cache_spec is empty
    if not kv_cache_spec:
        return

    if available_memory <= 0:
        raise ValueError("No available memory for the cache blocks. "
                         "Try increasing `gpu_memory_utilization` when "
                         "initializing the engine.")

    max_model_len = vllm_config.model_config.max_model_len
    needed_memory = max_memory_usage_bytes(vllm_config, kv_cache_spec.values())

    if needed_memory > available_memory:
        # Estimate the maximum model length that can fit in the available memory
        estimated_max_len = estimate_max_model_len(vllm_config, kv_cache_spec,
                                                   available_memory)
        estimated_msg = ""
        if estimated_max_len > 0:
            estimated_msg = (
                "Based on the available memory, "
                f"the estimated maximum model length is {estimated_max_len}.")

        raise ValueError(
            f"To serve at least one request with the models's max seq len "
            f"({max_model_len}), ({needed_memory/GiB_bytes:.2f} GiB KV "
            f"cache is needed, which is larger than the available KV cache "
            f"memory ({available_memory/GiB_bytes:.2f} GiB). "
            f"{estimated_msg} "
            f"Try increasing `gpu_memory_utilization` or decreasing "
            f"`max_model_len` when initializing the engine.")


def create_kv_cache_group_specs(
        kv_cache_spec: dict[str, KVCacheSpec],
        grouped_layer_names: list[list[str]]) -> list[KVCacheGroupSpec]:
    """
    Create KVCacheGroupSpec object for each kv cache group layer.
    The layers in the same group should share the same
    KVCacheSpec.

    Args:
        kv_cache_spec:
            A mapping from each layer name to its corresponding KVCacheSpec.
        grouped_layer_names:
            A list of kv cache groups, where each element is a list of layer
            names that belong to the same group and should share the same
            KVCacheSpec.
    Returns:
        A list of KVCacheGroupSpec objects, one for each group.
    """
    kv_cache_groups = []
    for layer_names_one_group in grouped_layer_names:
        layer_specs = [
            kv_cache_spec[layer_name] for layer_name in layer_names_one_group
        ]
        merged_layer_spec = layer_specs[0].merge(layer_specs)
        kv_cache_groups.append(
            KVCacheGroupSpec(layer_names_one_group, merged_layer_spec))
    return kv_cache_groups


def is_kv_cache_type_uniform(kv_cache_spec: dict[str, KVCacheSpec]) -> bool:
    """
    Whether all layers in the given KVCacheSpec have the same KV cache spec.
    Note that we regard FullAttentionSpec with and without sliding window as
    the same type.

    Args:
        kv_cache_spec: The kv cache spec of each attention layer in the model

    Returns:
        True if all layers have the same type, False otherwise.
    """

    try:
        kv_cache_spec_values = list(kv_cache_spec.values())
        _ = kv_cache_spec_values[0].merge(kv_cache_spec_values)
    except AssertionError:
        return False
    return True


def get_max_concurrency_for_kv_cache_config(
        vllm_config: VllmConfig, kv_cache_config: KVCacheConfig) -> float:
    """
    Get the maximum concurrency for the given KV cache configuration.
    """
    num_layer_per_group = max(
        len(group.layer_names) for group in kv_cache_config.kv_cache_groups)
    max_memory_usage_per_request = num_layer_per_group * max_memory_usage_bytes(
        vllm_config,
        (group.kv_cache_spec for group in kv_cache_config.kv_cache_groups))
    memory_per_block = kv_cache_config.kv_cache_groups[
        0].kv_cache_spec.page_size_bytes * num_layer_per_group
    num_block_per_request = cdiv(max_memory_usage_per_request,
                                 memory_per_block)
    max_concurrency = kv_cache_config.num_blocks / num_block_per_request
    return max_concurrency


def get_num_blocks(vllm_config: VllmConfig, num_layers: int,
                   available_memory: int, page_size: int) -> int:
    """
    Get the number of kv cache blocks.

    Args:
        vllm_config: The global VllmConfig
        num_layers: The number of layers
        available_memory: Memory available for KV cache in bytes.
        page_size: The page size of the KV cache.
    """
    num_blocks = int(available_memory // page_size // num_layers)
    num_blocks = max(num_blocks, 0)
    if vllm_config.cache_config.num_gpu_blocks_override is not None:
        num_gpu_blocks_override = \
            vllm_config.cache_config.num_gpu_blocks_override
        logger.info(
            "Overriding num_gpu_blocks=%d with "
            "num_gpu_blocks_override=%d", num_blocks, num_gpu_blocks_override)
        num_blocks = num_gpu_blocks_override
    return num_blocks


def get_uniform_page_size(kv_cache_spec: dict[str, KVCacheSpec]) -> int:
    """
    Get the page size of the KV cache.
    """
    page_sizes = set(layer.page_size_bytes for layer in kv_cache_spec.values())
    assert len(page_sizes) == 1
    return page_sizes.pop()


def _get_kv_cache_config_uniform_type(vllm_config: VllmConfig,
                                      kv_cache_spec: dict[str, KVCacheSpec],
                                      available_memory: int) -> KVCacheConfig:
    """
    Generates the KV cache configuration for a model with one type of KV cache.
    Divide the available memory equally among all layers.

    Args:
        vllm_config: The global VllmConfig
        kv_cache_spec: The kv cache spec of each attention layer in the model
        available_memory: Memory available for KV cache in bytes.

    Returns:
        The generated KVCacheConfig
    """

    page_size = get_uniform_page_size(kv_cache_spec)
    num_blocks = get_num_blocks(vllm_config, len(kv_cache_spec),
                                available_memory, page_size)

    per_layer_size = page_size * num_blocks
    # All layers have the same KV cache spec, so we create one kv cache group
    # for all layers.
    grouped_layer_names = [list(kv_cache_spec.keys())]

    # Each layer uses a separate Tensor to store its KV cache.
    kv_cache_tensors = [
        KVCacheTensor(size=per_layer_size, shared_by=[layer_name])
        for layer_name in kv_cache_spec
    ]

    kv_cache_config = KVCacheConfig(
        num_blocks=num_blocks,
        kv_cache_tensors=kv_cache_tensors,
        kv_cache_groups=create_kv_cache_group_specs(kv_cache_spec,
                                                    grouped_layer_names),
    )

    num_tokens = num_blocks * vllm_config.cache_config.block_size
    num_tokens_str = f"{num_tokens:,}"
    logger.info("GPU KV cache size: %s tokens", num_tokens_str)
    max_model_len_str = f"{vllm_config.model_config.max_model_len:,}"
    max_concurrency = get_max_concurrency_for_kv_cache_config(
        vllm_config, kv_cache_config)
    logger.info("Maximum concurrency for %s tokens per request: %.2fx",
                max_model_len_str, max_concurrency)
    return kv_cache_config


def is_kv_cache_page_size_uniform(
        kv_cache_spec: dict[str, KVCacheSpec]) -> bool:
    """
    Whether all layers in the given KVCacheSpec have the same page size.
    Args:
        kv_cache_spec: The KVCacheSpec of each attention layer in the model

    Returns:
        True if all layers have the same page size, False otherwise.
    """

    page_sizes = {layer.page_size_bytes for layer in kv_cache_spec.values()}
    return len(page_sizes) == 1


def is_kv_cache_type_attention_free(
        kv_cache_spec: dict[str, KVCacheSpec]) -> bool:

    # kv_cache_spec is an empty dict for attention free models
    return not kv_cache_spec


def _get_kv_cache_config_uniform_page_size(
        vllm_config: VllmConfig, kv_cache_spec: dict[str, KVCacheSpec],
        available_memory: int) -> KVCacheConfig:
    """
    Generates the KV cache configuration for hybrid models with multiple 
    attention types but still with a uniform page size (physical memory per 
    block per layer) for all layers.

    Detailed explanation about kv cache management of hybrid models:
    The layers in the models are repeated with some patterns, e.g., a model
    with 10 full attention layers and 20 sliding window attention layers can be
    regarded as repeating the pattern (1 * full, 2 * sw) 10 times. 
    The KVCacheManager allocates different block tables for each of the 3 layers
    in the pattern, and repeats each of them 10 times to generate the 
    block_table for the 30 layers in the model.
    Therefore, we can group the layers in the model into 3 kv_cache_groups, each
    of which contains 10 layers in the model.
    The KVCacheManager allocates the block_table for each group based on its
    kv_cache spec, and the model runner applies the block table to each layer 
    in the group.
    For example:
    1. A model only uses full attention. The pattern is 
    (num_hidden_layers * full), so there is only one group and the block table 
    is shared by all layers. It is already handled by 
    `_get_kv_cache_config_uniform_type`.
    2. A model with 10 full attention layers and 20 sliding window 
    attention layers. There are 3 layers in the pattern (1 * full, 2 * sw), so 
    there are 3 kv_cache_groups, each of which represents 10 layers.

    To simplify the implementation, we make the following assumptions:
    1. Physical memory per block: Must be the same across all KV cache groups. 
    Breaking this assumption is non-trivial due to memory fragmentation concerns
    when allocating blocks of different sizes.
    2. Tokens per block (block_size): Currently, we directly use 
    `CacheConfig.block_size` for all layers. It can be extended to vary by KV 
    cache group, but within each KV cache group, all layers must share the same 
    block size.
    3. Physical memory per token per layer: This property is decided by model 
    config. Currently we only support models that have the same physical memory 
    per token per layer for all layers. Can be relaxed with a simple extension, 
    but still need to keep physical memory per block the same for all groups.
    4. Number of layers per group: Currently assumed the same for all layers. 
    Can be relaxed with a simple extension, but still need to keep physical 
    memory per block the same for all groups.
    5. Attention type within groups: All layers in a group must share the same
    attention type. One exception is that, when 
    `--disable-hybrid-kv-cache-manager` is true, the single group for full 
    attention layers may also include attention layers using sliding window or 
    LLaMA 4 local attention. See `unify_hybrid_kv_cache_specs` for more details.
    6. Support for multiple attention types: The design for most components is 
    general to an arbitrary number of attention types. But 
    `find_longest_cache_hit` only supports one attention type or two 
    types of full-attention plus exactly one another type. The general
    implementation of this function is feasible but we don't know how to 
    implement it cleanly yet.

    As we assume tokens per block, physical memory per token per layer, and 
    number of layers per group are the same now, we can ensure that physical 
    memory per block is the same for all groups.

    Args:
        vllm_config: The global VllmConfig
        kv_cache_spec: The KVCacheSpec of each attention layer in the model
        available_memory: Memory available for KV cache in bytes.
    Returns:
        The generated KVCacheConfig
    """
    # Group all layers by kv_cache_spec.
    # E.g., 2 full attention layers and 3 sliding window attention layers,
    # -> (full.0, full.1), (sw.0, sw.1, sw.2).
    same_type_layers: dict[KVCacheSpec, list[str]] = defaultdict(list)
    for layer_name, layer_spec in kv_cache_spec.items():
        same_type_layers[layer_spec].append(layer_name)

    # Split each group into smaller groups, to make the number of layers in each
    # group identical. Add padding to the last group of each type if necessary.
    # E.g., (full.0, full.1), (sw.0, sw.1, sw.2)
    # split to 3 groups with 2 layers each:
    # (full.0, full.1), (sw.0, sw.1), (sw.2, padding).
    # FIXME(Chen): At the moment of writing this code (2025-06-02), all
    # open-source hybrid model follows a n:1 pattern between different attention
    # types (e.g., Gemma3 5:1 between sw and full, LLaMA4 3:1 between local and
    # full), so we can use the "1" in the n:1 pattern as the group size, which
    # is the minimum number of layers among all attention types. Need a better
    # strategy if we want to support more complex patterns (e.g., 20 full + 30
    # sw, where the group size should be 10).
    group_size = min([len(layers) for layers in same_type_layers.values()])
    grouped_layers = []
    for layers in same_type_layers.values():
        num_padding_layers = group_size - len(layers) % group_size
        if num_padding_layers != group_size:
            logger.warning(
                "Add %d padding layers, may waste at most %.2f%% KV cache memory",  # noqa
                num_padding_layers,
                num_padding_layers / len(layers) * 100,
            )
        for i in range(0, len(layers), group_size):
            grouped_layers.append(layers[i:i + group_size])
    kv_cache_groups = create_kv_cache_group_specs(kv_cache_spec,
                                                  grouped_layers)

    # Determine how model runners should initialize the KV cache tensors.
    # We will have group_size memory pools, each is shared by one layer from
    # each group. As layers of different groups have different block table,
    # they will use different parts of the shared Tensor.
    # The memory layout in the example will be:
    # full.0, sw.0, sw.2: share a Tensor with size=available_memory//2
    # full.1, sw.1: share another Tensor with size=available_memory//2
    page_size = get_uniform_page_size(kv_cache_spec)
    num_blocks = get_num_blocks(vllm_config, group_size, available_memory,
                                page_size)
    per_memory_pool_size = page_size * num_blocks
    kv_cache_tensors = []
    for i in range(group_size):
        shared_by = []
        for j in range(len(kv_cache_groups)):
            if i < len(grouped_layers[j]):
                shared_by.append(grouped_layers[j][i])
        kv_cache_tensors.append(
            KVCacheTensor(size=per_memory_pool_size, shared_by=shared_by))

    kv_cache_config = KVCacheConfig(
        num_blocks=num_blocks,
        kv_cache_tensors=kv_cache_tensors,
        kv_cache_groups=kv_cache_groups,
    )

    min_block_size = min(
        [group.kv_cache_spec.block_size for group in kv_cache_groups])

    # Print the KV cache size and maximum concurrency.
    num_tokens = num_blocks // len(grouped_layers) * min_block_size
    num_tokens_str = f"{num_tokens:,}"
    logger.info("GPU KV cache size: %s tokens", num_tokens_str)
    max_model_len_str = f"{vllm_config.model_config.max_model_len:,}"
    max_concurrency = get_max_concurrency_for_kv_cache_config(
        vllm_config, kv_cache_config)
    logger.info("Maximum concurrency for %s tokens per request: %.2fx",
                max_model_len_str, max_concurrency)
    return kv_cache_config


def _get_kv_cache_config_attention_free() -> KVCacheConfig:
    return KVCacheConfig(num_blocks=1, kv_cache_tensors=[], kv_cache_groups=[])


def unify_hybrid_kv_cache_specs(kv_cache_spec: dict[str, KVCacheSpec]):
    """
    This function tries to convert the KV cache specs to one type if the model
    is a hybrid model with multiple type of KV cache. It will convert all
    SlidingWindowSpec to FullAttentionSpec if both types are present.

    Args:
        kv_cache_spec: The kv cache spec of each attention layer in the model
    """

    if is_kv_cache_type_uniform(kv_cache_spec):
        return

    logger.warning(
        "Hybrid KV cache manager is disabled for this hybrid model, "
        "This means we do not enable any optimizations for saving KV cache "
        "memory (e.g., dropping the KV cache outside the sliding window). "
        "The compute of layers like sliding window is still saved.")

    has_full_attention = any(
        isinstance(spec, FullAttentionSpec) for spec in kv_cache_spec.values())
    has_sliding_window = any(
        isinstance(spec, SlidingWindowSpec) for spec in kv_cache_spec.values())
    has_chunked_local_attention = any(
        isinstance(spec, ChunkedLocalAttentionSpec)
        for spec in kv_cache_spec.values())
    if has_full_attention and (has_sliding_window
                               or has_chunked_local_attention):
        for layer_name, spec in kv_cache_spec.items():
            if isinstance(spec, SlidingWindowSpec):
                kv_cache_spec[layer_name] = FullAttentionSpec(
                    block_size=spec.block_size,
                    num_kv_heads=spec.num_kv_heads,
                    head_size=spec.head_size,
                    dtype=spec.dtype,
                    use_mla=spec.use_mla,
                    sliding_window=spec.sliding_window,
                )
            elif isinstance(spec, ChunkedLocalAttentionSpec):
                kv_cache_spec[layer_name] = FullAttentionSpec(
                    block_size=spec.block_size,
                    num_kv_heads=spec.num_kv_heads,
                    head_size=spec.head_size,
                    dtype=spec.dtype,
                    use_mla=spec.use_mla,
                    attention_chunk_size=spec.attention_chunk_size,
                )

    if not is_kv_cache_type_uniform(kv_cache_spec):
        raise ValueError("Hybrid KV cache manager is disabled but failed to "
                         "convert the KV cache specs to one unified type.")


def get_kv_cache_config(
    vllm_config: VllmConfig,
    kv_cache_spec: dict[str, KVCacheSpec],
    available_memory: int,
) -> KVCacheConfig:
    """
    Generates the KV cache configuration for a model.

    Args:
        vllm_config: The global VllmConfig
        kv_cache_spec: The kv cache spec of each attention layer in the model
        available_memory: Memory available for KV cache in bytes.

    Returns:
        The generated KVCacheConfigs
    """
    check_enough_kv_cache_memory(vllm_config, kv_cache_spec, available_memory)
    if vllm_config.scheduler_config.disable_hybrid_kv_cache_manager:
        unify_hybrid_kv_cache_specs(kv_cache_spec)

    if is_kv_cache_type_attention_free(kv_cache_spec):
        # This returns a kv_cache config with 0 kv_cache groups and 1 block
        # to allow for the KVCache manager to handle attention free models.
        return _get_kv_cache_config_attention_free()
    elif is_kv_cache_type_uniform(kv_cache_spec):
        # KV cache of all layers are the same, which is true for
        # most models. Allocate the same amount of memory for
        # each layer.
        return _get_kv_cache_config_uniform_type(vllm_config, kv_cache_spec,
                                                 available_memory)
    elif is_kv_cache_page_size_uniform(kv_cache_spec):
        # Model contains multiple attention types, but KV cache of all layers
        # have the same physical memory per block per layer. Split the layers
        # into groups with the same number of layers, and thus same total page
        # size.
        return _get_kv_cache_config_uniform_page_size(vllm_config,
                                                      kv_cache_spec,
                                                      available_memory)

    raise NotImplementedError


def unify_kv_cache_configs(kv_cache_configs: list[KVCacheConfig]):
    """
    Make the KV cache configurations for each worker consistent, so that all
    workers can be controlled by the same KVCacheManager.
    This function verifies that the layer group of each worker are the same,
    and changes the num_blocks of each worker to the smallest among all workers.

    Args:
        kv_cache_configs: The KV cache configurations for each worker. Will be
            in-place modified to make them consistent.
    """

    # Sort the kv cache groups by their KV cache spec.
    # This can avoid the inconsistency caused by the order of groups.
    for kv_cache_config in kv_cache_configs:
        kv_cache_config.kv_cache_groups.sort(key=lambda x: (type(
            x.kv_cache_spec).__name__, astuple(x.kv_cache_spec)))

    # Verify that the groups of each rank are the same.
    for kv_cache_config in kv_cache_configs[1:]:
        for group_rank_0, group_rank_i in zip(
                kv_cache_configs[0].kv_cache_groups,
                kv_cache_config.kv_cache_groups):
            assert group_rank_0.kv_cache_spec == group_rank_i.kv_cache_spec

    # Change the num_blocks of each rank to the smallest among all ranks. We
    # do not need to shrink the tensor size because it is valid to only use the
    # first `num_blocks` blocks of the tensor.
    min_num_blocks = min(kv_cache_config.num_blocks
                         for kv_cache_config in kv_cache_configs)
    for kv_cache_config in kv_cache_configs:
        kv_cache_config.num_blocks = min_num_blocks

    return kv_cache_configs<|MERGE_RESOLUTION|>--- conflicted
+++ resolved
@@ -588,6 +588,12 @@
             # MM and LoRA requests need extra keys for block-hash computation.
             extra_keys, curr_mm_idx = generate_block_hash_extra_keys(
                 request, start_token_idx, end_token_idx, curr_mm_idx)
+            # Respect aLoRA behaviour
+            if (request.lora_request is not None
+                    and request.lora_request.invocation_start is not None
+                    and end_token_idx <= request.lora_request.invocation_start):
+                # cache is equivalent to base model cache
+                extra_keys = None
 
             # Compute the hash of the current block
             block_tokens = request.all_token_ids[start_token_idx:end_token_idx]
@@ -599,20 +605,7 @@
             start_token_idx += block_size
             prev_block_hash_value = block_hash.hash_value
 
-<<<<<<< HEAD
-        if req_need_extra_keys:
-            # MM and LoRA requests need extra keys for block-hash computation.
-            req_extra_keys, curr_mm_idx = generate_block_hash_extra_keys(
-                request, start, end, curr_mm_idx)
-            # Respect a-LoRA behaviour
-            if (request.lora_request is not None
-                    and request.lora_request.invocation_start is not None
-                    and end <= request.lora_request.invocation_start):
-                # cache is equivalent to base model cache
-                req_extra_keys = None
-=======
         return new_block_hashes
->>>>>>> ebd5a77b
 
     return request_block_hasher
 
