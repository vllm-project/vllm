from collections import deque
from dataclasses import dataclass
from typing import (TYPE_CHECKING, Deque, Dict, Iterable, List, Optional, Set,
                    Tuple, Union)

import torch

from vllm.config import CacheConfig, LoRAConfig, ModelConfig, SchedulerConfig
from vllm.logger import init_logger
from vllm.sampling_params import SamplingParams
from vllm.v1.core.encoder_cache_manager import (EncoderCacheManager,
                                                compute_encoder_budget)
from vllm.v1.core.kv_cache_manager import KVCacheManager
from vllm.v1.engine import EngineCoreOutput, EngineCoreOutputs
from vllm.v1.metrics.stats import SchedulerStats
from vllm.v1.outputs import ModelRunnerOutput
from vllm.v1.request import Request, RequestStatus

if TYPE_CHECKING:
    from vllm.multimodal import MultiModalKwargs
    from vllm.multimodal.base import PlaceholderRange

logger = init_logger(__name__)


class Scheduler:

    def __init__(
        self,
        scheduler_config: SchedulerConfig,
        model_config: ModelConfig,
        cache_config: CacheConfig,
        lora_config: Optional[LoRAConfig],
    ) -> None:
        self.scheduler_config = scheduler_config
        self.cache_config = cache_config
        self.lora_config = lora_config
        # TODO: Support LoRA.
        assert lora_config is None, "V1 does not support LoRA yet."

        # Scheduling constraints.
        self.max_num_running_reqs = self.scheduler_config.max_num_seqs
        self.max_num_scheduled_tokens = \
            self.scheduler_config.max_num_batched_tokens
        self.max_model_len = self.scheduler_config.max_model_len

        num_gpu_blocks = cache_config.num_gpu_blocks
        assert isinstance(num_gpu_blocks, int) and num_gpu_blocks > 0
        # Create the KV cache manager.
        self.kv_cache_manager = KVCacheManager(
            block_size=self.cache_config.block_size,
            num_gpu_blocks=num_gpu_blocks,
            max_model_len=self.max_model_len,
            sliding_window=self.cache_config.sliding_window,
            enable_caching=self.cache_config.enable_prefix_caching)
        self.block_size = self.cache_config.block_size

        # req_id -> Request
        self.requests: Dict[str, Request] = {}
        # Priority queues for requests.
        self.waiting: Deque[Request] = deque()
        self.running: List[Request] = []

        # The request IDs that are finished in between the previous and the
        # current steps. This is used to notify the workers about the finished
        # requests so that they can free the cached states for those requests.
        # This is flushed at the end of each scheduling step.
        self.finished_req_ids: Set[str] = set()

        # OPTIMIZATION: Cache the RunningRequestData objects to avoid creating
        # them at each scheduling step.
        # Request id -> RunningRequestData
        self.running_reqs_data: Dict[str, RunningRequestData] = {}

        # Encoder-related.
        # Calculate encoder cache size if applicable
        # NOTE: For now we use the same budget for both compute and space.
        # This can be changed when we make encoder cache for embedding caching
        # across requests.
        encoder_compute_budget, encoder_cache_size = compute_encoder_budget(
            model_config=model_config,
            scheduler_config=scheduler_config,
        )

        # NOTE(woosuk): Here, "encoder" includes the vision encoder (and
        # projector if needed). Currently, we assume that the encoder also
        # has the Transformer architecture (e.g., ViT).
        self.max_num_encoder_input_tokens = encoder_compute_budget
        # NOTE: For the models without encoder (e.g., text-only models),
        # the encoder cache will not be initialized because cache size is 0
        # for these models.
        self.encoder_cache_manager = EncoderCacheManager(
            cache_size=encoder_cache_size)

    def schedule(self) -> "SchedulerOutput":
        # NOTE(woosuk) on the scheduling algorithm:
        # There's no "decoding phase" nor "prefill phase" in the scheduler.
        # Each request just has the num_computed_tokens and num_tokens,
        # which is equal to len(prompt_token_ids) + len(output_token_ids).
        # At each step, the scheduler tries to assign tokens to the requests
        # so that each request's num_computed_tokens can catch up its
        # num_tokens. This is general enough to cover chunked prefills,
        # prefix caching, and the "jump decoding" optimization in the future.

        scheduled_new_reqs: List[Request] = []
        scheduled_resumed_reqs: List[Request] = []
        scheduled_running_reqs: List[Request] = []
        preempted_reqs: List[Request] = []

        req_to_new_block_ids: Dict[str, List[int]] = {}
        num_scheduled_tokens: Dict[str, int] = {}
        token_budget = self.max_num_scheduled_tokens
        # Encoder-related.
        scheduled_encoder_inputs: Dict[str, List[int]] = {}
        encoder_budget = self.max_num_encoder_input_tokens

        # First, schedule the RUNNING requests.
        # NOTE(woosuk): At most 1 request in the RUNNING queue is allowed to be
        # in the "partial" state, where the request has some tokens computed
        # but not all. The constraint is due to the persistent batch in the
        # V1 model runner.
        # TODO(woosuk): Remove this constraint after refactoring model runner.
        partial_req_id: Optional[str] = None
        req_index = 0
        while req_index < len(self.running):
            # Only the last request in the RUNNING queue can be "partial".
            assert not partial_req_id
            assert token_budget > 0
            request = self.running[req_index]
            num_new_tokens = request.num_tokens - request.num_computed_tokens
            num_new_tokens = min(num_new_tokens, token_budget)
            assert num_new_tokens > 0

            # Schedule encoder inputs.
            encoder_inputs_to_schedule, num_new_tokens, new_encoder_budget = (
                self._try_schedule_encoder_inputs(request,
                                                  request.num_computed_tokens,
                                                  num_new_tokens,
                                                  encoder_budget))
            assert num_new_tokens > 0

            while True:
                new_blocks = self.kv_cache_manager.append_slots(
                    request, num_new_tokens)
                if new_blocks is None:
                    # The request cannot be scheduled.
                    # Preempt the lowest-priority request.
                    preempted_req = self.running.pop()
                    self.kv_cache_manager.free(preempted_req)
                    preempted_req.status = RequestStatus.PREEMPTED
                    preempted_req.num_computed_tokens = 0

                    self.waiting.appendleft(preempted_req)
                    preempted_reqs.append(preempted_req)
                    if preempted_req == request:
                        # No more request to preempt.
                        can_schedule = False
                        break
                else:
                    # The request can be scheduled.
                    can_schedule = True
                    break
            if not can_schedule:
                break
            assert new_blocks is not None

            # Schedule the request.
            scheduled_running_reqs.append(request)
            req_to_new_block_ids[request.request_id] = [
                b.block_id for b in new_blocks
            ]
            num_scheduled_tokens[request.request_id] = num_new_tokens
            token_budget -= num_new_tokens
            if (request.num_computed_tokens + num_new_tokens <
                    request.num_tokens):
                assert not partial_req_id
                partial_req_id = request.request_id
            req_index += 1

            # Encoder-related.
            if encoder_inputs_to_schedule:
                scheduled_encoder_inputs[request.request_id] = (
                    encoder_inputs_to_schedule)
                # Allocate the encoder cache.
                for i in encoder_inputs_to_schedule:
                    self.encoder_cache_manager.allocate(request, i)
                encoder_budget = new_encoder_budget

        # Next, schedule the WAITING requests.
        if not preempted_reqs:
            while self.waiting:
                if partial_req_id:
                    break
                if len(self.running) == self.max_num_running_reqs:
                    break
                if token_budget == 0:
                    break

                request = self.waiting[0]
                # Get already-cached tokens.
                computed_blocks, num_computed_tokens = \
                    self.kv_cache_manager.get_computed_blocks(request)
                # Number of tokens to be scheduled.
                # We use `request.num_tokens` instead of
                # `request.num_prompt_tokens` to consider the resumed requests,
                # which have output tokens.
                num_new_tokens = request.num_tokens - num_computed_tokens
                if num_new_tokens == 0:
                    # The happens when prompt length is divisible by the block
                    # size and all blocks are cached. Now we force to recompute
                    # the last block. Note that we have to re-compute an entire
                    # block because allocate_slots() assumes num_computed_tokens
                    # is always a multiple of the block size. This limitation
                    # can potentially be removed in the future to slightly
                    # improve the performance.
                    num_computed_tokens -= self.block_size
                    num_new_tokens = self.block_size
                    computed_blocks.pop()
                num_new_tokens = min(num_new_tokens, token_budget)
                assert num_new_tokens > 0

                # Schedule encoder inputs.
                (encoder_inputs_to_schedule, num_new_tokens,
                 new_encoder_budget) = self._try_schedule_encoder_inputs(
                     request, num_computed_tokens, num_new_tokens,
                     encoder_budget)
                if num_new_tokens == 0:
                    # The request cannot be scheduled.
                    break

                new_blocks = self.kv_cache_manager.allocate_slots(
                    request, num_new_tokens, computed_blocks)
                if new_blocks is None:
                    # The request cannot be scheduled.
                    break

                self.waiting.popleft()
                self.running.append(request)
                if request.status == RequestStatus.WAITING:
                    scheduled_new_reqs.append(request)
                elif request.status == RequestStatus.PREEMPTED:
                    scheduled_resumed_reqs.append(request)
                else:
                    raise RuntimeError(
                        f"Invalid request status: {request.status}")

                req_to_new_block_ids[request.request_id] = [
                    b.block_id for b in computed_blocks + new_blocks
                ]
                num_scheduled_tokens[request.request_id] = num_new_tokens
                token_budget -= num_new_tokens
                request.status = RequestStatus.RUNNING
                request.num_computed_tokens = num_computed_tokens
<<<<<<< HEAD
                if num_computed_tokens + num_new_tokens < request.num_tokens:
                    assert not partial_req_id
                    partial_req_id = request.request_id
=======
                has_partial_request = (num_computed_tokens + num_new_tokens
                                       < request.num_tokens)
>>>>>>> f26d7907

                # Encoder-related.
                if encoder_inputs_to_schedule:
                    scheduled_encoder_inputs[request.request_id] = (
                        encoder_inputs_to_schedule)
                    # Allocate the encoder cache.
                    for i in encoder_inputs_to_schedule:
                        self.encoder_cache_manager.allocate(request, i)
                    encoder_budget = new_encoder_budget

        # Check if the scheduling constraints are satisfied.
        total_num_scheduled_tokens = sum(num_scheduled_tokens.values())
        assert total_num_scheduled_tokens <= self.max_num_scheduled_tokens
        assert token_budget >= 0
        assert len(self.running) <= self.max_num_running_reqs
        assert (len(scheduled_new_reqs) + len(scheduled_resumed_reqs) +
                len(scheduled_running_reqs) == len(self.running))

        # Get the longest common prefix among all requests in the running queue.
        # This can be potentially used for cascade attention.
        if self.running:
            any_request = self.running[0]
            num_common_prefix_blocks = (
                self.kv_cache_manager.get_num_common_prefix_blocks(
                    any_request, len(self.running)))

        # Construct the scheduler output.
        new_reqs_data = [
            NewRequestData.from_request(req,
                                        req_to_new_block_ids[req.request_id],
                                        req.num_computed_tokens)
            for req in scheduled_new_reqs
        ]
        resumed_reqs_data = [
            ResumedRequestData.from_request(
                req, req_to_new_block_ids[req.request_id],
                req.num_computed_tokens) for req in scheduled_resumed_reqs
        ]
        running_reqs_data = [
            self._make_running_request_data(
                req, req_to_new_block_ids[req.request_id],
                req.num_computed_tokens) for req in scheduled_running_reqs
        ]
        preempted_req_ids = {req.request_id for req in preempted_reqs}
        scheduler_output = SchedulerOutput(
            scheduled_new_reqs=new_reqs_data,
            scheduled_resumed_reqs=resumed_reqs_data,
            scheduled_running_reqs=running_reqs_data,
            partial_req_id=partial_req_id,
            num_scheduled_tokens=num_scheduled_tokens,
            total_num_scheduled_tokens=total_num_scheduled_tokens,
            scheduled_encoder_inputs=scheduled_encoder_inputs,
            num_common_prefix_blocks=num_common_prefix_blocks,
            preempted_req_ids=preempted_req_ids,
            # finished_req_ids is an existing state in the scheduler,
            # instead of being newly scheduled in this step.
            # It contains the request IDs that are finished in between
            # the previous and the current steps.
            finished_req_ids=self.finished_req_ids,
            free_encoder_input_ids=self.encoder_cache_manager.get_freed_ids(),
        )

        self.finished_req_ids = set()
        return scheduler_output

    def _make_running_request_data(
        self,
        request: Request,
        new_block_ids: List[int],
        num_computed_tokens: int,
    ) -> "RunningRequestData":
        # OPTIMIZATION: Cache the RunningRequestData objects to avoid creating
        # them at each scheduling step.
        if request.request_id in self.running_reqs_data:
            req_data = self.running_reqs_data[request.request_id]
            req_data.new_block_ids = new_block_ids
            req_data.num_computed_tokens = num_computed_tokens
        else:
            req_data = RunningRequestData.from_request(request, new_block_ids,
                                                       num_computed_tokens)
            self.running_reqs_data[request.request_id] = req_data
        return req_data

    def _try_schedule_encoder_inputs(
        self,
        request: Request,
        num_computed_tokens: int,
        num_new_tokens: int,
        encoder_budget: int,
    ) -> Tuple[List[int], int, int]:
        """
        Determine which encoder inputs need to be scheduled in the current step,
        and update `num_new_tokens` and encoder token budget accordingly.

        An encoder input will be scheduled if:
        - Its output tokens overlap with the range of tokens being computed
        in this step, i.e.,
        [num_computed_tokens, num_computed_tokens + num_new_tokens).
        - It is not already computed and stored in the encoder cache.
        - There is sufficient encoder token budget to process it.
        - The encoder cache has space to store it.

        If an encoder input cannot be scheduled due to cache or budget
        limitations, the method adjusts `num_new_tokens` to schedule only the
        decoder tokens up to just before the unschedulable encoder input.
        """
        if not request.has_encoder_inputs():
            return [], num_new_tokens, encoder_budget

        encoder_inputs_to_schedule: List[int] = []
        mm_positions = request.mm_positions
        assert mm_positions is not None
        assert len(mm_positions) > 0
        for i, pos_info in enumerate(mm_positions):
            start_pos = pos_info["offset"]
            num_encoder_tokens = pos_info["length"]

            # The encoder output is needed if the two ranges overlap:
            # [num_computed_tokens, num_computed_tokens + num_new_tokens) and
            # [start_pos, start_pos + num_encoder_tokens)
            if start_pos >= num_computed_tokens + num_new_tokens:
                # The encoder input is not needed in this step.
                break
            if start_pos + num_encoder_tokens <= num_computed_tokens:
                # The encoder input is already computed and stored
                # in the decoder's KV cache.
                continue

            if self.encoder_cache_manager.has_cache(request, i):
                # The encoder input is already computed and cached.
                continue
            if (not self.encoder_cache_manager.can_allocate(request, i)
                    or num_encoder_tokens > encoder_budget):
                # The encoder cache is full or the encoder budget is exhausted.
                # NOTE(woosuk): We assume that the encoder input tokens should
                # be processed altogether, as the encoder usually uses
                # bidirectional attention.
                if num_computed_tokens < start_pos:
                    # We only schedule the decoder tokens just before the
                    # encoder input.
                    num_new_tokens = start_pos - num_computed_tokens
                else:
                    # Because of prefix caching, num_computed_tokens is greater
                    # than start_pos even though its encoder input is not
                    # available. In this case, we can't schedule any token for
                    # the request in this step.
                    num_new_tokens = 0
                break

            encoder_budget -= num_encoder_tokens
            encoder_inputs_to_schedule.append(i)
        return encoder_inputs_to_schedule, num_new_tokens, encoder_budget

    def update_from_output(
        self,
        scheduler_output: "SchedulerOutput",
        model_runner_output: "ModelRunnerOutput",
    ) -> EngineCoreOutputs:
        # NOTE(woosuk): This method doesn't consider speculative decoding.
        sampled_token_ids = model_runner_output.sampled_token_ids
        logprobs_token_ids_cpu = model_runner_output.logprob_token_ids_cpu
        logprobs_cpu = model_runner_output.logprobs_cpu
        prompt_logprobs_dict = model_runner_output.prompt_logprobs_dict
        num_scheduled_tokens = scheduler_output.num_scheduled_tokens
        new_running: List[Request] = []
        outputs: List[EngineCoreOutput] = []

        # NOTE(woosuk): As len(self.running) can be up to 1K or more, the below
        # loop can be a performance bottleneck. We should do our best to avoid
        # expensive operations inside the loop.
        for request in self.running:
            req_id = request.request_id
            request.num_computed_tokens += num_scheduled_tokens[req_id]
            # When the request's num_computed_tokens catches up its num_tokens,
            # the request generates output tokens. Otherwise, we ignore the
            # sampler output for the request.
            assert request.num_computed_tokens <= request.num_tokens

            cached_encoder_input_ids = (
                self.encoder_cache_manager.get_cached_input_ids(request))
            # OPTIMIZATION: Avoid list(set) if the set is empty.
            if cached_encoder_input_ids:
                for input_id in list(cached_encoder_input_ids):
                    start_pos = request.mm_positions[input_id]["offset"]
                    num_tokens = request.mm_positions[input_id]["length"]
                    if start_pos + num_tokens <= request.num_computed_tokens:
                        # The encoder output is already processed and stored
                        # in the decoder's KV cache.
                        self.encoder_cache_manager.free(request, input_id)

            # Extract prompt logprobs for this req if needed.
            prompt_logprobs, prompt_logprobs_token_ids = (
                prompt_logprobs_dict.get(req_id, (None, None)))

            if request.num_computed_tokens == request.num_tokens:
                req_index = model_runner_output.req_id_to_index[req_id]
                # NOTE(woosuk): Currently, we assume that each request
                # generates at most one token at each step.
                token_id = sampled_token_ids[req_index]
                request.append_output_token_ids(token_id)
                num_new_tokens = 1
                # TODO: Update the KV cache manager for prefix caching.

                # Check for stop and update request state.
                # This must be called before me make the EngineCoreOutput.
                stopped = self._check_stop(request)

                # Extract sample logprobs if needed.
                logprobs_token_ids: List[torch.Tensor] = []
                logprobs: List[torch.Tensor] = []
                if request.sampling_params.logprobs:
                    assert logprobs_token_ids_cpu is not None
                    assert logprobs_cpu is not None
                    # Here we assume there is 1 generated token per step.
                    logprobs_token_ids = [logprobs_token_ids_cpu[req_index]]
                    logprobs = [logprobs_cpu[req_index]]

                # Add EngineCoreOutput for this Request.
                output = EngineCoreOutput(
                    request_id=req_id,
                    new_token_ids=request.output_token_ids[-num_new_tokens:],
                    finish_reason=request.get_finished_reason(),
                    new_logprobs_token_ids=logprobs_token_ids,
                    new_logprobs=logprobs,
                    new_prompt_logprobs_token_ids=prompt_logprobs_token_ids,
                    new_prompt_logprobs=prompt_logprobs,
                    stop_reason=request.stop_reason)
                outputs.append(output)

                # Breakout of the loop.
                if stopped:
                    continue

            elif prompt_logprobs is not None:
                # Chunked prefill & prompt logprobs is enabled; transmit partial
                # logprobs via EngineCoreOutput
                # Add EngineCoreOutput for this Request.
                output = EngineCoreOutput(
                    request_id=req_id,
                    new_token_ids=[],
                    finish_reason=request.get_finished_reason(),
                    new_prompt_logprobs_token_ids=prompt_logprobs_token_ids,
                    new_prompt_logprobs=prompt_logprobs,
                    stop_reason=request.stop_reason)
                outputs.append(output)

            new_running.append(request)
        self.running = new_running
        return EngineCoreOutputs(
            outputs=outputs,
            scheduler_stats=self.make_stats(),
        )

    def _check_stop(self, request: Request) -> bool:
        if (request.num_tokens >= self.max_model_len
                or request.num_output_tokens >= request.max_tokens):
            request.status = RequestStatus.FINISHED_LENGTH_CAPPED
            self._free_request(request)
            return True

        sampling_params = request.sampling_params
        last_token_id = request.output_token_ids[-1]
        if (not sampling_params.ignore_eos
                and last_token_id == request.eos_token_id):
            request.status = RequestStatus.FINISHED_STOPPED
            self._free_request(request)
            return True

        if last_token_id in (sampling_params.stop_token_ids or ()):
            request.status = RequestStatus.FINISHED_STOPPED
            request.stop_reason = last_token_id
            self._free_request(request)
            return True
        return False

    def add_request(self, request: Request) -> None:
        self.waiting.append(request)
        self.requests[request.request_id] = request

    def finish_requests(
        self,
        request_ids: Union[str, Iterable[str]],
        finished_status: RequestStatus,
    ) -> None:
        """Handles the finish signal from outside the scheduler.

        For example, the API server can abort a request when the client
        disconnects.
        """
        assert RequestStatus.is_finished(finished_status)
        if isinstance(request_ids, str):
            request_ids = (request_ids, )
        request_ids = set(request_ids)

        for req_id in request_ids:
            request = self.requests.get(req_id)
            if request is None:
                # Invalid request ID.
                continue

            if request.status == RequestStatus.RUNNING:
                self.running.remove(request)
            else:
                self.waiting.remove(request)
            request.status = finished_status
            self._free_request(request)

    def _free_request(self, request: Request) -> None:
        assert request.is_finished()
        self.kv_cache_manager.free(request)
        self.running_reqs_data.pop(request.request_id, None)
        del self.requests[request.request_id]
        self.finished_req_ids.add(request.request_id)

    def get_num_unfinished_requests(self) -> int:
        return len(self.waiting) + len(self.running)

    def has_unfinished_requests(self) -> bool:
        return self.get_num_unfinished_requests() > 0

    def reset_prefix_cache(self) -> bool:
        return self.kv_cache_manager.reset_prefix_cache()

    def make_stats(self) -> SchedulerStats:
        return SchedulerStats(
            num_running_reqs=len(self.running),
            num_waiting_reqs=len(self.waiting),
        )


@dataclass
class NewRequestData:

    req_id: str
    prompt_token_ids: List[int]
    prompt: Optional[str]
    mm_inputs: List["MultiModalKwargs"]
    mm_hashes: List[str]
    mm_positions: List["PlaceholderRange"]
    sampling_params: SamplingParams
    block_ids: List[int]
    num_computed_tokens: int

    @classmethod
    def from_request(
        cls,
        request: Request,
        block_ids: List[int],
        num_computed_tokens: int,
    ) -> "NewRequestData":
        return cls(
            req_id=request.request_id,
            prompt_token_ids=request.prompt_token_ids,
            prompt=request.prompt,
            mm_inputs=request.mm_inputs,
            mm_hashes=request.mm_hashes,
            mm_positions=request.mm_positions,
            sampling_params=request.sampling_params,
            block_ids=block_ids,
            num_computed_tokens=num_computed_tokens,
        )


@dataclass
class ResumedRequestData:

    req_id: str
    block_ids: List[int]
    num_computed_tokens: int

    @classmethod
    def from_request(
        cls,
        request: Request,
        block_ids: List[int],
        num_computed_tokens: int,
    ) -> "ResumedRequestData":
        return cls(
            req_id=request.request_id,
            block_ids=block_ids,
            num_computed_tokens=num_computed_tokens,
        )


@dataclass
class RunningRequestData:

    req_id: str
    new_block_ids: List[int]
    num_computed_tokens: int

    @classmethod
    def from_request(
        cls,
        request: Request,
        new_block_ids: List[int],
        num_computed_tokens: int,
    ) -> "RunningRequestData":
        return cls(
            req_id=request.request_id,
            new_block_ids=new_block_ids,
            num_computed_tokens=num_computed_tokens,
        )


@dataclass
class SchedulerOutput:

    scheduled_new_reqs: List[NewRequestData]
    scheduled_resumed_reqs: List[ResumedRequestData]
    scheduled_running_reqs: List[RunningRequestData]

    # Remember the ID of the currently-scheduled
    # partial request (`None` if none exists.)
    partial_req_id: Optional[str]

    num_scheduled_tokens: Dict[str, int]
    total_num_scheduled_tokens: int
    scheduled_encoder_inputs: Dict[str, List[int]]
    num_common_prefix_blocks: int

    preempted_req_ids: Set[str]
    finished_req_ids: Set[str]
    free_encoder_input_ids: List[Tuple[str, int]]<|MERGE_RESOLUTION|>--- conflicted
+++ resolved
@@ -171,8 +171,8 @@
             ]
             num_scheduled_tokens[request.request_id] = num_new_tokens
             token_budget -= num_new_tokens
-            if (request.num_computed_tokens + num_new_tokens <
-                    request.num_tokens):
+            if (request.num_computed_tokens + num_new_tokens
+                    < request.num_tokens):
                 assert not partial_req_id
                 partial_req_id = request.request_id
             req_index += 1
@@ -251,14 +251,9 @@
                 token_budget -= num_new_tokens
                 request.status = RequestStatus.RUNNING
                 request.num_computed_tokens = num_computed_tokens
-<<<<<<< HEAD
                 if num_computed_tokens + num_new_tokens < request.num_tokens:
                     assert not partial_req_id
                     partial_req_id = request.request_id
-=======
-                has_partial_request = (num_computed_tokens + num_new_tokens
-                                       < request.num_tokens)
->>>>>>> f26d7907
 
                 # Encoder-related.
                 if encoder_inputs_to_schedule:
