# SPDX-License-Identifier: Apache-2.0

<<<<<<< HEAD
from __future__ import annotations
=======
import time
>>>>>>> 842b0fd4
from collections import deque
from typing import Deque, Dict, Iterable, List, Optional, Set, Tuple, Union

from collections import deque
from concurrent import futures
from dataclasses import dataclass
from re import A
from typing import (TYPE_CHECKING, Any, Deque, Dict, Iterable, List, Literal,
                    Optional, Set, Tuple, Union)

from vllm.config import (CacheConfig, DecodingConfig, LoRAConfig, ModelConfig,
                         ParallelConfig, SchedulerConfig)
from vllm.logger import init_logger
<<<<<<< HEAD
from vllm.lora.request import LoRARequest
from vllm.sampling_params import SamplingParams
from vllm.transformers_utils.tokenizer_group import init_tokenizer_from_configs
=======
>>>>>>> 842b0fd4
from vllm.v1.core.encoder_cache_manager import (EncoderCacheManager,
                                                compute_encoder_budget)
from vllm.v1.core.guided_decoding import Grammar
from vllm.v1.core.kv_cache_manager import KVCacheManager
from vllm.v1.core.scheduler_output import (CachedRequestData, NewRequestData,
                                           SchedulerOutput)
from vllm.v1.engine import (EngineCoreEvent, EngineCoreEventType,
                            EngineCoreOutput, EngineCoreOutputs)
from vllm.v1.metrics.stats import SchedulerStats
from vllm.v1.outputs import ModelRunnerOutput
from vllm.v1.request import Request, RequestStatus

<<<<<<< HEAD
if TYPE_CHECKING:
    import torch

    from vllm.multimodal import MultiModalKwargs
    from vllm.multimodal.base import PlaceholderRange

=======
>>>>>>> 842b0fd4
logger = init_logger(__name__)


class Scheduler:

    def __init__(
        self,
        scheduler_config: SchedulerConfig,
        model_config: ModelConfig,
        cache_config: CacheConfig,
        parallel_config: ParallelConfig,
        lora_config: Optional[LoRAConfig],
        log_stats: bool,
    ) -> None:
        self.scheduler_config = scheduler_config
        self.cache_config = cache_config
        self.lora_config = lora_config
<<<<<<< HEAD
=======
        self.log_stats = log_stats

>>>>>>> 842b0fd4
        # Scheduling constraints.
        self.max_num_running_reqs = self.scheduler_config.max_num_seqs
        self.max_num_scheduled_tokens = \
            self.scheduler_config.max_num_batched_tokens
        self.max_model_len = self.scheduler_config.max_model_len

        num_gpu_blocks = cache_config.num_gpu_blocks
        assert isinstance(num_gpu_blocks, int) and num_gpu_blocks > 0
        # Create the KV cache manager.
        self.kv_cache_manager = KVCacheManager(
            block_size=self.cache_config.block_size,
            num_gpu_blocks=num_gpu_blocks,
            max_model_len=self.max_model_len,
            sliding_window=self.cache_config.sliding_window,
            enable_caching=self.cache_config.enable_prefix_caching,
            log_stats=self.log_stats)
        self.block_size = self.cache_config.block_size

        # req_id -> Request
        self.requests: Dict[str, Request] = {}
        # Priority queues for requests.
        self.waiting: Deque[Request] = deque()
        self.running: List[Request] = []

        # The request IDs that are finished in between the previous and the
        # current steps. This is used to notify the workers about the finished
        # requests so that they can free the cached states for those requests.
        # This is flushed at the end of each scheduling step.
        self.finished_req_ids: Set[str] = set()

        # OPTIMIZATION: Cache the CachedRequestData objects to avoid creating
        # them at each scheduling step.
        # Request id -> CachedRequestData
        self._cached_reqs_data: Dict[str, CachedRequestData] = {}

        # Encoder-related.
        # Calculate encoder cache size if applicable
        # NOTE: For now we use the same budget for both compute and space.
        # This can be changed when we make encoder cache for embedding caching
        # across requests.
        encoder_compute_budget, encoder_cache_size = compute_encoder_budget(
            model_config=model_config,
            scheduler_config=scheduler_config,
        )

        # NOTE(woosuk): Here, "encoder" includes the vision encoder (and
        # projector if needed). Currently, we assume that the encoder also
        # has the Transformer architecture (e.g., ViT).
        self.max_num_encoder_input_tokens = encoder_compute_budget
        # NOTE: For the models without encoder (e.g., text-only models),
        # the encoder cache will not be initialized because cache size is 0
        # for these models.
        self.encoder_cache_manager = EncoderCacheManager(
            cache_size=encoder_cache_size)

    def schedule(self) -> "SchedulerOutput":
        # NOTE(woosuk) on the scheduling algorithm:
        # There's no "decoding phase" nor "prefill phase" in the scheduler.
        # Each request just has the num_computed_tokens and num_tokens,
        # which is equal to len(prompt_token_ids) + len(output_token_ids).
        # At each step, the scheduler tries to assign tokens to the requests
        # so that each request's num_computed_tokens can catch up its
        # num_tokens. This is general enough to cover chunked prefills,
        # prefix caching, and the "jump decoding" optimization in the future.

        scheduled_new_reqs: List[Request] = []
        scheduled_resumed_reqs: List[Request] = []
        scheduled_running_reqs: List[Request] = []
        preempted_reqs: List[Request] = []

        req_to_new_block_ids: Dict[str, List[int]] = {}
        num_scheduled_tokens: Dict[str, int] = {}
        token_budget = self.max_num_scheduled_tokens
        # Encoder-related.
        scheduled_encoder_inputs: Dict[str, List[int]] = {}
        encoder_budget = self.max_num_encoder_input_tokens

<<<<<<< HEAD
        # Create a shared bitmask tensor for the whole batch
        vocab_size = self.model_config.get_vocab_size()
=======
        scheduled_timestamp = time.monotonic()
>>>>>>> 842b0fd4

        # First, schedule the RUNNING requests.
        req_index = 0
        while req_index < len(self.running) and token_budget > 0:
            request = self.running[req_index]

            # Skip requests waiting for FSM
            if request.status == RequestStatus.WAITING_FOR_FSM:
                req_index += 1
                continue

            num_new_tokens = request.num_tokens - request.num_computed_tokens
            num_new_tokens = min(num_new_tokens, token_budget)
            assert num_new_tokens > 0

            # Schedule encoder inputs.
            encoder_inputs_to_schedule, num_new_tokens, new_encoder_budget = (
                self._try_schedule_encoder_inputs(request,
                                                  request.num_computed_tokens,
                                                  num_new_tokens,
                                                  encoder_budget))
            if num_new_tokens == 0:
                # The request cannot be scheduled because the encoder budget
                # or the encoder cache is exhausted.
                # NOTE(woosuk): Here, by doing `continue` instead of `break`,
                # we do not strictly follow the FCFS scheduling policy and
                # allow the lower-priority requests to be scheduled.
                req_index += 1
                continue

            while True:
                new_blocks = self.kv_cache_manager.allocate_slots(
                    request, num_new_tokens)
                if new_blocks is None:
                    # The request cannot be scheduled.
                    # Preempt the lowest-priority request.
                    preempted_req = self.running.pop()
                    self.kv_cache_manager.free(preempted_req)
                    preempted_req.status = RequestStatus.PREEMPTED
                    preempted_req.num_computed_tokens = 0

                    self.waiting.appendleft(preempted_req)
                    preempted_reqs.append(preempted_req)
                    if preempted_req == request:
                        # No more request to preempt.
                        can_schedule = False
                        break
                else:
                    # The request can be scheduled.
                    can_schedule = True
                    break
            if not can_schedule:
                break
            assert new_blocks is not None

            # Schedule the request.
            scheduled_running_reqs.append(request)
            req_to_new_block_ids[request.request_id] = [
                b.block_id for b in new_blocks
            ]
            num_scheduled_tokens[request.request_id] = num_new_tokens
            token_budget -= num_new_tokens
            req_index += 1

            # Encoder-related.
            if encoder_inputs_to_schedule:
                scheduled_encoder_inputs[request.request_id] = (
                    encoder_inputs_to_schedule)
                # Allocate the encoder cache.
                for i in encoder_inputs_to_schedule:
                    self.encoder_cache_manager.allocate(request, i)
                encoder_budget = new_encoder_budget

        # Record the LoRAs in scheduled_running_reqs
        requested_loras: Set[int] = set()
        if self.lora_config:
            requested_loras = set(
                req.lora_request.lora_int_id for req in scheduled_running_reqs
                if req.lora_request and req.lora_request.lora_int_id > 0)
            assert len(requested_loras) <= self.lora_config.max_loras

        # Next, schedule the WAITING requests.
        if not preempted_reqs:
            while self.waiting and token_budget > 0:
                if len(self.running) == self.max_num_running_reqs:
                    break

                request = self.waiting[0]

                # Check that adding the request still respects the max_loras
                # constraint.
                if self.lora_config and request.lora_request:
                    req_lora_id = request.lora_request.lora_int_id
                    if len(requested_loras) == self.lora_config.max_loras and (
                            req_lora_id not in requested_loras):
                        # Cannot schedule.
                        # TODO (varun): This means all the other requests in
                        # the WAITING queue will be blocked by this request,
                        # even if,
                        # 1. these other requests do not use LoRA, or,
                        # 2. these other requests use the already requested
                        # LoRAs.
                        # This is too conservative and could be optimized.
                        break

                # Get already-cached tokens.
                computed_blocks, num_computed_tokens = \
                    self.kv_cache_manager.get_computed_blocks(request)
                # Number of tokens to be scheduled.
                # We use `request.num_tokens` instead of
                # `request.num_prompt_tokens` to consider the resumed requests,
                # which have output tokens.
                num_new_tokens = request.num_tokens - num_computed_tokens
                if num_new_tokens == 0:
                    # This happens when prompt length is divisible by the block
                    # size and all blocks are cached. Now we force to recompute
                    # the last block. Note that we have to re-compute an entire
                    # block because allocate_slots() assumes num_computed_tokens
                    # is always a multiple of the block size. This limitation
                    # can potentially be removed in the future to slightly
                    # improve the performance.
                    num_computed_tokens -= self.block_size
                    num_new_tokens = self.block_size
                    computed_blocks.pop()
                num_new_tokens = min(num_new_tokens, token_budget)
                assert num_new_tokens > 0

                # Schedule encoder inputs.
                (encoder_inputs_to_schedule, num_new_tokens,
                 new_encoder_budget) = self._try_schedule_encoder_inputs(
                     request, num_computed_tokens, num_new_tokens,
                     encoder_budget)
                if num_new_tokens == 0:
                    # The request cannot be scheduled.
                    break

                new_blocks = self.kv_cache_manager.allocate_slots(
                    request, num_new_tokens, computed_blocks)
                if new_blocks is None:
                    # The request cannot be scheduled.
                    break

                self.waiting.popleft()
                self.running.append(request)
                if request.status == RequestStatus.WAITING:
                    scheduled_new_reqs.append(request)
                    self.request_scheduled(request, scheduled_timestamp)
                elif request.status == RequestStatus.PREEMPTED:
                    scheduled_resumed_reqs.append(request)
                else:
                    raise RuntimeError(
                        f"Invalid request status: {request.status}")

                if self.lora_config and request.lora_request:
                    requested_loras.add(request.lora_request.lora_int_id)
                req_to_new_block_ids[request.request_id] = [
                    b.block_id for b in computed_blocks + new_blocks
                ]
                num_scheduled_tokens[request.request_id] = num_new_tokens
                token_budget -= num_new_tokens
                request.status = RequestStatus.RUNNING
                request.num_computed_tokens = num_computed_tokens

                # Encoder-related.
                if encoder_inputs_to_schedule:
                    scheduled_encoder_inputs[request.request_id] = (
                        encoder_inputs_to_schedule)
                    # Allocate the encoder cache.
                    for i in encoder_inputs_to_schedule:
                        self.encoder_cache_manager.allocate(request, i)
                    encoder_budget = new_encoder_budget

        # Check if the scheduling constraints are satisfied.
        total_num_scheduled_tokens = sum(num_scheduled_tokens.values())
        assert total_num_scheduled_tokens <= self.max_num_scheduled_tokens
        assert token_budget >= 0
        assert len(self.running) <= self.max_num_running_reqs
        # Since some requests in the RUNNING queue may not be scheduled in
        # this step, the total number of scheduled requests can be smaller than
        # len(self.running).
        assert (len(scheduled_new_reqs) + len(scheduled_resumed_reqs) +
                len(scheduled_running_reqs) <= len(self.running))

        # Get the longest common prefix among all requests in the running queue.
        # This can be potentially used for cascade attention.
        num_common_prefix_blocks = 0
        if self.running:
            any_request = self.running[0]
            num_common_prefix_blocks = (
                self.kv_cache_manager.get_num_common_prefix_blocks(
                    any_request, len(self.running)))

        # Construct the scheduler output.
        new_reqs_data = [
            NewRequestData.from_request(req,
                                        req_to_new_block_ids[req.request_id],
                                        req.num_computed_tokens)
            for req in scheduled_new_reqs
        ]
        resumed_reqs_data = [
            self._make_cached_request_data(
                req,
                req_to_new_block_ids[req.request_id],
                req.num_computed_tokens,
                resumed_from_preemption=True,
            ) for req in scheduled_resumed_reqs
        ]
        running_reqs_data = [
            self._make_cached_request_data(
                req,
                req_to_new_block_ids[req.request_id],
                req.num_computed_tokens,
                resumed_from_preemption=False,
            ) for req in scheduled_running_reqs
        ]
        scheduler_output = SchedulerOutput(
            scheduled_new_reqs=new_reqs_data,
            scheduled_cached_reqs=resumed_reqs_data + running_reqs_data,
            num_scheduled_tokens=num_scheduled_tokens,
            total_num_scheduled_tokens=total_num_scheduled_tokens,
            scheduled_encoder_inputs=scheduled_encoder_inputs,
            num_common_prefix_blocks=num_common_prefix_blocks,
            # finished_req_ids is an existing state in the scheduler,
            # instead of being newly scheduled in this step.
            # It contains the request IDs that are finished in between
            # the previous and the current steps.
            finished_req_ids=self.finished_req_ids,
            free_encoder_input_ids=self.encoder_cache_manager.get_freed_ids(),
        )

        self.finished_req_ids = set()
        return scheduler_output

    def _make_cached_request_data(
        self,
        request: Request,
        new_block_ids: List[int],
        num_computed_tokens: int,
        *,
        grammar: Optional[Grammar] = None,
        grammar_bitmask: Optional[Any] = None,
        resumed_from_preemption: bool,
    ) -> "CachedRequestData":
        # OPTIMIZATION: Cache the CachedRequestData objects to avoid creating
        # them at each scheduling step.
        if request.request_id in self._cached_reqs_data:
            req_data = self._cached_reqs_data[request.request_id]
            req_data.resumed_from_preemption = resumed_from_preemption
            req_data.new_block_ids = new_block_ids
            req_data.num_computed_tokens = num_computed_tokens
            req_data.grammar = grammar
            req_data.grammar_bitmask = grammar_bitmask
        else:
            req_data = CachedRequestData.from_request(request,
                                                      resumed_from_preemption,
                                                      new_block_ids,
                                                      num_computed_tokens)
            self._cached_reqs_data[request.request_id] = req_data
        return req_data

    def _try_schedule_encoder_inputs(
        self,
        request: Request,
        num_computed_tokens: int,
        num_new_tokens: int,
        encoder_budget: int,
    ) -> Tuple[List[int], int, int]:
        """
        Determine which encoder inputs need to be scheduled in the current step,
        and update `num_new_tokens` and encoder token budget accordingly.

        An encoder input will be scheduled if:
        - Its output tokens overlap with the range of tokens being computed
        in this step, i.e.,
        [num_computed_tokens, num_computed_tokens + num_new_tokens).
        - It is not already computed and stored in the encoder cache.
        - There is sufficient encoder token budget to process it.
        - The encoder cache has space to store it.

        If an encoder input cannot be scheduled due to cache or budget
        limitations, the method adjusts `num_new_tokens` to schedule only the
        decoder tokens up to just before the unschedulable encoder input.
        """
        if not request.has_encoder_inputs():
            return [], num_new_tokens, encoder_budget

        encoder_inputs_to_schedule: List[int] = []
        mm_positions = request.mm_positions
        assert mm_positions is not None
        assert len(mm_positions) > 0
        for i, pos_info in enumerate(mm_positions):
            start_pos = pos_info["offset"]
            num_encoder_tokens = pos_info["length"]

            # The encoder output is needed if the two ranges overlap:
            # [num_computed_tokens, num_computed_tokens + num_new_tokens) and
            # [start_pos, start_pos + num_encoder_tokens)
            if start_pos >= num_computed_tokens + num_new_tokens:
                # The encoder input is not needed in this step.
                break
            if start_pos + num_encoder_tokens <= num_computed_tokens:
                # The encoder input is already computed and stored
                # in the decoder's KV cache.
                continue

            if self.encoder_cache_manager.has_cache(request, i):
                # The encoder input is already computed and cached.
                continue
            if (not self.encoder_cache_manager.can_allocate(request, i)
                    or num_encoder_tokens > encoder_budget):
                # The encoder cache is full or the encoder budget is exhausted.
                # NOTE(woosuk): We assume that the encoder input tokens should
                # be processed altogether, as the encoder usually uses
                # bidirectional attention.
                if num_computed_tokens < start_pos:
                    # We only schedule the decoder tokens just before the
                    # encoder input.
                    num_new_tokens = start_pos - num_computed_tokens
                else:
                    # Because of prefix caching, num_computed_tokens is greater
                    # than start_pos even though its encoder input is not
                    # available. In this case, we can't schedule any token for
                    # the request in this step.
                    num_new_tokens = 0
                break

            encoder_budget -= num_encoder_tokens
            encoder_inputs_to_schedule.append(i)
        return encoder_inputs_to_schedule, num_new_tokens, encoder_budget

    def update_from_output(
        self,
        scheduler_output: "SchedulerOutput",
        model_runner_output: "ModelRunnerOutput",
    ) -> EngineCoreOutputs:
        # concern: batchsize >>>1000
        # compilation << update
        # NOTE(woosuk): This method doesn't consider speculative decoding.
        sampled_token_ids = model_runner_output.sampled_token_ids
        logprobs = model_runner_output.logprobs
        prompt_logprobs_dict = model_runner_output.prompt_logprobs_dict
        num_scheduled_tokens = scheduler_output.num_scheduled_tokens
        new_running: List[Request] = []
        outputs: List[EngineCoreOutput] = []

        # NOTE(woosuk): As len(self.running) can be up to 1K or more, the below
        # loop can be a performance bottleneck. We should do our best to avoid
        # expensive operations inside the loop.
        for request in self.running:
            req_id = request.request_id
            num_tokens_scheduled = num_scheduled_tokens.get(req_id, 0)
            if num_tokens_scheduled == 0:
                # The request was not scheduled in this step.
                new_running.append(request)
                continue

            request.num_computed_tokens += num_tokens_scheduled
            # When the request's num_computed_tokens catches up its num_tokens,
            # the request generates output tokens. Otherwise, we ignore the
            # sampler output for the request.
            assert request.num_computed_tokens <= request.num_tokens

            cached_encoder_input_ids = (
                self.encoder_cache_manager.get_cached_input_ids(request))
            # OPTIMIZATION: Avoid list(set) if the set is empty.
            if cached_encoder_input_ids:
                for input_id in list(cached_encoder_input_ids):
                    start_pos = request.mm_positions[input_id]["offset"]
                    num_tokens = request.mm_positions[input_id]["length"]
                    if start_pos + num_tokens <= request.num_computed_tokens:
                        # The encoder output is already processed and stored
                        # in the decoder's KV cache.
                        self.encoder_cache_manager.free_encoder_input(
                            request, input_id)

            # Get prompt logprobs for this request.
            prompt_logprobs_tensors = prompt_logprobs_dict.get(req_id)

            stopped = False
            new_logprobs = None
            new_token_ids = None

            if request.num_computed_tokens == request.num_tokens:
                req_index = model_runner_output.req_id_to_index[req_id]
                # NOTE(woosuk): Currently, we assume that each request
                # generates at most one token at each step.
                token_id = sampled_token_ids[req_index]
                request.append_output_token_ids(token_id)
                num_new_tokens = 1
                # TODO: Update the KV cache manager for prefix caching.

                # Check for stop and update request state.
                # This must be called before we make the EngineCoreOutput.
                stopped = self._check_stop(request)
                if stopped:
                    self._free_request(request)

                # Extract sample logprobs if needed.
                if request.sampling_params.logprobs is not None:
                    assert logprobs is not None
                    # NOTE: once we support N tokens per step (spec decode),
                    # the outer lists can be of length > 1.
                    new_logprobs = logprobs.slice(req_index, req_index + 1)

                new_token_ids = request.output_token_ids[-num_new_tokens:]

            # Transmit partial if chunked prefill & prompt logprobs is enabled
            if new_token_ids or prompt_logprobs_tensors is not None:
                # Add EngineCoreOutput for this Request.
                outputs.append(
                    EngineCoreOutput(
                        request_id=req_id,
                        new_token_ids=new_token_ids or [],
                        finish_reason=request.get_finished_reason(),
                        new_logprobs=new_logprobs,
                        new_prompt_logprobs_tensors=prompt_logprobs_tensors,
                        stop_reason=request.stop_reason,
                        events=request.take_events()))

            if not stopped:
                new_running.append(request)

        self.running = new_running
        return EngineCoreOutputs(
            outputs=outputs,
            scheduler_stats=self.make_stats(),
        )

    def _check_stop(self, request: Request) -> bool:
        if (request.num_tokens >= self.max_model_len
                or request.num_output_tokens >= request.max_tokens):
            request.status = RequestStatus.FINISHED_LENGTH_CAPPED
            return True

        sampling_params = request.sampling_params
        last_token_id = request.output_token_ids[-1]
        if (not sampling_params.ignore_eos
                and last_token_id == request.eos_token_id):
            request.status = RequestStatus.FINISHED_STOPPED
            return True

        if last_token_id in (sampling_params.stop_token_ids or ()):
            request.status = RequestStatus.FINISHED_STOPPED
            request.stop_reason = last_token_id
            return True
        return False

    def add_request(self, request: Request) -> None:
        self.requests[request.request_id] = request
<<<<<<< HEAD
        self.waiting.append(request)
=======
        self.request_queued(request)
>>>>>>> 842b0fd4

    def finish_requests(
        self,
        request_ids: Union[str, Iterable[str]],
        finished_status: RequestStatus,
    ) -> None:
        """Handles the finish signal from outside the scheduler.

        For example, the API server can abort a request when the client
        disconnects.
        """
        assert RequestStatus.is_finished(finished_status)
        if isinstance(request_ids, str):
            request_ids = (request_ids, )
        request_ids = set(request_ids)

        for req_id in request_ids:
            request = self.requests.get(req_id)
            if request is None:
                # Invalid request ID.
                continue

            if request.status == RequestStatus.RUNNING:
                self.running.remove(request)
            else:
                self.waiting.remove(request)
            request.status = finished_status
            self._free_request(request)

    def _free_request(self, request: Request) -> None:
        assert request.is_finished()
        self.kv_cache_manager.free(request)
        self.kv_cache_manager.free_block_hashes(request)
        self.encoder_cache_manager.free(request)
        self._cached_reqs_data.pop(request.request_id, None)
        del self.requests[request.request_id]
        self.finished_req_ids.add(request.request_id)

    def get_num_unfinished_requests(self) -> int:
        return len(self.waiting) + len(self.running)

    def has_unfinished_requests(self) -> bool:
        return self.get_num_unfinished_requests() > 0

    def reset_prefix_cache(self) -> bool:
        return self.kv_cache_manager.reset_prefix_cache()

    def request_queued(self, request: Request):
        if not self.log_stats:
            return
        request.events.append(
            EngineCoreEvent.new_event(EngineCoreEventType.QUEUED))

    def request_scheduled(self, request: Request, timestamp: float):
        if not self.log_stats:
            return
        request.events.append(
            EngineCoreEvent.new_event(EngineCoreEventType.SCHEDULED,
                                      timestamp))

    def make_stats(self) -> Optional[SchedulerStats]:
        if not self.log_stats:
            return None
        return SchedulerStats(
            num_running_reqs=len(self.running),
            num_waiting_reqs=len(self.waiting),
            gpu_cache_usage=self.kv_cache_manager.usage,
<<<<<<< HEAD
        )


@dataclass
class NewRequestData:

    req_id: str
    prompt_token_ids: List[int]
    prompt: Optional[str]
    mm_inputs: List["MultiModalKwargs"]
    mm_hashes: List[str]
    mm_positions: List["PlaceholderRange"]
    sampling_params: SamplingParams
    block_ids: List[int]

    grammar: Optional[Grammar]
    grammar_bitmask: Any
    num_computed_tokens: int
    lora_request: Optional[LoRARequest]

    @classmethod
    def from_request(
        cls,
        request: Request,
        block_ids: List[int],
        num_computed_tokens: int,
    ) -> "NewRequestData":
        return cls(
            req_id=request.request_id,
            prompt_token_ids=request.prompt_token_ids,
            prompt=request.prompt,
            mm_inputs=request.mm_inputs,
            mm_hashes=request.mm_hashes,
            mm_positions=request.mm_positions,
            sampling_params=request.sampling_params,
            block_ids=block_ids,
            num_computed_tokens=num_computed_tokens,
            lora_request=request.lora_request,
            grammar=request.grammar,
            grammar_bitmask=request.grammar_bitmask)
        )


@dataclass
class ResumedRequestData:

    req_id: str
    block_ids: List[int]
    num_computed_tokens: int

    @classmethod
    def from_request(
        cls,
        request: Request,
        block_ids: List[int],
        num_computed_tokens: int,
    ) -> "ResumedRequestData":
        return cls(
            req_id=request.request_id,
            block_ids=block_ids,
            num_computed_tokens=num_computed_tokens,
        )


class CachedRequestData:
    req_id: str
    # If resumed_from_preemption is False, new_block_ids will be appended to
    # the request's block IDs. If True, new_block_ids will be used as the
    # request's block IDs instead of appending to the existing block IDs.
    resumed_from_preemption: bool
    new_block_ids: List[int]
    num_computed_tokens: int

    grammar: Optional[Grammar]
    grammar_bitmask: Any

    @classmethod
    def from_request(
        cls,
        request: Request,
        resumed_from_preemption: bool,
        new_block_ids: List[int],
        num_computed_tokens: int,
    ) -> "CachedRequestData":
        return cls(
            req_id=request.request_id,
            resumed_from_preemption=resumed_from_preemption,
            new_block_ids=new_block_ids,
            num_computed_tokens=num_computed_tokens,
                   grammar=request.grammar,
                   grammar_bitmask=request.grammar_bitmask
        )


@dataclass
class SchedulerOutput:

    scheduled_new_reqs: List[NewRequestData]
    scheduled_cached_reqs: List[CachedRequestData]

    num_scheduled_tokens: Dict[str, int]
    total_num_scheduled_tokens: int
    scheduled_encoder_inputs: Dict[str, List[int]]
    num_common_prefix_blocks: int

    finished_req_ids: Set[str]
    free_encoder_input_ids: List[Tuple[str, int]]
=======
            prefix_cache_stats=self.kv_cache_manager.make_prefix_cache_stats(),
        )
>>>>>>> 842b0fd4
<|MERGE_RESOLUTION|>--- conflicted
+++ resolved
@@ -1,10 +1,6 @@
 # SPDX-License-Identifier: Apache-2.0
 
-<<<<<<< HEAD
-from __future__ import annotations
-=======
 import time
->>>>>>> 842b0fd4
 from collections import deque
 from typing import Deque, Dict, Iterable, List, Optional, Set, Tuple, Union
 
@@ -15,18 +11,10 @@
 from typing import (TYPE_CHECKING, Any, Deque, Dict, Iterable, List, Literal,
                     Optional, Set, Tuple, Union)
 
-from vllm.config import (CacheConfig, DecodingConfig, LoRAConfig, ModelConfig,
-                         ParallelConfig, SchedulerConfig)
+from vllm.config import CacheConfig, LoRAConfig, ModelConfig, SchedulerConfig
 from vllm.logger import init_logger
-<<<<<<< HEAD
-from vllm.lora.request import LoRARequest
-from vllm.sampling_params import SamplingParams
-from vllm.transformers_utils.tokenizer_group import init_tokenizer_from_configs
-=======
->>>>>>> 842b0fd4
 from vllm.v1.core.encoder_cache_manager import (EncoderCacheManager,
                                                 compute_encoder_budget)
-from vllm.v1.core.guided_decoding import Grammar
 from vllm.v1.core.kv_cache_manager import KVCacheManager
 from vllm.v1.core.scheduler_output import (CachedRequestData, NewRequestData,
                                            SchedulerOutput)
@@ -36,15 +24,6 @@
 from vllm.v1.outputs import ModelRunnerOutput
 from vllm.v1.request import Request, RequestStatus
 
-<<<<<<< HEAD
-if TYPE_CHECKING:
-    import torch
-
-    from vllm.multimodal import MultiModalKwargs
-    from vllm.multimodal.base import PlaceholderRange
-
-=======
->>>>>>> 842b0fd4
 logger = init_logger(__name__)
 
 
@@ -55,18 +34,14 @@
         scheduler_config: SchedulerConfig,
         model_config: ModelConfig,
         cache_config: CacheConfig,
-        parallel_config: ParallelConfig,
         lora_config: Optional[LoRAConfig],
         log_stats: bool,
     ) -> None:
         self.scheduler_config = scheduler_config
         self.cache_config = cache_config
         self.lora_config = lora_config
-<<<<<<< HEAD
-=======
         self.log_stats = log_stats
 
->>>>>>> 842b0fd4
         # Scheduling constraints.
         self.max_num_running_reqs = self.scheduler_config.max_num_seqs
         self.max_num_scheduled_tokens = \
@@ -144,12 +119,7 @@
         scheduled_encoder_inputs: Dict[str, List[int]] = {}
         encoder_budget = self.max_num_encoder_input_tokens
 
-<<<<<<< HEAD
-        # Create a shared bitmask tensor for the whole batch
-        vocab_size = self.model_config.get_vocab_size()
-=======
         scheduled_timestamp = time.monotonic()
->>>>>>> 842b0fd4
 
         # First, schedule the RUNNING requests.
         req_index = 0
@@ -599,11 +569,8 @@
 
     def add_request(self, request: Request) -> None:
         self.requests[request.request_id] = request
-<<<<<<< HEAD
         self.waiting.append(request)
-=======
         self.request_queued(request)
->>>>>>> 842b0fd4
 
     def finish_requests(
         self,
@@ -671,115 +638,5 @@
             num_running_reqs=len(self.running),
             num_waiting_reqs=len(self.waiting),
             gpu_cache_usage=self.kv_cache_manager.usage,
-<<<<<<< HEAD
-        )
-
-
-@dataclass
-class NewRequestData:
-
-    req_id: str
-    prompt_token_ids: List[int]
-    prompt: Optional[str]
-    mm_inputs: List["MultiModalKwargs"]
-    mm_hashes: List[str]
-    mm_positions: List["PlaceholderRange"]
-    sampling_params: SamplingParams
-    block_ids: List[int]
-
-    grammar: Optional[Grammar]
-    grammar_bitmask: Any
-    num_computed_tokens: int
-    lora_request: Optional[LoRARequest]
-
-    @classmethod
-    def from_request(
-        cls,
-        request: Request,
-        block_ids: List[int],
-        num_computed_tokens: int,
-    ) -> "NewRequestData":
-        return cls(
-            req_id=request.request_id,
-            prompt_token_ids=request.prompt_token_ids,
-            prompt=request.prompt,
-            mm_inputs=request.mm_inputs,
-            mm_hashes=request.mm_hashes,
-            mm_positions=request.mm_positions,
-            sampling_params=request.sampling_params,
-            block_ids=block_ids,
-            num_computed_tokens=num_computed_tokens,
-            lora_request=request.lora_request,
-            grammar=request.grammar,
-            grammar_bitmask=request.grammar_bitmask)
-        )
-
-
-@dataclass
-class ResumedRequestData:
-
-    req_id: str
-    block_ids: List[int]
-    num_computed_tokens: int
-
-    @classmethod
-    def from_request(
-        cls,
-        request: Request,
-        block_ids: List[int],
-        num_computed_tokens: int,
-    ) -> "ResumedRequestData":
-        return cls(
-            req_id=request.request_id,
-            block_ids=block_ids,
-            num_computed_tokens=num_computed_tokens,
-        )
-
-
-class CachedRequestData:
-    req_id: str
-    # If resumed_from_preemption is False, new_block_ids will be appended to
-    # the request's block IDs. If True, new_block_ids will be used as the
-    # request's block IDs instead of appending to the existing block IDs.
-    resumed_from_preemption: bool
-    new_block_ids: List[int]
-    num_computed_tokens: int
-
-    grammar: Optional[Grammar]
-    grammar_bitmask: Any
-
-    @classmethod
-    def from_request(
-        cls,
-        request: Request,
-        resumed_from_preemption: bool,
-        new_block_ids: List[int],
-        num_computed_tokens: int,
-    ) -> "CachedRequestData":
-        return cls(
-            req_id=request.request_id,
-            resumed_from_preemption=resumed_from_preemption,
-            new_block_ids=new_block_ids,
-            num_computed_tokens=num_computed_tokens,
-                   grammar=request.grammar,
-                   grammar_bitmask=request.grammar_bitmask
-        )
-
-
-@dataclass
-class SchedulerOutput:
-
-    scheduled_new_reqs: List[NewRequestData]
-    scheduled_cached_reqs: List[CachedRequestData]
-
-    num_scheduled_tokens: Dict[str, int]
-    total_num_scheduled_tokens: int
-    scheduled_encoder_inputs: Dict[str, List[int]]
-    num_common_prefix_blocks: int
-
-    finished_req_ids: Set[str]
-    free_encoder_input_ids: List[Tuple[str, int]]
-=======
             prefix_cache_stats=self.kv_cache_manager.make_prefix_cache_stats(),
-        )
->>>>>>> 842b0fd4
+        )