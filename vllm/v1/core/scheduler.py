--- conflicted
+++ resolved
@@ -34,13 +34,9 @@
         cache_config: CacheConfig,
         lora_config: Optional[LoRAConfig],
         speculative_config: Optional[SpeculativeConfig],
-<<<<<<< HEAD
+        structured_output_manager: StructuredOutputManager,
         include_finished_set: bool = False,
         log_stats: bool = False,
-=======
-        log_stats: bool,
-        structured_output_manager: StructuredOutputManager,
->>>>>>> 8ed5421a
     ) -> None:
         self.scheduler_config = scheduler_config
         self.cache_config = cache_config
@@ -651,8 +647,10 @@
             scheduler_stats=self.make_stats(),
         )
         if self.include_finished_set:
+            #TODO currently sending duplicates here, fix this
             engine_core_outputs.finished_requests = (
-                scheduler_output.finished_req_ids)
+                scheduler_output.finished_req_ids | self.scheduled_req_ids)
+
         return engine_core_outputs
 
     def _check_stop(self, request: Request) -> bool:
