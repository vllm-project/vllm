--- conflicted
+++ resolved
@@ -9,7 +9,7 @@
 import vllm.envs
 from vllm.config import VllmConfig
 from vllm.logger import init_logger
-from vllm.sampling_params import GuidedDecodingParams, SamplingParams
+from vllm.sampling_params import SamplingParams
 from vllm.transformers_utils.tokenizer_group import init_tokenizer_from_configs
 from vllm.transformers_utils.tokenizers.mistral import MistralTokenizer
 from vllm.utils import LazyLoader
@@ -32,12 +32,6 @@
 
     def __init__(self, vllm_config: VllmConfig):
         self.vllm_config = vllm_config
-<<<<<<< HEAD
-        self.disable_any_whitespace = (
-            "disable-any-whitespace"
-            in vllm_config.decoding_config.guided_decoding_backend_options)
-=======
->>>>>>> 2bc0f72a
         tokenizer_group = init_tokenizer_from_configs(
             model_config=vllm_config.model_config,
             scheduler_config=vllm_config.scheduler_config,
@@ -46,9 +40,8 @@
         tokenizer_group.ping()
 
         self.disable_any_whitespace = False
-        backend_options = GuidedDecodingParams(
-            backend=vllm_config.decoding_config.guided_decoding_backend
-        ).backend_options()
+        backend_options = \
+            vllm_config.decoding_config.guided_decoding_backend_options
         for option in backend_options:
             if option == "disable-any-whitespace":
                 self.disable_any_whitespace = True
