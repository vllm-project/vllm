--- conflicted
+++ resolved
@@ -59,15 +59,9 @@
 
     def __post_init__(self):
         self.disable_any_whitespace = \
-<<<<<<< HEAD
-            vllm_config.structured_output_config.disable_any_whitespace
-        self.disable_additional_properties = \
-            vllm_config.structured_output_config.disable_additional_properties
-=======
             self.vllm_config.decoding_config.disable_any_whitespace
         self.disable_additional_properties = \
             self.vllm_config.decoding_config.disable_additional_properties
->>>>>>> 65334ef3
 
         self.ll_tokenizer = llguidance_hf.from_tokenizer(
             self.tokenizer, self.vocab_size)
