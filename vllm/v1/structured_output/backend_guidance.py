# SPDX-License-Identifier: Apache-2.0

import copy
import json
import os
from dataclasses import dataclass
from typing import TYPE_CHECKING, Any, Optional, Union

import torch

from vllm.config import VllmConfig
from vllm.logger import init_logger
from vllm.sampling_params import SamplingParams
from vllm.transformers_utils.tokenizer_group import init_tokenizer_from_configs
from vllm.utils import LazyLoader
from vllm.v1.structured_output.backend_types import (StructuredOutputBackend,
                                                     StructuredOutputGrammar,
                                                     StructuredOutputOptions)
from vllm.v1.structured_output.request import get_structured_output_key

if TYPE_CHECKING:
    import llguidance
    import llguidance.hf as llguidance_hf
    import llguidance.torch as llguidance_torch
else:
    llguidance = LazyLoader("llguidance", globals(), "llguidance")
    llguidance_hf = LazyLoader("llguidance.hf", globals(), "llguidance.hf")
    llguidance_torch = LazyLoader("llguidance.torch", globals(),
                                  "llguidance.torch")

logger = init_logger(__name__)


def _walk_json_for_additional_properties(data: object):
    if isinstance(data, dict):
        for value in data.values():
            _walk_json_for_additional_properties(value)
        if 'additionalProperties' not in data and \
            ('properties' in data or 'patternProperties' in data):
            data['additionalProperties'] = False
    elif isinstance(data, list):
        for item in data:
            _walk_json_for_additional_properties(item)


def process_for_additional_properties(
        guide_json: Union[str, dict[str, Any]]) -> dict[str, Any]:
    if isinstance(guide_json, str):
        guide_json_obj = json.loads(guide_json)
    else:
        # copy for modifications
        guide_json_obj = copy.deepcopy(guide_json)
    _walk_json_for_additional_properties(guide_json_obj)
    return guide_json_obj


class GuidanceBackend(StructuredOutputBackend):

    def __init__(self, vllm_config: VllmConfig):
        self.vllm_config = vllm_config
        tokenizer_group = init_tokenizer_from_configs(
            model_config=vllm_config.model_config,
            scheduler_config=vllm_config.scheduler_config,
            lora_config=vllm_config.lora_config)  # type: ignore[arg-type]
        self.vllm_config = vllm_config
        self.vocab_size = vllm_config.model_config.get_vocab_size()

        self.disable_any_whitespace = \
            vllm_config.decoding_config.disable_any_whitespace
        self.disable_additional_properties = \
            vllm_config.decoding_config.disable_additional_properties

        tokenizer = tokenizer_group.get_lora_tokenizer(None)
        self.ll_tokenizer = llguidance_hf.from_tokenizer(
            tokenizer, self.vocab_size)

    def compile_grammar(self, request_type: StructuredOutputOptions,
                        grammar_spec: str) -> StructuredOutputGrammar:
        self.serialized_grammar = serialize_guidance_grammar(
            request_type, grammar_spec, self.disable_any_whitespace,
            self.disable_additional_properties)

        ll_matcher = llguidance.LLMatcher(
            self.ll_tokenizer,
            self.serialized_grammar,
            log_level=int(os.environ.get("LLGUIDANCE_LOG_LEVEL", "1")),
        )

        r = GuidanceGrammar(
            ll_matcher=ll_matcher,
            ll_tokenizer=self.ll_tokenizer,
            vocab_size=self.vocab_size,
        )

        r.check_error()
        return r

    def allocate_token_bitmask(self, max_num_seqs: int):
        return llguidance_torch.allocate_token_bitmask(
            max_num_seqs, self.ll_tokenizer.vocab_size)

    def destroy(self):
        pass


@dataclass
class GuidanceGrammar(StructuredOutputGrammar):
    ll_matcher: llguidance.LLMatcher
    ll_tokenizer: llguidance.LLTokenizer
    vocab_size: int
    printed_error: bool = False
    terminated: bool = False

    def check_error(self):
        if not self.printed_error:
            err = self.ll_matcher.get_error()
            if err:
                self.printed_error = True
                logger.warning("LLMatcher error: %s", err)

    def accept_tokens(self, request_id: str, tokens: list[int]) -> bool:
        """Accepts a list of tokens and advances the parser.

        Returns True if the parser was advanced successfully.
        Returns False if the parser failed to advance.
        """

        if self.ll_tokenizer.eos_token in tokens:
            self.terminated = True

        if self.ll_matcher.is_stopped():
            return True

        # TODO - Add jump decoding support in the future:
        # self.ll_matcher.compute_ff_bytes() - this should always work
        # self.ll_matcher.compute_ff_tokens() - this only works for
        #   "canonical" tokenizers
        # For conversion between the two, see
        # https://github.com/guidance-ai/llguidance/blob/main/docs/fast_forward.md

        r = self.ll_matcher.consume_tokens(tokens)

        self.check_error()

        return r

    def fill_bitmask(self, bitmask: torch.Tensor, idx: int) -> None:
        # this will automatically return [EOS] mask if the matcher is stopped
        # or otherwise in an error state
        llguidance_torch.fill_next_token_bitmask(self.ll_matcher, bitmask, idx)
        self.check_error()

    def is_terminated(self) -> bool:
        return self.terminated

    def reset(self):
        # This method may be not needed anymore? TODO
        self.ll_matcher.reset()


def serialize_guidance_grammar(
    request_type: StructuredOutputOptions,
    grammar_spec: Union[str, dict[str, Any]],
    disable_any_whitespace: bool = False,
    disable_additional_properties: bool = False,
) -> str:
<<<<<<< HEAD
    if request_type == StructuredOutputOptions.JSON:
        if disable_additional_properties:
=======

    def _process_schema(grammar_spec: Union[str, dict[str, Any]], ) -> str:
        if no_additional_properties:
>>>>>>> 40896bdf
            grammar_spec = process_for_additional_properties(grammar_spec)
        return llguidance.LLMatcher.grammar_from_json_schema(
            grammar_spec,
            defaults={
                "whitespace_flexible": not disable_any_whitespace,
            })

    if request_type == StructuredOutputOptions.JSON:
        return _process_schema(grammar_spec)
    elif request_type == StructuredOutputOptions.JSON_OBJECT:
        return llguidance.LLMatcher.grammar_from_json_schema(
            '{"type": "object"}',
            defaults={
                "whitespace_flexible": not disable_any_whitespace,
            })
    else:
        if request_type == StructuredOutputOptions.REGEX:
            tp = "regex"
        elif request_type == StructuredOutputOptions.GRAMMAR:
            tp = "grammar"
        elif request_type == StructuredOutputOptions.CHOICE:
            tp = "choice"
        elif request_type == StructuredOutputOptions.STRUCTURAL_TAG:
            if isinstance(grammar_spec, str):
                s_tag = json.loads(grammar_spec)
            else:
                s_tag = grammar_spec
            triggers: list[str] = s_tag["triggers"]
            tags: list[llguidance.StructTag] = []
            for s in s_tag["structures"]:
                begin: str = s["begin"]
                trig = next((t for t in triggers if begin.startswith(t)), None)
                if trig is None:
                    raise ValueError(
                        f"Trigger {begin} not found in triggers {triggers}")
                tags.append(
                    llguidance.StructTag(
                        trigger=trig,
                        begin=s["begin"],
                        grammar=_process_schema(s["schema"]),
                        end=s["end"],
                    ))
            if not tags:
                raise ValueError(
                    "No structural tags found in the grammar spec.")
            return llguidance.StructTag.to_grammar(tags)
        else:
            logger.error("Validation should have already occurred. "
                         "Please file an issue.")
            raise ValueError("grammar is not of valid supported types. "
                             f"({request_type!s})")
        return llguidance.grammar_from(tp, grammar_spec)


def validate_guidance_grammar(
        sampling_params: SamplingParams,
        tokenizer: Optional[llguidance.LLTokenizer] = None) -> None:
    tp, grm = get_structured_output_key(sampling_params)
    guidance_grm = serialize_guidance_grammar(tp, grm)
    err = llguidance.LLMatcher.validate_grammar(guidance_grm, tokenizer)
    if err:
        raise ValueError(f"Grammar error: {err}")<|MERGE_RESOLUTION|>--- conflicted
+++ resolved
@@ -164,14 +164,9 @@
     disable_any_whitespace: bool = False,
     disable_additional_properties: bool = False,
 ) -> str:
-<<<<<<< HEAD
-    if request_type == StructuredOutputOptions.JSON:
+
+    def _process_schema(grammar_spec: Union[str, dict[str, Any]], ) -> str:
         if disable_additional_properties:
-=======
-
-    def _process_schema(grammar_spec: Union[str, dict[str, Any]], ) -> str:
-        if no_additional_properties:
->>>>>>> 40896bdf
             grammar_spec = process_for_additional_properties(grammar_spec)
         return llguidance.LLMatcher.grammar_from_json_schema(
             grammar_spec,
