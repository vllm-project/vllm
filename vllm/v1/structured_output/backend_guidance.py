--- conflicted
+++ resolved
@@ -10,7 +10,7 @@
 
 from vllm.config import VllmConfig
 from vllm.logger import init_logger
-from vllm.sampling_params import GuidedDecodingParams, SamplingParams
+from vllm.sampling_params import SamplingParams
 from vllm.transformers_utils.tokenizer_group import init_tokenizer_from_configs
 from vllm.utils import LazyLoader
 from vllm.v1.structured_output.backend_types import (StructuredOutputBackend,
@@ -66,17 +66,11 @@
         tokenizer_group.ping()
         self.vllm_config = vllm_config
         self.vocab_size = vllm_config.model_config.get_vocab_size()
-<<<<<<< HEAD
-        self.disable_any_whitespace = (
-            "disable-any-whitespace"
-            in vllm_config.decoding_config.guided_decoding_backend_options)
-=======
 
         self.disable_any_whitespace = False
         self.no_additional_properties = False
-        backend_options = GuidedDecodingParams(
-            backend=vllm_config.decoding_config.guided_decoding_backend
-        ).backend_options()
+        backend_options = \
+            vllm_config.decoding_config.guided_decoding_backend_options
         for option in backend_options:
             if option == "disable-any-whitespace":
                 self.disable_any_whitespace = True
@@ -85,7 +79,6 @@
             else:
                 raise ValueError(
                     f"Unsupported option for the guidance backend: {option}")
->>>>>>> 2bc0f72a
 
         tokenizer = tokenizer_group.get_lora_tokenizer(None)
         self.ll_tokenizer = llguidance_hf.from_tokenizer(
