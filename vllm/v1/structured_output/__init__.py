--- conflicted
+++ resolved
@@ -60,20 +60,10 @@
             max_workers = max(1, (multiprocessing.cpu_count() + 1) // 2)
             self.executor = ThreadPoolExecutor(max_workers=max_workers)
             self.tokenizer = init_tokenizer_from_configs(
-<<<<<<< HEAD
-                model_config=self.vllm_config.model_config,
-                scheduler_config=self.vllm_config.scheduler_config,
-                lora_config=self.vllm_config.lora_config,
-            ).get_lora_tokenizer(None)
+                model_config=self.vllm_config.model_config)
             reasoning_parser = \
                     self.vllm_config.structured_outputs_config.reasoning_parser
             if reasoning_parser:
-=======
-                model_config=self.vllm_config.model_config)
-            reasoning_backend = \
-                    self.vllm_config.decoding_config.reasoning_backend
-            if reasoning_backend:
->>>>>>> 2b856970
                 reasoner_cls = ReasoningParserManager.get_reasoning_parser(
                     reasoning_parser)
                 self.reasoner = reasoner_cls(tokenizer=self.tokenizer)
