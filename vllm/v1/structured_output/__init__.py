# SPDX-License-Identifier: Apache-2.0
from __future__ import annotations

import multiprocessing
from concurrent.futures import ThreadPoolExecutor
from typing import TYPE_CHECKING, Optional

from vllm.config import VllmConfig
from vllm.logger import init_logger
from vllm.reasoning import ReasoningParserManager
from vllm.transformers_utils.tokenizer_group import init_tokenizer_from_configs
from vllm.v1.structured_output.backend_guidance import GuidanceBackend
from vllm.v1.structured_output.backend_types import (StructuredOutputBackend,
                                                     StructuredOutputGrammar)
from vllm.v1.structured_output.backend_xgrammar import XgrammarBackend

if TYPE_CHECKING:
    import numpy as np
    import numpy.typing as npt
    import torch

    from vllm.reasoning import ReasoningParser
    from vllm.v1.request import Request

logger = init_logger(__name__)


class StructuredOutputManager:
    """Engine-level manager for structured output requests."""

    def __init__(self, vllm_config: VllmConfig):
        self.backend: Optional[StructuredOutputBackend] = None
        self.reasoner: Optional[ReasoningParser] = None
        self.vllm_config = vllm_config
        self._grammar_bitmask: Optional[torch.Tensor] = None

        # The default max_workers if not specified is the number of CPUs * 5,
        # which is way too high since these tasks are CPU-bound, not I/O bound.
        # We also know we would never dominate CPU usage with just grammar
        # compilation, so we set it to half the number of CPUs.
        max_workers = max(1, (multiprocessing.cpu_count() + 1) // 2)
        self.executor = ThreadPoolExecutor(max_workers=max_workers)

    def grammar_init(self, request: Request) -> None:
        if request.structured_output_request is None:
            return

        # Initialize the backend the first time it is needed.
        #
        # NOTE: We only support a single backend. We do NOT support different
        # backends on a per-request basis in V1 (for now, anyway...).
        if self.backend is None:
<<<<<<< HEAD
            backend_name = request.sampling_params.guided_decoding.backend_name
            tokenizer = init_tokenizer_from_configs(
                model_config=self.vllm_config.model_config,
                scheduler_config=self.vllm_config.scheduler_config,
                lora_config=self.vllm_config.lora_config,
            ).get_lora_tokenizer(None)
            vocab_size = self.vllm_config.model_config.get_vocab_size()
            if backend_name == "xgrammar":
                self.backend = XgrammarBackend(
                    self.vllm_config,
                    tokenizer=tokenizer,
                    vocab_size=vocab_size,
                )
            elif backend_name == "guidance":
                self.backend = GuidanceBackend(
                    self.vllm_config,
                    tokenizer=tokenizer,
                    vocab_size=vocab_size,
                )
=======
            backend = request.sampling_params.guided_decoding.backend
            if backend == "xgrammar":
                from vllm.v1.structured_output.backend_xgrammar import (
                    XgrammarBackend)

                self.backend = XgrammarBackend(self.vllm_config)
            elif backend == "guidance":
                self.backend = GuidanceBackend(self.vllm_config)
>>>>>>> c9c1b59e
            else:
                raise ValueError(
                    f"Unsupported structured output backend: {backend}")

            if (reasoning_backend :=
                    self.vllm_config.decoding_config.reasoning_backend
                ) is not None and self.reasoner is None:
                self.reasoner = ReasoningParserManager.get_reasoning_parser(
                    reasoning_backend)(tokenizer=tokenizer)

        grammar = self.executor.submit(self._async_create_grammar, request)
        request.structured_output_request.grammar = grammar  # type: ignore[assignment]

    def _async_create_grammar(
        self,
        request: Request,
    ) -> StructuredOutputGrammar:
        key = request.structured_output_request.structured_output_key  # type: ignore[union-attr]

        # Note that the request was validated in the engine core client,
        # so at this point we know it is a supported type of request.
        #
        # TODO: we still need to handle xgrammar compilation failures,
        # though it should be unlikely as we test that up front as well.
        request_type, grammar_spec = key

        assert self.backend is not None
        return self.backend.compile_grammar(request_type, grammar_spec)

    def grammar_bitmask(
        self,
        requests: dict[str, Request],
        structured_output_request_ids: dict[str, int],
        batch_len: int,
    ) -> Optional[npt.NDArray[np.int32]]:
        # Prepare the structured output bitmask for this batch.
        if not structured_output_request_ids:
            return None

        if self._grammar_bitmask is None:
            assert self.backend is not None
            self._grammar_bitmask = self.backend.allocate_token_bitmask(
                self.vllm_config.scheduler_config.max_num_seqs)

        # Fill the bitmask using the index of each request equal to its
        # position in the batch. Resize the bitmask down to the size of
        # the batch.
        bitmask_tensor = self._grammar_bitmask
        # Reset the relevant part of the bitmask before filling
        if batch_len > 0:
            bitmask_tensor[:batch_len].fill_(-1)

        for req_id, batch_index in structured_output_request_ids.items():
            full_request = requests[req_id]
            request = full_request.structured_output_request
            assert request is not None and request.grammar is not None

            apply_bitmask = request.reasoning_ended if self.reasoner is not None else True  # noqa: E501

            if apply_bitmask and not request.grammar.is_terminated():
                request.grammar.fill_bitmask(bitmask_tensor, batch_index)

        if batch_len < self._grammar_bitmask.shape[0]:
            bitmask_tensor = self._grammar_bitmask[:batch_len]

        # After finishing with the xgrammar operations, we convert to
        # np.ndarray, because that is much more efficient for serialization
        # and deserialization when sending this to the GPU workers.
        return bitmask_tensor.numpy()

    def clear_backend(self) -> None:
        if self.backend is not None:
            self.backend.destroy()<|MERGE_RESOLUTION|>--- conflicted
+++ resolved
@@ -40,55 +40,47 @@
         # compilation, so we set it to half the number of CPUs.
         max_workers = max(1, (multiprocessing.cpu_count() + 1) // 2)
         self.executor = ThreadPoolExecutor(max_workers=max_workers)
+        self.tokenizer = init_tokenizer_from_configs(
+            model_config=self.vllm_config.model_config,
+            scheduler_config=self.vllm_config.scheduler_config,
+            lora_config=self.vllm_config.lora_config,
+        ).get_lora_tokenizer(None)
 
     def grammar_init(self, request: Request) -> None:
         if request.structured_output_request is None:
             return
+
+        if TYPE_CHECKING:
+            assert request.sampling_params.guided_decoding is not None
 
         # Initialize the backend the first time it is needed.
         #
         # NOTE: We only support a single backend. We do NOT support different
         # backends on a per-request basis in V1 (for now, anyway...).
         if self.backend is None:
-<<<<<<< HEAD
-            backend_name = request.sampling_params.guided_decoding.backend_name
-            tokenizer = init_tokenizer_from_configs(
-                model_config=self.vllm_config.model_config,
-                scheduler_config=self.vllm_config.scheduler_config,
-                lora_config=self.vllm_config.lora_config,
-            ).get_lora_tokenizer(None)
+            backend = request.sampling_params.guided_decoding.backend
             vocab_size = self.vllm_config.model_config.get_vocab_size()
-            if backend_name == "xgrammar":
+            if backend == "xgrammar":
                 self.backend = XgrammarBackend(
                     self.vllm_config,
-                    tokenizer=tokenizer,
+                    tokenizer=self.tokenizer,
                     vocab_size=vocab_size,
                 )
-            elif backend_name == "guidance":
+            elif backend == "guidance":
                 self.backend = GuidanceBackend(
                     self.vllm_config,
-                    tokenizer=tokenizer,
+                    tokenizer=self.tokenizer,
                     vocab_size=vocab_size,
                 )
-=======
-            backend = request.sampling_params.guided_decoding.backend
-            if backend == "xgrammar":
-                from vllm.v1.structured_output.backend_xgrammar import (
-                    XgrammarBackend)
-
-                self.backend = XgrammarBackend(self.vllm_config)
-            elif backend == "guidance":
-                self.backend = GuidanceBackend(self.vllm_config)
->>>>>>> c9c1b59e
             else:
                 raise ValueError(
                     f"Unsupported structured output backend: {backend}")
 
-            if (reasoning_backend :=
-                    self.vllm_config.decoding_config.reasoning_backend
-                ) is not None and self.reasoner is None:
+            if ((reasoning_backend :=
+                 self.vllm_config.decoding_config.reasoning_backend)
+                    is not None and self.reasoner is None):
                 self.reasoner = ReasoningParserManager.get_reasoning_parser(
-                    reasoning_backend)(tokenizer=tokenizer)
+                    reasoning_backend)(tokenizer=self.tokenizer)
 
         grammar = self.executor.submit(self._async_create_grammar, request)
         request.structured_output_request.grammar = grammar  # type: ignore[assignment]
@@ -137,7 +129,9 @@
             request = full_request.structured_output_request
             assert request is not None and request.grammar is not None
 
-            apply_bitmask = request.reasoning_ended if self.reasoner is not None else True  # noqa: E501
+            apply_bitmask = (
+                request.reasoning_ended if self.reasoner is not None else True
+            )  # noqa: E501
 
             if apply_bitmask and not request.grammar.is_terminated():
                 request.grammar.fill_bitmask(bitmask_tensor, batch_index)
