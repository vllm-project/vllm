# SPDX-License-Identifier: Apache-2.0
from __future__ import annotations

import itertools
import multiprocessing
from concurrent.futures import ThreadPoolExecutor
from typing import TYPE_CHECKING, Optional

from vllm.config import VllmConfig
from vllm.logger import init_logger
<<<<<<< HEAD
=======
from vllm.reasoning import ReasoningParserManager
>>>>>>> f25e0d11
from vllm.transformers_utils.tokenizer_group import init_tokenizer_from_configs
from vllm.utils import LazyLoader
from vllm.v1.structured_output.backend_guidance import GuidanceBackend
from vllm.v1.structured_output.backend_types import (StructuredOutputBackend,
                                                     StructuredOutputGrammar)
from vllm.v1.structured_output.backend_xgrammar import XgrammarBackend

if TYPE_CHECKING:
    import numpy as np
    import numpy.typing as npt
    import torch

    from vllm.reasoning import ReasoningParser
    from vllm.v1.request import Request
else:
<<<<<<< HEAD
    torch = LazyLoader('torch', globals(), 'torch')
=======
    torch = LazyLoader("torch", globals(), "torch")
>>>>>>> f25e0d11

logger = init_logger(__name__)


class StructuredOutputManager:
    """Engine-level manager for structured output requests."""

    def __init__(self, vllm_config: VllmConfig):
        self.backend: Optional[StructuredOutputBackend] = None
        self.reasoner: Optional[ReasoningParser] = None
        self.vllm_config = vllm_config

        self._grammar_bitmask: Optional[torch.Tensor] = None
        self._full_mask = torch.tensor(-1, dtype=torch.int32)

        # The default max_workers if not specified is the number of CPUs * 5,
        # which is way too high since these tasks are CPU-bound, not I/O bound.
        # We also know we would never dominate CPU usage with just grammar
        # compilation, so we set it to half the number of CPUs.
        max_workers = max(1, (multiprocessing.cpu_count() + 1) // 2)
        self.executor = ThreadPoolExecutor(max_workers=max_workers)
        self.tokenizer = init_tokenizer_from_configs(
            model_config=self.vllm_config.model_config,
            scheduler_config=self.vllm_config.scheduler_config,
            lora_config=self.vllm_config.lora_config,
        ).get_lora_tokenizer(None)
<<<<<<< HEAD
=======
        reasoning_backend = vllm_config.decoding_config.reasoning_backend
        if reasoning_backend:
            reasoner_cls = ReasoningParserManager.get_reasoning_parser(
                reasoning_backend)
            self.reasoner = reasoner_cls(tokenizer=self.tokenizer)
>>>>>>> f25e0d11

    def grammar_init(self, request: Request) -> None:
        if request.structured_output_request is None:
            return

        if TYPE_CHECKING:
            assert request.sampling_params.guided_decoding is not None

        # Initialize the backend the first time it is needed.
        #
        # NOTE: We only support a single backend. We do NOT support different
        # backends on a per-request basis in V1 (for now, anyway...).
        if self.backend is None:
            backend = request.sampling_params.guided_decoding.backend
            vocab_size = self.vllm_config.model_config.get_vocab_size()
            if backend == "xgrammar":
                self.backend = XgrammarBackend(
                    self.vllm_config,
                    tokenizer=self.tokenizer,
                    vocab_size=vocab_size,
                )
            elif backend == "guidance":
                self.backend = GuidanceBackend(
                    self.vllm_config,
                    tokenizer=self.tokenizer,
                    vocab_size=vocab_size,
                )
            else:
                raise ValueError(
                    f"Unsupported structured output backend: {backend}")

        grammar = self.executor.submit(self._async_create_grammar, request)
        request.structured_output_request.grammar = grammar  # type: ignore[assignment]

    def _async_create_grammar(
        self,
        request: Request,
    ) -> StructuredOutputGrammar:
        key = request.structured_output_request.structured_output_key  # type: ignore[union-attr]

        # Note that the request was validated in the engine core client,
        # so at this point we know it is a supported type of request.
        #
        # TODO: we still need to handle xgrammar compilation failures,
        # though it should be unlikely as we test that up front as well.
        request_type, grammar_spec = key

        assert self.backend is not None
        return self.backend.compile_grammar(request_type, grammar_spec)

    def grammar_bitmask(
        self,
        requests: dict[str, Request],
        structured_output_request_ids: dict[str, int],
        scheduled_spec_decode_tokens: dict[str, list[int]],
    ) -> Optional[npt.NDArray[np.int32]]:
        # Prepare the structured output bitmask for this batch.
        if not structured_output_request_ids:
            return None

        max_num_spec_tokens = 0
        if self.vllm_config.speculative_config is not None:
            max_num_spec_tokens = \
                self.vllm_config.speculative_config.num_speculative_tokens

        if self._grammar_bitmask is None:
            assert self.backend is not None
            max_batch_size = self.vllm_config.scheduler_config.max_num_seqs

            # Allocate a bitmask for each token needing to be checked:
            # one for each speculative position, and one more for the
            # bonus token / non-speculative token.
            self._grammar_bitmask = \
                self.backend.allocate_token_bitmask(
                    max_batch_size * (1 + max_num_spec_tokens))

        bitmask_tensor = self._grammar_bitmask
        # Generate a batched bitmask for all structured output requests.
        # When speculative decoding is enabled, we need to include multiple
        # masks for each request, one for each possible bonus token position.
        # These are stored inline in the tensor and unpacked by the gpu runner.
        cumulative_index = 0
        ordered_seq = sorted(structured_output_request_ids.items(),
                             key=lambda x: x[1])

        # Note that for thinking support, we will need to
        # reset the relevant part of the bitmask for consequent
        # request here.
        bitmask_tensor[:(len(ordered_seq) * (1 + max_num_spec_tokens))].fill_(
            self._full_mask)

        # NOTE: This outer loop can likely be parallelized to improve
        # performance of bitmask generation for large batches.
        for req_id, _ in ordered_seq:
            request = requests[req_id].structured_output_request
            if TYPE_CHECKING:
                assert request is not None
                assert request.grammar is not None

            apply_bitmask = (
                request.reasoning_ended if self.reasoner is not None else True
            )  # noqa: E501

            state_advancements = 0
            req_tokens = scheduled_spec_decode_tokens.get(req_id, []) + [None]
            for i, token in enumerate(req_tokens):
                if apply_bitmask and not request.grammar.is_terminated():
                    request.grammar.fill_bitmask(bitmask_tensor,
                                                 cumulative_index)
                    if token is not None:
                        # In order to generate the correct bitmask for each
                        # position in the speculative sequence, we advance
                        # the FSM state for each speculative token and rollback
                        # to restore the previous state when we are finished.
                        assert request.grammar.accept_tokens(req_id, [token])
                        state_advancements += 1
                cumulative_index += 1
            if state_advancements > 0:
                request.grammar.rollback(state_advancements)

        if cumulative_index < bitmask_tensor.shape[0]:
            bitmask_tensor = bitmask_tensor[:cumulative_index]

        # After finishing with the xgrammar operations, we convert to
        # np.ndarray, because that is much more efficient for serialization
        # and deserialization when sending this to the GPU workers.
        return bitmask_tensor.numpy()

<<<<<<< HEAD
    def jump_forward_tokens(self, request: Request) -> list[int] | None:
        """
        For structured output requests, we will perform
        jump_and_retokenize possible divergence based on grammar state
        """
        so_request = request.structured_output_request
        if TYPE_CHECKING:
            assert so_request is not None
            assert so_request.grammar is not None
            assert self.backend is not None

        jf_string = so_request.grammar.find_jump_string()
        if not jf_string:
            return None

        # NOTE: max_rollback_window determines the size
        # of the tokenes from all_token_ids to be used for retokenization.
        # Note that we don't need to whole token_ids
        # for performance reason (tokenizer is blocking)
        max_rollback_window = 10

        rollback_text_str = self.tokenizer.decode(
            request.all_token_ids[-max_rollback_window:])
        retokenized_output_ids = self.tokenizer.encode(
            rollback_text_str + jf_string,
            add_special_tokens=False,
        )
        if request.prompt_token_ids[-1] in retokenized_output_ids:
            prompt_boundary = retokenized_output_ids.index(
                request.prompt_token_ids[-1]) + 1
            retokenized_output_ids = retokenized_output_ids[prompt_boundary:]

        original_output_ids = request.output_token_ids[
            max(0,
                len(request.output_token_ids) - len(retokenized_output_ids)):]

        # Find the prefix match length
        k = sum(1 for _ in itertools.takewhile(
            lambda pair: pair[0] == pair[1],
            zip(original_output_ids, retokenized_output_ids),
        ))
        retokenized_suffix = retokenized_output_ids[k:]
        if k < len(original_output_ids):
            so_request.grammar.rollback(len(original_output_ids) - k)

        # Validate tokens one by one
        accepted_tokens: list[int] = []
        num_validated_in_suffix = 0
        validation_ok = True
        for token in retokenized_suffix:
            if so_request.grammar.accept_tokens(request.request_id, [token]):
                accepted_tokens.append(token)
                num_validated_in_suffix += 1
            else:
                if num_validated_in_suffix > 0:
                    so_request.grammar.rollback(num_validated_in_suffix)
                validation_ok = False
                break

        if validation_ok:
            return accepted_tokens

        original_suffix_tokens = original_output_ids[num_validated_in_suffix:]
        if original_suffix_tokens and not so_request.grammar.accept_tokens(
                request.request_id,
                original_suffix_tokens,
        ):
            so_request.grammar.rollback(len(original_suffix_tokens))
        return None
=======
    def should_advance(self, request: Request) -> bool:
        if not request.use_structured_output:
            return False

        # To determine whether we can advance the FSM.
        # Supports thinking usage where we skip the reasoning components.
        if TYPE_CHECKING:
            assert request.structured_output_request is not None
            assert request.structured_output_request.grammar is not None
        # by default, we should always advance
        # for cases that doesn't uses thinking mode.
        if self.reasoner is not None:
            structured_req = request.structured_output_request

            if structured_req.reasoning_ended:
                return True

            # Check if reasoning ends in *this* step
            if self.reasoner.is_reasoning_end(request.all_token_ids):
                # Reasoning just ended, so we shouldn't advanced til
                # next pass
                structured_req.reasoning_ended = True

            return False
        else:
            return True
>>>>>>> f25e0d11

    def clear_backend(self) -> None:
        if self.backend is not None:
            self.backend.destroy()<|MERGE_RESOLUTION|>--- conflicted
+++ resolved
@@ -8,10 +8,7 @@
 
 from vllm.config import VllmConfig
 from vllm.logger import init_logger
-<<<<<<< HEAD
-=======
 from vllm.reasoning import ReasoningParserManager
->>>>>>> f25e0d11
 from vllm.transformers_utils.tokenizer_group import init_tokenizer_from_configs
 from vllm.utils import LazyLoader
 from vllm.v1.structured_output.backend_guidance import GuidanceBackend
@@ -27,11 +24,7 @@
     from vllm.reasoning import ReasoningParser
     from vllm.v1.request import Request
 else:
-<<<<<<< HEAD
-    torch = LazyLoader('torch', globals(), 'torch')
-=======
     torch = LazyLoader("torch", globals(), "torch")
->>>>>>> f25e0d11
 
 logger = init_logger(__name__)
 
@@ -58,14 +51,11 @@
             scheduler_config=self.vllm_config.scheduler_config,
             lora_config=self.vllm_config.lora_config,
         ).get_lora_tokenizer(None)
-<<<<<<< HEAD
-=======
         reasoning_backend = vllm_config.decoding_config.reasoning_backend
         if reasoning_backend:
             reasoner_cls = ReasoningParserManager.get_reasoning_parser(
                 reasoning_backend)
             self.reasoner = reasoner_cls(tokenizer=self.tokenizer)
->>>>>>> f25e0d11
 
     def grammar_init(self, request: Request) -> None:
         if request.structured_output_request is None:
@@ -194,7 +184,6 @@
         # and deserialization when sending this to the GPU workers.
         return bitmask_tensor.numpy()
 
-<<<<<<< HEAD
     def jump_forward_tokens(self, request: Request) -> list[int] | None:
         """
         For structured output requests, we will perform
@@ -264,7 +253,7 @@
         ):
             so_request.grammar.rollback(len(original_suffix_tokens))
         return None
-=======
+
     def should_advance(self, request: Request) -> bool:
         if not request.use_structured_output:
             return False
@@ -291,7 +280,6 @@
             return False
         else:
             return True
->>>>>>> f25e0d11
 
     def clear_backend(self) -> None:
         if self.backend is not None:
