--- conflicted
+++ resolved
@@ -3,19 +3,9 @@
 from dataclasses import dataclass
 
 from vllm.attention.backends.abstract import AttentionBackend
-<<<<<<< HEAD
-from vllm.v1.attention.backends.mamba_attn import BaseMambaAttentionMetadataBuilder
-from vllm.v1.attention.backends.utils import (
-    PAD_SLOT_ID,
-    CommonAttentionMetadata,
-    compute_causal_conv1d_metadata,
-    mamba_get_block_table_tensor,
-    split_decodes_and_prefills,
-=======
 from vllm.v1.attention.backends.mamba_attn import (
     BaseMambaAttentionMetadata,
     BaseMambaAttentionMetadataBuilder,
->>>>>>> 97a01308
 )
 
 
@@ -33,73 +23,4 @@
 class ShortConvAttentionMetadataBuilder(
     BaseMambaAttentionMetadataBuilder[ShortConvAttentionMetadata]
 ):
-<<<<<<< HEAD
-    def build(
-        self,
-        common_prefix_len: int,
-        common_attn_metadata: CommonAttentionMetadata,
-        fast_build: bool = False,
-    ) -> ShortConvAttentionMetadata:
-        num_reqs = common_attn_metadata.num_reqs
-        query_start_loc = common_attn_metadata.query_start_loc
-        state_indices_tensor = mamba_get_block_table_tensor(
-            common_attn_metadata,
-            self.kv_cache_spec,
-            self.vllm_config.cache_config.mamba_cache_mode,
-        )[:, 0]
-
-        # for causal_conv1d
-        nums_dict, batch_ptr, token_chunk_offset_ptr = None, None, None
-
-        num_decodes, num_prefills, num_decode_tokens, num_prefill_tokens = (
-            split_decodes_and_prefills(
-                common_attn_metadata, decode_threshold=self.reorder_batch_threshold
-            )
-        )
-
-        has_initial_states_p = None
-        if num_prefills > 0:
-            has_initial_states_cpu = (
-                common_attn_metadata.num_computed_tokens_cpu[
-                    num_reqs - num_prefills : num_reqs
-                ]
-                > 0
-            )
-            has_initial_states_p = has_initial_states_cpu.to(query_start_loc.device)
-
-            query_start_loc_p = (
-                common_attn_metadata.query_start_loc[-num_prefills - 1 :]
-                - num_decode_tokens
-            )
-
-            nums_dict, batch_ptr, token_chunk_offset_ptr = (
-                compute_causal_conv1d_metadata(query_start_loc_p)
-            )
-
-        elif (
-            num_decodes > 0
-            and num_decodes <= self.decode_cudagraph_max_bs
-            and self.compilation_config.cudagraph_mode.has_full_cudagraphs()
-        ):
-            self.state_indices_tensor[:num_decodes].copy_(
-                state_indices_tensor, non_blocking=True
-            )
-            state_indices_tensor = self.state_indices_tensor[:num_decode_tokens]
-            state_indices_tensor[num_decodes:] = PAD_SLOT_ID
-
-        attn_metadata = ShortConvAttentionMetadata(
-            query_start_loc=query_start_loc,
-            state_indices_tensor=state_indices_tensor,
-            has_initial_states_p=has_initial_states_p,
-            num_prefills=num_prefills,
-            num_prefill_tokens=num_prefill_tokens,
-            num_decodes=num_decodes,
-            num_decode_tokens=num_decode_tokens,
-            nums_dict=nums_dict,
-            batch_ptr=batch_ptr,
-            token_chunk_offset_ptr=token_chunk_offset_ptr,
-        )
-        return attn_metadata
-=======
-    metadata_cls = ShortConvAttentionMetadata
->>>>>>> 97a01308
+    metadata_cls = ShortConvAttentionMetadata