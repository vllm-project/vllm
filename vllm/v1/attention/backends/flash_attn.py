--- conflicted
+++ resolved
@@ -251,11 +251,8 @@
         if get_flash_attn_version() == 3
         else AttentionCGSupport.UNIFORM_BATCH
     )
-<<<<<<< HEAD
     _supports_async_sps_zero_bubble = True
-=======
     supports_update_block_table: bool = True
->>>>>>> 6b16fff0
 
     def __init__(
         self,
