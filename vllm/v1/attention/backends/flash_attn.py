"""Attention layer with FlashAttention."""
from dataclasses import dataclass
from typing import Any, Dict, List, Optional, Tuple, Type

import numpy as np
import torch
import triton
import triton.language as tl

from vllm.attention.backends.abstract import (AttentionBackend, AttentionImpl,
                                              AttentionMetadata, AttentionType)
from vllm.utils import cdiv
from vllm.vllm_flash_attn import flash_attn_varlen_func


class FlashAttentionBackend(AttentionBackend):

    @staticmethod
    def get_supported_head_sizes() -> List[int]:
        return [32, 64, 96, 128, 160, 192, 224, 256]

    @staticmethod
    def get_name() -> str:
        return "FLASH_ATTN_VLLM_V1"

    @staticmethod
    def get_impl_cls() -> Type["FlashAttentionImpl"]:
        return FlashAttentionImpl

    @staticmethod
    def get_metadata_cls() -> Type["AttentionMetadata"]:
        return FlashAttentionMetadata

    @staticmethod
    def get_kv_cache_shape(
        num_blocks: int,
        block_size: int,
        num_kv_heads: int,
        head_size: int,
    ) -> Tuple[int, ...]:
        if block_size % 16 != 0:
            raise ValueError("Block size must be a multiple of 16.")
        return (2, num_blocks, block_size, num_kv_heads, head_size)

    @staticmethod
    def use_cascade_attention(*args, **kwargs) -> bool:
        return use_cascade_attention(*args, **kwargs)


@dataclass
class FlashAttentionMetadata:
    # NOTE(sang): Definition of context_len, query_len, and seq_len.
    # |---------- N-1 iteration --------|
    # |---------------- N iteration ---------------------|
    # |- tokenA -|......................|-- newTokens ---|
    # |---------- context_len ----------|
    # |-------------------- seq_len ---------------------|
    #                                   |-- query_len ---|

    num_actual_tokens: int  # Number of tokens excluding padding.
    max_query_len: int
    query_start_loc: torch.Tensor
    max_seq_len: int
    seq_start_loc: torch.Tensor
    block_table: torch.Tensor
    slot_mapping: torch.Tensor

    # For cascade attention.
    use_cascade: bool
    common_prefix_len: int
    cu_prefix_query_lens: Optional[torch.Tensor]
    cu_prefix_kv_lens: Optional[torch.Tensor]
    cu_suffix_kv_lens: Optional[torch.Tensor]

    # For logging.
    num_input_tokens: int = 0  # Number of tokens including padding.


class FlashAttentionImpl(AttentionImpl):

    def __init__(
        self,
        num_heads: int,
        head_size: int,
        scale: float,
        num_kv_heads: int,
        alibi_slopes: Optional[List[float]],
        sliding_window: Optional[int],
        kv_cache_dtype: str,
        blocksparse_params: Optional[Dict[str, Any]] = None,
        logits_soft_cap: Optional[float] = None,
        attn_type: AttentionType = AttentionType.DECODER,
    ) -> None:
        if blocksparse_params is not None:
            raise ValueError(
                "FlashAttention does not support block-sparse attention.")
        self.num_heads = num_heads
        self.head_size = head_size
        self.scale = float(scale)
        self.num_kv_heads = num_kv_heads
        if alibi_slopes is not None:
            alibi_slopes = torch.tensor(alibi_slopes, dtype=torch.float32)
        self.alibi_slopes = alibi_slopes
        if sliding_window is None:
            self.sliding_window = (-1, -1)
        else:
            self.sliding_window = (sliding_window - 1, 0)
        self.kv_cache_dtype = kv_cache_dtype
        if logits_soft_cap is None:
            # In flash-attn, setting logits_soft_cap as 0 means no soft cap.
            logits_soft_cap = 0
        self.logits_soft_cap = logits_soft_cap

        assert self.num_heads % self.num_kv_heads == 0
        self.num_queries_per_kv = self.num_heads // self.num_kv_heads

        support_head_sizes = FlashAttentionBackend.get_supported_head_sizes()
        if head_size not in support_head_sizes:
            raise ValueError(
                f"Head size {head_size} is not supported by FlashAttention. "
                f"Supported head sizes are: {support_head_sizes}.")

        if attn_type != AttentionType.DECODER:
            raise NotImplementedError("Encoder self-attention and "
                                      "encoder/decoder cross-attention "
                                      "are not implemented for "
                                      "FlashAttentionImpl")

    def forward(
        self,
        query: torch.Tensor,
        key: torch.Tensor,
        value: torch.Tensor,
        kv_cache: torch.Tensor,
        attn_metadata: FlashAttentionMetadata,
<<<<<<< HEAD
        k_scale: torch.Tensor,
        v_scale: torch.Tensor,
        attn_type: AttentionType = AttentionType.DECODER,
=======
        k_scale: float = 1.0,
        v_scale: float = 1.0,
>>>>>>> 869579a7
        output: Optional[torch.Tensor] = None,
    ) -> torch.Tensor:
        """Forward pass with FlashAttention.

        Args:
            query: shape = [num_tokens, num_heads, head_size]
            key: shape = [num_tokens, num_kv_heads, head_size]
            value: shape = [num_tokens, num_kv_heads, head_size]
            kv_cache = [2, num_blocks, block_size, num_kv_heads, head_size]
            attn_metadata: Metadata for attention.
        Returns:
            shape = [num_tokens, num_heads * head_size]
        """
        # NOTE(woosuk): FlashAttention does not support FP8 KV cache.
        assert k_scale == 1.0 and v_scale == 1.0, (
            "key/v_scale is not supported in FlashAttention.")

        assert output is not None, "Output tensor must be provided."

        if attn_metadata is None:
            # Profiling run.
            return output

        # IMPORTANT!
        # NOTE(woosuk): With piece-wise CUDA graphs, this method is executed in
        # eager-mode PyTorch. Thus, we need to be careful about any CPU overhead
        # in this method. For example, `view` and `slice` (or `[:n]`) operations
        # are surprisingly slow even in the case they do not invoke any GPU ops.
        # Minimize the PyTorch ops in this method as much as possible.
        # Whenever making a change in this method, please benchmark the
        # performance to make sure it does not introduce any overhead.

        num_actual_tokens = attn_metadata.num_actual_tokens
        # Reshape the input keys and values and store them in the cache.
        # NOTE(woosuk): Here, key and value are padded while slot_mapping is
        # not padded. However, we don't need to do key[:num_actual_tokens] and
        # value[:num_actual_tokens] because the reshape_and_cache_flash op uses
        # the slot_mapping's shape to determine the number of actual tokens.
        key_cache, value_cache = kv_cache.unbind(0)
        torch.ops._C_cache_ops.reshape_and_cache_flash(
            key,
            value,
            key_cache,
            value_cache,
            attn_metadata.slot_mapping,
            self.kv_cache_dtype,
            k_scale,
            v_scale,
        )

        # Compute attention and update output up to `num_actual_tokens`.
        if not attn_metadata.use_cascade:
            # Regular attention (common case).
            flash_attn_varlen_func(
                q=query[:num_actual_tokens],
                k=key_cache,
                v=value_cache,
                out=output[:num_actual_tokens],
                cu_seqlens_q=attn_metadata.query_start_loc,
                max_seqlen_q=attn_metadata.max_query_len,
                cu_seqlens_k=attn_metadata.seq_start_loc,
                max_seqlen_k=attn_metadata.max_seq_len,
                softmax_scale=self.scale,
                causal=True,
                alibi_slopes=self.alibi_slopes,
                window_size=self.sliding_window,
                block_table=attn_metadata.block_table,
                softcap=self.logits_soft_cap,
            )
            return output

        # Cascade attention (rare case).
        cascade_attention(
            output[:num_actual_tokens],
            query[:num_actual_tokens],
            key_cache,
            value_cache,
            cu_query_lens=attn_metadata.query_start_loc,
            max_query_len=attn_metadata.max_query_len,
            cu_prefix_query_lens=attn_metadata.cu_prefix_query_lens,
            cu_prefix_kv_lens=attn_metadata.cu_prefix_kv_lens,
            cu_suffix_kv_lens=attn_metadata.cu_suffix_kv_lens,
            max_kv_len=attn_metadata.max_seq_len,
            softmax_scale=self.scale,
            alibi_slopes=self.alibi_slopes,
            sliding_window=self.sliding_window,
            logits_soft_cap=self.logits_soft_cap,
            block_table=attn_metadata.block_table,
            common_prefix_len=attn_metadata.common_prefix_len,
        )
        return output


def use_cascade_attention(
    common_prefix_len: int,
    query_lens: np.ndarray,
    num_query_heads: int,
    num_kv_heads: int,
    use_alibi: bool,
    use_sliding_window: bool,
    num_sms: int,
) -> bool:
    """Decide whether to use cascade attention.

    This function 1) checks whether cascade attention is supported with the
    given configuration, and 2) heuristically decides whether using cascade
    attention can improve performance.
    """
    # Too short common prefix. Probably not worth using cascade attention.
    # We use an arbitrary threshold of 256 tokens. TODO: Tune this threshold.
    # NOTE(woosuk): This is the common case. We should return False as soon as
    # possible to avoid any unnecessary computation.
    if common_prefix_len < 256:
        return False
    # Cascade attention is currently not supported with these variants.
    if use_alibi or use_sliding_window:
        return False
    # Too few queries. Probably not worth using cascade attention.
    # We use an arbitrary threshold of 8 queries. TODO: Tune this threshold.
    num_reqs = len(query_lens)
    if num_reqs < 8:
        return False

    # Heuristics to decide whether using cascade attention is beneficial.
    # 1. When FlashDecoding is not used for normal attention, cascade attention
    #    is likely to be faster since it saves memory bandwidth.
    num_queries_per_kv = num_query_heads // num_kv_heads
    # The criteria for using FlashDecoding can be found in the following link:
    # https://github.com/vllm-project/flash-attention/blob/96266b1111111f3d11aabefaf3bacbab6a89d03c/csrc/flash_attn/flash_api.cpp#L535
    use_flash_decoding = (num_queries_per_kv > 1 and not use_sliding_window
                          and not use_alibi and np.all(query_lens == 1))
    if not use_flash_decoding:
        # Use cascade attention.
        return True

    # 2. When FlashDecoding is used for normal attention, it is not clear
    #    whether cascade attention is beneficial, because FlashDecoding can
    #    launch more CTAs than cascade attention.
    #    We use a simple performance model to compare the two methods.
    #    NOTE(woosuk): The performance model is very rough and may not be
    #    accurate.
    num_tokens = num_reqs
    # NOTE(woosuk): These are default tile sizes. flash-attn might use
    # different tile sizes (e.g., 64 or 256) depending on the configuration.
    q_tile_size = 128
    kv_tile_size = 128
    num_prefix_tiles = cdiv(common_prefix_len, kv_tile_size)

    cascade_ctas = num_query_heads * cdiv(num_tokens, q_tile_size)
    cascade_waves = cdiv(cascade_ctas, num_sms)
    cascade_time = cascade_waves * num_prefix_tiles

    flash_decoding_ctas = (num_reqs * num_kv_heads *
                           cdiv(num_queries_per_kv, q_tile_size))
    flash_decoding_ctas *= num_prefix_tiles
    flash_decoding_time = cdiv(flash_decoding_ctas, num_sms)

    # Use cascade attention if it is faster than FlashDecoding.
    return cascade_time < flash_decoding_time


def cascade_attention(
    output: torch.Tensor,
    query: torch.Tensor,
    key_cache: torch.Tensor,
    value_cache: torch.Tensor,
    cu_query_lens: torch.Tensor,
    max_query_len: int,
    cu_prefix_query_lens: torch.Tensor,
    cu_prefix_kv_lens: torch.Tensor,
    cu_suffix_kv_lens: torch.Tensor,
    max_kv_len: int,
    softmax_scale: float,
    alibi_slopes: Optional[torch.Tensor],
    sliding_window: Tuple[int, int],
    logits_soft_cap: float,
    block_table: torch.Tensor,
    common_prefix_len: int,
) -> torch.Tensor:
    assert alibi_slopes is None, ("Cascade attention does not support ALiBi.")
    # TODO: Support sliding window.
    assert sliding_window == (-1, -1), (
        "Cascade attention does not support sliding window.")

    num_tokens = query.shape[0]
    block_size = key_cache.shape[-3]
    assert common_prefix_len % block_size == 0
    num_common_kv_blocks = common_prefix_len // block_size
    assert num_common_kv_blocks > 0

    # Process shared prefix.
    prefix_output, prefix_lse = flash_attn_varlen_func(
        q=query,
        k=key_cache,
        v=value_cache,
        cu_seqlens_q=cu_prefix_query_lens,
        cu_seqlens_k=cu_prefix_kv_lens,
        max_seqlen_q=num_tokens,
        max_seqlen_k=common_prefix_len,
        softmax_scale=softmax_scale,
        causal=False,
        window_size=sliding_window,
        block_table=block_table[:1],
        softcap=logits_soft_cap,
        return_softmax_lse=True,
    )

    # Process suffix per query.
    suffix_output, suffix_lse = flash_attn_varlen_func(
        q=query,
        k=key_cache,
        v=value_cache,
        cu_seqlens_q=cu_query_lens,
        cu_seqlens_k=cu_suffix_kv_lens,
        max_seqlen_q=max_query_len,
        max_seqlen_k=max_kv_len - common_prefix_len,
        softmax_scale=softmax_scale,
        causal=True,
        window_size=sliding_window,
        block_table=block_table[:, num_common_kv_blocks:],
        softcap=logits_soft_cap,
        return_softmax_lse=True,
    )

    # Merge prefix and suffix outputs, and store the result in output.
    merge_attn_states(output, prefix_output, prefix_lse, suffix_output,
                      suffix_lse)


def merge_attn_states(
    output: torch.Tensor,
    prefix_output: torch.Tensor,
    prefix_lse: torch.Tensor,
    suffix_output: torch.Tensor,
    suffix_lse: torch.Tensor,
) -> None:
    num_tokens = output.shape[0]
    num_query_heads = output.shape[1]
    head_size = output.shape[2]
    padded_head_size = triton.next_power_of_2(head_size)

    # TODO(woosuk): Use CUDA kernel instead of Triton to minimize CPU overhead.
    merge_attn_states_kernel[(num_tokens, num_query_heads)](
        output,
        prefix_output,
        prefix_lse,
        suffix_output,
        suffix_lse,
        head_size,
        padded_head_size,
    )


@triton.jit
def merge_attn_states_kernel(
    output,  # [NUM_TOKENS, NUM_HEADS, HEAD_SIZE]
    prefix_output,  # [NUM_TOKENS, NUM_HEADS, HEAD_SIZE]
    prefix_lse,  # [NUM_HEADS, NUM_TOKENS]
    suffix_output,  # [NUM_TOKENS, NUM_HEADS, HEAD_SIZE]
    suffix_lse,  # [NUM_HEADS, NUM_TOKENS]
    HEAD_SIZE: tl.constexpr,
    PADDED_HEAD_SIZE: tl.constexpr,
):
    token_idx = tl.program_id(0)
    num_tokens = tl.num_programs(0)
    head_idx = tl.program_id(1)
    num_heads = tl.num_programs(1)

    p_lse = tl.load(prefix_lse + head_idx * num_tokens + token_idx)
    s_lse = tl.load(suffix_lse + head_idx * num_tokens + token_idx)
    max_lse = tl.maximum(p_lse, s_lse)
    p_lse = p_lse - max_lse
    s_lse = s_lse - max_lse

    head_arange = tl.arange(0, PADDED_HEAD_SIZE)
    head_mask = head_arange < HEAD_SIZE
    p_out = tl.load(prefix_output + token_idx * num_heads * HEAD_SIZE +
                    head_idx * HEAD_SIZE + head_arange,
                    mask=head_mask)
    s_out = tl.load(suffix_output + token_idx * num_heads * HEAD_SIZE +
                    head_idx * HEAD_SIZE + head_arange,
                    mask=head_mask)

    # NOTE(woosuk): Be careful with the numerical stability.
    # We should compute the scale first, and then multiply it with the output.
    # Do not multiply the output with tl.exp(p_lse) or tl.exp(s_lse) directly.
    p_scale = tl.exp(p_lse) / (tl.exp(p_lse) + tl.exp(s_lse))
    s_scale = tl.exp(s_lse) / (tl.exp(p_lse) + tl.exp(s_lse))
    out = p_out * p_scale + s_out * s_scale
    tl.store(output + token_idx * num_heads * HEAD_SIZE +
             head_idx * HEAD_SIZE + head_arange,
             out,
             mask=head_mask)<|MERGE_RESOLUTION|>--- conflicted
+++ resolved
@@ -133,14 +133,8 @@
         value: torch.Tensor,
         kv_cache: torch.Tensor,
         attn_metadata: FlashAttentionMetadata,
-<<<<<<< HEAD
         k_scale: torch.Tensor,
         v_scale: torch.Tensor,
-        attn_type: AttentionType = AttentionType.DECODER,
-=======
-        k_scale: float = 1.0,
-        v_scale: float = 1.0,
->>>>>>> 869579a7
         output: Optional[torch.Tensor] = None,
     ) -> torch.Tensor:
         """Forward pass with FlashAttention.
