--- conflicted
+++ resolved
@@ -601,13 +601,9 @@
             query_start_loc=query_start_loc,
             max_seq_len=max_seq_len,
             seq_lens=seq_lens,
-<<<<<<< HEAD
             cu_seq_lens=cu_seq_lens,
             total_tokens=total_tokens,
-            block_table=block_table,
-=======
             block_table=block_table_tensor,
->>>>>>> 08bf7840
             slot_mapping=slot_mapping,
             use_cascade=use_cascade,
             common_prefix_len=common_prefix_len,
