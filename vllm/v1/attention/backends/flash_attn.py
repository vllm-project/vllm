# SPDX-License-Identifier: Apache-2.0
# SPDX-FileCopyrightText: Copyright contributors to the vLLM project
"""Attention layer with FlashAttention."""
from dataclasses import dataclass
from typing import TYPE_CHECKING, Any, ClassVar, Optional

import numpy as np
import torch

from vllm import _custom_ops as ops
from vllm.attention.backends.abstract import (AttentionBackend, AttentionImpl,
                                              AttentionMetadata, AttentionType,
                                              is_quantized_kv_cache)
from vllm.attention.layer import Attention
from vllm.attention.ops.merge_attn_states import merge_attn_states
from vllm.attention.utils.fa_utils import (flash_attn_supports_fp8,
                                           get_flash_attn_version)
from vllm.config import VllmConfig, get_layers_from_vllm_config
from vllm.logger import init_logger
from vllm.platforms import current_platform
from vllm.utils import cdiv
<<<<<<< HEAD
from vllm.v1.attention.backends.utils import (
    AttentionMetadataBuilder, CommonAttentionMetadata,
    make_local_attention_virtual_batches)
=======
from vllm.v1.attention.backends.utils import (AttentionMetadataBuilder,
                                              CommonAttentionMetadata,
                                              get_kv_cache_layout)
>>>>>>> 4c8f64fa
from vllm.v1.kv_cache_interface import AttentionSpec
from vllm.v1.worker.block_table import BlockTable

if TYPE_CHECKING:
    from vllm.v1.worker.gpu_model_runner import GPUModelRunner

if current_platform.is_cuda():
    from vllm.vllm_flash_attn import (flash_attn_varlen_func,
                                      get_scheduler_metadata)

logger = init_logger(__name__)


class FlashAttentionBackend(AttentionBackend):

    accept_output_buffer: bool = True

    @staticmethod
    def get_supported_head_sizes() -> list[int]:
        return [32, 64, 96, 128, 160, 192, 224, 256]

    @staticmethod
    def get_name() -> str:
        return "FLASH_ATTN_VLLM_V1"

    @staticmethod
    def get_impl_cls() -> type["FlashAttentionImpl"]:
        return FlashAttentionImpl

    @staticmethod
    def get_metadata_cls() -> type["AttentionMetadata"]:
        return FlashAttentionMetadata

    @staticmethod
    def get_builder_cls() -> type["FlashAttentionMetadataBuilder"]:
        return FlashAttentionMetadataBuilder

    @staticmethod
    def get_kv_cache_shape(
        num_blocks: int,
        block_size: int,
        num_kv_heads: int,
        head_size: int,
    ) -> tuple[int, ...]:
        if block_size % 16 != 0:
            raise ValueError("Block size must be a multiple of 16.")
        return (2, num_blocks, block_size, num_kv_heads, head_size)

    @staticmethod
    def get_kv_cache_stride_order() -> tuple[int, ...]:
        # `stride_order` indicates the permutation that gets
        # us from `get_kv_cache_shape` to the actual memory layout we want.
        cache_layout = get_kv_cache_layout()
        if cache_layout == "NHD":
            stride_order = (0, 1, 2, 3, 4)
        elif cache_layout == "HND":
            stride_order = (0, 1, 3, 2, 4)
        else:
            raise ValueError(f"Unknown cache layout format {cache_layout}.")
        return stride_order


@dataclass
class FlashAttentionMetadata:
    # NOTE(sang): Definition of context_len, query_len, and seq_len.
    # |---------- N-1 iteration --------|
    # |---------------- N iteration ---------------------|
    # |- tokenA -|......................|-- newTokens ---|
    # |---------- context_len ----------|
    # |-------------------- seq_len ---------------------|
    #                                   |-- query_len ---|

    num_actual_tokens: int  # Number of tokens excluding padding.
    max_query_len: int
    query_start_loc: torch.Tensor
    max_seq_len: int
    seq_lens: torch.Tensor
    block_table: torch.Tensor
    slot_mapping: torch.Tensor

    # For cascade attention.
    use_cascade: bool
    common_prefix_len: int
    cu_prefix_query_lens: Optional[torch.Tensor]
    prefix_kv_lens: Optional[torch.Tensor]
    suffix_kv_lens: Optional[torch.Tensor]

    # Optional aot scheduling
    scheduler_metadata: Optional[torch.Tensor] = None
    prefix_scheduler_metadata: Optional[torch.Tensor] = None

    # for local attention
    @dataclass
    class LocalAttentionMetadata:
        local_query_start_loc: torch.Tensor
        local_seqused_k: torch.Tensor
        local_block_table: torch.Tensor
        local_max_query_len: int
        local_max_seq_len: int
        local_scheduler_metadata: Optional[torch.Tensor]

    local_attn_metadata: Optional[LocalAttentionMetadata] = None


def _get_sliding_window_configs(
        vllm_config: VllmConfig) -> set[Optional[tuple[int, int]]]:
    """Get the set of all sliding window configs used in the model."""
    sliding_window_configs: set[Optional[tuple[int, int]]] = set()
    layers = get_layers_from_vllm_config(vllm_config, Attention)
    for layer in layers.values():
        assert isinstance(layer.impl, FlashAttentionImpl)
        sliding_window_configs.add(layer.impl.sliding_window)
    return sliding_window_configs


class FlashAttentionMetadataBuilder(
        AttentionMetadataBuilder[FlashAttentionMetadata]):
    full_cudagraph_supported: ClassVar[bool] = get_flash_attn_version() == 3

    def __init__(self, runner: "GPUModelRunner", kv_cache_spec: AttentionSpec,
                 block_table: BlockTable):
        model_config = runner.model_config
        compilation_config = runner.vllm_config.compilation_config

        self.runner = runner
        self.num_heads_q = model_config.get_num_attention_heads(
            runner.parallel_config)
        self.num_heads_kv = model_config.get_num_kv_heads(
            runner.parallel_config)
        self.headdim = model_config.get_head_size()
        self.block_size = kv_cache_spec.block_size
        self.kv_cache_spec = kv_cache_spec
        self.block_table = block_table

        self.aot_schedule = (get_flash_attn_version() == 3)
        self.use_full_cuda_graph = compilation_config.full_cuda_graph
        if self.use_full_cuda_graph and not self.aot_schedule:
            raise ValueError("Full CUDA graph mode requires AOT scheduling, "
                             "which requires FlashAttention 3.")
        self.scheduler_metadata = torch.zeros(self.runner.max_num_reqs + 1,
                                              dtype=torch.int32,
                                              device=self.runner.device)

        # Sliding window size to be used with the AOT scheduler will be
        # populated on first build() call.
        self.aot_sliding_window: Optional[tuple[int, int]] = None

    def build(
        self, common_prefix_len: int,
        common_attn_metadata: CommonAttentionMetadata
    ) -> FlashAttentionMetadata:
        num_reqs = common_attn_metadata.num_reqs
        num_actual_tokens = common_attn_metadata.num_actual_tokens
        max_query_len = common_attn_metadata.max_query_len

        max_seq_len = int(self.runner.seq_lens_np[:num_reqs].max())
        query_start_loc = common_attn_metadata.query_start_loc
        seq_lens = common_attn_metadata.seq_lens
        block_table = self.block_table
        block_table_tensor = block_table.get_device_tensor()[:num_reqs]

        block_table.slot_mapping[:num_actual_tokens].copy_(
            block_table.slot_mapping_cpu[:num_actual_tokens],
            non_blocking=True)
        # Fill unused with -1. Needed for reshape_and_cache in full cuda graph
        # mode.
        block_table.slot_mapping[num_actual_tokens:].fill_(-1)

        slot_mapping = block_table.slot_mapping[:num_actual_tokens]

        if self.aot_sliding_window is None:
            self.aot_sliding_window = (-1, -1)
            # For the AOT scheduler we need the sliding window value to be
            # constant for all layers to. We have to populate this on the first
            # build() call so the layers are constructed (cannot populate)
            # in __init__.
            if self.aot_schedule:
                sliding_window_configs = _get_sliding_window_configs(
                    self.runner.vllm_config)
                if len(sliding_window_configs) == 1:
                    sliding_window_config = sliding_window_configs.pop()
                    if sliding_window_config is not None:
                        self.aot_sliding_window = sliding_window_config
                elif len(sliding_window_configs) > 1:
                    self.aot_schedule = False

        def schedule(batch_size, cu_query_lens, max_query_len, seqlens,
                     max_seq_len, causal):
            if self.aot_schedule:
                return get_scheduler_metadata(
                    batch_size=batch_size,
                    max_seqlen_q=max_query_len,
                    max_seqlen_k=max_seq_len,
                    cache_seqlens=seqlens,
                    num_heads_q=self.num_heads_q,
                    num_heads_kv=self.num_heads_kv,
                    headdim=self.headdim,
                    page_size=self.block_size,
                    cu_seqlens_q=cu_query_lens,
                    causal=causal,
                    window_size=self.aot_sliding_window,
                )
            return None

        # for local attention
        local_attn_metadata = None
        if self.runner.attention_chunk_size is not None:
            seqlens_q_local_np, virt_q_cu_seqlens_np, virt_k_seqlens_np, \
                virt_block_table_tensor = make_local_attention_virtual_batches(
                    self.runner.attention_chunk_size,
                    self.runner.query_start_loc_np[:num_reqs + 1],
                    self.runner.seq_lens_np[:num_reqs],
                    block_table_tensor,
                    self.block_size,
                )
            local_query_start_loc = torch.from_numpy(virt_q_cu_seqlens_np).to(
                self.runner.device, non_blocking=True)
            local_seqused_k = torch.from_numpy(virt_k_seqlens_np).to(
                self.runner.device, non_blocking=True)
            local_max_query_len = seqlens_q_local_np.max()
            local_max_seq_len = virt_k_seqlens_np.max()
            local_scheduler_metadata = schedule(
                batch_size=local_query_start_loc.shape[0] - 1,
                cu_query_lens=local_query_start_loc,
                max_query_len=local_max_query_len,
                seqlens=local_seqused_k,
                max_seq_len=local_max_seq_len,
                causal=True)

            local_attn_metadata = FlashAttentionMetadata.LocalAttentionMetadata(
                local_query_start_loc=local_query_start_loc,
                local_seqused_k=local_seqused_k,
                local_block_table=virt_block_table_tensor,
                local_max_query_len=local_max_query_len,
                local_max_seq_len=local_max_seq_len,
                local_scheduler_metadata=local_scheduler_metadata,
            )

        use_cascade = common_prefix_len > 0

        if use_cascade:
            cu_prefix_query_lens = torch.tensor([0, num_actual_tokens],
                                                dtype=torch.int32,
                                                device=self.runner.device)
            prefix_kv_lens = torch.tensor([common_prefix_len],
                                          dtype=torch.int32,
                                          device=self.runner.device)
            suffix_kv_lens = (self.runner.seq_lens_np[:num_reqs] -
                              common_prefix_len)
            suffix_kv_lens = torch.from_numpy(suffix_kv_lens).to(
                self.runner.device)
            prefix_scheduler_metadata = schedule(
                batch_size=1,
                cu_query_lens=cu_prefix_query_lens,
                max_query_len=num_actual_tokens,
                seqlens=prefix_kv_lens,
                max_seq_len=common_prefix_len,
                causal=False)
            scheduler_metadata = schedule(batch_size=num_reqs,
                                          cu_query_lens=query_start_loc,
                                          max_query_len=max_query_len,
                                          seqlens=suffix_kv_lens,
                                          max_seq_len=max_seq_len -
                                          common_prefix_len,
                                          causal=True)
        else:
            cu_prefix_query_lens = None
            prefix_kv_lens = None
            suffix_kv_lens = None
            prefix_scheduler_metadata = None
            scheduler_metadata = schedule(batch_size=num_reqs,
                                          cu_query_lens=query_start_loc,
                                          max_query_len=max_query_len,
                                          seqlens=seq_lens,
                                          max_seq_len=max_seq_len,
                                          causal=True)

        if self.use_full_cuda_graph:
            assert scheduler_metadata is not None
            n = scheduler_metadata.shape[0]
            self.scheduler_metadata[:n].copy_(scheduler_metadata,
                                              non_blocking=True)
            # NOTE(woosuk): We should zero out the rest of the scheduler
            # metadata to guarantee the correctness. Otherwise, some thread
            # blocks may use the invalid scheduler metadata and overwrite the
            # output buffer.
            self.scheduler_metadata[n:] = 0
            scheduler_metadata = self.scheduler_metadata[:n]

        attn_metadata = FlashAttentionMetadata(
            num_actual_tokens=num_actual_tokens,
            max_query_len=max_query_len,
            query_start_loc=query_start_loc,
            max_seq_len=max_seq_len,
            seq_lens=seq_lens,
            block_table=block_table_tensor,
            slot_mapping=slot_mapping,
            use_cascade=use_cascade,
            common_prefix_len=common_prefix_len,
            scheduler_metadata=scheduler_metadata,
            cu_prefix_query_lens=cu_prefix_query_lens,
            prefix_kv_lens=prefix_kv_lens,
            suffix_kv_lens=suffix_kv_lens,
            local_attn_metadata=local_attn_metadata,
            prefix_scheduler_metadata=prefix_scheduler_metadata,
        )
        return attn_metadata

    def can_run_in_cudagraph(
            self, common_attn_metadata: CommonAttentionMetadata) -> bool:
        # Full CUDA Graph always supported (FA2 support checked separately)
        return True

    def use_cascade_attention(self, *args, **kwargs) -> bool:
        return use_cascade_attention(*args, **kwargs)


class FlashAttentionImpl(AttentionImpl):

    def __init__(
        self,
        num_heads: int,
        head_size: int,
        scale: float,
        num_kv_heads: int,
        alibi_slopes: Optional[list[float]],
        sliding_window: Optional[int],
        kv_cache_dtype: str,
        blocksparse_params: Optional[dict[str, Any]] = None,
        logits_soft_cap: Optional[float] = None,
        attn_type: AttentionType = AttentionType.DECODER,
        kv_sharing_target_layer_name: Optional[str] = None,
        use_irope: bool = False,
    ) -> None:
        if blocksparse_params is not None:
            raise ValueError(
                "FlashAttention does not support block-sparse attention.")
        self.num_heads = num_heads
        self.head_size = head_size
        self.scale = float(scale)
        self.num_kv_heads = num_kv_heads
        if alibi_slopes is not None:
            alibi_slopes = torch.tensor(alibi_slopes, dtype=torch.float32)
        self.alibi_slopes = alibi_slopes
        if sliding_window is None:
            self.sliding_window = (-1, -1)
        else:
            self.sliding_window = (sliding_window - 1, 0)
        self.kv_cache_dtype = kv_cache_dtype
        if logits_soft_cap is None:
            # In flash-attn, setting logits_soft_cap as 0 means no soft cap.
            logits_soft_cap = 0
        self.logits_soft_cap = logits_soft_cap
        self.kv_sharing_target_layer_name = kv_sharing_target_layer_name

        self.num_queries_per_kv = self.num_heads // self.num_kv_heads

        support_head_sizes = FlashAttentionBackend.get_supported_head_sizes()
        if head_size not in support_head_sizes:
            raise ValueError(
                f"Head size {head_size} is not supported by FlashAttention. "
                f"Supported head sizes are: {support_head_sizes}. "
                "Set VLLM_USE_V1=0 to use another attention backend.")

        if attn_type != AttentionType.DECODER:
            raise NotImplementedError("Encoder self-attention and "
                                      "encoder/decoder cross-attention "
                                      "are not implemented for "
                                      "FlashAttentionImpl")
        self.use_irope = use_irope
        self.vllm_flash_attn_version = get_flash_attn_version()
        if is_quantized_kv_cache(self.kv_cache_dtype) \
            and not flash_attn_supports_fp8():
            raise NotImplementedError(
                "FlashAttention does not support fp8 kv-cache on this device.")

    def forward(
        self,
        layer: torch.nn.Module,
        query: torch.Tensor,
        key: torch.Tensor,
        value: torch.Tensor,
        kv_cache: torch.Tensor,
        attn_metadata: FlashAttentionMetadata,
        output: Optional[torch.Tensor] = None,
        output_scale: Optional[torch.Tensor] = None,
    ) -> torch.Tensor:
        """Forward pass with FlashAttention.

        Args:
            query: shape = [num_tokens, num_heads, head_size]
            key: shape = [num_tokens, num_kv_heads, head_size]
            value: shape = [num_tokens, num_kv_heads, head_size]
            kv_cache = [2, num_blocks, block_size, num_kv_heads, head_size]
            attn_metadata: Metadata for attention.
        Returns:
            shape = [num_tokens, num_heads * head_size]
        NOTE: FP8 quantization, flash-attn expect the size of
              {q,k,v}_descale to be (num_sequences, num_kv_heads).
              We use torch's .expand() to avoid duplicating values
        """
        assert output is not None, "Output tensor must be provided."

        if output_scale is not None:
            raise NotImplementedError(
                "fused output quantization is not yet supported"
                " for FlashAttentionImpl")

        if attn_metadata is None:
            # Profiling run.
            return output

        # IMPORTANT!
        # NOTE(woosuk): With piece-wise CUDA graphs, this method is executed in
        # eager-mode PyTorch. Thus, we need to be careful about any CPU overhead
        # in this method. For example, `view` and `slice` (or `[:n]`) operations
        # are surprisingly slow even in the case they do not invoke any GPU ops.
        # Minimize the PyTorch ops in this method as much as possible.
        # Whenever making a change in this method, please benchmark the
        # performance to make sure it does not introduce any overhead.

        num_actual_tokens = attn_metadata.num_actual_tokens
        key_cache, value_cache = kv_cache.unbind(0)

        if self.kv_sharing_target_layer_name is None:
            # Reshape the input keys and values and store them in the cache.
            # Skip this if sharing KV cache with an earlier attention layer.
            # NOTE(woosuk): Here, key and value are padded while slot_mapping is
            # not padded. However, we don't need to do key[:num_actual_tokens]
            # and value[:num_actual_tokens] because the reshape_and_cache_flash
            # op uses the slot_mapping's shape to determine the number of
            # actual tokens.
            torch.ops._C_cache_ops.reshape_and_cache_flash(
                key,
                value,
                key_cache,
                value_cache,
                attn_metadata.slot_mapping,
                self.kv_cache_dtype,
                layer._k_scale,
                layer._v_scale,
            )

        if self.kv_cache_dtype.startswith("fp8"):
            key_cache = key_cache.view(torch.float8_e4m3fn)
            value_cache = value_cache.view(torch.float8_e4m3fn)
            num_tokens, num_heads, head_size = query.shape
            query, _ = ops.scaled_fp8_quant(
                query.reshape(
                    (num_tokens, num_heads * head_size)).contiguous(),
                layer._q_scale)
            query = query.reshape((num_tokens, num_heads, head_size))

        # Compute attention and update output up to `num_actual_tokens`.
        use_local_attn = \
            (self.use_irope and attn_metadata.local_attn_metadata is not None)

        if not attn_metadata.use_cascade or use_local_attn:
            if use_local_attn:
                assert attn_metadata.local_attn_metadata is not None
                local_metadata = attn_metadata.local_attn_metadata
                cu_seqlens_q = local_metadata.local_query_start_loc
                seqused_k = local_metadata.local_seqused_k
                max_seqlen_q = local_metadata.local_max_query_len
                max_seqlen_k = local_metadata.local_max_seq_len
                block_table = local_metadata.local_block_table
                scheduler_metadata = local_metadata.local_scheduler_metadata
            else:
                cu_seqlens_q = attn_metadata.query_start_loc
                seqused_k = attn_metadata.seq_lens
                max_seqlen_q = attn_metadata.max_query_len
                max_seqlen_k = attn_metadata.max_seq_len
                block_table = attn_metadata.block_table
                scheduler_metadata = attn_metadata.scheduler_metadata

            descale_shape = (cu_seqlens_q.shape[0] - 1, key.shape[1])

            flash_attn_varlen_func(
                q=query[:num_actual_tokens],
                k=key_cache,
                v=value_cache,
                out=output[:num_actual_tokens],
                cu_seqlens_q=cu_seqlens_q,
                max_seqlen_q=max_seqlen_q,
                seqused_k=seqused_k,
                max_seqlen_k=max_seqlen_k,
                softmax_scale=self.scale,
                causal=True,
                alibi_slopes=self.alibi_slopes,
                window_size=self.sliding_window,
                block_table=block_table,
                softcap=self.logits_soft_cap,
                scheduler_metadata=scheduler_metadata,
                fa_version=self.vllm_flash_attn_version,
                q_descale=layer._q_scale.expand(descale_shape),
                k_descale=layer._k_scale.expand(descale_shape),
                v_descale=layer._v_scale.expand(descale_shape),
            )
            return output

        assert not use_local_attn, (
            "Cascade attention does not support local attention.")
        # Cascade attention (rare case).
        cascade_attention(
            output[:num_actual_tokens],
            query[:num_actual_tokens],
            key_cache,
            value_cache,
            cu_query_lens=attn_metadata.query_start_loc,
            max_query_len=attn_metadata.max_query_len,
            cu_prefix_query_lens=attn_metadata.cu_prefix_query_lens,
            prefix_kv_lens=attn_metadata.prefix_kv_lens,
            suffix_kv_lens=attn_metadata.suffix_kv_lens,
            max_kv_len=attn_metadata.max_seq_len,
            softmax_scale=self.scale,
            alibi_slopes=self.alibi_slopes,
            sliding_window=self.sliding_window,
            logits_soft_cap=self.logits_soft_cap,
            block_table=attn_metadata.block_table,
            common_prefix_len=attn_metadata.common_prefix_len,
            fa_version=self.vllm_flash_attn_version,
            prefix_scheduler_metadata=attn_metadata.prefix_scheduler_metadata,
            suffix_scheduler_metadata=attn_metadata.scheduler_metadata,
            q_descale=layer._q_scale,
            k_descale=layer._k_scale,
            v_descale=layer._v_scale,
        )
        return output


def use_cascade_attention(
    common_prefix_len: int,
    query_lens: np.ndarray,
    num_query_heads: int,
    num_kv_heads: int,
    use_alibi: bool,
    use_sliding_window: bool,
    num_sms: int,
) -> bool:
    """Decide whether to use cascade attention.

    This function 1) checks whether cascade attention is supported with the
    given configuration, and 2) heuristically decides whether using cascade
    attention can improve performance.
    """
    # Too short common prefix. Probably not worth using cascade attention.
    # We use an arbitrary threshold of 256 tokens. TODO: Tune this threshold.
    # NOTE(woosuk): This is the common case. We should return False as soon as
    # possible to avoid any unnecessary computation.
    if common_prefix_len < 256:
        return False
    # Cascade attention is currently not supported with these variants.
    if use_alibi or use_sliding_window:
        return False
    # Too few queries. Probably not worth using cascade attention.
    # We use an arbitrary threshold of 8 queries. TODO: Tune this threshold.
    num_reqs = len(query_lens)
    if num_reqs < 8:
        return False

    # Heuristics to decide whether using cascade attention is beneficial.
    # 1. When FlashDecoding is not used for normal attention, cascade attention
    #    is likely to be faster since it saves memory bandwidth.
    num_queries_per_kv = num_query_heads // num_kv_heads
    # The criteria for using FlashDecoding can be found in the following link:
    # https://github.com/vllm-project/flash-attention/blob/96266b1111111f3d11aabefaf3bacbab6a89d03c/csrc/flash_attn/flash_api.cpp#L535
    use_flash_decoding = (num_queries_per_kv > 1 and not use_sliding_window
                          and not use_alibi and np.all(query_lens == 1))
    if not use_flash_decoding:
        # Use cascade attention.
        return True

    # 2. When FlashDecoding is used for normal attention, it is not clear
    #    whether cascade attention is beneficial, because FlashDecoding can
    #    launch more CTAs than cascade attention.
    #    We use a simple performance model to compare the two methods.
    #    NOTE(woosuk): The performance model is very rough and may not be
    #    accurate.
    num_tokens = num_reqs
    # NOTE(woosuk): These are default tile sizes. flash-attn might use
    # different tile sizes (e.g., 64 or 256) depending on the configuration.
    q_tile_size = 128
    kv_tile_size = 128
    num_prefix_tiles = cdiv(common_prefix_len, kv_tile_size)

    cascade_ctas = num_query_heads * cdiv(num_tokens, q_tile_size)
    cascade_waves = cdiv(cascade_ctas, num_sms)
    cascade_time = cascade_waves * num_prefix_tiles

    flash_decoding_ctas = (num_reqs * num_kv_heads *
                           cdiv(num_queries_per_kv, q_tile_size))
    flash_decoding_ctas *= num_prefix_tiles
    flash_decoding_time = cdiv(flash_decoding_ctas, num_sms)

    # Use cascade attention if it is faster than FlashDecoding.
    return cascade_time < flash_decoding_time


def cascade_attention(
    output: torch.Tensor,
    query: torch.Tensor,
    key_cache: torch.Tensor,
    value_cache: torch.Tensor,
    cu_query_lens: torch.Tensor,
    max_query_len: int,
    cu_prefix_query_lens: torch.Tensor,
    prefix_kv_lens: torch.Tensor,
    suffix_kv_lens: torch.Tensor,
    max_kv_len: int,
    softmax_scale: float,
    alibi_slopes: Optional[torch.Tensor],
    sliding_window: tuple[int, int],
    logits_soft_cap: float,
    block_table: torch.Tensor,
    common_prefix_len: int,
    fa_version: int,
    prefix_scheduler_metadata: Optional[torch.Tensor] = None,
    suffix_scheduler_metadata: Optional[torch.Tensor] = None,
    q_descale: Optional[torch.Tensor] = None,
    k_descale: Optional[torch.Tensor] = None,
    v_descale: Optional[torch.Tensor] = None,
) -> torch.Tensor:
    assert alibi_slopes is None, ("Cascade attention does not support ALiBi.")
    # TODO: Support sliding window.
    assert sliding_window == (-1, -1), (
        "Cascade attention does not support sliding window.")

    num_tokens = query.shape[0]
    block_size = key_cache.shape[-3]
    assert common_prefix_len % block_size == 0
    num_common_kv_blocks = common_prefix_len // block_size
    assert num_common_kv_blocks > 0
    descale_shape = (cu_prefix_query_lens.shape[0] - 1, key_cache.shape[-2])

    # Process shared prefix.
    prefix_output, prefix_lse = flash_attn_varlen_func(
        q=query,
        k=key_cache,
        v=value_cache,
        cu_seqlens_q=cu_prefix_query_lens,
        seqused_k=prefix_kv_lens,
        max_seqlen_q=num_tokens,
        max_seqlen_k=common_prefix_len,
        softmax_scale=softmax_scale,
        causal=False,
        window_size=sliding_window,
        block_table=block_table[:1],
        softcap=logits_soft_cap,
        return_softmax_lse=True,
        scheduler_metadata=prefix_scheduler_metadata,
        fa_version=fa_version,
        q_descale=q_descale.expand(descale_shape)
        if q_descale is not None else None,
        k_descale=k_descale.expand(descale_shape)
        if k_descale is not None else None,
        v_descale=v_descale.expand(descale_shape)
        if v_descale is not None else None,
    )

    descale_shape = (cu_query_lens.shape[0] - 1, key_cache.shape[-2])

    # Process suffix per query.
    suffix_output, suffix_lse = flash_attn_varlen_func(
        q=query,
        k=key_cache,
        v=value_cache,
        cu_seqlens_q=cu_query_lens,
        seqused_k=suffix_kv_lens,
        max_seqlen_q=max_query_len,
        max_seqlen_k=max_kv_len - common_prefix_len,
        softmax_scale=softmax_scale,
        causal=True,
        window_size=sliding_window,
        block_table=block_table[:, num_common_kv_blocks:],
        softcap=logits_soft_cap,
        return_softmax_lse=True,
        scheduler_metadata=suffix_scheduler_metadata,
        fa_version=fa_version,
        q_descale=q_descale.expand(descale_shape)
        if q_descale is not None else None,
        k_descale=k_descale.expand(descale_shape)
        if k_descale is not None else None,
        v_descale=v_descale.expand(descale_shape)
        if v_descale is not None else None,
    )

    # Merge prefix and suffix outputs, and store the result in output.
    merge_attn_states(output, prefix_output, prefix_lse, suffix_output,
                      suffix_lse)<|MERGE_RESOLUTION|>--- conflicted
+++ resolved
@@ -19,15 +19,9 @@
 from vllm.logger import init_logger
 from vllm.platforms import current_platform
 from vllm.utils import cdiv
-<<<<<<< HEAD
 from vllm.v1.attention.backends.utils import (
-    AttentionMetadataBuilder, CommonAttentionMetadata,
+    AttentionMetadataBuilder, CommonAttentionMetadata, get_kv_cache_layout,
     make_local_attention_virtual_batches)
-=======
-from vllm.v1.attention.backends.utils import (AttentionMetadataBuilder,
-                                              CommonAttentionMetadata,
-                                              get_kv_cache_layout)
->>>>>>> 4c8f64fa
 from vllm.v1.kv_cache_interface import AttentionSpec
 from vllm.v1.worker.block_table import BlockTable
 
