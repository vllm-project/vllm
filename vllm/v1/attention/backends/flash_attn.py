# SPDX-License-Identifier: Apache-2.0
# SPDX-FileCopyrightText: Copyright contributors to the vLLM project
"""Attention layer with FlashAttention."""
from dataclasses import dataclass
from typing import ClassVar, Optional

import numpy as np
import torch

from vllm import _custom_ops as ops
from vllm.attention.backends.abstract import (AttentionBackend, AttentionImpl,
                                              AttentionMetadata, AttentionType,
                                              is_quantized_kv_cache)
from vllm.attention.layer import Attention
from vllm.attention.ops.merge_attn_states import merge_attn_states
from vllm.attention.utils.fa_utils import (flash_attn_supports_fp8,
                                           get_flash_attn_version,
                                           is_flash_attn_varlen_func_available)

if is_flash_attn_varlen_func_available():
    from vllm.attention.utils.fa_utils import (flash_attn_varlen_func,
                                               get_scheduler_metadata,
                                               reshape_and_cache_flash)

from vllm.config import VllmConfig, get_layers_from_vllm_config
from vllm.logger import init_logger
from vllm.utils import cdiv
from vllm.v1.attention.backends.utils import (AttentionMetadataBuilder,
                                              CommonAttentionMetadata,
                                              get_kv_cache_layout)
from vllm.v1.kv_cache_interface import AttentionSpec

logger = init_logger(__name__)

# NOTE(woosuk): This is an arbitrary number. Tune it if needed.
_DEFAULT_MAX_NUM_SPLITS_FOR_CUDA_GRAPH = 16


class FlashAttentionBackend(AttentionBackend):

    accept_output_buffer: bool = True

    @classmethod
    def get_supported_dtypes(cls) -> list[torch.dtype]:
        return [torch.float16, torch.bfloat16]

    @classmethod
    def get_supported_head_sizes(cls) -> list[int]:
        return [32, 64, 96, 128, 160, 192, 224, 256]

    @classmethod
    def validate_head_size(cls, head_size: int) -> None:
        supported_head_sizes = cls.get_supported_head_sizes()
        if head_size not in supported_head_sizes:
            attn_type = cls.__name__.removesuffix("Backend")
            raise ValueError(
                f"Head size {head_size} is not supported by {attn_type}. "
                f"Supported head sizes are: {supported_head_sizes}. "
                "Set VLLM_ATTENTION_BACKEND=FLEX_ATTENTION to use "
                "FlexAttention backend which supports all head sizes.")

    @staticmethod
    def get_name() -> str:
        return "FLASH_ATTN_VLLM_V1"

    @staticmethod
    def get_impl_cls() -> type["FlashAttentionImpl"]:
        return FlashAttentionImpl

    @staticmethod
    def get_metadata_cls() -> type["AttentionMetadata"]:
        return FlashAttentionMetadata

    @staticmethod
    def get_builder_cls() -> type["FlashAttentionMetadataBuilder"]:
        return FlashAttentionMetadataBuilder

    @staticmethod
    def get_kv_cache_shape(
        num_blocks: int,
        block_size: int,
        num_kv_heads: int,
        head_size: int,
    ) -> tuple[int, ...]:
        if block_size % 16 != 0:
            raise ValueError("Block size must be a multiple of 16.")
        return (2, num_blocks, block_size, num_kv_heads, head_size)

    @staticmethod
    def get_kv_cache_stride_order() -> tuple[int, ...]:
        # `stride_order` indicates the permutation that gets
        # us from `get_kv_cache_shape` to the actual memory layout we want.
        cache_layout = get_kv_cache_layout()
        if cache_layout == "NHD":
            stride_order = (0, 1, 2, 3, 4)
        elif cache_layout == "HND":
            stride_order = (0, 1, 3, 2, 4)
        else:
            raise ValueError(f"Unknown cache layout format {cache_layout}.")
        return stride_order


@dataclass
class FlashAttentionMetadata:
    # NOTE(sang): Definition of context_len, query_len, and seq_len.
    # |---------- N-1 iteration --------|
    # |---------------- N iteration ---------------------|
    # |- tokenA -|......................|-- newTokens ---|
    # |---------- context_len ----------|
    # |-------------------- seq_len ---------------------|
    #                                   |-- query_len ---|

    num_actual_tokens: int  # Number of tokens excluding padding.
    max_query_len: int
    query_start_loc: torch.Tensor
    max_seq_len: int
    seq_lens: torch.Tensor
    block_table: torch.Tensor
    slot_mapping: torch.Tensor

    # For cascade attention.
    use_cascade: bool
    common_prefix_len: int
    cu_prefix_query_lens: Optional[torch.Tensor]
    prefix_kv_lens: Optional[torch.Tensor]
    suffix_kv_lens: Optional[torch.Tensor]

    # Optional aot scheduling
    scheduler_metadata: Optional[torch.Tensor] = None
    prefix_scheduler_metadata: Optional[torch.Tensor] = None
    max_num_splits: int = 0

    causal: bool = True


def _get_sliding_window_configs(
        vllm_config: VllmConfig) -> set[Optional[tuple[int, int]]]:
    """Get the set of all sliding window configs used in the model."""
    sliding_window_configs: set[Optional[tuple[int, int]]] = set()
    layers = get_layers_from_vllm_config(vllm_config, Attention)
    for layer in layers.values():
        assert isinstance(layer.impl, FlashAttentionImpl)
        sliding_window_configs.add(layer.impl.sliding_window)
    return sliding_window_configs


class FlashAttentionMetadataBuilder(
        AttentionMetadataBuilder[FlashAttentionMetadata]):
    full_cudagraph_supported: ClassVar[bool] = get_flash_attn_version() == 3

    def __init__(self, kv_cache_spec: AttentionSpec, vllm_config: VllmConfig,
                 device: torch.device):
        self.vllm_config = vllm_config
        self.model_config = vllm_config.model_config
        self.parallel_config = vllm_config.parallel_config
        self.cache_config = vllm_config.cache_config
        self.compilation_config = vllm_config.compilation_config
        self.device = device

        self.num_heads_q = self.model_config.get_num_attention_heads(
            self.parallel_config)
        self.num_heads_kv = self.model_config.get_num_kv_heads(
            self.parallel_config)
        self.headdim = self.model_config.get_head_size()
        self.block_size = kv_cache_spec.block_size

        self.max_num_splits = 0  # No upper bound on the number of splits.
        self.aot_schedule = (get_flash_attn_version() == 3)
        self.use_full_cuda_graph = self.compilation_config.full_cuda_graph
        if self.use_full_cuda_graph:
            if not self.aot_schedule:
                raise ValueError(
                    "AoT scheduling is required for full cuda graph.")
            capture_sizes = self.compilation_config.cudagraph_capture_sizes
            if not capture_sizes:
                raise ValueError(
                    "cudagraph_capture_sizes should not be None when "
                    "full_cuda_graph is True.")
            self.max_cudagraph_size = max(capture_sizes)
            if self.max_cudagraph_size > 992:
                # This condition derives from FA3's internal heuristic.
                # TODO(woosuk): Support larger cudagraph sizes.
                raise ValueError(
                    "Capture size larger than 992 is not supported for "
                    "full cuda graph.")

            self.scheduler_metadata = torch.zeros(
                vllm_config.scheduler_config.max_num_seqs + 1,
                dtype=torch.int32,
                device=self.device,
            )
            # When using cuda graph, we need to set the upper bound of the
            # number of splits so that large enough intermediate buffers are
            # pre-allocated during capture.
            self.max_num_splits = _DEFAULT_MAX_NUM_SPLITS_FOR_CUDA_GRAPH

        # Sliding window size to be used with the AOT scheduler will be
        # populated on first build() call.
        self.aot_sliding_window: Optional[tuple[int, int]] = None

    def build(self,
              common_prefix_len: int,
              common_attn_metadata: CommonAttentionMetadata,
              fast_build: bool = False) -> FlashAttentionMetadata:
        """
        fast_build disables AOT scheduling, used when there will be few 
        iterations i.e. spec-decode
        """
        num_reqs = common_attn_metadata.num_reqs
        num_actual_tokens = common_attn_metadata.num_actual_tokens
        max_query_len = common_attn_metadata.max_query_len
        max_seq_len = int(common_attn_metadata.seq_lens_cpu.max())
        query_start_loc = common_attn_metadata.query_start_loc
        seq_lens = common_attn_metadata.seq_lens
        seq_lens_cpu = common_attn_metadata.seq_lens_cpu
        block_table_tensor = common_attn_metadata.block_table_tensor
        slot_mapping = common_attn_metadata.slot_mapping
        causal = common_attn_metadata.causal

        # the overhead of the aot schedule is not worth it for spec-decode
        aot_schedule = self.aot_schedule and not fast_build

        if self.aot_sliding_window is None:
            self.aot_sliding_window = (-1, -1)
            # For the AOT scheduler we need the sliding window value to be
            # constant for all layers to. We have to populate this on the first
            # build() call so the layers are constructed (cannot populate)
            # in __init__.
            if aot_schedule:
                sliding_window_configs = _get_sliding_window_configs(
                    self.vllm_config)
                if len(sliding_window_configs) == 1:
                    sliding_window_config = sliding_window_configs.pop()
                    if sliding_window_config is not None:
                        self.aot_sliding_window = sliding_window_config
                elif len(sliding_window_configs) > 1:
                    self.aot_schedule = False
                    aot_schedule = False

        def schedule(batch_size, cu_query_lens, max_query_len, seqlens,
                     max_seq_len, causal):
            if aot_schedule:
                return get_scheduler_metadata(
                    batch_size=batch_size,
                    max_seqlen_q=max_query_len,
                    max_seqlen_k=max_seq_len,
                    cache_seqlens=seqlens,
                    num_heads_q=self.num_heads_q,
                    num_heads_kv=self.num_heads_kv,
                    headdim=self.headdim,
                    page_size=self.block_size,
                    cu_seqlens_q=cu_query_lens,
                    causal=causal,
                    window_size=self.aot_sliding_window,
                    num_splits=self.max_num_splits,
                )
            return None

        use_cascade = common_prefix_len > 0

        if use_cascade:
            cu_prefix_query_lens = torch.tensor([0, num_actual_tokens],
                                                dtype=torch.int32,
                                                device=self.device)
            prefix_kv_lens = torch.tensor([common_prefix_len],
                                          dtype=torch.int32,
                                          device=self.device)
            suffix_kv_lens = (seq_lens_cpu[:num_reqs] - common_prefix_len).to(
                self.device, non_blocking=True)
            prefix_scheduler_metadata = schedule(
                batch_size=1,
                cu_query_lens=cu_prefix_query_lens,
                max_query_len=num_actual_tokens,
                seqlens=prefix_kv_lens,
                max_seq_len=common_prefix_len,
                causal=False)
            scheduler_metadata = schedule(batch_size=num_reqs,
                                          cu_query_lens=query_start_loc,
                                          max_query_len=max_query_len,
                                          seqlens=suffix_kv_lens,
                                          max_seq_len=max_seq_len -
                                          common_prefix_len,
                                          causal=True)
        else:
            cu_prefix_query_lens = None
            prefix_kv_lens = None
            suffix_kv_lens = None
            prefix_scheduler_metadata = None
            scheduler_metadata = schedule(batch_size=num_reqs,
                                          cu_query_lens=query_start_loc,
                                          max_query_len=max_query_len,
                                          seqlens=seq_lens,
                                          max_seq_len=max_seq_len,
                                          causal=causal)

        if self.use_full_cuda_graph:
            assert scheduler_metadata is not None
            n = scheduler_metadata.shape[0]
            self.scheduler_metadata[:n] = scheduler_metadata
            # NOTE(woosuk): We should zero out the rest of the scheduler
            # metadata to guarantee the correctness. Otherwise, some thread
            # blocks may use the invalid scheduler metadata and overwrite the
            # output buffer.
            self.scheduler_metadata[n:] = 0
            scheduler_metadata = self.scheduler_metadata[:n]

        max_num_splits = 0
        if (self.use_full_cuda_graph
                and num_actual_tokens <= self.max_cudagraph_size):
            # NOTE(woosuk): Setting num_splits > 1 may increase the memory
            # usage, because the intermediate buffers of size [num_splits,
            # num_heads, num_tokens, head_size] are allocated. Therefore,
            # we only set num_splits when using cuda graphs.
            max_num_splits = self.max_num_splits

        attn_metadata = FlashAttentionMetadata(
            num_actual_tokens=num_actual_tokens,
            max_query_len=max_query_len,
            query_start_loc=query_start_loc,
            max_seq_len=max_seq_len,
            seq_lens=seq_lens,
            block_table=block_table_tensor,
            slot_mapping=slot_mapping,
            use_cascade=use_cascade,
            common_prefix_len=common_prefix_len,
            scheduler_metadata=scheduler_metadata,
            cu_prefix_query_lens=cu_prefix_query_lens,
            prefix_kv_lens=prefix_kv_lens,
            suffix_kv_lens=suffix_kv_lens,
            prefix_scheduler_metadata=prefix_scheduler_metadata,
            max_num_splits=max_num_splits,
            causal=causal)
        return attn_metadata

    def can_run_in_cudagraph(
            self, common_attn_metadata: CommonAttentionMetadata) -> bool:
        # Full CUDA Graph always supported (FA2 support checked separately)
        return True

    def use_cascade_attention(self, *args, **kwargs) -> bool:
        return use_cascade_attention(*args, **kwargs)


class FlashAttentionImpl(AttentionImpl):

    def __init__(
        self,
        num_heads: int,
        head_size: int,
        scale: float,
        num_kv_heads: int,
        alibi_slopes: Optional[list[float]],
        sliding_window: Optional[int],
        kv_cache_dtype: str,
        logits_soft_cap: Optional[float] = None,
        attn_type: AttentionType = AttentionType.DECODER,
        kv_sharing_target_layer_name: Optional[str] = None,
    ) -> None:
        self.num_heads = num_heads
        self.head_size = head_size
        self.scale = float(scale)
        self.num_kv_heads = num_kv_heads
        if alibi_slopes is not None:
            alibi_slopes = torch.tensor(alibi_slopes, dtype=torch.float32)
        self.alibi_slopes = alibi_slopes
        if sliding_window is None:
            self.sliding_window = (-1, -1)
        else:
            self.sliding_window = (sliding_window - 1, 0)
        self.kv_cache_dtype = kv_cache_dtype
        if logits_soft_cap is None:
            # In flash-attn, setting logits_soft_cap as 0 means no soft cap.
            logits_soft_cap = 0
        self.logits_soft_cap = logits_soft_cap
        self.kv_sharing_target_layer_name = kv_sharing_target_layer_name

        self.num_queries_per_kv = self.num_heads // self.num_kv_heads

        FlashAttentionBackend.validate_head_size(head_size)

        if attn_type not in [
                AttentionType.DECODER, AttentionType.ENCODER_ONLY
        ]:
            raise NotImplementedError("Encoder/decoder cross-attention "
                                      "is not implemented for "
                                      "FlashAttentionImpl")
<<<<<<< HEAD
        self.attn_type = attn_type
        self.use_irope = use_irope
=======

        self.attn_type = attn_type
>>>>>>> 31084b3b
        self.vllm_flash_attn_version = get_flash_attn_version()
        if is_quantized_kv_cache(self.kv_cache_dtype) \
            and not flash_attn_supports_fp8():
            raise NotImplementedError(
                "FlashAttention does not support fp8 kv-cache on this device.")

    def forward(
        self,
        layer: torch.nn.Module,
        query: torch.Tensor,
        key: torch.Tensor,
        value: torch.Tensor,
        kv_cache: torch.Tensor,
        attn_metadata: FlashAttentionMetadata,
        output: Optional[torch.Tensor] = None,
        output_scale: Optional[torch.Tensor] = None,
    ) -> torch.Tensor:
        """Forward pass with FlashAttention.

        Args:
            query: shape = [num_tokens, num_heads, head_size]
            key: shape = [num_tokens, num_kv_heads, head_size]
            value: shape = [num_tokens, num_kv_heads, head_size]
            kv_cache = [2, num_blocks, block_size, num_kv_heads, head_size]
            attn_metadata: Metadata for attention.
        Returns:
            shape = [num_tokens, num_heads * head_size]
        NOTE: FP8 quantization, flash-attn expect the size of
              {q,k,v}_descale to be (num_sequences, num_kv_heads).
              We use torch's .expand() to avoid duplicating values
        """
        assert output is not None, "Output tensor must be provided."

        if output_scale is not None:
            raise NotImplementedError(
                "fused output quantization is not yet supported"
                " for FlashAttentionImpl")

        if attn_metadata is None:
            # Profiling run.
            return output

        attn_type = self.attn_type

        # IMPORTANT!
        # NOTE(woosuk): With piece-wise CUDA graphs, this method is executed in
        # eager-mode PyTorch. Thus, we need to be careful about any CPU overhead
        # in this method. For example, `view` and `slice` (or `[:n]`) operations
        # are surprisingly slow even in the case they do not invoke any GPU ops.
        # Minimize the PyTorch ops in this method as much as possible.
        # Whenever making a change in this method, please benchmark the
        # performance to make sure it does not introduce any overhead.

        num_actual_tokens = attn_metadata.num_actual_tokens

        # Handle encoder attention differently - no KV cache needed
        if attn_type in (AttentionType.ENCODER_ONLY, ):
            # For encoder attention,
            # we use direct Q, K, V tensors without caching
            return self._forward_encoder_attention(query[:num_actual_tokens],
                                                   key[:num_actual_tokens],
                                                   value[:num_actual_tokens],
                                                   output[:num_actual_tokens],
                                                   attn_metadata, layer)

        # For decoder and cross-attention, use KV cache as before
        key_cache, value_cache = kv_cache.unbind(0)

        if self.kv_sharing_target_layer_name is None:
            # Reshape the input keys and values and store them in the cache.
            # Skip this if sharing KV cache with an earlier attention layer.
            # NOTE(woosuk): Here, key and value are padded while slot_mapping is
            # not padded. However, we don't need to do key[:num_actual_tokens]
            # and value[:num_actual_tokens] because the reshape_and_cache_flash
            # op uses the slot_mapping's shape to determine the number of
            # actual tokens.
            reshape_and_cache_flash(
                key,
                value,
                key_cache,
                value_cache,
                attn_metadata.slot_mapping,
                self.kv_cache_dtype,
                layer._k_scale,
                layer._v_scale,
            )

        if self.kv_cache_dtype.startswith("fp8"):
            key_cache = key_cache.view(torch.float8_e4m3fn)
            value_cache = value_cache.view(torch.float8_e4m3fn)
            num_tokens, num_heads, head_size = query.shape
            query, _ = ops.scaled_fp8_quant(
                query.reshape(
                    (num_tokens, num_heads * head_size)).contiguous(),
                layer._q_scale)
            query = query.reshape((num_tokens, num_heads, head_size))

        if not attn_metadata.use_cascade:
            cu_seqlens_q = attn_metadata.query_start_loc
            seqused_k = attn_metadata.seq_lens
            max_seqlen_q = attn_metadata.max_query_len
            max_seqlen_k = attn_metadata.max_seq_len
            block_table = attn_metadata.block_table
            scheduler_metadata = attn_metadata.scheduler_metadata

            descale_shape = (cu_seqlens_q.shape[0] - 1, key.shape[1])

            flash_attn_varlen_func(
                q=query[:num_actual_tokens],
                k=key_cache,
                v=value_cache,
                out=output[:num_actual_tokens],
                cu_seqlens_q=cu_seqlens_q,
                max_seqlen_q=max_seqlen_q,
                seqused_k=seqused_k,
                max_seqlen_k=max_seqlen_k,
                softmax_scale=self.scale,
<<<<<<< HEAD
                causal=_get_causal_option(self.attn_type),
=======
                causal=attn_metadata.causal,
>>>>>>> 31084b3b
                alibi_slopes=self.alibi_slopes,
                window_size=self.sliding_window,
                block_table=block_table,
                softcap=self.logits_soft_cap,
                scheduler_metadata=scheduler_metadata,
                fa_version=self.vllm_flash_attn_version,
                q_descale=layer._q_scale.expand(descale_shape),
                k_descale=layer._k_scale.expand(descale_shape),
                v_descale=layer._v_scale.expand(descale_shape),
                num_splits=attn_metadata.max_num_splits,
            )
            return output

        # Cascade attention (rare case).
        cascade_attention(
            output[:num_actual_tokens],
            query[:num_actual_tokens],
            key_cache,
            value_cache,
            cu_query_lens=attn_metadata.query_start_loc,
            max_query_len=attn_metadata.max_query_len,
            cu_prefix_query_lens=attn_metadata.cu_prefix_query_lens,
            prefix_kv_lens=attn_metadata.prefix_kv_lens,
            suffix_kv_lens=attn_metadata.suffix_kv_lens,
            max_kv_len=attn_metadata.max_seq_len,
            softmax_scale=self.scale,
            alibi_slopes=self.alibi_slopes,
            sliding_window=self.sliding_window,
            logits_soft_cap=self.logits_soft_cap,
            block_table=attn_metadata.block_table,
            common_prefix_len=attn_metadata.common_prefix_len,
            fa_version=self.vllm_flash_attn_version,
            prefix_scheduler_metadata=attn_metadata.prefix_scheduler_metadata,
            suffix_scheduler_metadata=attn_metadata.scheduler_metadata,
            q_descale=layer._q_scale,
            k_descale=layer._k_scale,
            v_descale=layer._v_scale,
        )
        return output

    def _forward_encoder_attention(
        self,
        query: torch.Tensor,
        key: torch.Tensor,
        value: torch.Tensor,
        output: torch.Tensor,
        attn_metadata: FlashAttentionMetadata,
        layer: torch.nn.Module,
    ) -> torch.Tensor:
        """Forward pass for encoder attention without KV cache.

        Args:
            query: shape = [num_encoder_tokens, num_heads, head_size]
            key: shape = [num_encoder_tokens, num_kv_heads, head_size]
            value: shape = [num_encoder_tokens, num_kv_heads, head_size]
            output: shape = [num_encoder_tokens, num_heads, head_size]
            attn_metadata: Encoder attention metadata
            layer: The attention layer
        """
        # For encoder attention, process FP8 quantization if needed
        if self.kv_cache_dtype.startswith("fp8"):
            raise NotImplementedError(
                "quantization is not supported for encoder attention")

        # Use encoder-specific metadata for sequence information
        cu_seqlens_q = attn_metadata.query_start_loc
        cu_seqlens_k = attn_metadata.query_start_loc
        max_seqlen_q = attn_metadata.max_query_len
        max_seqlen_k = attn_metadata.max_query_len

        descale_shape = (
            cu_seqlens_q.shape[0] - 1,  # type: ignore[union-attr]
            self.num_kv_heads)

        # Call flash attention directly on Q, K, V tensors
        flash_attn_varlen_func(
            q=query,
            k=key,
            v=value,
            out=output,
            cu_seqlens_q=cu_seqlens_q,
            cu_seqlens_k=cu_seqlens_k,
            max_seqlen_q=max_seqlen_q,
            max_seqlen_k=max_seqlen_k,
            softmax_scale=self.scale,
            causal=False,  # Encoder attention is bidirectional
            alibi_slopes=self.alibi_slopes,
            window_size=self.sliding_window,
            softcap=self.logits_soft_cap,
            fa_version=self.vllm_flash_attn_version,
            q_descale=layer._q_scale.expand(descale_shape),
            k_descale=layer._k_scale.expand(descale_shape),
            v_descale=layer._v_scale.expand(descale_shape),
        )

        return output


def use_cascade_attention(
    common_prefix_len: int,
    query_lens: np.ndarray,
    num_query_heads: int,
    num_kv_heads: int,
    use_alibi: bool,
    use_sliding_window: bool,
    use_local_attention: bool,
    num_sms: int,
) -> bool:
    """Decide whether to use cascade attention.

    This function 1) checks whether cascade attention is supported with the
    given configuration, and 2) heuristically decides whether using cascade
    attention can improve performance.
    """
    # Too short common prefix. Probably not worth using cascade attention.
    # We use an arbitrary threshold of 256 tokens. TODO: Tune this threshold.
    # NOTE(woosuk): This is the common case. We should return False as soon as
    # possible to avoid any unnecessary computation.
    if common_prefix_len < 256:
        return False
    # Cascade attention is currently not supported with these variants.
    if use_alibi or use_sliding_window or use_local_attention:
        return False
    # Too few queries. Probably not worth using cascade attention.
    # We use an arbitrary threshold of 8 queries. TODO: Tune this threshold.
    num_reqs = len(query_lens)
    if num_reqs < 8:
        return False

    # Heuristics to decide whether using cascade attention is beneficial.
    # 1. When FlashDecoding is not used for normal attention, cascade attention
    #    is likely to be faster since it saves memory bandwidth.
    num_queries_per_kv = num_query_heads // num_kv_heads
    # The criteria for using FlashDecoding can be found in the following link:
    # https://github.com/vllm-project/flash-attention/blob/96266b1111111f3d11aabefaf3bacbab6a89d03c/csrc/flash_attn/flash_api.cpp#L535
    use_flash_decoding = (num_queries_per_kv > 1 and not use_sliding_window
                          and not use_alibi and np.all(query_lens == 1))
    if not use_flash_decoding:
        # Use cascade attention.
        return True

    # 2. When FlashDecoding is used for normal attention, it is not clear
    #    whether cascade attention is beneficial, because FlashDecoding can
    #    launch more CTAs than cascade attention.
    #    We use a simple performance model to compare the two methods.
    #    NOTE(woosuk): The performance model is very rough and may not be
    #    accurate.
    num_tokens = num_reqs
    # NOTE(woosuk): These are default tile sizes. flash-attn might use
    # different tile sizes (e.g., 64 or 256) depending on the configuration.
    q_tile_size = 128
    kv_tile_size = 128
    num_prefix_tiles = cdiv(common_prefix_len, kv_tile_size)

    cascade_ctas = num_query_heads * cdiv(num_tokens, q_tile_size)
    cascade_waves = cdiv(cascade_ctas, num_sms)
    cascade_time = cascade_waves * num_prefix_tiles

    flash_decoding_ctas = (num_reqs * num_kv_heads *
                           cdiv(num_queries_per_kv, q_tile_size))
    flash_decoding_ctas *= num_prefix_tiles
    flash_decoding_time = cdiv(flash_decoding_ctas, num_sms)

    # Use cascade attention if it is faster than FlashDecoding.
    return cascade_time < flash_decoding_time


def cascade_attention(
    output: torch.Tensor,
    query: torch.Tensor,
    key_cache: torch.Tensor,
    value_cache: torch.Tensor,
    cu_query_lens: torch.Tensor,
    max_query_len: int,
    cu_prefix_query_lens: torch.Tensor,
    prefix_kv_lens: torch.Tensor,
    suffix_kv_lens: torch.Tensor,
    max_kv_len: int,
    softmax_scale: float,
    alibi_slopes: Optional[torch.Tensor],
    sliding_window: tuple[int, int],
    logits_soft_cap: float,
    block_table: torch.Tensor,
    common_prefix_len: int,
    fa_version: int,
    prefix_scheduler_metadata: Optional[torch.Tensor] = None,
    suffix_scheduler_metadata: Optional[torch.Tensor] = None,
    q_descale: Optional[torch.Tensor] = None,
    k_descale: Optional[torch.Tensor] = None,
    v_descale: Optional[torch.Tensor] = None,
) -> torch.Tensor:
    assert alibi_slopes is None, ("Cascade attention does not support ALiBi.")
    # TODO: Support sliding window.
    assert sliding_window == (-1, -1), (
        "Cascade attention does not support sliding window.")

    num_tokens = query.shape[0]
    block_size = key_cache.shape[-3]
    assert common_prefix_len % block_size == 0
    num_common_kv_blocks = common_prefix_len // block_size
    assert num_common_kv_blocks > 0
    descale_shape = (cu_prefix_query_lens.shape[0] - 1, key_cache.shape[-2])

    # Process shared prefix.
    prefix_output, prefix_lse = flash_attn_varlen_func(
        q=query,
        k=key_cache,
        v=value_cache,
        cu_seqlens_q=cu_prefix_query_lens,
        seqused_k=prefix_kv_lens,
        max_seqlen_q=num_tokens,
        max_seqlen_k=common_prefix_len,
        softmax_scale=softmax_scale,
        causal=False,
        window_size=sliding_window,
        block_table=block_table[:1],
        softcap=logits_soft_cap,
        return_softmax_lse=True,
        scheduler_metadata=prefix_scheduler_metadata,
        fa_version=fa_version,
        q_descale=q_descale.expand(descale_shape)
        if q_descale is not None else None,
        k_descale=k_descale.expand(descale_shape)
        if k_descale is not None else None,
        v_descale=v_descale.expand(descale_shape)
        if v_descale is not None else None,
    )

    descale_shape = (cu_query_lens.shape[0] - 1, key_cache.shape[-2])

    # Process suffix per query.
    suffix_output, suffix_lse = flash_attn_varlen_func(
        q=query,
        k=key_cache,
        v=value_cache,
        cu_seqlens_q=cu_query_lens,
        seqused_k=suffix_kv_lens,
        max_seqlen_q=max_query_len,
        max_seqlen_k=max_kv_len - common_prefix_len,
        softmax_scale=softmax_scale,
        causal=True,
        window_size=sliding_window,
        block_table=block_table[:, num_common_kv_blocks:],
        softcap=logits_soft_cap,
        return_softmax_lse=True,
        scheduler_metadata=suffix_scheduler_metadata,
        fa_version=fa_version,
        q_descale=q_descale.expand(descale_shape)
        if q_descale is not None else None,
        k_descale=k_descale.expand(descale_shape)
        if k_descale is not None else None,
        v_descale=v_descale.expand(descale_shape)
        if v_descale is not None else None,
    )

    # Merge prefix and suffix outputs, and store the result in output.
    merge_attn_states(output, prefix_output, prefix_lse, suffix_output,
                      suffix_lse)


def _get_causal_option(attn_type: str) -> bool:
    """
    Determine whether the given attention type is suitable for causal 
    attention mechanisms.

    Args:
        attn_type (AttentionType): The type of attention being evaluated

    Returns:
        bool: Returns `True` if the attention type is suitable for causal 
        attention (i.e., not encoder, encoder-only, or encoder-decoder), 
        otherwise returns `False`.
    """
    return not (attn_type == AttentionType.ENCODER
                or attn_type == AttentionType.ENCODER_ONLY
                or attn_type == AttentionType.ENCODER_DECODER)<|MERGE_RESOLUTION|>--- conflicted
+++ resolved
@@ -384,13 +384,8 @@
             raise NotImplementedError("Encoder/decoder cross-attention "
                                       "is not implemented for "
                                       "FlashAttentionImpl")
-<<<<<<< HEAD
+
         self.attn_type = attn_type
-        self.use_irope = use_irope
-=======
-
-        self.attn_type = attn_type
->>>>>>> 31084b3b
         self.vllm_flash_attn_version = get_flash_attn_version()
         if is_quantized_kv_cache(self.kv_cache_dtype) \
             and not flash_attn_supports_fp8():
@@ -508,11 +503,7 @@
                 seqused_k=seqused_k,
                 max_seqlen_k=max_seqlen_k,
                 softmax_scale=self.scale,
-<<<<<<< HEAD
-                causal=_get_causal_option(self.attn_type),
-=======
                 causal=attn_metadata.causal,
->>>>>>> 31084b3b
                 alibi_slopes=self.alibi_slopes,
                 window_size=self.sliding_window,
                 block_table=block_table,
@@ -770,22 +761,4 @@
 
     # Merge prefix and suffix outputs, and store the result in output.
     merge_attn_states(output, prefix_output, prefix_lse, suffix_output,
-                      suffix_lse)
-
-
-def _get_causal_option(attn_type: str) -> bool:
-    """
-    Determine whether the given attention type is suitable for causal 
-    attention mechanisms.
-
-    Args:
-        attn_type (AttentionType): The type of attention being evaluated
-
-    Returns:
-        bool: Returns `True` if the attention type is suitable for causal 
-        attention (i.e., not encoder, encoder-only, or encoder-decoder), 
-        otherwise returns `False`.
-    """
-    return not (attn_type == AttentionType.ENCODER
-                or attn_type == AttentionType.ENCODER_ONLY
-                or attn_type == AttentionType.ENCODER_DECODER)+                      suffix_lse)