--- conflicted
+++ resolved
@@ -440,9 +440,6 @@
         # performance to make sure it does not introduce any overhead.
 
         num_actual_tokens = attn_metadata.num_actual_tokens
-<<<<<<< HEAD
-        key_cache, value_cache = kv_cache.unbind(1)
-=======
 
         # Handle encoder attention differently - no KV cache needed
         if attn_type in (AttentionType.ENCODER_ONLY, ):
@@ -455,8 +452,7 @@
                                                    attn_metadata, layer)
 
         # For decoder and cross-attention, use KV cache as before
-        key_cache, value_cache = kv_cache.unbind(0)
->>>>>>> 04e38500
+        key_cache, value_cache = kv_cache.unbind(1)
 
         if self.kv_sharing_target_layer_name is None:
             # Reshape the input keys and values and store them in the cache.
