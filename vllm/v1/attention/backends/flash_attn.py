# SPDX-License-Identifier: Apache-2.0
# SPDX-FileCopyrightText: Copyright contributors to the vLLM project
"""Attention layer with FlashAttention."""
from dataclasses import dataclass
from typing import TYPE_CHECKING, Any, ClassVar, Optional

import numpy as np
import torch

from vllm import _custom_ops as ops
from vllm.attention.backends.abstract import (AttentionBackend, AttentionImpl,
                                              AttentionMetadata, AttentionType,
                                              is_quantized_kv_cache)
from vllm.attention.layer import Attention
from vllm.attention.ops.merge_attn_states import merge_attn_states
from vllm.attention.utils.fa_utils import (flash_attn_supports_fp8,
                                           get_flash_attn_version)
from vllm.config import VllmConfig, get_layers_from_vllm_config
from vllm.distributed.kv_transfer.kv_connector.utils import (
    get_kv_connector_cache_layout)
from vllm.logger import init_logger
from vllm.platforms import current_platform
from vllm.utils import cdiv
<<<<<<< HEAD
from vllm.v1.attention.backends.utils import (
    CommonAttentionMetadata, make_local_attention_virtual_batches)
=======
from vllm.v1.attention.backends.utils import (AttentionMetadataBuilder,
                                              CommonAttentionMetadata)
>>>>>>> 3597b06a
from vllm.v1.kv_cache_interface import AttentionSpec
from vllm.v1.worker.block_table import BlockTable

if TYPE_CHECKING:
    from vllm.v1.worker.gpu_model_runner import GPUModelRunner

if current_platform.is_cuda():
    from vllm.vllm_flash_attn import (flash_attn_varlen_func,
                                      get_scheduler_metadata)

logger = init_logger(__name__)


class FlashAttentionBackend(AttentionBackend):

    accept_output_buffer: bool = True

    @staticmethod
    def get_supported_head_sizes() -> list[int]:
        return [32, 64, 96, 128, 160, 192, 224, 256]

    @staticmethod
    def get_name() -> str:
        return "FLASH_ATTN_VLLM_V1"

    @staticmethod
    def get_impl_cls() -> type["FlashAttentionImpl"]:
        return FlashAttentionImpl

    @staticmethod
    def get_metadata_cls() -> type["AttentionMetadata"]:
        return FlashAttentionMetadata

    @staticmethod
    def get_builder_cls() -> type["FlashAttentionMetadataBuilder"]:
        return FlashAttentionMetadataBuilder

    @staticmethod
    def get_kv_cache_shape(
        num_blocks: int,
        block_size: int,
        num_kv_heads: int,
        head_size: int,
    ) -> tuple[int, ...]:
        if block_size % 16 != 0:
            raise ValueError("Block size must be a multiple of 16.")
        return (2, num_blocks, block_size, num_kv_heads, head_size)

    @staticmethod
    def get_kv_cache_stride_order() -> tuple[int, ...]:
        # NOTE When running disaggregated PD with NIXL, HND layout is used for
        # faster transfer. `stride_order` indicates the permutation that gets
        # us from `get_kv_cache_shape` to the actual memory layout we want.
        cache_layout = get_kv_connector_cache_layout()
        if cache_layout == "NHD":
            stride_order = (0, 1, 2, 3, 4)
        elif cache_layout == "HND":
            stride_order = (0, 1, 3, 2, 4)
        else:
            raise ValueError("Unknown cache layout format %s.", cache_layout)
        return stride_order


@dataclass
class FlashAttentionMetadata:
    # NOTE(sang): Definition of context_len, query_len, and seq_len.
    # |---------- N-1 iteration --------|
    # |---------------- N iteration ---------------------|
    # |- tokenA -|......................|-- newTokens ---|
    # |---------- context_len ----------|
    # |-------------------- seq_len ---------------------|
    #                                   |-- query_len ---|

    num_actual_tokens: int  # Number of tokens excluding padding.
    max_query_len: int
    query_start_loc: torch.Tensor
    max_seq_len: int
    seq_lens: torch.Tensor
    block_table: torch.Tensor
    slot_mapping: torch.Tensor

    # For cascade attention.
    use_cascade: bool
    common_prefix_len: int
    cu_prefix_query_lens: Optional[torch.Tensor]
    prefix_kv_lens: Optional[torch.Tensor]
    suffix_kv_lens: Optional[torch.Tensor]

    # Optional aot scheduling
    scheduler_metadata: Optional[torch.Tensor] = None
    prefix_scheduler_metadata: Optional[torch.Tensor] = None

    # for local attention
    @dataclass
    class LocalAttentionMetadata:
        local_query_start_loc: torch.Tensor
        local_seqused_k: torch.Tensor
        local_block_table: torch.Tensor
        local_max_query_len: int
        local_max_seq_len: int
        local_scheduler_metadata: Optional[torch.Tensor]

    local_attn_metadata: Optional[LocalAttentionMetadata] = None


def _get_sliding_window_configs(
        vllm_config: VllmConfig) -> set[Optional[tuple[int, int]]]:
    """Get the set of all sliding window configs used in the model."""
    sliding_window_configs: set[Optional[tuple[int, int]]] = set()
    layers = get_layers_from_vllm_config(vllm_config, Attention)
    for layer in layers.values():
        assert isinstance(layer.impl, FlashAttentionImpl)
        sliding_window_configs.add(layer.impl.sliding_window)
    return sliding_window_configs


class FlashAttentionMetadataBuilder(
        AttentionMetadataBuilder[FlashAttentionMetadata]):
    full_cudagraph_supported: ClassVar[bool] = get_flash_attn_version() == 3

    def __init__(self, runner: "GPUModelRunner", kv_cache_spec: AttentionSpec,
                 block_table: BlockTable):
        model_config = runner.model_config
        compilation_config = runner.vllm_config.compilation_config

        self.runner = runner
        self.num_heads_q = model_config.get_num_attention_heads(
            runner.parallel_config)
        self.num_heads_kv = model_config.get_num_kv_heads(
            runner.parallel_config)
        self.headdim = model_config.get_head_size()
        self.block_size = kv_cache_spec.block_size
        self.kv_cache_spec = kv_cache_spec
        self.block_table = block_table

        self.aot_schedule = (get_flash_attn_version() == 3)
        self.use_full_cuda_graph = compilation_config.full_cuda_graph
        if self.use_full_cuda_graph and not self.aot_schedule:
            raise ValueError("Full CUDA graph mode requires AOT scheduling, "
                             "which requires FlashAttention 3.")
        self.scheduler_metadata = torch.zeros(self.runner.max_num_reqs + 1,
                                              dtype=torch.int32,
                                              device=self.runner.device)

        # Sliding window size to be used with the AOT scheduler will be
        # populated on first build() call.
        self.aot_sliding_window: Optional[tuple[int, int]] = None

    def build(
        self, common_prefix_len: int,
        common_attn_metadata: CommonAttentionMetadata
    ) -> FlashAttentionMetadata:
        num_reqs = common_attn_metadata.num_reqs
        num_actual_tokens = common_attn_metadata.num_actual_tokens
        max_query_len = common_attn_metadata.max_query_len

<<<<<<< HEAD
    def build_for_cudagraph_capture(
        self, num_reqs: int, num_tokens: int,
        common_attn_metadata: CommonAttentionMetadata
    ) -> FlashAttentionMetadata:
        return self.build(num_reqs, num_tokens, num_tokens, 0,
                          common_attn_metadata)

    def build(self, num_reqs: int, num_actual_tokens: int, max_query_len: int,
              common_prefix_len: int,
              common_attn_metadata: CommonAttentionMetadata):
=======
>>>>>>> 3597b06a
        max_seq_len = int(self.runner.seq_lens_np[:num_reqs].max())
        query_start_loc = common_attn_metadata.query_start_loc
        seq_lens = common_attn_metadata.seq_lens
        block_table = self.block_table
        block_table_tensor = block_table.get_device_tensor()[:num_reqs]

        block_table.slot_mapping[:num_actual_tokens].copy_(
            block_table.slot_mapping_cpu[:num_actual_tokens],
            non_blocking=True)
        # Fill unused with -1. Needed for reshape_and_cache in full cuda graph
        # mode.
        block_table.slot_mapping[num_actual_tokens:].fill_(-1)

        slot_mapping = block_table.slot_mapping[:num_actual_tokens]

        if self.aot_sliding_window is None:
            self.aot_sliding_window = (-1, -1)
            # For the AOT scheduler we need the sliding window value to be
            # constant for all layers to. We have to populate this on the first
            # build() call so the layers are constructed (cannot populate)
            # in __init__.
            if self.aot_schedule:
                sliding_window_configs = _get_sliding_window_configs(
                    self.runner.vllm_config)
                if len(sliding_window_configs) == 1:
                    sliding_window_config = sliding_window_configs.pop()
                    if sliding_window_config is not None:
                        self.aot_sliding_window = sliding_window_config
                elif len(sliding_window_configs) > 1:
                    self.aot_schedule = False

        def schedule(batch_size, cu_query_lens, max_query_len, seqlens,
                     max_seq_len, causal):
            if self.aot_schedule:
                return get_scheduler_metadata(
                    batch_size=batch_size,
                    max_seqlen_q=max_query_len,
                    max_seqlen_k=max_seq_len,
                    cache_seqlens=seqlens,
                    num_heads_q=self.num_heads_q,
                    num_heads_kv=self.num_heads_kv,
                    headdim=self.headdim,
                    page_size=self.block_size,
                    cu_seqlens_q=cu_query_lens,
                    causal=causal,
                    window_size=self.aot_sliding_window,
                )
            return None

        # for local attention
        local_attn_metadata = None
        if self.runner.attention_chunk_size is not None:
            seqlens_q_local_np, virt_q_cu_seqlens_np, virt_k_seqlens_np, \
                virt_block_table_tensor = make_local_attention_virtual_batches(
                    self.runner.attention_chunk_size,
                    self.runner.query_start_loc_np[:num_reqs + 1],
                    self.runner.seq_lens_np[:num_reqs],
                    block_table_tensor,
                    self.block_size,
                )
            local_query_start_loc = torch.from_numpy(virt_q_cu_seqlens_np).to(
                self.runner.device, non_blocking=True)
            local_seqused_k = torch.from_numpy(virt_k_seqlens_np).to(
                self.runner.device, non_blocking=True)
            local_max_query_len = seqlens_q_local_np.max()
            local_max_seq_len = virt_k_seqlens_np.max()
            local_scheduler_metadata = schedule(
                batch_size=local_query_start_loc.shape[0] - 1,
                cu_query_lens=local_query_start_loc,
                max_query_len=local_max_query_len,
                seqlens=local_seqused_k,
                max_seq_len=local_max_seq_len,
                causal=True)

            local_attn_metadata = FlashAttentionMetadata.LocalAttentionMetadata(
                local_query_start_loc=local_query_start_loc,
                local_seqused_k=local_seqused_k,
                local_block_table=virt_block_table_tensor,
                local_max_query_len=local_max_query_len,
                local_max_seq_len=local_max_seq_len,
                local_scheduler_metadata=local_scheduler_metadata,
            )

        use_cascade = common_prefix_len > 0

        if use_cascade:
            cu_prefix_query_lens = torch.tensor([0, num_actual_tokens],
                                                dtype=torch.int32,
                                                device=self.runner.device)
            prefix_kv_lens = torch.tensor([common_prefix_len],
                                          dtype=torch.int32,
                                          device=self.runner.device)
            suffix_kv_lens = (self.runner.seq_lens_np[:num_reqs] -
                              common_prefix_len)
            suffix_kv_lens = torch.from_numpy(suffix_kv_lens).to(
                self.runner.device)
            prefix_scheduler_metadata = schedule(
                batch_size=1,
                cu_query_lens=cu_prefix_query_lens,
                max_query_len=num_actual_tokens,
                seqlens=prefix_kv_lens,
                max_seq_len=common_prefix_len,
                causal=False)
            scheduler_metadata = schedule(batch_size=num_reqs,
                                          cu_query_lens=query_start_loc,
                                          max_query_len=max_query_len,
                                          seqlens=suffix_kv_lens,
                                          max_seq_len=max_seq_len -
                                          common_prefix_len,
                                          causal=True)
        else:
            cu_prefix_query_lens = None
            prefix_kv_lens = None
            suffix_kv_lens = None
            prefix_scheduler_metadata = None
            scheduler_metadata = schedule(batch_size=num_reqs,
                                          cu_query_lens=query_start_loc,
                                          max_query_len=max_query_len,
                                          seqlens=seq_lens,
                                          max_seq_len=max_seq_len,
                                          causal=True)

        if self.use_full_cuda_graph:
            assert scheduler_metadata is not None
            n = scheduler_metadata.shape[0]
            self.scheduler_metadata[:n].copy_(scheduler_metadata,
                                              non_blocking=True)
            # NOTE(woosuk): We should zero out the rest of the scheduler
            # metadata to guarantee the correctness. Otherwise, some thread
            # blocks may use the invalid scheduler metadata and overwrite the
            # output buffer.
            self.scheduler_metadata[n:] = 0
            scheduler_metadata = self.scheduler_metadata[:n]

        attn_metadata = FlashAttentionMetadata(
            num_actual_tokens=num_actual_tokens,
            max_query_len=max_query_len,
            query_start_loc=query_start_loc,
            max_seq_len=max_seq_len,
            seq_lens=seq_lens,
            block_table=block_table_tensor,
            slot_mapping=slot_mapping,
            use_cascade=use_cascade,
            common_prefix_len=common_prefix_len,
            scheduler_metadata=scheduler_metadata,
            cu_prefix_query_lens=cu_prefix_query_lens,
            prefix_kv_lens=prefix_kv_lens,
            suffix_kv_lens=suffix_kv_lens,
            local_attn_metadata=local_attn_metadata,
            prefix_scheduler_metadata=prefix_scheduler_metadata,
        )
        return attn_metadata

    def can_run_in_cudagraph(
            self, common_attn_metadata: CommonAttentionMetadata) -> bool:
        # Full CUDA Graph always supported (FA2 support checked separately)
        return True

    def use_cascade_attention(self, *args, **kwargs) -> bool:
        return use_cascade_attention(*args, **kwargs)


class FlashAttentionImpl(AttentionImpl):

    def __init__(
        self,
        num_heads: int,
        head_size: int,
        scale: float,
        num_kv_heads: int,
        alibi_slopes: Optional[list[float]],
        sliding_window: Optional[int],
        kv_cache_dtype: str,
        blocksparse_params: Optional[dict[str, Any]] = None,
        logits_soft_cap: Optional[float] = None,
        attn_type: AttentionType = AttentionType.DECODER,
        kv_sharing_target_layer_name: Optional[str] = None,
        use_irope: bool = False,
    ) -> None:
        if blocksparse_params is not None:
            raise ValueError(
                "FlashAttention does not support block-sparse attention.")
        self.num_heads = num_heads
        self.head_size = head_size
        self.scale = float(scale)
        self.num_kv_heads = num_kv_heads
        if alibi_slopes is not None:
            alibi_slopes = torch.tensor(alibi_slopes, dtype=torch.float32)
        self.alibi_slopes = alibi_slopes
        if sliding_window is None:
            self.sliding_window = (-1, -1)
        else:
            self.sliding_window = (sliding_window - 1, 0)
        self.kv_cache_dtype = kv_cache_dtype
        if logits_soft_cap is None:
            # In flash-attn, setting logits_soft_cap as 0 means no soft cap.
            logits_soft_cap = 0
        self.logits_soft_cap = logits_soft_cap
        self.kv_sharing_target_layer_name = kv_sharing_target_layer_name

        assert self.num_heads % self.num_kv_heads == 0
        self.num_queries_per_kv = self.num_heads // self.num_kv_heads

        support_head_sizes = FlashAttentionBackend.get_supported_head_sizes()
        if head_size not in support_head_sizes:
            raise ValueError(
                f"Head size {head_size} is not supported by FlashAttention. "
                f"Supported head sizes are: {support_head_sizes}. "
                "Set VLLM_USE_V1=0 to use another attention backend.")

        if attn_type != AttentionType.DECODER:
            raise NotImplementedError("Encoder self-attention and "
                                      "encoder/decoder cross-attention "
                                      "are not implemented for "
                                      "FlashAttentionImpl")
        self.use_irope = use_irope
        self.vllm_flash_attn_version = get_flash_attn_version()
        if is_quantized_kv_cache(self.kv_cache_dtype) \
            and not flash_attn_supports_fp8():
            raise NotImplementedError(
                "FlashAttention does not support fp8 kv-cache on this device.")

    def forward(
        self,
        layer: torch.nn.Module,
        query: torch.Tensor,
        key: torch.Tensor,
        value: torch.Tensor,
        kv_cache: torch.Tensor,
        attn_metadata: FlashAttentionMetadata,
        output: Optional[torch.Tensor] = None,
        output_scale: Optional[torch.Tensor] = None,
    ) -> torch.Tensor:
        """Forward pass with FlashAttention.

        Args:
            query: shape = [num_tokens, num_heads, head_size]
            key: shape = [num_tokens, num_kv_heads, head_size]
            value: shape = [num_tokens, num_kv_heads, head_size]
            kv_cache = [2, num_blocks, block_size, num_kv_heads, head_size]
            attn_metadata: Metadata for attention.
        Returns:
            shape = [num_tokens, num_heads * head_size]
        NOTE: FP8 quantization, flash-attn expect the size of
              {q,k,v}_descale to be (num_sequences, num_kv_heads).
              We use torch's .expand() to avoid duplicating values
        """
        assert output is not None, "Output tensor must be provided."

        if output_scale is not None:
            raise NotImplementedError(
                "fused output quantization is not yet supported"
                " for FlashAttentionImpl")

        if attn_metadata is None:
            # Profiling run.
            return output

        # IMPORTANT!
        # NOTE(woosuk): With piece-wise CUDA graphs, this method is executed in
        # eager-mode PyTorch. Thus, we need to be careful about any CPU overhead
        # in this method. For example, `view` and `slice` (or `[:n]`) operations
        # are surprisingly slow even in the case they do not invoke any GPU ops.
        # Minimize the PyTorch ops in this method as much as possible.
        # Whenever making a change in this method, please benchmark the
        # performance to make sure it does not introduce any overhead.

        num_actual_tokens = attn_metadata.num_actual_tokens
        key_cache, value_cache = kv_cache.unbind(0)

        if self.kv_sharing_target_layer_name is None:
            # Reshape the input keys and values and store them in the cache.
            # Skip this if sharing KV cache with an earlier attention layer.
            # NOTE(woosuk): Here, key and value are padded while slot_mapping is
            # not padded. However, we don't need to do key[:num_actual_tokens]
            # and value[:num_actual_tokens] because the reshape_and_cache_flash
            # op uses the slot_mapping's shape to determine the number of
            # actual tokens.
            torch.ops._C_cache_ops.reshape_and_cache_flash(
                key,
                value,
                key_cache,
                value_cache,
                attn_metadata.slot_mapping,
                self.kv_cache_dtype,
                layer._k_scale,
                layer._v_scale,
            )

        if self.kv_cache_dtype.startswith("fp8"):
            key_cache = key_cache.view(torch.float8_e4m3fn)
            value_cache = value_cache.view(torch.float8_e4m3fn)
            num_tokens, num_heads, head_size = query.shape
            query, _ = ops.scaled_fp8_quant(
                query.reshape(
                    (num_tokens, num_heads * head_size)).contiguous(),
                layer._q_scale)
            query = query.reshape((num_tokens, num_heads, head_size))

        # Compute attention and update output up to `num_actual_tokens`.
        use_local_attn = \
            (self.use_irope and attn_metadata.local_attn_metadata is not None)

        if not attn_metadata.use_cascade or use_local_attn:
            if use_local_attn:
                assert attn_metadata.local_attn_metadata is not None
                local_metadata = attn_metadata.local_attn_metadata
                cu_seqlens_q = local_metadata.local_query_start_loc
                seqused_k = local_metadata.local_seqused_k
                max_seqlen_q = local_metadata.local_max_query_len
                max_seqlen_k = local_metadata.local_max_seq_len
                block_table = local_metadata.local_block_table
                scheduler_metadata = local_metadata.local_scheduler_metadata
            else:
                cu_seqlens_q = attn_metadata.query_start_loc
                seqused_k = attn_metadata.seq_lens
                max_seqlen_q = attn_metadata.max_query_len
                max_seqlen_k = attn_metadata.max_seq_len
                block_table = attn_metadata.block_table
                scheduler_metadata = attn_metadata.scheduler_metadata

            descale_shape = (cu_seqlens_q.shape[0] - 1, key.shape[1])

            flash_attn_varlen_func(
                q=query[:num_actual_tokens],
                k=key_cache,
                v=value_cache,
                out=output[:num_actual_tokens],
                cu_seqlens_q=cu_seqlens_q,
                max_seqlen_q=max_seqlen_q,
                seqused_k=seqused_k,
                max_seqlen_k=max_seqlen_k,
                softmax_scale=self.scale,
                causal=True,
                alibi_slopes=self.alibi_slopes,
                window_size=self.sliding_window,
                block_table=block_table,
                softcap=self.logits_soft_cap,
                scheduler_metadata=scheduler_metadata,
                fa_version=self.vllm_flash_attn_version,
                q_descale=layer._q_scale.expand(descale_shape),
                k_descale=layer._k_scale.expand(descale_shape),
                v_descale=layer._v_scale.expand(descale_shape),
            )
            return output

        assert not use_local_attn, (
            "Cascade attention does not support local attention.")
        # Cascade attention (rare case).
        cascade_attention(
            output[:num_actual_tokens],
            query[:num_actual_tokens],
            key_cache,
            value_cache,
            cu_query_lens=attn_metadata.query_start_loc,
            max_query_len=attn_metadata.max_query_len,
            cu_prefix_query_lens=attn_metadata.cu_prefix_query_lens,
            prefix_kv_lens=attn_metadata.prefix_kv_lens,
            suffix_kv_lens=attn_metadata.suffix_kv_lens,
            max_kv_len=attn_metadata.max_seq_len,
            softmax_scale=self.scale,
            alibi_slopes=self.alibi_slopes,
            sliding_window=self.sliding_window,
            logits_soft_cap=self.logits_soft_cap,
            block_table=attn_metadata.block_table,
            common_prefix_len=attn_metadata.common_prefix_len,
            fa_version=self.vllm_flash_attn_version,
            prefix_scheduler_metadata=attn_metadata.prefix_scheduler_metadata,
            suffix_scheduler_metadata=attn_metadata.scheduler_metadata,
            q_descale=layer._q_scale,
            k_descale=layer._k_scale,
            v_descale=layer._v_scale,
        )
        return output


def use_cascade_attention(
    common_prefix_len: int,
    query_lens: np.ndarray,
    num_query_heads: int,
    num_kv_heads: int,
    use_alibi: bool,
    use_sliding_window: bool,
    num_sms: int,
) -> bool:
    """Decide whether to use cascade attention.

    This function 1) checks whether cascade attention is supported with the
    given configuration, and 2) heuristically decides whether using cascade
    attention can improve performance.
    """
    # Too short common prefix. Probably not worth using cascade attention.
    # We use an arbitrary threshold of 256 tokens. TODO: Tune this threshold.
    # NOTE(woosuk): This is the common case. We should return False as soon as
    # possible to avoid any unnecessary computation.
    if common_prefix_len < 256:
        return False
    # Cascade attention is currently not supported with these variants.
    if use_alibi or use_sliding_window:
        return False
    # Too few queries. Probably not worth using cascade attention.
    # We use an arbitrary threshold of 8 queries. TODO: Tune this threshold.
    num_reqs = len(query_lens)
    if num_reqs < 8:
        return False

    # Heuristics to decide whether using cascade attention is beneficial.
    # 1. When FlashDecoding is not used for normal attention, cascade attention
    #    is likely to be faster since it saves memory bandwidth.
    num_queries_per_kv = num_query_heads // num_kv_heads
    # The criteria for using FlashDecoding can be found in the following link:
    # https://github.com/vllm-project/flash-attention/blob/96266b1111111f3d11aabefaf3bacbab6a89d03c/csrc/flash_attn/flash_api.cpp#L535
    use_flash_decoding = (num_queries_per_kv > 1 and not use_sliding_window
                          and not use_alibi and np.all(query_lens == 1))
    if not use_flash_decoding:
        # Use cascade attention.
        return True

    # 2. When FlashDecoding is used for normal attention, it is not clear
    #    whether cascade attention is beneficial, because FlashDecoding can
    #    launch more CTAs than cascade attention.
    #    We use a simple performance model to compare the two methods.
    #    NOTE(woosuk): The performance model is very rough and may not be
    #    accurate.
    num_tokens = num_reqs
    # NOTE(woosuk): These are default tile sizes. flash-attn might use
    # different tile sizes (e.g., 64 or 256) depending on the configuration.
    q_tile_size = 128
    kv_tile_size = 128
    num_prefix_tiles = cdiv(common_prefix_len, kv_tile_size)

    cascade_ctas = num_query_heads * cdiv(num_tokens, q_tile_size)
    cascade_waves = cdiv(cascade_ctas, num_sms)
    cascade_time = cascade_waves * num_prefix_tiles

    flash_decoding_ctas = (num_reqs * num_kv_heads *
                           cdiv(num_queries_per_kv, q_tile_size))
    flash_decoding_ctas *= num_prefix_tiles
    flash_decoding_time = cdiv(flash_decoding_ctas, num_sms)

    # Use cascade attention if it is faster than FlashDecoding.
    return cascade_time < flash_decoding_time


def cascade_attention(
    output: torch.Tensor,
    query: torch.Tensor,
    key_cache: torch.Tensor,
    value_cache: torch.Tensor,
    cu_query_lens: torch.Tensor,
    max_query_len: int,
    cu_prefix_query_lens: torch.Tensor,
    prefix_kv_lens: torch.Tensor,
    suffix_kv_lens: torch.Tensor,
    max_kv_len: int,
    softmax_scale: float,
    alibi_slopes: Optional[torch.Tensor],
    sliding_window: tuple[int, int],
    logits_soft_cap: float,
    block_table: torch.Tensor,
    common_prefix_len: int,
    fa_version: int,
    prefix_scheduler_metadata: Optional[torch.Tensor] = None,
    suffix_scheduler_metadata: Optional[torch.Tensor] = None,
    q_descale: Optional[torch.Tensor] = None,
    k_descale: Optional[torch.Tensor] = None,
    v_descale: Optional[torch.Tensor] = None,
) -> torch.Tensor:
    assert alibi_slopes is None, ("Cascade attention does not support ALiBi.")
    # TODO: Support sliding window.
    assert sliding_window == (-1, -1), (
        "Cascade attention does not support sliding window.")

    num_tokens = query.shape[0]
    block_size = key_cache.shape[-3]
    assert common_prefix_len % block_size == 0
    num_common_kv_blocks = common_prefix_len // block_size
    assert num_common_kv_blocks > 0
    descale_shape = (cu_prefix_query_lens.shape[0] - 1, key_cache.shape[-2])

    # Process shared prefix.
    prefix_output, prefix_lse = flash_attn_varlen_func(
        q=query,
        k=key_cache,
        v=value_cache,
        cu_seqlens_q=cu_prefix_query_lens,
        seqused_k=prefix_kv_lens,
        max_seqlen_q=num_tokens,
        max_seqlen_k=common_prefix_len,
        softmax_scale=softmax_scale,
        causal=False,
        window_size=sliding_window,
        block_table=block_table[:1],
        softcap=logits_soft_cap,
        return_softmax_lse=True,
        scheduler_metadata=prefix_scheduler_metadata,
        fa_version=fa_version,
        q_descale=q_descale.expand(descale_shape)
        if q_descale is not None else None,
        k_descale=k_descale.expand(descale_shape)
        if k_descale is not None else None,
        v_descale=v_descale.expand(descale_shape)
        if v_descale is not None else None,
    )

    descale_shape = (cu_query_lens.shape[0] - 1, key_cache.shape[-2])

    # Process suffix per query.
    suffix_output, suffix_lse = flash_attn_varlen_func(
        q=query,
        k=key_cache,
        v=value_cache,
        cu_seqlens_q=cu_query_lens,
        seqused_k=suffix_kv_lens,
        max_seqlen_q=max_query_len,
        max_seqlen_k=max_kv_len - common_prefix_len,
        softmax_scale=softmax_scale,
        causal=True,
        window_size=sliding_window,
        block_table=block_table[:, num_common_kv_blocks:],
        softcap=logits_soft_cap,
        return_softmax_lse=True,
        scheduler_metadata=suffix_scheduler_metadata,
        fa_version=fa_version,
        q_descale=q_descale.expand(descale_shape)
        if q_descale is not None else None,
        k_descale=k_descale.expand(descale_shape)
        if k_descale is not None else None,
        v_descale=v_descale.expand(descale_shape)
        if v_descale is not None else None,
    )

    # Merge prefix and suffix outputs, and store the result in output.
    merge_attn_states(output, prefix_output, prefix_lse, suffix_output,
                      suffix_lse)<|MERGE_RESOLUTION|>--- conflicted
+++ resolved
@@ -21,13 +21,9 @@
 from vllm.logger import init_logger
 from vllm.platforms import current_platform
 from vllm.utils import cdiv
-<<<<<<< HEAD
 from vllm.v1.attention.backends.utils import (
-    CommonAttentionMetadata, make_local_attention_virtual_batches)
-=======
-from vllm.v1.attention.backends.utils import (AttentionMetadataBuilder,
-                                              CommonAttentionMetadata)
->>>>>>> 3597b06a
+    AttentionMetadataBuilder, CommonAttentionMetadata,
+    make_local_attention_virtual_batches)
 from vllm.v1.kv_cache_interface import AttentionSpec
 from vllm.v1.worker.block_table import BlockTable
 
@@ -184,19 +180,6 @@
         num_actual_tokens = common_attn_metadata.num_actual_tokens
         max_query_len = common_attn_metadata.max_query_len
 
-<<<<<<< HEAD
-    def build_for_cudagraph_capture(
-        self, num_reqs: int, num_tokens: int,
-        common_attn_metadata: CommonAttentionMetadata
-    ) -> FlashAttentionMetadata:
-        return self.build(num_reqs, num_tokens, num_tokens, 0,
-                          common_attn_metadata)
-
-    def build(self, num_reqs: int, num_actual_tokens: int, max_query_len: int,
-              common_prefix_len: int,
-              common_attn_metadata: CommonAttentionMetadata):
-=======
->>>>>>> 3597b06a
         max_seq_len = int(self.runner.seq_lens_np[:num_reqs].max())
         query_start_loc = common_attn_metadata.query_start_loc
         seq_lens = common_attn_metadata.seq_lens
