# SPDX-License-Identifier: Apache-2.0
# SPDX-FileCopyrightText: Copyright contributors to the vLLM project
"""Attention layer with FlashAttention."""

from dataclasses import dataclass
from typing import ClassVar

import numpy as np
import torch

from vllm import envs
from vllm.attention.backends.abstract import (
    AttentionBackend,
    AttentionImpl,
    AttentionType,
    MultipleOf,
    is_quantized_kv_cache,
)
from vllm.attention.layer import Attention
from vllm.attention.ops.common import cp_lse_ag_out_rs
from vllm.attention.ops.merge_attn_states import merge_attn_states
from vllm.attention.utils.fa_utils import (
    flash_attn_supports_fp8,
    get_flash_attn_version,
    is_flash_attn_varlen_func_available,
)

if is_flash_attn_varlen_func_available():
    from vllm.attention.utils.fa_utils import (
        flash_attn_supports_sinks,
        flash_attn_varlen_func,
        get_scheduler_metadata,
        reshape_and_cache_flash,
    )
from vllm.config import VllmConfig, get_layers_from_vllm_config
from vllm.config.cache import CacheDType
from vllm.distributed.parallel_state import get_dcp_group
from vllm.logger import init_logger
from vllm.model_executor.layers.batch_invariant import (
    vllm_is_batch_invariant,
)
from vllm.platforms.interface import DeviceCapability
from vllm.utils.math_utils import cdiv
from vllm.v1.attention.backends.utils import (
    AttentionCGSupport,
    AttentionMetadataBuilder,
    CommonAttentionMetadata,
    get_dcp_local_seq_lens,
    get_kv_cache_layout,
)
from vllm.v1.kv_cache_interface import AttentionSpec

logger = init_logger(__name__)


class FlashAttentionBackend(AttentionBackend):
    accept_output_buffer: bool = True
<<<<<<< HEAD
    forward_includes_kv_cache: bool = False
    supports_quant_query_input: bool = True

    @classmethod
    def get_supported_dtypes(cls) -> list[torch.dtype]:
        return [torch.float16, torch.bfloat16]

    @classmethod
    def get_supported_head_sizes(cls) -> list[int]:
        return [32, 64, 96, 128, 160, 192, 224, 256]

    @staticmethod
    def get_supported_kernel_block_size() -> list[int | MultipleOf]:
        return [MultipleOf(16)]

    @classmethod
    def validate_head_size(cls, head_size: int) -> None:
        supported_head_sizes = cls.get_supported_head_sizes()
        if head_size not in supported_head_sizes:
            attn_type = cls.__name__.removesuffix("Backend")
            raise ValueError(
                f"Head size {head_size} is not supported by {attn_type}. "
                f"Supported head sizes are: {supported_head_sizes}. "
                "Set VLLM_ATTENTION_BACKEND=FLEX_ATTENTION to use "
                "FlexAttention backend which supports all head sizes."
            )
=======
    supported_dtypes: ClassVar[list[torch.dtype]] = [torch.float16, torch.bfloat16]
    # NOTE(tdoublep): while in principle, FA supports
    # MultipleOf(16), these are the block sizes that do not
    # suffer from the NaN propagation problem described here:
    # https://github.com/Dao-AILab/flash-attention/issues/1974
    supported_kernel_block_sizes: ClassVar[list[int | MultipleOf]] = [16, 32, 64]
>>>>>>> a742134c

    @staticmethod
    def get_name() -> str:
        return "FLASH_ATTN"

    @staticmethod
    def get_impl_cls() -> type["FlashAttentionImpl"]:
        return FlashAttentionImpl

    @staticmethod
    def get_builder_cls() -> type["FlashAttentionMetadataBuilder"]:
        return FlashAttentionMetadataBuilder

    @staticmethod
    def get_kv_cache_shape(
        num_blocks: int,
        block_size: int,
        num_kv_heads: int,
        head_size: int,
        cache_dtype_str: str = "auto",
    ) -> tuple[int, ...]:
        if block_size % 16 != 0:
            raise ValueError("Block size must be a multiple of 16.")
        return (2, num_blocks, block_size, num_kv_heads, head_size)

    @staticmethod
    def get_kv_cache_stride_order() -> tuple[int, ...]:
        # `stride_order` indicates the permutation that gets
        # us from `get_kv_cache_shape` to the actual memory layout we want.
        cache_layout = get_kv_cache_layout()
        if cache_layout == "NHD":
            stride_order = (0, 1, 2, 3, 4)
        elif cache_layout == "HND":
            stride_order = (0, 1, 3, 2, 4)
        else:
            raise ValueError(f"Unknown cache layout format {cache_layout}.")
        return stride_order

    @staticmethod
    def get_fp8_dtype_for_flashattn(kv_cache_dtype: str) -> torch.dtype:
        if kv_cache_dtype in ("fp8", "fp8_e4m3"):
            return torch.float8_e4m3fn
        else:
            raise ValueError(f"Unrecognized FP8 dtype: {kv_cache_dtype}")

    @classmethod
    def get_supported_head_sizes(cls) -> list[int]:
        return [32, 64, 96, 128, 160, 192, 224, 256]

    @classmethod
    def supports_kv_cache_dtype(cls, kv_cache_dtype: CacheDType | None) -> bool:
        if kv_cache_dtype is None:
            return True
        if kv_cache_dtype.startswith("fp8"):
            return flash_attn_supports_fp8()
        return kv_cache_dtype in ["auto"]

    @classmethod
    def supports_compute_capability(cls, capability: DeviceCapability) -> bool:
        return capability >= DeviceCapability(8, 0)

    @classmethod
    def supports_combination(
        cls,
        head_size: int,
        dtype: torch.dtype,
        kv_cache_dtype: CacheDType | None,
        block_size: int,
        use_mla: bool,
        has_sink: bool,
        use_sparse: bool,
        device_capability: DeviceCapability,
    ) -> str | None:
        if has_sink and device_capability < DeviceCapability(9, 0):
            return "sink not supported on compute capability < 9.0"
        return None


@dataclass
class FlashAttentionMetadata:
    # NOTE(sang): Definition of context_len, query_len, and seq_len.
    # |---------- N-1 iteration --------|
    # |---------------- N iteration ---------------------|
    # |- tokenA -|......................|-- newTokens ---|
    # |---------- context_len ----------|
    # |-------------------- seq_len ---------------------|
    #                                   |-- query_len ---|

    num_actual_tokens: int  # Number of tokens excluding padding.
    max_query_len: int
    query_start_loc: torch.Tensor
    max_seq_len: int
    seq_lens: torch.Tensor
    block_table: torch.Tensor
    slot_mapping: torch.Tensor

    # For cascade attention.
    use_cascade: bool
    common_prefix_len: int
    cu_prefix_query_lens: torch.Tensor | None
    prefix_kv_lens: torch.Tensor | None
    suffix_kv_lens: torch.Tensor | None

    # For GQA DCP
    max_dcp_context_kv_len: int | None = None
    dcp_context_kv_lens: torch.Tensor | None = None

    # Optional aot scheduling
    scheduler_metadata: torch.Tensor | None = None
    prefix_scheduler_metadata: torch.Tensor | None = None
    max_num_splits: int = 0

    causal: bool = True


def _get_sliding_window_configs(
    vllm_config: VllmConfig,
) -> set[tuple[int, int] | None]:
    """Get the set of all sliding window configs used in the model."""
    sliding_window_configs: set[tuple[int, int] | None] = set()
    layers = get_layers_from_vllm_config(vllm_config, Attention)
    for layer in layers.values():
        assert isinstance(layer.impl, FlashAttentionImpl)
        sliding_window_configs.add(layer.impl.sliding_window)
    return sliding_window_configs


class FlashAttentionMetadataBuilder(AttentionMetadataBuilder[FlashAttentionMetadata]):
    # FA3:
    # Supports full cudagraphs for all cases.
    #
    # FA2:
    # For FA2, a graph is captured with max_query_len=1, (which is what we
    # capture by default for num_tokens <= max_num_seqs when there is no
    # spec-decode) then these graphs will not work for mixed prefill-decode
    # (unlike FA3). This is due to special max_query_len=1 packed-GQA handling
    # in FA2.
    # In summary if we are running with spec decodes the graphs would
    # work for mixed prefill-decode and uniform-decode. But for non-spec decodes
    # the graphs would not work for mixed prefill-decode; sorta the inverse
    # of UNIFORM_SINGLE_TOKEN_DECODE.
    # There's probably a better way to describe this using `AttentionCGSupport`
    # but for now just set it to `UNIFORM_BATCH` to get use to drop down
    # to FULL_AND_PIECEWISE.
    # TODO(luka, lucas): audit FA2 as part of:
    #  https://github.com/vllm-project/vllm/issues/22945
    cudagraph_support = (
        AttentionCGSupport.ALWAYS
        if get_flash_attn_version() == 3
        else AttentionCGSupport.UNIFORM_BATCH
    )

    def __init__(
        self,
        kv_cache_spec: AttentionSpec,
        layer_names: list[str],
        vllm_config: VllmConfig,
        device: torch.device,
    ):
        super().__init__(kv_cache_spec, layer_names, vllm_config, device)
        self.model_config = vllm_config.model_config
        self.parallel_config = vllm_config.parallel_config
        self.cache_config = vllm_config.cache_config
        self.compilation_config = vllm_config.compilation_config

        self.num_heads_q = self.model_config.get_num_attention_heads(
            self.parallel_config
        )
        self.num_heads_kv = self.model_config.get_num_kv_heads(self.parallel_config)
        self.kv_cache_dtype = kv_cache_spec.dtype
        self.headdim = self.model_config.get_head_size()
        self.block_size = kv_cache_spec.block_size

        self.max_num_splits = 0  # No upper bound on the number of splits.
        self.aot_schedule = get_flash_attn_version() == 3

        try:
            from vllm.distributed.parallel_state import get_dcp_group

            self.dcp_world_size = get_dcp_group().world_size
            self.dcp_rank = get_dcp_group().rank_in_group
        except AssertionError:
            # DCP might not be initialized in testing
            self.dcp_world_size = 1
            self.dcp_rank = 0

        self.dcp_kv_cache_interleave_size = (
            self.parallel_config.dcp_kv_cache_interleave_size
        )

        self.use_full_cuda_graph = (
            self.compilation_config.cudagraph_mode.has_full_cudagraphs()
        )
        self.max_cudagraph_size = self.compilation_config.max_cudagraph_capture_size

        if self.use_full_cuda_graph and self.aot_schedule:
            self.scheduler_metadata = torch.zeros(
                vllm_config.scheduler_config.max_num_seqs + 1,
                dtype=torch.int32,
                device=self.device,
            )
            # When using cuda graph, we need to set the upper bound of the
            # number of splits so that large enough intermediate buffers are
            # pre-allocated during capture.
            self.max_num_splits = envs.VLLM_FLASH_ATTN_MAX_NUM_SPLITS_FOR_CUDA_GRAPH

        # Sliding window size to be used with the AOT scheduler will be
        # populated on first build() call.
        self.aot_sliding_window: tuple[int, int] | None = None

    def build(
        self,
        common_prefix_len: int,
        common_attn_metadata: CommonAttentionMetadata,
        fast_build: bool = False,
    ) -> FlashAttentionMetadata:
        """
        fast_build disables AOT scheduling, used when there will be few
        iterations i.e. spec-decode
        """
        num_reqs = common_attn_metadata.num_reqs
        num_actual_tokens = common_attn_metadata.num_actual_tokens
        max_query_len = common_attn_metadata.max_query_len
        max_seq_len = common_attn_metadata.max_seq_len
        query_start_loc = common_attn_metadata.query_start_loc
        seq_lens = common_attn_metadata.seq_lens
        seq_lens_cpu = common_attn_metadata.seq_lens_cpu
        block_table_tensor = common_attn_metadata.block_table_tensor
        slot_mapping = common_attn_metadata.slot_mapping
        causal = common_attn_metadata.causal

        # the overhead of the aot schedule is not worth it for spec-decode
        aot_schedule = self.aot_schedule and not fast_build

        if self.aot_sliding_window is None:
            self.aot_sliding_window = (-1, -1)
            # For the AOT scheduler we need the sliding window value to be
            # constant for all layers to. We have to populate this on the first
            # build() call so the layers are constructed (cannot populate)
            # in __init__.
            if aot_schedule:
                sliding_window_configs = _get_sliding_window_configs(self.vllm_config)
                if len(sliding_window_configs) == 1:
                    sliding_window_config = sliding_window_configs.pop()
                    if sliding_window_config is not None:
                        self.aot_sliding_window = sliding_window_config
                elif len(sliding_window_configs) > 1:
                    self.aot_schedule = False
                    aot_schedule = False

        max_num_splits = 0  # 0 means use FA3's heuristics, not CG compatible
        if self.use_full_cuda_graph and num_actual_tokens <= self.max_cudagraph_size:
            # NOTE(woosuk): Setting num_splits > 1 may increase the memory
            # usage, because the intermediate buffers of size [num_splits,
            # num_heads, num_tokens, head_size] are allocated. Therefore,
            # we only set num_splits when using cuda graphs.
            max_num_splits = self.max_num_splits

        if vllm_is_batch_invariant():
            max_num_splits = 1

        def schedule(
            batch_size, cu_query_lens, max_query_len, seqlens, max_seq_len, causal
        ):
            cache_dtype = self.cache_config.cache_dtype
            if cache_dtype.startswith("fp8"):
                qkv_dtype = FlashAttentionBackend.get_fp8_dtype_for_flashattn(
                    cache_dtype
                )
            else:
                qkv_dtype = self.kv_cache_dtype
            if aot_schedule:
                return get_scheduler_metadata(
                    batch_size=batch_size,
                    max_seqlen_q=max_query_len,
                    max_seqlen_k=max_seq_len,
                    num_heads_q=self.num_heads_q * self.dcp_world_size,
                    num_heads_kv=self.num_heads_kv,
                    headdim=self.headdim,
                    cache_seqlens=seqlens,
                    qkv_dtype=qkv_dtype,
                    cu_seqlens_q=cu_query_lens,
                    page_size=self.block_size,
                    causal=causal,
                    window_size=self.aot_sliding_window,
                    num_splits=max_num_splits,
                )
            return None

        use_cascade = common_prefix_len > 0
        max_dcp_context_kv_len = 0
        dcp_context_kv_lens = None

        cu_prefix_query_lens = None
        prefix_kv_lens = None
        suffix_kv_lens = None
        prefix_scheduler_metadata = None

        if self.dcp_world_size > 1:
            query_kv_lens_cpu = (
                common_attn_metadata.query_start_loc_cpu[1:]
                - common_attn_metadata.query_start_loc_cpu[:-1]
            )
            dcp_context_kv_lens_cpu = seq_lens_cpu - query_kv_lens_cpu

            dcp_context_kv_lens_cpu = get_dcp_local_seq_lens(
                dcp_context_kv_lens_cpu,
                self.dcp_world_size,
                self.dcp_rank,
                self.dcp_kv_cache_interleave_size,
            )
            dcp_context_kv_lens = dcp_context_kv_lens_cpu.to(self.device)
            max_dcp_context_kv_len = dcp_context_kv_lens.max().item()

            scheduler_metadata = schedule(
                batch_size=num_reqs,
                cu_query_lens=query_start_loc,
                max_query_len=max_query_len,
                seqlens=dcp_context_kv_lens,
                max_seq_len=max_dcp_context_kv_len,
                causal=False,
            )
        elif use_cascade:
            cu_prefix_query_lens = torch.tensor(
                [0, num_actual_tokens], dtype=torch.int32, device=self.device
            )
            prefix_kv_lens = torch.tensor(
                [common_prefix_len], dtype=torch.int32, device=self.device
            )
            suffix_kv_lens = (seq_lens_cpu[:num_reqs] - common_prefix_len).to(
                self.device, non_blocking=True
            )
            prefix_scheduler_metadata = schedule(
                batch_size=1,
                cu_query_lens=cu_prefix_query_lens,
                max_query_len=num_actual_tokens,
                seqlens=prefix_kv_lens,
                max_seq_len=common_prefix_len,
                causal=False,
            )
            scheduler_metadata = schedule(
                batch_size=num_reqs,
                cu_query_lens=query_start_loc,
                max_query_len=max_query_len,
                seqlens=suffix_kv_lens,
                max_seq_len=max_seq_len - common_prefix_len,
                causal=True,
            )
        else:
            scheduler_metadata = schedule(
                batch_size=num_reqs,
                cu_query_lens=query_start_loc,
                max_query_len=max_query_len,
                seqlens=seq_lens,
                max_seq_len=max_seq_len,
                causal=causal,
            )
        # For FA3 + full cudagraph
        if self.use_full_cuda_graph and scheduler_metadata is not None:
            n = scheduler_metadata.shape[0]
            self.scheduler_metadata[:n] = scheduler_metadata
            # NOTE(woosuk): We should zero out the rest of the scheduler
            # metadata to guarantee the correctness. Otherwise, some thread
            # blocks may use the invalid scheduler metadata and overwrite the
            # output buffer.
            self.scheduler_metadata[n:] = 0
            scheduler_metadata = self.scheduler_metadata[:n]

        attn_metadata = FlashAttentionMetadata(
            num_actual_tokens=num_actual_tokens,
            max_query_len=max_query_len,
            query_start_loc=query_start_loc,
            max_seq_len=max_seq_len,
            seq_lens=seq_lens,
            block_table=block_table_tensor,
            slot_mapping=slot_mapping,
            max_dcp_context_kv_len=max_dcp_context_kv_len,
            dcp_context_kv_lens=dcp_context_kv_lens,
            use_cascade=use_cascade,
            common_prefix_len=common_prefix_len,
            scheduler_metadata=scheduler_metadata,
            cu_prefix_query_lens=cu_prefix_query_lens,
            prefix_kv_lens=prefix_kv_lens,
            suffix_kv_lens=suffix_kv_lens,
            prefix_scheduler_metadata=prefix_scheduler_metadata,
            max_num_splits=max_num_splits,
            causal=causal,
        )
        return attn_metadata

    def use_cascade_attention(self, *args, **kwargs) -> bool:
        return use_cascade_attention(*args, **kwargs)


class FlashAttentionImpl(AttentionImpl):
    can_return_lse_for_decode: bool = True

    def __init__(
        self,
        num_heads: int,
        head_size: int,
        scale: float,
        num_kv_heads: int,
        alibi_slopes: list[float] | None,
        sliding_window: int | None,
        kv_cache_dtype: str,
        logits_soft_cap: float | None = None,
        attn_type: AttentionType = AttentionType.DECODER,
        kv_sharing_target_layer_name: str | None = None,
        sinks: torch.Tensor | None = None,
    ) -> None:
        self.num_heads = num_heads
        self.head_size = head_size
        self.scale = float(scale)
        self.num_kv_heads = num_kv_heads
        if alibi_slopes is not None:
            alibi_slopes = torch.tensor(alibi_slopes, dtype=torch.float32)
        self.alibi_slopes = alibi_slopes
        if sliding_window is None:
            self.sliding_window = (-1, -1)
        elif attn_type == AttentionType.ENCODER_ONLY:
            self.sliding_window = (sliding_window - 1, sliding_window - 1)
        else:
            self.sliding_window = (sliding_window - 1, 0)
        self.kv_cache_dtype = kv_cache_dtype
        if logits_soft_cap is None:
            # In flash-attn, setting logits_soft_cap as 0 means no soft cap.
            logits_soft_cap = 0
        self.logits_soft_cap = logits_soft_cap
        self.kv_sharing_target_layer_name = kv_sharing_target_layer_name

        self.num_queries_per_kv = self.num_heads // self.num_kv_heads

        self.attn_type = attn_type
        self.vllm_flash_attn_version = get_flash_attn_version()
        # Cache the batch invariant result for use in forward passes
        self.batch_invariant_enabled = vllm_is_batch_invariant()

        if is_quantized_kv_cache(self.kv_cache_dtype) and not flash_attn_supports_fp8():
            raise NotImplementedError(
                "FlashAttention does not support fp8 kv-cache on this device."
            )

        self.sinks = sinks
        if self.sinks is not None:
            assert flash_attn_supports_sinks(), (
                "Sinks are only supported in FlashAttention 3"
            )
            assert self.sinks.shape[0] == num_heads, (
                "Sinks must have the same number of heads as the number of "
                "heads in the layer"
            )

    def supports_quant_query_input(self) -> bool:
        return True

    def forward(
        self,
        layer: torch.nn.Module,
        query: torch.Tensor,
        key: torch.Tensor,
        value: torch.Tensor,
        kv_cache: torch.Tensor,
        attn_metadata: FlashAttentionMetadata,
        output: torch.Tensor | None = None,
        output_scale: torch.Tensor | None = None,
        output_block_scale: torch.Tensor | None = None,
    ) -> torch.Tensor:
        """Forward pass with FlashAttention.

        Args:
            query: shape = [num_tokens, num_heads, head_size]
            key: shape = [num_tokens, num_kv_heads, head_size]
            value: shape = [num_tokens, num_kv_heads, head_size]
            kv_cache: shape =
                [2, num_blocks, block_size, num_kv_heads, head_size]
            attn_metadata: Metadata for attention.
        Returns:
            shape = [num_tokens, num_heads * head_size]
        NOTE: FP8 quantization, flash-attn expect the size of
              {q,k,v}_descale to be (num_sequences, num_kv_heads).
              We use torch's .expand() to avoid duplicating values
        """
        assert output is not None, "Output tensor must be provided."

        if output_scale is not None or output_block_scale is not None:
            raise NotImplementedError(
                "fused output quantization is not yet supported for FlashAttentionImpl"
            )

        if attn_metadata is None:
            # Profiling run.
            return output.fill_(0)

        attn_type = self.attn_type

        # IMPORTANT!
        # NOTE(woosuk): With piece-wise CUDA graphs, this method is executed in
        # eager-mode PyTorch. Thus, we need to be careful about any CPU overhead
        # in this method. For example, `view` and `slice` (or `[:n]`) operations
        # are surprisingly slow even in the case they do not invoke any GPU ops.
        # Minimize the PyTorch ops in this method as much as possible.
        # Whenever making a change in this method, please benchmark the
        # performance to make sure it does not introduce any overhead.

        num_actual_tokens = attn_metadata.num_actual_tokens

        # Handle encoder attention differently - no KV cache needed
        if attn_type in (AttentionType.ENCODER_ONLY, AttentionType.ENCODER):
            # For encoder attention,
            # we use direct Q, K, V tensors without caching
            return self._forward_encoder_attention(
                query[:num_actual_tokens],
                key[:num_actual_tokens],
                value[:num_actual_tokens],
                output[:num_actual_tokens],
                attn_metadata,
                layer,
            )

        # For decoder and cross-attention, use KV cache as before
        key_cache, value_cache = kv_cache.unbind(0)

        if self.kv_cache_dtype.startswith("fp8"):
            # queries are quantized in the attention layer
            dtype = FlashAttentionBackend.get_fp8_dtype_for_flashattn(
                self.kv_cache_dtype
            )
            key_cache = key_cache.view(dtype)
            value_cache = value_cache.view(dtype)

        if not attn_metadata.use_cascade:
            cu_seqlens_q = attn_metadata.query_start_loc
            seqused_k = attn_metadata.seq_lens
            max_seqlen_q = attn_metadata.max_query_len
            max_seqlen_k = attn_metadata.max_seq_len
            block_table = attn_metadata.block_table
            scheduler_metadata = attn_metadata.scheduler_metadata

            descale_shape = (cu_seqlens_q.shape[0] - 1, self.num_kv_heads)

            if self.dcp_world_size > 1:
                self._forward_with_dcp(
                    query[:num_actual_tokens],
                    key[:num_actual_tokens],
                    value[:num_actual_tokens],
                    key_cache,
                    value_cache,
                    output[:num_actual_tokens],
                    attn_metadata,
                    q_descale=layer._q_scale.expand(descale_shape),
                    k_descale=layer._k_scale.expand(descale_shape),
                    v_descale=layer._v_scale.expand(descale_shape),
                )
                return output
            else:
                flash_attn_varlen_func(
                    q=query[:num_actual_tokens],
                    k=key_cache,
                    v=value_cache,
                    out=output[:num_actual_tokens],
                    cu_seqlens_q=cu_seqlens_q,
                    max_seqlen_q=max_seqlen_q,
                    seqused_k=seqused_k,
                    max_seqlen_k=max_seqlen_k,
                    softmax_scale=self.scale,
                    causal=attn_metadata.causal,
                    alibi_slopes=self.alibi_slopes,
                    window_size=self.sliding_window,
                    block_table=block_table,
                    softcap=self.logits_soft_cap,
                    scheduler_metadata=scheduler_metadata,
                    fa_version=self.vllm_flash_attn_version,
                    q_descale=layer._q_scale.expand(descale_shape),
                    k_descale=layer._k_scale.expand(descale_shape),
                    v_descale=layer._v_scale.expand(descale_shape),
                    num_splits=attn_metadata.max_num_splits,
                    s_aux=self.sinks,
                )
                return output

        # Cascade attention (rare case).
        cascade_attention(
            output[:num_actual_tokens],
            query[:num_actual_tokens],
            key_cache,
            value_cache,
            cu_query_lens=attn_metadata.query_start_loc,
            max_query_len=attn_metadata.max_query_len,
            cu_prefix_query_lens=attn_metadata.cu_prefix_query_lens,
            prefix_kv_lens=attn_metadata.prefix_kv_lens,
            suffix_kv_lens=attn_metadata.suffix_kv_lens,
            max_kv_len=attn_metadata.max_seq_len,
            softmax_scale=self.scale,
            alibi_slopes=self.alibi_slopes,
            sliding_window=self.sliding_window,
            logits_soft_cap=self.logits_soft_cap,
            block_table=attn_metadata.block_table,
            common_prefix_len=attn_metadata.common_prefix_len,
            fa_version=self.vllm_flash_attn_version,
            prefix_scheduler_metadata=attn_metadata.prefix_scheduler_metadata,
            suffix_scheduler_metadata=attn_metadata.scheduler_metadata,
            q_descale=layer._q_scale,
            k_descale=layer._k_scale,
            v_descale=layer._v_scale,
            s_aux=self.sinks,
        )
        return output

    def do_kv_cache_update(
        self,
        layer: torch.nn.Module,
        key: torch.Tensor,
        value: torch.Tensor,
        kv_cache: torch.Tensor,
        attn_metadata: FlashAttentionMetadata,
    ) -> None:
        if attn_metadata is None:
            # Profiling run.
            return

        if self.attn_type in (AttentionType.ENCODER_ONLY, AttentionType.ENCODER):
            # For encoder attention,
            # we use direct Q, K, V tensors without caching
            return

        # key and value may be None in the case of cross attention. They are
        # calculated once based on the output from the encoder and then cached
        # in KV cache.
        if (
            self.kv_sharing_target_layer_name is not None
            or key is None
            or value is None
        ):
            return

        key_cache, value_cache = kv_cache.unbind(0)

        # Reshape the input keys and values and store them in the cache.
        # Skip this if sharing KV cache with an earlier attention layer.
        # NOTE(woosuk): Here, key and value are padded while slot_mapping is
        # not padded. However, we don't need to do key[:num_actual_tokens]
        # and value[:num_actual_tokens] because the reshape_and_cache_flash
        # op uses the slot_mapping's shape to determine the number of
        # actual tokens.
        reshape_and_cache_flash(
            key,
            value,
            key_cache,
            value_cache,
            attn_metadata.slot_mapping,
            self.kv_cache_dtype,
            layer._k_scale,
            layer._v_scale,
        )

    def _forward_with_dcp(
        self,
        query: torch.Tensor,
        key: torch.Tensor,
        value: torch.Tensor,
        key_cache: torch.Tensor,
        value_cache: torch.Tensor,
        output: torch.Tensor,
        attn_metadata: FlashAttentionMetadata,
        q_descale: torch.Tensor | None = None,
        k_descale: torch.Tensor | None = None,
        v_descale: torch.Tensor | None = None,
    ) -> torch.Tensor:
        cu_seqlens_q = attn_metadata.query_start_loc
        max_seqlen_q = attn_metadata.max_query_len
        block_table = attn_metadata.block_table

        query = query.contiguous()
        query_across_dcp = get_dcp_group().all_gather(query, dim=1)
        context_attn_out, context_lse = flash_attn_varlen_func(
            q=query_across_dcp,
            k=key_cache,
            v=value_cache,
            out=None,
            cu_seqlens_q=cu_seqlens_q,
            max_seqlen_q=max_seqlen_q,
            seqused_k=attn_metadata.dcp_context_kv_lens,
            max_seqlen_k=attn_metadata.max_dcp_context_kv_len,
            softmax_scale=self.scale,
            causal=False,
            alibi_slopes=self.alibi_slopes,
            window_size=self.sliding_window,
            block_table=block_table,
            softcap=self.logits_soft_cap,
            return_softmax_lse=True,
            scheduler_metadata=attn_metadata.scheduler_metadata,
            fa_version=self.vllm_flash_attn_version,
            q_descale=q_descale,
            k_descale=k_descale,
            v_descale=v_descale,
        )
        # FA returns LSE in shape [ H, B ] but cp_lse_ag_out_rs wants [ B, H ]
        context_attn_out_cor, context_lse_cor = cp_lse_ag_out_rs(
            context_attn_out,
            context_lse.transpose(0, 1),
            get_dcp_group(),
            return_lse=True,
        )
        context_lse_cor = context_lse_cor.transpose(0, 1).contiguous()

        query_attn_out, query_lse = flash_attn_varlen_func(
            q=query,
            k=key,
            v=value,
            out=None,
            cu_seqlens_q=cu_seqlens_q,
            max_seqlen_q=max_seqlen_q,
            cu_seqlens_k=cu_seqlens_q,
            max_seqlen_k=max_seqlen_q,
            softmax_scale=self.scale,
            causal=attn_metadata.causal,
            alibi_slopes=self.alibi_slopes,
            window_size=self.sliding_window,
            softcap=self.logits_soft_cap,
            return_softmax_lse=True,
            fa_version=self.vllm_flash_attn_version,
            q_descale=q_descale,
            k_descale=k_descale,
            v_descale=v_descale,
        )
        assert context_attn_out_cor.shape == query_attn_out.shape
        assert context_lse_cor.shape == query_lse.shape
        merge_attn_states(
            output,
            context_attn_out_cor,
            context_lse_cor,
            query_attn_out,
            query_lse,
        )

    def _forward_encoder_attention(
        self,
        query: torch.Tensor,
        key: torch.Tensor,
        value: torch.Tensor,
        output: torch.Tensor,
        attn_metadata: FlashAttentionMetadata,
        layer: torch.nn.Module,
    ) -> torch.Tensor:
        """Forward pass for encoder attention without KV cache.

        Args:
            query: shape = [num_encoder_tokens, num_heads, head_size]
            key: shape = [num_encoder_tokens, num_kv_heads, head_size]
            value: shape = [num_encoder_tokens, num_kv_heads, head_size]
            output: shape = [num_encoder_tokens, num_heads, head_size]
            attn_metadata: Encoder attention metadata
            layer: The attention layer
        """
        # For encoder attention, process FP8 quantization if needed
        if self.kv_cache_dtype.startswith("fp8"):
            raise NotImplementedError(
                "quantization is not supported for encoder attention"
            )

        # Use encoder-specific metadata for sequence information
        cu_seqlens_q = attn_metadata.query_start_loc
        cu_seqlens_k = attn_metadata.query_start_loc
        max_seqlen_q = attn_metadata.max_query_len
        max_seqlen_k = attn_metadata.max_query_len

        descale_shape = (
            cu_seqlens_q.shape[0] - 1,  # type: ignore[union-attr]
            self.num_kv_heads,
        )

        # Call flash attention directly on Q, K, V tensors
        flash_attn_varlen_func(
            q=query,
            k=key,
            v=value,
            out=output,
            cu_seqlens_q=cu_seqlens_q,
            cu_seqlens_k=cu_seqlens_k,
            max_seqlen_q=max_seqlen_q,
            max_seqlen_k=max_seqlen_k,
            softmax_scale=self.scale,
            causal=False,  # Encoder attention is bidirectional
            alibi_slopes=self.alibi_slopes,
            window_size=self.sliding_window,
            softcap=self.logits_soft_cap,
            fa_version=self.vllm_flash_attn_version,
            q_descale=layer._q_scale.expand(descale_shape),
            k_descale=layer._k_scale.expand(descale_shape),
            v_descale=layer._v_scale.expand(descale_shape),
            num_splits=1 if self.batch_invariant_enabled else 0,
        )

        return output


def use_cascade_attention(
    common_prefix_len: int,
    query_lens: np.ndarray,
    num_query_heads: int,
    num_kv_heads: int,
    use_alibi: bool,
    use_sliding_window: bool,
    use_local_attention: bool,
    num_sms: int,
    dcp_world_size: int,
) -> bool:
    """Decide whether to use cascade attention.

    This function 1) checks whether cascade attention is supported with the
    given configuration, and 2) heuristically decides whether using cascade
    attention can improve performance.
    """
    # Too short common prefix. Probably not worth using cascade attention.
    # We use an arbitrary threshold of 256 tokens. TODO: Tune this threshold.
    # NOTE(woosuk): This is the common case. We should return False as soon as
    # possible to avoid any unnecessary computation.
    if common_prefix_len < 256:
        return False
    # Cascade attention is currently not supported with these variants.
    if use_alibi or use_sliding_window or use_local_attention:
        return False
    # Too few queries. Probably not worth using cascade attention.
    # We use an arbitrary threshold of 8 queries. TODO: Tune this threshold.
    num_reqs = len(query_lens)
    if num_reqs < 8:
        return False
    # disable cascade attention for DCP
    if dcp_world_size > 1:
        return False

    # Heuristics to decide whether using cascade attention is beneficial.
    # 1. When FlashDecoding is not used for normal attention, cascade attention
    #    is likely to be faster since it saves memory bandwidth.
    num_queries_per_kv = num_query_heads // num_kv_heads
    # The criteria for using FlashDecoding can be found in the following link:
    # https://github.com/vllm-project/flash-attention/blob/96266b1111111f3d11aabefaf3bacbab6a89d03c/csrc/flash_attn/flash_api.cpp#L535
    use_flash_decoding = (
        num_queries_per_kv > 1
        and not use_sliding_window
        and not use_alibi
        and np.all(query_lens == 1)
    )
    if not use_flash_decoding:
        # Use cascade attention.
        return True

    # 2. When FlashDecoding is used for normal attention, it is not clear
    #    whether cascade attention is beneficial, because FlashDecoding can
    #    launch more CTAs than cascade attention.
    #    We use a simple performance model to compare the two methods.
    #    NOTE(woosuk): The performance model is very rough and may not be
    #    accurate.
    num_tokens = num_reqs
    # NOTE(woosuk): These are default tile sizes. flash-attn might use
    # different tile sizes (e.g., 64 or 256) depending on the configuration.
    q_tile_size = 128
    kv_tile_size = 128
    num_prefix_tiles = cdiv(common_prefix_len, kv_tile_size)

    cascade_ctas = num_query_heads * cdiv(num_tokens, q_tile_size)
    cascade_waves = cdiv(cascade_ctas, num_sms)
    cascade_time = cascade_waves * num_prefix_tiles

    flash_decoding_ctas = (
        num_reqs * num_kv_heads * cdiv(num_queries_per_kv, q_tile_size)
    )
    flash_decoding_ctas *= num_prefix_tiles
    flash_decoding_time = cdiv(flash_decoding_ctas, num_sms)

    # Use cascade attention if it is faster than FlashDecoding.
    return cascade_time < flash_decoding_time


def cascade_attention(
    output: torch.Tensor,
    query: torch.Tensor,
    key_cache: torch.Tensor,
    value_cache: torch.Tensor,
    cu_query_lens: torch.Tensor,
    max_query_len: int,
    cu_prefix_query_lens: torch.Tensor,
    prefix_kv_lens: torch.Tensor,
    suffix_kv_lens: torch.Tensor,
    max_kv_len: int,
    softmax_scale: float,
    alibi_slopes: torch.Tensor | None,
    sliding_window: tuple[int, int],
    logits_soft_cap: float,
    block_table: torch.Tensor,
    common_prefix_len: int,
    fa_version: int,
    prefix_scheduler_metadata: torch.Tensor | None = None,
    suffix_scheduler_metadata: torch.Tensor | None = None,
    q_descale: torch.Tensor | None = None,
    k_descale: torch.Tensor | None = None,
    v_descale: torch.Tensor | None = None,
    s_aux: torch.Tensor | None = None,
) -> torch.Tensor:
    assert alibi_slopes is None, "Cascade attention does not support ALiBi."
    # TODO: Support sliding window.
    assert sliding_window == (-1, -1), (
        "Cascade attention does not support sliding window."
    )

    num_tokens = query.shape[0]
    block_size = key_cache.shape[-3]
    assert common_prefix_len % block_size == 0
    num_common_kv_blocks = common_prefix_len // block_size
    assert num_common_kv_blocks > 0
    descale_shape = (cu_prefix_query_lens.shape[0] - 1, key_cache.shape[-2])

    # Process shared prefix.
    prefix_output, prefix_lse = flash_attn_varlen_func(
        q=query,
        k=key_cache,
        v=value_cache,
        cu_seqlens_q=cu_prefix_query_lens,
        seqused_k=prefix_kv_lens,
        max_seqlen_q=num_tokens,
        max_seqlen_k=common_prefix_len,
        softmax_scale=softmax_scale,
        causal=False,
        window_size=sliding_window,
        block_table=block_table[:1],
        softcap=logits_soft_cap,
        return_softmax_lse=True,
        scheduler_metadata=prefix_scheduler_metadata,
        fa_version=fa_version,
        q_descale=q_descale.expand(descale_shape) if q_descale is not None else None,
        k_descale=k_descale.expand(descale_shape) if k_descale is not None else None,
        v_descale=v_descale.expand(descale_shape) if v_descale is not None else None,
        # s_aux is incorporated into prefix_lse inside the GPU kernel,
        # enabling its effect during the final attention merge.
        s_aux=s_aux,
        num_splits=1 if vllm_is_batch_invariant() else 0,
    )

    descale_shape = (cu_query_lens.shape[0] - 1, key_cache.shape[-2])

    # Process suffix per query.
    suffix_output, suffix_lse = flash_attn_varlen_func(
        q=query,
        k=key_cache,
        v=value_cache,
        cu_seqlens_q=cu_query_lens,
        seqused_k=suffix_kv_lens,
        max_seqlen_q=max_query_len,
        max_seqlen_k=max_kv_len - common_prefix_len,
        softmax_scale=softmax_scale,
        causal=True,
        window_size=sliding_window,
        block_table=block_table[:, num_common_kv_blocks:],
        softcap=logits_soft_cap,
        return_softmax_lse=True,
        scheduler_metadata=suffix_scheduler_metadata,
        fa_version=fa_version,
        q_descale=q_descale.expand(descale_shape) if q_descale is not None else None,
        k_descale=k_descale.expand(descale_shape) if k_descale is not None else None,
        v_descale=v_descale.expand(descale_shape) if v_descale is not None else None,
        num_splits=1 if vllm_is_batch_invariant() else 0,
    )

    # Merge prefix and suffix outputs, and store the result in output.
    merge_attn_states(output, prefix_output, prefix_lse, suffix_output, suffix_lse)<|MERGE_RESOLUTION|>--- conflicted
+++ resolved
@@ -55,41 +55,14 @@
 
 class FlashAttentionBackend(AttentionBackend):
     accept_output_buffer: bool = True
-<<<<<<< HEAD
-    forward_includes_kv_cache: bool = False
-    supports_quant_query_input: bool = True
-
-    @classmethod
-    def get_supported_dtypes(cls) -> list[torch.dtype]:
-        return [torch.float16, torch.bfloat16]
-
-    @classmethod
-    def get_supported_head_sizes(cls) -> list[int]:
-        return [32, 64, 96, 128, 160, 192, 224, 256]
-
-    @staticmethod
-    def get_supported_kernel_block_size() -> list[int | MultipleOf]:
-        return [MultipleOf(16)]
-
-    @classmethod
-    def validate_head_size(cls, head_size: int) -> None:
-        supported_head_sizes = cls.get_supported_head_sizes()
-        if head_size not in supported_head_sizes:
-            attn_type = cls.__name__.removesuffix("Backend")
-            raise ValueError(
-                f"Head size {head_size} is not supported by {attn_type}. "
-                f"Supported head sizes are: {supported_head_sizes}. "
-                "Set VLLM_ATTENTION_BACKEND=FLEX_ATTENTION to use "
-                "FlexAttention backend which supports all head sizes."
-            )
-=======
     supported_dtypes: ClassVar[list[torch.dtype]] = [torch.float16, torch.bfloat16]
     # NOTE(tdoublep): while in principle, FA supports
     # MultipleOf(16), these are the block sizes that do not
     # suffer from the NaN propagation problem described here:
     # https://github.com/Dao-AILab/flash-attention/issues/1974
     supported_kernel_block_sizes: ClassVar[list[int | MultipleOf]] = [16, 32, 64]
->>>>>>> a742134c
+
+    forward_includes_kv_cache: bool = False
 
     @staticmethod
     def get_name() -> str:
