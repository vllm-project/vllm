# SPDX-License-Identifier: Apache-2.0
# SPDX-FileCopyrightText: Copyright contributors to the vLLM project
"""Attention layer with FlashAttention."""

from dataclasses import dataclass

import numpy as np
import torch

from vllm import envs
from vllm.attention.backends.abstract import (
    AttentionBackend,
    AttentionImpl,
    AttentionMetadata,
    AttentionType,
    MultipleOf,
    is_quantized_kv_cache,
)
from vllm.attention.layer import Attention
from vllm.attention.ops.merge_attn_states import merge_attn_states
from vllm.attention.utils.fa_utils import (
    flash_attn_supports_fp8,
    get_flash_attn_version,
    is_flash_attn_varlen_func_available,
)

if is_flash_attn_varlen_func_available():
    from vllm.attention.utils.fa_utils import (
        flash_attn_varlen_func,
        get_scheduler_metadata,
        reshape_and_cache_flash,
    )

from vllm.config import VllmConfig, get_layers_from_vllm_config
from vllm.logger import init_logger
from vllm.platforms.interface import DeviceCapability
from vllm.utils import cdiv
from vllm.v1.attention.backends.utils import (
    AttentionCGSupport,
    AttentionMetadataBuilder,
    CommonAttentionMetadata,
    get_kv_cache_layout,
)
from vllm.v1.kv_cache_interface import AttentionSpec

logger = init_logger(__name__)


class FlashAttentionBackend(AttentionBackend):
    accept_output_buffer: bool = True
    supports_quant_query_input: bool = True

<<<<<<< HEAD
=======
    @classmethod
    def get_supported_dtypes(cls) -> list[torch.dtype]:
        return [torch.float16, torch.bfloat16]

    @classmethod
    def get_supported_head_sizes(cls) -> list[int]:
        return [32, 64, 96, 128, 160, 192, 224, 256]

    @staticmethod
    def get_supported_kernel_block_size() -> list[int | MultipleOf]:
        return [MultipleOf(16)]

    @classmethod
    def validate_head_size(cls, head_size: int) -> None:
        supported_head_sizes = cls.get_supported_head_sizes()
        if head_size not in supported_head_sizes:
            attn_type = cls.__name__.removesuffix("Backend")
            raise ValueError(
                f"Head size {head_size} is not supported by {attn_type}. "
                f"Supported head sizes are: {supported_head_sizes}. "
                "Set VLLM_ATTENTION_BACKEND=FLEX_ATTENTION to use "
                "FlexAttention backend which supports all head sizes."
            )

>>>>>>> 8e67b255
    @staticmethod
    def get_name() -> str:
        return "FLASH_ATTN"

    @staticmethod
    def get_impl_cls() -> type["FlashAttentionImpl"]:
        return FlashAttentionImpl

    @staticmethod
    def get_metadata_cls() -> type["AttentionMetadata"]:
        return FlashAttentionMetadata

    @staticmethod
    def get_builder_cls() -> type["FlashAttentionMetadataBuilder"]:
        return FlashAttentionMetadataBuilder

    @staticmethod
    def get_kv_cache_shape(
        num_blocks: int,
        block_size: int,
        num_kv_heads: int,
        head_size: int,
        cache_dtype_str: str = "auto",
    ) -> tuple[int, ...]:
        if block_size % 16 != 0:
            raise ValueError("Block size must be a multiple of 16.")
        return (2, num_blocks, block_size, num_kv_heads, head_size)

    @staticmethod
    def get_kv_cache_stride_order() -> tuple[int, ...]:
        # `stride_order` indicates the permutation that gets
        # us from `get_kv_cache_shape` to the actual memory layout we want.
        cache_layout = get_kv_cache_layout()
        if cache_layout == "NHD":
            stride_order = (0, 1, 2, 3, 4)
        elif cache_layout == "HND":
            stride_order = (0, 1, 3, 2, 4)
        else:
            raise ValueError(f"Unknown cache layout format {cache_layout}.")
        return stride_order

    @staticmethod
    def get_fp8_dtype_for_flashattn(kv_cache_dtype: str) -> torch.dtype:
        if kv_cache_dtype in ("fp8", "fp8_e4m3"):
            return torch.float8_e4m3fn
        else:
            raise ValueError(f"Unrecognized FP8 dtype: {kv_cache_dtype}")

    @classmethod
    def get_supported_head_sizes(cls) -> list[int]:
        return [32, 64, 96, 128, 160, 192, 224, 256]

    @classmethod
    def get_supported_kernel_block_size(cls) -> list[Union[int, MultipleOf]]:
        return [MultipleOf(16)]

    @classmethod
    def get_supported_dtypes(cls) -> list[torch.dtype]:
        return [torch.float16, torch.bfloat16]

    @classmethod
    def supports_kv_cache_dtype(cls, kv_cache_dtype: Optional[str]) -> bool:
        if kv_cache_dtype is not None and kv_cache_dtype.startswith("fp8"):
            return flash_attn_supports_fp8()
        return kv_cache_dtype in [None, "auto", "fp16", "bf16"]

    @classmethod
    def supports_block_size(cls, block_size: Optional[int]) -> bool:
        if block_size is None:
            return True
        return block_size % 16 == 0

    @classmethod
    def is_mla(cls) -> bool:
        return False

    @classmethod
    def get_min_compute_capability(cls) -> Optional[DeviceCapability]:
        return DeviceCapability(8, 0)

    @classmethod
    def get_max_compute_capability(cls) -> Optional[DeviceCapability]:
        return None

    @classmethod
    def supports_combination(
        cls,
        head_size: int,
        dtype: torch.dtype,
        kv_cache_dtype: Optional[str],
        block_size: int,
        use_mla: bool,
        has_sink: bool,
        use_sparse: bool,
        device_capability: int,
    ) -> Optional[str]:
        if has_sink and device_capability < 90:
            return "sink not supported on compute capability < 9.0"
        return None


@dataclass
class FlashAttentionMetadata:
    # NOTE(sang): Definition of context_len, query_len, and seq_len.
    # |---------- N-1 iteration --------|
    # |---------------- N iteration ---------------------|
    # |- tokenA -|......................|-- newTokens ---|
    # |---------- context_len ----------|
    # |-------------------- seq_len ---------------------|
    #                                   |-- query_len ---|

    num_actual_tokens: int  # Number of tokens excluding padding.
    max_query_len: int
    query_start_loc: torch.Tensor
    max_seq_len: int
    seq_lens: torch.Tensor
    block_table: torch.Tensor
    slot_mapping: torch.Tensor

    # For cascade attention.
    use_cascade: bool
    common_prefix_len: int
    cu_prefix_query_lens: torch.Tensor | None
    prefix_kv_lens: torch.Tensor | None
    suffix_kv_lens: torch.Tensor | None

    # Optional aot scheduling
    scheduler_metadata: torch.Tensor | None = None
    prefix_scheduler_metadata: torch.Tensor | None = None
    max_num_splits: int = 0

    causal: bool = True


def _get_sliding_window_configs(
    vllm_config: VllmConfig,
) -> set[tuple[int, int] | None]:
    """Get the set of all sliding window configs used in the model."""
    sliding_window_configs: set[tuple[int, int] | None] = set()
    layers = get_layers_from_vllm_config(vllm_config, Attention)
    for layer in layers.values():
        assert isinstance(layer.impl, FlashAttentionImpl)
        sliding_window_configs.add(layer.impl.sliding_window)
    return sliding_window_configs


class FlashAttentionMetadataBuilder(AttentionMetadataBuilder[FlashAttentionMetadata]):
    # FA3:
    # Supports full cudagraphs for all cases.
    #
    # FA2:
    # For FA2, a graph is captured with max_query_len=1, (which is what we
    # capture by default for num_tokens <= max_num_seqs when there is no
    # spec-decode) then these graphs will not work for mixed prefill-decode
    # (unlike FA3). This is due to special max_query_len=1 packed-GQA handling
    # in FA2.
    # In summary if we are running with spec decodes the graphs would
    # work for mixed prefill-decode and uniform-decode. But for non-spec decodes
    # the graphs would not work for mixed prefill-decode; sorta the inverse
    # of UNIFORM_SINGLE_TOKEN_DECODE.
    # There's probably a better way to describe this using `AttentionCGSupport`
    # but for now just set it to `UNIFORM_BATCH` to get use to drop down
    # to FULL_AND_PIECEWISE.
    # TODO(luka, lucas): audit FA2 as part of:
    #  https://github.com/vllm-project/vllm/issues/22945
    cudagraph_support = (
        AttentionCGSupport.ALWAYS
        if get_flash_attn_version() == 3
        else AttentionCGSupport.UNIFORM_BATCH
    )

    def __init__(
        self,
        kv_cache_spec: AttentionSpec,
        layer_names: list[str],
        vllm_config: VllmConfig,
        device: torch.device,
    ):
        super().__init__(kv_cache_spec, layer_names, vllm_config, device)
        self.model_config = vllm_config.model_config
        self.parallel_config = vllm_config.parallel_config
        self.cache_config = vllm_config.cache_config
        self.compilation_config = vllm_config.compilation_config

        self.num_heads_q = self.model_config.get_num_attention_heads(
            self.parallel_config
        )
        self.num_heads_kv = self.model_config.get_num_kv_heads(self.parallel_config)
        self.kv_cache_dtype = kv_cache_spec.dtype
        self.headdim = self.model_config.get_head_size()
        self.block_size = kv_cache_spec.block_size

        self.max_num_splits = 0  # No upper bound on the number of splits.
        self.aot_schedule = get_flash_attn_version() == 3

        self.use_full_cuda_graph = (
            self.compilation_config.cudagraph_mode.has_full_cudagraphs()
        )
        self.max_cudagraph_size = self.compilation_config.max_capture_size

        if self.use_full_cuda_graph and self.aot_schedule:
            if self.max_cudagraph_size > 992:
                # This condition derives from FA3's internal heuristic.
                # TODO(woosuk): Support larger cudagraph sizes.
                raise ValueError(
                    "Capture size larger than 992 is not supported for full cuda graph."
                )

            self.scheduler_metadata = torch.zeros(
                vllm_config.scheduler_config.max_num_seqs + 1,
                dtype=torch.int32,
                device=self.device,
            )
            # When using cuda graph, we need to set the upper bound of the
            # number of splits so that large enough intermediate buffers are
            # pre-allocated during capture.
            self.max_num_splits = envs.VLLM_FLASH_ATTN_MAX_NUM_SPLITS_FOR_CUDA_GRAPH

        # Sliding window size to be used with the AOT scheduler will be
        # populated on first build() call.
        self.aot_sliding_window: tuple[int, int] | None = None

    def build(
        self,
        common_prefix_len: int,
        common_attn_metadata: CommonAttentionMetadata,
        fast_build: bool = False,
    ) -> FlashAttentionMetadata:
        """
        fast_build disables AOT scheduling, used when there will be few
        iterations i.e. spec-decode
        """
        num_reqs = common_attn_metadata.num_reqs
        num_actual_tokens = common_attn_metadata.num_actual_tokens
        max_query_len = common_attn_metadata.max_query_len
        max_seq_len = common_attn_metadata.max_seq_len
        query_start_loc = common_attn_metadata.query_start_loc
        seq_lens = common_attn_metadata.seq_lens
        seq_lens_cpu = common_attn_metadata.seq_lens_cpu
        block_table_tensor = common_attn_metadata.block_table_tensor
        slot_mapping = common_attn_metadata.slot_mapping
        causal = common_attn_metadata.causal

        # the overhead of the aot schedule is not worth it for spec-decode
        aot_schedule = self.aot_schedule and not fast_build

        if self.aot_sliding_window is None:
            self.aot_sliding_window = (-1, -1)
            # For the AOT scheduler we need the sliding window value to be
            # constant for all layers to. We have to populate this on the first
            # build() call so the layers are constructed (cannot populate)
            # in __init__.
            if aot_schedule:
                sliding_window_configs = _get_sliding_window_configs(self.vllm_config)
                if len(sliding_window_configs) == 1:
                    sliding_window_config = sliding_window_configs.pop()
                    if sliding_window_config is not None:
                        self.aot_sliding_window = sliding_window_config
                elif len(sliding_window_configs) > 1:
                    self.aot_schedule = False
                    aot_schedule = False

        max_num_splits = 0  # 0 means use FA3's heuristics, not CG compatible
        if self.use_full_cuda_graph and num_actual_tokens <= self.max_cudagraph_size:
            # NOTE(woosuk): Setting num_splits > 1 may increase the memory
            # usage, because the intermediate buffers of size [num_splits,
            # num_heads, num_tokens, head_size] are allocated. Therefore,
            # we only set num_splits when using cuda graphs.
            max_num_splits = self.max_num_splits

        def schedule(
            batch_size, cu_query_lens, max_query_len, seqlens, max_seq_len, causal
        ):
            cache_dtype = self.cache_config.cache_dtype
            if cache_dtype.startswith("fp8"):
                qkv_dtype = FlashAttentionBackend.get_fp8_dtype_for_flashattn(
                    cache_dtype
                )
            else:
                qkv_dtype = self.kv_cache_dtype
            if aot_schedule:
                return get_scheduler_metadata(
                    batch_size=batch_size,
                    max_seqlen_q=max_query_len,
                    max_seqlen_k=max_seq_len,
                    num_heads_q=self.num_heads_q,
                    num_heads_kv=self.num_heads_kv,
                    headdim=self.headdim,
                    cache_seqlens=seqlens,
                    qkv_dtype=qkv_dtype,
                    cu_seqlens_q=cu_query_lens,
                    page_size=self.block_size,
                    causal=causal,
                    window_size=self.aot_sliding_window,
                    num_splits=max_num_splits,
                )
            return None

        use_cascade = common_prefix_len > 0

        if use_cascade:
            cu_prefix_query_lens = torch.tensor(
                [0, num_actual_tokens], dtype=torch.int32, device=self.device
            )
            prefix_kv_lens = torch.tensor(
                [common_prefix_len], dtype=torch.int32, device=self.device
            )
            suffix_kv_lens = (seq_lens_cpu[:num_reqs] - common_prefix_len).to(
                self.device, non_blocking=True
            )
            prefix_scheduler_metadata = schedule(
                batch_size=1,
                cu_query_lens=cu_prefix_query_lens,
                max_query_len=num_actual_tokens,
                seqlens=prefix_kv_lens,
                max_seq_len=common_prefix_len,
                causal=False,
            )
            scheduler_metadata = schedule(
                batch_size=num_reqs,
                cu_query_lens=query_start_loc,
                max_query_len=max_query_len,
                seqlens=suffix_kv_lens,
                max_seq_len=max_seq_len - common_prefix_len,
                causal=True,
            )
        else:
            cu_prefix_query_lens = None
            prefix_kv_lens = None
            suffix_kv_lens = None
            prefix_scheduler_metadata = None
            scheduler_metadata = schedule(
                batch_size=num_reqs,
                cu_query_lens=query_start_loc,
                max_query_len=max_query_len,
                seqlens=seq_lens,
                max_seq_len=max_seq_len,
                causal=causal,
            )
        # For FA3 + full cudagraph
        if self.use_full_cuda_graph and scheduler_metadata is not None:
            n = scheduler_metadata.shape[0]
            self.scheduler_metadata[:n] = scheduler_metadata
            # NOTE(woosuk): We should zero out the rest of the scheduler
            # metadata to guarantee the correctness. Otherwise, some thread
            # blocks may use the invalid scheduler metadata and overwrite the
            # output buffer.
            self.scheduler_metadata[n:] = 0
            scheduler_metadata = self.scheduler_metadata[:n]

        attn_metadata = FlashAttentionMetadata(
            num_actual_tokens=num_actual_tokens,
            max_query_len=max_query_len,
            query_start_loc=query_start_loc,
            max_seq_len=max_seq_len,
            seq_lens=seq_lens,
            block_table=block_table_tensor,
            slot_mapping=slot_mapping,
            use_cascade=use_cascade,
            common_prefix_len=common_prefix_len,
            scheduler_metadata=scheduler_metadata,
            cu_prefix_query_lens=cu_prefix_query_lens,
            prefix_kv_lens=prefix_kv_lens,
            suffix_kv_lens=suffix_kv_lens,
            prefix_scheduler_metadata=prefix_scheduler_metadata,
            max_num_splits=max_num_splits,
            causal=causal,
        )
        return attn_metadata

    def use_cascade_attention(self, *args, **kwargs) -> bool:
        return use_cascade_attention(*args, **kwargs)


class FlashAttentionImpl(AttentionImpl):
    def __init__(
        self,
        num_heads: int,
        head_size: int,
        scale: float,
        num_kv_heads: int,
        alibi_slopes: list[float] | None,
        sliding_window: int | None,
        kv_cache_dtype: str,
        logits_soft_cap: float | None = None,
        attn_type: AttentionType = AttentionType.DECODER,
        kv_sharing_target_layer_name: str | None = None,
        sinks: torch.Tensor | None = None,
    ) -> None:
        self.num_heads = num_heads
        self.head_size = head_size
        self.scale = float(scale)
        self.num_kv_heads = num_kv_heads
        if alibi_slopes is not None:
            alibi_slopes = torch.tensor(alibi_slopes, dtype=torch.float32)
        self.alibi_slopes = alibi_slopes
        if sliding_window is None:
            self.sliding_window = (-1, -1)
        elif attn_type == AttentionType.ENCODER_ONLY:
            self.sliding_window = (sliding_window - 1, sliding_window - 1)
        else:
            self.sliding_window = (sliding_window - 1, 0)
        self.kv_cache_dtype = kv_cache_dtype
        if logits_soft_cap is None:
            # In flash-attn, setting logits_soft_cap as 0 means no soft cap.
            logits_soft_cap = 0
        self.logits_soft_cap = logits_soft_cap
        self.kv_sharing_target_layer_name = kv_sharing_target_layer_name

        self.num_queries_per_kv = self.num_heads // self.num_kv_heads

        self.attn_type = attn_type
        self.vllm_flash_attn_version = get_flash_attn_version()
        if is_quantized_kv_cache(self.kv_cache_dtype) and not flash_attn_supports_fp8():
            raise NotImplementedError(
                "FlashAttention does not support fp8 kv-cache on this device."
            )

        self.sinks = sinks
        if self.sinks is not None:
            assert self.vllm_flash_attn_version == 3, (
                "Sinks are only supported in FlashAttention 3"
            )
            assert self.sinks.shape[0] == num_heads, (
                "Sinks must have the same number of heads as the number of "
                "heads in the layer"
            )

    def forward(
        self,
        layer: torch.nn.Module,
        query: torch.Tensor,
        key: torch.Tensor,
        value: torch.Tensor,
        kv_cache: torch.Tensor,
        attn_metadata: FlashAttentionMetadata,
        output: torch.Tensor | None = None,
        output_scale: torch.Tensor | None = None,
        output_block_scale: torch.Tensor | None = None,
    ) -> torch.Tensor:
        """Forward pass with FlashAttention.

        Args:
            query: shape = [num_tokens, num_heads, head_size]
            key: shape = [num_tokens, num_kv_heads, head_size]
            value: shape = [num_tokens, num_kv_heads, head_size]
            kv_cache: shape =
                [2, num_blocks, block_size, num_kv_heads, head_size]
            attn_metadata: Metadata for attention.
        Returns:
            shape = [num_tokens, num_heads * head_size]
        NOTE: FP8 quantization, flash-attn expect the size of
              {q,k,v}_descale to be (num_sequences, num_kv_heads).
              We use torch's .expand() to avoid duplicating values
        """
        assert output is not None, "Output tensor must be provided."

        if output_scale is not None or output_block_scale is not None:
            raise NotImplementedError(
                "fused output quantization is not yet supported for FlashAttentionImpl"
            )

        if attn_metadata is None:
            # Profiling run.
            return output

        attn_type = self.attn_type

        # IMPORTANT!
        # NOTE(woosuk): With piece-wise CUDA graphs, this method is executed in
        # eager-mode PyTorch. Thus, we need to be careful about any CPU overhead
        # in this method. For example, `view` and `slice` (or `[:n]`) operations
        # are surprisingly slow even in the case they do not invoke any GPU ops.
        # Minimize the PyTorch ops in this method as much as possible.
        # Whenever making a change in this method, please benchmark the
        # performance to make sure it does not introduce any overhead.

        num_actual_tokens = attn_metadata.num_actual_tokens

        # Handle encoder attention differently - no KV cache needed
        if attn_type in (AttentionType.ENCODER_ONLY, AttentionType.ENCODER):
            # For encoder attention,
            # we use direct Q, K, V tensors without caching
            return self._forward_encoder_attention(
                query[:num_actual_tokens],
                key[:num_actual_tokens],
                value[:num_actual_tokens],
                output[:num_actual_tokens],
                attn_metadata,
                layer,
            )

        # For decoder and cross-attention, use KV cache as before
        key_cache, value_cache = kv_cache.unbind(0)

        # key and value may be None in the case of cross attention. They are
        # calculated once based on the output from the encoder and then cached
        # in KV cache.
        if (
            self.kv_sharing_target_layer_name is None
            and key is not None
            and value is not None
        ):
            # Reshape the input keys and values and store them in the cache.
            # Skip this if sharing KV cache with an earlier attention layer.
            # NOTE(woosuk): Here, key and value are padded while slot_mapping is
            # not padded. However, we don't need to do key[:num_actual_tokens]
            # and value[:num_actual_tokens] because the reshape_and_cache_flash
            # op uses the slot_mapping's shape to determine the number of
            # actual tokens.
            reshape_and_cache_flash(
                key,
                value,
                key_cache,
                value_cache,
                attn_metadata.slot_mapping,
                self.kv_cache_dtype,
                layer._k_scale,
                layer._v_scale,
            )

        if self.kv_cache_dtype.startswith("fp8"):
            # queries are quantized in the attention layer
            dtype = FlashAttentionBackend.get_fp8_dtype_for_flashattn(
                self.kv_cache_dtype
            )
            key_cache = key_cache.view(dtype)
            value_cache = value_cache.view(dtype)

        if not attn_metadata.use_cascade:
            cu_seqlens_q = attn_metadata.query_start_loc
            seqused_k = attn_metadata.seq_lens
            max_seqlen_q = attn_metadata.max_query_len
            max_seqlen_k = attn_metadata.max_seq_len
            block_table = attn_metadata.block_table
            scheduler_metadata = attn_metadata.scheduler_metadata

            descale_shape = (cu_seqlens_q.shape[0] - 1, self.num_kv_heads)

            flash_attn_varlen_func(
                q=query[:num_actual_tokens],
                k=key_cache,
                v=value_cache,
                out=output[:num_actual_tokens],
                cu_seqlens_q=cu_seqlens_q,
                max_seqlen_q=max_seqlen_q,
                seqused_k=seqused_k,
                max_seqlen_k=max_seqlen_k,
                softmax_scale=self.scale,
                causal=attn_metadata.causal,
                alibi_slopes=self.alibi_slopes,
                window_size=self.sliding_window,
                block_table=block_table,
                softcap=self.logits_soft_cap,
                scheduler_metadata=scheduler_metadata,
                fa_version=self.vllm_flash_attn_version,
                q_descale=layer._q_scale.expand(descale_shape),
                k_descale=layer._k_scale.expand(descale_shape),
                v_descale=layer._v_scale.expand(descale_shape),
                num_splits=attn_metadata.max_num_splits,
                s_aux=self.sinks,
            )
            return output

        # Cascade attention (rare case).
        cascade_attention(
            output[:num_actual_tokens],
            query[:num_actual_tokens],
            key_cache,
            value_cache,
            cu_query_lens=attn_metadata.query_start_loc,
            max_query_len=attn_metadata.max_query_len,
            cu_prefix_query_lens=attn_metadata.cu_prefix_query_lens,
            prefix_kv_lens=attn_metadata.prefix_kv_lens,
            suffix_kv_lens=attn_metadata.suffix_kv_lens,
            max_kv_len=attn_metadata.max_seq_len,
            softmax_scale=self.scale,
            alibi_slopes=self.alibi_slopes,
            sliding_window=self.sliding_window,
            logits_soft_cap=self.logits_soft_cap,
            block_table=attn_metadata.block_table,
            common_prefix_len=attn_metadata.common_prefix_len,
            fa_version=self.vllm_flash_attn_version,
            prefix_scheduler_metadata=attn_metadata.prefix_scheduler_metadata,
            suffix_scheduler_metadata=attn_metadata.scheduler_metadata,
            q_descale=layer._q_scale,
            k_descale=layer._k_scale,
            v_descale=layer._v_scale,
            s_aux=self.sinks,
        )
        return output

    def _forward_encoder_attention(
        self,
        query: torch.Tensor,
        key: torch.Tensor,
        value: torch.Tensor,
        output: torch.Tensor,
        attn_metadata: FlashAttentionMetadata,
        layer: torch.nn.Module,
    ) -> torch.Tensor:
        """Forward pass for encoder attention without KV cache.

        Args:
            query: shape = [num_encoder_tokens, num_heads, head_size]
            key: shape = [num_encoder_tokens, num_kv_heads, head_size]
            value: shape = [num_encoder_tokens, num_kv_heads, head_size]
            output: shape = [num_encoder_tokens, num_heads, head_size]
            attn_metadata: Encoder attention metadata
            layer: The attention layer
        """
        # For encoder attention, process FP8 quantization if needed
        if self.kv_cache_dtype.startswith("fp8"):
            raise NotImplementedError(
                "quantization is not supported for encoder attention"
            )

        # Use encoder-specific metadata for sequence information
        cu_seqlens_q = attn_metadata.query_start_loc
        cu_seqlens_k = attn_metadata.query_start_loc
        max_seqlen_q = attn_metadata.max_query_len
        max_seqlen_k = attn_metadata.max_query_len

        descale_shape = (
            cu_seqlens_q.shape[0] - 1,  # type: ignore[union-attr]
            self.num_kv_heads,
        )

        # Call flash attention directly on Q, K, V tensors
        flash_attn_varlen_func(
            q=query,
            k=key,
            v=value,
            out=output,
            cu_seqlens_q=cu_seqlens_q,
            cu_seqlens_k=cu_seqlens_k,
            max_seqlen_q=max_seqlen_q,
            max_seqlen_k=max_seqlen_k,
            softmax_scale=self.scale,
            causal=False,  # Encoder attention is bidirectional
            alibi_slopes=self.alibi_slopes,
            window_size=self.sliding_window,
            softcap=self.logits_soft_cap,
            fa_version=self.vllm_flash_attn_version,
            q_descale=layer._q_scale.expand(descale_shape),
            k_descale=layer._k_scale.expand(descale_shape),
            v_descale=layer._v_scale.expand(descale_shape),
        )

        return output


def use_cascade_attention(
    common_prefix_len: int,
    query_lens: np.ndarray,
    num_query_heads: int,
    num_kv_heads: int,
    use_alibi: bool,
    use_sliding_window: bool,
    use_local_attention: bool,
    num_sms: int,
) -> bool:
    """Decide whether to use cascade attention.

    This function 1) checks whether cascade attention is supported with the
    given configuration, and 2) heuristically decides whether using cascade
    attention can improve performance.
    """
    # Too short common prefix. Probably not worth using cascade attention.
    # We use an arbitrary threshold of 256 tokens. TODO: Tune this threshold.
    # NOTE(woosuk): This is the common case. We should return False as soon as
    # possible to avoid any unnecessary computation.
    if common_prefix_len < 256:
        return False
    # Cascade attention is currently not supported with these variants.
    if use_alibi or use_sliding_window or use_local_attention:
        return False
    # Too few queries. Probably not worth using cascade attention.
    # We use an arbitrary threshold of 8 queries. TODO: Tune this threshold.
    num_reqs = len(query_lens)
    if num_reqs < 8:
        return False

    # Heuristics to decide whether using cascade attention is beneficial.
    # 1. When FlashDecoding is not used for normal attention, cascade attention
    #    is likely to be faster since it saves memory bandwidth.
    num_queries_per_kv = num_query_heads // num_kv_heads
    # The criteria for using FlashDecoding can be found in the following link:
    # https://github.com/vllm-project/flash-attention/blob/96266b1111111f3d11aabefaf3bacbab6a89d03c/csrc/flash_attn/flash_api.cpp#L535
    use_flash_decoding = (
        num_queries_per_kv > 1
        and not use_sliding_window
        and not use_alibi
        and np.all(query_lens == 1)
    )
    if not use_flash_decoding:
        # Use cascade attention.
        return True

    # 2. When FlashDecoding is used for normal attention, it is not clear
    #    whether cascade attention is beneficial, because FlashDecoding can
    #    launch more CTAs than cascade attention.
    #    We use a simple performance model to compare the two methods.
    #    NOTE(woosuk): The performance model is very rough and may not be
    #    accurate.
    num_tokens = num_reqs
    # NOTE(woosuk): These are default tile sizes. flash-attn might use
    # different tile sizes (e.g., 64 or 256) depending on the configuration.
    q_tile_size = 128
    kv_tile_size = 128
    num_prefix_tiles = cdiv(common_prefix_len, kv_tile_size)

    cascade_ctas = num_query_heads * cdiv(num_tokens, q_tile_size)
    cascade_waves = cdiv(cascade_ctas, num_sms)
    cascade_time = cascade_waves * num_prefix_tiles

    flash_decoding_ctas = (
        num_reqs * num_kv_heads * cdiv(num_queries_per_kv, q_tile_size)
    )
    flash_decoding_ctas *= num_prefix_tiles
    flash_decoding_time = cdiv(flash_decoding_ctas, num_sms)

    # Use cascade attention if it is faster than FlashDecoding.
    return cascade_time < flash_decoding_time


def cascade_attention(
    output: torch.Tensor,
    query: torch.Tensor,
    key_cache: torch.Tensor,
    value_cache: torch.Tensor,
    cu_query_lens: torch.Tensor,
    max_query_len: int,
    cu_prefix_query_lens: torch.Tensor,
    prefix_kv_lens: torch.Tensor,
    suffix_kv_lens: torch.Tensor,
    max_kv_len: int,
    softmax_scale: float,
    alibi_slopes: torch.Tensor | None,
    sliding_window: tuple[int, int],
    logits_soft_cap: float,
    block_table: torch.Tensor,
    common_prefix_len: int,
    fa_version: int,
    prefix_scheduler_metadata: torch.Tensor | None = None,
    suffix_scheduler_metadata: torch.Tensor | None = None,
    q_descale: torch.Tensor | None = None,
    k_descale: torch.Tensor | None = None,
    v_descale: torch.Tensor | None = None,
    s_aux: torch.Tensor | None = None,
) -> torch.Tensor:
    assert alibi_slopes is None, "Cascade attention does not support ALiBi."
    # TODO: Support sliding window.
    assert sliding_window == (-1, -1), (
        "Cascade attention does not support sliding window."
    )

    num_tokens = query.shape[0]
    block_size = key_cache.shape[-3]
    assert common_prefix_len % block_size == 0
    num_common_kv_blocks = common_prefix_len // block_size
    assert num_common_kv_blocks > 0
    descale_shape = (cu_prefix_query_lens.shape[0] - 1, key_cache.shape[-2])

    # Process shared prefix.
    prefix_output, prefix_lse = flash_attn_varlen_func(
        q=query,
        k=key_cache,
        v=value_cache,
        cu_seqlens_q=cu_prefix_query_lens,
        seqused_k=prefix_kv_lens,
        max_seqlen_q=num_tokens,
        max_seqlen_k=common_prefix_len,
        softmax_scale=softmax_scale,
        causal=False,
        window_size=sliding_window,
        block_table=block_table[:1],
        softcap=logits_soft_cap,
        return_softmax_lse=True,
        scheduler_metadata=prefix_scheduler_metadata,
        fa_version=fa_version,
        q_descale=q_descale.expand(descale_shape) if q_descale is not None else None,
        k_descale=k_descale.expand(descale_shape) if k_descale is not None else None,
        v_descale=v_descale.expand(descale_shape) if v_descale is not None else None,
        # s_aux is incorporated into prefix_lse inside the GPU kernel,
        # enabling its effect during the final attention merge.
        s_aux=s_aux,
    )

    descale_shape = (cu_query_lens.shape[0] - 1, key_cache.shape[-2])

    # Process suffix per query.
    suffix_output, suffix_lse = flash_attn_varlen_func(
        q=query,
        k=key_cache,
        v=value_cache,
        cu_seqlens_q=cu_query_lens,
        seqused_k=suffix_kv_lens,
        max_seqlen_q=max_query_len,
        max_seqlen_k=max_kv_len - common_prefix_len,
        softmax_scale=softmax_scale,
        causal=True,
        window_size=sliding_window,
        block_table=block_table[:, num_common_kv_blocks:],
        softcap=logits_soft_cap,
        return_softmax_lse=True,
        scheduler_metadata=suffix_scheduler_metadata,
        fa_version=fa_version,
        q_descale=q_descale.expand(descale_shape) if q_descale is not None else None,
        k_descale=k_descale.expand(descale_shape) if k_descale is not None else None,
        v_descale=v_descale.expand(descale_shape) if v_descale is not None else None,
    )

    # Merge prefix and suffix outputs, and store the result in output.
    merge_attn_states(output, prefix_output, prefix_lse, suffix_output, suffix_lse)<|MERGE_RESOLUTION|>--- conflicted
+++ resolved
@@ -50,33 +50,6 @@
     accept_output_buffer: bool = True
     supports_quant_query_input: bool = True
 
-<<<<<<< HEAD
-=======
-    @classmethod
-    def get_supported_dtypes(cls) -> list[torch.dtype]:
-        return [torch.float16, torch.bfloat16]
-
-    @classmethod
-    def get_supported_head_sizes(cls) -> list[int]:
-        return [32, 64, 96, 128, 160, 192, 224, 256]
-
-    @staticmethod
-    def get_supported_kernel_block_size() -> list[int | MultipleOf]:
-        return [MultipleOf(16)]
-
-    @classmethod
-    def validate_head_size(cls, head_size: int) -> None:
-        supported_head_sizes = cls.get_supported_head_sizes()
-        if head_size not in supported_head_sizes:
-            attn_type = cls.__name__.removesuffix("Backend")
-            raise ValueError(
-                f"Head size {head_size} is not supported by {attn_type}. "
-                f"Supported head sizes are: {supported_head_sizes}. "
-                "Set VLLM_ATTENTION_BACKEND=FLEX_ATTENTION to use "
-                "FlexAttention backend which supports all head sizes."
-            )
-
->>>>>>> 8e67b255
     @staticmethod
     def get_name() -> str:
         return "FLASH_ATTN"
@@ -130,7 +103,7 @@
         return [32, 64, 96, 128, 160, 192, 224, 256]
 
     @classmethod
-    def get_supported_kernel_block_size(cls) -> list[Union[int, MultipleOf]]:
+    def get_supported_kernel_block_size(cls) -> list[int | MultipleOf]:
         return [MultipleOf(16)]
 
     @classmethod
@@ -138,13 +111,13 @@
         return [torch.float16, torch.bfloat16]
 
     @classmethod
-    def supports_kv_cache_dtype(cls, kv_cache_dtype: Optional[str]) -> bool:
+    def supports_kv_cache_dtype(cls, kv_cache_dtype: str | None) -> bool:
         if kv_cache_dtype is not None and kv_cache_dtype.startswith("fp8"):
             return flash_attn_supports_fp8()
         return kv_cache_dtype in [None, "auto", "fp16", "bf16"]
 
     @classmethod
-    def supports_block_size(cls, block_size: Optional[int]) -> bool:
+    def supports_block_size(cls, block_size: int | None) -> bool:
         if block_size is None:
             return True
         return block_size % 16 == 0
@@ -154,11 +127,11 @@
         return False
 
     @classmethod
-    def get_min_compute_capability(cls) -> Optional[DeviceCapability]:
+    def get_min_compute_capability(cls) -> DeviceCapability | None:
         return DeviceCapability(8, 0)
 
     @classmethod
-    def get_max_compute_capability(cls) -> Optional[DeviceCapability]:
+    def get_max_compute_capability(cls) -> DeviceCapability | None:
         return None
 
     @classmethod
@@ -166,13 +139,13 @@
         cls,
         head_size: int,
         dtype: torch.dtype,
-        kv_cache_dtype: Optional[str],
+        kv_cache_dtype: str | None,
         block_size: int,
         use_mla: bool,
         has_sink: bool,
         use_sparse: bool,
         device_capability: int,
-    ) -> Optional[str]:
+    ) -> str | None:
         if has_sink and device_capability < 90:
             return "sink not supported on compute capability < 9.0"
         return None
