--- conflicted
+++ resolved
@@ -131,7 +131,6 @@
     max_num_splits: int = 0
 
     causal: bool = True
-<<<<<<< HEAD
     # Begin encoder attn & enc/dec cross-attn fields...
 
     # (batch_size + 1,). The cumulative sequence lengths of the encoder
@@ -141,8 +140,6 @@
     # Maximum sequence length among encoder sequences
     max_encoder_seq_len: Optional[int] = None
     cross_slot_mapping: Optional[torch.Tensor] = None
-=======
->>>>>>> 5bbaf492
 
 
 def _get_sliding_window_configs(
@@ -347,16 +344,12 @@
             suffix_kv_lens=suffix_kv_lens,
             prefix_scheduler_metadata=prefix_scheduler_metadata,
             max_num_splits=max_num_splits,
-<<<<<<< HEAD
             causal=causal,
             # Encoder/cross-attention fields
             encoder_seq_start_loc=common_attn_metadata.encoder_seq_start_loc,
             max_encoder_seq_len=common_attn_metadata.max_encoder_seq_len,
             cross_slot_mapping=common_attn_metadata.cross_slot_mapping,
         )
-=======
-            causal=causal)
->>>>>>> 5bbaf492
         return attn_metadata
 
     def can_run_in_cudagraph(
@@ -405,16 +398,6 @@
 
         FlashAttentionBackend.validate_head_size(head_size)
 
-<<<<<<< HEAD
-=======
-        if attn_type not in [
-                AttentionType.DECODER, AttentionType.ENCODER_ONLY
-        ]:
-            raise NotImplementedError("Encoder/decoder cross-attention "
-                                      "is not implemented for "
-                                      "FlashAttentionImpl")
-
->>>>>>> 5bbaf492
         self.attn_type = attn_type
         self.vllm_flash_attn_version = get_flash_attn_version()
         if is_quantized_kv_cache(self.kv_cache_dtype) \
@@ -472,11 +455,7 @@
         num_actual_tokens = attn_metadata.num_actual_tokens
 
         # Handle encoder attention differently - no KV cache needed
-<<<<<<< HEAD
         if attn_type in (AttentionType.ENCODER_ONLY, AttentionType.ENCODER):
-=======
-        if attn_type in (AttentionType.ENCODER_ONLY, ):
->>>>>>> 5bbaf492
             # For encoder attention,
             # we use direct Q, K, V tensors without caching
             return self._forward_encoder_attention(query[:num_actual_tokens],
