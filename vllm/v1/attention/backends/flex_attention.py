# SPDX-License-Identifier: Apache-2.0
# SPDX-FileCopyrightText: Copyright contributors to the vLLM project
"""Attention layer with FlexAttention."""

import math
from dataclasses import dataclass
<<<<<<< HEAD
from functools import cached_property
=======
from typing import ClassVar
>>>>>>> ccbdf51b

import torch
import torch._dynamo.decorators
import torch.nn.functional as F
from torch.nn.attention.flex_attention import (
    BlockMask,
    _mask_mod_signature,
    _score_mod_signature,
    and_masks,
    create_block_mask,
    flex_attention,
)

from vllm.attention.backends.abstract import (
    AttentionBackend,
    AttentionImpl,
    AttentionType,
    is_quantized_kv_cache,
)
from vllm.config import VllmConfig
from vllm.config.cache import CacheDType
from vllm.logger import init_logger
from vllm.model_executor.layers.batch_invariant import (
    vllm_is_batch_invariant,
)
from vllm.utils.math_utils import cdiv
from vllm.utils.torch_utils import is_torch_equal_or_newer
from vllm.v1.attention.backends.utils import (
    AttentionMetadataBuilder,
    CommonAttentionMetadata,
)
from vllm.v1.kv_cache_interface import AttentionSpec

logger = init_logger(__name__)

create_block_mask_compiled = torch.compile(
    create_block_mask, fullgraph=True, mode="reduce-overhead"
)
flex_attention_compiled = torch.compile(flex_attention, fullgraph=True)


def _offsets_to_doc_ids_tensor(offsets: torch.Tensor) -> torch.Tensor:
    device = offsets.device
    counts = offsets[1:] - offsets[:-1]
    return torch.repeat_interleave(
        torch.arange(len(counts), device=device, dtype=torch.int32), counts
    )


def pad_to_multiple(x: torch.Tensor, multiple: int, dim: int):
    difference = (multiple - (x.shape[dim] % multiple)) % multiple
    if difference == 0:
        return x

    dim = dim if dim >= 0 else x.ndim + dim
    pad_list = []

    for i in range(x.ndim - 1, dim - 1, -1):
        if i == dim:
            pad_list.extend([0, difference])
        else:
            pad_list.extend([0, 0])

    return F.pad(x, pad_list, mode="constant", value=0)


class FlexAttentionBackend(AttentionBackend):
    accept_output_buffer: bool = True
    supported_dtypes: ClassVar[list[torch.dtype]] = [
        torch.float16,
        torch.bfloat16,
        torch.float32,
    ]
    supported_kv_cache_dtypes: ClassVar[list[CacheDType]] = ["auto"]

    @staticmethod
    def get_name() -> str:
        return "FLEX_ATTENTION"

    @classmethod
    def supports_attn_type(cls, attn_type: str) -> bool:
        """FlexAttention supports both decoder and encoder-only attention."""
        return attn_type in (AttentionType.DECODER, AttentionType.ENCODER_ONLY)

    @staticmethod
    def get_impl_cls() -> type["FlexAttentionImpl"]:
        return FlexAttentionImpl

    @staticmethod
    def get_kv_cache_shape(
        num_blocks: int,
        block_size: int,
        num_kv_heads: int,
        head_size: int,
    ) -> tuple[int, ...]:
        return (2, num_blocks, block_size, num_kv_heads, head_size)

    @staticmethod
    def get_builder_cls() -> type["FlexAttentionMetadataBuilder"]:
        return FlexAttentionMetadataBuilder

    @staticmethod
    def use_cascade_attention(*args, **kwargs) -> bool:
        return False

    @classmethod
    def get_supported_head_sizes(cls) -> list[int]:
        return []


# @torch.compile(fullgraph=True, mode="reduce-overhead")
def physical_to_logical_mapping(
    block_table: torch.Tensor,
    seq_lens: torch.Tensor,
    block_size: int,
    total_blocks: int,
) -> torch.Tensor:
    """
    Creates an inverse mapping from physical block locations to logical indices.

    The original block_table maps from logical blocks to physical locations:

    Logical to Physical (Original block_table):
    ┌───────────────────────────────────────────┐
    │ Request 0:                                │
    │                                           │
    │ Logical Blocks:  0  1  2  3  4  5  6  7   │
    │                  │  │  │  │  │  │  │  │   │
    │                  v  v  v  v  v  v  v  v   │
    │ Physical Blocks: 3  5  1  7  4  2  0  6   │
    └───────────────────────────────────────────┘

    This function creates the inverse mapping:

    Physical to Logical (Inverse mapping):
    ┌───────────────────────────────────────────┐
    │ Request 0:                                │
    │                                           │
    │ Physical Blocks: 0  1  2  3  4  5  6  7   │
    │                  │  │  │  │  │  │  │  │   │
    │                  v  v  v  v  v  v  v  v   │
    │ Logical Blocks:  6  2  5  0  4  1  7  3   │
    └───────────────────────────────────────────┘

    If multiple logical blocks map to the same physical block,
    this function returns the first (minimum) logical block index.

    If a physical block is not mapped to by any logical block,
    its value in the result will be -1.

    IMPORTANT: Garbage Value Protection
    ────────────────────────────────────
    The block_table tensor may contain garbage values in unused positions
    (beyond the actual sequence length). For example, if a sequence only
    needs 3 blocks but the table has space for 8:

        block_table[0] = [10, 25, 7, 999, 1234, 888, ...]
                                    ^^^^^^^^^^^^^^^^^^^^
                                    garbage values

    These garbage values can cause issues because:
    1. They may map to valid physical blocks by coincidence
    2. The scatter_ operation will assign them logical indices
    3. Later attention computations may incorrectly access these blocks

    To prevent this, we use seq_lens and block_size to mask out unused
    entries, ensuring only valid block references are processed.

    Args:
        block_table: Tensor of shape [max_reqs, max_num_blocks]
            mapping logical blocks to physical locations. May contain
            garbage values in unused positions.
        seq_lens: Tensor of sequence lengths for each request. Used to
            determine how many blocks are actually needed per sequence.
        block_size: Size of each block in tokens. Used with seq_lens to
            compute the number of valid blocks per sequence.
        total_blocks: Total number of physical blocks available

    Returns:
        A tensor of shape [max_reqs, total_blocks] where each entry
        physical_to_logical[req_id, physical_block] contains the logical
        block index for that physical block, or -1 if unused.
    """
    max_reqs, max_num_blocks = block_table.shape
    device = block_table.device

    physical_to_logical = torch.full(
        (max_reqs, total_blocks), -1, dtype=torch.long, device=device
    )

    # Only process valid blocks to avoid garbage values
    num_blocks_per_seq = cdiv(seq_lens, block_size)
    mask = (
        torch.arange(max_num_blocks, device=device)[None, :]
        < num_blocks_per_seq[:, None]
    )

    valid_block_table = torch.where(mask, block_table, 0)
    valid_logical_indices = torch.where(
        mask, torch.arange(max_num_blocks, device=device)[None, :], 0
    )

    physical_to_logical.scatter_(
        -1, valid_block_table.to(torch.int64), valid_logical_indices
    )
    # NB - Seems like block 0 is always empty so we reset it manually
    physical_to_logical[:, 0] = -1
    return physical_to_logical


def unique_static_unsorted(
    x: torch.Tensor,
    *,
    M: int,  # maximum positive value (0 is “skip me”)
    dim: int = -1,  # axis along which to deduplicate
    ignored_val: int = 0,  # value to ignore
    pad_val: int = -1,  # sentinel for unused slots
) -> torch.Tensor:
    """
    - Keeps the first occurrence of each non-zero value while preserving order,
      then left-packs those uniques and fills the rest with `pad_val`.
    - Returns (packed, keep_mask) with the *same shape* as `x`.
    - Requires that all values be in the range [0, M]
    - Skips ignored_val

    Works on CPU or GPU, no Python loops, O(B·N) time / O(B·M) memory.

    Example:
    x =[3, 1, 0, 1, 2], M=3, ignored_val=0 => [3, 1, 2, -1, -1]
    """
    if not (-1 <= pad_val <= M):
        raise ValueError("`pad_val` must lie in [-1, M]")

    # ── move `dim` to the end so we can treat tensor as [B, N] ──────────
    dim = dim % x.ndim
    x_perm = x.movedim(dim, -1)  # shape [..., N]
    B, N = x_perm.numel() // x_perm.shape[-1], x_perm.shape[-1]
    x_flat = x_perm.reshape(B, N)  # [B, N]

    device = x.device
    idx = torch.arange(N, device=device).expand(B, N)  # per-row indices

    # ── build first-occurrence table for every v ∈ [0, M] ───────────────
    first_idx = torch.full((B, M + 1), N, device=device)  # “∞”
    # scatter_reduce_: first_idx[b, v] = min(first_idx[b, v], i) for each i
    first_idx.scatter_reduce_(1, x_flat, idx, reduce="amin")

    # ── keep mask: first occurrence *and* value ≠ 0 ─────────────────────
    keep = (x_flat != ignored_val) & (idx == first_idx.gather(1, x_flat))  # [B, N]

    # ── left-pack uniques into a fresh tensor ───────────────────────────
    dest_pos = torch.cumsum(keep.to(torch.long), dim=1) - 1  # where to go
    packed_flat = torch.full_like(x_flat, pad_val)

    rows, src_cols = torch.nonzero(keep, as_tuple=True)
    packed_flat[rows, dest_pos[rows, src_cols]] = x_flat[rows, src_cols]

    # ── restore original layout ─────────────────────────────────────────
    packed = packed_flat.reshape(x_perm.shape).movedim(-1, dim)
    return packed


def causal_mask_mod(
    b: torch.Tensor, h: torch.Tensor, q_idx: torch.Tensor, kv_idx: torch.Tensor
):
    return q_idx >= kv_idx


@dataclass
class FlexAttentionMetadata:
    causal: bool
    num_actual_tokens: int  # Number of tokens excluding padding.
    max_query_len: int
    query_start_loc: torch.Tensor
    max_seq_len: int
    seq_lens: torch.Tensor
    block_table: torch.Tensor
    slot_mapping: torch.Tensor

    use_cascade: bool
    common_prefix_len: int
    cu_prefix_query_lens: torch.Tensor | None
    prefix_kv_lens: torch.Tensor | None
    suffix_kv_lens: torch.Tensor | None

    # Block info
    total_cache_tokens: int
    block_size: int
    max_possible_sequence_length: int
    num_reqs: int
    physical_to_logical: torch.Tensor
    decode_offset: torch.Tensor
    num_blocks_per_seq: torch.Tensor

    # For logging.
    num_input_tokens: int = 0  # Number of tokens including padding.

    # Flex Metadata
    num_blocks = 0
    block_mask: BlockMask | None = None
    score_mod: _score_mod_signature | None = None
    logical_mask_mod: _mask_mod_signature = causal_mask_mod
    doc_ids: torch.Tensor | None = None
    direct_build: bool = True
    q_block_size: int = 16
    kv_block_size: int = 16
    transformed_score_mod: _score_mod_signature | None = None
    sliding_window: int | None = None

    @cached_property
    def logical_block_ids(self):
        return torch.arange(
            cdiv(self.max_seq_len, self.block_size),
            device=self.block_table.device,
            dtype=torch.long,
        )

    def _convert_physical_to_logical(
        self,
        request_lookup: torch.Tensor,
        q_idx: torch.Tensor,
        physical_kv_idx: torch.Tensor,
    ) -> tuple[torch.Tensor, torch.Tensor, torch.Tensor]:
        """Convert physical indices to logical indices for both query and kv.

        NB is_within_lower_bound: do sequences start on block_boundaries?

        Returns:
            tuple of (is_valid, logical_q_idx, logical_kv_idx)
        """
        # Map query indices to corresponding request indices
        q_req = request_lookup[q_idx]

        # Convert physical KV indices to logical indices
        physical_kv_block = physical_kv_idx // self.block_size
        physical_kv_offset = physical_kv_idx % self.block_size
        logical_block_idx = self.physical_to_logical[q_req, physical_kv_block]
        logical_kv_idx = logical_block_idx * self.block_size + physical_kv_offset

        # Determine valid kv indices
        live_block = logical_block_idx >= 0
        within_upper_bound = logical_kv_idx < self.seq_lens[q_req]
        within_lower_bound = logical_kv_idx >= 0
        is_valid = live_block & within_upper_bound & within_lower_bound

        # Convert physical query indices to logical indices
        local_q_idx = q_idx - self.query_start_loc[q_req]
        logical_q_idx = local_q_idx + self.decode_offset[q_req]

        return is_valid, logical_q_idx, logical_kv_idx

    def get_causal_mask_mod(self) -> _mask_mod_signature:
        """Creates the mask_mod function for FlexAttention.

        This function creates the combined mask mod function that handles:
            1. The paged attention block mapping
            2. The mapping from packed query sequences to logical query entries

        It also by defaults adds the decoding offset to the query indices.
        With this info we create the "logical" indices that are passed to
        mask_mod functions. This allows mask mod functions to be agnostic to
        layout of the query and key/value tensors.
        """
        assert self.doc_ids is not None

        def final_mask_mod(
            b: torch.Tensor,
            h: torch.Tensor,
            q_idx: torch.Tensor,
            physical_kv_idx: torch.Tensor,
        ) -> torch.Tensor:
            (is_valid, logical_q_idx, logical_kv_idx) = (
                self._convert_physical_to_logical(self.doc_ids, q_idx, physical_kv_idx)
            )
            # Apply mask modification only for valid indices
            return torch.where(
                is_valid,
                self.logical_mask_mod(b, h, logical_q_idx, logical_kv_idx),
                False,
            )

        return final_mask_mod

    def get_bidirectional_mask_mod(self) -> _mask_mod_signature:
        """Creates the encoder mask_mod function for FlexAttention.

        Since the encoder bidirectional attention doesn't run with
        KV cache, this function creates a mask based on the
        packed query sequences.
        """
        # Create a lookup mapping from query indices -> request number
        request_lookup = _offsets_to_doc_ids_tensor(self.query_start_loc)

        def final_mask_mod(
            b: torch.Tensor,
            h: torch.Tensor,
            q_idx: torch.Tensor,
            kv_idx: torch.Tensor,
        ) -> torch.Tensor:
            return request_lookup[q_idx] == request_lookup[kv_idx]

        return final_mask_mod

    def get_sliding_window_mask_mod(self) -> _mask_mod_signature:
        """Creates the sliding window mask_mod function for FlexAttention.

        Note that the sliding window mask here is bidirectional, we need
        to mask it with the bidirectional/causal mask for encoder/decoder.
        """

        if self.sliding_window is None:
            raise ValueError("sliding_window must be set for sliding window attention")

        def sliding_window_mask_mod(
            b: torch.Tensor, h: torch.Tensor, q_idx: torch.Tensor, kv_idx: torch.Tensor
        ):
            return torch.abs(q_idx - kv_idx) < self.sliding_window

        def final_mask_mod(
            b: torch.Tensor,
            h: torch.Tensor,
            q_idx: torch.Tensor,
            physical_kv_idx: torch.Tensor,
        ) -> torch.Tensor:
            (is_valid, logical_q_idx, logical_kv_idx) = (
                self._convert_physical_to_logical(self.doc_ids, q_idx, physical_kv_idx)
            )
            return torch.where(
                is_valid,
                sliding_window_mask_mod(b, h, logical_q_idx, logical_kv_idx),
                False,
            )

        return final_mask_mod if self.causal else sliding_window_mask_mod

    def get_mask_mod(self):
        # Stage-1: initialize the base mask_mod
        # (causal mask for decoder or bidirectional mask for encoder)
        if self.causal:
            mask_mod = self.get_causal_mask_mod()
        else:
            mask_mod = self.get_bidirectional_mask_mod()
        # stage-2: add external mask_mod for special attention during
        # forwarding runtime to create the combined mask_mod.
        if self.sliding_window is not None:
            # Add sliding window mask for sliding window attention
            sliding_window_mask_mod = self.get_sliding_window_mask_mod()
            mask_mod = and_masks(mask_mod, sliding_window_mask_mod)
        return mask_mod

    def get_transformed_score_mod(self) -> _score_mod_signature | None:
        """Creates the transformed score_mod function for FlexAttention.

        This function wraps the user's score_mod to handle physical-to-logical
        index conversion, similar to how get_mask_mod works for mask functions.
        """
        if self.score_mod is None:
            return None

        # Create a lookup mapping from query indices -> request number
        request_lookup = _offsets_to_doc_ids_tensor(self.query_start_loc)
        user_score_mod = self.score_mod

        def transformed_score_mod(
            score: torch.Tensor,
            b: torch.Tensor,
            h: torch.Tensor,
            q_idx: torch.Tensor,
            physical_kv_idx: torch.Tensor,
        ) -> torch.Tensor:
            (is_valid, logical_q_idx, logical_kv_idx) = (
                self._convert_physical_to_logical(
                    request_lookup, q_idx, physical_kv_idx
                )
            )

            return torch.where(
                is_valid,
                user_score_mod(
                    score, b, h, logical_q_idx, logical_kv_idx, physical_q=q_idx
                ),
                -float("inf"),
            )

        return transformed_score_mod

    def _build_block_mask_direct(self) -> BlockMask:
        """Direct block mask construction for standard causal attention.

        This method constructs the block mask directly using
        BlockMask.from_kv_blocks which is much more efficient than the
        generic create_block_mask approach.

        The direct path works as follows:
        1. For each query token, fetch blocks from block_table using max_seq_len
           and exclude out of sliding window blocks if needed.
           (this fetches more blocks than needed for shorter sequences)
        2. Group query tokens into chunks of q_block_size
        3. For each group, deduplicate the blocks using unique_static_unsorted
        4. Create BlockMask using the deduplicated block indices

        Over-estimation occurs when a group of q_block_size tokens contains
        multiple sequence IDs (doc_ids). In this case, we fetch ALL blocks for
        each sequence represented in the group, even though individual query
        tokens may only need a subset of those blocks based on causal masking
        and their position.

        """
        page_to_block_ratio = self.kv_block_size // self.block_size
        if page_to_block_ratio != 1:
            raise ValueError(
                f"FlexAttention currently requires the cache block size "
                f"({self.block_size}) to be equal to the kv_block_size "
                f"({self.kv_block_size}). Please check your model's "
                f"configuration."
            )

        used_pages = self.block_table[
            self.doc_ids, : cdiv(self.max_seq_len, self.block_size)
        ]

        if self.sliding_window and self.causal:
            device = used_pages.device
            assert self.doc_ids is not None
            token_indices = torch.arange(
                self.doc_ids.shape[0], device=device, dtype=torch.long
            )
            logical_q_idx = (
                token_indices
                - self.query_start_loc[self.doc_ids]
                + self.decode_offset[self.doc_ids]
            )
            min_kv_idx = torch.clamp(logical_q_idx - (self.sliding_window - 1), min=0)
            min_block_idx = min_kv_idx // self.block_size
            sliding_mask = self.logical_block_ids >= min_block_idx[:, None]
            used_pages.masked_fill_(~sliding_mask, 0)

        used_pages_padded = pad_to_multiple(
            used_pages, multiple=self.q_block_size, dim=0
        )
        used_pages_padded = used_pages_padded.reshape(
            used_pages_padded.shape[0] // self.q_block_size, -1
        )
        used_pages_padded = used_pages_padded // page_to_block_ratio
        kv_indices = unique_static_unsorted(
            (used_pages_padded.long()), M=self.num_blocks
        ).to(torch.int32)

        kv_num_blocks = (kv_indices >= 0).sum(dim=-1).to(torch.int32)
        block_mask_kwargs = {
            "seq_lengths": (self.num_actual_tokens, self.total_cache_tokens),
            "kv_num_blocks": kv_num_blocks[None, None],
            "kv_indices": kv_indices[None, None],
            "full_kv_num_blocks": None,
            "full_kv_indices": None,
            "BLOCK_SIZE": (self.q_block_size, self.kv_block_size),
            "mask_mod": self.mask_mod,
        }

        # compute_q_blocks parameter is available in PyTorch 2.9+
        if is_torch_equal_or_newer("2.9.0.dev0"):
            block_mask_kwargs["compute_q_blocks"] = False
        return BlockMask.from_kv_blocks(**block_mask_kwargs)

    def build_block_mask(self) -> BlockMask:
        mask_mod = self.get_mask_mod()
        kv_len = self.total_cache_tokens if self.causal else self.num_actual_tokens
        return create_block_mask_compiled(
            mask_mod,
            None,
            None,
            self.num_actual_tokens,
            kv_len,
            device=self.block_table.device,
            BLOCK_SIZE=(self.q_block_size, self.kv_block_size),
        )

    def __post_init__(self):
        assert self.use_cascade is False, "Not implemented yet."
        assert self.common_prefix_len == 0, "Not implemented yet."
        assert self.cu_prefix_query_lens is None, "Not implemented yet."
        assert self.prefix_kv_lens is None, "Not implemented yet."
        assert self.suffix_kv_lens is None, "Not implemented yet."
        # Create a lookup mapping from query indices -> request number
        self.doc_ids = _offsets_to_doc_ids_tensor(self.query_start_loc)
        self.num_blocks = self.total_cache_tokens // self.block_size

        self.mask_mod = self.get_mask_mod()
        self.transformed_score_mod = self.get_transformed_score_mod()

        if self.direct_build and self.causal:
            self.block_mask = self._build_block_mask_direct()
        else:
            self.block_mask = self.build_block_mask()


class FlexAttentionMetadataBuilder(AttentionMetadataBuilder[FlexAttentionMetadata]):
    def __init__(
        self,
        kv_cache_spec: AttentionSpec,
        layer_names: list[str],
        vllm_config: VllmConfig,
        device: torch.device,
    ):
        super().__init__(kv_cache_spec, layer_names, vllm_config, device)

        self.model_config = vllm_config.model_config
        self.parallel_config = vllm_config.parallel_config
        self.cache_config = vllm_config.cache_config

        self.num_heads_q = self.model_config.get_num_attention_heads(
            self.parallel_config
        )
        self.num_heads_kv = self.model_config.get_num_kv_heads(self.parallel_config)
        self.headdim = self.model_config.get_head_size()
        self.block_size = kv_cache_spec.block_size
        self.kv_cache_spec = kv_cache_spec
        supports_small_blocks = is_torch_equal_or_newer("2.9.0.dev0")
        self.direct_build: bool = supports_small_blocks
        self.q_block_size: int = 16 if supports_small_blocks else 128
        self.kv_block_size: int = self.block_size if supports_small_blocks else 128

    def build(
        self,
        common_prefix_len: int,
        common_attn_metadata: CommonAttentionMetadata,
        fast_build: bool = False,
    ) -> FlexAttentionMetadata:
        num_reqs = common_attn_metadata.num_reqs
        num_actual_tokens = common_attn_metadata.num_actual_tokens
        max_query_len = common_attn_metadata.max_query_len

        max_seq_len = common_attn_metadata.max_seq_len
        query_start_loc = common_attn_metadata.query_start_loc
        seq_lens = common_attn_metadata.seq_lens
        block_table_tensor = common_attn_metadata.block_table_tensor
        slot_mapping = common_attn_metadata.slot_mapping
        num_blocks_per_seq = cdiv(seq_lens, self.block_size)

        use_cascade = common_prefix_len > 0
        cu_prefix_query_lens = None
        prefix_kv_lens = None
        suffix_kv_lens = None
        if use_cascade:
            raise NotImplementedError("Not yet my friend")

        block_size = self.kv_cache_spec.block_size
        max_possible_seq_len = self.model_config.max_model_len
        num_gpu_blocks = self.cache_config.num_gpu_blocks

        assert num_gpu_blocks is not None, (
            "FlexAttention requires num_gpu_blocks to be set"
        )
        total_cache_tokens = num_gpu_blocks * block_size

        inverse_block_table = physical_to_logical_mapping(
            block_table_tensor, seq_lens, block_size, num_gpu_blocks
        )

        offset_tensor = common_attn_metadata.num_computed_tokens_cpu.to(
            self.device, non_blocking=True
        )

        out = FlexAttentionMetadata(
            causal=common_attn_metadata.causal,
            num_actual_tokens=num_actual_tokens,
            max_query_len=max_query_len,
            query_start_loc=query_start_loc,
            max_seq_len=max_seq_len,
            seq_lens=seq_lens,
            block_table=block_table_tensor,
            slot_mapping=slot_mapping,
            use_cascade=use_cascade,
            common_prefix_len=common_prefix_len,
            cu_prefix_query_lens=cu_prefix_query_lens,
            prefix_kv_lens=prefix_kv_lens,
            suffix_kv_lens=suffix_kv_lens,
            block_size=block_size,
            max_possible_sequence_length=max_possible_seq_len,
            num_reqs=num_reqs,
            physical_to_logical=inverse_block_table,
            total_cache_tokens=total_cache_tokens,
            decode_offset=offset_tensor,
            num_blocks_per_seq=num_blocks_per_seq,
            # FIXME(Isotr0py): direct build has issue to build bidirectional
            # attention block mask for encoder-only models, disable it temporarily.
            # see: https://github.com/vllm-project/vllm/pull/27329#issuecomment-3431484053
            direct_build=(self.direct_build and common_attn_metadata.causal),
            q_block_size=self.q_block_size,
            kv_block_size=self.kv_block_size,
        )
        return out

    def use_cascade_attention(self, *args, **kwargs) -> bool:
        return False


class FlexAttentionImpl(AttentionImpl):
    sliding_window: int | None
    alibi_slopes: torch.Tensor | None
    logits_soft_cap: float | None

    def __init__(
        self,
        num_heads: int,
        head_size: int,
        scale: float,
        num_kv_heads: int,
        alibi_slopes: list[float] | None,
        sliding_window: int | None,
        kv_cache_dtype: str,
        logits_soft_cap: float | None = None,
        attn_type: AttentionType = AttentionType.DECODER,
        kv_sharing_target_layer_name: str | None = None,
        **kwargs,
    ) -> None:
        self.num_heads = num_heads
        self.head_size = head_size
        self.scale = float(scale)
        self.num_kv_heads = num_kv_heads
        self.attn_type = attn_type

        if attn_type not in (AttentionType.ENCODER_ONLY, AttentionType.DECODER):
            raise NotImplementedError(
                f"FlexAttention does not support {attn_type} attention"
            )

        if alibi_slopes is not None:
            raise NotImplementedError(
                "FlexAttention does not support alibi slopes yet."
            )
        else:
            self.alibi_slopes = None

        self.sliding_window = sliding_window

        self.kv_cache_dtype = kv_cache_dtype
        self.logits_soft_cap = logits_soft_cap
        if self.logits_soft_cap is not None:
            raise NotImplementedError(
                "FlexAttention does not support logits soft cap yet."
            )

        assert self.num_heads % self.num_kv_heads == 0
        self.num_queries_per_kv = self.num_heads // self.num_kv_heads

        if kv_sharing_target_layer_name is not None:
            raise NotImplementedError("FlexAttention does not support kv sharing yet.")

        if is_quantized_kv_cache(self.kv_cache_dtype):
            raise NotImplementedError(
                "FlexAttention does not support quantized kv-cache. Yet"
            )

    @staticmethod
    def view_as_4d(tensor: torch.Tensor) -> torch.Tensor:
        """View a 3d tensor as 4D."""
        if tensor.ndim == 4:
            return tensor
        assert tensor.ndim == 3
        return tensor[None, :, :, :]

    def forward(
        self,
        layer: torch.nn.Module,
        query: torch.Tensor,
        key: torch.Tensor,
        value: torch.Tensor,
        kv_cache: torch.Tensor,
        attn_metadata: FlexAttentionMetadata,
        output: torch.Tensor | None = None,
        output_scale: torch.Tensor | None = None,
        output_block_scale: torch.Tensor | None = None,
    ) -> torch.Tensor:
        """Forward pass with FLexAttention.

        Args:
            query: shape = [num_tokens, num_heads, head_size]
            key: shape = [num_tokens, num_kv_heads, head_size]
            value: shape = [num_tokens, num_kv_heads, head_size]
            kv_cache: shape =
                [2, num_blocks, block_size, num_kv_heads, head_size]
            attn_metadata: Metadata for attention.
        Returns:
            shape = [num_tokens, num_heads * head_size]
        """
        assert output is not None, "Output tensor must be provided."
        if output_scale is not None or output_block_scale is not None:
            raise NotImplementedError(
                "fused output quantization is not yet supported for FlexAttentionImpl"
            )

        enable_gqa = self.num_kv_heads != self.num_heads

        if attn_metadata is None:
            # Profiling run.
            return output.fill_(0)
            # query = self.view_as_4d(query).permute(0, 2, 1, 3)
            # return torch.empty_like(query)

        num_actual_tokens = attn_metadata.num_actual_tokens

        if attn_metadata.sliding_window != self.sliding_window:
            attn_metadata.sliding_window = self.sliding_window
            if attn_metadata.direct_build:
                # update mask mod in attention metadata
                attn_metadata.mask_mod = attn_metadata.get_mask_mod()
                attn_metadata.block_mask = attn_metadata._build_block_mask_direct()
            else:
                attn_metadata.block_mask = attn_metadata.build_block_mask()

        if not attn_metadata.causal:
            assert self.attn_type == AttentionType.ENCODER_ONLY

            query, key_tensor, value_tensor = map(
                lambda x: self.view_as_4d(x).permute(0, 2, 1, 3),
                (query, key, value),
            )

            query = query[:, :, :num_actual_tokens, :]
            if (key_tensor.size(-2) > num_actual_tokens) or (
                value_tensor.size(-2) > num_actual_tokens
            ):
                # In the encoder-only model with torch.compile,
                # qkv might be padded, which might cause exception.
                # see: https://github.com/vllm-project/vllm/pull/24872#discussion_r2353252290
                key_tensor = key_tensor[:, :, :num_actual_tokens, :]
                value_tensor = value_tensor[:, :, :num_actual_tokens, :]

        else:
            assert self.attn_type == AttentionType.DECODER
            key_cache, value_cache = kv_cache.unbind(0)

            torch.ops._C_cache_ops.reshape_and_cache_flash(
                key,
                value,
                key_cache,
                value_cache,
                attn_metadata.slot_mapping,
                self.kv_cache_dtype,
                layer._k_scale,
                layer._v_scale,
            )

            # View out the block_size dim
            key_cache = key_cache.view(-1, self.num_kv_heads, self.head_size)
            value_cache = value_cache.view(-1, self.num_kv_heads, self.head_size)
            query, key_tensor, value_tensor = map(
                lambda x: self.view_as_4d(x).permute(0, 2, 1, 3),
                (query, key_cache, value_cache),
            )

            query = query[:, :, :num_actual_tokens, :]

        # Doesn't work for now -> constraint violation
        # torch._dynamo.try_mark_dynamic(query, 2)

        assert attn_metadata.block_mask is not None
        block_m, block_n = attn_metadata.block_mask.BLOCK_SIZE

        kernel_options = get_kernel_options(
            query, block_m, block_n, attn_metadata.direct_build
        )
        out = flex_attention_compiled(
            query,
            key_tensor,
            value_tensor,
            attn_metadata.transformed_score_mod,
            attn_metadata.block_mask,
            self.scale,
            enable_gqa=enable_gqa,
            kernel_options=kernel_options,
        )

        # Flex doesn't have an out variant today, rely on epilogue fusion
        out = out.permute(0, 2, 1, 3).squeeze(0)
        output[:num_actual_tokens, :, :].copy_(out)
        return output


def get_kernel_options(
    query, block_m, block_n, use_direct_build: bool
) -> dict[str, int | bool]:
    kernel_options: dict[str, int | bool] = {
        "FORCE_USE_FLEX_ATTENTION": True,
    }

    def ensure_divisible(candidate: int, block_size: int) -> int:
        """Pick a kernel block size that divides the logical block."""
        if block_size <= 0:
            return candidate
        candidate = min(candidate, block_size)
        if candidate <= 0:
            return block_size
        if block_size % candidate == 0:
            return candidate

        candidate = math.gcd(candidate, block_size)
        if candidate <= 1:
            return block_size
        return candidate

    if vllm_is_batch_invariant():
        kernel_options["BLOCK_M"] = 16
        kernel_options["BLOCK_N"] = 16
        kernel_options["IS_DIVISIBLE"] = False
        return kernel_options
    if use_direct_build:
        kernel_options["BLOCK_M"] = block_m
        kernel_options["BLOCK_N"] = block_n
        return kernel_options
    else:
        preferred_block = 32 if query.dtype == torch.float32 else 64
        block_lower_bound = 16

        block_m_candidate = ensure_divisible(preferred_block, block_m)
        block_n_candidate = ensure_divisible(preferred_block, block_n)

        if torch.cuda.is_available():
            device_props = torch.cuda.get_device_properties()
            max_shared_memory = device_props.shared_memory_per_block_optin
            if max_shared_memory < 144 * 1024:
                block_m_candidate = ensure_divisible(
                    max(1, block_m_candidate // 2), block_m
                )
                block_n_candidate = ensure_divisible(
                    max(1, block_n_candidate // 2), block_n
                )

        block_m_candidate = max(block_m_candidate, block_lower_bound)
        block_n_candidate = max(block_n_candidate, block_lower_bound)

        kernel_options["BLOCK_M"] = block_m_candidate
        kernel_options["BLOCK_N"] = block_n_candidate

    return kernel_options<|MERGE_RESOLUTION|>--- conflicted
+++ resolved
@@ -4,11 +4,8 @@
 
 import math
 from dataclasses import dataclass
-<<<<<<< HEAD
 from functools import cached_property
-=======
 from typing import ClassVar
->>>>>>> ccbdf51b
 
 import torch
 import torch._dynamo.decorators
