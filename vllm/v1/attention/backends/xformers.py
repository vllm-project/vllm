# SPDX-License-Identifier: Apache-2.0
# SPDX-FileCopyrightText: Copyright contributors to the vLLM project
"""Attention layer with XFormersAttention."""

from dataclasses import dataclass
<<<<<<< HEAD
from typing import TYPE_CHECKING, Optional, Union
=======
from typing import Optional
>>>>>>> 067da2d1

import torch

from vllm.attention.backends.abstract import (
    AttentionBackend,
    AttentionImpl,
    AttentionMetadata,
    AttentionType,
    MultipleOf,
)
from vllm.attention.ops.triton_unified_attention import unified_attention
from vllm.config import VllmConfig
from vllm.logger import init_logger
from vllm.v1.attention.backends.utils import (
    AttentionMetadataBuilder,
    CommonAttentionMetadata,
    split_decodes_and_prefills,
)
from vllm.v1.kv_cache_interface import AttentionSpec

try:
    from xformers import ops as xops
    from xformers.ops.fmha.attn_bias import (
        AttentionBias,
        PagedBlockDiagonalCausalWithOffsetPaddedKeysMask,
    )

    XFORMERS_AVAILABLE = True
except ImportError:
    XFORMERS_AVAILABLE = False

from vllm import _custom_ops as ops

logger = init_logger(__name__)


class XFormersAttentionBackend(AttentionBackend):
    accept_output_buffer: bool = True

    @classmethod
    def get_supported_dtypes(cls) -> list[torch.dtype]:
        return [torch.float16, torch.bfloat16]

    @classmethod
    def get_supported_head_sizes(cls) -> list[int]:
        return [
            32,
            40,
            48,
            56,
            64,
            72,
            80,
            88,
            96,
            104,
            112,
            120,
            128,
            136,
            144,
            152,
            160,
            168,
            176,
            184,
            192,
            200,
            208,
            216,
            224,
            232,
            240,
            248,
            256,
        ]

    @staticmethod
    def get_supported_kernel_block_size() -> list[Union[int, MultipleOf]]:
        return [MultipleOf(16)]

    @classmethod
    def validate_head_size(cls, head_size: int) -> None:
        supported_head_sizes = cls.get_supported_head_sizes()
        if head_size not in supported_head_sizes:
            attn_type = cls.__name__.removesuffix("Backend")
            raise ValueError(
                f"Head size {head_size} is not supported by {attn_type}. "
                f"Supported head sizes are: {supported_head_sizes}. "
                "Set VLLM_ATTENTION_BACKEND=FLEX_ATTENTION to use "
                "FlexAttention backend which supports all head sizes."
            )

    @staticmethod
    def get_name() -> str:
        return "XFORMERS"

    @staticmethod
    def get_impl_cls() -> type["XFormersAttentionImpl"]:
        return XFormersAttentionImpl

    @staticmethod
    def get_metadata_cls() -> type["AttentionMetadata"]:
        return XFormersAttentionMetadata

    @staticmethod
    def get_kv_cache_shape(
        num_blocks: int,
        block_size: int,
        num_kv_heads: int,
        head_size: int,
        cache_dtype_str: str = "auto",
    ) -> tuple[int, ...]:
        if block_size % 16 != 0:
            raise ValueError("Block size must be a multiple of 16.")
        return (2, num_blocks, block_size, num_kv_heads, head_size)

    @staticmethod
    def get_builder_cls() -> type["XFormersAttentionMetadataBuilder"]:
        return XFormersAttentionMetadataBuilder

    @staticmethod
    def use_cascade_attention(*args, **kwargs) -> bool:
        return False


@dataclass
class XFormersAttentionMetadata:
    num_actual_tokens: int  # Number of tokens excluding padding.
    max_query_len: int
    query_start_loc: torch.Tensor
    max_seq_len: int
    seq_lens: torch.Tensor
    block_table: torch.Tensor
    slot_mapping: torch.Tensor

    num_prefill_tokens: int = 0
    num_decode_tokens: int = 0
    num_prefills: int = 0
    num_decodes: int = 0

    # Biases for different attention types.
    attn_bias: Optional["AttentionBias"] = None

    # Self-attention prefill/decode metadata cache
    _cached_prefill_metadata: Optional["XFormersAttentionMetadata"] = None
    _cached_decode_metadata: Optional["XFormersAttentionMetadata"] = None

    @property
    def prefill_metadata(self) -> Optional["XFormersAttentionMetadata"]:
        if self.num_prefills == 0:
            return None

        if self._cached_prefill_metadata is not None:
            # Recover cached prefill-phase attention
            # metadata structure
            return self._cached_prefill_metadata

        q_start_loc = self.query_start_loc[self.num_decodes :]
        q_seqlens = torch.diff(q_start_loc)
        kv_seqlens = self.seq_lens[self.num_decodes :]
        # Construct & cache prefill-phase attention metadata structure
        self._cached_prefill_metadata = XFormersAttentionMetadata(
            num_actual_tokens=self.num_prefill_tokens,
            max_query_len=int(q_seqlens.max().item()),
            query_start_loc=q_start_loc - q_start_loc[0],
            max_seq_len=int(kv_seqlens.max().item()),
            seq_lens=kv_seqlens,
            block_table=self.block_table[self.num_decodes :],
            slot_mapping=self.slot_mapping[self.num_decode_tokens :],
        )
        return self._cached_prefill_metadata

    @property
    def decode_metadata(self) -> Optional["XFormersAttentionMetadata"]:
        if self.num_decode_tokens == 0:
            return None

        if self._cached_decode_metadata is not None:
            # Recover cached decode-phase attention
            # metadata structure
            return self._cached_decode_metadata

        q_start_loc = self.query_start_loc
        q_seqlens = torch.diff(q_start_loc)
        decode_kv_seqlens = self.seq_lens[: self.num_decodes]
        # Construct & cache decode-phase attention metadata structure
        self._cached_decode_metadata = XFormersAttentionMetadata(
            num_actual_tokens=self.num_decode_tokens,
            max_query_len=int(q_seqlens[: self.num_decodes].max().item()),
            query_start_loc=q_start_loc[: self.num_decodes + 1],
            max_seq_len=int(decode_kv_seqlens.max().item()),
            seq_lens=decode_kv_seqlens,
            block_table=self.block_table[: self.num_decodes],
            slot_mapping=self.slot_mapping[: self.num_decode_tokens],
            attn_bias=self.attn_bias,
        )
        return self._cached_decode_metadata


class XFormersAttentionMetadataBuilder(
    AttentionMetadataBuilder[XFormersAttentionMetadata]
):
    reorder_batch_threshold: int = 1

    def __init__(
        self,
        kv_cache_spec: AttentionSpec,
        layer_names: list[str],
        vllm_config: VllmConfig,
        device: torch.device,
    ):
        super().__init__(kv_cache_spec, layer_names, vllm_config, device)

        assert XFORMERS_AVAILABLE
        self.block_size = kv_cache_spec.block_size
        self._num_decodes = 0
        self._num_decode_tokens = 0

    def build(
        self,
        common_prefix_len: int,
        common_attn_metadata: CommonAttentionMetadata,
        fast_build: bool = False,
    ) -> XFormersAttentionMetadata:
        num_decodes, num_prefills, num_decode_tokens, num_prefill_tokens = (
            split_decodes_and_prefills(
                common_attn_metadata, decode_threshold=self.reorder_batch_threshold
            )
        )

        num_actual_tokens = common_attn_metadata.num_actual_tokens
        q_start_loc = common_attn_metadata.query_start_loc
        q_seqlens = torch.diff(q_start_loc)
        max_query_len = common_attn_metadata.max_query_len
        kv_seqlens = common_attn_metadata.seq_lens
        max_seq_len = common_attn_metadata.max_seq_len
        block_table = common_attn_metadata.block_table_tensor
        slot_mapping = common_attn_metadata.slot_mapping

        bias = None
        if num_decodes > 0:
            # Construct the decoder bias.
            decode_q_seqlens = q_seqlens[:num_decodes]
            decode_kv_seqlens = kv_seqlens[:num_decodes]
            bias = PagedBlockDiagonalCausalWithOffsetPaddedKeysMask.from_seqlens(
                q_seqlen=decode_q_seqlens.tolist(),
                kv_seqlen=decode_kv_seqlens.tolist(),
                page_size=self.block_size,
                block_tables=block_table[:num_decodes],
                device=block_table.device,
            )

        return XFormersAttentionMetadata(
            num_actual_tokens=num_actual_tokens,
            num_prefill_tokens=num_prefill_tokens,
            num_decode_tokens=num_decode_tokens,
            num_prefills=num_prefills,
            num_decodes=num_decodes,
            max_query_len=max_query_len,
            query_start_loc=q_start_loc,
            max_seq_len=max_seq_len,
            seq_lens=kv_seqlens,
            block_table=block_table,
            slot_mapping=slot_mapping,
            attn_bias=bias,
        )


class XFormersAttentionImpl(AttentionImpl):
    def __init__(
        self,
        num_heads: int,
        head_size: int,
        scale: float,
        num_kv_heads: int,
        alibi_slopes: Optional[list[float]],
        sliding_window: Optional[int],
        kv_cache_dtype: str,
        logits_soft_cap: Optional[float] = None,
        attn_type: AttentionType = AttentionType.DECODER,
        kv_sharing_target_layer_name: Optional[str] = None,
    ) -> None:
        if kv_sharing_target_layer_name is not None:
            raise NotImplementedError("KV sharing is not supported in V0.")
        if alibi_slopes is not None:
            raise NotImplementedError("XFormers does not support alibi slopes yet.")
        self.num_heads = num_heads
        self.head_size = head_size
        self.scale = float(scale)
        self.num_kv_heads = num_kv_heads
        self.num_queries_per_kv = self.num_heads // self.num_kv_heads
        self.kv_cache_dtype = kv_cache_dtype
        self.kv_sharing_target_layer_name = kv_sharing_target_layer_name
        if alibi_slopes is not None:
            alibi_slopes = torch.tensor(alibi_slopes, dtype=torch.float32)
        self.alibi_slopes = alibi_slopes
        if sliding_window is None:
            self.sliding_window = (-1, -1)
        else:
            self.sliding_window = (sliding_window - 1, 0)
        if logits_soft_cap is None:
            # Setting logits_soft_cap to 0 means no soft cap.
            logits_soft_cap = 0
        self.logits_soft_cap = logits_soft_cap

        XFormersAttentionBackend.validate_head_size(head_size)

        if attn_type != AttentionType.DECODER:
            raise NotImplementedError(
                "Encoder self-attention and "
                "encoder/decoder cross-attention "
                "are not implemented for "
                "XFormersAttentionImpl."
            )

    def forward(
        self,
        layer: torch.nn.Module,
        query: torch.Tensor,
        key: torch.Tensor,
        value: torch.Tensor,
        kv_cache: torch.Tensor,
        attn_metadata: XFormersAttentionMetadata,
        output: Optional[torch.Tensor] = None,
        output_scale: Optional[torch.Tensor] = None,
        output_block_scale: Optional[torch.Tensor] = None,
    ) -> torch.Tensor:
        """Forward pass with XFormers.

        Args:
            query: shape = [num_tokens, num_heads, head_size]
            key: shape = [num_tokens, num_kv_heads, head_size]
            value: shape = [num_tokens, num_kv_heads, head_size]
            kv_cache: shape =
                [2, num_blocks, block_size, num_kv_heads, head_size]
            attn_metadata: Metadata for attention.
        Returns:
            shape = [num_tokens, num_heads * head_size]
        """
        assert output is not None, "Output tensor must be provided."

        if output_scale is not None or output_block_scale is not None:
            raise NotImplementedError(
                "fused output quantization is not yet supported"
                " for XFormersAttentionImpl"
            )

        if attn_metadata is None:
            # Profiling run.
            return output

        # Cache the input KVs.
        key_cache, value_cache = kv_cache.unbind(0)
        if self.kv_sharing_target_layer_name is None:
            # Reshape the input keys and values and store them in the cache.
            # Skip this if sharing KV cache with an earlier attention layer.
            # NOTE(woosuk): Here, key and value are padded while slot_mapping is
            # not padded. However, we don't need to do key[:num_actual_tokens]
            # and value[:num_actual_tokens] because the reshape_and_cache_flash
            # op uses the slot_mapping's shape to determine the number of
            # actual tokens.
            ops.reshape_and_cache_flash(
                key,
                value,
                key_cache,
                value_cache,
                attn_metadata.slot_mapping,
                self.kv_cache_dtype,
                layer._k_scale,
                layer._v_scale,
            )

        num_actual_tokens = attn_metadata.num_actual_tokens
        num_decode_tokens = attn_metadata.num_decode_tokens
        if prefill_meta := attn_metadata.prefill_metadata:
            descale_shape = (prefill_meta.query_start_loc.shape[0] - 1, key.shape[1])
            unified_attention(
                q=query[num_decode_tokens:num_actual_tokens],
                k=key_cache,
                v=value_cache,
                out=output[num_decode_tokens:num_actual_tokens],
                cu_seqlens_q=prefill_meta.query_start_loc,
                max_seqlen_q=prefill_meta.max_query_len,
                seqused_k=prefill_meta.seq_lens,
                max_seqlen_k=prefill_meta.max_seq_len,
                softmax_scale=self.scale,
                causal=True,
                alibi_slopes=self.alibi_slopes,
                window_size=self.sliding_window,
                block_table=prefill_meta.block_table,
                softcap=self.logits_soft_cap,
                q_descale=None,  # Not supported
                k_descale=layer._k_scale.expand(descale_shape),
                v_descale=layer._v_scale.expand(descale_shape),
            )

        if decode_meta := attn_metadata.decode_metadata:
            # Query for decode. KV is not needed because it is already cached.
            decode_query = query[:num_decode_tokens]
            # Reshape query to [1, B_T, G, H, D].
            q = decode_query.view(
                1, -1, self.num_kv_heads, self.num_queries_per_kv, self.head_size
            )
            # Reshape the k and v caches to [1, Bkv_T, G, H, D]
            cache_k = key_cache.view(
                1, -1, self.num_kv_heads, 1, self.head_size
            ).expand(
                1,
                -1,
                self.num_kv_heads,
                self.num_queries_per_kv,
                self.head_size,
            )
            cache_v = value_cache.view(
                1, -1, self.num_kv_heads, 1, self.head_size
            ).expand(
                1,
                -1,
                self.num_kv_heads,
                self.num_queries_per_kv,
                self.head_size,
            )

            attn_bias = decode_meta.attn_bias
            output[:num_decode_tokens] = xops.memory_efficient_attention_forward(
                q,
                cache_k,
                cache_v,
                attn_bias=attn_bias,
                p=0.0,
                scale=self.scale,
            ).view(decode_query.shape)

        # Reshape the output tensor.
        return output<|MERGE_RESOLUTION|>--- conflicted
+++ resolved
@@ -3,11 +3,7 @@
 """Attention layer with XFormersAttention."""
 
 from dataclasses import dataclass
-<<<<<<< HEAD
-from typing import TYPE_CHECKING, Optional, Union
-=======
-from typing import Optional
->>>>>>> 067da2d1
+from typing import Optional, Union
 
 import torch
 
