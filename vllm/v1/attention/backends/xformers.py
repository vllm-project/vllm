# SPDX-License-Identifier: Apache-2.0
# SPDX-FileCopyrightText: Copyright contributors to the vLLM project
"""Attention layer with XFormersAttention."""

from dataclasses import dataclass
from typing import Optional

import torch

from vllm.attention.backends.abstract import (
    AttentionBackend,
    AttentionImpl,
    AttentionMetadata,
    AttentionType,
    MultipleOf,
)
from vllm.attention.ops.triton_unified_attention import unified_attention
from vllm.config import VllmConfig
from vllm.logger import init_logger
from vllm.v1.attention.backends.utils import (
    AttentionMetadataBuilder,
    CommonAttentionMetadata,
    split_decodes_and_prefills,
)
from vllm.v1.kv_cache_interface import AttentionSpec

try:
    from xformers import ops as xops
    from xformers.ops.fmha.attn_bias import (
        AttentionBias,
        PagedBlockDiagonalCausalWithOffsetPaddedKeysMask,
    )

    XFORMERS_AVAILABLE = True
except ImportError:
    XFORMERS_AVAILABLE = False

from vllm import _custom_ops as ops

logger = init_logger(__name__)


class XFormersAttentionBackend(AttentionBackend):
    accept_output_buffer: bool = True

    @classmethod
    def get_supported_dtypes(cls) -> list[torch.dtype]:
        return [torch.float16, torch.bfloat16]

    @classmethod
    def get_supported_head_sizes(cls) -> list[int]:
        return [
            32,
            40,
            48,
            56,
            64,
            72,
            80,
            88,
            96,
            104,
            112,
            120,
            128,
            136,
            144,
            152,
            160,
            168,
            176,
            184,
            192,
            200,
            208,
            216,
            224,
            232,
            240,
            248,
            256,
        ]

<<<<<<< HEAD
=======
    @staticmethod
    def get_supported_kernel_block_size() -> list[int | MultipleOf]:
        return [MultipleOf(16)]

>>>>>>> 8e67b255
    @classmethod
    def get_supported_kernel_block_size(cls) -> list[Union[int, MultipleOf]]:
        return [MultipleOf(16)]

    @staticmethod
    def get_name() -> str:
        return "XFORMERS"

    @staticmethod
    def get_impl_cls() -> type["XFormersAttentionImpl"]:
        return XFormersAttentionImpl

    @staticmethod
    def get_metadata_cls() -> type["AttentionMetadata"]:
        return XFormersAttentionMetadata

    @staticmethod
    def get_kv_cache_shape(
        num_blocks: int,
        block_size: int,
        num_kv_heads: int,
        head_size: int,
        cache_dtype_str: str = "auto",
    ) -> tuple[int, ...]:
        if block_size % 16 != 0:
            raise ValueError("Block size must be a multiple of 16.")
        return (2, num_blocks, block_size, num_kv_heads, head_size)

    @staticmethod
    def get_builder_cls() -> type["XFormersAttentionMetadataBuilder"]:
        return XFormersAttentionMetadataBuilder

    @staticmethod
    def use_cascade_attention(*args, **kwargs) -> bool:
        return False


@dataclass
class XFormersAttentionMetadata:
    num_actual_tokens: int  # Number of tokens excluding padding.
    max_query_len: int
    query_start_loc: torch.Tensor
    max_seq_len: int
    seq_lens: torch.Tensor
    block_table: torch.Tensor
    slot_mapping: torch.Tensor

    num_prefill_tokens: int = 0
    num_decode_tokens: int = 0
    num_prefills: int = 0
    num_decodes: int = 0

    # Biases for different attention types.
    attn_bias: Optional["AttentionBias"] = None

    # Self-attention prefill/decode metadata cache
    _cached_prefill_metadata: Optional["XFormersAttentionMetadata"] = None
    _cached_decode_metadata: Optional["XFormersAttentionMetadata"] = None

    @property
    def prefill_metadata(self) -> Optional["XFormersAttentionMetadata"]:
        if self.num_prefills == 0:
            return None

        if self._cached_prefill_metadata is not None:
            # Recover cached prefill-phase attention
            # metadata structure
            return self._cached_prefill_metadata

        q_start_loc = self.query_start_loc[self.num_decodes :]
        q_seqlens = torch.diff(q_start_loc)
        kv_seqlens = self.seq_lens[self.num_decodes :]
        # Construct & cache prefill-phase attention metadata structure
        self._cached_prefill_metadata = XFormersAttentionMetadata(
            num_actual_tokens=self.num_prefill_tokens,
            max_query_len=int(q_seqlens.max().item()),
            query_start_loc=q_start_loc - q_start_loc[0],
            max_seq_len=int(kv_seqlens.max().item()),
            seq_lens=kv_seqlens,
            block_table=self.block_table[self.num_decodes :],
            slot_mapping=self.slot_mapping[self.num_decode_tokens :],
        )
        return self._cached_prefill_metadata

    @property
    def decode_metadata(self) -> Optional["XFormersAttentionMetadata"]:
        if self.num_decode_tokens == 0:
            return None

        if self._cached_decode_metadata is not None:
            # Recover cached decode-phase attention
            # metadata structure
            return self._cached_decode_metadata

        q_start_loc = self.query_start_loc
        q_seqlens = torch.diff(q_start_loc)
        decode_kv_seqlens = self.seq_lens[: self.num_decodes]
        # Construct & cache decode-phase attention metadata structure
        self._cached_decode_metadata = XFormersAttentionMetadata(
            num_actual_tokens=self.num_decode_tokens,
            max_query_len=int(q_seqlens[: self.num_decodes].max().item()),
            query_start_loc=q_start_loc[: self.num_decodes + 1],
            max_seq_len=int(decode_kv_seqlens.max().item()),
            seq_lens=decode_kv_seqlens,
            block_table=self.block_table[: self.num_decodes],
            slot_mapping=self.slot_mapping[: self.num_decode_tokens],
            attn_bias=self.attn_bias,
        )
        return self._cached_decode_metadata


class XFormersAttentionMetadataBuilder(
    AttentionMetadataBuilder[XFormersAttentionMetadata]
):
    reorder_batch_threshold: int = 1

    def __init__(
        self,
        kv_cache_spec: AttentionSpec,
        layer_names: list[str],
        vllm_config: VllmConfig,
        device: torch.device,
    ):
        super().__init__(kv_cache_spec, layer_names, vllm_config, device)

        assert XFORMERS_AVAILABLE
        self.block_size = kv_cache_spec.block_size
        self._num_decodes = 0
        self._num_decode_tokens = 0

    def build(
        self,
        common_prefix_len: int,
        common_attn_metadata: CommonAttentionMetadata,
        fast_build: bool = False,
    ) -> XFormersAttentionMetadata:
        num_decodes, num_prefills, num_decode_tokens, num_prefill_tokens = (
            split_decodes_and_prefills(
                common_attn_metadata, decode_threshold=self.reorder_batch_threshold
            )
        )

        num_actual_tokens = common_attn_metadata.num_actual_tokens
        q_start_loc = common_attn_metadata.query_start_loc
        q_seqlens = torch.diff(q_start_loc)
        max_query_len = common_attn_metadata.max_query_len
        kv_seqlens = common_attn_metadata.seq_lens
        max_seq_len = common_attn_metadata.max_seq_len
        block_table = common_attn_metadata.block_table_tensor
        slot_mapping = common_attn_metadata.slot_mapping

        bias = None
        if num_decodes > 0:
            # Construct the decoder bias.
            decode_q_seqlens = q_seqlens[:num_decodes]
            decode_kv_seqlens = kv_seqlens[:num_decodes]
            bias = PagedBlockDiagonalCausalWithOffsetPaddedKeysMask.from_seqlens(
                q_seqlen=decode_q_seqlens.tolist(),
                kv_seqlen=decode_kv_seqlens.tolist(),
                page_size=self.block_size,
                block_tables=block_table[:num_decodes],
                device=block_table.device,
            )

        return XFormersAttentionMetadata(
            num_actual_tokens=num_actual_tokens,
            num_prefill_tokens=num_prefill_tokens,
            num_decode_tokens=num_decode_tokens,
            num_prefills=num_prefills,
            num_decodes=num_decodes,
            max_query_len=max_query_len,
            query_start_loc=q_start_loc,
            max_seq_len=max_seq_len,
            seq_lens=kv_seqlens,
            block_table=block_table,
            slot_mapping=slot_mapping,
            attn_bias=bias,
        )


class XFormersAttentionImpl(AttentionImpl):
    def __init__(
        self,
        num_heads: int,
        head_size: int,
        scale: float,
        num_kv_heads: int,
        alibi_slopes: list[float] | None,
        sliding_window: int | None,
        kv_cache_dtype: str,
        logits_soft_cap: float | None = None,
        attn_type: AttentionType = AttentionType.DECODER,
        kv_sharing_target_layer_name: str | None = None,
    ) -> None:
        if kv_sharing_target_layer_name is not None:
            raise NotImplementedError("KV sharing is not supported in V0.")
        if alibi_slopes is not None:
            raise NotImplementedError("XFormers does not support alibi slopes yet.")
        self.num_heads = num_heads
        self.head_size = head_size
        self.scale = float(scale)
        self.num_kv_heads = num_kv_heads
        self.num_queries_per_kv = self.num_heads // self.num_kv_heads
        self.kv_cache_dtype = kv_cache_dtype
        self.kv_sharing_target_layer_name = kv_sharing_target_layer_name
        if alibi_slopes is not None:
            alibi_slopes = torch.tensor(alibi_slopes, dtype=torch.float32)
        self.alibi_slopes = alibi_slopes
        if sliding_window is None:
            self.sliding_window = (-1, -1)
        else:
            self.sliding_window = (sliding_window - 1, 0)
        if logits_soft_cap is None:
            # Setting logits_soft_cap to 0 means no soft cap.
            logits_soft_cap = 0
        self.logits_soft_cap = logits_soft_cap

        if attn_type != AttentionType.DECODER:
            raise NotImplementedError(
                "Encoder self-attention and "
                "encoder/decoder cross-attention "
                "are not implemented for "
                "XFormersAttentionImpl."
            )

    def forward(
        self,
        layer: torch.nn.Module,
        query: torch.Tensor,
        key: torch.Tensor,
        value: torch.Tensor,
        kv_cache: torch.Tensor,
        attn_metadata: XFormersAttentionMetadata,
        output: torch.Tensor | None = None,
        output_scale: torch.Tensor | None = None,
        output_block_scale: torch.Tensor | None = None,
    ) -> torch.Tensor:
        """Forward pass with XFormers.

        Args:
            query: shape = [num_tokens, num_heads, head_size]
            key: shape = [num_tokens, num_kv_heads, head_size]
            value: shape = [num_tokens, num_kv_heads, head_size]
            kv_cache: shape =
                [2, num_blocks, block_size, num_kv_heads, head_size]
            attn_metadata: Metadata for attention.
        Returns:
            shape = [num_tokens, num_heads * head_size]
        """
        assert output is not None, "Output tensor must be provided."

        if output_scale is not None or output_block_scale is not None:
            raise NotImplementedError(
                "fused output quantization is not yet supported"
                " for XFormersAttentionImpl"
            )

        if attn_metadata is None:
            # Profiling run.
            return output

        # Cache the input KVs.
        key_cache, value_cache = kv_cache.unbind(0)
        if self.kv_sharing_target_layer_name is None:
            # Reshape the input keys and values and store them in the cache.
            # Skip this if sharing KV cache with an earlier attention layer.
            # NOTE(woosuk): Here, key and value are padded while slot_mapping is
            # not padded. However, we don't need to do key[:num_actual_tokens]
            # and value[:num_actual_tokens] because the reshape_and_cache_flash
            # op uses the slot_mapping's shape to determine the number of
            # actual tokens.
            ops.reshape_and_cache_flash(
                key,
                value,
                key_cache,
                value_cache,
                attn_metadata.slot_mapping,
                self.kv_cache_dtype,
                layer._k_scale,
                layer._v_scale,
            )

        num_actual_tokens = attn_metadata.num_actual_tokens
        num_decode_tokens = attn_metadata.num_decode_tokens
        if prefill_meta := attn_metadata.prefill_metadata:
            descale_shape = (prefill_meta.query_start_loc.shape[0] - 1, key.shape[1])
            unified_attention(
                q=query[num_decode_tokens:num_actual_tokens],
                k=key_cache,
                v=value_cache,
                out=output[num_decode_tokens:num_actual_tokens],
                cu_seqlens_q=prefill_meta.query_start_loc,
                max_seqlen_q=prefill_meta.max_query_len,
                seqused_k=prefill_meta.seq_lens,
                max_seqlen_k=prefill_meta.max_seq_len,
                softmax_scale=self.scale,
                causal=True,
                alibi_slopes=self.alibi_slopes,
                window_size=self.sliding_window,
                block_table=prefill_meta.block_table,
                softcap=self.logits_soft_cap,
                q_descale=None,  # Not supported
                k_descale=layer._k_scale.expand(descale_shape),
                v_descale=layer._v_scale.expand(descale_shape),
            )

        if decode_meta := attn_metadata.decode_metadata:
            # Query for decode. KV is not needed because it is already cached.
            decode_query = query[:num_decode_tokens]
            # Reshape query to [1, B_T, G, H, D].
            q = decode_query.view(
                1, -1, self.num_kv_heads, self.num_queries_per_kv, self.head_size
            )
            # Reshape the k and v caches to [1, Bkv_T, G, H, D]
            cache_k = key_cache.view(
                1, -1, self.num_kv_heads, 1, self.head_size
            ).expand(
                1,
                -1,
                self.num_kv_heads,
                self.num_queries_per_kv,
                self.head_size,
            )
            cache_v = value_cache.view(
                1, -1, self.num_kv_heads, 1, self.head_size
            ).expand(
                1,
                -1,
                self.num_kv_heads,
                self.num_queries_per_kv,
                self.head_size,
            )

            attn_bias = decode_meta.attn_bias
            output[:num_decode_tokens] = xops.memory_efficient_attention_forward(
                q,
                cache_k,
                cache_v,
                attn_bias=attn_bias,
                p=0.0,
                scale=self.scale,
            ).view(decode_query.shape)

        # Reshape the output tensor.
        return output<|MERGE_RESOLUTION|>--- conflicted
+++ resolved
@@ -81,15 +81,8 @@
             256,
         ]
 
-<<<<<<< HEAD
-=======
-    @staticmethod
-    def get_supported_kernel_block_size() -> list[int | MultipleOf]:
-        return [MultipleOf(16)]
-
->>>>>>> 8e67b255
     @classmethod
-    def get_supported_kernel_block_size(cls) -> list[Union[int, MultipleOf]]:
+    def get_supported_kernel_block_size(cls) -> list[int | MultipleOf]:
         return [MultipleOf(16)]
 
     @staticmethod
