# SPDX-License-Identifier: Apache-2.0
# SPDX-FileCopyrightText: Copyright contributors to the vLLM project
"""Attention layer with XFormersAttention."""

from dataclasses import dataclass
<<<<<<< HEAD
from typing import TYPE_CHECKING, ClassVar, Optional, Union
=======
from typing import TYPE_CHECKING, Optional
>>>>>>> 5caaeb71

import torch

from vllm.attention.backends.abstract import (AttentionBackend, AttentionImpl,
                                              AttentionMetadata, AttentionType,
                                              MultipleOf)
from vllm.attention.ops.triton_unified_attention import unified_attention
from vllm.config import VllmConfig
from vllm.logger import init_logger
from vllm.v1.attention.backends.utils import (
    AttentionMetadataBuilder, CommonAttentionMetadata,
    reorder_batch_to_split_decodes_and_prefills, split_decodes_and_prefills)
from vllm.v1.kv_cache_interface import AttentionSpec

try:
    from xformers import ops as xops
    from xformers.ops.fmha.attn_bias import (
        AttentionBias, PagedBlockDiagonalCausalWithOffsetPaddedKeysMask)

    XFORMERS_AVAILABLE = True
except ImportError:
    XFORMERS_AVAILABLE = False

if TYPE_CHECKING:
    from vllm.v1.core.sched.output import SchedulerOutput
    from vllm.v1.worker.gpu_input_batch import InputBatch

from vllm import _custom_ops as ops

logger = init_logger(__name__)


class XFormersAttentionBackend(AttentionBackend):

    accept_output_buffer: bool = True

    @classmethod
    def get_supported_dtypes(cls) -> list[torch.dtype]:
        return [torch.float16, torch.bfloat16]

    @classmethod
    def get_supported_head_sizes(cls) -> list[int]:
        return [
            32,
            40,
            48,
            56,
            64,
            72,
            80,
            88,
            96,
            104,
            112,
            120,
            128,
            136,
            144,
            152,
            160,
            168,
            176,
            184,
            192,
            200,
            208,
            216,
            224,
            232,
            240,
            248,
            256,
        ]

    @staticmethod
    def get_supported_block_size() -> list[Union[int, MultipleOf]]:
        return [MultipleOf(16)]

    @classmethod
    def validate_head_size(cls, head_size: int) -> None:
        supported_head_sizes = cls.get_supported_head_sizes()
        if head_size not in supported_head_sizes:
            attn_type = cls.__name__.removesuffix("Backend")
            raise ValueError(
                f"Head size {head_size} is not supported by {attn_type}. "
                f"Supported head sizes are: {supported_head_sizes}. "
                "Set VLLM_ATTENTION_BACKEND=FLEX_ATTENTION to use "
                "FlexAttention backend which supports all head sizes.")

    @staticmethod
    def get_name() -> str:
        return "XFORMERS_VLLM_V1"

    @staticmethod
    def get_impl_cls() -> type["XFormersAttentionImpl"]:
        return XFormersAttentionImpl

    @staticmethod
    def get_metadata_cls() -> type["AttentionMetadata"]:
        return XFormersAttentionMetadata

    @staticmethod
    def get_kv_cache_shape(
        num_blocks: int,
        block_size: int,
        num_kv_heads: int,
        head_size: int,
    ) -> tuple[int, ...]:
        if block_size % 16 != 0:
            raise ValueError("Block size must be a multiple of 16.")
        return (2, num_blocks, block_size, num_kv_heads, head_size)

    @staticmethod
    def get_builder_cls() -> type["XFormersAttentionMetadataBuilder"]:
        return XFormersAttentionMetadataBuilder

    @staticmethod
    def use_cascade_attention(*args, **kwargs) -> bool:
        return False


@dataclass
class XFormersAttentionMetadata:
    num_actual_tokens: int  # Number of tokens excluding padding.
    max_query_len: int
    query_start_loc: torch.Tensor
    max_seq_len: int
    seq_lens: torch.Tensor
    block_table: torch.Tensor
    slot_mapping: torch.Tensor

    num_prefill_tokens: int = 0
    num_decode_tokens: int = 0
    num_prefills: int = 0
    num_decodes: int = 0

    # Biases for different attention types.
    attn_bias: Optional["AttentionBias"] = None

    # Self-attention prefill/decode metadata cache
    _cached_prefill_metadata: Optional["XFormersAttentionMetadata"] = None
    _cached_decode_metadata: Optional["XFormersAttentionMetadata"] = None

    @property
    def prefill_metadata(self) -> Optional["XFormersAttentionMetadata"]:
        if self.num_prefills == 0:
            return None

        if self._cached_prefill_metadata is not None:
            # Recover cached prefill-phase attention
            # metadata structure
            return self._cached_prefill_metadata

        q_start_loc = self.query_start_loc[self.num_decodes:]
        q_seqlens = torch.diff(q_start_loc)
        kv_seqlens = self.seq_lens[self.num_decodes:]
        # Construct & cache prefill-phase attention metadata structure
        self._cached_prefill_metadata = XFormersAttentionMetadata(
            num_actual_tokens=self.num_prefill_tokens,
            max_query_len=int(q_seqlens.max().item()),
            query_start_loc=q_start_loc - q_start_loc[0],
            max_seq_len=int(kv_seqlens.max().item()),
            seq_lens=kv_seqlens,
            block_table=self.block_table[self.num_decodes:],
            slot_mapping=self.slot_mapping[self.num_decode_tokens:],
        )
        return self._cached_prefill_metadata

    @property
    def decode_metadata(self) -> Optional["XFormersAttentionMetadata"]:
        if self.num_decode_tokens == 0:
            return None

        if self._cached_decode_metadata is not None:
            # Recover cached decode-phase attention
            # metadata structure
            return self._cached_decode_metadata

        q_start_loc = self.query_start_loc
        q_seqlens = torch.diff(q_start_loc)
        decode_kv_seqlens = self.seq_lens[:self.num_decodes]
        # Construct & cache decode-phase attention metadata structure
        self._cached_decode_metadata = XFormersAttentionMetadata(
            num_actual_tokens=self.num_decode_tokens,
            max_query_len=int(q_seqlens[:self.num_decodes].max().item()),
            query_start_loc=q_start_loc[:self.num_decodes + 1],
            max_seq_len=int(decode_kv_seqlens.max().item()),
            seq_lens=decode_kv_seqlens,
            block_table=self.block_table[:self.num_decodes],
            slot_mapping=self.slot_mapping[:self.num_decode_tokens],
            attn_bias=self.attn_bias,
        )
        return self._cached_decode_metadata


class XFormersAttentionMetadataBuilder(
        AttentionMetadataBuilder[XFormersAttentionMetadata]):

    reorder_batch_threshold: int = 1

    def __init__(
        self,
        kv_cache_spec: AttentionSpec,
        layer_names: list[str],
        vllm_config: VllmConfig,
        device: torch.device,
    ):
        super().__init__(kv_cache_spec, layer_names, vllm_config, device)

        assert XFORMERS_AVAILABLE
        self.block_size = kv_cache_spec.block_size
        self._num_decodes = 0
        self._num_decode_tokens = 0

    def reorder_batch(self, input_batch: "InputBatch",
                      scheduler_output: "SchedulerOutput") -> bool:
        return reorder_batch_to_split_decodes_and_prefills(
            input_batch,
            scheduler_output,
            decode_threshold=self.reorder_batch_threshold)

    def build(
        self,
        common_prefix_len: int,
        common_attn_metadata: CommonAttentionMetadata,
        fast_build: bool = False,
    ) -> XFormersAttentionMetadata:
        num_decodes, num_prefills, num_decode_tokens, num_prefill_tokens = (
            split_decodes_and_prefills(
                common_attn_metadata,
                decode_threshold=self.reorder_batch_threshold))

        num_actual_tokens = common_attn_metadata.num_actual_tokens
        q_start_loc = common_attn_metadata.query_start_loc
        q_seqlens = torch.diff(q_start_loc)
        max_query_len = common_attn_metadata.max_query_len
        kv_seqlens = common_attn_metadata.seq_lens
        max_seq_len = common_attn_metadata.max_seq_len
        block_table = common_attn_metadata.block_table_tensor
        slot_mapping = common_attn_metadata.slot_mapping

        bias = None
        if num_decodes > 0:
            # Construct the decoder bias.
            decode_q_seqlens = q_seqlens[:num_decodes]
            decode_kv_seqlens = kv_seqlens[:num_decodes]
            bias = (
                PagedBlockDiagonalCausalWithOffsetPaddedKeysMask.from_seqlens(
                    q_seqlen=decode_q_seqlens.tolist(),
                    kv_seqlen=decode_kv_seqlens.tolist(),
                    page_size=self.block_size,
                    block_tables=block_table[:num_decodes],
                    device=block_table.device,
                ))

        return XFormersAttentionMetadata(
            num_actual_tokens=num_actual_tokens,
            num_prefill_tokens=num_prefill_tokens,
            num_decode_tokens=num_decode_tokens,
            num_prefills=num_prefills,
            num_decodes=num_decodes,
            max_query_len=max_query_len,
            query_start_loc=q_start_loc,
            max_seq_len=max_seq_len,
            seq_lens=kv_seqlens,
            block_table=block_table,
            slot_mapping=slot_mapping,
            attn_bias=bias,
        )


class XFormersAttentionImpl(AttentionImpl):

    def __init__(
        self,
        num_heads: int,
        head_size: int,
        scale: float,
        num_kv_heads: int,
        alibi_slopes: Optional[list[float]],
        sliding_window: Optional[int],
        kv_cache_dtype: str,
        logits_soft_cap: Optional[float] = None,
        attn_type: AttentionType = AttentionType.DECODER,
        kv_sharing_target_layer_name: Optional[str] = None,
    ) -> None:
        if kv_sharing_target_layer_name is not None:
            raise NotImplementedError("KV sharing is not supported in V0.")
        if alibi_slopes is not None:
            raise NotImplementedError(
                "XFormers does not support alibi slopes yet.")
        self.num_heads = num_heads
        self.head_size = head_size
        self.scale = float(scale)
        self.num_kv_heads = num_kv_heads
        self.num_queries_per_kv = self.num_heads // self.num_kv_heads
        self.kv_cache_dtype = kv_cache_dtype
        self.kv_sharing_target_layer_name = kv_sharing_target_layer_name
        if alibi_slopes is not None:
            alibi_slopes = torch.tensor(alibi_slopes, dtype=torch.float32)
        self.alibi_slopes = alibi_slopes
        if sliding_window is None:
            self.sliding_window = (-1, -1)
        else:
            self.sliding_window = (sliding_window - 1, 0)
        if logits_soft_cap is None:
            # Setting logits_soft_cap to 0 means no soft cap.
            logits_soft_cap = 0
        self.logits_soft_cap = logits_soft_cap

        XFormersAttentionBackend.validate_head_size(head_size)

        if attn_type != AttentionType.DECODER:
            raise NotImplementedError("Encoder self-attention and "
                                      "encoder/decoder cross-attention "
                                      "are not implemented for "
                                      "XFormersAttentionImpl.")

    def forward(
        self,
        layer: torch.nn.Module,
        query: torch.Tensor,
        key: torch.Tensor,
        value: torch.Tensor,
        kv_cache: torch.Tensor,
        attn_metadata: XFormersAttentionMetadata,
        output: Optional[torch.Tensor] = None,
        output_scale: Optional[torch.Tensor] = None,
        output_block_scale: Optional[torch.Tensor] = None,
    ) -> torch.Tensor:
        """Forward pass with XFormers.

        Args:
            query: shape = [num_tokens, num_heads, head_size]
            key: shape = [num_tokens, num_kv_heads, head_size]
            value: shape = [num_tokens, num_kv_heads, head_size]
            kv_cache: shape =
                [2, num_blocks, block_size, num_kv_heads, head_size]
            attn_metadata: Metadata for attention.
        Returns:
            shape = [num_tokens, num_heads * head_size]
        """
        assert output is not None, "Output tensor must be provided."

        if output_scale is not None or output_block_scale is not None:
            raise NotImplementedError(
                "fused output quantization is not yet supported"
                " for XFormersAttentionImpl")

        if attn_metadata is None:
            # Profiling run.
            return output

        # Cache the input KVs.
        key_cache, value_cache = kv_cache.unbind(0)
        if self.kv_sharing_target_layer_name is None:
            # Reshape the input keys and values and store them in the cache.
            # Skip this if sharing KV cache with an earlier attention layer.
            # NOTE(woosuk): Here, key and value are padded while slot_mapping is
            # not padded. However, we don't need to do key[:num_actual_tokens]
            # and value[:num_actual_tokens] because the reshape_and_cache_flash
            # op uses the slot_mapping's shape to determine the number of
            # actual tokens.
            ops.reshape_and_cache_flash(
                key,
                value,
                key_cache,
                value_cache,
                attn_metadata.slot_mapping,
                self.kv_cache_dtype,
                layer._k_scale,
                layer._v_scale,
            )

        num_actual_tokens = attn_metadata.num_actual_tokens
        num_decode_tokens = attn_metadata.num_decode_tokens
        if prefill_meta := attn_metadata.prefill_metadata:
            descale_shape = (prefill_meta.query_start_loc.shape[0] - 1,
                             key.shape[1])
            unified_attention(
                q=query[num_decode_tokens:num_actual_tokens],
                k=key_cache,
                v=value_cache,
                out=output[num_decode_tokens:num_actual_tokens],
                cu_seqlens_q=prefill_meta.query_start_loc,
                max_seqlen_q=prefill_meta.max_query_len,
                seqused_k=prefill_meta.seq_lens,
                max_seqlen_k=prefill_meta.max_seq_len,
                softmax_scale=self.scale,
                causal=True,
                alibi_slopes=self.alibi_slopes,
                window_size=self.sliding_window,
                block_table=prefill_meta.block_table,
                softcap=self.logits_soft_cap,
                q_descale=None,  # Not supported
                k_descale=layer._k_scale.expand(descale_shape),
                v_descale=layer._v_scale.expand(descale_shape),
            )

        if decode_meta := attn_metadata.decode_metadata:
            # Query for decode. KV is not needed because it is already cached.
            decode_query = query[:num_decode_tokens]
            # Reshape query to [1, B_T, G, H, D].
            q = decode_query.view(1, -1, self.num_kv_heads,
                                  self.num_queries_per_kv, self.head_size)
            # Reshape the k and v caches to [1, Bkv_T, G, H, D]
            cache_k = key_cache.view(1, -1, self.num_kv_heads, 1,
                                     self.head_size).expand(
                                         1,
                                         -1,
                                         self.num_kv_heads,
                                         self.num_queries_per_kv,
                                         self.head_size,
                                     )
            cache_v = value_cache.view(1, -1, self.num_kv_heads, 1,
                                       self.head_size).expand(
                                           1,
                                           -1,
                                           self.num_kv_heads,
                                           self.num_queries_per_kv,
                                           self.head_size,
                                       )

            attn_bias = decode_meta.attn_bias
            output[:
                   num_decode_tokens] = xops.memory_efficient_attention_forward(
                       q,
                       cache_k,
                       cache_v,
                       attn_bias=attn_bias,
                       p=0.0,
                       scale=self.scale,
                   ).view(decode_query.shape)

        # Reshape the output tensor.
        return output<|MERGE_RESOLUTION|>--- conflicted
+++ resolved
@@ -3,11 +3,7 @@
 """Attention layer with XFormersAttention."""
 
 from dataclasses import dataclass
-<<<<<<< HEAD
-from typing import TYPE_CHECKING, ClassVar, Optional, Union
-=======
-from typing import TYPE_CHECKING, Optional
->>>>>>> 5caaeb71
+from typing import TYPE_CHECKING, Optional, Union
 
 import torch
 
