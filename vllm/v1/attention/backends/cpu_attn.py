# SPDX-License-Identifier: Apache-2.0
# SPDX-FileCopyrightText: Copyright contributors to the vLLM project
from dataclasses import dataclass
from typing import Optional

import numpy as np
import torch
from torch.nn.functional import scaled_dot_product_attention

<<<<<<< HEAD
from vllm.attention.backends.abstract import (AttentionBackend, AttentionImpl,
                                              AttentionLayer,
                                              AttentionMetadata, AttentionType,
                                              is_quantized_kv_cache)
from vllm.attention.backends.registry import _Backend, register_attn_backend
=======
from vllm.attention.backends.abstract import (
    AttentionBackend,
    AttentionImpl,
    AttentionLayer,
    AttentionMetadata,
    AttentionType,
    is_quantized_kv_cache,
)
>>>>>>> fc679696
from vllm.config import VllmConfig
from vllm.logger import init_logger
from vllm.v1.attention.backends.utils import (
    AttentionMetadataBuilder,
    CommonAttentionMetadata,
    split_decodes_and_prefills,
)
from vllm.v1.kv_cache_interface import AttentionSpec

try:
    import intel_extension_for_pytorch.llm.modules as ipex_modules

    _use_ipex = True
# AttributeError is to handle a bug in ipex
# https://github.com/intel/intel-extension-for-pytorch/pull/813
except (ImportError, AttributeError):
    _use_ipex = False

from vllm import _custom_ops as ops

logger = init_logger(__name__)


@register_attn_backend(_Backend.TORCH_SDPA)
class TorchSDPABackend(AttentionBackend):
    accept_output_buffer: bool = False

    @classmethod
    def get_supported_dtypes(cls) -> list[torch.dtype]:
        return [torch.float16, torch.bfloat16, torch.float32]

    @classmethod
    def validate_head_size(cls, head_size: int) -> None:
        attn_impl = _get_paged_attn_impl()
        is_valid, supported_head_sizes = attn_impl.validate_head_size(head_size)
        if not is_valid:
            attn_type = cls.__name__.removesuffix("Backend")
            raise ValueError(
                f"Head size {head_size} is not supported by {attn_type}. "
                f"Supported head sizes are: {supported_head_sizes}. "
                "Set VLLM_ATTENTION_BACKEND=FLEX_ATTENTION to use "
                "FlexAttention backend which supports all head sizes."
            )

    @staticmethod
    def get_name() -> str:
        return "TORCH_SDPA"

    @staticmethod
    def get_impl_cls() -> type["TorchSDPABackendImpl"]:
        return TorchSDPABackendImpl

    @staticmethod
    def get_metadata_cls() -> type["AttentionMetadata"]:
        return TorchSDPAMetadata

    @staticmethod
    def get_builder_cls() -> type["TorchSDPAMetadataBuilderV1"]:
        return TorchSDPAMetadataBuilderV1

    @staticmethod
    def get_kv_cache_shape(
        num_blocks: int,
        block_size: int,
        num_kv_heads: int,
        head_size: int,
        cache_dtype_str: str = "auto",
    ) -> tuple[int, ...]:
        return _get_paged_attn_impl().get_kv_cache_shape(
            num_blocks, block_size, num_kv_heads, head_size
        )

    @staticmethod
    def use_cascade_attention(*args, **kwargs) -> bool:
        return False


@dataclass
class TorchSDPAMetadata(AttentionMetadata):
    """Attention metadata for prefill and decode batched together."""

    # Total number of prefill requests.
    num_prefills: int
    # Number of prefill tokens.
    num_prefill_tokens: int
    # Number of decode tokens. Note that it is equivalent to the number of
    # decode requests.
    num_decode_tokens: int
    # (num_tokens,). The indices of the token slots that input tokens will be
    # stored into. E.g., if `slot_mapping` is [35, 2, 17] and the block size
    # is 16, the three tokens are stored in the 3rd slot in block 2, 2nd slot
    # in block 0, and 1st slot in block 1, respectively.
    slot_mapping: torch.Tensor
    """Metadata for PagedAttention."""
    # (batch_size,). The length of sequences (entire tokens seen so far) per
    # sequence.
    decode_seq_lens_tensor: Optional[torch.Tensor]
    # Maximum sequence length in the batch. 0 if it is prefill-only batch.
    decode_max_seq_len: int
    # (batch_size, max_blocks_per_seq).
    # Block addresses per sequence. (Seq id -> list of physical block)
    # E.g., [0, 1, 2] means tokens are stored in 0th, 1st, and 2nd blocks
    # in the kv cache. Each block can contain up to block_size tokens.
    # 2nd dimensions are padded up to max_blocks_per_seq if it is cuda-graph
    # captured.
    decode_block_tables: Optional[torch.Tensor]
    """Metadata for TorchSDPABackend.
    """
    # Currently, input sequences can only contain all prompts
    # or all decoding. True if all sequences are prompts.
    chunked_prefill: bool
    seq_lens: Optional[list[int]] = None  # For non-chunked prefill

    # For chunked prefill only
    max_query_len: Optional[int] = None
    prefill_max_seq_len: Optional[int] = None
    prefill_query_start_loc: Optional[torch.Tensor] = None
    prefill_seq_start_loc: Optional[torch.Tensor] = None
    prefill_block_tables: Optional[torch.Tensor] = None

    # For V1 logits index only
    query_start_loc: Optional[torch.Tensor] = None

    # Begin encoder attn & enc/dec cross-attn fields...
    # Encoder sequence lengths representation
    encoder_seq_lens: Optional[list[int]] = None
    encoder_seq_lens_tensor: Optional[torch.Tensor] = None

    # Maximum sequence length among encoder sequences
    max_encoder_seq_len: Optional[int] = None

    # Number of tokens input to encoder
    num_encoder_tokens: Optional[int] = None

    # Cross-attention memory-mapping data structures: slot mapping
    # and block tables
    cross_slot_mapping: Optional[torch.Tensor] = None
    cross_block_tables: Optional[torch.Tensor] = None

    def __post_init__(self):
        # Set during the execution of the first attention op.
        # It is a list because it is needed to set per prompt
        # when alibi slopes is used. It is because of the limitation
        # from xformer API.
        # will not appear in the __repr__ and __init__
        self.attn_bias: Optional[list[torch.Tensor]] = None
        self.encoder_attn_bias: Optional[list[torch.Tensor]] = None
        self.cross_attn_bias: Optional[list[torch.Tensor]] = None

    @property
    def is_all_encoder_attn_metadata_set(self):
        """
        All attention metadata required for encoder attention is set.
        """
        return (
            (self.encoder_seq_lens is not None)
            and (self.encoder_seq_lens_tensor is not None)
            and (self.max_encoder_seq_len is not None)
        )

    @property
    def is_all_cross_attn_metadata_set(self):
        """
        All attention metadata required for enc/dec cross-attention is set.

        Superset of encoder attention required metadata.
        """
        return (
            self.is_all_encoder_attn_metadata_set
            and (self.cross_slot_mapping is not None)
            and (self.cross_block_tables is not None)
        )

    @property
    def prefill_metadata(self) -> Optional["TorchSDPAMetadata"]:
        if self.num_prefill_tokens == 0:
            return None
        return self

    @property
    def decode_metadata(self) -> Optional["TorchSDPAMetadata"]:
        if self.num_decode_tokens == 0:
            return None
        return self

    def get_seq_lens(
        self,
        attn_type: str,
    ):
        """
        Extract appropriate sequence lengths from attention metadata
        according to attention type.

        Arguments:

        * attn_metadata: Attention metadata structure associated with attention
        * attn_type: encoder attention, decoder self-attention,
                    encoder/decoder cross-attention

        Returns:
        * Appropriate sequence lengths tensor for query
        * Appropriate sequence lengths tensor for key & value
        """

        if (
            attn_type == AttentionType.DECODER
            or attn_type == AttentionType.ENCODER_ONLY
        ):
            seq_lens_q = self.seq_lens
            seq_lens_kv = self.seq_lens
        elif attn_type == AttentionType.ENCODER:
            seq_lens_q = self.encoder_seq_lens
            seq_lens_kv = self.encoder_seq_lens
        elif attn_type == AttentionType.ENCODER_DECODER:
            seq_lens_q = self.seq_lens
            seq_lens_kv = self.encoder_seq_lens
        else:
            raise AttributeError(f"Invalid attention type {str(attn_type)}")
        return seq_lens_q, seq_lens_kv

    def get_attn_bias(
        self,
        attn_type: str,
    ) -> Optional[list[torch.Tensor]]:
        """
        Extract appropriate attention bias from attention metadata
        according to attention type.

        Arguments:

        * attn_metadata: Attention metadata structure associated with attention
        * attn_type: encoder attention, decoder self-attention,
                    encoder/decoder cross-attention

        Returns:
        * Appropriate attention bias value given the attention type
        """

        if (
            attn_type == AttentionType.DECODER
            or attn_type == AttentionType.ENCODER_ONLY
        ):
            return self.attn_bias
        elif attn_type == AttentionType.ENCODER:
            return self.encoder_attn_bias
        elif attn_type == AttentionType.ENCODER_DECODER:
            return self.cross_attn_bias
        else:
            raise AttributeError(f"Invalid attention type {str(attn_type)}")

    def set_attn_bias(
        self,
        attn_bias: list[torch.Tensor],
        attn_type: str,
    ) -> None:
        """
        Update appropriate attention bias field of attention metadata,
        according to attention type.

        Arguments:

        * attn_metadata: Attention metadata structure associated with attention
        * attn_bias: The desired attention bias value
        * attn_type: encoder attention, decoder self-attention,
                    encoder/decoder cross-attention
        """

        if (
            attn_type == AttentionType.DECODER
            or attn_type == AttentionType.ENCODER_ONLY
        ):
            self.attn_bias = attn_bias
        elif attn_type == AttentionType.ENCODER:
            self.encoder_attn_bias = attn_bias
        elif attn_type == AttentionType.ENCODER_DECODER:
            self.cross_attn_bias = attn_bias
        else:
            raise AttributeError(f"Invalid attention type {str(attn_type)}")

    def get_seq_len_block_table_args(
        self,
        attn_type: str,
    ) -> tuple:
        """
        The particular choice of sequence-length- and block-table-related
        attributes which should be extracted from attn_metadata is dependent
        on the type of attention operation.

        Decoder attn -> select entirely decoder self-attention-related fields
        Encoder/decoder cross-attn -> select encoder sequence lengths &
                                    cross-attn block-tables fields
        Encoder attn -> select encoder sequence lengths fields & no block tables

        Arguments:

        * attn_metadata: Attention metadata structure associated with attention
        * is_prompt: True if prefill, False otherwise
        * attn_type: encoder attention, decoder self-attention,
                    encoder/decoder cross-attention

        Returns:

        * Appropriate sequence-lengths tensor
        * Appropriate max sequence-length scalar
        * Appropriate block tables (or None)
        """

        if (
            attn_type == AttentionType.DECODER
            or attn_type == AttentionType.ENCODER_ONLY
        ):
            # Decoder self-attention
            # Choose max_seq_len based on whether we are in prompt_run
            return (
                self.decode_seq_lens_tensor,
                self.decode_max_seq_len,
                self.decode_block_tables,
            )
        elif attn_type == AttentionType.ENCODER_DECODER:
            # Enc/dec cross-attention KVs match encoder sequence length;
            # cross-attention utilizes special "cross" block tables
            return (
                self.encoder_seq_lens_tensor,
                self.max_encoder_seq_len,
                self.cross_block_tables,
            )
        elif attn_type == AttentionType.ENCODER:
            # No block tables associated with encoder attention
            return (self.encoder_seq_lens_tensor, self.max_encoder_seq_len, None)
        else:
            raise AttributeError(f"Invalid attention type {str(attn_type)}")


class TorchSDPAMetadataBuilderV1(AttentionMetadataBuilder[TorchSDPAMetadata]):
    reorder_batch_threshold: int = 1

    def __init__(
        self,
        kv_cache_spec: AttentionSpec,
        layer_names: list[str],
        vllm_config: VllmConfig,
        device: torch.device,
    ) -> None:
        super().__init__(kv_cache_spec, layer_names, vllm_config, device)

        self.scheduler_config = vllm_config.scheduler_config
        self._init_reorder_batch_threshold(1, False)

        self.seq_start_loc_cpu = torch.zeros(
            vllm_config.scheduler_config.max_num_seqs + 1,
            dtype=torch.int32,
            device="cpu",
        )
        self.seq_start_loc_np = self.seq_start_loc_cpu.numpy()

    def build(
        self,
        common_prefix_len: int,
        common_attn_metadata: CommonAttentionMetadata,
        fast_build: bool = False,
    ) -> TorchSDPAMetadata:
        num_reqs = common_attn_metadata.num_reqs
        max_query_len = common_attn_metadata.max_query_len

        seq_lens_cpu = common_attn_metadata.seq_lens_cpu
        seq_lens_np = seq_lens_cpu.numpy()

        query_start_loc_cpu = common_attn_metadata.query_start_loc_cpu
        query_start_loc_np = query_start_loc_cpu.numpy()

        num_decodes, num_prefills, num_decode_tokens, num_prefill_tokens = (
            split_decodes_and_prefills(
                common_attn_metadata,
                decode_threshold=self.reorder_batch_threshold,
                require_uniform=True,
            )
        )

        max_prefill_seq_len = (
            seq_lens_np[num_decodes:num_reqs].max().item() if num_prefills > 0 else 0
        )
        max_decode_seq_len = (
            seq_lens_np[:num_decodes].max().item() if num_prefills < num_reqs else 0
        )
        self.seq_start_loc_np[0] = 0
        np.cumsum(seq_lens_np, out=self.seq_start_loc_np[1 : num_reqs + 1])

        slot_mapping = common_attn_metadata.slot_mapping.long()
        block_table_tensor = common_attn_metadata.block_table_tensor
        query_start_loc_np = query_start_loc_cpu.numpy()
        query_start_loc_np[num_decodes : num_reqs + 1] -= num_decode_tokens

        attn_metadata = TorchSDPAMetadata(
            num_prefills=num_prefills,
            num_prefill_tokens=num_prefill_tokens,
            num_decode_tokens=num_decode_tokens,
            slot_mapping=slot_mapping,
            # to ensure inference when chunked_prefill is disabled
            seq_lens=seq_lens_cpu.tolist(),
            decode_seq_lens_tensor=seq_lens_cpu[:num_decodes],  # decode
            decode_max_seq_len=max_decode_seq_len,  # decode
            decode_block_tables=block_table_tensor[:num_decodes],  # decode
            chunked_prefill=self.scheduler_config.chunked_prefill_enabled,
            max_query_len=max_query_len,
            prefill_max_seq_len=max_prefill_seq_len,
            prefill_query_start_loc=query_start_loc_cpu[
                num_decodes : num_reqs + 1
            ],  # prefill
            prefill_seq_start_loc=self.seq_start_loc_cpu[
                num_decodes : num_reqs + 1
            ],  # prefill
            prefill_block_tables=block_table_tensor[num_decodes:num_reqs],  # prefill
            query_start_loc=query_start_loc_cpu[: num_reqs + 1],  # for logits index
        )

        return attn_metadata


class TorchSDPABackendImpl(AttentionImpl[TorchSDPAMetadata]):
    def __init__(
        self,
        num_heads: int,
        head_size: int,
        scale: float,
        num_kv_heads: int,
        alibi_slopes: Optional[list[float]],
        sliding_window: Optional[int],
        kv_cache_dtype: str,
        logits_soft_cap: Optional[float] = None,
        attn_type: str = AttentionType.DECODER,
        kv_sharing_target_layer_name: Optional[str] = None,
    ) -> None:
        if kv_sharing_target_layer_name is not None:
            raise NotImplementedError("KV sharing is not supported in V0.")
        if logits_soft_cap is not None:
            logger.warning_once(
                "Torch SPDA does not support logits soft cap. "
                "Outputs may be slightly off."
            )
        self.paged_attn_impl = _get_paged_attn_impl()
        self.num_heads = num_heads
        self.head_size = head_size
        self.scale = float(scale)
        self.num_kv_heads = num_kv_heads
        if alibi_slopes is not None:
            alibi_slopes = torch.tensor(alibi_slopes, dtype=torch.float32)
        self.alibi_slopes = alibi_slopes
        self.sliding_window = sliding_window
        self.kv_cache_dtype = kv_cache_dtype

        self.num_queries_per_kv = self.num_heads // self.num_kv_heads
        self.need_mask = (
            self.alibi_slopes is not None or self.sliding_window is not None
        )

        if is_quantized_kv_cache(kv_cache_dtype) and not _use_ipex:
            raise NotImplementedError(
                "Torch SDPA backend FP8 KV cache requires "
                "intel_extension_for_pytorch support."
            )
        self.attn_type = attn_type

    def forward(
        self,
        layer: AttentionLayer,
        query: torch.Tensor,
        key: torch.Tensor,
        value: torch.Tensor,
        kv_cache: torch.Tensor,
        attn_metadata: TorchSDPAMetadata,  # type: ignore
        output: Optional[torch.Tensor] = None,
        output_scale: Optional[torch.Tensor] = None,
        output_block_scale: Optional[torch.Tensor] = None,
    ) -> torch.Tensor:
        """Forward pass with torch SDPA and PagedAttention.

        Args:
            query: shape = [num_tokens, num_heads * head_size]
            key: shape = [num_tokens, num_kv_heads * head_size]
            value: shape = [num_tokens, num_kv_heads * head_size]
            kv_cache: shape =
                [2, num_blocks, block_size * num_kv_heads * head_size]
                NOTE: kv_cache will be an empty tensor with shape [0]
                for profiling run.
            attn_metadata: Metadata for attention.
        Returns:
            shape = [num_tokens, num_heads * head_size]
        """
        if output_scale is not None or output_block_scale is not None:
            raise NotImplementedError(
                "fused output quantization is not yet supported"
                " for TorchSDPABackendImpl"
            )

        # For warming-up
        if attn_metadata is None:
            return query

        attn_type = self.attn_type
        if attn_type == AttentionType.ENCODER and (
            not attn_metadata.is_all_encoder_attn_metadata_set
        ):
            raise AttributeError(
                "Encoder attention requires setting encoder metadata attributes."
            )
        elif attn_type == AttentionType.ENCODER_DECODER and (
            not attn_metadata.is_all_cross_attn_metadata_set
        ):
            raise AttributeError(
                "Encoder/decoder cross-attention "
                "requires setting cross-attention "
                "metadata attributes."
            )

        # Reshape the query, key, and value tensors.
        query = query.view(-1, self.num_heads, self.head_size)
        if key is not None:
            assert value is not None
            key = key.view(-1, self.num_kv_heads, self.head_size)
            value = value.view(-1, self.num_kv_heads, self.head_size)
        else:
            assert value is None

        if attn_type != AttentionType.ENCODER and kv_cache.numel() > 0:
            # KV-cache during decoder-self- or
            # encoder-decoder-cross-attention, but not
            # during encoder attention.
            #
            # Even if there are no new key/value pairs to cache,
            # we still need to break out key_cache and value_cache
            # i.e. for later use by paged attention
            key_cache, value_cache = self.paged_attn_impl.split_kv_cache(
                kv_cache, self.num_kv_heads, self.head_size
            )

            if (key is not None) and (value is not None):
                if attn_type == AttentionType.ENCODER_DECODER:
                    # Update cross-attention KV cache (prefill-only)
                    # During cross-attention decode, key & value will be None,
                    # preventing this IF-statement branch from running
                    updated_slot_mapping = attn_metadata.cross_slot_mapping
                else:
                    # Update self-attention KV cache (prefill/decode)
                    updated_slot_mapping = attn_metadata.slot_mapping

                self.paged_attn_impl.write_to_paged_cache(
                    key,
                    value,
                    key_cache,
                    value_cache,
                    updated_slot_mapping,
                    self.kv_cache_dtype,
                    layer._k_scale,
                    layer._v_scale,
                )

        if attn_type != AttentionType.ENCODER:
            # Decoder self-attention supports chunked prefill.
            # Encoder/decoder cross-attention requires no chunked
            # prefill (100% prefill or 100% decode tokens, no mix)
            num_prefill_tokens = attn_metadata.num_prefill_tokens
            num_decode_tokens = attn_metadata.num_decode_tokens
        else:
            # Encoder attention - chunked prefill is not applicable;
            # derive token-count from query shape & and treat them
            # as 100% prefill tokens
            assert attn_metadata.num_encoder_tokens is not None
            num_prefill_tokens = attn_metadata.num_encoder_tokens
            num_decode_tokens = 0

        if attn_type == AttentionType.DECODER:
            # Only enforce this shape-constraint for decoder
            # self-attention
            assert key.shape[0] == num_prefill_tokens + num_decode_tokens
            assert value.shape[0] == num_prefill_tokens + num_decode_tokens

        output = torch.empty_like(query)
        if prefill_meta := attn_metadata.prefill_metadata:
            if not prefill_meta.prefill_metadata.chunked_prefill:  # type: ignore
                assert attn_metadata.seq_lens is not None
                self._run_sdpa_forward(
                    output, query, key, value, prefill_meta, attn_type=attn_type
                )
            else:
                # prefix-enabled attention
                assert not self.need_mask
                import intel_extension_for_pytorch.llm.modules as ipex_modules

                output = torch.empty_like(query)
                ipex_modules.PagedAttention.flash_attn_varlen_func(
                    output[prefill_meta.num_decode_tokens :, :, :],
                    query[prefill_meta.num_decode_tokens :, :, :],
                    key_cache,
                    value_cache,
                    prefill_meta.prefill_query_start_loc,
                    prefill_meta.prefill_seq_start_loc,
                    prefill_meta.max_query_len,
                    prefill_meta.prefill_max_seq_len,
                    self.scale,
                    True,
                    prefill_meta.prefill_block_tables,
                    self.alibi_slopes,
                )

        if decode_meta := attn_metadata.decode_metadata:
            assert attn_type != AttentionType.ENCODER_ONLY, (
                "Encoder-only models should not have decode metadata."
            )
            # Decoding run.
            (
                seq_lens_arg,
                max_seq_len_arg,
                block_tables_arg,
            ) = decode_meta.get_seq_len_block_table_args(attn_type)

            self.paged_attn_impl.forward_decode(
                output[: attn_metadata.num_decode_tokens, :, :],
                query[: attn_metadata.num_decode_tokens, :, :],
                key_cache,
                value_cache,
                block_tables_arg,
                seq_lens_arg,
                max_seq_len_arg,
                self.kv_cache_dtype,
                self.num_kv_heads,
                self.scale,
                self.alibi_slopes,
                layer._k_scale,
                layer._v_scale,
            )

        # Reshape the output tensor.
        return output.view(-1, self.num_heads * self.head_size)

    def _run_sdpa_forward(
        self,
        output: torch.Tensor,
        query: torch.Tensor,
        key: torch.Tensor,
        value: torch.Tensor,
        attn_metadata: TorchSDPAMetadata,
        attn_type: str = AttentionType.DECODER,
    ) -> None:
        attn_masks = attn_metadata.get_attn_bias(attn_type)
        if attn_masks is None:
            if self.alibi_slopes is not None:
                attn_masks = _make_alibi_bias(
                    self.alibi_slopes,
                    query.dtype,
                    attn_metadata.seq_lens,  # type: ignore
                )
            elif self.sliding_window is not None:
                assert attn_metadata.seq_lens is not None
                attn_masks = _make_sliding_window_bias(
                    attn_metadata.seq_lens, self.sliding_window, query.dtype
                )
            else:
                seq_lens, _ = attn_metadata.get_seq_lens(attn_type)
                attn_masks = [None] * len(seq_lens)
            attn_metadata.set_attn_bias(attn_masks, attn_type)

        query = query.movedim(0, query.dim() - 2)
        key = key.movedim(0, key.dim() - 2)
        value = value.movedim(0, value.dim() - 2)

        if self.num_kv_heads != self.num_heads:
            key = key.repeat_interleave(self.num_queries_per_kv, dim=-3)
            value = value.repeat_interleave(self.num_queries_per_kv, dim=-3)

        causal_attn = attn_type == AttentionType.DECODER

        seq_lens_q, seq_lens_kv = attn_metadata.get_seq_lens(attn_type)
        start_q, start_kv = 0, 0
        for seq_len_q, seq_len_kv, mask in zip(seq_lens_q, seq_lens_kv, attn_masks):
            end_q = start_q + seq_len_q
            end_kv = start_kv + seq_len_kv
            sub_out = (
                scaled_dot_product_attention(
                    query[None, :, start_q:end_q, :],
                    key[None, :, start_kv:end_kv, :],
                    value[None, :, start_kv:end_kv, :],
                    attn_mask=mask,
                    dropout_p=0.0,
                    is_causal=causal_attn and mask is None,
                    scale=self.scale,
                )
                .squeeze(0)
                .movedim(query.dim() - 2, 0)
            )
            output[start_q:end_q, :, :] = sub_out
            start_q, start_kv = end_q, end_kv


def _make_alibi_bias(
    alibi_slopes: torch.Tensor,
    dtype: torch.dtype,
    seq_lens: list[int],
) -> list[torch.Tensor]:
    attn_biases: list[torch.Tensor] = []
    for seq_len in seq_lens:
        bias = torch.arange(seq_len, dtype=dtype)
        # NOTE(zhuohan): HF uses
        #     `bias = bias[None, :].repeat(seq_len, 1)`
        # here. We find that both biases give the same results, but
        # the bias below more accurately follows the original ALiBi
        # paper.
        bias = bias[None, :] - bias[:, None]

        num_heads = alibi_slopes.shape[0]
        bias = bias[None, :].repeat((num_heads, 1, 1))
        bias.mul_(alibi_slopes[:, None, None]).unsqueeze_(0)
        inf_mask = (
            torch.empty((1, seq_len, seq_len), dtype=bias.dtype)
            .fill_(-torch.inf)
            .triu_(diagonal=1)
        )
        attn_biases.append((bias + inf_mask).to(dtype))

    return attn_biases


def _make_sliding_window_bias(
    seq_lens: list[int],
    window_size: Optional[int],
    dtype: torch.dtype,
) -> list[torch.Tensor]:
    attn_biases: list[torch.Tensor] = []
    for seq_len in seq_lens:
        tensor = torch.full(
            (1, seq_len, seq_len),
            dtype=dtype,
            fill_value=1,
        )
        shift = 0
        mask = torch.tril(tensor, diagonal=shift).to(dtype)  # type: ignore
        if window_size is not None:
            mask = torch.triu(mask, diagonal=shift - window_size + 1)
        mask = torch.log(mask)
        attn_biases.append(mask.to(dtype))

    return attn_biases


class _PagedAttention:
    @staticmethod
    def validate_head_size(head_size: int) -> tuple[bool, list[int]]:
        SUPPORT_HS = [32, 64, 80, 96, 112, 128, 192, 256]
        return head_size in SUPPORT_HS, SUPPORT_HS

    @staticmethod
    def get_kv_cache_shape(
        num_blocks: int,
        block_size: int,
        num_kv_heads: int,
        head_size: int,
        *args,
    ) -> tuple[int, ...]:
        return 2, num_blocks, block_size * num_kv_heads * head_size

    @staticmethod
    def split_kv_cache(
        kv_cache: torch.Tensor,
        num_kv_heads: int,
        head_size: int,
        *args,
    ) -> tuple[torch.Tensor, torch.Tensor]:
        x = 16 // kv_cache.element_size()
        num_blocks = kv_cache.shape[1]

        key_cache = kv_cache[0]
        key_cache = key_cache.view(num_blocks, num_kv_heads, head_size // x, -1, x)
        value_cache = kv_cache[1]
        value_cache = value_cache.view(num_blocks, num_kv_heads, head_size, -1)
        return key_cache, value_cache

    @staticmethod
    def write_to_paged_cache(
        key: torch.Tensor,
        value: torch.Tensor,
        key_cache: torch.Tensor,
        value_cache: torch.Tensor,
        slot_mapping: torch.Tensor,
        kv_cache_dtype: str,
        k_scale: torch.Tensor,
        v_scale: torch.Tensor,
        *args,
    ) -> None:
        ops.reshape_and_cache(
            key,
            value,
            key_cache,
            value_cache,
            slot_mapping.flatten(),
            kv_cache_dtype,
            k_scale,
            v_scale,
        )

    @staticmethod
    def forward_decode(
        output: torch.Tensor,
        query: torch.Tensor,
        key_cache: torch.Tensor,
        value_cache: torch.Tensor,
        block_tables: torch.Tensor,
        context_lens: torch.Tensor,
        max_context_len: int,
        kv_cache_dtype: str,
        num_kv_heads: int,
        scale: float,
        alibi_slopes: Optional[torch.Tensor],
        k_scale: torch.Tensor,
        v_scale: torch.Tensor,
        *args,
    ) -> None:
        tp_rank: int = 0
        blocksparse_local_blocks: int = 0
        blocksparse_vert_stride: int = 0
        blocksparse_block_size: int = 64
        blocksparse_head_sliding_step: int = 0
        block_size = value_cache.shape[3]

        ops.paged_attention_v1(
            output,
            query,
            key_cache,
            value_cache,
            num_kv_heads,
            scale,
            block_tables,
            context_lens,
            block_size,
            max_context_len,
            alibi_slopes,
            kv_cache_dtype,
            k_scale,
            v_scale,
            tp_rank,
            blocksparse_local_blocks,
            blocksparse_vert_stride,
            blocksparse_block_size,
            blocksparse_head_sliding_step,
        )


class _IPEXPagedAttention(_PagedAttention):
    @staticmethod
    def validate_head_size(head_size: int) -> tuple[bool, list[int]]:
        return True, []

    @staticmethod
    def split_kv_cache(
        kv_cache: torch.Tensor,
        num_kv_heads: int,
        head_size: int,
        *args,
    ) -> tuple[torch.Tensor, torch.Tensor]:
        num_blocks = kv_cache.shape[1]

        key_cache = kv_cache[0]
        key_cache = key_cache.view(num_blocks, num_kv_heads, -1, head_size)
        value_cache = kv_cache[1]
        value_cache = value_cache.view(num_blocks, num_kv_heads, -1, head_size)
        return key_cache, value_cache

    @staticmethod
    def write_to_paged_cache(
        key: torch.Tensor,
        value: torch.Tensor,
        key_cache: torch.Tensor,
        value_cache: torch.Tensor,
        slot_mapping: torch.Tensor,
        kv_cache_dtype: str,
        k_scale: torch.Tensor,
        v_scale: torch.Tensor,
        *args,
    ) -> None:
        ipex_modules.PagedAttention.reshape_and_cache(
            key, value, key_cache, value_cache, slot_mapping.flatten().int()
        )

    @staticmethod
    def forward_decode(
        output: torch.Tensor,
        query: torch.Tensor,
        key_cache: torch.Tensor,
        value_cache: torch.Tensor,
        block_tables: torch.Tensor,
        context_lens: torch.Tensor,
        max_context_len: int,
        kv_cache_dtype: str,
        num_kv_heads: int,
        scale: float,
        alibi_slopes: Optional[torch.Tensor],
        k_scale: torch.Tensor,
        v_scale: torch.Tensor,
        *args,
    ) -> None:
        block_size = value_cache.shape[2]
        head_mapping = (
            torch.arange(
                0,
                num_kv_heads,
                device="cpu",
                dtype=torch.int32,
            )
            .view(num_kv_heads, 1)
            .repeat_interleave(query.size(1) // num_kv_heads)
            .flatten()
        )
        ipex_modules.PagedAttention.single_query_cached_kv_attention(
            output,
            query.contiguous(),
            key_cache,
            value_cache,
            head_mapping,
            scale,
            block_tables,
            context_lens,
            block_size,
            max_context_len,
            alibi_slopes,
        )


def _get_paged_attn_impl():
    if _use_ipex:
        return _IPEXPagedAttention
    else:
        return _PagedAttention<|MERGE_RESOLUTION|>--- conflicted
+++ resolved
@@ -7,13 +7,6 @@
 import torch
 from torch.nn.functional import scaled_dot_product_attention
 
-<<<<<<< HEAD
-from vllm.attention.backends.abstract import (AttentionBackend, AttentionImpl,
-                                              AttentionLayer,
-                                              AttentionMetadata, AttentionType,
-                                              is_quantized_kv_cache)
-from vllm.attention.backends.registry import _Backend, register_attn_backend
-=======
 from vllm.attention.backends.abstract import (
     AttentionBackend,
     AttentionImpl,
@@ -22,7 +15,7 @@
     AttentionType,
     is_quantized_kv_cache,
 )
->>>>>>> fc679696
+from vllm.attention.backends.registry import _Backend, register_attn_backend
 from vllm.config import VllmConfig
 from vllm.logger import init_logger
 from vllm.v1.attention.backends.utils import (
