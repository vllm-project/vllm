--- conflicted
+++ resolved
@@ -39,10 +39,7 @@
 
 # constants
 MIN_LAUNCH_GRID_SIZE_2D = 128  # Minimum launch grid size of 2D kernel
-<<<<<<< HEAD
-=======
 NUM_PAR_SOFTMAX_SEGMENTS = 16  # Number of parallel tiled softmax segments
->>>>>>> 4429d934
 
 
 @dataclass
@@ -107,15 +104,12 @@
         self.num_heads_kv = model_config.get_num_kv_heads(vllm_config.parallel_config)
         self.headdim = model_config.get_head_size()
 
-<<<<<<< HEAD
         self.block_q_seq_boundaries_tensor = torch.empty(
             self.vllm_config.scheduler_config.max_num_seqs + 1,
             dtype=torch.int32,
             device=device,
         )
 
-=======
->>>>>>> 4429d934
         # Check if CUDA Graphs are enabled for decode
         self.decode_cudagraph_enabled = (
             self.vllm_config.compilation_config.cudagraph_mode
@@ -147,8 +141,6 @@
                 key=lambda x: abs(x - self.seq_threshold_3D),
             )
 
-<<<<<<< HEAD
-=======
         self.num_par_softmax_segments = NUM_PAR_SOFTMAX_SEGMENTS
         headdim_padded = next_power_of_2(self.headdim)
         self.softmax_segm_output = torch.empty(
@@ -172,7 +164,6 @@
             device=device,
         )
 
->>>>>>> 4429d934
     def build_for_cudagraph_capture(
         self, common_attn_metadata: CommonAttentionMetadata
     ) -> TritonAttentionMetadata:
@@ -256,19 +247,15 @@
             prefix_kv_lens=prefix_kv_lens,
             suffix_kv_lens=suffix_kv_lens,
             prefix_scheduler_metadata=prefix_scheduler_metadata,
-<<<<<<< HEAD
             BLOCK_M=BLOCK_M,
             BLOCK_Q=BLOCK_Q,
             num_q_blocks=self.num_q_blocks,
             block_q_seq_boundaries_tensor=self.block_q_seq_boundaries_tensor,
             seq_threshold_3D=self.seq_threshold_3D,
-=======
-            seq_threshold_3D=self.seq_threshold_3D,
             num_par_softmax_segments=self.num_par_softmax_segments,
             softmax_segm_output=self.softmax_segm_output,
             softmax_segm_max=self.softmax_segm_max,
             softmax_segm_expsum=self.softmax_segm_expsum,
->>>>>>> 4429d934
         )
         return attn_metadata
 
@@ -475,20 +462,16 @@
         max_seqlen_k = attn_metadata.max_seq_len
         block_table = attn_metadata.block_table
 
-<<<<<<< HEAD
         BLOCK_M = attn_metadata.BLOCK_M
         BLOCK_Q = attn_metadata.BLOCK_Q
         num_q_blocks = attn_metadata.num_q_blocks
         block_q_seq_boundaries_tensor = attn_metadata.block_q_seq_boundaries_tensor
 
-        seq_threshold_3D = attn_metadata.seq_threshold_3D
-=======
         seq_threshold_3D = attn_metadata.seq_threshold_3D
         num_par_softmax_segments = attn_metadata.num_par_softmax_segments
         softmax_segm_output = attn_metadata.softmax_segm_output
         softmax_segm_max = attn_metadata.softmax_segm_max
         softmax_segm_expsum = attn_metadata.softmax_segm_expsum
->>>>>>> 4429d934
 
         descale_shape = (cu_seqlens_q.shape[0] - 1, key_cache.shape[2])
 
@@ -510,19 +493,15 @@
             q_descale=None,  # Not supported
             k_descale=layer._k_scale.expand(descale_shape),
             v_descale=layer._v_scale.expand(descale_shape),
-<<<<<<< HEAD
             BLOCK_M=BLOCK_M,
             BLOCK_Q=BLOCK_Q,
             num_q_blocks=num_q_blocks,
             block_q_seq_boundaries_tensor=block_q_seq_boundaries_tensor,
             seq_threshold_3D=seq_threshold_3D,
-=======
-            seq_threshold_3D=seq_threshold_3D,
             num_par_softmax_segments=num_par_softmax_segments,
             softmax_segm_output=softmax_segm_output,
             softmax_segm_max=softmax_segm_max,
             softmax_segm_expsum=softmax_segm_expsum,
->>>>>>> 4429d934
             sinks=self.sinks,
             output_scale=output_scale,
         )
