# SPDX-License-Identifier: Apache-2.0
# SPDX-FileCopyrightText: Copyright contributors to the vLLM project
"""High-Performance Triton-only Attention layer."""
from dataclasses import dataclass
<<<<<<< HEAD
from functools import cache
from typing import ClassVar, Optional, Union
=======
from typing import ClassVar, Optional
>>>>>>> 4741239d

import torch

from vllm.attention.backends.abstract import (AttentionBackend, AttentionImpl,
<<<<<<< HEAD
                                              AttentionMetadata, AttentionType,
                                              MultipleOf)
from vllm.attention.ops.chunked_prefill_paged_decode import (
    chunked_prefill_paged_decode)
from vllm.attention.ops.paged_attn import PagedAttention
=======
                                              AttentionMetadata, AttentionType)
from vllm.attention.ops.triton_unified_attention import unified_attention
>>>>>>> 4741239d
from vllm.config import VllmConfig
from vllm.logger import init_logger
from vllm.model_executor.layers.quantization.utils.quant_utils import (
    QuantKey, kFp8StaticTensorSym)
from vllm.platforms import current_platform
from vllm.v1.attention.backends.utils import (AttentionCGSupport,
                                              AttentionMetadataBuilder,
                                              CommonAttentionMetadata)
from vllm.v1.kv_cache_interface import AttentionSpec

if current_platform.is_cuda_alike():
    from vllm import _custom_ops as ops
elif current_platform.is_xpu():
    from vllm._ipex_ops import ipex_ops as ops

logger = init_logger(__name__)


@dataclass
class TritonAttentionMetadata:
    # NOTE(sang): Definition of context_len, query_len, and seq_len.
    # |---------- N-1 iteration --------|
    # |---------------- N iteration ---------------------|
    # |- tokenA -|......................|-- newTokens ---|
    # |---------- context_len ----------|
    # |-------------------- seq_len ---------------------|
    #                                   |-- query_len ---|

    num_actual_tokens: int  # Number of tokens excluding padding.
    max_query_len: int
    query_start_loc: torch.Tensor
    max_seq_len: int
    seq_lens: torch.Tensor
    block_table: torch.Tensor
    slot_mapping: torch.Tensor

    # For cascade attention.
    use_cascade: bool
    common_prefix_len: int
    cu_prefix_query_lens: Optional[torch.Tensor]
    prefix_kv_lens: Optional[torch.Tensor]
    suffix_kv_lens: Optional[torch.Tensor]

    # Optional aot scheduling
    scheduler_metadata: Optional[torch.Tensor] = None
    prefix_scheduler_metadata: Optional[torch.Tensor] = None


class TritonAttentionMetadataBuilder(
        AttentionMetadataBuilder[TritonAttentionMetadata]):
    cudagraph_support: ClassVar[AttentionCGSupport] = AttentionCGSupport.ALWAYS

    def __init__(self, kv_cache_spec: AttentionSpec, layer_names: list[str],
                 vllm_config: VllmConfig, device: torch.device):
        super().__init__(kv_cache_spec, layer_names, vllm_config, device)

        self.block_size = kv_cache_spec.block_size

        model_config = vllm_config.model_config
        self.num_heads_q = model_config.get_num_attention_heads(
            vllm_config.parallel_config)
        self.num_heads_kv = model_config.get_num_kv_heads(
            vllm_config.parallel_config)
        self.headdim = model_config.get_head_size()

    def build_for_cudagraph_capture(
        self, common_attn_metadata: CommonAttentionMetadata
    ) -> TritonAttentionMetadata:
        attn_metadata = self.build(0, common_attn_metadata)
        # When doing full graph capture, setting seq_lens to
        # max_model_len will cause graph capture to be extremely
        # slow, so here we set it to 1.
        attn_metadata.seq_lens.fill_(1)
        return attn_metadata

    def build(self,
              common_prefix_len: int,
              common_attn_metadata: CommonAttentionMetadata,
              fast_build: bool = False) -> TritonAttentionMetadata:
        num_actual_tokens = common_attn_metadata.num_actual_tokens
        max_query_len = common_attn_metadata.max_query_len

        max_seq_len = common_attn_metadata.max_seq_len
        query_start_loc = common_attn_metadata.query_start_loc
        seq_lens = common_attn_metadata.seq_lens
        block_table_tensor = common_attn_metadata.block_table_tensor
        slot_mapping = common_attn_metadata.slot_mapping

        use_cascade = common_prefix_len > 0

        if use_cascade:
            cu_prefix_query_lens = torch.tensor([0, num_actual_tokens],
                                                dtype=torch.int32,
                                                device=self.device)
            prefix_kv_lens = torch.tensor([common_prefix_len],
                                          dtype=torch.int32,
                                          device=self.device)
            suffix_kv_lens = (common_attn_metadata.seq_lens_cpu -
                              common_prefix_len)
            suffix_kv_lens = suffix_kv_lens.to(self.device)
        else:
            cu_prefix_query_lens = None
            prefix_kv_lens = None
            suffix_kv_lens = None
            prefix_scheduler_metadata = None

        attn_metadata = TritonAttentionMetadata(
            num_actual_tokens=num_actual_tokens,
            max_query_len=max_query_len,
            query_start_loc=query_start_loc,
            max_seq_len=max_seq_len,
            seq_lens=seq_lens,
            block_table=block_table_tensor,
            slot_mapping=slot_mapping,
            use_cascade=use_cascade,
            common_prefix_len=common_prefix_len,
            cu_prefix_query_lens=cu_prefix_query_lens,
            prefix_kv_lens=prefix_kv_lens,
            suffix_kv_lens=suffix_kv_lens,
            prefix_scheduler_metadata=prefix_scheduler_metadata,
        )
        return attn_metadata


class TritonAttentionBackend(AttentionBackend):

    accept_output_buffer: bool = True

    @classmethod
    def get_supported_dtypes(cls) -> list[torch.dtype]:
        return [torch.float16, torch.bfloat16, torch.float32]

    @staticmethod
    def get_supported_block_size() -> list[Union[int, MultipleOf]]:
        return [MultipleOf(16)]

    @classmethod
    def validate_head_size(cls, head_size: int) -> None:
        # Triton Attention supports any head size above 32
        if head_size < 32:
            raise ValueError(
                f"Head size {head_size} is not supported by TritonAttention."
                f"Head sizes need to be larger or equal 32 for this backend. "
                "Set VLLM_ATTENTION_BACKEND=FLEX_ATTENTION to use "
                "FlexAttention backend which supports all head sizes.")

    @staticmethod
    def get_name() -> str:
        return "TRITON_ATTN_VLLM_V1"

    @staticmethod
    def get_impl_cls() -> type["TritonAttentionImpl"]:
        return TritonAttentionImpl

    @staticmethod
    def get_metadata_cls() -> type["AttentionMetadata"]:
        return TritonAttentionMetadata

    @staticmethod
    def get_kv_cache_shape(
        num_blocks: int,
        block_size: int,
        num_kv_heads: int,
        head_size: int,
    ) -> tuple[int, ...]:
        if block_size % 16 != 0:
            raise ValueError("Block size must be a multiple of 16.")
        return (num_blocks, 2, block_size, num_kv_heads, head_size)

    @staticmethod
    def use_cascade_attention(*args, **kwargs) -> bool:
        return False

    @staticmethod
    def get_builder_cls() -> type["TritonAttentionMetadataBuilder"]:
        return TritonAttentionMetadataBuilder


class TritonAttentionImpl(AttentionImpl):

    def fused_output_quant_supported(self, quant_key: QuantKey):
        return quant_key == kFp8StaticTensorSym

    def __init__(
        self,
        num_heads: int,
        head_size: int,
        scale: float,
        num_kv_heads: int,
        alibi_slopes: Optional[list[float]],
        sliding_window: Optional[int],
        kv_cache_dtype: str,
        logits_soft_cap: Optional[float] = None,
        attn_type: AttentionType = AttentionType.DECODER,
        kv_sharing_target_layer_name: Optional[int] = None,
        sinks: Optional[torch.Tensor] = None,
    ) -> None:
        self.num_heads = num_heads
        self.head_size = head_size
        self.scale = float(scale)
        self.num_kv_heads = num_kv_heads
        if alibi_slopes is not None:
            alibi_slopes = torch.tensor(alibi_slopes, dtype=torch.float32)
        self.alibi_slopes = alibi_slopes
        if sliding_window is None:
            self.sliding_window = (-1, -1)
        else:
            self.sliding_window = (sliding_window - 1, 0)
        self.kv_cache_dtype = kv_cache_dtype
        if logits_soft_cap is None:
            # In flash-attn, setting logits_soft_cap as 0 means no soft cap.
            logits_soft_cap = 0
        self.logits_soft_cap = logits_soft_cap
        self.kv_sharing_target_layer_name = kv_sharing_target_layer_name

        self.num_queries_per_kv = self.num_heads // self.num_kv_heads

        TritonAttentionBackend.validate_head_size(head_size)

        if attn_type != AttentionType.DECODER:
            raise NotImplementedError("Encoder self-attention and "
                                      "encoder/decoder cross-attention "
                                      "are not implemented for "
                                      "TritonAttentionImpl")

        self.fp8_dtype = current_platform.fp8_dtype()

        self.sinks = sinks
        if sinks is not None:
            assert sinks.shape[0] == num_heads, (
                "Sinks must have the same number of heads as the number of "
                f"heads in the layer. Sinks shape: {sinks.shape}, "
                f"num_heads: {num_heads}.")

    def forward(
        self,
        layer: torch.nn.Module,
        query: torch.Tensor,
        key: torch.Tensor,
        value: torch.Tensor,
        kv_cache: torch.Tensor,
        attn_metadata: TritonAttentionMetadata,
        output: Optional[torch.Tensor] = None,
        output_scale: Optional[torch.Tensor] = None,
        output_block_scale: Optional[torch.Tensor] = None,
    ) -> torch.Tensor:
        """Forward pass with Paged Attention impl. in Triton.

        Args:
            query: shape = [num_tokens, num_heads, head_size]
            key: shape = [num_tokens, num_kv_heads, head_size]
            value: shape = [num_tokens, num_kv_heads, head_size]
            kv_cache: shape =
                [num_blocks, 2, block_size, num_kv_heads, head_size]
            attn_metadata: Metadata for attention.
        Returns:
            shape = [num_tokens, num_heads * head_size]
        """
        assert output is not None, "Output tensor must be provided."

        if output_block_scale is not None:
            raise NotImplementedError(
                "fused block_scale output quantization is not yet supported"
                " for TritonAttentionImpl")

        if attn_metadata is None:
            # Profiling run.
            return output

        assert attn_metadata.use_cascade is False

        # IMPORTANT!
        # NOTE(woosuk): With piece-wise CUDA graphs, this method is executed in
        # eager-mode PyTorch. Thus, we need to be careful about any CPU overhead
        # in this method. For example, `view` and `slice` (or `[:n]`) operations
        # are surprisingly slow even in the case they do not invoke any GPU ops.
        # Minimize the PyTorch ops in this method as much as possible.
        # Whenever making a change in this method, please benchmark the
        # performance to make sure it does not introduce any overhead.

        num_actual_tokens = attn_metadata.num_actual_tokens
        key_cache, value_cache = kv_cache.unbind(1)

        if self.kv_sharing_target_layer_name is None:
            # Reshape the input keys and values and store them in the cache.
            # Skip this if sharing KV cache with an earlier attention layer.
            ops.reshape_and_cache_flash(
                key,
                value,
                key_cache,
                value_cache,
                attn_metadata.slot_mapping,
                self.kv_cache_dtype,
                layer._k_scale,
                layer._v_scale,
            )

        if self.kv_cache_dtype.startswith("fp8"):
            key_cache = key_cache.view(self.fp8_dtype)
            value_cache = value_cache.view(self.fp8_dtype)
            num_tokens, num_heads, head_size = query.shape
            assert layer._q_scale_float == 1.0, \
                "A non 1.0 q_scale is not currently supported."
            if current_platform.is_cuda():
                # Skip Q quantization on ROCm and XPU, enable this on cuda
                # only, since dequantizing back to f32 in the attention kernel
                # is not supported.
                query, _ = ops.scaled_fp8_quant(
                    query.reshape(
                        (num_tokens, num_heads * head_size)).contiguous(),
                    layer._q_scale)
                query = query.reshape((num_tokens, num_heads, head_size))

        cu_seqlens_q = attn_metadata.query_start_loc
        seqused_k = attn_metadata.seq_lens
        max_seqlen_q = attn_metadata.max_query_len
        max_seqlen_k = attn_metadata.max_seq_len
        block_table = attn_metadata.block_table

        descale_shape = (cu_seqlens_q.shape[0] - 1, key.shape[1])

        unified_attention(
            q=query[:num_actual_tokens],
            k=key_cache,
            v=value_cache,
            out=output[:num_actual_tokens],
            cu_seqlens_q=cu_seqlens_q,
            max_seqlen_q=max_seqlen_q,
            seqused_k=seqused_k,
            max_seqlen_k=max_seqlen_k,
            softmax_scale=self.scale,
            causal=True,
            alibi_slopes=self.alibi_slopes,
            window_size=self.sliding_window,
            block_table=block_table,
            softcap=self.logits_soft_cap,
            q_descale=None,  # Not supported
            k_descale=layer._k_scale.expand(descale_shape),
            v_descale=layer._v_scale.expand(descale_shape),
            sinks=self.sinks,
            output_scale=output_scale,
        )

        return output<|MERGE_RESOLUTION|>--- conflicted
+++ resolved
@@ -2,26 +2,14 @@
 # SPDX-FileCopyrightText: Copyright contributors to the vLLM project
 """High-Performance Triton-only Attention layer."""
 from dataclasses import dataclass
-<<<<<<< HEAD
-from functools import cache
 from typing import ClassVar, Optional, Union
-=======
-from typing import ClassVar, Optional
->>>>>>> 4741239d
 
 import torch
 
 from vllm.attention.backends.abstract import (AttentionBackend, AttentionImpl,
-<<<<<<< HEAD
                                               AttentionMetadata, AttentionType,
                                               MultipleOf)
-from vllm.attention.ops.chunked_prefill_paged_decode import (
-    chunked_prefill_paged_decode)
-from vllm.attention.ops.paged_attn import PagedAttention
-=======
-                                              AttentionMetadata, AttentionType)
 from vllm.attention.ops.triton_unified_attention import unified_attention
->>>>>>> 4741239d
 from vllm.config import VllmConfig
 from vllm.logger import init_logger
 from vllm.model_executor.layers.quantization.utils.quant_utils import (
