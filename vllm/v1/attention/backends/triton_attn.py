# SPDX-License-Identifier: Apache-2.0
# SPDX-FileCopyrightText: Copyright contributors to the vLLM project
"""High-Performance Triton-only Attention layer."""
from dataclasses import dataclass
from typing import ClassVar, Optional

import torch

from vllm.attention.backends.abstract import (AttentionBackend, AttentionImpl,
                                              AttentionMetadata, AttentionType)
<<<<<<< HEAD
from vllm.attention.ops.chunked_prefill_paged_decode import (
    chunked_prefill_paged_decode)
from vllm.attention.ops.paged_attn import PagedAttention
from vllm.attention.ops.triton_reshape_and_cache_flash import (
    triton_reshape_and_cache_flash)
=======
from vllm.attention.ops.triton_unified_attention import unified_attention
>>>>>>> 1d7f95b8
from vllm.config import VllmConfig
from vllm.logger import init_logger
from vllm.model_executor.layers.quantization.utils.quant_utils import (
    QuantKey, kFp8StaticTensorSym)
from vllm.platforms import current_platform
from vllm.v1.attention.backends.utils import (AttentionCGSupport,
                                              AttentionMetadataBuilder,
                                              CommonAttentionMetadata)
from vllm.v1.kv_cache_interface import AttentionSpec

if current_platform.is_cuda_alike():
    from vllm import _custom_ops as ops
elif current_platform.is_xpu():
    from vllm._ipex_ops import ipex_ops as ops

logger = init_logger(__name__)


@dataclass
class TritonAttentionMetadata:
    # NOTE(sang): Definition of context_len, query_len, and seq_len.
    # |---------- N-1 iteration --------|
    # |---------------- N iteration ---------------------|
    # |- tokenA -|......................|-- newTokens ---|
    # |---------- context_len ----------|
    # |-------------------- seq_len ---------------------|
    #                                   |-- query_len ---|

    num_actual_tokens: int  # Number of tokens excluding padding.
    max_query_len: int
    query_start_loc: torch.Tensor
    max_seq_len: int
    seq_lens: torch.Tensor
    block_table: torch.Tensor
    slot_mapping: torch.Tensor

    # For cascade attention.
    use_cascade: bool
    common_prefix_len: int
    cu_prefix_query_lens: Optional[torch.Tensor]
    prefix_kv_lens: Optional[torch.Tensor]
    suffix_kv_lens: Optional[torch.Tensor]

    # Optional aot scheduling
    scheduler_metadata: Optional[torch.Tensor] = None
    prefix_scheduler_metadata: Optional[torch.Tensor] = None


class TritonAttentionMetadataBuilder(
        AttentionMetadataBuilder[TritonAttentionMetadata]):
    cudagraph_support: ClassVar[AttentionCGSupport] = AttentionCGSupport.ALWAYS

    def __init__(self, kv_cache_spec: AttentionSpec, layer_names: list[str],
                 vllm_config: VllmConfig, device: torch.device):
        super().__init__(kv_cache_spec, layer_names, vllm_config, device)

        self.block_size = kv_cache_spec.block_size

        model_config = vllm_config.model_config
        self.num_heads_q = model_config.get_num_attention_heads(
            vllm_config.parallel_config)
        self.num_heads_kv = model_config.get_num_kv_heads(
            vllm_config.parallel_config)
        self.headdim = model_config.get_head_size()

    def build_for_cudagraph_capture(
        self, common_attn_metadata: CommonAttentionMetadata
    ) -> TritonAttentionMetadata:
        attn_metadata = self.build(0, common_attn_metadata)
        # When doing full graph capture, setting seq_lens to
        # max_model_len will cause graph capture to be extremely
        # slow, so here we set it to 1.
        attn_metadata.seq_lens.fill_(1)
        return attn_metadata

    def build(self,
              common_prefix_len: int,
              common_attn_metadata: CommonAttentionMetadata,
              fast_build: bool = False) -> TritonAttentionMetadata:
        num_actual_tokens = common_attn_metadata.num_actual_tokens
        max_query_len = common_attn_metadata.max_query_len

        max_seq_len = common_attn_metadata.max_seq_len
        query_start_loc = common_attn_metadata.query_start_loc
        seq_lens = common_attn_metadata.seq_lens
        block_table_tensor = common_attn_metadata.block_table_tensor
        slot_mapping = common_attn_metadata.slot_mapping

        use_cascade = common_prefix_len > 0

        if use_cascade:
            cu_prefix_query_lens = torch.tensor([0, num_actual_tokens],
                                                dtype=torch.int32,
                                                device=self.device)
            prefix_kv_lens = torch.tensor([common_prefix_len],
                                          dtype=torch.int32,
                                          device=self.device)
            suffix_kv_lens = (common_attn_metadata.seq_lens_cpu -
                              common_prefix_len)
            suffix_kv_lens = suffix_kv_lens.to(self.device)
        else:
            cu_prefix_query_lens = None
            prefix_kv_lens = None
            suffix_kv_lens = None
            prefix_scheduler_metadata = None

        attn_metadata = TritonAttentionMetadata(
            num_actual_tokens=num_actual_tokens,
            max_query_len=max_query_len,
            query_start_loc=query_start_loc,
            max_seq_len=max_seq_len,
            seq_lens=seq_lens,
            block_table=block_table_tensor,
            slot_mapping=slot_mapping,
            use_cascade=use_cascade,
            common_prefix_len=common_prefix_len,
            cu_prefix_query_lens=cu_prefix_query_lens,
            prefix_kv_lens=prefix_kv_lens,
            suffix_kv_lens=suffix_kv_lens,
            prefix_scheduler_metadata=prefix_scheduler_metadata,
        )
        return attn_metadata


class TritonAttentionBackend(AttentionBackend):

    accept_output_buffer: bool = True

    @classmethod
    def get_supported_dtypes(cls) -> list[torch.dtype]:
        return [torch.float16, torch.bfloat16, torch.float32]

    @classmethod
    def validate_head_size(cls, head_size: int) -> None:
        # Triton Attention supports any head size above 32
        if head_size < 32:
            raise ValueError(
                f"Head size {head_size} is not supported by TritonAttention."
                f"Head sizes need to be larger or equal 32 for this backend. "
                "Set VLLM_ATTENTION_BACKEND=FLEX_ATTENTION to use "
                "FlexAttention backend which supports all head sizes.")

    @staticmethod
    def get_name() -> str:
        return "TRITON_ATTN_VLLM_V1"

    @staticmethod
    def get_impl_cls() -> type["TritonAttentionImpl"]:
        return TritonAttentionImpl

    @staticmethod
    def get_metadata_cls() -> type["AttentionMetadata"]:
        return TritonAttentionMetadata

    @staticmethod
    def get_kv_cache_shape(
        num_blocks: int,
        block_size: int,
        num_kv_heads: int,
        head_size: int,
    ) -> tuple[int, ...]:
        if block_size % 16 != 0:
            raise ValueError("Block size must be a multiple of 16.")
        return (num_blocks, 2, block_size, num_kv_heads, head_size)

    @staticmethod
    def use_cascade_attention(*args, **kwargs) -> bool:
        return False

    @staticmethod
    def get_builder_cls() -> type["TritonAttentionMetadataBuilder"]:
        return TritonAttentionMetadataBuilder


class TritonAttentionImpl(AttentionImpl):

    def fused_output_quant_supported(self, quant_key: QuantKey):
        return quant_key == kFp8StaticTensorSym

    def __init__(
        self,
        num_heads: int,
        head_size: int,
        scale: float,
        num_kv_heads: int,
        alibi_slopes: Optional[list[float]],
        sliding_window: Optional[int],
        kv_cache_dtype: str,
        logits_soft_cap: Optional[float] = None,
        attn_type: AttentionType = AttentionType.DECODER,
        kv_sharing_target_layer_name: Optional[int] = None,
        sinks: Optional[torch.Tensor] = None,
    ) -> None:
        self.num_heads = num_heads
        self.head_size = head_size
        self.scale = float(scale)
        self.num_kv_heads = num_kv_heads
        if alibi_slopes is not None:
            alibi_slopes = torch.tensor(alibi_slopes, dtype=torch.float32)
        self.alibi_slopes = alibi_slopes
        if sliding_window is None:
            self.sliding_window = (-1, -1)
        else:
            self.sliding_window = (sliding_window - 1, 0)
        self.kv_cache_dtype = kv_cache_dtype
        if logits_soft_cap is None:
            # In flash-attn, setting logits_soft_cap as 0 means no soft cap.
            logits_soft_cap = 0
        self.logits_soft_cap = logits_soft_cap
        self.kv_sharing_target_layer_name = kv_sharing_target_layer_name

        self.num_queries_per_kv = self.num_heads // self.num_kv_heads

        TritonAttentionBackend.validate_head_size(head_size)

        if attn_type != AttentionType.DECODER:
            raise NotImplementedError("Encoder self-attention and "
                                      "encoder/decoder cross-attention "
                                      "are not implemented for "
                                      "TritonAttentionImpl")

        self.fp8_dtype = current_platform.fp8_dtype()

        self.sinks = sinks
        if sinks is not None:
            assert sinks.shape[0] == num_heads, (
                "Sinks must have the same number of heads as the number of "
                f"heads in the layer. Sinks shape: {sinks.shape}, "
                f"num_heads: {num_heads}.")

    def forward(
        self,
        layer: torch.nn.Module,
        query: torch.Tensor,
        key: torch.Tensor,
        value: torch.Tensor,
        kv_cache: torch.Tensor,
        attn_metadata: TritonAttentionMetadata,
        output: Optional[torch.Tensor] = None,
        output_scale: Optional[torch.Tensor] = None,
        output_block_scale: Optional[torch.Tensor] = None,
    ) -> torch.Tensor:
        """Forward pass with Paged Attention impl. in Triton.

        Args:
            query: shape = [num_tokens, num_heads, head_size]
            key: shape = [num_tokens, num_kv_heads, head_size]
            value: shape = [num_tokens, num_kv_heads, head_size]
            kv_cache: shape =
                [num_blocks, 2, block_size, num_kv_heads, head_size]
            attn_metadata: Metadata for attention.
        Returns:
            shape = [num_tokens, num_heads * head_size]
        """
        assert output is not None, "Output tensor must be provided."

        if output_block_scale is not None:
            raise NotImplementedError(
                "fused block_scale output quantization is not yet supported"
                " for TritonAttentionImpl")

        if attn_metadata is None:
            # Profiling run.
            return output

        assert attn_metadata.use_cascade is False

        # IMPORTANT!
        # NOTE(woosuk): With piece-wise CUDA graphs, this method is executed in
        # eager-mode PyTorch. Thus, we need to be careful about any CPU overhead
        # in this method. For example, `view` and `slice` (or `[:n]`) operations
        # are surprisingly slow even in the case they do not invoke any GPU ops.
        # Minimize the PyTorch ops in this method as much as possible.
        # Whenever making a change in this method, please benchmark the
        # performance to make sure it does not introduce any overhead.

        num_actual_tokens = attn_metadata.num_actual_tokens
        key_cache, value_cache = kv_cache.unbind(1)

        if self.kv_sharing_target_layer_name is None:
            # Reshape the input keys and values and store them in the cache.
            # Skip this if sharing KV cache with an earlier attention layer.
<<<<<<< HEAD
            if use_prefill_decode_attn:
                PagedAttention.write_to_paged_cache(
                    key,
                    value,
                    key_cache,
                    value_cache,
                    attn_metadata.slot_mapping,
                    self.kv_cache_dtype,
                    layer._k_scale,
                    layer._v_scale,
                )
            else:
                if self.kv_cache_dtype.startswith("fp8"):
                    key_cache = key_cache.view(self.fp8_dtype)
                    value_cache = value_cache.view(self.fp8_dtype)
                    # triton kernel does not support uint8 kv_cache
                    #  (because some explicit casts (e.g. float8_e4m3fnuz)
                    #   are not supported)
                triton_reshape_and_cache_flash(
                    key,
                    value,
                    key_cache,
                    value_cache,
                    attn_metadata.slot_mapping,
                    self.kv_cache_dtype,
                    layer._k_scale,
                    layer._v_scale,
                )
=======
            ops.reshape_and_cache_flash(
                key,
                value,
                key_cache,
                value_cache,
                attn_metadata.slot_mapping,
                self.kv_cache_dtype,
                layer._k_scale,
                layer._v_scale,
            )
>>>>>>> 1d7f95b8

        if self.kv_cache_dtype.startswith("fp8"):
            if key_cache.dtype != self.fp8_dtype:
                key_cache = key_cache.view(self.fp8_dtype)
                value_cache = value_cache.view(self.fp8_dtype)
            num_tokens, num_heads, head_size = query.shape
            assert layer._q_scale_float == 1.0, \
                "A non 1.0 q_scale is not currently supported."
            if current_platform.is_cuda():
                # Skip Q quantization on ROCm and XPU, enable this on cuda
                # only, since dequantizing back to f32 in the attention kernel
                # is not supported.
                query, _ = ops.scaled_fp8_quant(
                    query.reshape(
                        (num_tokens, num_heads * head_size)).contiguous(),
                    layer._q_scale)
                query = query.reshape((num_tokens, num_heads, head_size))

        cu_seqlens_q = attn_metadata.query_start_loc
        seqused_k = attn_metadata.seq_lens
        max_seqlen_q = attn_metadata.max_query_len
        max_seqlen_k = attn_metadata.max_seq_len
        block_table = attn_metadata.block_table

        descale_shape = (cu_seqlens_q.shape[0] - 1, key.shape[1])

        unified_attention(
            q=query[:num_actual_tokens],
            k=key_cache,
            v=value_cache,
            out=output[:num_actual_tokens],
            cu_seqlens_q=cu_seqlens_q,
            max_seqlen_q=max_seqlen_q,
            seqused_k=seqused_k,
            max_seqlen_k=max_seqlen_k,
            softmax_scale=self.scale,
            causal=True,
            alibi_slopes=self.alibi_slopes,
            window_size=self.sliding_window,
            block_table=block_table,
            softcap=self.logits_soft_cap,
            q_descale=None,  # Not supported
            k_descale=layer._k_scale.expand(descale_shape),
            v_descale=layer._v_scale.expand(descale_shape),
            sinks=self.sinks,
            output_scale=output_scale,
        )

        return output<|MERGE_RESOLUTION|>--- conflicted
+++ resolved
@@ -8,15 +8,9 @@
 
 from vllm.attention.backends.abstract import (AttentionBackend, AttentionImpl,
                                               AttentionMetadata, AttentionType)
-<<<<<<< HEAD
-from vllm.attention.ops.chunked_prefill_paged_decode import (
-    chunked_prefill_paged_decode)
-from vllm.attention.ops.paged_attn import PagedAttention
+from vllm.attention.ops.triton_unified_attention import unified_attention
 from vllm.attention.ops.triton_reshape_and_cache_flash import (
     triton_reshape_and_cache_flash)
-=======
-from vllm.attention.ops.triton_unified_attention import unified_attention
->>>>>>> 1d7f95b8
 from vllm.config import VllmConfig
 from vllm.logger import init_logger
 from vllm.model_executor.layers.quantization.utils.quant_utils import (
@@ -299,37 +293,13 @@
         if self.kv_sharing_target_layer_name is None:
             # Reshape the input keys and values and store them in the cache.
             # Skip this if sharing KV cache with an earlier attention layer.
-<<<<<<< HEAD
-            if use_prefill_decode_attn:
-                PagedAttention.write_to_paged_cache(
-                    key,
-                    value,
-                    key_cache,
-                    value_cache,
-                    attn_metadata.slot_mapping,
-                    self.kv_cache_dtype,
-                    layer._k_scale,
-                    layer._v_scale,
-                )
-            else:
-                if self.kv_cache_dtype.startswith("fp8"):
-                    key_cache = key_cache.view(self.fp8_dtype)
-                    value_cache = value_cache.view(self.fp8_dtype)
-                    # triton kernel does not support uint8 kv_cache
-                    #  (because some explicit casts (e.g. float8_e4m3fnuz)
-                    #   are not supported)
-                triton_reshape_and_cache_flash(
-                    key,
-                    value,
-                    key_cache,
-                    value_cache,
-                    attn_metadata.slot_mapping,
-                    self.kv_cache_dtype,
-                    layer._k_scale,
-                    layer._v_scale,
-                )
-=======
-            ops.reshape_and_cache_flash(
+            if self.kv_cache_dtype.startswith("fp8"):
+                key_cache = key_cache.view(self.fp8_dtype)
+                value_cache = value_cache.view(self.fp8_dtype)
+                # triton kernel does not support uint8 kv_cache
+                #  (because some explicit casts (e.g. float8_e4m3fnuz)
+                #   are not supported)
+            triton_reshape_and_cache_flash(
                 key,
                 value,
                 key_cache,
@@ -339,7 +309,6 @@
                 layer._k_scale,
                 layer._v_scale,
             )
->>>>>>> 1d7f95b8
 
         if self.kv_cache_dtype.startswith("fp8"):
             if key_cache.dtype != self.fp8_dtype:
