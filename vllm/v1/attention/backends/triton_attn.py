--- conflicted
+++ resolved
@@ -72,7 +72,6 @@
     @staticmethod
     def get_builder_cls() -> type["TritonAttentionMetadataBuilder"]:
         return TritonAttentionMetadataBuilder
-<<<<<<< HEAD
 
 
 class TritonAttentionMetadataBuilder(FlashAttentionMetadataBuilder):
@@ -97,8 +96,6 @@
         # Sliding window size to be used with the AOT scheduler will be
         # populated on first build() call.
         self.aot_sliding_window: Optional[tuple[int, int]] = None
-=======
->>>>>>> a35a4947
 
 
 class TritonAttentionImpl:
