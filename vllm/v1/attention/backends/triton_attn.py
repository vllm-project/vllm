--- conflicted
+++ resolved
@@ -419,14 +419,10 @@
         max_seqlen_k = attn_metadata.max_seq_len
         block_table = attn_metadata.block_table
 
-<<<<<<< HEAD
         seq_threshold_3D = attn_metadata.seq_threshold_3D
         split_launch = attn_metadata.split_launch
 
-        descale_shape = (cu_seqlens_q.shape[0] - 1, key.shape[1])
-=======
         descale_shape = (cu_seqlens_q.shape[0] - 1, key_cache.shape[2])
->>>>>>> 4050bae4
 
         unified_attention(
             q=query[:num_actual_tokens],
