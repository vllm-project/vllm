# SPDX-License-Identifier: Apache-2.0
# SPDX-FileCopyrightText: Copyright contributors to the vLLM project
"""Attention layer with PagedAttention and Triton prefix prefill."""
from dataclasses import dataclass
from functools import cache
from typing import ClassVar, Optional

import torch

from vllm import _custom_ops as ops
from vllm import envs
from vllm.attention.backends.abstract import (AttentionBackend, AttentionImpl,
                                              AttentionMetadata, AttentionType)
from vllm.attention.ops.chunked_prefill_paged_decode import (
    chunked_prefill_paged_decode)
from vllm.attention.ops.paged_attn import PagedAttention
from vllm.config import VllmConfig
from vllm.logger import init_logger
from vllm.platforms import current_platform
from vllm.v1.attention.backends.flash_attn import FlashAttentionMetadata
from vllm.v1.attention.backends.utils import (AttentionCGSupport,
                                              AttentionMetadataBuilder,
                                              CommonAttentionMetadata)
from vllm.v1.kv_cache_interface import AttentionSpec

logger = init_logger(__name__)


@dataclass
class TritonAttentionMetadata:
    # NOTE(sang): Definition of context_len, query_len, and seq_len.
    # |---------- N-1 iteration --------|
    # |---------------- N iteration ---------------------|
    # |- tokenA -|......................|-- newTokens ---|
    # |---------- context_len ----------|
    # |-------------------- seq_len ---------------------|
    #                                   |-- query_len ---|

    num_actual_tokens: int  # Number of tokens excluding padding.
    max_query_len: int
    query_start_loc: torch.Tensor
    max_seq_len: int
    seq_lens: torch.Tensor
    block_table: torch.Tensor
    slot_mapping: torch.Tensor

    # For cascade attention.
    use_cascade: bool
    common_prefix_len: int
    cu_prefix_query_lens: Optional[torch.Tensor]
    prefix_kv_lens: Optional[torch.Tensor]
    suffix_kv_lens: Optional[torch.Tensor]

    # Optional aot scheduling
    scheduler_metadata: Optional[torch.Tensor] = None
    prefix_scheduler_metadata: Optional[torch.Tensor] = None


class TritonAttentionMetadataBuilder(
        AttentionMetadataBuilder[TritonAttentionMetadata]):
    cudagraph_support: ClassVar[AttentionCGSupport] = AttentionCGSupport.ALWAYS
<<<<<<< HEAD
    cudagraph_decode_preference: ClassVar[
        Optional[AttentionCGSupport]] = AttentionCGSupport.UNIFORM_BATCH
=======
>>>>>>> a7adfae3

    def __init__(self, kv_cache_spec: AttentionSpec, layer_names: list[str],
                 vllm_config: VllmConfig, device: torch.device):
        self.device = device
        self.block_size = kv_cache_spec.block_size
        self.kv_cache_spec = kv_cache_spec

        model_config = vllm_config.model_config
        self.num_heads_q = model_config.get_num_attention_heads(
            vllm_config.parallel_config)
        self.num_heads_kv = model_config.get_num_kv_heads(
            vllm_config.parallel_config)
        self.headdim = model_config.get_head_size()

    def build_for_cudagraph_capture(
        self, common_attn_metadata: CommonAttentionMetadata
    ) -> TritonAttentionMetadata:
        attn_metadata = self.build(0, common_attn_metadata)
        # When doing full graph capture, setting seq_lens to
        # max_model_len will cause graph capture to be extremely
        # slow, so here we set it to 1.
        attn_metadata.seq_lens.fill_(1)
        return attn_metadata

    def build(self,
              common_prefix_len: int,
              common_attn_metadata: CommonAttentionMetadata,
              fast_build: bool = False) -> TritonAttentionMetadata:
        num_actual_tokens = common_attn_metadata.num_actual_tokens
        max_query_len = common_attn_metadata.max_query_len

        max_seq_len = int(common_attn_metadata.seq_lens_cpu.max())
        query_start_loc = common_attn_metadata.query_start_loc
        seq_lens = common_attn_metadata.seq_lens
        block_table_tensor = common_attn_metadata.block_table_tensor
        slot_mapping = common_attn_metadata.slot_mapping

        use_cascade = common_prefix_len > 0

        if use_cascade:
            cu_prefix_query_lens = torch.tensor([0, num_actual_tokens],
                                                dtype=torch.int32,
                                                device=self.device)
            prefix_kv_lens = torch.tensor([common_prefix_len],
                                          dtype=torch.int32,
                                          device=self.device)
            suffix_kv_lens = (common_attn_metadata.seq_lens_cpu -
                              common_prefix_len)
            suffix_kv_lens = suffix_kv_lens.to(self.device)
        else:
            cu_prefix_query_lens = None
            prefix_kv_lens = None
            suffix_kv_lens = None
            prefix_scheduler_metadata = None

        attn_metadata = TritonAttentionMetadata(
            num_actual_tokens=num_actual_tokens,
            max_query_len=max_query_len,
            query_start_loc=query_start_loc,
            max_seq_len=max_seq_len,
            seq_lens=seq_lens,
            block_table=block_table_tensor,
            slot_mapping=slot_mapping,
            use_cascade=use_cascade,
            common_prefix_len=common_prefix_len,
            cu_prefix_query_lens=cu_prefix_query_lens,
            prefix_kv_lens=prefix_kv_lens,
            suffix_kv_lens=suffix_kv_lens,
            prefix_scheduler_metadata=prefix_scheduler_metadata,
        )
        return attn_metadata

    def can_run_in_cudagraph(
            self, common_attn_metadata: CommonAttentionMetadata) -> bool:
        # Full CUDA Graph always supported
        return True


class TritonAttentionBackend(AttentionBackend):

    accept_output_buffer: bool = True

    @classmethod
    def get_supported_dtypes(cls) -> list[torch.dtype]:
        return [torch.float16, torch.bfloat16]

    @classmethod
    def get_supported_head_sizes(cls) -> list[int]:
        return [32, 64, 96, 128, 160, 192, 224, 256]

    @classmethod
    def validate_head_size(cls, head_size: int) -> None:
        supported_head_sizes = cls.get_supported_head_sizes()
        if head_size not in supported_head_sizes:
            attn_type = cls.__name__.removesuffix("Backend")
            raise ValueError(
                f"Head size {head_size} is not supported by {attn_type}. "
                f"Supported head sizes are: {supported_head_sizes}. "
                "Set VLLM_ATTENTION_BACKEND=FLEX_ATTENTION to use "
                "FlexAttention backend which supports all head sizes.")

    @staticmethod
    def get_name() -> str:
        return "TRITON_ATTN_VLLM_V1"

    @staticmethod
    def get_impl_cls() -> type["TritonAttentionImpl"]:
        return TritonAttentionImpl

    @staticmethod
    def get_metadata_cls() -> type["AttentionMetadata"]:
        return TritonAttentionMetadata

    @staticmethod
    def get_kv_cache_shape(
        num_blocks: int,
        block_size: int,
        num_kv_heads: int,
        head_size: int,
    ) -> tuple[int, ...]:
        if block_size % 16 != 0:
            raise ValueError("Block size must be a multiple of 16.")
        return (2, num_blocks, block_size, num_kv_heads, head_size)

    @staticmethod
    def use_cascade_attention(*args, **kwargs) -> bool:
        return False

    @staticmethod
    def get_builder_cls() -> type["TritonAttentionMetadataBuilder"]:
        return TritonAttentionMetadataBuilder


@cache
def use_aiter_unified_attention() -> bool:
    """Check if aiter unified attention should be used."""
    # VLLM_ROCM_USE_AITER_MHA needs to set to 0 as well as it is set
    # to 1 as default
    return envs.VLLM_ROCM_USE_AITER \
        and envs.VLLM_USE_AITER_UNIFIED_ATTENTION


class TritonAttentionImpl(AttentionImpl):

    def __init__(
        self,
        num_heads: int,
        head_size: int,
        scale: float,
        num_kv_heads: int,
        alibi_slopes: Optional[list[float]],
        sliding_window: Optional[int],
        kv_cache_dtype: str,
        logits_soft_cap: Optional[float] = None,
        attn_type: AttentionType = AttentionType.DECODER,
        kv_sharing_target_layer_name: Optional[int] = None,
        sinks: Optional[torch.Tensor] = None,
    ) -> None:
        self.num_heads = num_heads
        self.head_size = head_size
        self.scale = float(scale)
        self.num_kv_heads = num_kv_heads
        if alibi_slopes is not None:
            alibi_slopes = torch.tensor(alibi_slopes, dtype=torch.float32)
        self.alibi_slopes = alibi_slopes
        if sliding_window is None:
            self.sliding_window = (-1, -1)
        else:
            self.sliding_window = (sliding_window - 1, 0)
        self.kv_cache_dtype = kv_cache_dtype
        if logits_soft_cap is None:
            # In flash-attn, setting logits_soft_cap as 0 means no soft cap.
            logits_soft_cap = 0
        self.logits_soft_cap = logits_soft_cap
        self.kv_sharing_target_layer_name = kv_sharing_target_layer_name

        self.num_queries_per_kv = self.num_heads // self.num_kv_heads

        TritonAttentionBackend.validate_head_size(head_size)

        if attn_type != AttentionType.DECODER:
            raise NotImplementedError("Encoder self-attention and "
                                      "encoder/decoder cross-attention "
                                      "are not implemented for "
                                      "TritonAttentionImpl")

        self.fp8_dtype = current_platform.fp8_dtype()
        self.force_prefill_decode_attn = \
            envs.VLLM_V1_USE_PREFILL_DECODE_ATTENTION

        if not self.force_prefill_decode_attn:
            # If not using prefill decode attention, we use the Triton
            # unified attention implementation.
            if use_aiter_unified_attention():
                logger.info_once(
                    "Using aiter unified attention for TritonAttentionImpl")
                from aiter.ops.triton.unified_attention import (
                    unified_attention)
                self.unified_attention = unified_attention
            else:
                logger.info_once(
                    "Using vllm unified attention for TritonAttentionImpl")
                from vllm.attention.ops.triton_unified_attention import (
                    unified_attention)
                self.unified_attention = unified_attention

        self.sinks = sinks
        if sinks is not None:
            assert sinks.shape[0] == num_heads, (
                "Sinks must have the same number of heads as the number of "
                f"heads in the layer. Sinks shape: {sinks.shape}, "
                f"num_heads: {num_heads}.")

    def forward(
        self,
        layer: torch.nn.Module,
        query: torch.Tensor,
        key: torch.Tensor,
        value: torch.Tensor,
        kv_cache: torch.Tensor,
        attn_metadata: FlashAttentionMetadata,
        output: Optional[torch.Tensor] = None,
        output_scale: Optional[torch.Tensor] = None,
    ) -> torch.Tensor:
        """Forward pass with FlashAttention.

        Args:
            query: shape = [num_tokens, num_heads, head_size]
            key: shape = [num_tokens, num_kv_heads, head_size]
            value: shape = [num_tokens, num_kv_heads, head_size]
            kv_cache = [2, num_blocks, block_size, num_kv_heads, head_size]
            attn_metadata: Metadata for attention.
        Returns:
            shape = [num_tokens, num_heads * head_size]
        """
        assert output is not None, "Output tensor must be provided."

        if output_scale is not None:
            raise NotImplementedError(
                "fused output quantization is not yet supported"
                " for TritonAttentionImpl")

        if attn_metadata is None:
            # Profiling run.
            return output

        assert attn_metadata.use_cascade is False

        # IMPORTANT!
        # NOTE(woosuk): With piece-wise CUDA graphs, this method is executed in
        # eager-mode PyTorch. Thus, we need to be careful about any CPU overhead
        # in this method. For example, `view` and `slice` (or `[:n]`) operations
        # are surprisingly slow even in the case they do not invoke any GPU ops.
        # Minimize the PyTorch ops in this method as much as possible.
        # Whenever making a change in this method, please benchmark the
        # performance to make sure it does not introduce any overhead.

        use_prefill_decode_attn = self.force_prefill_decode_attn
        num_actual_tokens = attn_metadata.num_actual_tokens

        if use_prefill_decode_attn:
            key_cache, value_cache = PagedAttention.split_kv_cache(
                kv_cache, self.num_kv_heads, self.head_size)
        else:
            key_cache, value_cache = kv_cache.unbind(0)

        if self.kv_sharing_target_layer_name is None:
            # Reshape the input keys and values and store them in the cache.
            # Skip this if sharing KV cache with an earlier attention layer.
            if use_prefill_decode_attn:
                PagedAttention.write_to_paged_cache(
                    key,
                    value,
                    key_cache,
                    value_cache,
                    attn_metadata.slot_mapping,
                    self.kv_cache_dtype,
                    layer._k_scale,
                    layer._v_scale,
                )
            else:
                torch.ops._C_cache_ops.reshape_and_cache_flash(
                    key,
                    value,
                    key_cache,
                    value_cache,
                    attn_metadata.slot_mapping,
                    self.kv_cache_dtype,
                    layer._k_scale,
                    layer._v_scale,
                )

        if self.kv_cache_dtype.startswith("fp8"):
            key_cache = key_cache.view(self.fp8_dtype)
            value_cache = value_cache.view(self.fp8_dtype)
            num_tokens, num_heads, head_size = query.shape
            assert layer._q_scale == 1.0, \
                "A non 1.0 q_scale is not currently supported."
            if not current_platform.is_rocm():
                # Skip Q quantization on ROCm, since dequantizing back to
                # f32 in the attention kernel is not supported.
                query, _ = ops.scaled_fp8_quant(
                    query.reshape(
                        (num_tokens, num_heads * head_size)).contiguous(),
                    layer._q_scale)
                query = query.reshape((num_tokens, num_heads, head_size))

        cu_seqlens_q = attn_metadata.query_start_loc
        seqused_k = attn_metadata.seq_lens
        max_seqlen_q = attn_metadata.max_query_len
        max_seqlen_k = attn_metadata.max_seq_len
        block_table = attn_metadata.block_table

        if use_prefill_decode_attn:
            # Compute attention and update output up to `num_actual_tokens`.
            chunked_prefill_paged_decode(
                query=query[:num_actual_tokens],
                key=key[:num_actual_tokens],
                value=value[:num_actual_tokens],
                output=output[:num_actual_tokens],
                kv_cache_dtype=self.kv_cache_dtype,
                key_cache=key_cache,
                value_cache=value_cache,
                block_table=block_table,
                query_start_loc=cu_seqlens_q,
                seq_lens=seqused_k,
                max_seq_len=max_seqlen_k,
                max_query_len=max_seqlen_q,
                k_scale=layer._k_scale,
                v_scale=layer._v_scale,
                alibi_slopes=self.alibi_slopes,
                sliding_window=self.sliding_window[0],
                sm_scale=self.scale,
                sinks=self.sinks,
            )

        else:
            descale_shape = (cu_seqlens_q.shape[0] - 1, key.shape[1])

            self.unified_attention(
                q=query[:num_actual_tokens],
                k=key_cache,
                v=value_cache,
                out=output[:num_actual_tokens],
                cu_seqlens_q=cu_seqlens_q,
                max_seqlen_q=max_seqlen_q,
                seqused_k=seqused_k,
                max_seqlen_k=max_seqlen_k,
                softmax_scale=self.scale,
                causal=True,
                alibi_slopes=self.alibi_slopes,
                window_size=self.sliding_window,
                block_table=block_table,
                softcap=self.logits_soft_cap,
                q_descale=None,  # Not supported
                k_descale=layer._k_scale.expand(descale_shape),
                v_descale=layer._v_scale.expand(descale_shape),
                sinks=self.sinks,
            )

        return output<|MERGE_RESOLUTION|>--- conflicted
+++ resolved
@@ -59,11 +59,6 @@
 class TritonAttentionMetadataBuilder(
         AttentionMetadataBuilder[TritonAttentionMetadata]):
     cudagraph_support: ClassVar[AttentionCGSupport] = AttentionCGSupport.ALWAYS
-<<<<<<< HEAD
-    cudagraph_decode_preference: ClassVar[
-        Optional[AttentionCGSupport]] = AttentionCGSupport.UNIFORM_BATCH
-=======
->>>>>>> a7adfae3
 
     def __init__(self, kv_cache_spec: AttentionSpec, layer_names: list[str],
                  vllm_config: VllmConfig, device: torch.device):
