# SPDX-License-Identifier: Apache-2.0
"""Attention layer with PagedAttention and Triton prefix prefill."""
from typing import TYPE_CHECKING, Any, Optional

import torch

from vllm import _custom_ops as ops
from vllm.attention.backends.abstract import (AttentionBackend, AttentionImpl,
                                              AttentionMetadata, AttentionType)
from vllm.attention.ops.chunked_prefill_paged_decode import (
    chunked_prefill_paged_decode)
from vllm.attention.ops.paged_attn import PagedAttention
from vllm.attention.ops.triton_unified_attention import unified_attention
from vllm.logger import init_logger
from vllm.platforms import current_platform
from vllm.v1.attention.backends.flash_attn import (
    FlashAttentionMetadata, FlashAttentionMetadataBuilder)
from vllm.v1.kv_cache_interface import AttentionSpec
from vllm.v1.worker.block_table import BlockTable

if TYPE_CHECKING:
    from vllm.v1.worker.gpu_model_runner import GPUModelRunner

logger = init_logger(__name__)


class TritonAttentionMetadataBuilder(FlashAttentionMetadataBuilder):

    def __init__(self, runner: "GPUModelRunner", kv_cache_spec: AttentionSpec,
                 block_table: BlockTable):
        super().__init__(runner, kv_cache_spec, block_table)
        self.aot_schedule = False


class TritonAttentionBackend(AttentionBackend):

    accept_output_buffer: bool = True

    @staticmethod
    def get_supported_head_sizes() -> list[int]:
        return [32, 64, 96, 128, 160, 192, 224, 256]

    @staticmethod
    def get_name() -> str:
        return "TRITON_ATTN_VLLM_V1"

    @staticmethod
    def get_impl_cls() -> type["TritonAttentionImpl"]:
        return TritonAttentionImpl

    @staticmethod
    def get_metadata_cls() -> type["AttentionMetadata"]:
        return FlashAttentionMetadata

    @staticmethod
    def get_kv_cache_shape(
        num_blocks: int,
        block_size: int,
        num_kv_heads: int,
        head_size: int,
    ) -> tuple[int, ...]:
        if block_size % 16 != 0:
            raise ValueError("Block size must be a multiple of 16.")
        return (2, num_blocks, block_size, num_kv_heads, head_size)

    @staticmethod
    def use_cascade_attention(*args, **kwargs) -> bool:
        return False

    @staticmethod
    def get_builder_cls() -> type["TritonAttentionMetadataBuilder"]:
        return TritonAttentionMetadataBuilder


class TritonAttentionImpl(AttentionImpl):

    def __init__(
        self,
        num_heads: int,
        head_size: int,
        scale: float,
        num_kv_heads: int,
        alibi_slopes: Optional[list[float]],
        sliding_window: Optional[int],
        kv_cache_dtype: str,
        blocksparse_params: Optional[dict[str, Any]] = None,
        logits_soft_cap: Optional[float] = None,
        attn_type: AttentionType = AttentionType.DECODER,
        use_irope: bool = False,
    ) -> None:
        if blocksparse_params is not None:
            raise ValueError(
                "TritonAttention does not support block-sparse attention.")
        self.num_heads = num_heads
        self.head_size = head_size
        self.scale = float(scale)
        self.num_kv_heads = num_kv_heads
        if alibi_slopes is not None:
            alibi_slopes = torch.tensor(alibi_slopes, dtype=torch.float32)
        self.alibi_slopes = alibi_slopes
        if sliding_window is None:
            self.sliding_window = (-1, -1)
        else:
            self.sliding_window = (sliding_window - 1, 0)
        self.kv_cache_dtype = kv_cache_dtype
        if logits_soft_cap is None:
            # In flash-attn, setting logits_soft_cap as 0 means no soft cap.
            logits_soft_cap = 0
        self.logits_soft_cap = logits_soft_cap

        self.use_irope = use_irope

        assert self.num_heads % self.num_kv_heads == 0
        self.num_queries_per_kv = self.num_heads // self.num_kv_heads

        support_head_sizes = TritonAttentionBackend.get_supported_head_sizes()
        if head_size not in support_head_sizes:
            raise ValueError(
                f"Head size {head_size} is not supported by TritonAttention. "
                f"Supported head sizes are: {support_head_sizes}.")

        if attn_type != AttentionType.DECODER:
            raise NotImplementedError("Encoder self-attention and "
                                      "encoder/decoder cross-attention "
                                      "are not implemented for "
                                      "TritonAttentionImpl")

        self.fp8_dtype = current_platform.fp8_dtype()

    def forward(
        self,
        layer: torch.nn.Module,
        query: torch.Tensor,
        key: torch.Tensor,
        value: torch.Tensor,
        kv_cache: torch.Tensor,
        attn_metadata: FlashAttentionMetadata,
        fp8_out_scale: Optional[torch.Tensor],
        output: Optional[torch.Tensor] = None,
    ) -> torch.Tensor:
        """Forward pass with FlashAttention.

        Args:
            query: shape = [num_tokens, num_heads, head_size]
            key: shape = [num_tokens, num_kv_heads, head_size]
            value: shape = [num_tokens, num_kv_heads, head_size]
            kv_cache = [2, num_blocks, block_size, num_kv_heads, head_size]
            attn_metadata: Metadata for attention.
        Returns:
            shape = [num_tokens, num_heads * head_size]
        """
        assert output is not None, "Output tensor must be provided."

        if attn_metadata is None:
            # Profiling run.
            return output

        assert attn_metadata.use_cascade is False

        # IMPORTANT!
        # NOTE(woosuk): With piece-wise CUDA graphs, this method is executed in
        # eager-mode PyTorch. Thus, we need to be careful about any CPU overhead
        # in this method. For example, `view` and `slice` (or `[:n]`) operations
        # are surprisingly slow even in the case they do not invoke any GPU ops.
        # Minimize the PyTorch ops in this method as much as possible.
        # Whenever making a change in this method, please benchmark the
        # performance to make sure it does not introduce any overhead.

        num_queries_per_kv = query.shape[1] // key.shape[1]
        use_prefill_decode_attn = (num_queries_per_kv &
                                   (num_queries_per_kv - 1)) != 0

        num_actual_tokens = attn_metadata.num_actual_tokens

        if use_prefill_decode_attn:
            key_cache, value_cache = PagedAttention.split_kv_cache(
                kv_cache, self.num_kv_heads, self.head_size)

            # Reshape the input keys and values and store them in the cache.
            PagedAttention.write_to_paged_cache(
                key,
                value,
                key_cache,
                value_cache,
                attn_metadata.slot_mapping,
                self.kv_cache_dtype,
                layer._k_scale,
                layer._v_scale,
            )

        else:
            key_cache, value_cache = kv_cache.unbind(0)
            torch.ops._C_cache_ops.reshape_and_cache_flash(
                key,
                value,
                key_cache,
                value_cache,
                attn_metadata.slot_mapping,
                self.kv_cache_dtype,
                layer._k_scale,
                layer._v_scale,
            )

        if self.kv_cache_dtype.startswith("fp8"):
            key_cache = key_cache.view(self.fp8_dtype)
            value_cache = value_cache.view(self.fp8_dtype)
            num_tokens, num_heads, head_size = query.shape
            assert layer._q_scale == 1.0, \
                "A non 1.0 q_scale is not currently supported."
            if not current_platform.is_rocm():
                # Skip Q quantization on ROCm, since dequantizing back to
                # f32 in the attention kernel is not supported.
                query, _ = ops.scaled_fp8_quant(
                    query.reshape(
                        (num_tokens, num_heads * head_size)).contiguous(),
                    layer._q_scale)
            query = query.reshape((num_tokens, num_heads, head_size))

        use_local_attn = \
            (self.use_irope and attn_metadata.local_attn_metadata is not None)

        if use_local_attn:
            assert attn_metadata.local_attn_metadata is not None
            local_metadata = attn_metadata.local_attn_metadata
            cu_seqlens_q = local_metadata.local_query_start_loc
            seqused_k = local_metadata.local_seqused_k
            max_seqlen_q = local_metadata.local_max_query_len
            max_seqlen_k = local_metadata.local_max_seq_len
            block_table = local_metadata.local_block_table
        else:
            cu_seqlens_q = attn_metadata.query_start_loc
            seqused_k = attn_metadata.seq_lens
            max_seqlen_q = attn_metadata.max_query_len
            max_seqlen_k = attn_metadata.max_seq_len
            block_table = attn_metadata.block_table

<<<<<<< HEAD
        # Compute attention and update output up to `num_actual_tokens`.
        chunked_prefill_paged_decode(query=query[:num_actual_tokens],
                                     key=key[:num_actual_tokens],
                                     value=value[:num_actual_tokens],
                                     output=output[:num_actual_tokens],
                                     kv_cache_dtype=self.kv_cache_dtype,
                                     key_cache=key_cache,
                                     value_cache=value_cache,
                                     block_table=block_table,
                                     query_start_loc=cu_seqlens_q,
                                     seq_lens=sequesd_k,
                                     max_seq_len=max_seqlen_k,
                                     max_query_len=max_seqlen_q,
                                     k_scale=layer._k_scale,
                                     v_scale=layer._v_scale,
                                     alibi_slopes=self.alibi_slopes,
                                     sliding_window=self.sliding_window[0],
                                     sm_scale=self.scale,
                                     fp8_out_scale=fp8_out_scale)
=======
        if use_prefill_decode_attn:
            # Compute attention and update output up to `num_actual_tokens`.
            chunked_prefill_paged_decode(query=query[:num_actual_tokens],
                                         key=key[:num_actual_tokens],
                                         value=value[:num_actual_tokens],
                                         output=output[:num_actual_tokens],
                                         kv_cache_dtype=self.kv_cache_dtype,
                                         key_cache=key_cache,
                                         value_cache=value_cache,
                                         block_table=block_table,
                                         query_start_loc=cu_seqlens_q,
                                         seq_lens=seqused_k,
                                         max_seq_len=max_seqlen_k,
                                         max_query_len=max_seqlen_q,
                                         k_scale=layer._k_scale,
                                         v_scale=layer._v_scale,
                                         alibi_slopes=self.alibi_slopes,
                                         sliding_window=self.sliding_window[0],
                                         sm_scale=self.scale)

        else:
            descale_shape = (cu_seqlens_q.shape[0] - 1, key.shape[1])

            unified_attention(
                q=query[:num_actual_tokens],
                k=key_cache,
                v=value_cache,
                out=output[:num_actual_tokens],
                cu_seqlens_q=cu_seqlens_q,
                max_seqlen_q=max_seqlen_q,
                seqused_k=seqused_k,
                max_seqlen_k=max_seqlen_k,
                softmax_scale=self.scale,
                causal=True,
                alibi_slopes=self.alibi_slopes,
                window_size=self.sliding_window,
                block_table=block_table,
                softcap=self.logits_soft_cap,
                q_descale=None,  # Not supported
                k_descale=layer._k_scale.expand(descale_shape),
                v_descale=layer._v_scale.expand(descale_shape),
            )
>>>>>>> 67da5720

        return output<|MERGE_RESOLUTION|>--- conflicted
+++ resolved
@@ -234,27 +234,6 @@
             max_seqlen_k = attn_metadata.max_seq_len
             block_table = attn_metadata.block_table
 
-<<<<<<< HEAD
-        # Compute attention and update output up to `num_actual_tokens`.
-        chunked_prefill_paged_decode(query=query[:num_actual_tokens],
-                                     key=key[:num_actual_tokens],
-                                     value=value[:num_actual_tokens],
-                                     output=output[:num_actual_tokens],
-                                     kv_cache_dtype=self.kv_cache_dtype,
-                                     key_cache=key_cache,
-                                     value_cache=value_cache,
-                                     block_table=block_table,
-                                     query_start_loc=cu_seqlens_q,
-                                     seq_lens=sequesd_k,
-                                     max_seq_len=max_seqlen_k,
-                                     max_query_len=max_seqlen_q,
-                                     k_scale=layer._k_scale,
-                                     v_scale=layer._v_scale,
-                                     alibi_slopes=self.alibi_slopes,
-                                     sliding_window=self.sliding_window[0],
-                                     sm_scale=self.scale,
-                                     fp8_out_scale=fp8_out_scale)
-=======
         if use_prefill_decode_attn:
             # Compute attention and update output up to `num_actual_tokens`.
             chunked_prefill_paged_decode(query=query[:num_actual_tokens],
@@ -297,6 +276,5 @@
                 k_descale=layer._k_scale.expand(descale_shape),
                 v_descale=layer._v_scale.expand(descale_shape),
             )
->>>>>>> 67da5720
 
         return output