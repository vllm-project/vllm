# SPDX-License-Identifier: Apache-2.0
# SPDX-FileCopyrightText: Copyright contributors to the vLLM project
"""Attention layer with PagedAttention and Triton prefix prefill."""
from dataclasses import dataclass
from functools import cache
from typing import ClassVar, Optional

import torch

from vllm import _custom_ops as ops
from vllm import envs
from vllm.attention.backends.abstract import (AttentionBackend, AttentionImpl,
                                              AttentionMetadata, AttentionType)
from vllm.attention.ops.chunked_prefill_paged_decode import (
    chunked_prefill_paged_decode)
from vllm.attention.ops.paged_attn import PagedAttention
from vllm.config import VllmConfig
from vllm.logger import init_logger
from vllm.model_executor.layers.quantization.utils.quant_utils import (
    QuantKey, kFp8StaticTensorSym)
from vllm.platforms import current_platform
from vllm.v1.attention.backends.flash_attn import FlashAttentionMetadata
from vllm.v1.attention.backends.utils import (AttentionCGSupport,
                                              AttentionMetadataBuilder,
                                              CommonAttentionMetadata)
from vllm.v1.kv_cache_interface import AttentionSpec

logger = init_logger(__name__)


@dataclass
class TritonAttentionMetadata:
    # NOTE(sang): Definition of context_len, query_len, and seq_len.
    # |---------- N-1 iteration --------|
    # |---------------- N iteration ---------------------|
    # |- tokenA -|......................|-- newTokens ---|
    # |---------- context_len ----------|
    # |-------------------- seq_len ---------------------|
    #                                   |-- query_len ---|

    num_actual_tokens: int  # Number of tokens excluding padding.
    max_query_len: int
    query_start_loc: torch.Tensor
    max_seq_len: int
    seq_lens: torch.Tensor
    block_table: torch.Tensor
    slot_mapping: torch.Tensor

    # For cascade attention.
    use_cascade: bool
    common_prefix_len: int
    cu_prefix_query_lens: Optional[torch.Tensor]
    prefix_kv_lens: Optional[torch.Tensor]
    suffix_kv_lens: Optional[torch.Tensor]

    # Optional aot scheduling
    scheduler_metadata: Optional[torch.Tensor] = None
    prefix_scheduler_metadata: Optional[torch.Tensor] = None


class TritonAttentionMetadataBuilder(
        AttentionMetadataBuilder[TritonAttentionMetadata]):
    cudagraph_support: ClassVar[AttentionCGSupport] = AttentionCGSupport.ALWAYS

    def __init__(self, kv_cache_spec: AttentionSpec, layer_names: list[str],
                 vllm_config: VllmConfig, device: torch.device):
        self.device = device
        self.block_size = kv_cache_spec.block_size
        self.kv_cache_spec = kv_cache_spec

        model_config = vllm_config.model_config
        self.num_heads_q = model_config.get_num_attention_heads(
            vllm_config.parallel_config)
        self.num_heads_kv = model_config.get_num_kv_heads(
            vllm_config.parallel_config)
        self.headdim = model_config.get_head_size()

    def build_for_cudagraph_capture(
        self, common_attn_metadata: CommonAttentionMetadata
    ) -> TritonAttentionMetadata:
        attn_metadata = self.build(0, common_attn_metadata)
        # When doing full graph capture, setting seq_lens to
        # max_model_len will cause graph capture to be extremely
        # slow, so here we set it to 1.
        attn_metadata.seq_lens.fill_(1)
        return attn_metadata

    def build(self,
              common_prefix_len: int,
              common_attn_metadata: CommonAttentionMetadata,
              fast_build: bool = False) -> TritonAttentionMetadata:
        num_actual_tokens = common_attn_metadata.num_actual_tokens
        max_query_len = common_attn_metadata.max_query_len

        max_seq_len = common_attn_metadata.max_seq_len
        query_start_loc = common_attn_metadata.query_start_loc
        seq_lens = common_attn_metadata.seq_lens
        block_table_tensor = common_attn_metadata.block_table_tensor
        slot_mapping = common_attn_metadata.slot_mapping

        use_cascade = common_prefix_len > 0

        if use_cascade:
            cu_prefix_query_lens = torch.tensor([0, num_actual_tokens],
                                                dtype=torch.int32,
                                                device=self.device)
            prefix_kv_lens = torch.tensor([common_prefix_len],
                                          dtype=torch.int32,
                                          device=self.device)
            suffix_kv_lens = (common_attn_metadata.seq_lens_cpu -
                              common_prefix_len)
            suffix_kv_lens = suffix_kv_lens.to(self.device)
        else:
            cu_prefix_query_lens = None
            prefix_kv_lens = None
            suffix_kv_lens = None
            prefix_scheduler_metadata = None

        attn_metadata = TritonAttentionMetadata(
            num_actual_tokens=num_actual_tokens,
            max_query_len=max_query_len,
            query_start_loc=query_start_loc,
            max_seq_len=max_seq_len,
            seq_lens=seq_lens,
            block_table=block_table_tensor,
            slot_mapping=slot_mapping,
            use_cascade=use_cascade,
            common_prefix_len=common_prefix_len,
            cu_prefix_query_lens=cu_prefix_query_lens,
            prefix_kv_lens=prefix_kv_lens,
            suffix_kv_lens=suffix_kv_lens,
            prefix_scheduler_metadata=prefix_scheduler_metadata,
        )
        return attn_metadata


class TritonAttentionBackend(AttentionBackend):

    accept_output_buffer: bool = True

    @classmethod
    def get_supported_dtypes(cls) -> list[torch.dtype]:
        return [torch.float16, torch.bfloat16]

    @classmethod
    def get_supported_head_sizes(cls) -> list[int]:
        return [32, 64, 96, 128, 160, 192, 224, 256]

    @classmethod
    def validate_head_size(cls, head_size: int) -> None:
        supported_head_sizes = cls.get_supported_head_sizes()
        if head_size not in supported_head_sizes:
            attn_type = cls.__name__.removesuffix("Backend")
            raise ValueError(
                f"Head size {head_size} is not supported by {attn_type}. "
                f"Supported head sizes are: {supported_head_sizes}. "
                "Set VLLM_ATTENTION_BACKEND=FLEX_ATTENTION to use "
                "FlexAttention backend which supports all head sizes.")

    @staticmethod
    def get_name() -> str:
        return "TRITON_ATTN_VLLM_V1"

    @staticmethod
    def get_impl_cls() -> type["TritonAttentionImpl"]:
        return TritonAttentionImpl

    @staticmethod
    def get_metadata_cls() -> type["AttentionMetadata"]:
        return TritonAttentionMetadata

    @staticmethod
    def get_kv_cache_shape(
        num_blocks: int,
        block_size: int,
        num_kv_heads: int,
        head_size: int,
    ) -> tuple[int, ...]:
        if block_size % 16 != 0:
            raise ValueError("Block size must be a multiple of 16.")
        return (2, num_blocks, block_size, num_kv_heads, head_size)

    @staticmethod
    def use_cascade_attention(*args, **kwargs) -> bool:
        return False

    @staticmethod
    def get_builder_cls() -> type["TritonAttentionMetadataBuilder"]:
        return TritonAttentionMetadataBuilder


@cache
def use_aiter_unified_attention() -> bool:
    """Check if aiter unified attention should be used."""
    # VLLM_ROCM_USE_AITER_MHA needs to set to 0 as well as it is set
    # to 1 as default
    return envs.VLLM_ROCM_USE_AITER \
        and envs.VLLM_USE_AITER_UNIFIED_ATTENTION


class TritonAttentionImpl(AttentionImpl):

<<<<<<< HEAD
    def fused_output_quant_supported(self, dtype: torch.dtype, static: bool,
                                     group_shape: tuple[int, int]):
        return dtype == current_platform.fp8_dtype(
        ) and static and group_shape == (-1, -1)  # per-tensor
=======
    def fused_output_quant_supported(self, quant_key: QuantKey):
        return quant_key == kFp8StaticTensorSym
>>>>>>> 0b6bf669

    def __init__(
        self,
        num_heads: int,
        head_size: int,
        scale: float,
        num_kv_heads: int,
        alibi_slopes: Optional[list[float]],
        sliding_window: Optional[int],
        kv_cache_dtype: str,
        logits_soft_cap: Optional[float] = None,
        attn_type: AttentionType = AttentionType.DECODER,
        kv_sharing_target_layer_name: Optional[int] = None,
        sinks: Optional[torch.Tensor] = None,
    ) -> None:
        self.num_heads = num_heads
        self.head_size = head_size
        self.scale = float(scale)
        self.num_kv_heads = num_kv_heads
        if alibi_slopes is not None:
            alibi_slopes = torch.tensor(alibi_slopes, dtype=torch.float32)
        self.alibi_slopes = alibi_slopes
        if sliding_window is None:
            self.sliding_window = (-1, -1)
        else:
            self.sliding_window = (sliding_window - 1, 0)
        self.kv_cache_dtype = kv_cache_dtype
        if logits_soft_cap is None:
            # In flash-attn, setting logits_soft_cap as 0 means no soft cap.
            logits_soft_cap = 0
        self.logits_soft_cap = logits_soft_cap
        self.kv_sharing_target_layer_name = kv_sharing_target_layer_name

        self.num_queries_per_kv = self.num_heads // self.num_kv_heads

        TritonAttentionBackend.validate_head_size(head_size)

        if attn_type != AttentionType.DECODER:
            raise NotImplementedError("Encoder self-attention and "
                                      "encoder/decoder cross-attention "
                                      "are not implemented for "
                                      "TritonAttentionImpl")

        self.fp8_dtype = current_platform.fp8_dtype()
        self.force_prefill_decode_attn = \
            envs.VLLM_V1_USE_PREFILL_DECODE_ATTENTION

        if not self.force_prefill_decode_attn:
            # If not using prefill decode attention, we use the Triton
            # unified attention implementation.
            if use_aiter_unified_attention():
                logger.info_once(
                    "Using aiter unified attention for TritonAttentionImpl")
                from aiter.ops.triton.unified_attention import (
                    unified_attention)
                self.unified_attention = unified_attention
            else:
                logger.info_once(
                    "Using vllm unified attention for TritonAttentionImpl")
                from vllm.attention.ops.triton_unified_attention import (
                    unified_attention)
                self.unified_attention = unified_attention

        self.sinks = sinks
        if sinks is not None:
            assert sinks.shape[0] == num_heads, (
                "Sinks must have the same number of heads as the number of "
                f"heads in the layer. Sinks shape: {sinks.shape}, "
                f"num_heads: {num_heads}.")

    def forward(
        self,
        layer: torch.nn.Module,
        query: torch.Tensor,
        key: torch.Tensor,
        value: torch.Tensor,
        kv_cache: torch.Tensor,
        attn_metadata: FlashAttentionMetadata,
        output: Optional[torch.Tensor] = None,
        output_scale: Optional[torch.Tensor] = None,
        output_block_scale: Optional[torch.Tensor] = None,
    ) -> torch.Tensor:
        """Forward pass with FlashAttention.

        Args:
            query: shape = [num_tokens, num_heads, head_size]
            key: shape = [num_tokens, num_kv_heads, head_size]
            value: shape = [num_tokens, num_kv_heads, head_size]
            kv_cache: shape =
                [2, num_blocks, block_size, num_kv_heads, head_size]
            attn_metadata: Metadata for attention.
        Returns:
            shape = [num_tokens, num_heads * head_size]
        """
        assert output is not None, "Output tensor must be provided."

<<<<<<< HEAD
=======
        if output_block_scale is not None:
            raise NotImplementedError(
                "fused block_scale output quantization is not yet supported"
                " for TritonAttentionImpl")

>>>>>>> 0b6bf669
        if attn_metadata is None:
            # Profiling run.
            return output

        assert attn_metadata.use_cascade is False

        # IMPORTANT!
        # NOTE(woosuk): With piece-wise CUDA graphs, this method is executed in
        # eager-mode PyTorch. Thus, we need to be careful about any CPU overhead
        # in this method. For example, `view` and `slice` (or `[:n]`) operations
        # are surprisingly slow even in the case they do not invoke any GPU ops.
        # Minimize the PyTorch ops in this method as much as possible.
        # Whenever making a change in this method, please benchmark the
        # performance to make sure it does not introduce any overhead.

        use_prefill_decode_attn = self.force_prefill_decode_attn
        num_actual_tokens = attn_metadata.num_actual_tokens

        if use_prefill_decode_attn:
            key_cache, value_cache = PagedAttention.split_kv_cache(
                kv_cache, self.num_kv_heads, self.head_size)
        else:
            key_cache, value_cache = kv_cache.unbind(0)

        if self.kv_sharing_target_layer_name is None:
            # Reshape the input keys and values and store them in the cache.
            # Skip this if sharing KV cache with an earlier attention layer.
            if use_prefill_decode_attn:
                PagedAttention.write_to_paged_cache(
                    key,
                    value,
                    key_cache,
                    value_cache,
                    attn_metadata.slot_mapping,
                    self.kv_cache_dtype,
                    layer._k_scale,
                    layer._v_scale,
                )
            else:
                torch.ops._C_cache_ops.reshape_and_cache_flash(
                    key,
                    value,
                    key_cache,
                    value_cache,
                    attn_metadata.slot_mapping,
                    self.kv_cache_dtype,
                    layer._k_scale,
                    layer._v_scale,
                )

        if self.kv_cache_dtype.startswith("fp8"):
            key_cache = key_cache.view(self.fp8_dtype)
            value_cache = value_cache.view(self.fp8_dtype)
            num_tokens, num_heads, head_size = query.shape
            assert layer._q_scale_float == 1.0, \
                "A non 1.0 q_scale is not currently supported."
            if not current_platform.is_rocm():
                # Skip Q quantization on ROCm, since dequantizing back to
                # f32 in the attention kernel is not supported.
                query, _ = ops.scaled_fp8_quant(
                    query.reshape(
                        (num_tokens, num_heads * head_size)).contiguous(),
                    layer._q_scale)
                query = query.reshape((num_tokens, num_heads, head_size))

        cu_seqlens_q = attn_metadata.query_start_loc
        seqused_k = attn_metadata.seq_lens
        max_seqlen_q = attn_metadata.max_query_len
        max_seqlen_k = attn_metadata.max_seq_len
        block_table = attn_metadata.block_table

        if use_prefill_decode_attn:
            # Compute attention and update output up to `num_actual_tokens`.
            chunked_prefill_paged_decode(
                query=query[:num_actual_tokens],
                key=key[:num_actual_tokens],
                value=value[:num_actual_tokens],
                output=output[:num_actual_tokens],
                kv_cache_dtype=self.kv_cache_dtype,
                key_cache=key_cache,
                value_cache=value_cache,
                block_table=block_table,
                query_start_loc=cu_seqlens_q,
                seq_lens=seqused_k,
                max_seq_len=max_seqlen_k,
                max_query_len=max_seqlen_q,
                k_scale=layer._k_scale,
                v_scale=layer._v_scale,
                alibi_slopes=self.alibi_slopes,
                sliding_window=self.sliding_window[0],
                sm_scale=self.scale,
                output_scale=output_scale,
                sinks=self.sinks,
            )

        else:
            descale_shape = (cu_seqlens_q.shape[0] - 1, key.shape[1])

            self.unified_attention(
                q=query[:num_actual_tokens],
                k=key_cache,
                v=value_cache,
                out=output[:num_actual_tokens],
                cu_seqlens_q=cu_seqlens_q,
                max_seqlen_q=max_seqlen_q,
                seqused_k=seqused_k,
                max_seqlen_k=max_seqlen_k,
                softmax_scale=self.scale,
                causal=True,
                alibi_slopes=self.alibi_slopes,
                window_size=self.sliding_window,
                block_table=block_table,
                softcap=self.logits_soft_cap,
                q_descale=None,  # Not supported
                k_descale=layer._k_scale.expand(descale_shape),
                v_descale=layer._v_scale.expand(descale_shape),
                sinks=self.sinks,
                output_scale=output_scale)

        return output<|MERGE_RESOLUTION|>--- conflicted
+++ resolved
@@ -200,15 +200,8 @@
 
 class TritonAttentionImpl(AttentionImpl):
 
-<<<<<<< HEAD
-    def fused_output_quant_supported(self, dtype: torch.dtype, static: bool,
-                                     group_shape: tuple[int, int]):
-        return dtype == current_platform.fp8_dtype(
-        ) and static and group_shape == (-1, -1)  # per-tensor
-=======
     def fused_output_quant_supported(self, quant_key: QuantKey):
         return quant_key == kFp8StaticTensorSym
->>>>>>> 0b6bf669
 
     def __init__(
         self,
@@ -305,14 +298,11 @@
         """
         assert output is not None, "Output tensor must be provided."
 
-<<<<<<< HEAD
-=======
         if output_block_scale is not None:
             raise NotImplementedError(
                 "fused block_scale output quantization is not yet supported"
                 " for TritonAttentionImpl")
 
->>>>>>> 0b6bf669
         if attn_metadata is None:
             # Profiling run.
             return output
