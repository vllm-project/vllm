# SPDX-License-Identifier: Apache-2.0
# SPDX-FileCopyrightText: Copyright contributors to the vLLM project
"""High-Performance Triton-only Attention layer."""

from dataclasses import dataclass
from typing import ClassVar

import torch

from vllm.attention.backends.abstract import (
    AttentionBackend,
    AttentionImpl,
    AttentionType,
    MultipleOf,
)
from vllm.attention.ops.triton_reshape_and_cache_flash import (
    triton_reshape_and_cache_flash,
)
from vllm.attention.ops.triton_unified_attention import unified_attention
from vllm.config import CUDAGraphMode, VllmConfig
from vllm.config.cache import CacheDType
from vllm.logger import init_logger
from vllm.model_executor.layers.quantization.utils.quant_utils import (
    QuantKey,
    kFp8StaticTensorSym,
)
from vllm.platforms import current_platform
from vllm.platforms.interface import DeviceCapability
from vllm.utils.math_utils import next_power_of_2
from vllm.v1.attention.backends.utils import (
    AttentionCGSupport,
    AttentionMetadataBuilder,
    CommonAttentionMetadata,
)
from vllm.v1.kv_cache_interface import AttentionSpec

logger = init_logger(__name__)


# constants
MIN_LAUNCH_GRID_SIZE_2D = 128  # Minimum launch grid size of 2D kernel
NUM_PAR_SOFTMAX_SEGMENTS = 16  # Number of parallel tiled softmax segments


@dataclass
class TritonAttentionMetadata:
    # NOTE(sang): Definition of context_len, query_len, and seq_len.
    # |---------- N-1 iteration --------|
    # |---------------- N iteration ---------------------|
    # |- tokenA -|......................|-- newTokens ---|
    # |---------- context_len ----------|
    # |-------------------- seq_len ---------------------|
    #                                   |-- query_len ---|

    num_actual_tokens: int  # Number of tokens excluding padding.
    max_query_len: int
    query_start_loc: torch.Tensor
    max_seq_len: int
    seq_lens: torch.Tensor
    block_table: torch.Tensor
    slot_mapping: torch.Tensor

    seq_threshold_3D: int
    num_par_softmax_segments: int
    softmax_segm_output: torch.Tensor
    softmax_segm_max: torch.Tensor
    softmax_segm_expsum: torch.Tensor

    # For cascade attention.
    use_cascade: bool
    common_prefix_len: int
    cu_prefix_query_lens: torch.Tensor | None
    prefix_kv_lens: torch.Tensor | None
    suffix_kv_lens: torch.Tensor | None

    # Optional aot scheduling
    scheduler_metadata: torch.Tensor | None = None
    prefix_scheduler_metadata: torch.Tensor | None = None


class TritonAttentionMetadataBuilder(AttentionMetadataBuilder[TritonAttentionMetadata]):
    _cudagraph_support: ClassVar[AttentionCGSupport] = AttentionCGSupport.ALWAYS

    def __init__(
        self,
        kv_cache_spec: AttentionSpec,
        layer_names: list[str],
        vllm_config: VllmConfig,
        device: torch.device,
    ):
        super().__init__(kv_cache_spec, layer_names, vllm_config, device)

        self.block_size = kv_cache_spec.block_size

        model_config = vllm_config.model_config
        self.num_heads_q = model_config.get_num_attention_heads(
            vllm_config.parallel_config
        )
        self.num_heads_kv = model_config.get_num_kv_heads(vllm_config.parallel_config)
        self.headdim = model_config.get_head_size()

        # Check if CUDA Graphs are enabled for decode
        self.decode_cudagraph_enabled = (
            self.vllm_config.compilation_config.cudagraph_mode
            in (
                CUDAGraphMode.FULL_AND_PIECEWISE,
                CUDAGraphMode.FULL_DECODE_ONLY,
                CUDAGraphMode.FULL,
            )
        )

        # The launch grid for the 2D kernel is defined as (num_q_blocks, num_heads_kv).
        # A lower bound for num_q_blocks is the number of sequences.
        # To ensure the minimum launch grid size is achieved, the number of sequences
        # must be at least equal to the threshold below.
        # If this threshold is not reached (i.e., the batch size is not large enough),
        # the 3D kernel will be selected instead.
        self.seq_threshold_3D = MIN_LAUNCH_GRID_SIZE_2D // self.num_heads_kv

        # Modify the threshold if needed.
        if self.decode_cudagraph_enabled:
            capture_sizes = self.vllm_config.compilation_config.cudagraph_capture_sizes
            assert capture_sizes, "CUDA Graphs enabled but no capture sizes specified."

            # Select the CUDA Graph capture size closest to self.seq_threshold_3D
            # as threshold. This ensures that each captured graph covers the
            # correct execution path.
            upd_seq_threshold_3D = min(
                capture_sizes,
                key=lambda x: abs(x - self.seq_threshold_3D),
            )

            # If the updated threshold becomes significantly larger than the
            # initial value, it is reset to zero. This enforces the use of the
            # 2D kernel only and ensures that the size of the allocated
            # intermediate structures remains bounded.
            if upd_seq_threshold_3D <= 4 * self.seq_threshold_3D:
                self.seq_threshold_3D = upd_seq_threshold_3D
            else:
                self.seq_threshold_3D = 0

        self.num_par_softmax_segments = NUM_PAR_SOFTMAX_SEGMENTS
        headdim_padded = next_power_of_2(self.headdim)
        self.softmax_segm_output = torch.empty(
            (
                self.seq_threshold_3D,
                self.num_heads_q,
                self.num_par_softmax_segments,
                headdim_padded,
            ),
            dtype=torch.float32,
            device=device,
        )
        self.softmax_segm_max = torch.empty(
            (self.seq_threshold_3D, self.num_heads_q, self.num_par_softmax_segments),
            dtype=torch.float32,
            device=device,
        )
        self.softmax_segm_expsum = torch.empty(
            (self.seq_threshold_3D, self.num_heads_q, self.num_par_softmax_segments),
            dtype=torch.float32,
            device=device,
        )

    def build_for_cudagraph_capture(
        self, common_attn_metadata: CommonAttentionMetadata
    ) -> TritonAttentionMetadata:
        attn_metadata = self.build(0, common_attn_metadata)
        # When doing full graph capture, setting seq_lens to
        # max_model_len will cause graph capture to be extremely
        # slow, so here we set it to 1.
        attn_metadata.seq_lens.fill_(1)
        return attn_metadata

    def build(
        self,
        common_prefix_len: int,
        common_attn_metadata: CommonAttentionMetadata,
        fast_build: bool = False,
    ) -> TritonAttentionMetadata:
        num_actual_tokens = common_attn_metadata.num_actual_tokens
        max_query_len = common_attn_metadata.max_query_len

        max_seq_len = common_attn_metadata.max_seq_len
        query_start_loc = common_attn_metadata.query_start_loc
        seq_lens = common_attn_metadata.seq_lens
        block_table_tensor = common_attn_metadata.block_table_tensor
        slot_mapping = common_attn_metadata.slot_mapping

        use_cascade = common_prefix_len > 0

        if use_cascade:
            cu_prefix_query_lens = torch.tensor(
                [0, num_actual_tokens], dtype=torch.int32, device=self.device
            )
            prefix_kv_lens = torch.tensor(
                [common_prefix_len], dtype=torch.int32, device=self.device
            )
            suffix_kv_lens = common_attn_metadata.seq_lens_cpu - common_prefix_len
            suffix_kv_lens = suffix_kv_lens.to(self.device)
        else:
            cu_prefix_query_lens = None
            prefix_kv_lens = None
            suffix_kv_lens = None
            prefix_scheduler_metadata = None

        attn_metadata = TritonAttentionMetadata(
            num_actual_tokens=num_actual_tokens,
            max_query_len=max_query_len,
            query_start_loc=query_start_loc,
            max_seq_len=max_seq_len,
            seq_lens=seq_lens,
            block_table=block_table_tensor,
            slot_mapping=slot_mapping,
            use_cascade=use_cascade,
            common_prefix_len=common_prefix_len,
            cu_prefix_query_lens=cu_prefix_query_lens,
            prefix_kv_lens=prefix_kv_lens,
            suffix_kv_lens=suffix_kv_lens,
            prefix_scheduler_metadata=prefix_scheduler_metadata,
            seq_threshold_3D=self.seq_threshold_3D,
            num_par_softmax_segments=self.num_par_softmax_segments,
            softmax_segm_output=self.softmax_segm_output,
            softmax_segm_max=self.softmax_segm_max,
            softmax_segm_expsum=self.softmax_segm_expsum,
        )
        return attn_metadata


class TritonAttentionBackend(AttentionBackend):
    accept_output_buffer: bool = True
    supported_dtypes: ClassVar[list[torch.dtype]] = [
        torch.float16,
        torch.bfloat16,
        torch.float32,
    ]
    supported_kernel_block_sizes: ClassVar[list[int | MultipleOf]] = [MultipleOf(16)]
    supported_kv_cache_dtypes: ClassVar[list[CacheDType]] = [
        "auto",
        "fp8",
        "fp8_e4m3",
        "fp8_e5m2",
    ]

    @staticmethod
    def get_name() -> str:
        return "TRITON_ATTN"

    @staticmethod
    def get_impl_cls() -> type["TritonAttentionImpl"]:
        return TritonAttentionImpl

    @staticmethod
    def get_kv_cache_shape(
        num_blocks: int,
        block_size: int,
        num_kv_heads: int,
        head_size: int,
        cache_dtype_str: str = "auto",
    ) -> tuple[int, ...]:
        if block_size % 16 != 0:
            raise ValueError("Block size must be a multiple of 16.")
        return (num_blocks, 2, block_size, num_kv_heads, head_size)

    @staticmethod
    def use_cascade_attention(*args, **kwargs) -> bool:
        return False

    @staticmethod
    def get_builder_cls() -> type["TritonAttentionMetadataBuilder"]:
        return TritonAttentionMetadataBuilder

    @classmethod
    def supports_head_size(cls, head_size: int) -> bool:
        return head_size >= 32

    @classmethod
    def supports_sink(cls) -> bool:
        return True

    @classmethod
    def supports_compute_capability(cls, capability: DeviceCapability) -> bool:
        return True


class TritonAttentionImpl(AttentionImpl):
    def fused_output_quant_supported(self, quant_key: QuantKey):
        return quant_key == kFp8StaticTensorSym

    def supports_quant_query_input(self) -> bool:
        return current_platform.is_cuda()

    def __init__(
        self,
        num_heads: int,
        head_size: int,
        scale: float,
        num_kv_heads: int,
        alibi_slopes: list[float] | None,
        sliding_window: int | None,
        kv_cache_dtype: str,
        logits_soft_cap: float | None = None,
        attn_type: AttentionType = AttentionType.DECODER,
        kv_sharing_target_layer_name: int | None = None,
        sinks: torch.Tensor | None = None,
    ) -> None:
        self.num_heads = num_heads
        self.head_size = head_size
        self.scale = float(scale)
        self.num_kv_heads = num_kv_heads
        if alibi_slopes is not None:
            alibi_slopes = torch.tensor(alibi_slopes, dtype=torch.float32)
        self.alibi_slopes = alibi_slopes
        if sliding_window is None:
            self.sliding_window = (-1, -1)
        else:
            self.sliding_window = (sliding_window - 1, 0)
        self.kv_cache_dtype = kv_cache_dtype
        if logits_soft_cap is None:
            # In flash-attn, setting logits_soft_cap as 0 means no soft cap.
            logits_soft_cap = 0
        self.logits_soft_cap = logits_soft_cap
        self.kv_sharing_target_layer_name = kv_sharing_target_layer_name

        self.num_queries_per_kv = self.num_heads // self.num_kv_heads

        if attn_type not in [AttentionType.DECODER, AttentionType.ENCODER_DECODER]:
            raise NotImplementedError(
                "Encoder self-attention is not implemented for TritonAttentionImpl"
            )
        self.attn_type = attn_type
        self.fp8_dtype = current_platform.fp8_dtype()

        self.sinks = sinks
        if sinks is not None:
            assert sinks.shape[0] == num_heads, (
                "Sinks must have the same number of heads as the number of "
                f"heads in the layer. Sinks shape: {sinks.shape}, "
                f"num_heads: {num_heads}."
            )

    def forward(
        self,
        layer: torch.nn.Module,
        query: torch.Tensor,
        key: torch.Tensor,
        value: torch.Tensor,
        kv_cache: torch.Tensor,
        attn_metadata: TritonAttentionMetadata,
        output: torch.Tensor | None = None,
        output_scale: torch.Tensor | None = None,
        output_block_scale: torch.Tensor | None = None,
    ) -> torch.Tensor:
        """Forward pass with Paged Attention impl. in Triton.

        Args:
            query: shape = [num_tokens, num_heads, head_size]
            key: shape = [num_tokens, num_kv_heads, head_size]
            value: shape = [num_tokens, num_kv_heads, head_size]
            kv_cache: shape =
                [num_blocks, 2, block_size, num_kv_heads, head_size]
            attn_metadata: Metadata for attention.
        Returns:
            shape = [num_tokens, num_heads * head_size]
        """
        assert output is not None, "Output tensor must be provided."

        if output_block_scale is not None:
            raise NotImplementedError(
                "fused block_scale output quantization is not yet supported"
                " for TritonAttentionImpl"
            )

        if attn_metadata is None:
            # Profiling run.
            return output.fill_(0)

        assert attn_metadata.use_cascade is False

        # IMPORTANT!
        # NOTE(woosuk): With piece-wise CUDA graphs, this method is executed in
        # eager-mode PyTorch. Thus, we need to be careful about any CPU overhead
        # in this method. For example, `view` and `slice` (or `[:n]`) operations
        # are surprisingly slow even in the case they do not invoke any GPU ops.
        # Minimize the PyTorch ops in this method as much as possible.
        # Whenever making a change in this method, please benchmark the
        # performance to make sure it does not introduce any overhead.

        num_actual_tokens = attn_metadata.num_actual_tokens
        key_cache, value_cache = kv_cache.unbind(1)

        if (
            self.kv_sharing_target_layer_name is None
            and key is not None
            and value is not None
        ):
            # Reshape the input keys and values and store them in the cache.
            # Skip this if sharing KV cache with an earlier attention layer.
            if self.kv_cache_dtype.startswith("fp8"):
                key_cache = key_cache.view(self.fp8_dtype)
                value_cache = value_cache.view(self.fp8_dtype)
                # triton kernel does not support uint8 kv_cache
                #  (because some explicit casts (e.g. float8_e4m3fnuz)
                #   are not supported)
            triton_reshape_and_cache_flash(
                key,
                value,
                key_cache,
                value_cache,
                attn_metadata.slot_mapping,
                self.kv_cache_dtype,
                layer._k_scale,
                layer._v_scale,
            )

        if self.kv_cache_dtype.startswith("fp8"):
            if key_cache.dtype != self.fp8_dtype:
                key_cache = key_cache.view(self.fp8_dtype)
                value_cache = value_cache.view(self.fp8_dtype)
            assert layer._q_scale_float == 1.0, (
                "A non 1.0 q_scale is not currently supported."
            )

        cu_seqlens_q = attn_metadata.query_start_loc
        seqused_k = attn_metadata.seq_lens
        max_seqlen_q = attn_metadata.max_query_len
        max_seqlen_k = attn_metadata.max_seq_len
        block_table = attn_metadata.block_table

<<<<<<< HEAD
        seq_threshold_3D = attn_metadata.seq_threshold_3D
        num_par_softmax_segments = attn_metadata.num_par_softmax_segments
        softmax_segm_output = attn_metadata.softmax_segm_output
        softmax_segm_max = attn_metadata.softmax_segm_max
        softmax_segm_expsum = attn_metadata.softmax_segm_expsum

        descale_shape = (cu_seqlens_q.shape[0] - 1, key.shape[1])
=======
        descale_shape = (cu_seqlens_q.shape[0] - 1, key_cache.shape[2])
>>>>>>> 4050bae4

        unified_attention(
            q=query[:num_actual_tokens],
            k=key_cache,
            v=value_cache,
            out=output[:num_actual_tokens],
            cu_seqlens_q=cu_seqlens_q,
            max_seqlen_q=max_seqlen_q,
            seqused_k=seqused_k,
            max_seqlen_k=max_seqlen_k,
            softmax_scale=self.scale,
            causal=True,
            alibi_slopes=self.alibi_slopes,
            window_size=self.sliding_window,
            block_table=block_table,
            softcap=self.logits_soft_cap,
            q_descale=None,  # Not supported
            k_descale=layer._k_scale.expand(descale_shape),
            v_descale=layer._v_scale.expand(descale_shape),
            seq_threshold_3D=seq_threshold_3D,
            num_par_softmax_segments=num_par_softmax_segments,
            softmax_segm_output=softmax_segm_output,
            softmax_segm_max=softmax_segm_max,
            softmax_segm_expsum=softmax_segm_expsum,
            sinks=self.sinks,
            output_scale=output_scale,
        )

        return output<|MERGE_RESOLUTION|>--- conflicted
+++ resolved
@@ -427,17 +427,13 @@
         max_seqlen_k = attn_metadata.max_seq_len
         block_table = attn_metadata.block_table
 
-<<<<<<< HEAD
         seq_threshold_3D = attn_metadata.seq_threshold_3D
         num_par_softmax_segments = attn_metadata.num_par_softmax_segments
         softmax_segm_output = attn_metadata.softmax_segm_output
         softmax_segm_max = attn_metadata.softmax_segm_max
         softmax_segm_expsum = attn_metadata.softmax_segm_expsum
 
-        descale_shape = (cu_seqlens_q.shape[0] - 1, key.shape[1])
-=======
         descale_shape = (cu_seqlens_q.shape[0] - 1, key_cache.shape[2])
->>>>>>> 4050bae4
 
         unified_attention(
             q=query[:num_actual_tokens],
