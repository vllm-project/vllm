--- conflicted
+++ resolved
@@ -61,14 +61,10 @@
     block_table: torch.Tensor
     slot_mapping: torch.Tensor
 
-<<<<<<< HEAD
     num_prefills: int
     num_decodes: int
     seq_threshold_3D: int
     split_launch: bool
-=======
-    seq_threshold_3D: int
->>>>>>> 0d0c929f
     num_par_softmax_segments: int
     softmax_segm_output: torch.Tensor
     softmax_segm_max: torch.Tensor
@@ -117,15 +113,12 @@
             )
         )
 
-<<<<<<< HEAD
         # Check if CUDA Graphs are enabled for prefill.
         self.prefill_cudagraph_enabled = (
             self.vllm_config.compilation_config.cudagraph_mode in (CUDAGraphMode.FULL,)
         )
         self.split_launch = self.prefill_cudagraph_enabled
 
-=======
->>>>>>> 0d0c929f
         # The launch grid for the 2D kernel is defined as (num_q_blocks, num_heads_kv).
         # A lower bound for num_q_blocks is the number of sequences.
         # To ensure the minimum launch grid size is achieved, the number of sequences
@@ -170,7 +163,6 @@
             device=device,
         )
 
-<<<<<<< HEAD
     @classmethod
     def get_cudagraph_support(
         cls: type["TritonAttentionMetadataBuilder"],
@@ -196,8 +188,6 @@
         else:
             return AttentionCGSupport.ALWAYS
 
-=======
->>>>>>> 0d0c929f
     def build_for_cudagraph_capture(
         self, common_attn_metadata: CommonAttentionMetadata
     ) -> TritonAttentionMetadata:
@@ -262,14 +252,10 @@
             prefix_kv_lens=prefix_kv_lens,
             suffix_kv_lens=suffix_kv_lens,
             prefix_scheduler_metadata=prefix_scheduler_metadata,
-<<<<<<< HEAD
             num_prefills=num_prefills,
             num_decodes=num_decodes,
             seq_threshold_3D=self.seq_threshold_3D,
             split_launch=self.split_launch,
-=======
-            seq_threshold_3D=self.seq_threshold_3D,
->>>>>>> 0d0c929f
             num_par_softmax_segments=self.num_par_softmax_segments,
             softmax_segm_output=self.softmax_segm_output,
             softmax_segm_max=self.softmax_segm_max,
@@ -480,14 +466,10 @@
         max_seqlen_k = attn_metadata.max_seq_len
         block_table = attn_metadata.block_table
 
-<<<<<<< HEAD
         num_prefills = attn_metadata.num_prefills
         num_decodes = attn_metadata.num_decodes
         seq_threshold_3D = attn_metadata.seq_threshold_3D
         split_launch = attn_metadata.split_launch
-=======
-        seq_threshold_3D = attn_metadata.seq_threshold_3D
->>>>>>> 0d0c929f
         num_par_softmax_segments = attn_metadata.num_par_softmax_segments
         softmax_segm_output = attn_metadata.softmax_segm_output
         softmax_segm_max = attn_metadata.softmax_segm_max
@@ -513,14 +495,10 @@
             q_descale=None,  # Not supported
             k_descale=layer._k_scale.expand(descale_shape),
             v_descale=layer._v_scale.expand(descale_shape),
-<<<<<<< HEAD
             num_prefills=num_prefills,
             num_decodes=num_decodes,
             seq_threshold_3D=seq_threshold_3D,
             split_launch=split_launch,
-=======
-            seq_threshold_3D=seq_threshold_3D,
->>>>>>> 0d0c929f
             num_par_softmax_segments=num_par_softmax_segments,
             softmax_segm_output=softmax_segm_output,
             softmax_segm_max=softmax_segm_max,
