--- conflicted
+++ resolved
@@ -6,11 +6,6 @@
 
 import torch
 
-<<<<<<< HEAD
-from vllm import envs
-from vllm._aiter_ops import rocm_aiter_ops
-=======
->>>>>>> 392edee3
 from vllm.attention.backends.abstract import (AttentionBackend, AttentionImpl,
                                               AttentionMetadata, AttentionType)
 from vllm.attention.ops.triton_reshape_and_cache_flash import (
@@ -238,27 +233,6 @@
                                       "TritonAttentionImpl")
 
         self.fp8_dtype = current_platform.fp8_dtype()
-<<<<<<< HEAD
-        self.force_prefill_decode_attn = \
-            envs.VLLM_V1_USE_PREFILL_DECODE_ATTENTION
-
-        if not self.force_prefill_decode_attn:
-            # If not using prefill decode attention, we use the Triton
-            # unified attention implementation.
-            if rocm_aiter_ops.is_triton_unified_attn_enabled():
-                logger.info_once(
-                    "Using aiter unified attention for TritonAttentionImpl")
-                from aiter.ops.triton.unified_attention import (
-                    unified_attention)
-                self.unified_attention = unified_attention
-            else:
-                logger.info_once(
-                    "Using vllm unified attention for TritonAttentionImpl")
-                from vllm.attention.ops.triton_unified_attention import (
-                    unified_attention)
-                self.unified_attention = unified_attention
-=======
->>>>>>> 392edee3
 
         self.sinks = sinks
         if sinks is not None:
