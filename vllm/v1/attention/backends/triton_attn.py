--- conflicted
+++ resolved
@@ -156,28 +156,6 @@
 class TritonAttentionBackend(AttentionBackend):
     accept_output_buffer: bool = True
 
-<<<<<<< HEAD
-=======
-    @classmethod
-    def get_supported_dtypes(cls) -> list[torch.dtype]:
-        return [torch.float16, torch.bfloat16, torch.float32]
-
-    @staticmethod
-    def get_supported_kernel_block_size() -> list[Union[int, MultipleOf]]:
-        return [MultipleOf(16)]
-
-    @classmethod
-    def validate_head_size(cls, head_size: int) -> None:
-        # Triton Attention supports any head size above 32
-        if head_size < 32:
-            raise ValueError(
-                f"Head size {head_size} is not supported by TritonAttention."
-                f"Head sizes need to be larger or equal 32 for this backend. "
-                "Set VLLM_ATTENTION_BACKEND=FLEX_ATTENTION to use "
-                "FlexAttention backend which supports all head sizes."
-            )
-
->>>>>>> 7b03584d
     @staticmethod
     def get_name() -> str:
         return "TRITON_ATTN"
@@ -220,6 +198,10 @@
                 "Set VLLM_ATTENTION_BACKEND=FLEX_ATTENTION to use "
                 "FlexAttention backend which supports all head sizes."
             )
+
+    @classmethod
+    def get_supported_kernel_block_size(cls) -> list[Union[int, MultipleOf]]:
+        return [MultipleOf(16)]
 
     @classmethod
     def get_supported_dtypes(cls) -> list[torch.dtype]:
