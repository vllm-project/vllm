# SPDX-License-Identifier: Apache-2.0
# SPDX-FileCopyrightText: Copyright contributors to the vLLM project
"""Attention layer with AiterFlashAttention."""

from dataclasses import dataclass

import torch

from vllm.attention.backends.abstract import (
    AttentionBackend,
    AttentionImpl,
    AttentionMetadata,
    AttentionType,
    MultipleOf,
)
from vllm.attention.ops.merge_attn_states import merge_attn_states
from vllm.config import VllmConfig
from vllm.logger import init_logger
from vllm.platforms import current_platform
from vllm.utils.math_utils import cdiv
from vllm.v1.attention.backends.utils import (
    AttentionCGSupport,
    AttentionMetadataBuilder,
    CommonAttentionMetadata,
    split_decodes_prefills_and_extends,
)
from vllm.v1.kv_cache_interface import AttentionSpec

_PARTITION_SIZE_ROCM = 256
_CP_TOKENS_PER_ITER_ROCM = 32 * 1024

if current_platform.is_rocm():
    import aiter
    from aiter.ops.triton.utils.device_info import get_num_sms

    from vllm.triton_utils import tl, triton

    def block_size(x, head_dim):
        return min(65536 // x.element_size(), triton.next_power_of_2(head_dim))

    def num_programs(head_dim):
        return min(head_dim, get_num_sms())

    @triton.jit
    def cp_mha_gather_cache_kernel(
        key_cache_ptr,  # [num_blocks, page_size, num_head, head_size]
        value_cache_ptr,  # [num_blocks, page_size, num_head, head_size]
        key_ptr,  # [num_tokens, num_heads, head_size]
        value_ptr,  # [num_tokens, num_heads, head_size]
        block_table_ptr,  # [num_batches, max_block_num]
        cu_seqlens_kv_ptr,  # [num_batches + 1]
        token_to_batch_ptr,  # [max_cum_tokens]
        seq_start_ptr,  # [num_batches]
        k_scale_ptr,
        v_scale_ptr,
        num_heads,
        head_size,
        x,
        max_block_num,
        num_tokens,
        DEQUANT: tl.constexpr,
        PAGE_SIZE: tl.constexpr,
        CACHE_FORMAT: tl.constexpr,
        BLOCK_SIZE: tl.constexpr,
        NUM_PRGMS: tl.constexpr,
    ):
        bid = tl.program_id(0)
        col_offsets = tl.arange(0, BLOCK_SIZE)
        if DEQUANT:
            k_scale = tl.load(k_scale_ptr)
            v_scale = tl.load(v_scale_ptr)

        for token_id in tl.range(bid, num_tokens, NUM_PRGMS):
            key_ptr_offset = key_ptr + token_id * head_size * num_heads
            value_ptr_offset = value_ptr + token_id * head_size * num_heads
            batch_idx = tl.load(token_to_batch_ptr + token_id)
            batch_start = tl.load(seq_start_ptr + batch_idx)
            token_start = tl.load(cu_seqlens_kv_ptr + batch_idx)
            batch_offset = token_id - token_start + batch_start
            block_offset = batch_offset // PAGE_SIZE
            block_id = tl.load(
                block_table_ptr + max_block_num * batch_idx + block_offset
            )
            slot_id = batch_offset % PAGE_SIZE

            if CACHE_FORMAT == "NHD":
                # for kv cache layout as
                # K: [num_blocks, page_size, num_head, head_dim]
                # V: [num_blocks, page_size, num_head, head_dim]
                key_cache_ptr_offset = (
                    key_cache_ptr
                    + block_id * num_heads * head_size * PAGE_SIZE
                    + slot_id * num_heads * head_size
                )
                value_cache_ptr_offset = (
                    value_cache_ptr
                    + block_id * num_heads * head_size * PAGE_SIZE
                    + slot_id * num_heads * head_size
                )

                for i in tl.range(0, head_size * num_heads, BLOCK_SIZE):
                    mask = (col_offsets + i) < head_size * num_heads
                    k_reg = tl.load(key_cache_ptr_offset + col_offsets + i, mask=mask)
                    v_reg = tl.load(value_cache_ptr_offset + col_offsets + i, mask=mask)
                    if DEQUANT:
                        k_dtype = k_reg.dtype
                        v_dtype = v_reg.dtype
                        k_reg = (k_reg.to(tl.float32) * k_scale).to(k_dtype)
                        v_reg = (v_reg.to(tl.float32) * v_scale).to(v_dtype)
                    tl.store(key_ptr_offset + col_offsets + i, k_reg, mask=mask)
                    tl.store(value_ptr_offset + col_offsets + i, v_reg, mask=mask)

    def cp_mha_gather_cache(
        key_cache: torch.Tensor,
        value_cache: torch.Tensor,
        key: torch.Tensor,
        value: torch.Tensor,
        block_tables: torch.Tensor,
        k_scales: torch.Tensor,
        v_scales: torch.Tensor,
        cu_seqlens_kv: torch.Tensor,
        token_to_batch: torch.Tensor,
        seq_starts: torch.Tensor,
        dequant: bool,
        kv_cache_layout: str,
        total_tokens: int,
    ):
        assert kv_cache_layout in ["v0", "NHD", "HND"], (
            "kv_cache_layout only support v0, NHD, HND"
        )
        head_dim = key.shape[2]
        x = 0
        # assert dequant is True, "Currently, we only support "\
        # "gather cache with dequant"
        # For k cache layout: [num_blocks, num_heads, page_size, head_dim]
        assert kv_cache_layout == "NHD", (
            "ROCM_AITER_FA_BACKEND Only support NHD kv cache layout for now"
        )
        assert head_dim == key_cache.shape[3], (
            "We assume your kv cache layout is [num_blocks, "
            "page_size, num_heads, head_dim], but got otherwise"
        )
        page_size = key_cache.shape[1]
        num_heads = key_cache.shape[2]

        NUM_PRGMS = num_programs(total_tokens)
        BLOCK_SIZE = block_size(key_cache, head_dim)
        grid = lambda meta: (NUM_PRGMS,)
        cp_mha_gather_cache_kernel[grid](
            key_cache,
            value_cache,
            key,
            value,
            block_tables,
            cu_seqlens_kv,
            token_to_batch,
            seq_starts,
            k_scales,
            v_scales,
            num_heads,
            head_dim,
            x,
            block_tables.size(1),
            total_tokens,
            DEQUANT=dequant,
            PAGE_SIZE=page_size,
            CACHE_FORMAT=kv_cache_layout,
            BLOCK_SIZE=BLOCK_SIZE,
            NUM_PRGMS=NUM_PRGMS,
        )


logger = init_logger(__name__)


@dataclass
class AiterFlashAttentionDecodeMetadata:
    max_query_len: int
    min_query_len: int
    max_seq_len: int
    query_start_loc: torch.Tensor


@dataclass
class AiterFlashAttentionPrefillMetadata:
    max_query_len: int
    min_query_len: int
    max_seq_len: int
    query_start_loc: torch.Tensor


@dataclass
class AiterChunkContextMetadata:
    workspace: torch.Tensor
    cu_seq_lens_chunk: torch.Tensor
    chunk_starts: torch.Tensor
    token_to_batch: torch.Tensor
    seq_tot: list[int]
    max_seq_lens: list[int]
    seq_lens: torch.Tensor
    num_chunks: int
    total_token_per_batch: list[int]


@dataclass
class AiterFlashAttentionChunkPrefillMetadata:
    max_query_len: int
    min_query_len: int
    max_seq_len: int
    query_start_loc: torch.Tensor
    chunk_context_metadata: AiterChunkContextMetadata


@dataclass
class AiterFlashAttentionMetadata:
    # NOTE(sang): Definition of context_len, query_len, and seq_len.
    # |---------- N-1 iteration --------|
    # |---------------- N iteration ---------------------|
    # |- tokenA -|......................|-- newTokens ---|
    # |---------- context_len ----------|
    # |-------------------- seq_len ---------------------|
    #                                   |-- query_len ---|

    num_actual_tokens: int  # Number of tokens excluding padding.
    num_actual_kv_tokens: int
    max_query_len: int
    query_start_loc: torch.Tensor
    max_seq_len: int
    seq_lens: torch.Tensor
    slot_mapping: torch.Tensor
    block_table: torch.Tensor

    # prefill and deocde split
    num_decodes: int
    num_decode_tokens: int
    num_prefills: int
    num_prefill_tokens: int
    num_extends: int
    num_extend_tokens: int

    decode_metadata: AiterFlashAttentionDecodeMetadata | None
    prefill_metadata: AiterFlashAttentionPrefillMetadata | None
    extend_metadata: AiterFlashAttentionChunkPrefillMetadata | None

    # For cascade attention.
    use_cascade: bool
    common_prefix_len: int
    total_tokens: int


class AiterFlashAttentionMetadataBuilder(
    AttentionMetadataBuilder[AiterFlashAttentionMetadata]
):
    cudagraph_support = AttentionCGSupport.UNIFORM_SINGLE_TOKEN_DECODE
    reorder_batch_threshold: int = 1

    def __init__(
        self,
        kv_cache_spec: AttentionSpec,
        layer_names: list[str],
        vllm_config: VllmConfig,
        device: torch.device,
    ):
        super().__init__(kv_cache_spec, layer_names, vllm_config, device)

        self.model_config = vllm_config.model_config
        self.parallel_config = vllm_config.parallel_config
        self.cache_config = vllm_config.cache_config

        self.num_heads_q = self.model_config.get_num_attention_heads(
            self.parallel_config
        )
        self.num_heads_kv = self.model_config.get_num_kv_heads(self.parallel_config)
        self.headdim = self.model_config.get_head_size()
        self.block_size = kv_cache_spec.block_size
        # Sliding window size to be used with the AOT scheduler will be
        # populated on first build() call.
        self.aot_sliding_window: tuple[int, int] | None = None
        self.total_tokens: int = 0

        self.extend_workspace = torch.empty(
            [2, _CP_TOKENS_PER_ITER_ROCM, self.num_heads_kv, self.headdim],
            dtype=self.model_config.dtype,
            device=device,
        )

    def build_for_cudagraph_capture(
        self, common_attn_metadata: CommonAttentionMetadata
    ):
        self.total_tokens = (
            self.model_config.max_model_len
            * self.vllm_config.scheduler_config.max_num_partial_prefills
        )
        res = self.build(common_prefix_len=0, common_attn_metadata=common_attn_metadata)
        self.total_tokens = 0
        return res

    def build(
        self,
        common_prefix_len: int,
        common_attn_metadata: CommonAttentionMetadata,
        fast_build: bool = False,
    ) -> "AiterFlashAttentionMetadata":
        split_ret = split_decodes_prefills_and_extends(
            common_attn_metadata,
            decode_threshold=self.reorder_batch_threshold,
        )

        (
            num_decodes,
            num_extends,
            num_prefills,
            num_decode_tokens,
            num_extend_tokens,
            num_prefill_tokens,
        ) = split_ret

        query_start_loc_cpu = common_attn_metadata.query_start_loc_cpu

        seq_lens = common_attn_metadata.seq_lens_cpu

        query_lens_cpu = query_start_loc_cpu[1:] - query_start_loc_cpu[:-1]

        decode_metadata = None
        if num_decodes > 0:
            decode_metadata = AiterFlashAttentionDecodeMetadata(
                max_query_len=query_lens_cpu[:num_decodes].max().item(),
                min_query_len=query_lens_cpu[:num_decodes].min().item(),
                max_seq_len=seq_lens[:num_decodes].max().item(),
                query_start_loc=common_attn_metadata.query_start_loc[: num_decodes + 1],
            )

        prefill_metadata = None
        if num_prefills > 0:
            query_lens_for_prefill = query_lens_cpu[num_decodes + num_extends :]
            query_start_loc_device = common_attn_metadata.query_start_loc[
                num_decodes + num_extends :
            ]
            prefill_metadata = AiterFlashAttentionPrefillMetadata(
                max_query_len=query_lens_for_prefill.max().item(),
                min_query_len=query_lens_for_prefill.min().item(),
                max_seq_len=seq_lens[num_decodes + num_extends :].max().item(),
                query_start_loc=query_start_loc_device - query_start_loc_device[0],
            )

        extend_metadata = None
        if num_extends > 0:
            num_extends_slice = slice(num_decodes, num_decodes + num_extends)
            query_lens_for_extend = query_lens_cpu[num_extends_slice]
            seq_lens_for_extend = common_attn_metadata.seq_lens_cpu[num_extends_slice]
            computed_kv_lens = seq_lens_for_extend - query_lens_for_extend

            # allocate the equal amount of workspace for
            # each chunk prefill request
            max_context_chunk = _CP_TOKENS_PER_ITER_ROCM // num_extends
            num_chunks = cdiv(computed_kv_lens.max().item(), max_context_chunk)

            chunk_starts = (
                torch.arange(num_chunks, dtype=torch.int32)
                .unsqueeze(1)
                .expand(-1, num_extends)
                * max_context_chunk
            )
            chunk_ends = torch.min(
                computed_kv_lens.unsqueeze(0), chunk_starts + max_context_chunk
            )
            chunk_seq_lens = (chunk_ends - chunk_starts).clamp(
                min=0
            )  # [num_chunks, num_extends]
            cu_seq_lens_cpu = torch.zeros(
                [num_chunks, num_extends + 1], dtype=torch.int32, pin_memory=True
            )
            torch.cumsum(
                chunk_seq_lens, dim=1, out=cu_seq_lens_cpu[:, 1:], dtype=torch.int32
            )
            max_cum_tokens = cu_seq_lens_cpu[:, -1].max().item()

            range_idx = torch.arange(max_cum_tokens, dtype=torch.int32)[None, None, :]
            idx_to_batch_tensor = range_idx == cu_seq_lens_cpu[:, 1:][:, :, None]
            idx_to_batch_tensor = idx_to_batch_tensor.sum(
                dim=1
            )  # [num_chunks, max_cum_tokens]
            token_to_batch_tensor = torch.cumsum(idx_to_batch_tensor, dim=1)

            chunk_context_metadata = AiterChunkContextMetadata(
                workspace=self.extend_workspace,
                cu_seq_lens_chunk=cu_seq_lens_cpu.to(self.device, non_blocking=True),
                chunk_starts=chunk_starts.to(self.device, non_blocking=True),
                seq_tot=chunk_seq_lens.sum(dim=1).tolist(),
                max_seq_lens=chunk_seq_lens.max(dim=1).values.tolist(),
                seq_lens=chunk_seq_lens,
                token_to_batch=token_to_batch_tensor.to(self.device, non_blocking=True),
                num_chunks=num_chunks,
                total_token_per_batch=cu_seq_lens_cpu[:, -1].tolist(),
            )

            query_start_loc_device = common_attn_metadata.query_start_loc[
                num_decodes : num_decodes + num_extends + 1
            ]
            seq_lens_device = common_attn_metadata.seq_lens[num_extends_slice]
            cu_seq_lens = torch.zeros(
                num_extends + 1, dtype=torch.int32, device=seq_lens_device.device
            )
            torch.cumsum(
                seq_lens_device, dim=0, dtype=cu_seq_lens.dtype, out=cu_seq_lens[1:]
            )
            extend_metadata = AiterFlashAttentionChunkPrefillMetadata(
                max_query_len=query_lens_for_extend.max().item(),
                min_query_len=query_lens_for_extend.min().item(),
                max_seq_len=seq_lens[num_extends_slice].max().item(),
                query_start_loc=query_start_loc_device - query_start_loc_device[0],
                chunk_context_metadata=chunk_context_metadata,
            )

        num_actual_kv_tokens = torch.sum(seq_lens).item()

        use_cascade = common_prefix_len > 0

        attn_metadata = AiterFlashAttentionMetadata(
            num_actual_tokens=common_attn_metadata.num_actual_tokens,
            num_actual_kv_tokens=num_actual_kv_tokens,
            max_query_len=common_attn_metadata.max_query_len,
            query_start_loc=common_attn_metadata.query_start_loc,
            max_seq_len=common_attn_metadata.max_seq_len,
            seq_lens=common_attn_metadata.seq_lens,
            block_table=common_attn_metadata.block_table_tensor,
            slot_mapping=common_attn_metadata.slot_mapping,
            num_decodes=num_decodes,
            num_decode_tokens=num_decode_tokens,
            num_prefills=num_prefills,
            num_prefill_tokens=num_prefill_tokens,
            num_extends=num_extends,
            num_extend_tokens=num_extend_tokens,
            decode_metadata=decode_metadata,
            prefill_metadata=prefill_metadata,
            extend_metadata=extend_metadata,
            use_cascade=use_cascade,
            common_prefix_len=common_prefix_len,
            total_tokens=self.total_tokens,
        )
        return attn_metadata

    def use_cascade_attention(self, *args, **kwargs) -> bool:
        return False


class AiterFlashAttentionBackend(AttentionBackend):
    accept_output_buffer: bool = True

    @classmethod
    def get_supported_dtypes(cls) -> list[torch.dtype]:
        return [torch.float16, torch.bfloat16]

    @classmethod
    def get_supported_head_sizes(cls) -> list[int]:
        return [64, 128, 256]

    @staticmethod
    def get_supported_kernel_block_size() -> list[int | MultipleOf]:
        return [MultipleOf(16)]

    @classmethod
    def validate_head_size(cls, head_size: int) -> None:
        supported_head_sizes = cls.get_supported_head_sizes()
        if head_size not in supported_head_sizes:
            attn_type = cls.__name__.removesuffix("Backend")
            raise ValueError(
                f"Head size {head_size} is not supported by {attn_type}. "
                f"Supported head sizes are: {supported_head_sizes}. "
                "Set VLLM_ATTENTION_BACKEND=FLEX_ATTENTION to use "
                "FlexAttention backend which supports all head sizes."
            )

    @staticmethod
    def get_name() -> str:
        return "FLASH_ATTN"

    @staticmethod
    def get_impl_cls() -> type["AiterFlashAttentionImpl"]:
        return AiterFlashAttentionImpl

    @staticmethod
    def get_metadata_cls() -> type["AttentionMetadata"]:
        return AiterFlashAttentionMetadata

    @staticmethod
    def get_builder_cls() -> type["AiterFlashAttentionMetadataBuilder"]:
        return AiterFlashAttentionMetadataBuilder

    @staticmethod
    def get_kv_cache_shape(
        num_blocks: int,
        block_size: int,
        num_kv_heads: int,
        head_size: int,
        cache_dtype_str: str = "auto",
    ) -> tuple[int, ...]:
        if block_size % 16 != 0:
            raise ValueError("Block size must be a multiple of 16.")

        return (2, num_blocks, block_size, num_kv_heads, head_size)


class AiterFlashAttentionImpl(AttentionImpl):
    def __init__(
        self,
        num_heads: int,
        head_size: int,
        scale: float,
        num_kv_heads: int,
        alibi_slopes: list[float] | None,
        sliding_window: int | None,
        kv_cache_dtype: str,
        logits_soft_cap: float | None = None,
        attn_type: AttentionType = AttentionType.DECODER,
        kv_sharing_target_layer_name: int | None = None,
    ) -> None:
        self.num_heads = num_heads
        self.head_size = head_size
        self.scale = float(scale)
        self.num_kv_heads = num_kv_heads
        if alibi_slopes is not None:
            alibi_slopes = torch.tensor(alibi_slopes, dtype=torch.float32)
        self.alibi_slopes = alibi_slopes
        if sliding_window is None:
            self.sliding_window = [-1, -1]
        else:
            self.sliding_window = [sliding_window - 1, 0]
        self.kv_cache_dtype = kv_cache_dtype
        if logits_soft_cap is None:
            # In flash-attn, setting logits_soft_cap as 0 means no soft cap.
            logits_soft_cap = 0.0
        self.logits_soft_cap = logits_soft_cap
        self.kv_sharing_target_layer_name = kv_sharing_target_layer_name

        assert self.num_heads % self.num_kv_heads == 0
        self.num_queries_per_kv = self.num_heads // self.num_kv_heads

        AiterFlashAttentionBackend.validate_head_size(head_size)

        if attn_type != AttentionType.DECODER:
            raise NotImplementedError(
                "Encoder self-attention and "
                "encoder/decoder cross-attention "
                "are not implemented for "
                "FlashAttentionImpl"
            )

    def extend_forward(
        self,
        attn_metadata: AiterFlashAttentionMetadata,
        query: torch.Tensor,
        key: torch.Tensor,
        value: torch.Tensor,
        key_cache: torch.Tensor,
        value_cache: torch.Tensor,
        output: torch.Tensor,
        cu_seqlens_q: torch.Tensor,
        max_seqlen_q: int,
        max_seqlen_k: int,
        min_seqlen_q: int,
        block_table: torch.Tensor,
        slot_mapping: torch.Tensor,
        k_scale: float,
        v_scale: float,
    ):
        out, lse = aiter.flash_attn_varlen_func(
            q=query,
            k=key,
            v=value,
            cu_seqlens_q=cu_seqlens_q,
            cu_seqlens_k=cu_seqlens_q,
            max_seqlen_q=max_seqlen_q,
            max_seqlen_k=max_seqlen_q,
            min_seqlen_q=min_seqlen_q,
            dropout_p=0.0,
            softmax_scale=self.scale,
            causal=True,
            window_size=self.sliding_window,
            alibi_slopes=self.alibi_slopes,
            return_lse=True,
        )
        assert attn_metadata.extend_metadata is not None
        chunk_context_metadata = attn_metadata.extend_metadata.chunk_context_metadata
        num_chunks = chunk_context_metadata.num_chunks
        workspace = chunk_context_metadata.workspace
        cu_seqlens_kv = chunk_context_metadata.cu_seq_lens_chunk
        max_seqlens = chunk_context_metadata.max_seq_lens
        chunk_starts = chunk_context_metadata.chunk_starts
        token_to_batch = chunk_context_metadata.token_to_batch
        total_token_per_batch = chunk_context_metadata.total_token_per_batch
        key_fetched, value_fetched = workspace[0], workspace[1]
        chunked_output = None
        chunked_lse = None
        for chunk_idx in range(num_chunks):
            cp_mha_gather_cache(
                key_cache=key_cache,
                value_cache=value_cache,
                key=key_fetched,
                value=value_fetched,
                block_tables=block_table,
                k_scales=k_scale,
                v_scales=v_scale,
                cu_seqlens_kv=cu_seqlens_kv[chunk_idx],
                token_to_batch=token_to_batch[chunk_idx],
                seq_starts=chunk_starts[chunk_idx],
                dequant=False,
                kv_cache_layout="NHD",
                total_tokens=total_token_per_batch[chunk_idx],
            )

            suf_out, suf_lse = aiter.flash_attn_varlen_func(
                q=query,
                k=key_fetched,
                v=value_fetched,
                cu_seqlens_q=cu_seqlens_q,
                cu_seqlens_k=cu_seqlens_kv[chunk_idx],
                max_seqlen_q=max_seqlen_q,
                max_seqlen_k=max_seqlens[chunk_idx],
                min_seqlen_q=min_seqlen_q,
                dropout_p=0.0,
                softmax_scale=self.scale,
                causal=False,
                window_size=self.sliding_window,
                alibi_slopes=self.alibi_slopes,
                return_lse=True,
            )
            if chunked_output is None:
                chunked_output = suf_out
                chunked_lse = suf_lse
            else:
                tmp_output = torch.empty_like(out)
                tmp_lse = torch.empty_like(lse)
                merge_attn_states(
                    output=tmp_output,
                    output_lse=tmp_lse,
                    prefix_output=chunked_output,
                    prefix_lse=chunked_lse,
                    suffix_output=suf_out,
                    suffix_lse=suf_lse,
                )
                chunked_output = tmp_output
                chunked_lse = tmp_lse

        merge_attn_states(
            output=output,
            prefix_output=chunked_output,
            prefix_lse=chunked_lse,
            suffix_output=out,
            suffix_lse=lse,
        )

    def forward(
        self,
        layer: torch.nn.Module,
        query: torch.Tensor,
        key: torch.Tensor,
        value: torch.Tensor,
        kv_cache: torch.Tensor,
        attn_metadata: AiterFlashAttentionMetadata,
        output: torch.Tensor | None = None,
        output_scale: torch.Tensor | None = None,
        output_block_scale: torch.Tensor | None = None,
    ) -> torch.Tensor:
        """Forward pass with AiterFlashAttention.

        Args:
            query: shape = [num_tokens, num_heads, head_size]
            key: shape = [num_tokens, num_kv_heads, head_size]
            value: shape = [num_tokens, num_kv_heads, head_size]
            kv_cache: shape =
                [2, num_blocks, block_size, num_kv_heads, head_size]
            attn_metadata: Metadata for attention.
        Returns:
            shape = [num_tokens, num_heads * head_size]
        NOTE: FP8 quantization, flash-attn expect the size of
              {q,k,v}_descale to be (num_sequences, num_kv_heads).
              We use torch's .expand() to avoid duplicating values
        """
        assert output is not None, "Output tensor must be provided."

        if output_scale is not None or output_block_scale is not None:
            raise NotImplementedError(
                "fused output quantization is not yet supported for FlashAttentionImpl"
            )

        if attn_metadata is None:
            # Profiling run.
            return output.fill_(0)

        # IMPORTANT!
        # NOTE(woosuk): With piece-wise CUDA graphs, this method is
        # executed in eager-mode PyTorch. Thus, we need to be careful
        # about any CPU overhead in this method. For example, `view`
        # and `slice` (or `[:n]`) operations are surprisingly slow even
        # in the case they do not invoke any GPU ops.
        # Minimize the PyTorch ops in this method as much as possible.
        # Whenever making a change in this method, please benchmark the
        # performance to make sure it does not introduce any overhead.
        num_actual_tokens = attn_metadata.num_actual_tokens
        key_cache, value_cache = kv_cache.unbind(0)
        if self.kv_sharing_target_layer_name is None:
            # Reshape the input keys and values and store them in the cache.
            # Skip this if sharing KV cache with an earlier attention layer.
            # NOTE(woosuk): Here, key and value are padded while slot_mapping
            # is not padded. However, we don't need to do
            # key[:num_actual_tokens] and value[:num_actual_tokens] because
            # the reshape_and_cache_flash op uses the slot_mapping's shape
            # to determine the number of actual tokens.

            torch.ops._C_cache_ops.reshape_and_cache_flash(
                key,
                value,
                key_cache,
                value_cache,
                attn_metadata.slot_mapping,
                self.kv_cache_dtype,
                layer._k_scale,
                layer._v_scale,
            )

        if self.kv_cache_dtype.startswith("fp8"):
            key_cache = key_cache.view(current_platform.fp8_dtype())
            value_cache = value_cache.view(current_platform.fp8_dtype())

        # decode:extend:prefill
        query = query[:num_actual_tokens]
        key = key[:num_actual_tokens]
        value = value[:num_actual_tokens]

        output_actual_tokens = output[:num_actual_tokens]

        num_decodes = attn_metadata.num_decodes
        num_prefills = attn_metadata.num_prefills
        num_extends = attn_metadata.num_extends

        num_decode_tokens = attn_metadata.num_decode_tokens
        num_extend_tokens = attn_metadata.num_extend_tokens
        if not attn_metadata.use_cascade:
            # calculate for pure prefills
            if num_prefills > 0:
                assert attn_metadata.prefill_metadata is not None

                prefill_query = query[num_decode_tokens + num_extend_tokens :]
                prefill_key = key[num_decode_tokens + num_extend_tokens :]
                prefill_value = value[num_decode_tokens + num_extend_tokens :]

                aiter.flash_attn_varlen_func(
                    q=prefill_query,
                    k=prefill_key,
                    v=prefill_value,
                    cu_seqlens_q=attn_metadata.prefill_metadata.query_start_loc,
                    cu_seqlens_k=attn_metadata.prefill_metadata.query_start_loc,
                    max_seqlen_q=attn_metadata.prefill_metadata.max_query_len,
                    max_seqlen_k=attn_metadata.prefill_metadata.max_seq_len,
                    min_seqlen_q=attn_metadata.prefill_metadata.min_query_len,
                    dropout_p=0.0,
                    softmax_scale=self.scale,
                    causal=True,
                    window_size=self.sliding_window,
                    alibi_slopes=self.alibi_slopes,
                    out=output_actual_tokens[num_decode_tokens + num_extend_tokens :],
                )

            # calculate for extends
            if num_extends > 0:
                assert attn_metadata.extend_metadata is not None
                extend_tokens_slice = slice(
                    num_decode_tokens, num_decode_tokens + num_extend_tokens
                )
                extend_querys = query[extend_tokens_slice]
                extend_keys = key[extend_tokens_slice]
                extend_values = value[extend_tokens_slice]
                extend_outputs = output[extend_tokens_slice]
                self.extend_forward(
                    attn_metadata=attn_metadata,
                    query=extend_querys,
                    key=extend_keys,
                    value=extend_values,
                    key_cache=key_cache,
                    value_cache=value_cache,
                    output=extend_outputs,
                    cu_seqlens_q=attn_metadata.extend_metadata.query_start_loc,
                    max_seqlen_q=attn_metadata.extend_metadata.max_query_len,
                    max_seqlen_k=attn_metadata.extend_metadata.max_seq_len,
                    min_seqlen_q=attn_metadata.extend_metadata.min_query_len,
                    block_table=attn_metadata.block_table[
                        num_decodes : num_decodes + num_extends
                    ],
                    slot_mapping=attn_metadata.slot_mapping[
                        num_decodes : num_decodes + num_extends
                    ],
                    k_scale=layer._k_scale,
                    v_scale=layer._v_scale,
                )

            # calculate for decodes
            if num_decodes > 0:
                assert attn_metadata.decode_metadata is not None
                _, num_heads, head_size = query.shape
                nbytes_per_qo_elem = torch.finfo(query.dtype).bits // 8
                num_seqs = attn_metadata.seq_lens.shape[0]
                max_num_partitions = (
                    attn_metadata.max_seq_len + _PARTITION_SIZE_ROCM - 1
                ) // _PARTITION_SIZE_ROCM

                workspace_buffer = torch.empty(
                    (num_seqs * num_heads * max_num_partitions * head_size)
                    * nbytes_per_qo_elem
                    + 2 * (num_seqs * num_heads * max_num_partitions) * 4,
                    dtype=torch.uint8,
                    device=output.device,
                )

<<<<<<< HEAD
            torch.ops.aiter.paged_attention_v1(
                output[:num_actual_tokens],
                workspace_buffer,
                query[:num_actual_tokens],
                key_cache,
                value_cache,
                self.scale,
                block_table,
                cu_seqlens_q,
                seqused_k,
                max_seqlen_k,
                self.alibi_slopes,
                self.kv_cache_dtype,
                "NHD",
                self.logits_soft_cap,
                layer._k_scale,
                layer._v_scale,
                self.sliding_window[0]+1,
                None,
                _PARTITION_SIZE_ROCM,
            )
            return output
=======
                torch.ops.aiter.paged_attention_v1(
                    output[:num_decode_tokens],
                    workspace_buffer,
                    query[:num_decode_tokens],
                    key_cache,
                    value_cache,
                    self.scale,
                    attn_metadata.block_table[:num_decodes],
                    attn_metadata.query_start_loc[:num_decodes],
                    attn_metadata.seq_lens[:num_decodes],
                    attn_metadata.max_seq_len,
                    self.alibi_slopes,
                    self.kv_cache_dtype,
                    "NHD",
                    self.logits_soft_cap,
                    layer._k_scale,
                    layer._v_scale,
                    None,
                    _PARTITION_SIZE_ROCM,
                )
>>>>>>> c5f685b3
        else:
            raise NotImplementedError(
                "Cascade attention is not implemented for ROCM AITER"
            )

        return output<|MERGE_RESOLUTION|>--- conflicted
+++ resolved
@@ -812,30 +812,6 @@
                     device=output.device,
                 )
 
-<<<<<<< HEAD
-            torch.ops.aiter.paged_attention_v1(
-                output[:num_actual_tokens],
-                workspace_buffer,
-                query[:num_actual_tokens],
-                key_cache,
-                value_cache,
-                self.scale,
-                block_table,
-                cu_seqlens_q,
-                seqused_k,
-                max_seqlen_k,
-                self.alibi_slopes,
-                self.kv_cache_dtype,
-                "NHD",
-                self.logits_soft_cap,
-                layer._k_scale,
-                layer._v_scale,
-                self.sliding_window[0]+1,
-                None,
-                _PARTITION_SIZE_ROCM,
-            )
-            return output
-=======
                 torch.ops.aiter.paged_attention_v1(
                     output[:num_decode_tokens],
                     workspace_buffer,
@@ -853,10 +829,10 @@
                     self.logits_soft_cap,
                     layer._k_scale,
                     layer._v_scale,
+                    self.sliding_window[0] + 1,
                     None,
                     _PARTITION_SIZE_ROCM,
                 )
->>>>>>> c5f685b3
         else:
             raise NotImplementedError(
                 "Cascade attention is not implemented for ROCM AITER"
