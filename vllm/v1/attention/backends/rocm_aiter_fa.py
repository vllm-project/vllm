# SPDX-License-Identifier: Apache-2.0
# SPDX-FileCopyrightText: Copyright contributors to the vLLM project
"""Attention layer with AiterFlashAttention."""

from dataclasses import dataclass
from typing import ClassVar

import torch

from vllm.attention.backends.abstract import (
    AttentionBackend,
    AttentionImpl,
    AttentionType,
    MultipleOf,
)
from vllm.attention.ops.merge_attn_states import merge_attn_states
from vllm.config import VllmConfig
from vllm.logger import init_logger
from vllm.platforms import current_platform
from vllm.utils.math_utils import cdiv
from vllm.utils.platform_utils import get_cu_count
from vllm.v1.attention.backends.utils import (
    AttentionCGSupport,
    AttentionMetadataBuilder,
    CommonAttentionMetadata,
    split_decodes_prefills_and_extends,
)
from vllm.v1.kv_cache_interface import AttentionSpec

_PARTITION_SIZE_ROCM = 256
_CP_TOKENS_PER_ITER_ROCM = 32 * 1024

if current_platform.is_rocm():
    import aiter

    from vllm.triton_utils import tl, triton

    def block_size(x, head_dim):
        return min(65536 // x.element_size(), triton.next_power_of_2(head_dim))

<<<<<<< HEAD
    def num_programs(head_dim):
        return min(head_dim, get_cu_count())
=======
    def num_programs(total_tokens):
        return min(total_tokens, get_cu_count())
>>>>>>> 5d6ce2b9

    @triton.jit
    def cp_mha_gather_cache_kernel(
        key_cache_ptr,  # [num_blocks, page_size, num_head, head_size]
        value_cache_ptr,  # [num_blocks, page_size, num_head, head_size]
        key_ptr,  # [num_tokens, num_heads, head_size]
        value_ptr,  # [num_tokens, num_heads, head_size]
        block_table_ptr,  # [num_batches, max_block_num]
        cu_seqlens_kv_ptr,  # [num_batches + 1]
        token_to_batch_ptr,  # [max_cum_tokens]
        seq_start_ptr,  # [num_batches]
        k_scale_ptr,
        v_scale_ptr,
        num_heads,
        head_size,
        x,
        max_block_num,
        num_tokens,
        num_programs,
        DEQUANT: tl.constexpr,
        PAGE_SIZE: tl.constexpr,
        CACHE_FORMAT: tl.constexpr,
        BLOCK_SIZE: tl.constexpr,
    ):
        bid = tl.program_id(0)
        col_offsets = tl.arange(0, BLOCK_SIZE)
        if DEQUANT:
            k_scale = tl.load(k_scale_ptr)
            v_scale = tl.load(v_scale_ptr)

        for token_id in tl.range(bid, num_tokens, num_programs):
            key_ptr_offset = key_ptr + token_id * head_size * num_heads
            value_ptr_offset = value_ptr + token_id * head_size * num_heads
            batch_idx = tl.load(token_to_batch_ptr + token_id)
            batch_start = tl.load(seq_start_ptr + batch_idx)
            token_start = tl.load(cu_seqlens_kv_ptr + batch_idx)
            batch_offset = token_id - token_start + batch_start
            block_offset = batch_offset // PAGE_SIZE
            block_id = tl.load(
                block_table_ptr + max_block_num * batch_idx + block_offset
            )
            slot_id = batch_offset % PAGE_SIZE

            if CACHE_FORMAT == "NHD":
                # for kv cache layout as
                # K: [num_blocks, page_size, num_head, head_dim]
                # V: [num_blocks, page_size, num_head, head_dim]
                key_cache_ptr_offset = (
                    key_cache_ptr
                    + block_id * num_heads * head_size * PAGE_SIZE
                    + slot_id * num_heads * head_size
                )
                value_cache_ptr_offset = (
                    value_cache_ptr
                    + block_id * num_heads * head_size * PAGE_SIZE
                    + slot_id * num_heads * head_size
                )

                for i in tl.range(0, head_size * num_heads, BLOCK_SIZE):
                    mask = (col_offsets + i) < head_size * num_heads
                    k_reg = tl.load(key_cache_ptr_offset + col_offsets + i, mask=mask)
                    v_reg = tl.load(value_cache_ptr_offset + col_offsets + i, mask=mask)
                    if DEQUANT:
                        k_dtype = k_reg.dtype
                        v_dtype = v_reg.dtype
                        k_reg = (k_reg.to(tl.float32) * k_scale).to(k_dtype)
                        v_reg = (v_reg.to(tl.float32) * v_scale).to(v_dtype)
                    tl.store(key_ptr_offset + col_offsets + i, k_reg, mask=mask)
                    tl.store(value_ptr_offset + col_offsets + i, v_reg, mask=mask)

    def cp_mha_gather_cache(
        key_cache: torch.Tensor,
        value_cache: torch.Tensor,
        key: torch.Tensor,
        value: torch.Tensor,
        block_tables: torch.Tensor,
        k_scales: torch.Tensor,
        v_scales: torch.Tensor,
        cu_seqlens_kv: torch.Tensor,
        token_to_batch: torch.Tensor,
        seq_starts: torch.Tensor,
        dequant: bool,
        kv_cache_layout: str,
        total_tokens: int,
    ):
        assert kv_cache_layout in ["v0", "NHD", "HND"], (
            "kv_cache_layout only support v0, NHD, HND"
        )
        head_dim = key.shape[2]
        x = 0
        # assert dequant is True, "Currently, we only support "\
        # "gather cache with dequant"
        # For k cache layout: [num_blocks, num_heads, page_size, head_dim]
        assert kv_cache_layout == "NHD", (
            "ROCM_AITER_FA_BACKEND Only support NHD kv cache layout for now"
        )
        assert head_dim == key_cache.shape[3], (
            "We assume your kv cache layout is [num_blocks, "
            "page_size, num_heads, head_dim], but got otherwise"
        )
        page_size = key_cache.shape[1]
        num_heads = key_cache.shape[2]

        NUM_PRGMS = num_programs(total_tokens)
        BLOCK_SIZE = block_size(key_cache, head_dim)
        grid = lambda meta: (NUM_PRGMS,)
        cp_mha_gather_cache_kernel[grid](
            key_cache,
            value_cache,
            key,
            value,
            block_tables,
            cu_seqlens_kv,
            token_to_batch,
            seq_starts,
            k_scales,
            v_scales,
            num_heads,
            head_dim,
            x,
            block_tables.size(1),
            total_tokens,
            NUM_PRGMS,
            DEQUANT=dequant,
            PAGE_SIZE=page_size,
            CACHE_FORMAT=kv_cache_layout,
            BLOCK_SIZE=BLOCK_SIZE,
        )


logger = init_logger(__name__)


@dataclass
class AiterFlashAttentionDecodeMetadata:
    max_query_len: int
    min_query_len: int
    max_seq_len: int
    query_start_loc: torch.Tensor


@dataclass
class AiterFlashAttentionPrefillMetadata:
    max_query_len: int
    min_query_len: int
    max_seq_len: int
    query_start_loc: torch.Tensor


@dataclass
class AiterChunkContextMetadata:
    workspace: torch.Tensor
    cu_seq_lens_chunk: torch.Tensor
    chunk_starts: torch.Tensor
    token_to_batch: torch.Tensor
    seq_tot: list[int]
    max_seq_lens: list[int]
    seq_lens: torch.Tensor
    num_chunks: int
    total_token_per_batch: list[int]


@dataclass
class AiterFlashAttentionChunkPrefillMetadata:
    max_query_len: int
    min_query_len: int
    max_seq_len: int
    query_start_loc: torch.Tensor
    chunk_context_metadata: AiterChunkContextMetadata


@dataclass
class AiterFlashAttentionMetadata:
    # NOTE(sang): Definition of context_len, query_len, and seq_len.
    # |---------- N-1 iteration --------|
    # |---------------- N iteration ---------------------|
    # |- tokenA -|......................|-- newTokens ---|
    # |---------- context_len ----------|
    # |-------------------- seq_len ---------------------|
    #                                   |-- query_len ---|

    num_actual_tokens: int  # Number of tokens excluding padding.
    num_actual_kv_tokens: int
    max_query_len: int
    query_start_loc: torch.Tensor
    max_seq_len: int
    seq_lens: torch.Tensor
    slot_mapping: torch.Tensor
    block_table: torch.Tensor

    # prefill and deocde split
    num_decodes: int
    num_decode_tokens: int
    num_prefills: int
    num_prefill_tokens: int
    num_extends: int
    num_extend_tokens: int

    decode_metadata: AiterFlashAttentionDecodeMetadata | None
    prefill_metadata: AiterFlashAttentionPrefillMetadata | None
    extend_metadata: AiterFlashAttentionChunkPrefillMetadata | None

    # For cascade attention.
    use_cascade: bool
    common_prefix_len: int
    total_tokens: int


class AiterFlashAttentionMetadataBuilder(
    AttentionMetadataBuilder[AiterFlashAttentionMetadata]
):
    _cudagraph_support = AttentionCGSupport.UNIFORM_SINGLE_TOKEN_DECODE
    reorder_batch_threshold: int = 1

    def __init__(
        self,
        kv_cache_spec: AttentionSpec,
        layer_names: list[str],
        vllm_config: VllmConfig,
        device: torch.device,
    ):
        super().__init__(kv_cache_spec, layer_names, vllm_config, device)

        self.model_config = vllm_config.model_config
        self.parallel_config = vllm_config.parallel_config
        self.cache_config = vllm_config.cache_config

        self.num_heads_q = self.model_config.get_num_attention_heads(
            self.parallel_config
        )
        self.num_heads_kv = self.model_config.get_num_kv_heads(self.parallel_config)
        self.headdim = self.model_config.get_head_size()
        self.block_size = kv_cache_spec.block_size
        # Sliding window size to be used with the AOT scheduler will be
        # populated on first build() call.
        self.aot_sliding_window: tuple[int, int] | None = None
        self.total_tokens: int = 0

        self.extend_workspace = torch.empty(
            [2, _CP_TOKENS_PER_ITER_ROCM, self.num_heads_kv, self.headdim],
            dtype=self.model_config.dtype,
            device=device,
        )

    def build_for_cudagraph_capture(
        self, common_attn_metadata: CommonAttentionMetadata
    ):
        self.total_tokens = (
            self.model_config.max_model_len
            * self.vllm_config.scheduler_config.max_num_partial_prefills
        )
        res = self.build(common_prefix_len=0, common_attn_metadata=common_attn_metadata)
        self.total_tokens = 0
        return res

    def build(
        self,
        common_prefix_len: int,
        common_attn_metadata: CommonAttentionMetadata,
        fast_build: bool = False,
    ) -> "AiterFlashAttentionMetadata":
        split_ret = split_decodes_prefills_and_extends(
            common_attn_metadata,
            decode_threshold=self.reorder_batch_threshold,
        )

        (
            num_decodes,
            num_extends,
            num_prefills,
            num_decode_tokens,
            num_extend_tokens,
            num_prefill_tokens,
        ) = split_ret

        query_start_loc_cpu = common_attn_metadata.query_start_loc_cpu

        seq_lens = common_attn_metadata.seq_lens_cpu

        query_lens_cpu = query_start_loc_cpu[1:] - query_start_loc_cpu[:-1]

        decode_metadata = None
        if num_decodes > 0:
            decode_metadata = AiterFlashAttentionDecodeMetadata(
                max_query_len=query_lens_cpu[:num_decodes].max().item(),
                min_query_len=query_lens_cpu[:num_decodes].min().item(),
                max_seq_len=seq_lens[:num_decodes].max().item(),
                query_start_loc=common_attn_metadata.query_start_loc[: num_decodes + 1],
            )

        prefill_metadata = None
        if num_prefills > 0:
            query_lens_for_prefill = query_lens_cpu[num_decodes + num_extends :]
            query_start_loc_device = common_attn_metadata.query_start_loc[
                num_decodes + num_extends :
            ]
            prefill_metadata = AiterFlashAttentionPrefillMetadata(
                max_query_len=query_lens_for_prefill.max().item(),
                min_query_len=query_lens_for_prefill.min().item(),
                max_seq_len=seq_lens[num_decodes + num_extends :].max().item(),
                query_start_loc=query_start_loc_device - query_start_loc_device[0],
            )

        extend_metadata = None
        if num_extends > 0:
            num_extends_slice = slice(num_decodes, num_decodes + num_extends)
            query_lens_for_extend = query_lens_cpu[num_extends_slice]
            seq_lens_for_extend = common_attn_metadata.seq_lens_cpu[num_extends_slice]
            computed_kv_lens = seq_lens_for_extend - query_lens_for_extend

            # allocate the equal amount of workspace for
            # each chunk prefill request
            max_context_chunk = _CP_TOKENS_PER_ITER_ROCM // num_extends
            num_chunks = cdiv(computed_kv_lens.max().item(), max_context_chunk)

            chunk_starts = (
                torch.arange(num_chunks, dtype=torch.int32)
                .unsqueeze(1)
                .expand(-1, num_extends)
                * max_context_chunk
            )
            chunk_ends = torch.min(
                computed_kv_lens.unsqueeze(0), chunk_starts + max_context_chunk
            )
            chunk_seq_lens = (chunk_ends - chunk_starts).clamp(
                min=0
            )  # [num_chunks, num_extends]
            cu_seq_lens_cpu = torch.zeros(
                [num_chunks, num_extends + 1], dtype=torch.int32, pin_memory=True
            )
            torch.cumsum(
                chunk_seq_lens, dim=1, out=cu_seq_lens_cpu[:, 1:], dtype=torch.int32
            )
            max_cum_tokens = cu_seq_lens_cpu[:, -1].max().item()

            range_idx = torch.arange(max_cum_tokens, dtype=torch.int32)[None, None, :]
            idx_to_batch_tensor = range_idx == cu_seq_lens_cpu[:, 1:][:, :, None]
            idx_to_batch_tensor = idx_to_batch_tensor.sum(
                dim=1
            )  # [num_chunks, max_cum_tokens]
            token_to_batch_tensor = torch.cumsum(idx_to_batch_tensor, dim=1)

            chunk_context_metadata = AiterChunkContextMetadata(
                workspace=self.extend_workspace,
                cu_seq_lens_chunk=cu_seq_lens_cpu.to(self.device, non_blocking=True),
                chunk_starts=chunk_starts.to(self.device, non_blocking=True),
                seq_tot=chunk_seq_lens.sum(dim=1).tolist(),
                max_seq_lens=chunk_seq_lens.max(dim=1).values.tolist(),
                seq_lens=chunk_seq_lens,
                token_to_batch=token_to_batch_tensor.to(self.device, non_blocking=True),
                num_chunks=num_chunks,
                total_token_per_batch=cu_seq_lens_cpu[:, -1].tolist(),
            )

            query_start_loc_device = common_attn_metadata.query_start_loc[
                num_decodes : num_decodes + num_extends + 1
            ]
            seq_lens_device = common_attn_metadata.seq_lens[num_extends_slice]
            cu_seq_lens = torch.zeros(
                num_extends + 1, dtype=torch.int32, device=seq_lens_device.device
            )
            torch.cumsum(
                seq_lens_device, dim=0, dtype=cu_seq_lens.dtype, out=cu_seq_lens[1:]
            )
            extend_metadata = AiterFlashAttentionChunkPrefillMetadata(
                max_query_len=query_lens_for_extend.max().item(),
                min_query_len=query_lens_for_extend.min().item(),
                max_seq_len=seq_lens[num_extends_slice].max().item(),
                query_start_loc=query_start_loc_device - query_start_loc_device[0],
                chunk_context_metadata=chunk_context_metadata,
            )

        num_actual_kv_tokens = torch.sum(seq_lens).item()

        use_cascade = common_prefix_len > 0

        attn_metadata = AiterFlashAttentionMetadata(
            num_actual_tokens=common_attn_metadata.num_actual_tokens,
            num_actual_kv_tokens=num_actual_kv_tokens,
            max_query_len=common_attn_metadata.max_query_len,
            query_start_loc=common_attn_metadata.query_start_loc,
            max_seq_len=common_attn_metadata.max_seq_len,
            seq_lens=common_attn_metadata.seq_lens,
            block_table=common_attn_metadata.block_table_tensor,
            slot_mapping=common_attn_metadata.slot_mapping,
            num_decodes=num_decodes,
            num_decode_tokens=num_decode_tokens,
            num_prefills=num_prefills,
            num_prefill_tokens=num_prefill_tokens,
            num_extends=num_extends,
            num_extend_tokens=num_extend_tokens,
            decode_metadata=decode_metadata,
            prefill_metadata=prefill_metadata,
            extend_metadata=extend_metadata,
            use_cascade=use_cascade,
            common_prefix_len=common_prefix_len,
            total_tokens=self.total_tokens,
        )
        return attn_metadata

    def use_cascade_attention(self, *args, **kwargs) -> bool:
        return False


class AiterFlashAttentionBackend(AttentionBackend):
    accept_output_buffer: bool = True
    supported_dtypes: ClassVar[list[torch.dtype]] = [torch.float16, torch.bfloat16]
    supported_kernel_block_sizes: ClassVar[list[int | MultipleOf]] = [MultipleOf(16)]

    @classmethod
    def get_supported_head_sizes(cls) -> list[int]:
        return [64, 128, 256]

    @staticmethod
    def get_name() -> str:
        return "FLASH_ATTN"

    @staticmethod
    def get_impl_cls() -> type["AiterFlashAttentionImpl"]:
        return AiterFlashAttentionImpl

    @staticmethod
    def get_builder_cls() -> type["AiterFlashAttentionMetadataBuilder"]:
        return AiterFlashAttentionMetadataBuilder

    @staticmethod
    def get_kv_cache_shape(
        num_blocks: int,
        block_size: int,
        num_kv_heads: int,
        head_size: int,
        cache_dtype_str: str = "auto",
    ) -> tuple[int, ...]:
        if block_size % 16 != 0:
            raise ValueError("Block size must be a multiple of 16.")

        return (2, num_blocks, block_size, num_kv_heads, head_size)


class AiterFlashAttentionImpl(AttentionImpl):
    def __init__(
        self,
        num_heads: int,
        head_size: int,
        scale: float,
        num_kv_heads: int,
        alibi_slopes: list[float] | None,
        sliding_window: int | None,
        kv_cache_dtype: str,
        logits_soft_cap: float | None = None,
        attn_type: AttentionType = AttentionType.DECODER,
        kv_sharing_target_layer_name: int | None = None,
    ) -> None:
        self.num_heads = num_heads
        self.head_size = head_size
        self.scale = float(scale)
        self.num_kv_heads = num_kv_heads
        if alibi_slopes is not None:
            alibi_slopes = torch.tensor(alibi_slopes, dtype=torch.float32)
        self.alibi_slopes = alibi_slopes
        if sliding_window is None:
            self.sliding_window = [-1, -1]
        else:
            self.sliding_window = [sliding_window - 1, 0]
        self.kv_cache_dtype = kv_cache_dtype
        if logits_soft_cap is None:
            # In flash-attn, setting logits_soft_cap as 0 means no soft cap.
            logits_soft_cap = 0.0
        self.logits_soft_cap = logits_soft_cap
        self.kv_sharing_target_layer_name = kv_sharing_target_layer_name

        assert self.num_heads % self.num_kv_heads == 0
        self.num_queries_per_kv = self.num_heads // self.num_kv_heads

        if attn_type != AttentionType.DECODER:
            raise NotImplementedError(
                "Encoder self-attention and "
                "encoder/decoder cross-attention "
                "are not implemented for "
                "FlashAttentionImpl"
            )

    def extend_forward(
        self,
        attn_metadata: AiterFlashAttentionMetadata,
        query: torch.Tensor,
        key: torch.Tensor,
        value: torch.Tensor,
        key_cache: torch.Tensor,
        value_cache: torch.Tensor,
        output: torch.Tensor,
        cu_seqlens_q: torch.Tensor,
        max_seqlen_q: int,
        max_seqlen_k: int,
        min_seqlen_q: int,
        block_table: torch.Tensor,
        slot_mapping: torch.Tensor,
        k_scale: float,
        v_scale: float,
    ):
        out, lse = aiter.flash_attn_varlen_func(
            q=query,
            k=key,
            v=value,
            cu_seqlens_q=cu_seqlens_q,
            cu_seqlens_k=cu_seqlens_q,
            max_seqlen_q=max_seqlen_q,
            max_seqlen_k=max_seqlen_q,
            min_seqlen_q=min_seqlen_q,
            dropout_p=0.0,
            softmax_scale=self.scale,
            causal=True,
            window_size=self.sliding_window,
            alibi_slopes=self.alibi_slopes,
            return_lse=True,
        )
        assert attn_metadata.extend_metadata is not None
        chunk_context_metadata = attn_metadata.extend_metadata.chunk_context_metadata
        num_chunks = chunk_context_metadata.num_chunks
        workspace = chunk_context_metadata.workspace
        cu_seqlens_kv = chunk_context_metadata.cu_seq_lens_chunk
        max_seqlens = chunk_context_metadata.max_seq_lens
        chunk_starts = chunk_context_metadata.chunk_starts
        token_to_batch = chunk_context_metadata.token_to_batch
        total_token_per_batch = chunk_context_metadata.total_token_per_batch
        key_fetched, value_fetched = workspace[0], workspace[1]
        chunked_output = None
        chunked_lse = None
        for chunk_idx in range(num_chunks):
            cp_mha_gather_cache(
                key_cache=key_cache,
                value_cache=value_cache,
                key=key_fetched,
                value=value_fetched,
                block_tables=block_table,
                k_scales=k_scale,
                v_scales=v_scale,
                cu_seqlens_kv=cu_seqlens_kv[chunk_idx],
                token_to_batch=token_to_batch[chunk_idx],
                seq_starts=chunk_starts[chunk_idx],
                dequant=False,
                kv_cache_layout="NHD",
                total_tokens=total_token_per_batch[chunk_idx],
            )

            suf_out, suf_lse = aiter.flash_attn_varlen_func(
                q=query,
                k=key_fetched,
                v=value_fetched,
                cu_seqlens_q=cu_seqlens_q,
                cu_seqlens_k=cu_seqlens_kv[chunk_idx],
                max_seqlen_q=max_seqlen_q,
                max_seqlen_k=max_seqlens[chunk_idx],
                min_seqlen_q=min_seqlen_q,
                dropout_p=0.0,
                softmax_scale=self.scale,
                causal=False,
                window_size=self.sliding_window,
                alibi_slopes=self.alibi_slopes,
                return_lse=True,
            )
            if chunked_output is None:
                chunked_output = suf_out
                chunked_lse = suf_lse
            else:
                tmp_output = torch.empty_like(out)
                tmp_lse = torch.empty_like(lse)
                merge_attn_states(
                    output=tmp_output,
                    output_lse=tmp_lse,
                    prefix_output=chunked_output,
                    prefix_lse=chunked_lse,
                    suffix_output=suf_out,
                    suffix_lse=suf_lse,
                )
                chunked_output = tmp_output
                chunked_lse = tmp_lse

        merge_attn_states(
            output=output,
            prefix_output=chunked_output,
            prefix_lse=chunked_lse,
            suffix_output=out,
            suffix_lse=lse,
        )

    def forward(
        self,
        layer: torch.nn.Module,
        query: torch.Tensor,
        key: torch.Tensor,
        value: torch.Tensor,
        kv_cache: torch.Tensor,
        attn_metadata: AiterFlashAttentionMetadata,
        output: torch.Tensor | None = None,
        output_scale: torch.Tensor | None = None,
        output_block_scale: torch.Tensor | None = None,
    ) -> torch.Tensor:
        """Forward pass with AiterFlashAttention.

        Args:
            query: shape = [num_tokens, num_heads, head_size]
            key: shape = [num_tokens, num_kv_heads, head_size]
            value: shape = [num_tokens, num_kv_heads, head_size]
            kv_cache: shape =
                [2, num_blocks, block_size, num_kv_heads, head_size]
            attn_metadata: Metadata for attention.
        Returns:
            shape = [num_tokens, num_heads * head_size]
        NOTE: FP8 quantization, flash-attn expect the size of
              {q,k,v}_descale to be (num_sequences, num_kv_heads).
              We use torch's .expand() to avoid duplicating values
        """
        assert output is not None, "Output tensor must be provided."

        if output_scale is not None or output_block_scale is not None:
            raise NotImplementedError(
                "fused output quantization is not yet supported for FlashAttentionImpl"
            )

        if attn_metadata is None:
            # Profiling run.
            return output.fill_(0)

        # IMPORTANT!
        # NOTE(woosuk): With piece-wise CUDA graphs, this method is
        # executed in eager-mode PyTorch. Thus, we need to be careful
        # about any CPU overhead in this method. For example, `view`
        # and `slice` (or `[:n]`) operations are surprisingly slow even
        # in the case they do not invoke any GPU ops.
        # Minimize the PyTorch ops in this method as much as possible.
        # Whenever making a change in this method, please benchmark the
        # performance to make sure it does not introduce any overhead.
        num_actual_tokens = attn_metadata.num_actual_tokens
        key_cache, value_cache = kv_cache.unbind(0)
        if self.kv_sharing_target_layer_name is None:
            # Reshape the input keys and values and store them in the cache.
            # Skip this if sharing KV cache with an earlier attention layer.
            # NOTE(woosuk): Here, key and value are padded while slot_mapping
            # is not padded. However, we don't need to do
            # key[:num_actual_tokens] and value[:num_actual_tokens] because
            # the reshape_and_cache_flash op uses the slot_mapping's shape
            # to determine the number of actual tokens.

            torch.ops._C_cache_ops.reshape_and_cache_flash(
                key,
                value,
                key_cache,
                value_cache,
                attn_metadata.slot_mapping,
                self.kv_cache_dtype,
                layer._k_scale,
                layer._v_scale,
            )

        if self.kv_cache_dtype.startswith("fp8"):
            key_cache = key_cache.view(current_platform.fp8_dtype())
            value_cache = value_cache.view(current_platform.fp8_dtype())

        # decode:extend:prefill
        query = query[:num_actual_tokens]
        key = key[:num_actual_tokens]
        value = value[:num_actual_tokens]

        output_actual_tokens = output[:num_actual_tokens]

        num_decodes = attn_metadata.num_decodes
        num_prefills = attn_metadata.num_prefills
        num_extends = attn_metadata.num_extends

        num_decode_tokens = attn_metadata.num_decode_tokens
        num_extend_tokens = attn_metadata.num_extend_tokens
        if not attn_metadata.use_cascade:
            # calculate for pure prefills
            if num_prefills > 0:
                assert attn_metadata.prefill_metadata is not None

                prefill_query = query[num_decode_tokens + num_extend_tokens :]
                prefill_key = key[num_decode_tokens + num_extend_tokens :]
                prefill_value = value[num_decode_tokens + num_extend_tokens :]

                aiter.flash_attn_varlen_func(
                    q=prefill_query,
                    k=prefill_key,
                    v=prefill_value,
                    cu_seqlens_q=attn_metadata.prefill_metadata.query_start_loc,
                    cu_seqlens_k=attn_metadata.prefill_metadata.query_start_loc,
                    max_seqlen_q=attn_metadata.prefill_metadata.max_query_len,
                    max_seqlen_k=attn_metadata.prefill_metadata.max_seq_len,
                    min_seqlen_q=attn_metadata.prefill_metadata.min_query_len,
                    dropout_p=0.0,
                    softmax_scale=self.scale,
                    causal=True,
                    window_size=self.sliding_window,
                    alibi_slopes=self.alibi_slopes,
                    out=output_actual_tokens[num_decode_tokens + num_extend_tokens :],
                )

            # calculate for extends
            if num_extends > 0:
                assert attn_metadata.extend_metadata is not None
                extend_tokens_slice = slice(
                    num_decode_tokens, num_decode_tokens + num_extend_tokens
                )
                extend_querys = query[extend_tokens_slice]
                extend_keys = key[extend_tokens_slice]
                extend_values = value[extend_tokens_slice]
                extend_outputs = output[extend_tokens_slice]
                self.extend_forward(
                    attn_metadata=attn_metadata,
                    query=extend_querys,
                    key=extend_keys,
                    value=extend_values,
                    key_cache=key_cache,
                    value_cache=value_cache,
                    output=extend_outputs,
                    cu_seqlens_q=attn_metadata.extend_metadata.query_start_loc,
                    max_seqlen_q=attn_metadata.extend_metadata.max_query_len,
                    max_seqlen_k=attn_metadata.extend_metadata.max_seq_len,
                    min_seqlen_q=attn_metadata.extend_metadata.min_query_len,
                    block_table=attn_metadata.block_table[
                        num_decodes : num_decodes + num_extends
                    ],
                    slot_mapping=attn_metadata.slot_mapping[
                        num_decodes : num_decodes + num_extends
                    ],
                    k_scale=layer._k_scale,
                    v_scale=layer._v_scale,
                )

            # calculate for decodes
            if num_decodes > 0:
                assert attn_metadata.decode_metadata is not None
                _, num_heads, head_size = query.shape
                nbytes_per_qo_elem = torch.finfo(query.dtype).bits // 8
                num_seqs = attn_metadata.seq_lens.shape[0]
                max_num_partitions = (
                    attn_metadata.max_seq_len + _PARTITION_SIZE_ROCM - 1
                ) // _PARTITION_SIZE_ROCM

                workspace_buffer = torch.empty(
                    (num_seqs * num_heads * max_num_partitions * head_size)
                    * nbytes_per_qo_elem
                    + 2 * (num_seqs * num_heads * max_num_partitions) * 4,
                    dtype=torch.uint8,
                    device=output.device,
                )

                torch.ops.aiter.paged_attention_v1(
                    output[:num_decode_tokens],
                    workspace_buffer,
                    query[:num_decode_tokens],
                    key_cache,
                    value_cache,
                    self.scale,
                    attn_metadata.block_table[:num_decodes],
                    attn_metadata.query_start_loc[:num_decodes],
                    attn_metadata.seq_lens[:num_decodes],
                    attn_metadata.max_seq_len,
                    self.alibi_slopes,
                    self.kv_cache_dtype,
                    "NHD",
                    self.logits_soft_cap,
                    layer._k_scale,
                    layer._v_scale,
                    None,
                    _PARTITION_SIZE_ROCM,
                )
        else:
            raise NotImplementedError(
                "Cascade attention is not implemented for ROCM AITER"
            )

        return output<|MERGE_RESOLUTION|>--- conflicted
+++ resolved
@@ -38,13 +38,8 @@
     def block_size(x, head_dim):
         return min(65536 // x.element_size(), triton.next_power_of_2(head_dim))
 
-<<<<<<< HEAD
-    def num_programs(head_dim):
-        return min(head_dim, get_cu_count())
-=======
     def num_programs(total_tokens):
         return min(total_tokens, get_cu_count())
->>>>>>> 5d6ce2b9
 
     @triton.jit
     def cp_mha_gather_cache_kernel(
