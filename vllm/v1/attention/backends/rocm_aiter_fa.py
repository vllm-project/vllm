--- conflicted
+++ resolved
@@ -276,26 +276,9 @@
         seq_lens = common_attn_metadata.seq_lens
         block_table_tensor = common_attn_metadata.block_table_tensor
         slot_mapping = common_attn_metadata.slot_mapping
-<<<<<<< HEAD
-        if max_query_len > 1:
-            # We pre-compute cumulative seq len needed for prefill attention
-            # here to avoid recomputing it for every layer
-            cu_seq_lens = torch.zeros(seq_lens.shape[0] + 1,
-                                      dtype=torch.int32,
-                                      device=seq_lens.device)
-            torch.cumsum(seq_lens,
-                         dim=0,
-                         dtype=cu_seq_lens.dtype,
-                         out=cu_seq_lens[1:])
-            num_actual_kv_tokens = int(cu_seq_lens[-1].item())
-        else:
-            cu_seq_lens = None
-            num_actual_kv_tokens = 0
-=======
         num_seqs = common_attn_metadata.num_reqs
         max_seq_len = common_attn_metadata.max_seq_len
         num_actual_kv_tokens = int(seq_lens.sum())
->>>>>>> 0b6bf669
 
         use_cascade = common_prefix_len > 0
 
@@ -342,6 +325,21 @@
             dtype=torch.uint8,
             device=self.device,
         )
+            # We pre-compute cumulative seq len needed for prefill attention
+            # here to avoid recomputing it for every layer
+            cu_seq_lens = torch.zeros(seq_lens.shape[0] + 1,
+                                      dtype=torch.int32,
+                                      device=seq_lens.device)
+            torch.cumsum(seq_lens,
+                         dim=0,
+                         dtype=cu_seq_lens.dtype,
+                         out=cu_seq_lens[1:])
+            num_actual_kv_tokens = int(cu_seq_lens[-1].item())
+        else:
+            cu_seq_lens = None
+            num_actual_kv_tokens = 0
+
+        use_cascade = common_prefix_len > 0
 
         attn_metadata = AiterFlashAttentionMetadata(
             num_actual_tokens=num_actual_tokens,
@@ -430,6 +428,7 @@
         logits_soft_cap: Optional[float] = None,
         attn_type: AttentionType = AttentionType.DECODER,
         kv_sharing_target_layer_name: Optional[int] = None,
+        sinks: Optional[torch.Tensor] = None,
         sinks: Optional[torch.Tensor] = None,
     ) -> None:
         self.num_heads = num_heads
@@ -461,11 +460,9 @@
                                       "are not implemented for "
                                       "FlashAttentionImpl")
         self.sinks = sinks
-<<<<<<< HEAD
-=======
         if self.sinks is not None:
             raise NotImplementedError("Sinks are not supported for ROCM AITER")
->>>>>>> 0b6bf669
+        self.sinks = sinks
 
     def forward(
         self,
