# SPDX-License-Identifier: Apache-2.0
# SPDX-FileCopyrightText: Copyright contributors to the vLLM project
"""Attention layer with AiterFlashAttention."""
from dataclasses import dataclass
from typing import Optional

import torch

from vllm.attention.backends.abstract import (AttentionBackend, AttentionImpl,
                                              AttentionMetadata, AttentionType)
from vllm.config import VllmConfig
from vllm.logger import init_logger
from vllm.platforms import current_platform
from vllm.v1.attention.backends.utils import (AttentionCGSupport,
                                              AttentionMetadataBuilder,
                                              CommonAttentionMetadata)
from vllm.v1.kv_cache_interface import AttentionSpec

_PARTITION_SIZE_ROCM = 256

if current_platform.is_rocm():
    import aiter

    from vllm.triton_utils import tl, triton
    from vllm.utils import direct_register_custom_op

    @triton.jit
    def _vllm_layout_trans_kernel(
        k_buffer_ptr,
        v_buffer_ptr,
        k_values_ptr,
        v_values_ptr,
        b_query_lens_loc,
        b_seq_lens_loc,
        block_table,
        block_table_stride_0,
        k_scale,
        v_scale,
        output_dtype: tl.constexpr,
        E_DIM: tl.constexpr,
        BLOCK_SIZE: tl.constexpr,
    ):
        batch_idx = tl.program_id(0)
        block_idx = tl.program_id(1)

        batch_query_indexes = tl.load(b_query_lens_loc + batch_idx +
                                      tl.arange(0, 2))
        batch_query_start, batch_query_end = tl.split(batch_query_indexes)
        query_len = batch_query_end - batch_query_start

        if query_len <= 1:
            return

        batch_token_indexes = tl.load(b_seq_lens_loc + batch_idx +
                                      tl.arange(0, 2))
        batch_token_start, batch_token_end = tl.split(batch_token_indexes)
        seq_len = batch_token_end - batch_token_start

        if block_idx * BLOCK_SIZE < seq_len:
            block_mask = (block_idx * BLOCK_SIZE +
                          tl.arange(0, BLOCK_SIZE)[:, None]) < seq_len

            kv_idx = tl.load(block_table + batch_idx * block_table_stride_0 +
                             block_idx).to(tl.int64)

            kv_buffer_off = kv_idx * BLOCK_SIZE * E_DIM + tl.arange(
                0, BLOCK_SIZE)[:, None] * E_DIM + tl.arange(0, E_DIM)[None, :]
            k_vals = tl.load(k_buffer_ptr + kv_buffer_off,
                             mask=block_mask,
                             other=0.0)
            if k_vals.dtype.is_fp8():
                k_vals = (k_vals.to(tl.float32) *
                          tl.load(k_scale)).to(output_dtype)
            else:
                k_vals = k_vals.to(output_dtype)

            v_vals = tl.load(v_buffer_ptr + kv_buffer_off,
                             mask=block_mask,
                             other=0.0)
            if v_vals.dtype.is_fp8():
                v_vals = (v_vals.to(tl.float32) *
                          tl.load(v_scale)).to(output_dtype)
            else:
                v_vals = v_vals.to(output_dtype)
            kv_values_off = batch_token_start * E_DIM + \
                block_idx * BLOCK_SIZE * E_DIM + \
                tl.arange(0, BLOCK_SIZE)[:, None] * E_DIM + \
                tl.arange(0, E_DIM)[None, :]
            tl.store(k_values_ptr + kv_values_off, k_vals, mask=block_mask)
            tl.store(v_values_ptr + kv_values_off, v_vals, mask=block_mask)

    def vllm_layout_trans(b_query_lens_loc, b_seq_lens_loc, block_table,
                          k_cache, v_cache, max_seq_len, k_scale, v_scale,
                          output_dtype, total_tokens):
        H_KV = v_cache.shape[2]
        D = v_cache.shape[3]
        BLOCK_SIZE = v_cache.shape[1]

        k_values = torch.empty(
            (total_tokens, H_KV, D),
            dtype=output_dtype,
            device=k_cache.device,
        )
        v_values = torch.empty(
            (total_tokens, H_KV, D),
            dtype=output_dtype,
            device=v_cache.device,
        )

        grid = (block_table.shape[0],
                (max_seq_len + BLOCK_SIZE - 1) // BLOCK_SIZE)

        if output_dtype == torch.float16:
            output_dtype = tl.float16
        elif output_dtype == torch.bfloat16:
            output_dtype = tl.bfloat16
        else:
            raise ValueError(f"Unsupported output dtype: {output_dtype}")

        _vllm_layout_trans_kernel[grid](k_cache,
                                        v_cache,
                                        k_values,
                                        v_values,
                                        b_query_lens_loc,
                                        b_seq_lens_loc,
                                        block_table,
                                        block_table.stride(0),
                                        k_scale,
                                        v_scale,
                                        output_dtype=output_dtype,
                                        E_DIM=H_KV * D,
                                        BLOCK_SIZE=BLOCK_SIZE)

        return k_values, v_values

    def flash_attn_varlen_func_impl(
        q: torch.Tensor,
        k_cache: torch.Tensor,
        v_cache: torch.Tensor,
        out: torch.Tensor,
        cu_seqlens_q: torch.Tensor,
        cu_seqlens_k: torch.Tensor,
        max_seqlen_q: int,
        max_seqlen_k: int,
        softmax_scale: float,
        window_size: Optional[list[int]],  # -1 means infinite context window
        alibi_slopes: Optional[list[float]],
        block_table: torch.Tensor,
        k_scale: torch.Tensor,
        v_scale: torch.Tensor,
        total_tokens: int = 0,
    ) -> torch.Tensor:
        if total_tokens == 0:
            total_tokens = int(cu_seqlens_k[-1].item())
        k, v = vllm_layout_trans(cu_seqlens_q, cu_seqlens_k, block_table,
                                 k_cache, v_cache, max_seqlen_k, k_scale,
                                 v_scale, q.dtype, total_tokens)

        output = aiter.flash_attn_varlen_func(
            q=q,
            k=k,
            v=v,
            cu_seqlens_q=cu_seqlens_q,
            max_seqlen_q=max_seqlen_q,
            min_seqlen_q=1,
            cu_seqlens_k=cu_seqlens_k,
            max_seqlen_k=max_seqlen_k,
            softmax_scale=softmax_scale,
            causal=True,
            alibi_slopes=alibi_slopes,
            window_size=window_size,
            out=out,
        )
        return output

    def flash_attn_varlen_func_fake(
        q: torch.Tensor,
        k_cache: torch.Tensor,
        v_cache: torch.Tensor,
        out: torch.Tensor,
        cu_seqlens_q: torch.Tensor,
        cu_seqlens_k: torch.Tensor,
        max_seqlen_q: int,
        max_seqlen_k: int,
        softmax_scale: float,
        window_size: Optional[list[int]],  # -1 means infinite context window
        alibi_slopes: Optional[list[float]],
        block_table: torch.Tensor,
        k_scale: torch.Tensor,
        v_scale: torch.Tensor,
        total_tokens: int = 0,
    ) -> torch.Tensor:
        return torch.empty(q.shape[0],
                           q.shape[1],
                           v_cache.shape[-2],
                           dtype=q.dtype,
                           device=q.device)

    direct_register_custom_op("flash_attn_varlen_func",
                              flash_attn_varlen_func_impl, ["out"],
                              flash_attn_varlen_func_fake,
                              dispatch_key=current_platform.dispatch_key)

logger = init_logger(__name__)


@dataclass
class AiterFlashAttentionMetadata:
    # NOTE(sang): Definition of context_len, query_len, and seq_len.
    # |---------- N-1 iteration --------|
    # |---------------- N iteration ---------------------|
    # |- tokenA -|......................|-- newTokens ---|
    # |---------- context_len ----------|
    # |-------------------- seq_len ---------------------|
    #                                   |-- query_len ---|

    num_actual_tokens: int  # Number of tokens excluding padding.
    num_actual_kv_tokens: int
    max_query_len: int
    query_start_loc: torch.Tensor
    max_seq_len: int
    seq_lens: torch.Tensor
    slot_mapping: torch.Tensor
    block_table: torch.Tensor
    cu_seq_lens: Optional[torch.Tensor]

    # For cascade attention.
    use_cascade: bool
    common_prefix_len: int
    total_tokens: int


class AiterFlashAttentionMetadataBuilder(
        AttentionMetadataBuilder[AiterFlashAttentionMetadata]):
<<<<<<< HEAD
    cudagraph_support: ClassVar[AttentionCGSupport] = AttentionCGSupport.ALWAYS
=======
    cudagraph_support = AttentionCGSupport.ALWAYS
>>>>>>> e4082728

    def __init__(self, kv_cache_spec: AttentionSpec, layer_names: list[str],
                 vllm_config: VllmConfig, device: torch.device):
        self.vllm_config = vllm_config
        self.model_config = vllm_config.model_config
        self.parallel_config = vllm_config.parallel_config
        self.cache_config = vllm_config.cache_config
        self.device = device

        self.num_heads_q = self.model_config.get_num_attention_heads(
            self.parallel_config)
        self.num_heads_kv = self.model_config.get_num_kv_heads(
            self.parallel_config)
        self.headdim = self.model_config.get_head_size()
        self.block_size = kv_cache_spec.block_size
        self.kv_cache_spec = kv_cache_spec
        # Sliding window size to be used with the AOT scheduler will be
        # populated on first build() call.
        self.aot_sliding_window: Optional[tuple[int, int]] = None
        self.total_tokens: int = 0

    def build_for_cudagraph_capture(
            self, common_attn_metadata: CommonAttentionMetadata):
        self.total_tokens = self.model_config.max_model_len \
            * self.vllm_config.scheduler_config.max_num_partial_prefills
        res = self.build(common_prefix_len=0,
                         common_attn_metadata=common_attn_metadata)
        self.total_tokens = 0
        return res

    def build(self,
              common_prefix_len: int,
              common_attn_metadata: CommonAttentionMetadata,
              fast_build: bool = False) -> 'AiterFlashAttentionMetadata':

        num_actual_tokens = common_attn_metadata.num_actual_tokens
        max_query_len = common_attn_metadata.max_query_len
        max_seq_len = common_attn_metadata.max_seq_len
        query_start_loc = common_attn_metadata.query_start_loc
        seq_lens = common_attn_metadata.seq_lens
        block_table_tensor = common_attn_metadata.block_table_tensor
        slot_mapping = common_attn_metadata.slot_mapping
        if max_query_len > 1:
            # We pre-compute cumulative seq len needed for prefill attention
            # here to avoid recomputing it for every layer
            cu_seq_lens = torch.zeros(seq_lens.shape[0] + 1,
                                      dtype=torch.int32,
                                      device=seq_lens.device)
            torch.cumsum(seq_lens,
                         dim=0,
                         dtype=cu_seq_lens.dtype,
                         out=cu_seq_lens[1:])
            num_actual_kv_tokens = int(cu_seq_lens[-1].item())
        else:
            cu_seq_lens = None
            num_actual_kv_tokens = 0

        def schedule(batch_size, cu_query_lens, max_query_len, seqlens,
                     max_seq_len, causal):
            return None

        use_cascade = common_prefix_len > 0

        attn_metadata = AiterFlashAttentionMetadata(
            num_actual_tokens=num_actual_tokens,
            num_actual_kv_tokens=num_actual_kv_tokens,
            max_query_len=max_query_len,
            query_start_loc=query_start_loc,
            max_seq_len=max_seq_len,
            seq_lens=seq_lens,
            block_table=block_table_tensor,
            slot_mapping=slot_mapping,
            cu_seq_lens=cu_seq_lens,
            use_cascade=use_cascade,
            common_prefix_len=common_prefix_len,
            total_tokens=self.total_tokens,
        )
        return attn_metadata

    def use_cascade_attention(self, *args, **kwargs) -> bool:
        return False


class AiterFlashAttentionBackend(AttentionBackend):

    accept_output_buffer: bool = True

    @classmethod
    def get_supported_dtypes(cls) -> list[torch.dtype]:
        return [torch.float16, torch.bfloat16]

    @classmethod
    def get_supported_head_sizes(cls) -> list[int]:
        return [64, 128, 256]

    @classmethod
    def validate_head_size(cls, head_size: int) -> None:
        supported_head_sizes = cls.get_supported_head_sizes()
        if head_size not in supported_head_sizes:
            attn_type = cls.__name__.removesuffix("Backend")
            raise ValueError(
                f"Head size {head_size} is not supported by {attn_type}. "
                f"Supported head sizes are: {supported_head_sizes}. "
                "Set VLLM_ATTENTION_BACKEND=FLEX_ATTENTION to use "
                "FlexAttention backend which supports all head sizes.")

    @staticmethod
    def get_name() -> str:
        return "FLASH_ATTN_VLLM_V1"

    @staticmethod
    def get_impl_cls() -> type["AiterFlashAttentionImpl"]:
        return AiterFlashAttentionImpl

    @staticmethod
    def get_metadata_cls() -> type["AttentionMetadata"]:
        return AiterFlashAttentionMetadata

    @staticmethod
    def get_builder_cls() -> type["AiterFlashAttentionMetadataBuilder"]:
        return AiterFlashAttentionMetadataBuilder

    @staticmethod
    def get_kv_cache_shape(
        num_blocks: int,
        block_size: int,
        num_kv_heads: int,
        head_size: int,
    ) -> tuple[int, ...]:
        if block_size % 16 != 0:
            raise ValueError("Block size must be a multiple of 16.")
        return (2, num_blocks, block_size, num_kv_heads, head_size)


class AiterFlashAttentionImpl(AttentionImpl):

    def __init__(
        self,
        num_heads: int,
        head_size: int,
        scale: float,
        num_kv_heads: int,
        alibi_slopes: Optional[list[float]],
        sliding_window: Optional[int],
        kv_cache_dtype: str,
        logits_soft_cap: Optional[float] = None,
        attn_type: AttentionType = AttentionType.DECODER,
        kv_sharing_target_layer_name: Optional[int] = None,
    ) -> None:
        self.num_heads = num_heads
        self.head_size = head_size
        self.scale = float(scale)
        self.num_kv_heads = num_kv_heads
        if alibi_slopes is not None:
            alibi_slopes = torch.tensor(alibi_slopes, dtype=torch.float32)
        self.alibi_slopes = alibi_slopes
        if sliding_window is None:
            self.sliding_window = [-1, -1]
        else:
            self.sliding_window = [sliding_window - 1, 0]
        self.kv_cache_dtype = kv_cache_dtype
        if logits_soft_cap is None:
            # In flash-attn, setting logits_soft_cap as 0 means no soft cap.
            logits_soft_cap = 0.
        self.logits_soft_cap = logits_soft_cap
        self.kv_sharing_target_layer_name = kv_sharing_target_layer_name

        assert self.num_heads % self.num_kv_heads == 0
        self.num_queries_per_kv = self.num_heads // self.num_kv_heads

        AiterFlashAttentionBackend.validate_head_size(head_size)

        if attn_type != AttentionType.DECODER:
            raise NotImplementedError("Encoder self-attention and "
                                      "encoder/decoder cross-attention "
                                      "are not implemented for "
                                      "FlashAttentionImpl")

    def forward(
        self,
        layer: torch.nn.Module,
        query: torch.Tensor,
        key: torch.Tensor,
        value: torch.Tensor,
        kv_cache: torch.Tensor,
        attn_metadata: AiterFlashAttentionMetadata,
        output: Optional[torch.Tensor] = None,
        output_scale: Optional[torch.Tensor] = None,
        output_block_scale: Optional[torch.Tensor] = None,
    ) -> torch.Tensor:
        """Forward pass with AiterFlashAttention.

        Args:
            query: shape = [num_tokens, num_heads, head_size]
            key: shape = [num_tokens, num_kv_heads, head_size]
            value: shape = [num_tokens, num_kv_heads, head_size]
            kv_cache: shape =
                [2, num_blocks, block_size, num_kv_heads, head_size]
            attn_metadata: Metadata for attention.
        Returns:
            shape = [num_tokens, num_heads * head_size]
        NOTE: FP8 quantization, flash-attn expect the size of
              {q,k,v}_descale to be (num_sequences, num_kv_heads).
              We use torch's .expand() to avoid duplicating values
        """
        assert output is not None, "Output tensor must be provided."

        if output_scale is not None or output_block_scale is not None:
            raise NotImplementedError(
                "fused output quantization is not yet supported"
                " for FlashAttentionImpl")

        if attn_metadata is None:
            # Profiling run.
            return output

        # IMPORTANT!
        # NOTE(woosuk): With piece-wise CUDA graphs, this method is executed in
        # eager-mode PyTorch. Thus, we need to be careful about any CPU overhead
        # in this method. For example, `view` and `slice` (or `[:n]`) operations
        # are surprisingly slow even in the case they do not invoke any GPU ops.
        # Minimize the PyTorch ops in this method as much as possible.
        # Whenever making a change in this method, please benchmark the
        # performance to make sure it does not introduce any overhead.

        num_actual_tokens = attn_metadata.num_actual_tokens
        key_cache, value_cache = kv_cache.unbind(0)
        if self.kv_sharing_target_layer_name is None:
            # Reshape the input keys and values and store them in the cache.
            # Skip this if sharing KV cache with an earlier attention layer.
            # NOTE(woosuk): Here, key and value are padded while slot_mapping is
            # not padded. However, we don't need to do key[:num_actual_tokens]
            # and value[:num_actual_tokens] because the reshape_and_cache_flash
            # op uses the slot_mapping's shape to determine the number of
            # actual tokens.
            torch.ops._C_cache_ops.reshape_and_cache_flash(
                key,
                value,
                key_cache,
                value_cache,
                attn_metadata.slot_mapping,
                self.kv_cache_dtype,
                layer._k_scale,
                layer._v_scale,
            )

        if self.kv_cache_dtype.startswith("fp8"):
            key_cache = key_cache.view(torch.float8_e4m3fnuz)
            value_cache = value_cache.view(torch.float8_e4m3fnuz)

        if not attn_metadata.use_cascade:
            cu_seqlens_q = attn_metadata.query_start_loc
            seqused_k = attn_metadata.seq_lens
            max_seqlen_q = attn_metadata.max_query_len
            max_seqlen_k = attn_metadata.max_seq_len
            block_table = attn_metadata.block_table

            if max_seqlen_q > 1:
                torch.ops.vllm.flash_attn_varlen_func(
                    query[:num_actual_tokens],
                    key_cache,
                    value_cache,
                    out=output[:num_actual_tokens],
                    cu_seqlens_q=cu_seqlens_q,
                    max_seqlen_q=max_seqlen_q,
                    max_seqlen_k=max_seqlen_k,
                    softmax_scale=self.scale,
                    alibi_slopes=self.alibi_slopes,
                    window_size=self.sliding_window,
                    block_table=block_table,
                    cu_seqlens_k=attn_metadata.cu_seq_lens,
                    k_scale=layer._k_scale,
                    v_scale=layer._v_scale,
                    total_tokens=attn_metadata.num_actual_kv_tokens,
                )

            _, num_heads, head_size = query.shape
            nbytes_per_qo_elem = torch.finfo(query.dtype).bits // 8
            num_seqs = seqused_k.shape[0]
            max_num_partitions = (max_seqlen_k + _PARTITION_SIZE_ROCM -
                                  1) // _PARTITION_SIZE_ROCM

            workspace_buffer = torch.empty(
                (num_seqs * num_heads * max_num_partitions * head_size) *
                nbytes_per_qo_elem + 2 *
                (num_seqs * num_heads * max_num_partitions) * 4,
                dtype=torch.uint8,
                device=output.device,
            )

            torch.ops.aiter.paged_attention_v1(
                output[:num_actual_tokens],
                workspace_buffer,
                query[:num_actual_tokens],
                key_cache,
                value_cache,
                self.scale,
                block_table,
                cu_seqlens_q,
                seqused_k,
                max_seqlen_k,
                self.alibi_slopes,
                self.kv_cache_dtype,
                "NHD",
                self.logits_soft_cap,
                layer._k_scale,
                layer._v_scale,
                None,
                _PARTITION_SIZE_ROCM,
            )
            return output
        else:
            raise NotImplementedError(
                "Cascade attention is not implemented for ROCM AITER")<|MERGE_RESOLUTION|>--- conflicted
+++ resolved
@@ -232,11 +232,7 @@
 
 class AiterFlashAttentionMetadataBuilder(
         AttentionMetadataBuilder[AiterFlashAttentionMetadata]):
-<<<<<<< HEAD
-    cudagraph_support: ClassVar[AttentionCGSupport] = AttentionCGSupport.ALWAYS
-=======
     cudagraph_support = AttentionCGSupport.ALWAYS
->>>>>>> e4082728
 
     def __init__(self, kv_cache_spec: AttentionSpec, layer_names: list[str],
                  vllm_config: VllmConfig, device: torch.device):
