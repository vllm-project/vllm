--- conflicted
+++ resolved
@@ -255,35 +255,13 @@
         self.model_config = vllm_config.model_config
         self.parallel_config = vllm_config.parallel_config
         self.cache_config = vllm_config.cache_config
-<<<<<<< HEAD
         self.compilation_config = vllm_config.compilation_config
-        self.device = device
-=======
->>>>>>> a1213fae
 
         self.num_heads_q = self.model_config.get_num_attention_heads(
             self.parallel_config)
         self.num_heads_kv = self.model_config.get_num_kv_heads(
             self.parallel_config)
         self.headdim = self.model_config.get_head_size()
-        self.block_size = kv_cache_spec.block_size
-<<<<<<< HEAD
-        self.kv_cache_spec = kv_cache_spec
-=======
-        # Sliding window size to be used with the AOT scheduler will be
-        # populated on first build() call.
-        self.aot_sliding_window: Optional[tuple[int, int]] = None
-        self.total_tokens: int = 0
-
-    def build_for_cudagraph_capture(
-            self, common_attn_metadata: CommonAttentionMetadata):
-        self.total_tokens = self.model_config.max_model_len \
-            * self.vllm_config.scheduler_config.max_num_partial_prefills
-        res = self.build(common_prefix_len=0,
-                         common_attn_metadata=common_attn_metadata)
-        self.total_tokens = 0
-        return res
->>>>>>> a1213fae
 
     def build(self,
               common_prefix_len: int,
