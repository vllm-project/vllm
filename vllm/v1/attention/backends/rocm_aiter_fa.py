# SPDX-License-Identifier: Apache-2.0
# SPDX-FileCopyrightText: Copyright contributors to the vLLM project
"""Attention layer with AiterFlashAttention."""

from dataclasses import dataclass

import torch

from vllm.attention.backends.abstract import (
    AttentionBackend,
    AttentionImpl,
    AttentionMetadata,
    AttentionType,
    MultipleOf,
)
from vllm.config import VllmConfig
from vllm.logger import init_logger
from vllm.platforms import current_platform
from vllm.v1.attention.backends.utils import (
    AttentionCGSupport,
    AttentionMetadataBuilder,
    CommonAttentionMetadata,
)
from vllm.v1.kv_cache_interface import AttentionSpec

_PARTITION_SIZE_ROCM = 256

if current_platform.is_rocm():
    import aiter

    from vllm.triton_utils import tl, triton
    from vllm.utils import direct_register_custom_op

    @triton.jit
    def _vllm_layout_trans_kernel(
        k_buffer_ptr,
        v_buffer_ptr,
        k_values_ptr,
        v_values_ptr,
        b_query_lens_loc,
        b_seq_lens_loc,
        block_table,
        block_table_stride_0,
        k_scale,
        v_scale,
        output_dtype: tl.constexpr,
        E_DIM: tl.constexpr,
        BLOCK_SIZE: tl.constexpr,
    ):
        batch_idx = tl.program_id(0)
        block_idx = tl.program_id(1)

        batch_query_indexes = tl.load(b_query_lens_loc + batch_idx + tl.arange(0, 2))
        batch_query_start, batch_query_end = tl.split(batch_query_indexes)
        query_len = batch_query_end - batch_query_start

        if query_len <= 1:
            return

        batch_token_indexes = tl.load(b_seq_lens_loc + batch_idx + tl.arange(0, 2))
        batch_token_start, batch_token_end = tl.split(batch_token_indexes)
        seq_len = batch_token_end - batch_token_start

        if block_idx * BLOCK_SIZE < seq_len:
            block_mask = (
                block_idx * BLOCK_SIZE + tl.arange(0, BLOCK_SIZE)[:, None]
            ) < seq_len

            kv_idx = tl.load(
                block_table + batch_idx * block_table_stride_0 + block_idx
            ).to(tl.int64)

            kv_buffer_off = (
                kv_idx * BLOCK_SIZE * E_DIM
                + tl.arange(0, BLOCK_SIZE)[:, None] * E_DIM
                + tl.arange(0, E_DIM)[None, :]
            )
            k_vals = tl.load(k_buffer_ptr + kv_buffer_off, mask=block_mask, other=0.0)
            if k_vals.dtype.is_fp8():
                k_vals = (k_vals.to(tl.float32) * tl.load(k_scale)).to(output_dtype)
            else:
                k_vals = k_vals.to(output_dtype)

            v_vals = tl.load(v_buffer_ptr + kv_buffer_off, mask=block_mask, other=0.0)
            if v_vals.dtype.is_fp8():
                v_vals = (v_vals.to(tl.float32) * tl.load(v_scale)).to(output_dtype)
            else:
                v_vals = v_vals.to(output_dtype)
            kv_values_off = (
                batch_token_start * E_DIM
                + block_idx * BLOCK_SIZE * E_DIM
                + tl.arange(0, BLOCK_SIZE)[:, None] * E_DIM
                + tl.arange(0, E_DIM)[None, :]
            )
            tl.store(k_values_ptr + kv_values_off, k_vals, mask=block_mask)
            tl.store(v_values_ptr + kv_values_off, v_vals, mask=block_mask)

    def vllm_layout_trans(
        b_query_lens_loc,
        b_seq_lens_loc,
        block_table,
        k_cache,
        v_cache,
        max_seq_len,
        k_scale,
        v_scale,
        output_dtype,
        total_tokens,
    ):
        H_KV = v_cache.shape[2]
        D = v_cache.shape[3]
        BLOCK_SIZE = v_cache.shape[1]

        k_values = torch.empty(
            (total_tokens, H_KV, D),
            dtype=output_dtype,
            device=k_cache.device,
        )
        v_values = torch.empty(
            (total_tokens, H_KV, D),
            dtype=output_dtype,
            device=v_cache.device,
        )

        grid = (block_table.shape[0], (max_seq_len + BLOCK_SIZE - 1) // BLOCK_SIZE)

        if output_dtype == torch.float16:
            output_dtype = tl.float16
        elif output_dtype == torch.bfloat16:
            output_dtype = tl.bfloat16
        else:
            raise ValueError(f"Unsupported output dtype: {output_dtype}")

        _vllm_layout_trans_kernel[grid](
            k_cache,
            v_cache,
            k_values,
            v_values,
            b_query_lens_loc,
            b_seq_lens_loc,
            block_table,
            block_table.stride(0),
            k_scale,
            v_scale,
            output_dtype=output_dtype,
            E_DIM=H_KV * D,
            BLOCK_SIZE=BLOCK_SIZE,
        )

        return k_values, v_values

    def flash_attn_varlen_func_impl(
        q: torch.Tensor,
        k_cache: torch.Tensor,
        v_cache: torch.Tensor,
        out: torch.Tensor,
        cu_seqlens_q: torch.Tensor,
        cu_seqlens_k: torch.Tensor,
        max_seqlen_q: int,
        max_seqlen_k: int,
        softmax_scale: float,
        window_size: list[int] | None,  # -1 means infinite context window
        alibi_slopes: list[float] | None,
        block_table: torch.Tensor,
        k_scale: torch.Tensor,
        v_scale: torch.Tensor,
        total_tokens: int = 0,
    ) -> torch.Tensor:
        if total_tokens == 0:
            total_tokens = int(cu_seqlens_k[-1].item())
        k, v = vllm_layout_trans(
            cu_seqlens_q,
            cu_seqlens_k,
            block_table,
            k_cache,
            v_cache,
            max_seqlen_k,
            k_scale,
            v_scale,
            q.dtype,
            total_tokens,
        )

        output = aiter.flash_attn_varlen_func(
            q=q,
            k=k,
            v=v,
            cu_seqlens_q=cu_seqlens_q,
            max_seqlen_q=max_seqlen_q,
            min_seqlen_q=1,
            cu_seqlens_k=cu_seqlens_k,
            max_seqlen_k=max_seqlen_k,
            softmax_scale=softmax_scale,
            causal=True,
            alibi_slopes=alibi_slopes,
            window_size=window_size,
            out=out,
        )
        return output

    def flash_attn_varlen_func_fake(
        q: torch.Tensor,
        k_cache: torch.Tensor,
        v_cache: torch.Tensor,
        out: torch.Tensor,
        cu_seqlens_q: torch.Tensor,
        cu_seqlens_k: torch.Tensor,
        max_seqlen_q: int,
        max_seqlen_k: int,
        softmax_scale: float,
        window_size: list[int] | None,  # -1 means infinite context window
        alibi_slopes: list[float] | None,
        block_table: torch.Tensor,
        k_scale: torch.Tensor,
        v_scale: torch.Tensor,
        total_tokens: int = 0,
    ) -> torch.Tensor:
        return torch.empty(
            q.shape[0], q.shape[1], v_cache.shape[-2], dtype=q.dtype, device=q.device
        )

    direct_register_custom_op(
        "flash_attn_varlen_func",
        flash_attn_varlen_func_impl,
        ["out"],
        flash_attn_varlen_func_fake,
        dispatch_key=current_platform.dispatch_key,
    )

logger = init_logger(__name__)


@dataclass
class AiterFlashAttentionMetadata:
    # NOTE(sang): Definition of context_len, query_len, and seq_len.
    # |---------- N-1 iteration --------|
    # |---------------- N iteration ---------------------|
    # |- tokenA -|......................|-- newTokens ---|
    # |---------- context_len ----------|
    # |-------------------- seq_len ---------------------|
    #                                   |-- query_len ---|

    num_actual_tokens: int  # Number of tokens excluding padding.
    num_actual_kv_tokens: int
    max_query_len: int
    query_start_loc: torch.Tensor
    max_seq_len: int
    seq_lens: torch.Tensor
    slot_mapping: torch.Tensor
    block_table: torch.Tensor
    cu_seq_lens: torch.Tensor | None

    # For cascade attention.
    use_cascade: bool
    common_prefix_len: int
    total_tokens: int


class AiterFlashAttentionMetadataBuilder(
    AttentionMetadataBuilder[AiterFlashAttentionMetadata]
):
    cudagraph_support = AttentionCGSupport.UNIFORM_SINGLE_TOKEN_DECODE

    def __init__(
        self,
        kv_cache_spec: AttentionSpec,
        layer_names: list[str],
        vllm_config: VllmConfig,
        device: torch.device,
    ):
        super().__init__(kv_cache_spec, layer_names, vllm_config, device)

        self.model_config = vllm_config.model_config
        self.parallel_config = vllm_config.parallel_config
        self.cache_config = vllm_config.cache_config

        self.num_heads_q = self.model_config.get_num_attention_heads(
            self.parallel_config
        )
        self.num_heads_kv = self.model_config.get_num_kv_heads(self.parallel_config)
        self.headdim = self.model_config.get_head_size()
        self.block_size = kv_cache_spec.block_size
        # Sliding window size to be used with the AOT scheduler will be
        # populated on first build() call.
        self.aot_sliding_window: tuple[int, int] | None = None
        self.total_tokens: int = 0

    def build_for_cudagraph_capture(
        self, common_attn_metadata: CommonAttentionMetadata
    ):
        self.total_tokens = (
            self.model_config.max_model_len
            * self.vllm_config.scheduler_config.max_num_partial_prefills
        )
        res = self.build(common_prefix_len=0, common_attn_metadata=common_attn_metadata)
        self.total_tokens = 0
        return res

    def build(
        self,
        common_prefix_len: int,
        common_attn_metadata: CommonAttentionMetadata,
        fast_build: bool = False,
    ) -> "AiterFlashAttentionMetadata":
        num_actual_tokens = common_attn_metadata.num_actual_tokens
        max_query_len = common_attn_metadata.max_query_len
        max_seq_len = common_attn_metadata.max_seq_len
        query_start_loc = common_attn_metadata.query_start_loc
        seq_lens = common_attn_metadata.seq_lens
        block_table_tensor = common_attn_metadata.block_table_tensor
        slot_mapping = common_attn_metadata.slot_mapping
        if max_query_len > 1:
            # We pre-compute cumulative seq len needed for prefill attention
            # here to avoid recomputing it for every layer
            cu_seq_lens = torch.zeros(
                seq_lens.shape[0] + 1, dtype=torch.int32, device=seq_lens.device
            )
            torch.cumsum(seq_lens, dim=0, dtype=cu_seq_lens.dtype, out=cu_seq_lens[1:])
            num_actual_kv_tokens = int(cu_seq_lens[-1].item())
        else:
            cu_seq_lens = None
            num_actual_kv_tokens = 0

        def schedule(
            batch_size, cu_query_lens, max_query_len, seqlens, max_seq_len, causal
        ):
            return None

        use_cascade = common_prefix_len > 0

        attn_metadata = AiterFlashAttentionMetadata(
            num_actual_tokens=num_actual_tokens,
            num_actual_kv_tokens=num_actual_kv_tokens,
            max_query_len=max_query_len,
            query_start_loc=query_start_loc,
            max_seq_len=max_seq_len,
            seq_lens=seq_lens,
            block_table=block_table_tensor,
            slot_mapping=slot_mapping,
            cu_seq_lens=cu_seq_lens,
            use_cascade=use_cascade,
            common_prefix_len=common_prefix_len,
            total_tokens=self.total_tokens,
        )
        return attn_metadata

    def use_cascade_attention(self, *args, **kwargs) -> bool:
        return False


class AiterFlashAttentionBackend(AttentionBackend):
    accept_output_buffer: bool = True

    @classmethod
    def get_supported_dtypes(cls) -> list[torch.dtype]:
        return [torch.float16, torch.bfloat16]

    @classmethod
    def get_supported_head_sizes(cls) -> list[int]:
        return [64, 128, 256]

    @staticmethod
<<<<<<< HEAD
=======
    def get_supported_kernel_block_size() -> list[int | MultipleOf]:
        return [MultipleOf(16)]

    @classmethod
    def validate_head_size(cls, head_size: int) -> None:
        supported_head_sizes = cls.get_supported_head_sizes()
        if head_size not in supported_head_sizes:
            attn_type = cls.__name__.removesuffix("Backend")
            raise ValueError(
                f"Head size {head_size} is not supported by {attn_type}. "
                f"Supported head sizes are: {supported_head_sizes}. "
                "Set VLLM_ATTENTION_BACKEND=FLEX_ATTENTION to use "
                "FlexAttention backend which supports all head sizes."
            )

    @staticmethod
>>>>>>> 8e67b255
    def get_name() -> str:
        return "FLASH_ATTN"

    @staticmethod
    def get_impl_cls() -> type["AiterFlashAttentionImpl"]:
        return AiterFlashAttentionImpl

    @staticmethod
    def get_metadata_cls() -> type["AttentionMetadata"]:
        return AiterFlashAttentionMetadata

    @staticmethod
    def get_builder_cls() -> type["AiterFlashAttentionMetadataBuilder"]:
        return AiterFlashAttentionMetadataBuilder

    @staticmethod
    def get_kv_cache_shape(
        num_blocks: int,
        block_size: int,
        num_kv_heads: int,
        head_size: int,
        cache_dtype_str: str = "auto",
    ) -> tuple[int, ...]:
        if block_size % 16 != 0:
            raise ValueError("Block size must be a multiple of 16.")
        return (2, num_blocks, block_size, num_kv_heads, head_size)

    @classmethod
    def get_supported_kernel_block_size(cls) -> list[Union[int, MultipleOf]]:
        return [MultipleOf(16)]


class AiterFlashAttentionImpl(AttentionImpl):
    def __init__(
        self,
        num_heads: int,
        head_size: int,
        scale: float,
        num_kv_heads: int,
        alibi_slopes: list[float] | None,
        sliding_window: int | None,
        kv_cache_dtype: str,
        logits_soft_cap: float | None = None,
        attn_type: AttentionType = AttentionType.DECODER,
        kv_sharing_target_layer_name: int | None = None,
    ) -> None:
        self.num_heads = num_heads
        self.head_size = head_size
        self.scale = float(scale)
        self.num_kv_heads = num_kv_heads
        if alibi_slopes is not None:
            alibi_slopes = torch.tensor(alibi_slopes, dtype=torch.float32)
        self.alibi_slopes = alibi_slopes
        if sliding_window is None:
            self.sliding_window = [-1, -1]
        else:
            self.sliding_window = [sliding_window - 1, 0]
        self.kv_cache_dtype = kv_cache_dtype
        if logits_soft_cap is None:
            # In flash-attn, setting logits_soft_cap as 0 means no soft cap.
            logits_soft_cap = 0.0
        self.logits_soft_cap = logits_soft_cap
        self.kv_sharing_target_layer_name = kv_sharing_target_layer_name

        assert self.num_heads % self.num_kv_heads == 0
        self.num_queries_per_kv = self.num_heads // self.num_kv_heads

        if attn_type != AttentionType.DECODER:
            raise NotImplementedError(
                "Encoder self-attention and "
                "encoder/decoder cross-attention "
                "are not implemented for "
                "FlashAttentionImpl"
            )

    def forward(
        self,
        layer: torch.nn.Module,
        query: torch.Tensor,
        key: torch.Tensor,
        value: torch.Tensor,
        kv_cache: torch.Tensor,
        attn_metadata: AiterFlashAttentionMetadata,
        output: torch.Tensor | None = None,
        output_scale: torch.Tensor | None = None,
        output_block_scale: torch.Tensor | None = None,
    ) -> torch.Tensor:
        """Forward pass with AiterFlashAttention.

        Args:
            query: shape = [num_tokens, num_heads, head_size]
            key: shape = [num_tokens, num_kv_heads, head_size]
            value: shape = [num_tokens, num_kv_heads, head_size]
            kv_cache: shape =
                [2, num_blocks, block_size, num_kv_heads, head_size]
            attn_metadata: Metadata for attention.
        Returns:
            shape = [num_tokens, num_heads * head_size]
        NOTE: FP8 quantization, flash-attn expect the size of
              {q,k,v}_descale to be (num_sequences, num_kv_heads).
              We use torch's .expand() to avoid duplicating values
        """
        assert output is not None, "Output tensor must be provided."

        if output_scale is not None or output_block_scale is not None:
            raise NotImplementedError(
                "fused output quantization is not yet supported for FlashAttentionImpl"
            )

        if attn_metadata is None:
            # Profiling run.
            return output

        # IMPORTANT!
        # NOTE(woosuk): With piece-wise CUDA graphs, this method is executed in
        # eager-mode PyTorch. Thus, we need to be careful about any CPU overhead
        # in this method. For example, `view` and `slice` (or `[:n]`) operations
        # are surprisingly slow even in the case they do not invoke any GPU ops.
        # Minimize the PyTorch ops in this method as much as possible.
        # Whenever making a change in this method, please benchmark the
        # performance to make sure it does not introduce any overhead.

        num_actual_tokens = attn_metadata.num_actual_tokens
        key_cache, value_cache = kv_cache.unbind(0)
        if self.kv_sharing_target_layer_name is None:
            # Reshape the input keys and values and store them in the cache.
            # Skip this if sharing KV cache with an earlier attention layer.
            # NOTE(woosuk): Here, key and value are padded while slot_mapping is
            # not padded. However, we don't need to do key[:num_actual_tokens]
            # and value[:num_actual_tokens] because the reshape_and_cache_flash
            # op uses the slot_mapping's shape to determine the number of
            # actual tokens.
            torch.ops._C_cache_ops.reshape_and_cache_flash(
                key,
                value,
                key_cache,
                value_cache,
                attn_metadata.slot_mapping,
                self.kv_cache_dtype,
                layer._k_scale,
                layer._v_scale,
            )

        if self.kv_cache_dtype.startswith("fp8"):
            key_cache = key_cache.view(current_platform.fp8_dtype())
            value_cache = value_cache.view(current_platform.fp8_dtype())

        if not attn_metadata.use_cascade:
            cu_seqlens_q = attn_metadata.query_start_loc
            seqused_k = attn_metadata.seq_lens
            max_seqlen_q = attn_metadata.max_query_len
            max_seqlen_k = attn_metadata.max_seq_len
            block_table = attn_metadata.block_table

            if max_seqlen_q > 1:
                torch.ops.vllm.flash_attn_varlen_func(
                    query[:num_actual_tokens],
                    key_cache,
                    value_cache,
                    out=output[:num_actual_tokens],
                    cu_seqlens_q=cu_seqlens_q,
                    max_seqlen_q=max_seqlen_q,
                    max_seqlen_k=max_seqlen_k,
                    softmax_scale=self.scale,
                    alibi_slopes=self.alibi_slopes,
                    window_size=self.sliding_window,
                    block_table=block_table,
                    cu_seqlens_k=attn_metadata.cu_seq_lens,
                    k_scale=layer._k_scale,
                    v_scale=layer._v_scale,
                    total_tokens=attn_metadata.num_actual_kv_tokens,
                )

            _, num_heads, head_size = query.shape
            nbytes_per_qo_elem = torch.finfo(query.dtype).bits // 8
            num_seqs = seqused_k.shape[0]
            max_num_partitions = (
                max_seqlen_k + _PARTITION_SIZE_ROCM - 1
            ) // _PARTITION_SIZE_ROCM

            workspace_buffer = torch.empty(
                (num_seqs * num_heads * max_num_partitions * head_size)
                * nbytes_per_qo_elem
                + 2 * (num_seqs * num_heads * max_num_partitions) * 4,
                dtype=torch.uint8,
                device=output.device,
            )

            torch.ops.aiter.paged_attention_v1(
                output[:num_actual_tokens],
                workspace_buffer,
                query[:num_actual_tokens],
                key_cache,
                value_cache,
                self.scale,
                block_table,
                cu_seqlens_q,
                seqused_k,
                max_seqlen_k,
                self.alibi_slopes,
                self.kv_cache_dtype,
                "NHD",
                self.logits_soft_cap,
                layer._k_scale,
                layer._v_scale,
                None,
                _PARTITION_SIZE_ROCM,
            )
            return output
        else:
            raise NotImplementedError(
                "Cascade attention is not implemented for ROCM AITER"
            )<|MERGE_RESOLUTION|>--- conflicted
+++ resolved
@@ -360,25 +360,6 @@
         return [64, 128, 256]
 
     @staticmethod
-<<<<<<< HEAD
-=======
-    def get_supported_kernel_block_size() -> list[int | MultipleOf]:
-        return [MultipleOf(16)]
-
-    @classmethod
-    def validate_head_size(cls, head_size: int) -> None:
-        supported_head_sizes = cls.get_supported_head_sizes()
-        if head_size not in supported_head_sizes:
-            attn_type = cls.__name__.removesuffix("Backend")
-            raise ValueError(
-                f"Head size {head_size} is not supported by {attn_type}. "
-                f"Supported head sizes are: {supported_head_sizes}. "
-                "Set VLLM_ATTENTION_BACKEND=FLEX_ATTENTION to use "
-                "FlexAttention backend which supports all head sizes."
-            )
-
-    @staticmethod
->>>>>>> 8e67b255
     def get_name() -> str:
         return "FLASH_ATTN"
 
@@ -407,7 +388,7 @@
         return (2, num_blocks, block_size, num_kv_heads, head_size)
 
     @classmethod
-    def get_supported_kernel_block_size(cls) -> list[Union[int, MultipleOf]]:
+    def get_supported_kernel_block_size(cls) -> list[int | MultipleOf]:
         return [MultipleOf(16)]
 
 
