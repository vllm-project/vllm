--- conflicted
+++ resolved
@@ -360,25 +360,6 @@
     def get_supported_head_sizes(cls) -> list[int]:
         return [64, 128, 256]
 
-<<<<<<< HEAD
-=======
-    @staticmethod
-    def get_supported_kernel_block_size() -> list[Union[int, MultipleOf]]:
-        return [MultipleOf(16)]
-
-    @classmethod
-    def validate_head_size(cls, head_size: int) -> None:
-        supported_head_sizes = cls.get_supported_head_sizes()
-        if head_size not in supported_head_sizes:
-            attn_type = cls.__name__.removesuffix("Backend")
-            raise ValueError(
-                f"Head size {head_size} is not supported by {attn_type}. "
-                f"Supported head sizes are: {supported_head_sizes}. "
-                "Set VLLM_ATTENTION_BACKEND=FLEX_ATTENTION to use "
-                "FlexAttention backend which supports all head sizes."
-            )
-
->>>>>>> 7b03584d
     @staticmethod
     def get_name() -> str:
         return "FLASH_ATTN"
@@ -406,6 +387,10 @@
         if block_size % 16 != 0:
             raise ValueError("Block size must be a multiple of 16.")
         return (2, num_blocks, block_size, num_kv_heads, head_size)
+
+    @classmethod
+    def get_supported_kernel_block_size(cls) -> list[Union[int, MultipleOf]]:
+        return [MultipleOf(16)]
 
 
 class AiterFlashAttentionImpl(AttentionImpl):
