--- conflicted
+++ resolved
@@ -729,11 +729,7 @@
                     cu_seqlens_k=attn_metadata.prefill_metadata.query_start_loc,
                     max_seqlen_q=attn_metadata.prefill_metadata.max_query_len,
                     max_seqlen_k=attn_metadata.prefill_metadata.max_seq_len,
-<<<<<<< HEAD
-                    min_seqlen_q=1 #attn_metadata.prefill_metadata.min_query_len,
-=======
                     min_seqlen_q=1,
->>>>>>> b9489f51
                     dropout_p=0.0,
                     softmax_scale=self.scale,
                     causal=True,
