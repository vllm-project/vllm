# SPDX-License-Identifier: Apache-2.0
# SPDX-FileCopyrightText: Copyright contributors to the vLLM project
"""Attention layer with AiterFlashAttention."""
from dataclasses import dataclass
from typing import ClassVar, Optional

import torch

from vllm.attention.backends.abstract import (AttentionBackend, AttentionImpl,
                                              AttentionMetadata, AttentionType)
from vllm.config import VllmConfig
from vllm.logger import init_logger
from vllm.platforms import current_platform
from vllm.v1.attention.backends.utils import (AttentionMetadataBuilder,
                                              CommonAttentionMetadata)
from vllm.v1.kv_cache_interface import AttentionSpec

_PARTITION_SIZE_ROCM = 256

if current_platform.is_rocm():
    import aiter

    from vllm.triton_utils import tl, triton
    from vllm.utils import direct_register_custom_op

    @triton.jit
    def _vllm_layout_trans_kernel(
        k_buffer_ptr,
        v_buffer_ptr,
        k_values_ptr,
        v_values_ptr,
        b_query_lens_loc,
        b_seq_lens_loc,
        block_table,
        block_table_stride_0,
        k_scale,
        v_scale,
        output_dtype: tl.constexpr,
        E_DIM: tl.constexpr,
        BLOCK_SIZE: tl.constexpr,
    ):
        batch_idx = tl.program_id(0)
        block_idx = tl.program_id(1)

        batch_query_indexes = tl.load(b_query_lens_loc + batch_idx +
                                      tl.arange(0, 2))
        batch_query_start, batch_query_end = tl.split(batch_query_indexes)
        query_len = batch_query_end - batch_query_start

        if query_len <= 1:
            return

        batch_token_indexes = tl.load(b_seq_lens_loc + batch_idx +
                                      tl.arange(0, 2))
        batch_token_start, batch_token_end = tl.split(batch_token_indexes)
        seq_len = batch_token_end - batch_token_start

        if block_idx * BLOCK_SIZE < seq_len:
            block_mask = (block_idx * BLOCK_SIZE +
                          tl.arange(0, BLOCK_SIZE)[:, None]) < seq_len

            kv_idx = tl.load(block_table + batch_idx * block_table_stride_0 +
                             block_idx).to(tl.int64)

            kv_buffer_off = kv_idx * BLOCK_SIZE * E_DIM + tl.arange(
                0, BLOCK_SIZE)[:, None] * E_DIM + tl.arange(0, E_DIM)[None, :]
            k_vals = tl.load(k_buffer_ptr + kv_buffer_off,
                             mask=block_mask,
                             other=0.0)
            if k_vals.dtype.is_fp8():
                k_vals = (k_vals.to(tl.float32) *
                          tl.load(k_scale)).to(output_dtype)
            else:
                k_vals = k_vals.to(output_dtype)

            v_vals = tl.load(v_buffer_ptr + kv_buffer_off,
                             mask=block_mask,
                             other=0.0)
            if v_vals.dtype.is_fp8():
                v_vals = (v_vals.to(tl.float32) *
                          tl.load(v_scale)).to(output_dtype)
            else:
                v_vals = v_vals.to(output_dtype)
            kv_values_off = batch_token_start * E_DIM + \
                block_idx * BLOCK_SIZE * E_DIM + \
                tl.arange(0, BLOCK_SIZE)[:, None] * E_DIM + \
                tl.arange(0, E_DIM)[None, :]
            tl.store(k_values_ptr + kv_values_off, k_vals, mask=block_mask)
            tl.store(v_values_ptr + kv_values_off, v_vals, mask=block_mask)

    def vllm_layout_trans(b_query_lens_loc, b_seq_lens_loc, block_table,
                          k_cache, v_cache, max_seq_len, k_scale, v_scale,
                          output_dtype, total_tokens):
        H_KV = v_cache.shape[2]
        D = v_cache.shape[3]
        BLOCK_SIZE = v_cache.shape[1]

        k_values = torch.empty(
            (total_tokens, H_KV, D),
            dtype=output_dtype,
            device=k_cache.device,
        )
        v_values = torch.empty(
            (total_tokens, H_KV, D),
            dtype=output_dtype,
            device=v_cache.device,
        )

        grid = (block_table.shape[0],
                (max_seq_len + BLOCK_SIZE - 1) // BLOCK_SIZE)

        if output_dtype == torch.float16:
            output_dtype = tl.float16
        elif output_dtype == torch.bfloat16:
            output_dtype = tl.bfloat16
        else:
            raise ValueError(f"Unsupported output dtype: {output_dtype}")

        _vllm_layout_trans_kernel[grid](k_cache,
                                        v_cache,
                                        k_values,
                                        v_values,
                                        b_query_lens_loc,
                                        b_seq_lens_loc,
                                        block_table,
                                        block_table.stride(0),
                                        k_scale,
                                        v_scale,
                                        output_dtype=output_dtype,
                                        E_DIM=H_KV * D,
                                        BLOCK_SIZE=BLOCK_SIZE)

        return k_values, v_values

    def flash_attn_varlen_func_impl(
        q: torch.Tensor,
        k_cache: torch.Tensor,
        v_cache: torch.Tensor,
        out: torch.Tensor,
        cu_seqlens_q: torch.Tensor,
        cu_seqlens_k: torch.Tensor,
        max_seqlen_q: int,
        max_seqlen_k: int,
        softmax_scale: float,
        window_size: Optional[list[int]],  # -1 means infinite context window
        alibi_slopes: Optional[list[float]],
        block_table: torch.Tensor,
        k_scale: torch.Tensor,
        v_scale: torch.Tensor,
        total_tokens: int = 0,
    ) -> torch.Tensor:
        if total_tokens == 0:
            total_tokens = int(cu_seqlens_k[-1].item())
        k, v = vllm_layout_trans(cu_seqlens_q, cu_seqlens_k, block_table,
                                 k_cache, v_cache, max_seqlen_k, k_scale,
                                 v_scale, q.dtype, total_tokens)

        output = aiter.flash_attn_varlen_func(
            q=q,
            k=k,
            v=v,
            cu_seqlens_q=cu_seqlens_q,
            max_seqlen_q=max_seqlen_q,
            min_seqlen_q=1,
            cu_seqlens_k=cu_seqlens_k,
            max_seqlen_k=max_seqlen_k,
            softmax_scale=softmax_scale,
            causal=True,
            alibi_slopes=alibi_slopes,
            window_size=window_size,
            out=out,
        )
        return output

    def flash_attn_varlen_func_fake(
        q: torch.Tensor,
        k_cache: torch.Tensor,
        v_cache: torch.Tensor,
        out: torch.Tensor,
        cu_seqlens_q: torch.Tensor,
        cu_seqlens_k: torch.Tensor,
        max_seqlen_q: int,
        max_seqlen_k: int,
        softmax_scale: float,
        window_size: Optional[list[int]],  # -1 means infinite context window
        alibi_slopes: Optional[list[float]],
        block_table: torch.Tensor,
        k_scale: torch.Tensor,
        v_scale: torch.Tensor,
        total_tokens: int = 0,
    ) -> torch.Tensor:
        return torch.empty(q.shape[0],
                           q.shape[1],
                           v_cache.shape[-2],
                           dtype=q.dtype,
                           device=q.device)

    direct_register_custom_op("flash_attn_varlen_func",
                              flash_attn_varlen_func_impl, ["out"],
                              flash_attn_varlen_func_fake,
                              dispatch_key=current_platform.dispatch_key)

logger = init_logger(__name__)


@dataclass
class AiterFlashAttentionMetadata:
    # NOTE(sang): Definition of context_len, query_len, and seq_len.
    # |---------- N-1 iteration --------|
    # |---------------- N iteration ---------------------|
    # |- tokenA -|......................|-- newTokens ---|
    # |---------- context_len ----------|
    # |-------------------- seq_len ---------------------|
    #                                   |-- query_len ---|

    num_actual_tokens: int  # Number of tokens excluding padding.
    max_query_len: int
    query_start_loc: torch.Tensor
    max_seq_len: int
    seq_lens: torch.Tensor
    slot_mapping: torch.Tensor
    block_table: torch.Tensor

    # For cascade attention.
    use_cascade: bool
    common_prefix_len: int
    total_tokens: int


class AiterFlashAttentionMetadataBuilder(
        AttentionMetadataBuilder[AiterFlashAttentionMetadata]):
    full_cudagraph_supported: ClassVar[bool] = True

    def __init__(self, kv_cache_spec: AttentionSpec, vllm_config: VllmConfig,
                 device: torch.device):
        self.vllm_config = vllm_config
        self.model_config = vllm_config.model_config
        self.parallel_config = vllm_config.parallel_config
        self.cache_config = vllm_config.cache_config
        self.device = device

        self.num_heads_q = self.model_config.get_num_attention_heads(
            self.parallel_config)
        self.num_heads_kv = self.model_config.get_num_kv_heads(
            self.parallel_config)
        self.headdim = self.model_config.get_head_size()
        self.block_size = kv_cache_spec.block_size
        self.kv_cache_spec = kv_cache_spec
        # Sliding window size to be used with the AOT scheduler will be
        # populated on first build() call.
        self.aot_sliding_window: Optional[tuple[int, int]] = None
        self.total_tokens: int = 0

    def reorder_batch(self, input_batch, scheduler_output) -> bool:
        return False

    def build_for_cudagraph_capture(
            self, common_attn_metadata: CommonAttentionMetadata):
        self.total_tokens = self.model_config.max_model_len \
            * self.vllm_config.scheduler_config.max_num_partial_prefills
        res = self.build(common_prefix_len=0,
                         common_attn_metadata=common_attn_metadata)
        self.total_tokens = 0
        return res

    def build(self,
              common_prefix_len: int,
              common_attn_metadata: CommonAttentionMetadata,
              fast_build: bool = False) -> 'AiterFlashAttentionMetadata':

        num_actual_tokens = common_attn_metadata.num_actual_tokens
        max_query_len = common_attn_metadata.max_query_len
        max_seq_len = int(common_attn_metadata.seq_lens_cpu.max())
        query_start_loc = common_attn_metadata.query_start_loc
        seq_lens = common_attn_metadata.seq_lens
        block_table_tensor = common_attn_metadata.block_table_tensor
        slot_mapping = common_attn_metadata.slot_mapping

        def schedule(batch_size, cu_query_lens, max_query_len, seqlens,
                     max_seq_len, causal):
            return None

        use_cascade = common_prefix_len > 0

        attn_metadata = AiterFlashAttentionMetadata(
            num_actual_tokens=num_actual_tokens,
            max_query_len=max_query_len,
            query_start_loc=query_start_loc,
            max_seq_len=max_seq_len,
            seq_lens=seq_lens,
            block_table=block_table_tensor,
            slot_mapping=slot_mapping,
            use_cascade=use_cascade,
            common_prefix_len=common_prefix_len,
            total_tokens=self.total_tokens,
        )
        return attn_metadata

    def can_run_in_cudagraph(
            self, common_attn_metadata: CommonAttentionMetadata) -> bool:
        # Full CUDA Graph always supported (FA2 support checked separately)
        return True

    def use_cascade_attention(self, *args, **kwargs) -> bool:
        return False


class AiterFlashAttentionBackend(AttentionBackend):

    accept_output_buffer: bool = True

    @classmethod
    def get_supported_dtypes(cls) -> list[torch.dtype]:
        return [torch.float16, torch.bfloat16]

    @classmethod
    def get_supported_head_sizes(cls) -> list[int]:
        return [64, 128, 256]

    @classmethod
    def validate_head_size(cls, head_size: int) -> None:
        supported_head_sizes = cls.get_supported_head_sizes()
        if head_size not in supported_head_sizes:
            attn_type = cls.__name__.removesuffix("Backend")
            raise ValueError(
                f"Head size {head_size} is not supported by {attn_type}. "
                f"Supported head sizes are: {supported_head_sizes}. "
                "Set VLLM_ATTENTION_BACKEND=FLEX_ATTENTION to use "
                "FlexAttention backend which supports all head sizes.")

    @staticmethod
    def get_name() -> str:
        return "FLASH_ATTN_VLLM_V1"

    @staticmethod
    def get_impl_cls() -> type["AiterFlashAttentionImpl"]:
        return AiterFlashAttentionImpl

    @staticmethod
    def get_metadata_cls() -> type["AttentionMetadata"]:
        return AiterFlashAttentionMetadata

    @staticmethod
    def get_builder_cls() -> type["AiterFlashAttentionMetadataBuilder"]:
        return AiterFlashAttentionMetadataBuilder

    @staticmethod
    def get_kv_cache_shape(
        num_blocks: int,
        block_size: int,
        num_kv_heads: int,
        head_size: int,
    ) -> tuple[int, ...]:
        if block_size % 16 != 0:
            raise ValueError("Block size must be a multiple of 16.")
        return (2, num_blocks, block_size, num_kv_heads, head_size)


class AiterFlashAttentionImpl(AttentionImpl):

    def __init__(
        self,
        num_heads: int,
        head_size: int,
        scale: float,
        num_kv_heads: int,
        alibi_slopes: Optional[list[float]],
        sliding_window: Optional[int],
        kv_cache_dtype: str,
        logits_soft_cap: Optional[float] = None,
        attn_type: AttentionType = AttentionType.DECODER,
        kv_sharing_target_layer_name: Optional[int] = None,
    ) -> None:
        self.num_heads = num_heads
        self.head_size = head_size
        self.scale = float(scale)
        self.num_kv_heads = num_kv_heads
        if alibi_slopes is not None:
            alibi_slopes = torch.tensor(alibi_slopes, dtype=torch.float32)
        self.alibi_slopes = alibi_slopes
        if sliding_window is None:
            self.sliding_window = [-1, -1]
        else:
            self.sliding_window = [sliding_window - 1, 0]
        self.kv_cache_dtype = kv_cache_dtype
        if logits_soft_cap is None:
            # In flash-attn, setting logits_soft_cap as 0 means no soft cap.
            logits_soft_cap = 0.
        self.logits_soft_cap = logits_soft_cap
        self.kv_sharing_target_layer_name = kv_sharing_target_layer_name

        assert self.num_heads % self.num_kv_heads == 0
        self.num_queries_per_kv = self.num_heads // self.num_kv_heads

        AiterFlashAttentionBackend.validate_head_size(head_size)

        if attn_type != AttentionType.DECODER:
            raise NotImplementedError("Encoder self-attention and "
                                      "encoder/decoder cross-attention "
                                      "are not implemented for "
                                      "FlashAttentionImpl")
<<<<<<< HEAD
        self.use_irope = use_irope
=======
        if is_quantized_kv_cache(self.kv_cache_dtype):
            raise NotImplementedError(
                "AiterFlashAttention does not support fp8 kv-cache on this "
                "device.")
>>>>>>> af376ca1

    def forward(
        self,
        layer: torch.nn.Module,
        query: torch.Tensor,
        key: torch.Tensor,
        value: torch.Tensor,
        kv_cache: torch.Tensor,
        attn_metadata: AiterFlashAttentionMetadata,
        output: Optional[torch.Tensor] = None,
        output_scale: Optional[torch.Tensor] = None,
    ) -> torch.Tensor:
        """Forward pass with AiterFlashAttention.

        Args:
            query: shape = [num_tokens, num_heads, head_size]
            key: shape = [num_tokens, num_kv_heads, head_size]
            value: shape = [num_tokens, num_kv_heads, head_size]
            kv_cache = [2, num_blocks, block_size, num_kv_heads, head_size]
            attn_metadata: Metadata for attention.
        Returns:
            shape = [num_tokens, num_heads * head_size]
        NOTE: FP8 quantization, flash-attn expect the size of
              {q,k,v}_descale to be (num_sequences, num_kv_heads).
              We use torch's .expand() to avoid duplicating values
        """
        assert output is not None, "Output tensor must be provided."

        if output_scale is not None:
            raise NotImplementedError(
                "fused output quantization is not yet supported"
                " for FlashAttentionImpl")

        if attn_metadata is None:
            # Profiling run.
            return output

        # IMPORTANT!
        # NOTE(woosuk): With piece-wise CUDA graphs, this method is executed in
        # eager-mode PyTorch. Thus, we need to be careful about any CPU overhead
        # in this method. For example, `view` and `slice` (or `[:n]`) operations
        # are surprisingly slow even in the case they do not invoke any GPU ops.
        # Minimize the PyTorch ops in this method as much as possible.
        # Whenever making a change in this method, please benchmark the
        # performance to make sure it does not introduce any overhead.

        num_actual_tokens = attn_metadata.num_actual_tokens
        key_cache, value_cache = kv_cache.unbind(0)
        if self.kv_sharing_target_layer_name is None:
            # Reshape the input keys and values and store them in the cache.
            # Skip this if sharing KV cache with an earlier attention layer.
            # NOTE(woosuk): Here, key and value are padded while slot_mapping is
            # not padded. However, we don't need to do key[:num_actual_tokens]
            # and value[:num_actual_tokens] because the reshape_and_cache_flash
            # op uses the slot_mapping's shape to determine the number of
            # actual tokens.
            torch.ops._C_cache_ops.reshape_and_cache_flash(
                key,
                value,
                key_cache,
                value_cache,
                attn_metadata.slot_mapping,
                self.kv_cache_dtype,
                layer._k_scale,
                layer._v_scale,
            )

        if self.kv_cache_dtype.startswith("fp8"):
            key_cache = key_cache.view(torch.float8_e4m3fnuz)
            value_cache = value_cache.view(torch.float8_e4m3fnuz)

        if not attn_metadata.use_cascade:
            cu_seqlens_q = attn_metadata.query_start_loc
            seqused_k = attn_metadata.seq_lens
            max_seqlen_q = attn_metadata.max_query_len
            max_seqlen_k = attn_metadata.max_seq_len
            block_table = attn_metadata.block_table

            if max_seqlen_q > 1:

                cu_seq_lens = torch.zeros(seqused_k.shape[0] + 1,
                                          dtype=torch.int32,
                                          device=query.device)

                torch.cumsum(seqused_k,
                             dim=0,
                             dtype=cu_seq_lens.dtype,
                             out=cu_seq_lens[1:])

                torch.ops.vllm.flash_attn_varlen_func(
                    query[:num_actual_tokens],
                    key_cache,
                    value_cache,
                    out=output[:num_actual_tokens],
                    cu_seqlens_q=cu_seqlens_q,
                    max_seqlen_q=max_seqlen_q,
                    max_seqlen_k=max_seqlen_k,
                    softmax_scale=self.scale,
                    alibi_slopes=self.alibi_slopes,
                    window_size=self.sliding_window,
                    block_table=block_table,
                    cu_seqlens_k=cu_seq_lens,
                    k_scale=layer._k_scale,
                    v_scale=layer._v_scale,
                    total_tokens=attn_metadata.total_tokens,
                )

            _, num_heads, head_size = query.shape
            nbytes_per_qo_elem = torch.finfo(query.dtype).bits // 8
            num_seqs = seqused_k.shape[0]
            max_num_partitions = (max_seqlen_k + _PARTITION_SIZE_ROCM -
                                  1) // _PARTITION_SIZE_ROCM

            workspace_buffer = torch.empty(
                (num_seqs * num_heads * max_num_partitions * head_size) *
                nbytes_per_qo_elem + 2 *
                (num_seqs * num_heads * max_num_partitions) * 4,
                dtype=torch.uint8,
                device=output.device,
            )

            torch.ops.aiter.paged_attention_v1(
                output[:num_actual_tokens],
                workspace_buffer,
                query[:num_actual_tokens],
                key_cache,
                value_cache,
                self.scale,
                block_table,
                cu_seqlens_q,
                seqused_k,
                max_seqlen_k,
                self.alibi_slopes,
                self.kv_cache_dtype,
                "NHD",
                self.logits_soft_cap,
                layer._k_scale,
                layer._v_scale,
                None,
                _PARTITION_SIZE_ROCM,
            )
            return output
        else:
            raise NotImplementedError(
                "Cascade attention is not implemented for ROCM AITER")<|MERGE_RESOLUTION|>--- conflicted
+++ resolved
@@ -399,14 +399,6 @@
                                       "encoder/decoder cross-attention "
                                       "are not implemented for "
                                       "FlashAttentionImpl")
-<<<<<<< HEAD
-        self.use_irope = use_irope
-=======
-        if is_quantized_kv_cache(self.kv_cache_dtype):
-            raise NotImplementedError(
-                "AiterFlashAttention does not support fp8 kv-cache on this "
-                "device.")
->>>>>>> af376ca1
 
     def forward(
         self,
