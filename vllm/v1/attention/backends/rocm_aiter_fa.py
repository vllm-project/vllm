--- conflicted
+++ resolved
@@ -2,11 +2,7 @@
 # SPDX-FileCopyrightText: Copyright contributors to the vLLM project
 """Attention layer with AiterFlashAttention."""
 from dataclasses import dataclass
-<<<<<<< HEAD
-from typing import Optional, Union
-=======
-from typing import ClassVar, Optional
->>>>>>> 97608dc2
+from typing import ClassVar, Optional, Union
 
 import torch
 
@@ -15,14 +11,10 @@
 from vllm.config import VllmConfig
 from vllm.logger import init_logger
 from vllm.platforms import current_platform
-<<<<<<< HEAD
 from vllm.platforms.rocm import on_gfx9
-from vllm.v1.attention.backends.utils import (CommonAttentionMetadata,
+from vllm.v1.attention.backends.utils import (AttentionMetadataBuilder,
+                                              CommonAttentionMetadata,
                                               is_power_of_two)
-=======
-from vllm.v1.attention.backends.utils import (AttentionMetadataBuilder,
-                                              CommonAttentionMetadata)
->>>>>>> 97608dc2
 from vllm.v1.kv_cache_interface import AttentionSpec
 
 _PARTITION_SIZE_ROCM = 256
