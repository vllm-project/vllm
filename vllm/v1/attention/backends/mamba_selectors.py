--- conflicted
+++ resolved
@@ -6,14 +6,10 @@
 
 
 def get_mamba_attn_backend(mamba_type: str) -> type[AttentionBackend]:
-<<<<<<< HEAD
-    if mamba_type in ("mamba2", "short_conv"):
-=======
     if mamba_type == "mamba1":
         return Mamba1AttentionBackend
 
-    if mamba_type == "mamba2":
->>>>>>> eec890c1
+    if mamba_type in ("mamba2", "short_conv"):
         return Mamba2AttentionBackend
 
     raise NotImplementedError(f"Mamba Attention type {mamba_type} is not "
