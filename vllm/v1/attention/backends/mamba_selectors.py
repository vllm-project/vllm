# SPDX-License-Identifier: Apache-2.0
# SPDX-FileCopyrightText: Copyright contributors to the vLLM project
from vllm.attention.backends.abstract import AttentionBackend
<<<<<<< HEAD
from vllm.v1.attention.backends.linear_attn import LinearAttentionBackend
=======
from vllm.v1.attention.backends.mamba1_attn import Mamba1AttentionBackend
>>>>>>> 7e3a8dc9
from vllm.v1.attention.backends.mamba_attn import Mamba2AttentionBackend


def get_mamba_attn_backend(mamba_type: str) -> type[AttentionBackend]:
    if mamba_type == "mamba1":
        return Mamba1AttentionBackend

    if mamba_type == "mamba2":
        return Mamba2AttentionBackend
    elif mamba_type == "MiniMaxText01LinearAttention":
        return LinearAttentionBackend

    raise NotImplementedError(f"Mamba Attention type {mamba_type} is not "
                              "supported yet.")<|MERGE_RESOLUTION|>--- conflicted
+++ resolved
@@ -1,21 +1,17 @@
 # SPDX-License-Identifier: Apache-2.0
 # SPDX-FileCopyrightText: Copyright contributors to the vLLM project
 from vllm.attention.backends.abstract import AttentionBackend
-<<<<<<< HEAD
 from vllm.v1.attention.backends.linear_attn import LinearAttentionBackend
-=======
 from vllm.v1.attention.backends.mamba1_attn import Mamba1AttentionBackend
->>>>>>> 7e3a8dc9
 from vllm.v1.attention.backends.mamba_attn import Mamba2AttentionBackend
 
 
 def get_mamba_attn_backend(mamba_type: str) -> type[AttentionBackend]:
     if mamba_type == "mamba1":
         return Mamba1AttentionBackend
-
     if mamba_type == "mamba2":
         return Mamba2AttentionBackend
-    elif mamba_type == "MiniMaxText01LinearAttention":
+    if mamba_type == "linear_attention":
         return LinearAttentionBackend
 
     raise NotImplementedError(f"Mamba Attention type {mamba_type} is not "
