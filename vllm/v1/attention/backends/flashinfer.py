--- conflicted
+++ resolved
@@ -585,16 +585,12 @@
             )
         return self._workspace_buffer
 
-<<<<<<< HEAD
     def set_workspace_buffer(self, workspace_buffer: torch.Tensor):
         self._workspace_buffer = workspace_buffer
 
-    def _get_prefill_wrapper(self):
-=======
     def _get_prefill_wrapper(
         self,
     ) -> BatchPrefillWithPagedKVCacheWrapper | BatchDCPPrefillWrapper:
->>>>>>> 637f2921
         if self._prefill_wrapper is None:
             if self.dcp_world_size > 1:
                 self._prefill_wrapper = BatchDCPPrefillWrapper(
