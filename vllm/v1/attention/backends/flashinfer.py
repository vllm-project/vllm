--- conflicted
+++ resolved
@@ -15,19 +15,12 @@
 from flashinfer.decode import _get_range_buf, trtllm_batch_decode_with_kv_cache
 from flashinfer.prefill import trtllm_batch_context_with_kv_cache
 from flashinfer.utils import FP4Tensor
-
-<<<<<<< HEAD
-from vllm.attention.backends.abstract import (AttentionBackend, AttentionImpl,
-                                              AttentionType)
-=======
-from vllm import _custom_ops as ops
 from vllm.attention.backends.abstract import (
     AttentionBackend,
     AttentionImpl,
     AttentionType,
     MultipleOf,
 )
->>>>>>> a6049be7
 from vllm.config import CUDAGraphMode, VllmConfig
 from vllm.logger import init_logger
 from vllm.model_executor.layers.quantization.utils.quant_utils import (
@@ -889,18 +882,7 @@
                 elif output.dtype == FP4_DTYPE:
                     self.o_sf_scale = layer._o_scale_float
 
-<<<<<<< HEAD
         # Query quantization is now handled in the attention layer
-=======
-        # Insert FP8 quant for query
-        if attn_metadata.q_data_type == FP8_DTYPE:
-            num_tokens, num_heads, head_size = query.shape
-            query, _ = ops.scaled_fp8_quant(
-                query.reshape((num_tokens, num_heads * head_size)).contiguous(),
-                layer._q_scale,
-            )
-            query = query.reshape((num_tokens, num_heads, head_size))
->>>>>>> a6049be7
 
         # IMPORTANT!
         # NOTE(woosuk): With piece-wise CUDA graphs, this method is executed in
