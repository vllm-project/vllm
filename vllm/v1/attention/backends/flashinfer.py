--- conflicted
+++ resolved
@@ -310,12 +310,8 @@
                 int, BatchDecodeWithPagedKVCacheWrapper
             ] = {}
             self._decode_cudagraph_max_bs = min(
-<<<<<<< HEAD
-                max_num_reqs, self.compilation_config.max_cudagraph_capture_size
-=======
                 (1 + num_spec_tokens) * max_num_reqs,
-                self.compilation_config.max_capture_size,
->>>>>>> 767c3ab8
+                self.compilation_config.max_cudagraph_capture_size,
             )
 
         self.num_qo_heads = self.model_config.get_num_attention_heads(
