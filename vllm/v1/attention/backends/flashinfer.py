# SPDX-License-Identifier: Apache-2.0
# SPDX-FileCopyrightText: Copyright contributors to the vLLM project
"""Attention layer with FlashInfer."""
from __future__ import annotations

from dataclasses import dataclass
from typing import TYPE_CHECKING, Any, ClassVar, Optional

import torch
from flashinfer import (BatchDecodeWithPagedKVCacheWrapper,
                        BatchPrefillWithPagedKVCacheWrapper,
                        MultiLevelCascadeAttentionWrapper)
from flashinfer.decode import trtllm_batch_decode_with_kv_cache

import vllm.envs as envs
from vllm.attention.backends.abstract import (AttentionBackend, AttentionImpl,
                                              AttentionType)
from vllm.config import CUDAGraphMode, VllmConfig
from vllm.logger import init_logger
from vllm.platforms import current_platform
from vllm.utils import cdiv
from vllm.v1.attention.backends.flash_attn import use_cascade_attention
from vllm.v1.attention.backends.utils import (
    AttentionCGSupport, AttentionMetadataBuilder, CommonAttentionMetadata,
    PerLayerParameters, get_kv_cache_layout, get_per_layer_parameters,
    infer_global_hyperparameters, reorder_batch_to_split_decodes_and_prefills,
    split_decodes_and_prefills)
from vllm.v1.kv_cache_interface import AttentionSpec

if TYPE_CHECKING:
    from vllm.v1.core.sched.output import SchedulerOutput
    from vllm.v1.worker.gpu_input_batch import InputBatch

FLASHINFER_WORKSPACE_BUFFER_SIZE = 256 * 1024 * 1024

logger = init_logger(__name__)


class FlashInferBackend(AttentionBackend):

    accept_output_buffer: bool = True
    cached_sm100a_supported: Optional[bool] = None

    @classmethod
    def get_supported_dtypes(cls) -> list[torch.dtype]:
        return [torch.float16, torch.bfloat16]

    @classmethod
    def get_supported_head_sizes(cls) -> list[int]:
        # https://github.com/flashinfer-ai/flashinfer/blob/3d55c71a62052c590c130897d3a3db49b14fcc34/include/flashinfer/utils.cuh#L157
        return [64, 128, 256]

    @classmethod
    def validate_head_size(cls, head_size: int) -> None:
        supported_head_sizes = cls.get_supported_head_sizes()
        if head_size not in supported_head_sizes:
            attn_type = cls.__name__.removesuffix("Backend")
            raise ValueError(
                f"Head size {head_size} is not supported by {attn_type}. "
                f"Supported head sizes are: {supported_head_sizes}. "
                "Set VLLM_ATTENTION_BACKEND=FLEX_ATTENTION to use "
                "FlexAttention backend which supports all head sizes.")

    @staticmethod
    def get_name() -> str:
        return "FLASHINFER_VLLM_V1"

    @staticmethod
    def get_impl_cls() -> type[FlashInferImpl]:
        return FlashInferImpl

    @staticmethod
    def get_metadata_cls() -> type[FlashInferMetadata]:
        return FlashInferMetadata

    @staticmethod
    def get_builder_cls() -> type[FlashInferMetadataBuilder]:
        return FlashInferMetadataBuilder

    @staticmethod
    def get_kv_cache_shape(
        num_blocks: int,
        block_size: int,
        num_kv_heads: int,
        head_size: int,
    ) -> tuple[int, ...]:
        return (num_blocks, 2, block_size, num_kv_heads, head_size)

    @staticmethod
    def get_kv_cache_stride_order() -> tuple[int, ...]:
        # `stride_order` indicates the permutation that gets us from
        # `get_kv_cache_shape` to the actual memory layout we want.
        cache_layout = get_kv_cache_layout()
        if cache_layout == "NHD":
            stride_order = (0, 1, 2, 3, 4)
        elif cache_layout == "HND":
            stride_order = (0, 1, 3, 2, 4)
        else:
            raise ValueError(f"Unknown cache layout format {cache_layout}.")
        return stride_order

    @staticmethod
    def use_trtllm_decode_attention(
        batch_size: int,
        max_seq_len: int,
        kv_cache_dtype: str,
        num_qo_heads: int,
        num_kv_heads: int,
        attn_head_size: int,
    ) -> bool:
        if FlashInferBackend.cached_sm100a_supported is None:
            FlashInferBackend.cached_sm100a_supported = (
                current_platform.has_device_capability(100))
        if not FlashInferBackend.cached_sm100a_supported:
            return False
        if (num_qo_heads // num_kv_heads > 8
                or num_qo_heads % num_kv_heads != 0 or attn_head_size != 128):
            return False
        env_value = envs.VLLM_USE_TRTLLM_DECODE_ATTENTION
        if env_value is not None:
            logger.info_once("VLLM_USE_TRTLLM_DECODE_ATTENTION is set to %s",
                             env_value)
            # Environment variable is set - respect it
            # Making the conditional check for zero because
            # the path is automatically enabled if the batch size condition
            # is satisfied.
            no_use_trtllm = env_value == "0"
            if not no_use_trtllm:
                logger.info_once(
                    "VLLM_USE_TRTLLM_DECODE_ATTENTION is set to 1, "
                    "using TRTLLM decode attention.")
            return not no_use_trtllm
        else:
            # Environment variable not set - use auto-detection
            # Only supports attention head size of 128
            use_trtllm = (FlashInferBackend.cached_sm100a_supported
                          and batch_size <= 256 and max_seq_len < 131072
                          and kv_cache_dtype == "auto")
            if use_trtllm:
                logger.warning_once(
                    "Using TRTLLM decode attention (auto-detected).")
        return use_trtllm

    @staticmethod
    def get_fp8_dtype_for_flashinfer(kv_cache_dtype: str) -> torch.dtype:
        if kv_cache_dtype in ("fp8", "fp8_e4m3"):
            return torch.float8_e4m3fn
        elif kv_cache_dtype == "fp8_e5m2":
            return torch.float8_e5m2
        else:
            raise ValueError(f"Unrecognized FP8 dtype: {kv_cache_dtype}")


@dataclass
class FlashInferMetadata:

    num_actual_tokens: int  # Number of tokens excluding padding.

    # (batch_size + 1,). The cumulative subquery lengths of the sequences in
    # the batch, used to index into subquery. E.g., if the subquery length
    # is [4, 6], it is [0, 4, 10].
    qo_indptr: torch.Tensor
    # An example for paged_kv_indices, paged_kv_indptr:
    # request 1, page indices [0, 5, 8]
    # request 2, page indices [1, 6, 7]
    # request 3, page indices [3, 4]
    # paged_kv_indices is a concatenation of page indices of all requests:
    # [0, 5, 8, 1, 6, 7, 3, 4]
    # paged_kv_indptr is used to index into paged_kv_indices:
    # [0, 3, 6, 8]
    # The indptr of the paged kv cache, shape: [batch_size + 1]
    paged_kv_indptr: torch.Tensor
    # The page indices of the paged kv cache
    paged_kv_indices: torch.Tensor
    # The number of entries in the last page of each request in
    # the paged kv cache, shape: [batch_size]
    paged_kv_last_page_len: torch.Tensor
    # The number of query/output heads
    num_qo_heads: int
    # The number of key/value heads
    num_kv_heads: int
    # The dimension of the attention heads
    head_dim: int
    # Block size of vllm
    page_size: int
    # The data type of the paged kv cache
    kv_data_type: torch.dtype
    # The data type of the query
    q_data_type: torch.dtype

    slot_mapping: torch.Tensor

    # For flashinfer trtllm batch decode
    max_seq_len: int
    seq_lens: torch.Tensor
    block_table_tensor: torch.Tensor
    workspace_buffer: torch.Tensor

    # For handling prefill decode split
    num_decodes: int
    num_decode_tokens: int
    num_prefills: int
    num_prefill_tokens: int

    # For cascade attention.
    use_cascade: bool
    shared_qo_indptr: Optional[torch.Tensor] = None
    shared_kv_page_indptr: Optional[torch.Tensor] = None
    shared_kv_page_indices: Optional[torch.Tensor] = None
    shared_kv_last_page_len: Optional[torch.Tensor] = None

    prefill_wrapper: Optional[BatchPrefillWithPagedKVCacheWrapper] = None
    decode_wrapper: Optional[BatchDecodeWithPagedKVCacheWrapper] = None
    cascade_wrapper: Optional[MultiLevelCascadeAttentionWrapper] = None

    @property
    def query_start_loc(self):
        # The GPUModelRunner expects to be able to access this property.
        return self.qo_indptr

    def __post_init__(self):
        if self.head_dim is not None:
            FlashInferBackend.validate_head_size(self.head_dim)


class FlashInferMetadataBuilder(AttentionMetadataBuilder[FlashInferMetadata]):
    attn_cudagraph_support: ClassVar[AttentionCGSupport] = \
        AttentionCGSupport.PURE_DECODE_ONLY

    def __init__(self, kv_cache_spec: AttentionSpec, vllm_config: VllmConfig,
                 device: torch.device):
        self.device = device
        self._workspace_buffer = None
        self._prefill_wrapper = None  # Wrapper for prefill/append
        self._decode_wrapper = None  # Wrapper for decode (general shape)

        compilation_config = vllm_config.compilation_config
        max_num_pages_per_req = cdiv(vllm_config.model_config.max_model_len,
                                     self.kv_cache_spec.block_size)
        max_num_reqs = vllm_config.scheduler_config.max_num_seqs
        max_num_pages = max_num_reqs * max_num_pages_per_req
        self.enable_cuda_graph = (
            compilation_config.cudagraph_mode == CUDAGraphMode.FULL)
        if self.enable_cuda_graph:
            # For full cudagraph capture, one `decode_wrapper` for each batch
            # size is needed for FlashInfer.
            self._decode_wrappers_cudagraph: dict[
                int, BatchDecodeWithPagedKVCacheWrapper] = {}
            self._decode_cudagraph_max_bs = min(
                max_num_reqs, compilation_config.max_capture_size)

        self._cascade_wrapper = None  # Wrapper for cascade attention

        # Global hyperparameters shared by all attention layers
        self.global_hyperparameters: Optional[PerLayerParameters] = None

        self.vllm_config = vllm_config
        self.cache_config = vllm_config.cache_config
        self.kv_cache_spec = kv_cache_spec

        # Preparing persistent buffers
        self.paged_kv_indptr = torch.zeros(max_num_reqs + 1,
                                           dtype=torch.int32,
                                           device=self.device)
        self.paged_kv_indices = torch.zeros(
            max_num_pages,  # max num pages possible
            dtype=torch.int32,
            device=self.device)
        self.paged_kv_last_page_len = torch.zeros(max_num_reqs,
                                                  dtype=torch.int32,
                                                  device=self.device)

    def reorder_batch(self, input_batch: InputBatch,
                      scheduler_output: SchedulerOutput) -> bool:
        return reorder_batch_to_split_decodes_and_prefills(input_batch,
                                                           scheduler_output,
                                                           decode_threshold=1)

    def _get_workspace_buffer(self):
        if self._workspace_buffer is None:
            self._workspace_buffer = torch.empty(
                FLASHINFER_WORKSPACE_BUFFER_SIZE,
                dtype=torch.uint8,
                device=self.device)
        return self._workspace_buffer

    def _get_prefill_wrapper(self):
        if self._prefill_wrapper is None:
            self._prefill_wrapper = BatchPrefillWithPagedKVCacheWrapper(
                self._get_workspace_buffer(), get_kv_cache_layout())
        return self._prefill_wrapper

    def _get_decode_wrapper(self,
                            batch_size: int,
                            use_cudagraph: bool = False):
        if use_cudagraph:
            decode_wrapper = self._decode_wrappers_cudagraph.get(
                batch_size, None)
        else:
            decode_wrapper = self._decode_wrapper

        if decode_wrapper is None:
            num_qo_heads = (
                self.vllm_config.model_config.get_num_attention_heads(
                    self.vllm_config.parallel_config))
            num_kv_heads = self.vllm_config.model_config.get_num_kv_heads(
                self.vllm_config.parallel_config)
            use_tensor_cores = envs.VLLM_FLASHINFER_FORCE_TENSOR_CORES or (
                num_qo_heads // num_kv_heads > 4)

            if use_cudagraph:
                paged_kv_indptr = self.paged_kv_indptr[:batch_size + 1]
                paged_kv_indices = self.paged_kv_indices
                paged_kv_last_page_len = self.paged_kv_last_page_len[:
                                                                     batch_size]
            else:
                paged_kv_indptr = None
                paged_kv_indices = None
                paged_kv_last_page_len = None
            decode_wrapper = BatchDecodeWithPagedKVCacheWrapper(
                self._get_workspace_buffer(),
                get_kv_cache_layout(),
                use_cuda_graph=use_cudagraph,
                paged_kv_indptr_buffer=paged_kv_indptr,
                paged_kv_indices_buffer=paged_kv_indices,
                paged_kv_last_page_len_buffer=paged_kv_last_page_len,
                use_tensor_cores=use_tensor_cores)

            # save the decode wrapper
            if use_cudagraph:
                self._decode_wrappers_cudagraph[batch_size] = decode_wrapper
            else:
                self._decode_wrapper = decode_wrapper

        return decode_wrapper

    def _get_cascade_wrapper(self):
        if self._cascade_wrapper is None:
            self._cascade_wrapper = MultiLevelCascadeAttentionWrapper(
                2, self._get_workspace_buffer(), get_kv_cache_layout())
        return self._cascade_wrapper

    def _plan(self, num_prefills: int, num_decodes: int,
              attn_metadata: FlashInferMetadata):
        if self.global_hyperparameters is None:
            self.global_hyperparameters = infer_global_hyperparameters(
                get_per_layer_parameters(self.vllm_config, FlashInferImpl))
        if attn_metadata.use_cascade:
            attn_metadata.cascade_wrapper = self._get_cascade_wrapper()
            attn_metadata.cascade_wrapper.plan(
                [attn_metadata.shared_qo_indptr, attn_metadata.qo_indptr],
                [
                    attn_metadata.shared_kv_page_indptr,
                    attn_metadata.paged_kv_indptr
                ],
                [
                    attn_metadata.shared_kv_page_indices,
                    attn_metadata.paged_kv_indices
                ],
                [
                    attn_metadata.shared_kv_last_page_len,
                    attn_metadata.paged_kv_last_page_len
                ],
                attn_metadata.num_qo_heads,
                attn_metadata.num_kv_heads,
                attn_metadata.head_dim,
                attn_metadata.page_size,
                causal=True,
                sm_scale=self.global_hyperparameters.sm_scale,
                window_left=self.global_hyperparameters.window_left,
                logits_soft_cap=self.global_hyperparameters.logits_soft_cap,
                q_data_type=attn_metadata.q_data_type,
                kv_data_type=attn_metadata.kv_data_type,
            )
        else:
            # Regular attention (common case).
            # Decodes are at the front and prefills are at the back,
            # according to reorder_batch()
            if num_prefills > 0:
                # Decodes are first so prefills start after the last decode
                prefill_start = num_decodes
                attn_metadata.prefill_wrapper = self._get_prefill_wrapper()
                assert attn_metadata.qo_indptr[prefill_start:].shape[
                    0] == num_prefills + 1
                assert attn_metadata.paged_kv_indptr[prefill_start:].shape[
                    0] == num_prefills + 1
                assert attn_metadata.paged_kv_last_page_len[
                    prefill_start:].shape[0] == num_prefills
                # Since prefill_wrapper.run() will be called with
                # query[num_decode_tokens:] we need to adjust the qo_indptr
                # to be relative to the start of the prefill queries.
                qo_indptr = attn_metadata.qo_indptr[
                    prefill_start:] - attn_metadata.qo_indptr[prefill_start]
                attn_metadata.prefill_wrapper.plan(
                    qo_indptr,
                    attn_metadata.paged_kv_indptr[prefill_start:],
                    attn_metadata.paged_kv_indices,
                    attn_metadata.paged_kv_last_page_len[prefill_start:],
                    attn_metadata.num_qo_heads,
                    attn_metadata.num_kv_heads,
                    attn_metadata.head_dim,
                    attn_metadata.page_size,
                    causal=True,
                    sm_scale=self.global_hyperparameters.sm_scale,
                    window_left=self.global_hyperparameters.window_left,
                    logits_soft_cap=self.global_hyperparameters.
                    logits_soft_cap,
                    q_data_type=attn_metadata.q_data_type,
                    kv_data_type=attn_metadata.kv_data_type,
                )

            if num_decodes > 0:
                pure_decode = self._num_prefills == 0
                # possible required padding for cudagraph replay
                use_cudagraph = (self.enable_cuda_graph and pure_decode and \
                        self._num_decodes <= self._decode_cudagraph_max_bs)
                if use_cudagraph:
                    num_input_tokens_decode = (
                        self.vllm_config.pad_for_cudagraph(self._num_decodes))
                else:
                    num_input_tokens_decode = self._num_decodes

                attn_metadata.decode_wrapper = self._get_decode_wrapper(
                    num_input_tokens_decode, use_cudagraph)
                if not FlashInferBackend.use_trtllm_decode_attention(
                        num_decodes, attn_metadata.max_seq_len,
<<<<<<< HEAD
                        attn_metadata.kv_data_type, attn_metadata.num_qo_heads,
                        attn_metadata.num_kv_heads, attn_metadata.head_dim):
                    # TODO: Override flashinfer's plan function to avoid some
                    # host-to-device copy overhead.
=======
                        self.cache_config.cache_dtype,
                        attn_metadata.num_qo_heads, attn_metadata.num_kv_heads,
                        attn_metadata.head_dim):
>>>>>>> 8dfb45ca
                    attn_metadata.decode_wrapper.plan(
                        # NOTE: Use the persistent buffer with padding length,
                        # instead of the same address but chunked length buffers
                        # in the atten_metadata. This is to be compatible with
                        # FlashInfer's decode_wrapper when using cudagraph.
                        self.paged_kv_indptr[:num_input_tokens_decode + 1],
                        self.paged_kv_indices if use_cudagraph else \
                            attn_metadata.paged_kv_indices,
                        self.paged_kv_last_page_len[:num_input_tokens_decode],
                        attn_metadata.num_qo_heads,
                        attn_metadata.num_kv_heads,
                        attn_metadata.head_dim,
                        attn_metadata.page_size,
                        # Disable flashinfer's pos encoding and use vllm's rope.
                        pos_encoding_mode="NONE",
                        sm_scale=self.global_hyperparameters.sm_scale,
                        window_left=self.global_hyperparameters.window_left,
                        logits_soft_cap=self.global_hyperparameters.
                        logits_soft_cap,
                        q_data_type=attn_metadata.q_data_type,
                        kv_data_type=attn_metadata.kv_data_type,
                    )

    def build(self,
              common_prefix_len: int,
              common_attn_metadata: CommonAttentionMetadata,
              fast_build: bool = False) -> FlashInferMetadata:
        num_reqs = common_attn_metadata.num_reqs
        num_actual_tokens = common_attn_metadata.num_actual_tokens
        num_decodes, num_prefills, num_decode_tokens, num_prefill_tokens =\
            split_decodes_and_prefills(common_attn_metadata)

        page_size = self.kv_cache_spec.block_size
        device = self.device
        qo_indptr = common_attn_metadata.query_start_loc
        max_seq_len = common_attn_metadata.seq_lens_cpu.max()
        seq_lens = common_attn_metadata.seq_lens
        block_table_tensor = common_attn_metadata.block_table_tensor

        block_table_bounds = (seq_lens + page_size - 1) // page_size

        use_cascade = common_prefix_len > 0
        if use_cascade:
            # Grab the blocks of the shared prefix from the first request.
            assert common_prefix_len % page_size == 0
            num_common_kv_blocks = common_prefix_len // page_size
            shared_qo_indptr = torch.tensor([0, num_actual_tokens],
                                            dtype=torch.int32,
                                            device=device)
            shared_kv_page_indptr = torch.tensor([0, num_common_kv_blocks],
                                                 dtype=torch.int32,
                                                 device=device)
            shared_kv_page_indices = block_table_tensor[
                0, :num_common_kv_blocks]
            shared_kv_last_page_len = torch.tensor([page_size],
                                                   dtype=torch.int32,
                                                   device=device)
            # Remove the blocks of the shared prefix from all requests.
            block_table_tensor = block_table_tensor[:, num_common_kv_blocks:]
            block_table_bounds -= num_common_kv_blocks
        else:
            shared_qo_indptr = None
            shared_kv_page_indptr = None
            shared_kv_page_indices = None
            shared_kv_last_page_len = None

        mask = (torch.arange(block_table_tensor.size(1),
                             dtype=block_table_tensor.dtype,
                             device=block_table_tensor.device).unsqueeze(0)
                < block_table_bounds.unsqueeze(1))
        paged_kv_indices = block_table_tensor[mask]
        num_actual_pages = paged_kv_indices.size(0)
        self.paged_kv_indices[:num_actual_pages].copy_(paged_kv_indices,
                                                       non_blocking=True)
        self.paged_kv_indices[num_actual_pages:].fill_(-1)

        paged_kv_indptr = torch.cat([
            torch.zeros(1,
                        dtype=block_table_bounds.dtype,
                        device=block_table_bounds.device),
            block_table_bounds.cumsum(dim=0, dtype=torch.int32)
        ])
        self.paged_kv_indptr[:1 + num_reqs].copy_(paged_kv_indptr,
                                                  non_blocking=True)
        # make sure self.paged_kv_indptr is not decreasing
        self.paged_kv_indptr[1 + num_reqs:].fill_(paged_kv_indptr[-1])

        paged_kv_last_page_len = seq_lens % page_size
        paged_kv_last_page_len = torch.where(paged_kv_last_page_len == 0,
                                             page_size, paged_kv_last_page_len)
        self.paged_kv_last_page_len[:num_reqs].copy_(paged_kv_last_page_len,
                                                     non_blocking=True)
        # Fill the remaining paged_kv_last_page_len with 1. This is because
        # flashinfer treats 0 as a full page instead of empty.
        self.paged_kv_last_page_len[num_reqs:].fill_(1)

        cache_dtype = self.cache_config.cache_dtype
        if cache_dtype.startswith("fp8"):
            kv_cache_dtype = FlashInferBackend.get_fp8_dtype_for_flashinfer(
                cache_dtype)
        else:
            kv_cache_dtype = self.kv_cache_spec.dtype
        attn_metadata = FlashInferMetadata(
            num_actual_tokens=num_actual_tokens,
            qo_indptr=qo_indptr,
            paged_kv_indptr=self.paged_kv_indptr[:1 + num_reqs],
            paged_kv_indices=self.paged_kv_indices[:num_actual_pages],
            paged_kv_last_page_len=self.paged_kv_last_page_len[:num_reqs],
            num_qo_heads=self.vllm_config.model_config.get_num_attention_heads(
                self.vllm_config.parallel_config),
            num_kv_heads=self.kv_cache_spec.num_kv_heads,
            head_dim=self.kv_cache_spec.head_size,
            page_size=page_size,
            kv_data_type=kv_cache_dtype,
            q_data_type=self.vllm_config.model_config.dtype,
            slot_mapping=common_attn_metadata.slot_mapping,
            num_decodes=num_decodes,
            num_decode_tokens=num_decode_tokens,
            num_prefills=num_prefills,
            num_prefill_tokens=num_prefill_tokens,
            use_cascade=use_cascade,
            shared_qo_indptr=shared_qo_indptr,
            shared_kv_page_indptr=shared_kv_page_indptr,
            shared_kv_page_indices=shared_kv_page_indices,
            shared_kv_last_page_len=shared_kv_last_page_len,
            max_seq_len=max_seq_len,
            seq_lens=seq_lens,
            block_table_tensor=block_table_tensor,
            workspace_buffer=self._workspace_buffer,
        )

        self._plan(num_prefills, num_decodes, attn_metadata)

        return attn_metadata

    def build_for_cudagraph_capture(
            self, common_attn_metadata: CommonAttentionMetadata):
        """
        This method builds the metadata for full cudagraph capture.
        Currently, only decode is supported for full cudagraphs with FlashInfer.
        """
        m = common_attn_metadata

        assert m.num_reqs == m.num_actual_tokens, \
            "FlashInfer only supports decode-only full CUDAGraph capture. " \
            "Make sure all cudagraph capture sizes <= max_num_seq."

        assert m.max_query_len == 1  # decode-only

        # Update state usually set in reorder_batch.
        self._num_decodes = m.num_reqs
        self._num_decode_tokens = m.num_actual_tokens
        self._num_prefills = 0
        self._num_prefill_tokens = 0
        return self.build(0, m)

    def can_run_in_cudagraph(
            self, common_attn_metadata: CommonAttentionMetadata) -> bool:
        return common_attn_metadata.max_query_len == 1

    def use_cascade_attention(self, *args, **kwargs) -> bool:
        if self.kv_cache_spec.dtype != self.vllm_config.model_config.dtype:
            # TODO: The cascade wrapper currently does not support setting
            # kv cache dtype to something different from query dtype.
            return False
        return use_cascade_attention(*args, **kwargs)


class FlashInferImpl(AttentionImpl):

    def __init__(
        self,
        num_heads: int,
        head_size: int,
        scale: float,
        num_kv_heads: int,
        alibi_slopes: Optional[list[float]],
        sliding_window: Optional[int],
        kv_cache_dtype: str,
        blocksparse_params: Optional[dict[str, Any]] = None,
        logits_soft_cap: Optional[float] = None,
        attn_type: AttentionType = AttentionType.DECODER,
        kv_sharing_target_layer_name: Optional[int] = None,
        use_irope: bool = False,
    ) -> None:
        if use_irope:
            logger.warning_once(
                "Using irope in FlashInfer is not supported yet, it will fall"
                " back to global attention for long context.")
        self.num_heads = num_heads
        self.head_size = head_size
        self.scale = float(scale)
        self.num_kv_heads = num_kv_heads
        if alibi_slopes is not None:
            alibi_slopes = torch.tensor(alibi_slopes, dtype=torch.float32)
        self.alibi_slopes = alibi_slopes
        if sliding_window is None:
            self.sliding_window = (-1, -1)
        else:
            self.sliding_window = (sliding_window - 1, 0)
        self.kv_cache_dtype = kv_cache_dtype
        self.logits_soft_cap = logits_soft_cap
        self.kv_sharing_target_layer_name = kv_sharing_target_layer_name

        self.num_queries_per_kv = self.num_heads // self.num_kv_heads

        if attn_type != AttentionType.DECODER:
            raise NotImplementedError("Encoder self-attention and "
                                      "encoder/decoder cross-attention "
                                      "are not implemented for "
                                      "FlashInferImpl")

    def forward(
        self,
        layer: torch.nn.Module,
        query: torch.Tensor,
        key: torch.Tensor,
        value: torch.Tensor,
        kv_cache: torch.Tensor,
        attn_metadata: FlashInferMetadata,
        output: Optional[torch.Tensor] = None,
        output_scale: Optional[torch.Tensor] = None,
    ) -> torch.Tensor:
        """Forward pass with FlashInfer.

        Args:
            query: shape = [num_tokens, num_heads, head_size]
            key: shape = [num_tokens, num_kv_heads, head_size]
            value: shape = [num_tokens, num_kv_heads, head_size]
            kv_cache: shape -
            # NHD: [num_blocks, 2, block_size, num_kv_heads, head_size]
            # HND: [num_blocks, 2,  num_kv_heads, block_size, head_size]


            attn_metadata: Metadata for attention.
        Returns:
            shape = [num_tokens, num_heads * head_size]
        """
        assert output is not None, "Output tensor must be provided."

        if output_scale is not None:
            raise NotImplementedError(
                "fused output quantization is not yet supported"
                " for FlashInferImpl")

        if attn_metadata is None:
            # Profiling run.
            return output

        # IMPORTANT!
        # NOTE(woosuk): With piece-wise CUDA graphs, this method is executed in
        # eager-mode PyTorch. Thus, we need to be careful about any CPU overhead
        # in this method. For example, `view` and `slice` (or `[:n]`) operations
        # are surprisingly slow even in the case they do not invoke any GPU ops.
        # Minimize the PyTorch ops in this method as much as possible.
        # Whenever making a change in this method, please benchmark the
        # performance to make sure it does not introduce any overhead.

        num_actual_tokens = attn_metadata.num_actual_tokens

        if self.kv_sharing_target_layer_name is None:
            # Reshape the input keys and values and store them in the cache.
            # Skip this if sharing KV cache with an earlier attention layer.
            # NOTE(woosuk): Here, key and value are padded while slot_mapping is
            # not padded. However, we don't need to do key[:num_actual_tokens]
            # and value[:num_actual_tokens] because the reshape_and_cache_flash
            # op uses the slot_mapping's shape to determine the number of
            # actual tokens.
            torch.ops._C_cache_ops.reshape_and_cache_flash(
                key,
                value,
                kv_cache[:, 0],
                kv_cache[:, 1],
                attn_metadata.slot_mapping,
                self.kv_cache_dtype,
                layer._k_scale,
                layer._v_scale,
            )

            # The FlashInfer api requires data to be in fp8_e4m3 or fp8_e5m2
            # to process the cache when the kv_cache_dtype is fp8
            if self.kv_cache_dtype.startswith("fp8"):
                torch_dtype = FlashInferBackend.get_fp8_dtype_for_flashinfer(
                    self.kv_cache_dtype)
                kv_cache = kv_cache.view(torch_dtype)

        window_left = (self.sliding_window[0]
                       if self.sliding_window is not None else -1)

        # Inputs and outputs may be padded for CUDA graphs
        query = query[:num_actual_tokens]
        output_padded = output
        output = output[:num_actual_tokens]

        if attn_metadata.use_cascade:
            # Cascade attention (rare case).
            assert attn_metadata.cascade_wrapper is not None
            output.copy_(attn_metadata.cascade_wrapper.run(query, kv_cache))
            return output

        num_decode_tokens = attn_metadata.num_decode_tokens
        num_prefill_tokens = attn_metadata.num_prefill_tokens

        stride_order = FlashInferBackend.get_kv_cache_stride_order()
        kv_cache_permute = kv_cache.permute(*stride_order)
        # Regular attention (common case).
        # Decodes are at the front and prefills are at the back,
        # according to reorder_batch()
        if prefill_wrapper := attn_metadata.prefill_wrapper:
            prefill_query = query[num_decode_tokens:]
            assert prefill_query.shape[0] == num_prefill_tokens
            assert prefill_wrapper is not None
            assert prefill_wrapper._causal
            assert prefill_wrapper._window_left == window_left
            assert prefill_wrapper._logits_soft_cap == (self.logits_soft_cap
                                                        or 0.0)
            assert prefill_wrapper._sm_scale == self.scale
            prefill_wrapper.run(
                prefill_query,
                kv_cache_permute,
                k_scale=layer._k_scale_float,
                v_scale=layer._v_scale_float,
                out=output[num_decode_tokens:],
            )
        if decode_wrapper := attn_metadata.decode_wrapper:
            decode_query = query[:num_decode_tokens]
            assert decode_query.shape[0] == num_decode_tokens
            if not FlashInferBackend.use_trtllm_decode_attention(
                    attn_metadata.num_decodes, attn_metadata.max_seq_len,
                    self.kv_cache_dtype, attn_metadata.num_qo_heads,
                    attn_metadata.num_kv_heads, attn_metadata.head_dim):
                assert decode_wrapper is not None
                assert decode_wrapper._window_left == window_left
                assert decode_wrapper._logits_soft_cap == (self.logits_soft_cap
                                                           or 0.0)
                assert decode_wrapper._sm_scale == self.scale
                decode_wrapper.run(
                    decode_query,
                    kv_cache_permute,
                    k_scale=layer._k_scale_float,
                    v_scale=layer._v_scale_float,
                    out=output[:num_decode_tokens],
                )
            else:
                # This path needs to be enabled with VLLM_KV_CACHE_LAYOUT = HND
                if num_decode_tokens > 0:
                    # decode_query may be non-contiguous
                    decode_query = decode_query.contiguous()
                    block_tables_decode = attn_metadata.block_table_tensor[:
                                                                           num_decode_tokens]
                    seq_lens_decode = attn_metadata.seq_lens[:
                                                             num_decode_tokens]

                    assert get_kv_cache_layout() == "HND"
                    assert decode_query.is_contiguous()
                    assert kv_cache_permute.is_contiguous()
                    assert block_tables_decode.is_contiguous()
                    assert seq_lens_decode.is_contiguous()

                    output[:num_decode_tokens] = (
                        trtllm_batch_decode_with_kv_cache(
                            query=decode_query,
                            kv_cache=kv_cache_permute,
                            workspace_buffer=attn_metadata.workspace_buffer,
                            num_heads=self.num_heads,
                            num_kv_heads=self.num_kv_heads,
                            scale=self.scale,
                            block_tables=block_tables_decode,
                            seq_lens=seq_lens_decode,
                            block_size=attn_metadata.page_size,
                            max_seq_len=attn_metadata.max_seq_len,
                            kv_cache_dtype=self.kv_cache_dtype,
                            k_scale=layer._k_scale_float,
                            v_scale=layer._v_scale_float,
                        ))
        return output_padded<|MERGE_RESOLUTION|>--- conflicted
+++ resolved
@@ -424,16 +424,11 @@
                     num_input_tokens_decode, use_cudagraph)
                 if not FlashInferBackend.use_trtllm_decode_attention(
                         num_decodes, attn_metadata.max_seq_len,
-<<<<<<< HEAD
-                        attn_metadata.kv_data_type, attn_metadata.num_qo_heads,
-                        attn_metadata.num_kv_heads, attn_metadata.head_dim):
-                    # TODO: Override flashinfer's plan function to avoid some
-                    # host-to-device copy overhead.
-=======
                         self.cache_config.cache_dtype,
                         attn_metadata.num_qo_heads, attn_metadata.num_kv_heads,
                         attn_metadata.head_dim):
->>>>>>> 8dfb45ca
+                    # TODO: Override flashinfer's plan function to avoid some
+                    # host-to-device copy overhead.
                     attn_metadata.decode_wrapper.plan(
                         # NOTE: Use the persistent buffer with padding length,
                         # instead of the same address but chunked length buffers
