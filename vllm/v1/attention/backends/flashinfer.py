--- conflicted
+++ resolved
@@ -765,22 +765,9 @@
             has_sinks=self.has_sinks,
             has_spec=uses_spec_reorder,
         )
-<<<<<<< HEAD
-        decode_use_trtllm = use_trtllm_attention(
-            self.num_qo_heads,
-            self.num_kv_heads,
-            num_decode_tokens,
-            max_seq_len,
-            self.dcp_world_size,
-            self.cache_dtype,
-            self.q_data_type,
-            is_prefill=False,
-            has_sinks=self.has_sinks,
-            has_spec=uses_spec_reorder,
-        )
-=======
-        decode_use_trtllm = self.use_trtllm_decode_attention
->>>>>>> 4ab34f6e
+        decode_use_trtllm = (
+            self.use_trtllm_decode_attention and self.dcp_world_size <= 1
+        )
 
         if not (prefill_use_trtllm and decode_use_trtllm):
             if self.has_sinks:
