--- conflicted
+++ resolved
@@ -1250,13 +1250,8 @@
             head_dim,
             False,  # causal
             window_left,
-<<<<<<< HEAD
             fixed_split_size,
             disable_split_kv,
-=======
-            -1,  # fixed_split_size
-            False,  # disable_split_kv
->>>>>>> e94cfd51
         )
     except Exception as e:
         raise RuntimeError(f"Error in tensor core plan: {e}") from e
