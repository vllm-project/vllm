--- conflicted
+++ resolved
@@ -299,13 +299,8 @@
                 int, BatchDecodeWithPagedKVCacheWrapper
             ] = {}
             self._decode_cudagraph_max_bs = min(
-<<<<<<< HEAD
                 max_num_reqs, self.compilation_config.\
                 max_cudagraph_capture_size)
-=======
-                max_num_reqs, self.compilation_config.max_capture_size
-            )
->>>>>>> fc679696
 
         self.num_qo_heads = self.model_config.get_num_attention_heads(
             self.vllm_config.parallel_config
