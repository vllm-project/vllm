--- conflicted
+++ resolved
@@ -317,7 +317,8 @@
         num_reqs = common_attn_metadata.num_reqs
         num_actual_tokens = common_attn_metadata.num_actual_tokens
         num_decodes, num_prefills, num_decode_tokens, num_prefill_tokens =\
-            split_decodes_and_prefills(common_attn_metadata)
+            split_decodes_and_prefills(common_attn_metadata,
+                                       decode_threshold=self.reorder_batch_threshold)
 
         page_size = self.page_size
         max_q_len = common_attn_metadata.max_query_len
@@ -540,131 +541,6 @@
                         q_data_type=self.q_data_type,
                         kv_data_type=self.kv_cache_dtype,
                     )
-<<<<<<< HEAD
-
-    def build(self,
-              common_prefix_len: int,
-              common_attn_metadata: CommonAttentionMetadata,
-              fast_build: bool = False) -> FlashInferMetadata:
-        num_reqs = common_attn_metadata.num_reqs
-        num_actual_tokens = common_attn_metadata.num_actual_tokens
-        num_decodes, num_prefills, num_decode_tokens, num_prefill_tokens =\
-            split_decodes_and_prefills(common_attn_metadata,
-                                       decode_threshold=self.reorder_batch_threshold)
-
-        page_size = self.page_size
-        max_q_len = common_attn_metadata.max_query_len
-        max_seq_len = common_attn_metadata.max_seq_len
-        seq_lens = common_attn_metadata.seq_lens
-        seq_lens_cpu = common_attn_metadata.seq_lens_cpu
-        block_table_tensor = common_attn_metadata.block_table_tensor
-
-        block_table_bounds_cpu = (seq_lens_cpu + page_size - 1) // page_size
-
-        use_cascade = common_prefix_len > 0
-        if use_cascade:
-            # Grab the blocks of the shared prefix from the first request.
-            assert common_prefix_len % page_size == 0
-            num_common_kv_blocks = common_prefix_len // page_size
-
-            # Create CPU versions directly for cascade (no GPU versions needed)
-            shared_qo_indptr_cpu = torch.tensor([0, num_actual_tokens],
-                                                dtype=torch.int32,
-                                                device='cpu')
-            shared_kv_page_indptr_cpu = torch.tensor([0, num_common_kv_blocks],
-                                                     dtype=torch.int32,
-                                                     device='cpu')
-            shared_kv_page_indices_cpu = block_table_tensor[
-                0, :num_common_kv_blocks]
-            shared_kv_last_page_len_cpu = torch.tensor([page_size],
-                                                       dtype=torch.int32,
-                                                       device='cpu')
-
-            # Remove the blocks of the shared prefix from all requests.
-            block_table_tensor = block_table_tensor[:, num_common_kv_blocks:]
-            block_table_bounds_cpu -= num_common_kv_blocks
-        else:
-            shared_qo_indptr_cpu = None
-            shared_kv_page_indptr_cpu = None
-            shared_kv_page_indices_cpu = None
-            shared_kv_last_page_len_cpu = None
-
-        max_num_blocks = block_table_bounds_cpu.max().item()
-        block_table_bounds = block_table_bounds_cpu.to(self.device,
-                                                       non_blocking=True)
-        mask = (self.block_table_arange[:max_num_blocks].unsqueeze(0)
-                < block_table_bounds.unsqueeze(1))
-        # write self.paged_kv_indices inplace
-        num_actual_pages = torch.sum(mask)
-        paged_kv_indices = self.paged_kv_indices[:num_actual_pages]
-        torch.masked_select(block_table_tensor[:, :max_num_blocks],
-                            mask,
-                            out=paged_kv_indices)
-
-        # write self.paged_kv_indptr_cpu inplace (0-index is always 0)
-        torch.cumsum(block_table_bounds_cpu,
-                     dim=0,
-                     dtype=torch.int32,
-                     out=self.paged_kv_indptr_cpu[1:1 + num_reqs])
-
-        paged_kv_last_page_len_cpu = seq_lens_cpu % page_size
-        # write self.paged_kv_last_page_len_cpu inplace
-        torch.where(paged_kv_last_page_len_cpu == 0,
-                    torch.tensor(page_size),
-                    paged_kv_last_page_len_cpu,
-                    out=self.paged_kv_last_page_len_cpu[:num_reqs])
-
-        # Check if any layer uses sinks (requires TRTLLM attention)
-        has_sinks = self.global_hyperparameters.has_sinks
-
-        prefill_use_trtllm = use_trtllm_attention(self.num_qo_heads,
-                                                  self.num_kv_heads,
-                                                  num_prefill_tokens,
-                                                  max_seq_len,
-                                                  self.cache_dtype,
-                                                  self.q_data_type,
-                                                  is_prefill=True,
-                                                  has_sinks=has_sinks)
-        decode_use_trtllm = use_trtllm_attention(self.num_qo_heads,
-                                                 self.num_kv_heads,
-                                                 num_decode_tokens,
-                                                 max_seq_len,
-                                                 self.cache_dtype,
-                                                 self.q_data_type,
-                                                 is_prefill=False,
-                                                 has_sinks=has_sinks)
-
-        attn_metadata = FlashInferMetadata(
-            num_actual_tokens=num_actual_tokens,
-            qo_indptr_cpu=common_attn_metadata.query_start_loc_cpu,
-            paged_kv_indptr_cpu=self.paged_kv_indptr_cpu[:1 + num_reqs],
-            paged_kv_indices=paged_kv_indices,
-            paged_kv_last_page_len_cpu=self.
-            paged_kv_last_page_len_cpu[:num_reqs],
-            q_data_type=self.q_data_type,
-            seq_lens_cpu=seq_lens_cpu,
-            slot_mapping=common_attn_metadata.slot_mapping,
-            max_q_len=max_q_len,
-            max_seq_len=max_seq_len,
-            seq_lens=seq_lens,
-            block_table_tensor=block_table_tensor,
-            prefill_use_trtllm=prefill_use_trtllm,
-            decode_use_trtllm=decode_use_trtllm,
-            num_decodes=num_decodes,
-            num_decode_tokens=num_decode_tokens,
-            num_prefills=num_prefills,
-            num_prefill_tokens=num_prefill_tokens,
-            use_cascade=use_cascade,
-            shared_qo_indptr_cpu=shared_qo_indptr_cpu,
-            shared_kv_page_indptr_cpu=shared_kv_page_indptr_cpu,
-            shared_kv_page_indices_cpu=shared_kv_page_indices_cpu,
-            shared_kv_last_page_len_cpu=shared_kv_last_page_len_cpu,
-        )
-
-        self._plan(attn_metadata)
-
-=======
->>>>>>> 98ac0cb3
         return attn_metadata
 
     def build_for_cudagraph_capture(
