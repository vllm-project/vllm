--- conflicted
+++ resolved
@@ -26,11 +26,8 @@
 from vllm.attention.ops.common import cp_lse_ag_out_rs
 from vllm.attention.ops.merge_attn_states import merge_attn_states
 from vllm.config import CUDAGraphMode, VllmConfig
-<<<<<<< HEAD
 from vllm.distributed.parallel_state import get_dcp_group
-=======
 from vllm.config.cache import CacheDType
->>>>>>> fa197020
 from vllm.logger import init_logger
 from vllm.model_executor.layers.batch_invariant import (
     vllm_is_batch_invariant,
@@ -54,11 +51,8 @@
     AttentionCGSupport,
     AttentionMetadataBuilder,
     CommonAttentionMetadata,
-<<<<<<< HEAD
     get_dcp_local_seq_lens,
-=======
     KVCacheLayoutType,
->>>>>>> fa197020
     get_kv_cache_layout,
     get_per_layer_parameters,
     infer_global_hyperparameters,
