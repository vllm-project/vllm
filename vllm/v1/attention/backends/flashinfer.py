# SPDX-License-Identifier: Apache-2.0
# SPDX-FileCopyrightText: Copyright contributors to the vLLM project
"""Attention layer with FlashInfer."""
from __future__ import annotations

from dataclasses import dataclass
from typing import ClassVar, Optional, Union

import numpy as np
import torch
from flashinfer import (BatchDecodeWithPagedKVCacheWrapper,
                        BatchPrefillWithPagedKVCacheWrapper,
                        MultiLevelCascadeAttentionWrapper)
from flashinfer.decode import _get_range_buf, trtllm_batch_decode_with_kv_cache
from flashinfer.prefill import trtllm_batch_context_with_kv_cache

import vllm.envs as envs
from vllm import _custom_ops as ops
from vllm.attention.backends.abstract import (AttentionBackend, AttentionImpl,
                                              AttentionType)
from vllm.config import CUDAGraphMode, VllmConfig
from vllm.logger import init_logger
<<<<<<< HEAD
from vllm.model_executor.layers.quantization.utils.quant_utils import (
    GroupShape)
from vllm.platforms import current_platform
=======
from vllm.triton_utils import tl, triton
>>>>>>> b76a83fd
from vllm.utils import cdiv, is_pin_memory_available
from vllm.utils.flashinfer import (supports_trtllm_attention,
                                   use_trtllm_attention)
from vllm.v1.attention.backends.flash_attn import use_cascade_attention
# yapf conflicts with isort for this block
# yapf: disable
from vllm.v1.attention.backends.utils import (AttentionCGSupport,
                                              AttentionMetadataBuilder,
                                              CommonAttentionMetadata,
                                              get_kv_cache_layout,
                                              get_per_layer_parameters,
                                              infer_global_hyperparameters,
                                              split_decodes_and_prefills)
# yapf: enable
from vllm.v1.kv_cache_interface import AttentionSpec

FLASHINFER_WORKSPACE_BUFFER_SIZE = 256 * 1024 * 1024

FP8_DTYPE = current_platform.fp8_dtype()

logger = init_logger(__name__)


class FlashInferBackend(AttentionBackend):

    accept_output_buffer: bool = True

    @classmethod
    def get_supported_dtypes(cls) -> list[torch.dtype]:
        return [torch.float16, torch.bfloat16]

    @classmethod
    def get_supported_head_sizes(cls) -> list[int]:
        # https://github.com/flashinfer-ai/flashinfer/blob/3d55c71a62052c590c130897d3a3db49b14fcc34/include/flashinfer/utils.cuh#L157
        return [64, 128, 256]

    @classmethod
    def validate_head_size(cls, head_size: int) -> None:
        supported_head_sizes = cls.get_supported_head_sizes()
        if head_size not in supported_head_sizes:
            attn_type = cls.__name__.removesuffix("Backend")
            raise ValueError(
                f"Head size {head_size} is not supported by {attn_type}. "
                f"Supported head sizes are: {supported_head_sizes}. "
                "Set VLLM_ATTENTION_BACKEND=FLEX_ATTENTION to use "
                "FlexAttention backend which supports all head sizes.")

    @staticmethod
    def get_name() -> str:
        return "FLASHINFER_VLLM_V1"

    @staticmethod
    def get_impl_cls() -> type[FlashInferImpl]:
        return FlashInferImpl

    @staticmethod
    def get_metadata_cls() -> type[FlashInferMetadata]:
        return FlashInferMetadata

    @staticmethod
    def get_builder_cls() -> type[FlashInferMetadataBuilder]:
        return FlashInferMetadataBuilder

    @staticmethod
    def get_kv_cache_shape(
        num_blocks: int,
        block_size: int,
        num_kv_heads: int,
        head_size: int,
    ) -> tuple[int, ...]:
        return (num_blocks, 2, block_size, num_kv_heads, head_size)

    @staticmethod
    def get_kv_cache_stride_order() -> tuple[int, ...]:
        # `stride_order` indicates the permutation that gets us from
        # `get_kv_cache_shape` to the actual memory layout we want.
        cache_layout = get_kv_cache_layout()
        if cache_layout == "NHD":
            stride_order = (0, 1, 2, 3, 4)
        elif cache_layout == "HND":
            stride_order = (0, 1, 3, 2, 4)
        else:
            raise ValueError(f"Unknown cache layout format {cache_layout}.")
        return stride_order

    @staticmethod
    def get_fp8_dtype_for_flashinfer(kv_cache_dtype: str) -> torch.dtype:
        if kv_cache_dtype in ("fp8", "fp8_e4m3"):
            return torch.float8_e4m3fn
        elif kv_cache_dtype == "fp8_e5m2":
            return torch.float8_e5m2
        else:
            raise ValueError(f"Unrecognized FP8 dtype: {kv_cache_dtype}")


@dataclass
class FlashInferMetadata:

    num_actual_tokens: int  # Number of tokens excluding padding.

    # (batch_size + 1,). The cumulative subquery lengths of the sequences in
    # the batch, used to index into subquery. E.g., if the subquery length
    # is [4, 6], it is [0, 4, 10].
    qo_indptr_cpu: torch.Tensor
    # An example for paged_kv_indices, paged_kv_indptr:
    # request 1, page indices [0, 5, 8]
    # request 2, page indices [1, 6, 7]
    # request 3, page indices [3, 4]
    # paged_kv_indices is a concatenation of page indices of all requests:
    # [0, 5, 8, 1, 6, 7, 3, 4]
    # paged_kv_indptr is used to index into paged_kv_indices:
    # [0, 3, 6, 8]
    # The indptr of the paged kv cache, shape: [batch_size + 1] (CPU for plan)
    paged_kv_indptr_cpu: torch.Tensor
    # The page indices of the paged kv cache (on device for plan)
    paged_kv_indices: torch.Tensor
    # The number of entries in the last page of each request in
    # the paged kv cache, shape: [batch_size] (CPU for plan)
    paged_kv_last_page_len_cpu: torch.Tensor
    # The data type of the query
    q_data_type: torch.dtype

    seq_lens_cpu: torch.Tensor
    slot_mapping: torch.Tensor

    # For flashinfer trtllm batch decode
    max_q_len: int
    max_seq_len: int
    seq_lens: torch.Tensor
    block_table_tensor: torch.Tensor
    prefill_use_trtllm: bool
    decode_use_trtllm: bool

    # For handling prefill decode split
    num_decodes: int
    num_decode_tokens: int
    num_prefills: int
    num_prefill_tokens: int

    # For cascade attention (CPU for planning).
    use_cascade: bool
    shared_qo_indptr_cpu: Optional[torch.Tensor] = None
    shared_kv_page_indptr_cpu: Optional[torch.Tensor] = None
    shared_kv_page_indices_cpu: Optional[torch.Tensor] = None
    shared_kv_last_page_len_cpu: Optional[torch.Tensor] = None

    prefill_wrapper: Optional[BatchPrefillWithPagedKVCacheWrapper] = None
    decode_wrapper: Optional[BatchDecodeWithPagedKVCacheWrapper] = None
    cascade_wrapper: Optional[MultiLevelCascadeAttentionWrapper] = None

    qo_indptr_gpu: Optional[torch.Tensor] = None
    paged_kv_indptr_gpu: Optional[torch.Tensor] = None


class FlashInferMetadataBuilder(AttentionMetadataBuilder[FlashInferMetadata]):
    cudagraph_support: ClassVar[AttentionCGSupport] = \
        AttentionCGSupport.UNIFORM_SINGLE_TOKEN_DECODE

    reorder_batch_threshold: ClassVar[int] = 1

    def __init__(self, kv_cache_spec: AttentionSpec, layer_names: list[str],
                 vllm_config: VllmConfig, device: torch.device):
        self.device = device
        self.vllm_config = vllm_config
        self.cache_config = vllm_config.cache_config
        self.model_config = vllm_config.model_config
        self.kv_cache_spec = kv_cache_spec
        self._workspace_buffer = None
        self._prefill_wrapper = None  # Wrapper for prefill/append
        self._decode_wrapper = None  # Wrapper for decode (general shape)

        self.compilation_config = vllm_config.compilation_config
        max_num_pages_per_req = cdiv(self.model_config.max_model_len,
                                     self.kv_cache_spec.block_size)
        max_num_reqs = vllm_config.scheduler_config.max_num_seqs
        max_num_pages = max_num_reqs * max_num_pages_per_req
        self.enable_cuda_graph = self.compilation_config.cudagraph_mode.\
            decode_mode() == CUDAGraphMode.FULL
        if self.enable_cuda_graph:
            # For full cudagraph capture, one `decode_wrapper` for each batch
            # size is needed for FlashInfer.
            self._decode_wrappers_cudagraph: dict[
                int, BatchDecodeWithPagedKVCacheWrapper] = {}
            self._decode_cudagraph_max_bs = min(
                max_num_reqs, self.compilation_config.max_capture_size)

        self.num_qo_heads = self.model_config.get_num_attention_heads(
            self.vllm_config.parallel_config)
        self.num_kv_heads = self.kv_cache_spec.num_kv_heads
        self.head_dim = self.kv_cache_spec.head_size
        FlashInferBackend.validate_head_size(self.head_dim)
        self.page_size = self.kv_cache_spec.block_size

        self.enable_fusion = (
            self.compilation_config.pass_config.enable_attn_fusion)
        self.q_data_type = self.model_config.dtype
        self.cache_dtype = self.cache_config.cache_dtype
        if self.cache_dtype.startswith("fp8"):
            self.kv_cache_dtype = (
                FlashInferBackend.get_fp8_dtype_for_flashinfer(
                    self.cache_dtype))
            # Insert FP8 quant for query if FP8 kv cache and attn fusion enabled
            if self.enable_fusion:
                self.q_data_type = self.kv_cache_dtype
        else:
            self.kv_cache_dtype = self.kv_cache_spec.dtype
        self.use_tensor_cores = (envs.VLLM_FLASHINFER_FORCE_TENSOR_CORES or
                                 (self.num_qo_heads // self.num_kv_heads > 4))

        self._cascade_wrapper = None  # Wrapper for cascade attention

        # Global hyperparameters shared by all attention layers
        # TODO: discard this for trtllm-gen backend
        self.global_hyperparameters = infer_global_hyperparameters(
            get_per_layer_parameters(vllm_config, layer_names, FlashInferImpl))

        # Preparing persistent buffers (device-side)
        self.paged_kv_indptr = torch.zeros(max_num_reqs + 1,
                                           dtype=torch.int32,
                                           device=self.device)
        self.paged_kv_indices = torch.zeros(
            max_num_pages,  # max num pages possible
            dtype=torch.int32,
            device=self.device)
        self.paged_kv_last_page_len = torch.zeros(max_num_reqs,
                                                  dtype=torch.int32,
                                                  device=self.device)
        # host-side buffer
        pin_memory = is_pin_memory_available()
        self.paged_kv_indptr_cpu = torch.zeros(max_num_reqs + 1,
                                               dtype=torch.int32,
                                               device="cpu",
                                               pin_memory=pin_memory)
        self.paged_kv_indptr_np = self.paged_kv_indptr_cpu.numpy()
        self.paged_kv_indices_cpu = torch.zeros(max_num_pages,
                                                dtype=torch.int32,
                                                device="cpu",
                                                pin_memory=pin_memory)
        self.paged_kv_last_page_len_cpu = torch.zeros(max_num_reqs,
                                                      dtype=torch.int32,
                                                      device="cpu",
                                                      pin_memory=pin_memory)
        self.paged_kv_last_page_len_np = (
            self.paged_kv_last_page_len_cpu.numpy())

    def _get_workspace_buffer(self):
        if self._workspace_buffer is None:
            self._workspace_buffer = torch.zeros(
                FLASHINFER_WORKSPACE_BUFFER_SIZE,
                dtype=torch.uint8,
                device=self.device)
        return self._workspace_buffer

    def _get_prefill_wrapper(self):
        if self._prefill_wrapper is None:
            self._prefill_wrapper = BatchPrefillWithPagedKVCacheWrapper(
                self._get_workspace_buffer(), get_kv_cache_layout())
        return self._prefill_wrapper

    def _get_decode_wrapper(self,
                            batch_size: int,
                            use_cudagraph: bool = False):
        if use_cudagraph:
            decode_wrapper = self._decode_wrappers_cudagraph.get(
                batch_size, None)
        else:
            decode_wrapper = self._decode_wrapper

        if decode_wrapper is None:
            if use_cudagraph:
                paged_kv_indptr = self.paged_kv_indptr[:batch_size + 1]
                paged_kv_indices = self.paged_kv_indices
                paged_kv_last_page_len = self.paged_kv_last_page_len[:
                                                                     batch_size]
            else:
                paged_kv_indptr = None
                paged_kv_indices = None
                paged_kv_last_page_len = None
            decode_wrapper = BatchDecodeWithPagedKVCacheWrapper(
                self._get_workspace_buffer(),
                get_kv_cache_layout(),
                use_cuda_graph=use_cudagraph,
                paged_kv_indptr_buffer=paged_kv_indptr,
                paged_kv_indices_buffer=paged_kv_indices,
                paged_kv_last_page_len_buffer=paged_kv_last_page_len,
                use_tensor_cores=self.use_tensor_cores)

            # save the decode wrapper
            if use_cudagraph:
                self._decode_wrappers_cudagraph[batch_size] = decode_wrapper
            else:
                self._decode_wrapper = decode_wrapper

        return decode_wrapper

    def _get_cascade_wrapper(self):
        if self._cascade_wrapper is None:
            self._cascade_wrapper = MultiLevelCascadeAttentionWrapper(
                2, self._get_workspace_buffer(), get_kv_cache_layout())
        return self._cascade_wrapper

    def _plan(self, attn_metadata: FlashInferMetadata):
        if attn_metadata.use_cascade:
            attn_metadata.cascade_wrapper = self._get_cascade_wrapper()
            attn_metadata.cascade_wrapper.plan(
                [
                    attn_metadata.shared_qo_indptr_cpu,
                    attn_metadata.qo_indptr_cpu
                ],
                [
                    attn_metadata.shared_kv_page_indptr_cpu,
                    attn_metadata.paged_kv_indptr_cpu
                ],
                [
                    attn_metadata.shared_kv_page_indices_cpu,
                    attn_metadata.paged_kv_indices
                ],
                [
                    attn_metadata.shared_kv_last_page_len_cpu,
                    attn_metadata.paged_kv_last_page_len_cpu
                ],
                self.num_qo_heads,
                self.num_kv_heads,
                self.head_dim,
                self.page_size,
                causal=True,
                sm_scale=self.global_hyperparameters.sm_scale,
                window_left=self.global_hyperparameters.window_left,
                logits_soft_cap=self.global_hyperparameters.logits_soft_cap,
                q_data_type=self.q_data_type,
                kv_data_type=self.kv_cache_dtype,
            )
        else:
            # Regular attention (common case).
            # Decodes are at the front and prefills are at the back,
            # according to reorder_batch()
            num_prefills = attn_metadata.num_prefills
            num_decodes = attn_metadata.num_decodes
            if num_prefills > 0:
                # Decodes are first so prefills start after the last decode
                prefill_start = num_decodes
                attn_metadata.prefill_wrapper = self._get_prefill_wrapper()
                assert attn_metadata.qo_indptr_cpu[prefill_start:].shape[
                    0] == num_prefills + 1
                assert attn_metadata.paged_kv_indptr_cpu[prefill_start:].shape[
                    0] == num_prefills + 1
                assert attn_metadata.paged_kv_last_page_len_cpu[
                    prefill_start:].shape[0] == num_prefills
                # Since prefill_wrapper.run() will be called with
                # query[num_decode_tokens:] we need to adjust the qo_indptr
                # to be relative to the start of the prefill queries.
                qo_indptr_cpu = attn_metadata.qo_indptr_cpu[
                    prefill_start:] - attn_metadata.qo_indptr_cpu[prefill_start]
                paged_kv_indptr_cpu = attn_metadata.paged_kv_indptr_cpu[
                    prefill_start:]
                if not attn_metadata.prefill_use_trtllm:
                    attn_metadata.prefill_wrapper.plan(
                        qo_indptr_cpu,
                        paged_kv_indptr_cpu,
                        attn_metadata.paged_kv_indices,
                        attn_metadata.
                        paged_kv_last_page_len_cpu[prefill_start:],
                        self.num_qo_heads,
                        self.num_kv_heads,
                        self.head_dim,
                        self.page_size,
                        causal=True,
                        sm_scale=self.global_hyperparameters.sm_scale,
                        window_left=self.global_hyperparameters.window_left,
                        logits_soft_cap=self.global_hyperparameters.
                        logits_soft_cap,
                        q_data_type=self.q_data_type,
                        kv_data_type=self.kv_cache_dtype,
                    )
                else:
                    attn_metadata.qo_indptr_gpu = qo_indptr_cpu.to(self.device)
                    attn_metadata.paged_kv_indptr_gpu = paged_kv_indptr_cpu.to(
                        self.device)

            if num_decodes > 0:
                pure_decode = num_prefills == 0
                # possible required padding for cudagraph replay
                use_cudagraph = (self.enable_cuda_graph and pure_decode and
                                 num_decodes <= self._decode_cudagraph_max_bs)
                if use_cudagraph:
                    num_input_tokens = (
                        self.vllm_config.pad_for_cudagraph(num_decodes))
                    # Carefully fulfill the padding region with reasonable value
                    # on cpu.
                    # Make sure paged_kv_indptr_cpu is not decreasing
                    self.paged_kv_indptr_cpu[1 + num_decodes:1 +
                                             num_input_tokens].fill_(
                                                 attn_metadata.
                                                 paged_kv_indptr_cpu[-1])
                    # Fill the remaining paged_kv_last_page_len_cpu with 1.
                    # This is because flashinfer treats 0 as a full page
                    # instead of empty.
                    self.paged_kv_last_page_len_cpu[
                        num_decodes:num_input_tokens].fill_(1)

                else:
                    num_input_tokens = num_decodes

                attn_metadata.decode_wrapper = self._get_decode_wrapper(
                    num_input_tokens, use_cudagraph)
                if not attn_metadata.decode_use_trtllm:
                    # Use the persistent buffer with padding length,
                    # instead of the same address but chunked version
                    # in atten_metadata when using cudagraph.
                    fast_plan_decode(
                        attn_metadata.decode_wrapper,
                        self.paged_kv_indptr_cpu[:num_input_tokens + 1],
                        attn_metadata.paged_kv_indices,
                        self.paged_kv_last_page_len_cpu[:num_input_tokens],
                        attn_metadata.seq_lens_cpu[:num_input_tokens],
                        self.num_qo_heads,
                        self.num_kv_heads,
                        self.head_dim,
                        self.page_size,
                        # Disable flashinfer's pos encoding and use vllm's rope.
                        pos_encoding_mode="NONE",
                        sm_scale=self.global_hyperparameters.sm_scale,
                        window_left=self.global_hyperparameters.window_left,
                        logits_soft_cap=self.global_hyperparameters.
                        logits_soft_cap,
                        q_data_type=self.q_data_type,
                        kv_data_type=self.kv_cache_dtype,
                    )

    def build(self,
              common_prefix_len: int,
              common_attn_metadata: CommonAttentionMetadata,
              fast_build: bool = False) -> FlashInferMetadata:
        num_reqs = common_attn_metadata.num_reqs
        num_actual_tokens = common_attn_metadata.num_actual_tokens
        num_decodes, num_prefills, num_decode_tokens, num_prefill_tokens =\
            split_decodes_and_prefills(common_attn_metadata)

        page_size = self.page_size
        max_q_len = common_attn_metadata.max_query_len
        seq_lens = common_attn_metadata.seq_lens
        seq_lens_cpu = common_attn_metadata.seq_lens_cpu
        seq_lens_np = seq_lens_cpu.numpy()
        max_seq_len = common_attn_metadata.max_seq_len
        block_table_tensor = common_attn_metadata.block_table_tensor

        num_blocks_np = (seq_lens_np + page_size - 1) // page_size

        use_cascade = common_prefix_len > 0
        if use_cascade:
            # Grab the blocks of the shared prefix from the first request.
            assert common_prefix_len % page_size == 0
            num_common_kv_blocks = common_prefix_len // page_size

            # Create CPU versions directly for cascade (no GPU versions needed)
            shared_qo_indptr_cpu = torch.tensor([0, num_actual_tokens],
                                                dtype=torch.int32,
                                                device='cpu')
            shared_kv_page_indptr_cpu = torch.tensor([0, num_common_kv_blocks],
                                                     dtype=torch.int32,
                                                     device='cpu')
            shared_kv_page_indices_cpu = block_table_tensor[
                0, :num_common_kv_blocks]
            shared_kv_last_page_len_cpu = torch.tensor([page_size],
                                                       dtype=torch.int32,
                                                       device='cpu')

            # Remove the blocks of the shared prefix from all requests.
            block_table_tensor = block_table_tensor[:, num_common_kv_blocks:]
            num_blocks_np -= num_common_kv_blocks
        else:
            shared_qo_indptr_cpu = None
            shared_kv_page_indptr_cpu = None
            shared_kv_page_indices_cpu = None
            shared_kv_last_page_len_cpu = None

        # write self.paged_kv_indptr_cpu inplace (0-index is always 0)
        np.cumsum(
            num_blocks_np,
            dtype=np.int32,
            out=self.paged_kv_indptr_np[1:num_reqs + 1],
        )
        paged_kv_indptr = self.paged_kv_indptr[:num_reqs + 1]
        paged_kv_indptr.copy_(self.paged_kv_indptr_cpu[:num_reqs + 1],
                              non_blocking=True)

        # write self.paged_kv_last_page_len_cpu inplace
        paged_kv_last_page_len_np = seq_lens_np % page_size
        self.paged_kv_last_page_len_np[:num_reqs] = np.where(
            paged_kv_last_page_len_np == 0,
            page_size,
            paged_kv_last_page_len_np,
        )

        # write self.paged_kv_indices inplace
        num_actual_pages = num_blocks_np.sum().item()
        paged_kv_indices = self.paged_kv_indices[:num_actual_pages]
        _copy_page_indices_kernel[(num_reqs, )](
            paged_kv_indices,
            block_table_tensor,
            block_table_tensor.stride(0),
            paged_kv_indptr,
            BLOCK_SIZE=1024,
        )

        # Check if any layer uses sinks (requires TRTLLM attention)
        has_sinks = self.global_hyperparameters.has_sinks

        prefill_use_trtllm = use_trtllm_attention(self.num_qo_heads,
                                                  self.num_kv_heads,
                                                  num_prefill_tokens,
                                                  max_seq_len,
                                                  self.cache_dtype,
                                                  self.q_data_type,
                                                  is_prefill=True,
                                                  has_sinks=has_sinks)
        decode_use_trtllm = use_trtllm_attention(self.num_qo_heads,
                                                 self.num_kv_heads,
                                                 num_decode_tokens,
                                                 max_seq_len,
                                                 self.cache_dtype,
                                                 self.q_data_type,
                                                 is_prefill=False,
                                                 has_sinks=has_sinks)

        attn_metadata = FlashInferMetadata(
            num_actual_tokens=num_actual_tokens,
            qo_indptr_cpu=common_attn_metadata.query_start_loc_cpu,
            paged_kv_indptr_cpu=self.paged_kv_indptr_cpu[:1 + num_reqs],
            paged_kv_indices=paged_kv_indices,
            paged_kv_last_page_len_cpu=self.
            paged_kv_last_page_len_cpu[:num_reqs],
            q_data_type=self.q_data_type,
            seq_lens_cpu=seq_lens_cpu,
            slot_mapping=common_attn_metadata.slot_mapping,
            max_q_len=max_q_len,
            max_seq_len=max_seq_len,
            seq_lens=seq_lens,
            block_table_tensor=block_table_tensor,
            prefill_use_trtllm=prefill_use_trtllm,
            decode_use_trtllm=decode_use_trtllm,
            num_decodes=num_decodes,
            num_decode_tokens=num_decode_tokens,
            num_prefills=num_prefills,
            num_prefill_tokens=num_prefill_tokens,
            use_cascade=use_cascade,
            shared_qo_indptr_cpu=shared_qo_indptr_cpu,
            shared_kv_page_indptr_cpu=shared_kv_page_indptr_cpu,
            shared_kv_page_indices_cpu=shared_kv_page_indices_cpu,
            shared_kv_last_page_len_cpu=shared_kv_last_page_len_cpu,
        )

        self._plan(attn_metadata)

        return attn_metadata

    def build_for_cudagraph_capture(
            self, common_attn_metadata: CommonAttentionMetadata):
        """
        This method builds the metadata for full cudagraph capture.
        Currently, only decode is supported for full cudagraphs with FlashInfer.
        """
        m = common_attn_metadata

        assert m.num_reqs == m.num_actual_tokens, \
            "FlashInfer only supports decode-only full CUDAGraph capture. " \
            "Make sure all cudagraph capture sizes <= max_num_seq."

        m.max_query_len = 1  # decode-only

        return self.build(0, m)

    def use_cascade_attention(self, *args, **kwargs) -> bool:
        if self.kv_cache_spec.dtype != self.vllm_config.model_config.dtype:
            # TODO: The cascade wrapper currently does not support setting
            # kv cache dtype to something different from query dtype.
            return False
        return use_cascade_attention(*args, **kwargs)


class FlashInferImpl(AttentionImpl):

    def __init__(
        self,
        num_heads: int,
        head_size: int,
        scale: float,
        num_kv_heads: int,
        alibi_slopes: Optional[list[float]],
        sliding_window: Optional[int],
        kv_cache_dtype: str,
        logits_soft_cap: Optional[float] = None,
        attn_type: AttentionType = AttentionType.DECODER,
        kv_sharing_target_layer_name: Optional[int] = None,
        sinks: Optional[torch.Tensor] = None,
    ) -> None:
        self.num_heads = num_heads
        self.head_size = head_size
        self.scale = float(scale)
        self.num_kv_heads = num_kv_heads
        if alibi_slopes is not None:
            alibi_slopes = torch.tensor(alibi_slopes, dtype=torch.float32)
        self.alibi_slopes = alibi_slopes
        if sliding_window is None:
            self.sliding_window = (-1, -1)
        else:
            self.sliding_window = (sliding_window - 1, 0)
        self.window_left = (self.sliding_window[0]
                            if self.sliding_window is not None else -1)
        self.kv_cache_dtype = kv_cache_dtype
        self.logits_soft_cap = logits_soft_cap
        self.kv_sharing_target_layer_name = kv_sharing_target_layer_name

        self.num_queries_per_kv = self.num_heads // self.num_kv_heads

        if attn_type != AttentionType.DECODER:
            raise NotImplementedError("Encoder self-attention and "
                                      "encoder/decoder cross-attention "
                                      "are not implemented for "
                                      "FlashInferImpl")

        self.sinks: Optional[torch.Tensor] = None
        if sinks is not None:
            if sinks.shape[0] != num_heads:
                raise ValueError(
                    "Sinks must have the same number of heads as the number of "
                    f"heads in the layer. Expected {num_heads}, but got "
                    f"{sinks.shape[0]}.")
            self.sinks = sinks

        self.support_trtllm_attn = (supports_trtllm_attention()
                                    and num_heads % num_kv_heads == 0)
        self.bmm1_scale: Optional[float] = None
        self.bmm2_scale: Optional[float] = None

    def fused_output_quant_supported(self, dtype: torch.dtype, static: bool,
                                     group_shape: GroupShape):
        supported_quant_type = (dtype == FP8_DTYPE and static
                                and group_shape == GroupShape.PER_TENSOR)
        return (self.support_trtllm_attn
                and self.kv_cache_dtype.startswith("fp8")
                and supported_quant_type)

    def forward(
        self,
        layer: torch.nn.Module,
        query: torch.Tensor,
        key: torch.Tensor,
        value: torch.Tensor,
        kv_cache: torch.Tensor,
        attn_metadata: FlashInferMetadata,
        output: Optional[torch.Tensor] = None,
        output_scale: Optional[torch.Tensor] = None,
    ) -> torch.Tensor:
        """Forward pass with FlashInfer.

        Args:
            query: shape = [num_tokens, num_heads, head_size]
            key: shape = [num_tokens, num_kv_heads, head_size]
            value: shape = [num_tokens, num_kv_heads, head_size]
            kv_cache: shape -
            # NHD: [num_blocks, 2, block_size, num_kv_heads, head_size]
            # HND: [num_blocks, 2,  num_kv_heads, block_size, head_size]


            attn_metadata: Metadata for attention.
        Returns:
            shape = [num_tokens, num_heads * head_size]
        """
        assert output is not None, "Output tensor must be provided."

        if attn_metadata is None:
            # Profiling run.
            return output

        if self.bmm1_scale is None:
            self.bmm1_scale = (layer._q_scale_float * layer._k_scale_float *
                               self.scale)

        if self.bmm2_scale is None:
            self.bmm2_scale = layer._v_scale_float

        # The attn+quant fusion happens when output_scale is provided.
        if output_scale is None:
            assert attn_metadata.q_data_type != FP8_DTYPE, \
                "Query can only be FP8 if output fusion happened."
        else:
            assert attn_metadata.q_data_type == FP8_DTYPE, \
                "Query must be FP8 when attn+quant fusion happened."
            assert (attn_metadata.prefill_use_trtllm and
                    attn_metadata.decode_use_trtllm), "Must use TRT-LLM attn"
            assert output.dtype == FP8_DTYPE, \
                "Output must be FP8 when attn+quant fusion happened."

            # TRTLLM attn kernel requires o scale as a host scalar, store the
            # o scale to host scalar in warmup run with cuda graph not enabled
            if layer._o_scale_float is None:
                layer._o_scale_float = output_scale.cpu().item()
                self.bmm2_scale = self.bmm2_scale / layer._o_scale_float

            # Insert FP8 quant for query
            num_tokens, num_heads, head_size = query.shape
            query, _ = ops.scaled_fp8_quant(
                query.reshape(
                    (num_tokens, num_heads * head_size)).contiguous(),
                layer._q_scale)
            query = query.reshape((num_tokens, num_heads, head_size))

        # IMPORTANT!
        # NOTE(woosuk): With piece-wise CUDA graphs, this method is executed in
        # eager-mode PyTorch. Thus, we need to be careful about any CPU overhead
        # in this method. For example, `view` and `slice` (or `[:n]`) operations
        # are surprisingly slow even in the case they do not invoke any GPU ops.
        # Minimize the PyTorch ops in this method as much as possible.
        # Whenever making a change in this method, please benchmark the
        # performance to make sure it does not introduce any overhead.

        num_actual_tokens = attn_metadata.num_actual_tokens

        if self.kv_sharing_target_layer_name is None:
            # Reshape the input keys and values and store them in the cache.
            # Skip this if sharing KV cache with an earlier attention layer.
            # NOTE(woosuk): Here, key and value are padded while slot_mapping is
            # not padded. However, we don't need to do key[:num_actual_tokens]
            # and value[:num_actual_tokens] because the reshape_and_cache_flash
            # op uses the slot_mapping's shape to determine the number of
            # actual tokens.
            torch.ops._C_cache_ops.reshape_and_cache_flash(
                key,
                value,
                kv_cache[:, 0],
                kv_cache[:, 1],
                attn_metadata.slot_mapping,
                self.kv_cache_dtype,
                layer._k_scale,
                layer._v_scale,
            )

            # The FlashInfer api requires data to be in fp8_e4m3 or fp8_e5m2
            # to process the cache when the kv_cache_dtype is fp8
            if self.kv_cache_dtype.startswith("fp8"):
                torch_dtype = FlashInferBackend.get_fp8_dtype_for_flashinfer(
                    self.kv_cache_dtype)
                kv_cache = kv_cache.view(torch_dtype)

        # Inputs and outputs may be padded for CUDA graphs
        query = query[:num_actual_tokens]
        output_padded = output
        output = output[:num_actual_tokens]

        if attn_metadata.use_cascade:
            # Cascade attention (rare case).
            assert attn_metadata.cascade_wrapper is not None
            output.copy_(attn_metadata.cascade_wrapper.run(query, kv_cache))
            return output

        num_decode_tokens = attn_metadata.num_decode_tokens
        num_prefill_tokens = attn_metadata.num_prefill_tokens

        stride_order = FlashInferBackend.get_kv_cache_stride_order()
        kv_cache_permute = kv_cache.permute(*stride_order)
        # Regular attention (common case).
        # Decodes are at the front and prefills are at the back,
        # according to reorder_batch()
        if num_prefill_tokens > 0:
            prefill_wrapper = attn_metadata.prefill_wrapper
            prefill_query = query[num_decode_tokens:]
            assert prefill_query.shape[0] == num_prefill_tokens
            assert prefill_wrapper is not None

            if not attn_metadata.prefill_use_trtllm:
                assert prefill_wrapper._causal
                assert prefill_wrapper._window_left == self.window_left
                assert prefill_wrapper._logits_soft_cap == (
                    self.logits_soft_cap or 0.0)
                assert prefill_wrapper._sm_scale == self.scale
                prefill_wrapper.run(
                    prefill_query,
                    kv_cache_permute,
                    k_scale=layer._k_scale_float,
                    v_scale=layer._v_scale_float,
                    out=output[num_decode_tokens:],
                )
            else:
                # prefill_query may be non-contiguous
                prefill_query = prefill_query.contiguous()
                workspace_buffer = prefill_wrapper._float_workspace_buffer
                block_tables_prefill = attn_metadata.block_table_tensor[
                    num_decode_tokens:]
                seq_lens_prefill = attn_metadata.seq_lens[num_decode_tokens:]

                # This path needs to be enabled with VLLM_KV_CACHE_LAYOUT = HND
                assert get_kv_cache_layout() == "HND"
                assert prefill_query.is_contiguous()
                assert kv_cache_permute.is_contiguous()
                assert workspace_buffer.is_contiguous()
                assert block_tables_prefill.is_contiguous()
                assert seq_lens_prefill.is_contiguous()

                trtllm_batch_context_with_kv_cache(
                    query=prefill_query,
                    kv_cache=kv_cache_permute,
                    workspace_buffer=workspace_buffer,
                    block_tables=block_tables_prefill,
                    seq_lens=seq_lens_prefill,
                    max_q_len=attn_metadata.max_q_len,
                    max_kv_len=attn_metadata.max_seq_len,
                    bmm1_scale=self.bmm1_scale,
                    bmm2_scale=self.bmm2_scale,
                    batch_size=attn_metadata.num_prefills,
                    cum_seq_lens_q=attn_metadata.qo_indptr_gpu,
                    cum_seq_lens_kv=attn_metadata.paged_kv_indptr_gpu,
                    window_left=self.window_left,
                    sinks=self.sinks,
                    out=output[num_decode_tokens:],
                )

        if num_decode_tokens > 0:
            decode_wrapper = attn_metadata.decode_wrapper
            decode_query = query[:num_decode_tokens]
            assert decode_query.shape[0] == num_decode_tokens
            assert decode_wrapper is not None

            if not attn_metadata.decode_use_trtllm:
                assert decode_wrapper._window_left == self.window_left
                assert decode_wrapper._logits_soft_cap == (self.logits_soft_cap
                                                           or 0.0)
                assert decode_wrapper._sm_scale == self.scale
                decode_wrapper.run(
                    decode_query,
                    kv_cache_permute,
                    k_scale=layer._k_scale_float,
                    v_scale=layer._v_scale_float,
                    out=output[:num_decode_tokens],
                )
            else:
                # decode_query may be non-contiguous
                decode_query = decode_query.contiguous()
                workspace_buffer = decode_wrapper._float_workspace_buffer
                block_tables_decode = attn_metadata.\
                        block_table_tensor[:num_decode_tokens]
                seq_lens_decode = attn_metadata.seq_lens[:num_decode_tokens]

                # This path needs to be enabled with VLLM_KV_CACHE_LAYOUT = HND
                assert get_kv_cache_layout() == "HND"
                assert decode_query.is_contiguous()
                assert kv_cache_permute.is_contiguous()
                assert workspace_buffer.is_contiguous()
                assert block_tables_decode.is_contiguous()
                assert seq_lens_decode.is_contiguous()

                trtllm_batch_decode_with_kv_cache(
                    query=decode_query,
                    kv_cache=kv_cache_permute,
                    workspace_buffer=workspace_buffer,
                    block_tables=block_tables_decode,
                    seq_lens=seq_lens_decode,
                    max_seq_len=attn_metadata.max_seq_len,
                    bmm1_scale=self.bmm1_scale,
                    bmm2_scale=self.bmm2_scale,
                    window_left=self.window_left,
                    sinks=self.sinks,
                    out=output[:num_decode_tokens],
                )
        return output_padded


def fast_plan_decode(
    self,  # decode wrapper
    indptr_cpu: torch.Tensor,
    indices: torch.Tensor,
    last_page_len_cpu: torch.Tensor,
    seq_lens_cpu: torch.Tensor,
    num_qo_heads: int,
    num_kv_heads: int,
    head_dim: int,
    page_size: int,
    pos_encoding_mode: str = "NONE",
    window_left: int = -1,
    logits_soft_cap: Optional[float] = None,
    q_data_type: Optional[Union[str, torch.dtype]] = "float16",
    kv_data_type: Optional[Union[str, torch.dtype]] = None,
    data_type: Optional[Union[str, torch.dtype]] = None,
    sm_scale: Optional[float] = None,
    rope_scale: Optional[float] = None,
    rope_theta: Optional[float] = None,
    non_blocking: bool = True,
) -> None:
    """
    A faster version of BatchDecodeWithPagedKVCacheWrapper::plan used for
    cudagraph capture/replay, while the no cudagraph version turns back
    to the original plan.
    using original plan after passing host-side buffers:
    - only host-to-device copy of indptr and last_page_len buffers
    Modifications for cudagraph:
    - only host-to-device copy of indptr and last_page_len buffers.
    - avoid device-to-device copy of indices buffer.

    Part of the code get inspiration from the original plan from FlashInfer repo
    and the implementation of fast_decode_plan for FlashInfer in SGlang repo.
    """
    # Warm up with the original plan if it is first call, and always run the
    # original plan if we run for dynamic shape. For fixed shape (cudagraph),
    # this warm up is to generate the _cached_module for the decode wrapper.
    if not self.is_cuda_graph_enabled or \
        getattr(self, "vllm_first_call", True):
        self.plan(
            indptr_cpu,
            indices,
            last_page_len_cpu,
            num_qo_heads,
            num_kv_heads,
            head_dim,
            page_size,
            pos_encoding_mode,
            window_left,
            logits_soft_cap,
            q_data_type,
            kv_data_type,
            data_type,
            sm_scale,
            rope_scale,
            rope_theta,
            non_blocking,
        )
        self.vllm_first_call = False
        return

    assert self.is_cuda_graph_enabled, "Should be cudagraph only here"

    batch_size = len(last_page_len_cpu)
    if logits_soft_cap is None:
        logits_soft_cap = 0.0

    # Handle data types consistently
    if data_type is not None:
        if q_data_type is None:
            q_data_type = data_type
        if kv_data_type is None:
            kv_data_type = data_type
    elif q_data_type is None:
        q_data_type = "float16"

    if kv_data_type is None:
        kv_data_type = q_data_type
    q_data_type = getattr(torch, q_data_type) if isinstance(
        q_data_type, str) else q_data_type
    kv_data_type = getattr(torch, kv_data_type) if isinstance(
        kv_data_type, str) else kv_data_type

    if batch_size != self._fixed_batch_size:
        raise ValueError(
            "The batch size should be fixed in cudagraph mode, the runtime "
            "batch size {} mismatches the batch size set during "
            "initialization {}".format(batch_size, self._fixed_batch_size))
    if len(indices) > len(self._paged_kv_indices_buf):
        raise ValueError(
            "The size of indices should be less than or equal to the "
            "allocated buffer")

    # host-to-device copy for the indptr buffer
    self._paged_kv_indptr_buf.copy_(indptr_cpu, non_blocking=True)
    # host-to-device copy for the last_page_len buffer
    self._paged_kv_last_page_len_buf.copy_(last_page_len_cpu,
                                           non_blocking=True)

    if self.use_tensor_cores:
        qo_indptr_host = _get_range_buf(batch_size + 1, "cpu")

        try:
            # Make sure we pass exactly 15 arguments for tensor core version
            self._plan_info = self._cached_module.plan(
                self._float_workspace_buffer,
                self._int_workspace_buffer,
                self._pin_memory_int_workspace_buffer,
                qo_indptr_host,
                indptr_cpu,
                seq_lens_cpu,
                batch_size,  # total_num_rows
                batch_size,
                num_qo_heads,
                num_kv_heads,
                page_size,
                self.is_cuda_graph_enabled,
                head_dim,
                head_dim,
                False,  # causal
            )
        except Exception as e:
            raise RuntimeError(f"Error in tensor core plan: {e}") from e
    else:
        try:
            # Make sure we pass exactly 15 arguments for standard version
            self._plan_info = self._cached_module.plan(
                self._float_workspace_buffer,
                self._int_workspace_buffer,
                self._pin_memory_int_workspace_buffer,
                indptr_cpu,
                batch_size,
                num_qo_heads,
                num_kv_heads,
                page_size,
                self.is_cuda_graph_enabled,
                window_left,
                logits_soft_cap,
                head_dim,
                head_dim,
                torch.empty(0, dtype=q_data_type),
                torch.empty(0, dtype=kv_data_type),
            )
        except Exception as e:
            raise RuntimeError(f"Error in standard plan: {e}") from e

    self._pos_encoding_mode = pos_encoding_mode
    self._window_left = window_left
    self._logits_soft_cap = logits_soft_cap
    self._sm_scale = sm_scale
    self._rope_scale = rope_scale
    self._rope_theta = rope_theta


@triton.jit
def _copy_page_indices_kernel(
    page_indices,
    block_table,
    block_table_stride,
    cu_num_blocks,
    BLOCK_SIZE: tl.constexpr,
):
    req_idx = tl.program_id(0)
    row_ptr = block_table + req_idx * block_table_stride
    start_idx = tl.load(cu_num_blocks + req_idx)
    end_idx = tl.load(cu_num_blocks + req_idx + 1)
    num_blocks = end_idx - start_idx

    offset = tl.arange(0, BLOCK_SIZE)
    for i in tl.range(0, num_blocks, BLOCK_SIZE):
        block_ids = tl.load(row_ptr + i + offset, mask=i + offset < num_blocks)
        tl.store(page_indices + start_idx + i + offset,
                 block_ids,
                 mask=i + offset < num_blocks)<|MERGE_RESOLUTION|>--- conflicted
+++ resolved
@@ -6,7 +6,6 @@
 from dataclasses import dataclass
 from typing import ClassVar, Optional, Union
 
-import numpy as np
 import torch
 from flashinfer import (BatchDecodeWithPagedKVCacheWrapper,
                         BatchPrefillWithPagedKVCacheWrapper,
@@ -20,13 +19,9 @@
                                               AttentionType)
 from vllm.config import CUDAGraphMode, VllmConfig
 from vllm.logger import init_logger
-<<<<<<< HEAD
 from vllm.model_executor.layers.quantization.utils.quant_utils import (
     GroupShape)
 from vllm.platforms import current_platform
-=======
-from vllm.triton_utils import tl, triton
->>>>>>> b76a83fd
 from vllm.utils import cdiv, is_pin_memory_available
 from vllm.utils.flashinfer import (supports_trtllm_attention,
                                    use_trtllm_attention)
@@ -260,7 +255,6 @@
                                                dtype=torch.int32,
                                                device="cpu",
                                                pin_memory=pin_memory)
-        self.paged_kv_indptr_np = self.paged_kv_indptr_cpu.numpy()
         self.paged_kv_indices_cpu = torch.zeros(max_num_pages,
                                                 dtype=torch.int32,
                                                 device="cpu",
@@ -269,8 +263,10 @@
                                                       dtype=torch.int32,
                                                       device="cpu",
                                                       pin_memory=pin_memory)
-        self.paged_kv_last_page_len_np = (
-            self.paged_kv_last_page_len_cpu.numpy())
+
+        self.block_table_arange = torch.arange(max_num_pages_per_req,
+                                               dtype=torch.int32,
+                                               device=self.device)
 
     def _get_workspace_buffer(self):
         if self._workspace_buffer is None:
@@ -467,13 +463,12 @@
 
         page_size = self.page_size
         max_q_len = common_attn_metadata.max_query_len
+        max_seq_len = common_attn_metadata.max_seq_len
         seq_lens = common_attn_metadata.seq_lens
         seq_lens_cpu = common_attn_metadata.seq_lens_cpu
-        seq_lens_np = seq_lens_cpu.numpy()
-        max_seq_len = common_attn_metadata.max_seq_len
         block_table_tensor = common_attn_metadata.block_table_tensor
 
-        num_blocks_np = (seq_lens_np + page_size - 1) // page_size
+        block_table_bounds_cpu = (seq_lens_cpu + page_size - 1) // page_size
 
         use_cascade = common_prefix_len > 0
         if use_cascade:
@@ -496,41 +491,37 @@
 
             # Remove the blocks of the shared prefix from all requests.
             block_table_tensor = block_table_tensor[:, num_common_kv_blocks:]
-            num_blocks_np -= num_common_kv_blocks
+            block_table_bounds_cpu -= num_common_kv_blocks
         else:
             shared_qo_indptr_cpu = None
             shared_kv_page_indptr_cpu = None
             shared_kv_page_indices_cpu = None
             shared_kv_last_page_len_cpu = None
 
+        max_num_blocks = block_table_bounds_cpu.max().item()
+        block_table_bounds = block_table_bounds_cpu.to(self.device,
+                                                       non_blocking=True)
+        mask = (self.block_table_arange[:max_num_blocks].unsqueeze(0)
+                < block_table_bounds.unsqueeze(1))
+        # write self.paged_kv_indices inplace
+        num_actual_pages = torch.sum(mask)
+        paged_kv_indices = self.paged_kv_indices[:num_actual_pages]
+        torch.masked_select(block_table_tensor[:, :max_num_blocks],
+                            mask,
+                            out=paged_kv_indices)
+
         # write self.paged_kv_indptr_cpu inplace (0-index is always 0)
-        np.cumsum(
-            num_blocks_np,
-            dtype=np.int32,
-            out=self.paged_kv_indptr_np[1:num_reqs + 1],
-        )
-        paged_kv_indptr = self.paged_kv_indptr[:num_reqs + 1]
-        paged_kv_indptr.copy_(self.paged_kv_indptr_cpu[:num_reqs + 1],
-                              non_blocking=True)
-
+        torch.cumsum(block_table_bounds_cpu,
+                     dim=0,
+                     dtype=torch.int32,
+                     out=self.paged_kv_indptr_cpu[1:1 + num_reqs])
+
+        paged_kv_last_page_len_cpu = seq_lens_cpu % page_size
         # write self.paged_kv_last_page_len_cpu inplace
-        paged_kv_last_page_len_np = seq_lens_np % page_size
-        self.paged_kv_last_page_len_np[:num_reqs] = np.where(
-            paged_kv_last_page_len_np == 0,
-            page_size,
-            paged_kv_last_page_len_np,
-        )
-
-        # write self.paged_kv_indices inplace
-        num_actual_pages = num_blocks_np.sum().item()
-        paged_kv_indices = self.paged_kv_indices[:num_actual_pages]
-        _copy_page_indices_kernel[(num_reqs, )](
-            paged_kv_indices,
-            block_table_tensor,
-            block_table_tensor.stride(0),
-            paged_kv_indptr,
-            BLOCK_SIZE=1024,
-        )
+        torch.where(paged_kv_last_page_len_cpu == 0,
+                    torch.tensor(page_size),
+                    paged_kv_last_page_len_cpu,
+                    out=self.paged_kv_last_page_len_cpu[:num_reqs])
 
         # Check if any layer uses sinks (requires TRTLLM attention)
         has_sinks = self.global_hyperparameters.has_sinks
@@ -1045,26 +1036,4 @@
     self._logits_soft_cap = logits_soft_cap
     self._sm_scale = sm_scale
     self._rope_scale = rope_scale
-    self._rope_theta = rope_theta
-
-
-@triton.jit
-def _copy_page_indices_kernel(
-    page_indices,
-    block_table,
-    block_table_stride,
-    cu_num_blocks,
-    BLOCK_SIZE: tl.constexpr,
-):
-    req_idx = tl.program_id(0)
-    row_ptr = block_table + req_idx * block_table_stride
-    start_idx = tl.load(cu_num_blocks + req_idx)
-    end_idx = tl.load(cu_num_blocks + req_idx + 1)
-    num_blocks = end_idx - start_idx
-
-    offset = tl.arange(0, BLOCK_SIZE)
-    for i in tl.range(0, num_blocks, BLOCK_SIZE):
-        block_ids = tl.load(row_ptr + i + offset, mask=i + offset < num_blocks)
-        tl.store(page_indices + start_idx + i + offset,
-                 block_ids,
-                 mask=i + offset < num_blocks)+    self._rope_theta = rope_theta