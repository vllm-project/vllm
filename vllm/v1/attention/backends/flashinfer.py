--- conflicted
+++ resolved
@@ -22,16 +22,9 @@
 from vllm.utils import cdiv, is_pin_memory_available
 from vllm.v1.attention.backends.flash_attn import use_cascade_attention
 from vllm.v1.attention.backends.utils import (
-<<<<<<< HEAD
     AttentionCGSupport, AttentionMetadataBuilder, CommonAttentionMetadata,
-    PerLayerParameters, get_kv_cache_layout, get_per_layer_parameters,
-    infer_global_hyperparameters, reorder_batch_to_split_decodes_and_prefills,
-    split_decodes_and_prefills)
-=======
-    AttentionMetadataBuilder, CommonAttentionMetadata, get_kv_cache_layout,
-    get_per_layer_parameters, infer_global_hyperparameters,
+    get_kv_cache_layout, get_per_layer_parameters, infer_global_hyperparameters
     reorder_batch_to_split_decodes_and_prefills, split_decodes_and_prefills)
->>>>>>> 05cbbe20
 from vllm.v1.kv_cache_interface import AttentionSpec
 
 if TYPE_CHECKING:
@@ -802,19 +795,19 @@
                     assert kv_cache_permute.is_contiguous()
                     assert block_tables_decode.is_contiguous()
                     assert seq_lens_decode.is_contiguous()
-<<<<<<< HEAD
-
-                    output[:num_decode_tokens] = (
-                        trtllm_batch_decode_with_kv_cache(
-                            query=decode_query,
-                            kv_cache=kv_cache_permute,
-                            workspace_buffer=attn_metadata.workspace_buffer,
-                            block_tables=block_tables_decode,
-                            seq_lens=seq_lens_decode,
-                            max_seq_len=attn_metadata.max_seq_len,
-                            bmm1_scale=layer._k_scale_float * self.scale,
-                            bmm2_scale=layer._v_scale_float,
-                        ))
+                    assert workspace_buffer.is_contiguous()
+
+                    trtllm_batch_decode_with_kv_cache(
+                        query=decode_query,
+                        kv_cache=kv_cache_permute,
+                        workspace_buffer=workspace_buffer,
+                        block_tables=block_tables_decode,
+                        seq_lens=seq_lens_decode,
+                        max_seq_len=attn_metadata.max_seq_len,
+                        bmm1_scale=layer._k_scale_float * self.scale,
+                        bmm2_scale=layer._v_scale_float,
+                        out=output[:num_decode_tokens],
+                    )
         return output_padded
 
 
@@ -975,20 +968,4 @@
     self._logits_soft_cap = logits_soft_cap
     self._sm_scale = sm_scale
     self._rope_scale = rope_scale
-    self._rope_theta = rope_theta
-=======
-                    assert workspace_buffer.is_contiguous()
-
-                    trtllm_batch_decode_with_kv_cache(
-                        query=decode_query,
-                        kv_cache=kv_cache_permute,
-                        workspace_buffer=workspace_buffer,
-                        block_tables=block_tables_decode,
-                        seq_lens=seq_lens_decode,
-                        max_seq_len=attn_metadata.max_seq_len,
-                        bmm1_scale=layer._k_scale_float * self.scale,
-                        bmm2_scale=layer._v_scale_float,
-                        out=output[:num_decode_tokens],
-                    )
-        return output_padded
->>>>>>> 05cbbe20
+    self._rope_theta = rope_theta