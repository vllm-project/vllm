# SPDX-License-Identifier: Apache-2.0
# SPDX-FileCopyrightText: Copyright contributors to the vLLM project
"""Attention layer with TreeAttention."""

import ast
from dataclasses import dataclass
from typing import Optional

import torch

from vllm import _custom_ops as ops
from vllm.attention.backends.abstract import (
    AttentionBackend,
    AttentionImpl,
    AttentionMetadata,
    AttentionType,
    MultipleOf,
)
from vllm.attention.ops.triton_unified_attention import unified_attention
from vllm.config import VllmConfig
from vllm.logger import init_logger
from vllm.v1.attention.backends.utils import (
    AttentionMetadataBuilder,
    CommonAttentionMetadata,
    split_decodes_and_prefills,
)
from vllm.v1.kv_cache_interface import AttentionSpec

logger = init_logger(__name__)


class TreeAttentionBackend(AttentionBackend):
    accept_output_buffer: bool = True

    @classmethod
    def get_supported_dtypes(cls) -> list[torch.dtype]:
        return [torch.float16, torch.bfloat16]

    @classmethod
    def get_supported_head_sizes(cls) -> list[int]:
        return [32, 64, 96, 128, 160, 192, 224, 256]

<<<<<<< HEAD
=======
    @staticmethod
    def get_supported_kernel_block_size() -> list[int | MultipleOf]:
        return [MultipleOf(16)]

>>>>>>> 8e67b255
    @classmethod
    def get_supported_kernel_block_size(cls) -> list[Union[int, MultipleOf]]:
        return [MultipleOf(16)]

    @staticmethod
    def get_name() -> str:
        return "TREE_ATTN"

    @staticmethod
    def get_impl_cls() -> type["TreeAttentionImpl"]:
        return TreeAttentionImpl

    @staticmethod
    def get_metadata_cls() -> type["AttentionMetadata"]:
        return TreeAttentionMetadata

    @staticmethod
    def get_kv_cache_shape(
        num_blocks: int,
        block_size: int,
        num_kv_heads: int,
        head_size: int,
        cache_dtype_str: str = "auto",
    ) -> tuple[int, ...]:
        if block_size % 16 != 0:
            raise ValueError("Block size must be a multiple of 16.")
        return (2, num_blocks, block_size, num_kv_heads, head_size)

    @staticmethod
    def get_builder_cls() -> type["TreeAttentionMetadataBuilder"]:
        return TreeAttentionMetadataBuilder

    @staticmethod
    def use_cascade_attention(*args, **kwargs) -> bool:
        return False


@dataclass
class TreeAttentionMetadata:
    num_actual_tokens: int  # Number of tokens excluding padding.
    max_query_len: int
    query_start_loc: torch.Tensor
    max_seq_len: int
    seq_lens: torch.Tensor
    block_table: torch.Tensor
    slot_mapping: torch.Tensor

    num_prefill_tokens: int = 0
    num_decode_tokens: int = 0
    num_prefills: int = 0
    num_decodes: int = 0

    tree_attn_bias: torch.Tensor | None = None

    # Cached Prefill/decode metadata.
    _cached_prefill_metadata: Optional["TreeAttentionMetadata"] = None
    _cached_decode_metadata: Optional["TreeAttentionMetadata"] = None

    @property
    def prefill_metadata(self) -> Optional["TreeAttentionMetadata"]:
        if self.num_prefills == 0:
            return None

        if self._cached_prefill_metadata is not None:
            # Recover cached prefill-phase attention
            # metadata structure
            return self._cached_prefill_metadata

        q_start_loc = self.query_start_loc[self.num_decodes :]
        q_seqlens = torch.diff(q_start_loc)
        kv_seqlens = self.seq_lens[self.num_decodes :]
        # Construct & cache prefill-phase attention metadata structure
        self._cached_prefill_metadata = TreeAttentionMetadata(
            num_actual_tokens=self.num_prefill_tokens,
            max_query_len=int(q_seqlens.max().item()),
            query_start_loc=q_start_loc - q_start_loc[0],
            max_seq_len=int(kv_seqlens.max().item()),
            seq_lens=kv_seqlens,
            block_table=self.block_table[self.num_decodes :],
            slot_mapping=self.slot_mapping[self.num_decode_tokens :],
        )
        return self._cached_prefill_metadata

    @property
    def decode_metadata(self) -> Optional["TreeAttentionMetadata"]:
        if self.num_decode_tokens == 0:
            return None

        if self._cached_decode_metadata is not None:
            # Recover cached decode-phase attention
            # metadata structure
            return self._cached_decode_metadata

        q_start_loc = self.query_start_loc[: self.num_decodes + 1]
        q_seqlens = torch.diff(q_start_loc)
        kv_seqlens = self.seq_lens[: self.num_decodes]
        # Construct & cache decode-phase attention metadata structure
        self._cached_decode_metadata = TreeAttentionMetadata(
            num_actual_tokens=self.num_decode_tokens,
            max_query_len=int(q_seqlens.max().item()),
            query_start_loc=q_start_loc,
            max_seq_len=int(kv_seqlens.max().item()),
            seq_lens=kv_seqlens,
            block_table=self.block_table[: self.num_decodes],
            slot_mapping=self.slot_mapping[: self.num_decode_tokens],
            tree_attn_bias=self.tree_attn_bias,
        )
        return self._cached_decode_metadata


class TreeAttentionMetadataBuilder(AttentionMetadataBuilder[TreeAttentionMetadata]):
    def __init__(
        self,
        kv_cache_spec: AttentionSpec,
        layer_names: list[str],
        vllm_config: VllmConfig,
        device: torch.device,
    ):
        super().__init__(kv_cache_spec, layer_names, vllm_config, device)

        self.block_size = kv_cache_spec.block_size

        spec_config = vllm_config.speculative_config
        spec_token_tree = (spec := spec_config) and spec.speculative_token_tree
        tree_choices: list[tuple[int, ...]] = (
            ast.literal_eval(spec_token_tree) if spec_token_tree is not None else [(0,)]
        )
        # Construct the tree attention bias.
        depth_counts = _get_depth_counts(tree_choices)
        self.tree_attn_bias = _prepare_tree_attn_bias(
            tree_choices,
            depth_counts,
            dtype=torch.float32,
            device=device,
        )

        self.reorder_batch_threshold = self.tree_attn_bias.shape[0]

    def build(
        self,
        common_prefix_len: int,
        common_attn_metadata: CommonAttentionMetadata,
        fast_build: bool = False,
    ) -> TreeAttentionMetadata:
        decode_threshold = self.tree_attn_bias.shape[0]
        num_decodes, num_prefills, num_decode_tokens, num_prefill_tokens = (
            split_decodes_and_prefills(
                common_attn_metadata, decode_threshold=decode_threshold
            )
        )

        num_actual_tokens = common_attn_metadata.num_actual_tokens
        q_start_loc = common_attn_metadata.query_start_loc
        max_query_len = common_attn_metadata.max_query_len
        kv_seqlens = common_attn_metadata.seq_lens
        max_seq_len = common_attn_metadata.max_seq_len
        block_table = common_attn_metadata.block_table_tensor
        slot_mapping = common_attn_metadata.slot_mapping

        return TreeAttentionMetadata(
            num_actual_tokens=num_actual_tokens,
            num_prefill_tokens=num_prefill_tokens,
            num_decode_tokens=num_decode_tokens,
            num_prefills=num_prefills,
            num_decodes=num_decodes,
            max_query_len=max_query_len,
            query_start_loc=q_start_loc,
            max_seq_len=max_seq_len,
            seq_lens=kv_seqlens,
            block_table=block_table,
            slot_mapping=slot_mapping,
            tree_attn_bias=self.tree_attn_bias,
        )

    def build_for_drafting(
        self,
        common_attn_metadata: CommonAttentionMetadata,
        draft_index: int,
    ) -> TreeAttentionMetadata:
        # Cache the original tree attention bias.
        orig_tree_attn_bias = self.tree_attn_bias

        if draft_index == 0:
            # Use prefill for drafting at the root level.
            self.tree_attn_bias = torch.empty(0)
        else:
            # Slice the tree attention bias for drafting. Exclude
            # the root level.
            start, end = 1, 1 + common_attn_metadata.max_query_len
            self.tree_attn_bias = self.tree_attn_bias[start:end, start:end].contiguous()

        # Build attention bias.
        attn_metadata = self.build(0, common_attn_metadata, fast_build=True)

        # Reset the tree attention bias to the original value.
        self.tree_attn_bias = orig_tree_attn_bias
        return attn_metadata


def _get_depth_counts(sorted_tree_choices: list[tuple[int, ...]]) -> list[int]:
    # Count the number of choices at each depth of the tree.
    depth_counts = []
    prev_depth = 0
    for path in sorted_tree_choices:
        depth = len(path)
        if depth != prev_depth:
            depth_counts.append(0)
        depth_counts[depth - 1] += 1
        prev_depth = depth
    return depth_counts


def _prepare_tree_attn_bias(
    sorted_tree_choices: list[tuple[int, ...]],
    depth_counts: list[int],
    dtype: torch.dtype | None,
    device: torch.device | None,
) -> torch.Tensor:
    # +1 comes from the additional root node.
    tree_len = len(sorted_tree_choices) + 1
    tree_attn_mask = torch.full(
        (tree_len, tree_len), -torch.inf, device=device, dtype=dtype
    )

    # Set diagonal to all zeros. Each token should
    # attend to itself.
    mask_val = 0
    for i in range(tree_len):
        tree_attn_mask[i, i] = mask_val

    # Set root to all zeros. All tokens attend to it.
    tree_attn_mask[:, 0] = mask_val

    # Set all ancestors to zeros.
    start = 0
    for i in range(len(depth_counts)):
        for j in range(depth_counts[i]):
            cur_tree_choice = sorted_tree_choices[start + j]
            # Retrieve ancestor position.
            if len(cur_tree_choice) == 1:
                continue
            ancestor_idx = []
            for c in range(len(cur_tree_choice) - 1):
                ancestor_idx.append(
                    sorted_tree_choices.index(cur_tree_choice[: c + 1]) + 1
                )
            tree_attn_mask[j + start + 1, ancestor_idx] = mask_val
        start += depth_counts[i]
    return tree_attn_mask


class TreeAttentionImpl(AttentionImpl):
    def __init__(
        self,
        num_heads: int,
        head_size: int,
        scale: float,
        num_kv_heads: int,
        alibi_slopes: list[float] | None,
        sliding_window: int | None,
        kv_cache_dtype: str,
        logits_soft_cap: float | None = None,
        attn_type: AttentionType = AttentionType.DECODER,
        kv_sharing_target_layer_name: str | None = None,
    ) -> None:
        self.num_heads = num_heads
        self.head_size = head_size
        self.scale = float(scale)
        self.num_kv_heads = num_kv_heads
        self.num_queries_per_kv = self.num_heads // self.num_kv_heads
        self.kv_cache_dtype = kv_cache_dtype
        self.kv_sharing_target_layer_name = kv_sharing_target_layer_name
        if alibi_slopes is not None:
            alibi_slopes = torch.tensor(alibi_slopes, dtype=torch.float32)
        self.alibi_slopes = alibi_slopes
        if logits_soft_cap is None:
            # Setting logits_soft_cap to 0 means no soft cap.
            logits_soft_cap = 0
        self.logits_soft_cap = logits_soft_cap
        if sliding_window is None:
            self.sliding_window = (-1, -1)
        else:
            self.sliding_window = (sliding_window - 1, 0)

        if attn_type != AttentionType.DECODER:
            raise NotImplementedError(
                "Encoder self-attention and "
                "encoder/decoder cross-attention "
                "are not implemented for "
                "TreeAttentionImpl."
            )

    def forward(
        self,
        layer: torch.nn.Module,
        query: torch.Tensor,
        key: torch.Tensor,
        value: torch.Tensor,
        kv_cache: torch.Tensor,
        attn_metadata: TreeAttentionMetadata,
        output: torch.Tensor | None = None,
        output_scale: torch.Tensor | None = None,
        output_block_scale: torch.Tensor | None = None,
    ) -> torch.Tensor:
        """Forward pass with TreeAttention.

        Args:
            query: shape = [num_tokens, num_heads, head_size]
            key: shape = [num_tokens, num_kv_heads, head_size]
            value: shape = [num_tokens, num_kv_heads, head_size]
            kv_cache: shape =
                [2, num_blocks, block_size, num_kv_heads, head_size]
            attn_metadata: Metadata for attention.
        Returns:
            shape = [num_tokens, num_heads * head_size]
        """
        assert output is not None, "Output tensor must be provided."

        if output_scale is not None or output_block_scale is not None:
            raise NotImplementedError(
                "fused output quantization is not yet supported for TreeAttentionImpl"
            )

        if attn_metadata is None:
            # Profiling run.
            return output

        # Cache the input KVs.
        key_cache, value_cache = kv_cache.unbind(0)
        if self.kv_sharing_target_layer_name is None:
            # Reshape the input keys and values and store them in the cache.
            # Skip this if sharing KV cache with an earlier attention layer.
            # NOTE(woosuk): Here, key and value are padded while slot_mapping is
            # not padded. However, we don't need to do key[:num_actual_tokens]
            # and value[:num_actual_tokens] because the reshape_and_cache_flash
            # op uses the slot_mapping's shape to determine the number of
            # actual tokens.
            ops.reshape_and_cache_flash(
                key,
                value,
                key_cache,
                value_cache,
                attn_metadata.slot_mapping,
                self.kv_cache_dtype,
                layer._k_scale,
                layer._v_scale,
            )

        num_actual_tokens = attn_metadata.num_actual_tokens
        num_decode_tokens = attn_metadata.num_decode_tokens
        descale_shape = (attn_metadata.query_start_loc.shape[0] - 1, key.shape[1])
        if prefill_meta := attn_metadata.prefill_metadata:
            unified_attention(
                q=query[num_decode_tokens:num_actual_tokens],
                k=key_cache,
                v=value_cache,
                out=output[num_decode_tokens:num_actual_tokens],
                cu_seqlens_q=prefill_meta.query_start_loc,
                max_seqlen_q=prefill_meta.max_query_len,
                seqused_k=prefill_meta.seq_lens,
                max_seqlen_k=prefill_meta.max_seq_len,
                softmax_scale=self.scale,
                causal=True,
                alibi_slopes=self.alibi_slopes,
                window_size=self.sliding_window,
                block_table=prefill_meta.block_table,
                softcap=self.logits_soft_cap,
                q_descale=None,  # Not supported
                k_descale=layer._k_scale.expand(descale_shape),
                v_descale=layer._v_scale.expand(descale_shape),
            )

        if decode_meta := attn_metadata.decode_metadata:
            unified_attention(
                q=query[:num_decode_tokens],
                k=key_cache,
                v=value_cache,
                out=output[:num_decode_tokens],
                cu_seqlens_q=decode_meta.query_start_loc,
                max_seqlen_q=decode_meta.max_query_len,
                seqused_k=decode_meta.seq_lens,
                max_seqlen_k=decode_meta.max_seq_len,
                softmax_scale=self.scale,
                causal=True,
                alibi_slopes=self.alibi_slopes,
                qq_bias=decode_meta.tree_attn_bias,
                window_size=self.sliding_window,
                block_table=decode_meta.block_table,
                softcap=self.logits_soft_cap,
                q_descale=None,  # Not supported
                k_descale=layer._k_scale.expand(descale_shape),
                v_descale=layer._v_scale.expand(descale_shape),
            )
        return output<|MERGE_RESOLUTION|>--- conflicted
+++ resolved
@@ -40,15 +40,8 @@
     def get_supported_head_sizes(cls) -> list[int]:
         return [32, 64, 96, 128, 160, 192, 224, 256]
 
-<<<<<<< HEAD
-=======
-    @staticmethod
-    def get_supported_kernel_block_size() -> list[int | MultipleOf]:
-        return [MultipleOf(16)]
-
->>>>>>> 8e67b255
     @classmethod
-    def get_supported_kernel_block_size(cls) -> list[Union[int, MultipleOf]]:
+    def get_supported_kernel_block_size(cls) -> list[int | MultipleOf]:
         return [MultipleOf(16)]
 
     @staticmethod
