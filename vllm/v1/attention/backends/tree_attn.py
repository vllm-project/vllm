--- conflicted
+++ resolved
@@ -4,11 +4,7 @@
 
 import ast
 from dataclasses import dataclass
-<<<<<<< HEAD
-from typing import TYPE_CHECKING, Optional, Union
-=======
-from typing import Optional
->>>>>>> 067da2d1
+from typing import Optional, Union
 
 import torch
 
