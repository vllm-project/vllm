# SPDX-License-Identifier: Apache-2.0
# SPDX-FileCopyrightText: Copyright contributors to the vLLM project
"""Attention layer with TreeAttention."""

import ast
from dataclasses import dataclass
from typing import Optional, Union

import torch

from vllm import _custom_ops as ops
from vllm.attention.backends.abstract import (
    AttentionBackend,
    AttentionImpl,
    AttentionMetadata,
    AttentionType,
    MultipleOf,
)
from vllm.attention.ops.triton_unified_attention import unified_attention
from vllm.config import VllmConfig
from vllm.logger import init_logger
from vllm.v1.attention.backends.utils import (
    AttentionMetadataBuilder,
    CommonAttentionMetadata,
    split_decodes_and_prefills,
)
from vllm.v1.kv_cache_interface import AttentionSpec

logger = init_logger(__name__)


class TreeAttentionBackend(AttentionBackend):
    accept_output_buffer: bool = True

    @classmethod
    def get_supported_dtypes(cls) -> list[torch.dtype]:
        return [torch.float16, torch.bfloat16]

    @classmethod
    def get_supported_head_sizes(cls) -> list[int]:
        return [32, 64, 96, 128, 160, 192, 224, 256]

<<<<<<< HEAD
=======
    @staticmethod
    def get_supported_kernel_block_size() -> list[Union[int, MultipleOf]]:
        return [MultipleOf(16)]

    @classmethod
    def validate_head_size(cls, head_size: int) -> None:
        supported_head_sizes = cls.get_supported_head_sizes()
        if head_size not in supported_head_sizes:
            attn_type = cls.__name__.removesuffix("Backend")
            raise ValueError(
                f"Head size {head_size} is not supported by {attn_type}. "
                f"Supported head sizes are: {supported_head_sizes}. "
                "Set VLLM_ATTENTION_BACKEND=FLEX_ATTENTION to use "
                "FlexAttention backend which supports all head sizes."
            )

>>>>>>> 7b03584d
    @staticmethod
    def get_name() -> str:
        return "TREE_ATTN"

    @staticmethod
    def get_impl_cls() -> type["TreeAttentionImpl"]:
        return TreeAttentionImpl

    @staticmethod
    def get_metadata_cls() -> type["AttentionMetadata"]:
        return TreeAttentionMetadata

    @staticmethod
    def get_kv_cache_shape(
        num_blocks: int,
        block_size: int,
        num_kv_heads: int,
        head_size: int,
        cache_dtype_str: str = "auto",
    ) -> tuple[int, ...]:
        if block_size % 16 != 0:
            raise ValueError("Block size must be a multiple of 16.")
        return (2, num_blocks, block_size, num_kv_heads, head_size)

    @staticmethod
    def get_builder_cls() -> type["TreeAttentionMetadataBuilder"]:
        return TreeAttentionMetadataBuilder

    @staticmethod
    def use_cascade_attention(*args, **kwargs) -> bool:
        return False


@dataclass
class TreeAttentionMetadata:
    num_actual_tokens: int  # Number of tokens excluding padding.
    max_query_len: int
    query_start_loc: torch.Tensor
    max_seq_len: int
    seq_lens: torch.Tensor
    block_table: torch.Tensor
    slot_mapping: torch.Tensor

    num_prefill_tokens: int = 0
    num_decode_tokens: int = 0
    num_prefills: int = 0
    num_decodes: int = 0

    tree_attn_bias: Optional[torch.Tensor] = None

    # Cached Prefill/decode metadata.
    _cached_prefill_metadata: Optional["TreeAttentionMetadata"] = None
    _cached_decode_metadata: Optional["TreeAttentionMetadata"] = None

    @property
    def prefill_metadata(self) -> Optional["TreeAttentionMetadata"]:
        if self.num_prefills == 0:
            return None

        if self._cached_prefill_metadata is not None:
            # Recover cached prefill-phase attention
            # metadata structure
            return self._cached_prefill_metadata

        q_start_loc = self.query_start_loc[self.num_decodes :]
        q_seqlens = torch.diff(q_start_loc)
        kv_seqlens = self.seq_lens[self.num_decodes :]
        # Construct & cache prefill-phase attention metadata structure
        self._cached_prefill_metadata = TreeAttentionMetadata(
            num_actual_tokens=self.num_prefill_tokens,
            max_query_len=int(q_seqlens.max().item()),
            query_start_loc=q_start_loc - q_start_loc[0],
            max_seq_len=int(kv_seqlens.max().item()),
            seq_lens=kv_seqlens,
            block_table=self.block_table[self.num_decodes :],
            slot_mapping=self.slot_mapping[self.num_decode_tokens :],
        )
        return self._cached_prefill_metadata

    @property
    def decode_metadata(self) -> Optional["TreeAttentionMetadata"]:
        if self.num_decode_tokens == 0:
            return None

        if self._cached_decode_metadata is not None:
            # Recover cached decode-phase attention
            # metadata structure
            return self._cached_decode_metadata

        q_start_loc = self.query_start_loc[: self.num_decodes + 1]
        q_seqlens = torch.diff(q_start_loc)
        kv_seqlens = self.seq_lens[: self.num_decodes]
        # Construct & cache decode-phase attention metadata structure
        self._cached_decode_metadata = TreeAttentionMetadata(
            num_actual_tokens=self.num_decode_tokens,
            max_query_len=int(q_seqlens.max().item()),
            query_start_loc=q_start_loc,
            max_seq_len=int(kv_seqlens.max().item()),
            seq_lens=kv_seqlens,
            block_table=self.block_table[: self.num_decodes],
            slot_mapping=self.slot_mapping[: self.num_decode_tokens],
            tree_attn_bias=self.tree_attn_bias,
        )
        return self._cached_decode_metadata


class TreeAttentionMetadataBuilder(AttentionMetadataBuilder[TreeAttentionMetadata]):
    def __init__(
        self,
        kv_cache_spec: AttentionSpec,
        layer_names: list[str],
        vllm_config: VllmConfig,
        device: torch.device,
    ):
        super().__init__(kv_cache_spec, layer_names, vllm_config, device)

        self.block_size = kv_cache_spec.block_size

        spec_config = vllm_config.speculative_config
        spec_token_tree = (spec := spec_config) and spec.speculative_token_tree
        tree_choices: list[tuple[int, ...]] = (
            ast.literal_eval(spec_token_tree) if spec_token_tree is not None else [(0,)]
        )
        # Construct the tree attention bias.
        depth_counts = _get_depth_counts(tree_choices)
        self.tree_attn_bias = _prepare_tree_attn_bias(
            tree_choices,
            depth_counts,
            dtype=torch.float32,
            device=device,
        )

        self.reorder_batch_threshold = self.tree_attn_bias.shape[0]

    def build(
        self,
        common_prefix_len: int,
        common_attn_metadata: CommonAttentionMetadata,
        fast_build: bool = False,
    ) -> TreeAttentionMetadata:
        decode_threshold = self.tree_attn_bias.shape[0]
        num_decodes, num_prefills, num_decode_tokens, num_prefill_tokens = (
            split_decodes_and_prefills(
                common_attn_metadata, decode_threshold=decode_threshold
            )
        )

        num_actual_tokens = common_attn_metadata.num_actual_tokens
        q_start_loc = common_attn_metadata.query_start_loc
        max_query_len = common_attn_metadata.max_query_len
        kv_seqlens = common_attn_metadata.seq_lens
        max_seq_len = common_attn_metadata.max_seq_len
        block_table = common_attn_metadata.block_table_tensor
        slot_mapping = common_attn_metadata.slot_mapping

        return TreeAttentionMetadata(
            num_actual_tokens=num_actual_tokens,
            num_prefill_tokens=num_prefill_tokens,
            num_decode_tokens=num_decode_tokens,
            num_prefills=num_prefills,
            num_decodes=num_decodes,
            max_query_len=max_query_len,
            query_start_loc=q_start_loc,
            max_seq_len=max_seq_len,
            seq_lens=kv_seqlens,
            block_table=block_table,
            slot_mapping=slot_mapping,
            tree_attn_bias=self.tree_attn_bias,
        )

    def build_for_drafting(
        self,
        common_attn_metadata: CommonAttentionMetadata,
        draft_index: int,
    ) -> TreeAttentionMetadata:
        # Cache the original tree attention bias.
        orig_tree_attn_bias = self.tree_attn_bias

        if draft_index == 0:
            # Use prefill for drafting at the root level.
            self.tree_attn_bias = torch.empty(0)
        else:
            # Slice the tree attention bias for drafting. Exclude
            # the root level.
            start, end = 1, 1 + common_attn_metadata.max_query_len
            self.tree_attn_bias = self.tree_attn_bias[start:end, start:end].contiguous()

        # Build attention bias.
        attn_metadata = self.build(0, common_attn_metadata, fast_build=True)

        # Reset the tree attention bias to the original value.
        self.tree_attn_bias = orig_tree_attn_bias
        return attn_metadata


def _get_depth_counts(sorted_tree_choices: list[tuple[int, ...]]) -> list[int]:
    # Count the number of choices at each depth of the tree.
    depth_counts = []
    prev_depth = 0
    for path in sorted_tree_choices:
        depth = len(path)
        if depth != prev_depth:
            depth_counts.append(0)
        depth_counts[depth - 1] += 1
        prev_depth = depth
    return depth_counts


def _prepare_tree_attn_bias(
    sorted_tree_choices: list[tuple[int, ...]],
    depth_counts: list[int],
    dtype: Optional[torch.dtype],
    device: Optional[torch.device],
) -> torch.Tensor:
    # +1 comes from the additional root node.
    tree_len = len(sorted_tree_choices) + 1
    tree_attn_mask = torch.full(
        (tree_len, tree_len), -torch.inf, device=device, dtype=dtype
    )

    # Set diagonal to all zeros. Each token should
    # attend to itself.
    mask_val = 0
    for i in range(tree_len):
        tree_attn_mask[i, i] = mask_val

    # Set root to all zeros. All tokens attend to it.
    tree_attn_mask[:, 0] = mask_val

    # Set all ancestors to zeros.
    start = 0
    for i in range(len(depth_counts)):
        for j in range(depth_counts[i]):
            cur_tree_choice = sorted_tree_choices[start + j]
            # Retrieve ancestor position.
            if len(cur_tree_choice) == 1:
                continue
            ancestor_idx = []
            for c in range(len(cur_tree_choice) - 1):
                ancestor_idx.append(
                    sorted_tree_choices.index(cur_tree_choice[: c + 1]) + 1
                )
            tree_attn_mask[j + start + 1, ancestor_idx] = mask_val
        start += depth_counts[i]
    return tree_attn_mask


class TreeAttentionImpl(AttentionImpl):
    def __init__(
        self,
        num_heads: int,
        head_size: int,
        scale: float,
        num_kv_heads: int,
        alibi_slopes: Optional[list[float]],
        sliding_window: Optional[int],
        kv_cache_dtype: str,
        logits_soft_cap: Optional[float] = None,
        attn_type: AttentionType = AttentionType.DECODER,
        kv_sharing_target_layer_name: Optional[str] = None,
    ) -> None:
        self.num_heads = num_heads
        self.head_size = head_size
        self.scale = float(scale)
        self.num_kv_heads = num_kv_heads
        self.num_queries_per_kv = self.num_heads // self.num_kv_heads
        self.kv_cache_dtype = kv_cache_dtype
        self.kv_sharing_target_layer_name = kv_sharing_target_layer_name
        if alibi_slopes is not None:
            alibi_slopes = torch.tensor(alibi_slopes, dtype=torch.float32)
        self.alibi_slopes = alibi_slopes
        if logits_soft_cap is None:
            # Setting logits_soft_cap to 0 means no soft cap.
            logits_soft_cap = 0
        self.logits_soft_cap = logits_soft_cap
        if sliding_window is None:
            self.sliding_window = (-1, -1)
        else:
            self.sliding_window = (sliding_window - 1, 0)

        if attn_type != AttentionType.DECODER:
            raise NotImplementedError(
                "Encoder self-attention and "
                "encoder/decoder cross-attention "
                "are not implemented for "
                "TreeAttentionImpl."
            )

    def forward(
        self,
        layer: torch.nn.Module,
        query: torch.Tensor,
        key: torch.Tensor,
        value: torch.Tensor,
        kv_cache: torch.Tensor,
        attn_metadata: TreeAttentionMetadata,
        output: Optional[torch.Tensor] = None,
        output_scale: Optional[torch.Tensor] = None,
        output_block_scale: Optional[torch.Tensor] = None,
    ) -> torch.Tensor:
        """Forward pass with TreeAttention.

        Args:
            query: shape = [num_tokens, num_heads, head_size]
            key: shape = [num_tokens, num_kv_heads, head_size]
            value: shape = [num_tokens, num_kv_heads, head_size]
            kv_cache: shape =
                [2, num_blocks, block_size, num_kv_heads, head_size]
            attn_metadata: Metadata for attention.
        Returns:
            shape = [num_tokens, num_heads * head_size]
        """
        assert output is not None, "Output tensor must be provided."

        if output_scale is not None or output_block_scale is not None:
            raise NotImplementedError(
                "fused output quantization is not yet supported for TreeAttentionImpl"
            )

        if attn_metadata is None:
            # Profiling run.
            return output

        # Cache the input KVs.
        key_cache, value_cache = kv_cache.unbind(0)
        if self.kv_sharing_target_layer_name is None:
            # Reshape the input keys and values and store them in the cache.
            # Skip this if sharing KV cache with an earlier attention layer.
            # NOTE(woosuk): Here, key and value are padded while slot_mapping is
            # not padded. However, we don't need to do key[:num_actual_tokens]
            # and value[:num_actual_tokens] because the reshape_and_cache_flash
            # op uses the slot_mapping's shape to determine the number of
            # actual tokens.
            ops.reshape_and_cache_flash(
                key,
                value,
                key_cache,
                value_cache,
                attn_metadata.slot_mapping,
                self.kv_cache_dtype,
                layer._k_scale,
                layer._v_scale,
            )

        num_actual_tokens = attn_metadata.num_actual_tokens
        num_decode_tokens = attn_metadata.num_decode_tokens
        descale_shape = (attn_metadata.query_start_loc.shape[0] - 1, key.shape[1])
        if prefill_meta := attn_metadata.prefill_metadata:
            unified_attention(
                q=query[num_decode_tokens:num_actual_tokens],
                k=key_cache,
                v=value_cache,
                out=output[num_decode_tokens:num_actual_tokens],
                cu_seqlens_q=prefill_meta.query_start_loc,
                max_seqlen_q=prefill_meta.max_query_len,
                seqused_k=prefill_meta.seq_lens,
                max_seqlen_k=prefill_meta.max_seq_len,
                softmax_scale=self.scale,
                causal=True,
                alibi_slopes=self.alibi_slopes,
                window_size=self.sliding_window,
                block_table=prefill_meta.block_table,
                softcap=self.logits_soft_cap,
                q_descale=None,  # Not supported
                k_descale=layer._k_scale.expand(descale_shape),
                v_descale=layer._v_scale.expand(descale_shape),
            )

        if decode_meta := attn_metadata.decode_metadata:
            unified_attention(
                q=query[:num_decode_tokens],
                k=key_cache,
                v=value_cache,
                out=output[:num_decode_tokens],
                cu_seqlens_q=decode_meta.query_start_loc,
                max_seqlen_q=decode_meta.max_query_len,
                seqused_k=decode_meta.seq_lens,
                max_seqlen_k=decode_meta.max_seq_len,
                softmax_scale=self.scale,
                causal=True,
                alibi_slopes=self.alibi_slopes,
                qq_bias=decode_meta.tree_attn_bias,
                window_size=self.sliding_window,
                block_table=decode_meta.block_table,
                softcap=self.logits_soft_cap,
                q_descale=None,  # Not supported
                k_descale=layer._k_scale.expand(descale_shape),
                v_descale=layer._v_scale.expand(descale_shape),
            )
        return output<|MERGE_RESOLUTION|>--- conflicted
+++ resolved
@@ -40,25 +40,10 @@
     def get_supported_head_sizes(cls) -> list[int]:
         return [32, 64, 96, 128, 160, 192, 224, 256]
 
-<<<<<<< HEAD
-=======
-    @staticmethod
-    def get_supported_kernel_block_size() -> list[Union[int, MultipleOf]]:
+    @classmethod
+    def get_supported_kernel_block_size(cls) -> list[Union[int, MultipleOf]]:
         return [MultipleOf(16)]
 
-    @classmethod
-    def validate_head_size(cls, head_size: int) -> None:
-        supported_head_sizes = cls.get_supported_head_sizes()
-        if head_size not in supported_head_sizes:
-            attn_type = cls.__name__.removesuffix("Backend")
-            raise ValueError(
-                f"Head size {head_size} is not supported by {attn_type}. "
-                f"Supported head sizes are: {supported_head_sizes}. "
-                "Set VLLM_ATTENTION_BACKEND=FLEX_ATTENTION to use "
-                "FlexAttention backend which supports all head sizes."
-            )
-
->>>>>>> 7b03584d
     @staticmethod
     def get_name() -> str:
         return "TREE_ATTN"
