--- conflicted
+++ resolved
@@ -23,15 +23,8 @@
 
 
 class DeepseekV32IndexerBackend(AttentionBackend):
-<<<<<<< HEAD
     supported_kernel_block_sizes: ClassVar[list[int | MultipleOf]] = [64]
 
-    @staticmethod
-    def get_metadata_cls() -> type["AttentionMetadata"]:
-        return DeepseekV32IndexerMetadata
-
-=======
->>>>>>> d0e186c1
     @classmethod
     def get_supported_head_sizes(cls) -> list[int]:
         return [32, 64, 128]
