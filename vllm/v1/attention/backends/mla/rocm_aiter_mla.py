--- conflicted
+++ resolved
@@ -74,15 +74,9 @@
         )
 
         self.compilation_config = vllm_config.compilation_config
-<<<<<<< HEAD
         self.decode_attn_out_dtype = vllm_config.model_config.dtype
-        max_num_pages_per_req = cdiv(
-            vllm_config.model_config.max_model_len, self.kv_cache_spec.block_size
-        )
-=======
         # kernel block size is always 1.
         max_num_pages_per_req = vllm_config.model_config.max_model_len
->>>>>>> a2e9ebe9
         max_num_reqs = vllm_config.scheduler_config.max_num_seqs
         max_num_pages = max_num_reqs * max_num_pages_per_req
 
