# SPDX-License-Identifier: Apache-2.0
# SPDX-FileCopyrightText: Copyright contributors to the vLLM project

from dataclasses import dataclass
from typing import ClassVar, Optional, Union

import torch

import vllm.envs as envs
from vllm.attention.backends.abstract import AttentionLayer
from vllm.attention.ops.rocm_aiter_mla import aiter_mla_decode_fwd
from vllm.config import VllmConfig
from vllm.utils import cdiv
from vllm.v1.attention.backends.mla.common import (
    MLACommonBackend,
    MLACommonDecodeMetadata,
    MLACommonImpl,
    MLACommonMetadata,
    MLACommonMetadataBuilder,
)
from vllm.v1.attention.backends.utils import AttentionCGSupport
from vllm.v1.kv_cache_interface import AttentionSpec


def is_aiter_mla_enabled() -> bool:
    return envs.VLLM_ROCM_USE_AITER and envs.VLLM_ROCM_USE_AITER_MLA


class AiterMLABackend(MLACommonBackend):
    @staticmethod
    def get_name() -> str:
        return "ROCM_AITER_MLA"

    @staticmethod
    def get_impl_cls() -> type["AiterMLAImpl"]:
        return AiterMLAImpl

    @staticmethod
    def get_metadata_cls() -> type["AiterMLAMetadata"]:
        return AiterMLAMetadata

    @staticmethod
    def get_builder_cls() -> type["AiterMLAMetadataBuilder"]:
        return AiterMLAMetadataBuilder


@dataclass
class AiterMLADecodeMetadata(MLACommonDecodeMetadata):
    # The indptr of the paged kv cache, shape: [batch_size + 1]
    paged_kv_indptr: Optional[torch.Tensor] = None
    # The page indices of the paged kv cache
    paged_kv_indices: Optional[torch.Tensor] = None
    # The number of entries in the last page of each request in
    # the paged kv cache, shape: [batch_size]
    paged_kv_last_page_len: Optional[torch.Tensor] = None
    # The query indptr, shape : [num_decode + 1]
    qo_indptr: Optional[torch.Tensor] = None


class AiterMLAMetadata(MLACommonMetadata[AiterMLADecodeMetadata]):
    pass


class AiterMLAMetadataBuilder(MLACommonMetadataBuilder[AiterMLAMetadata]):
    # TODO(luka, lucas): audit this as part of:
    #  https://github.com/vllm-project/vllm/issues/22945
    cudagraph_support: ClassVar[AttentionCGSupport] = (
        AttentionCGSupport.UNIFORM_SINGLE_TOKEN_DECODE
    )

    def __init__(
        self,
        kv_cache_spec: AttentionSpec,
        layer_names: list[str],
        vllm_config: VllmConfig,
        device: torch.device,
    ):
        super().__init__(
            kv_cache_spec, layer_names, vllm_config, device, AiterMLAMetadata
        )
        assert self.kv_cache_spec.block_size == 1, (
            "AITER MLAonly supports block size 1."
        )

        self.compilation_config = vllm_config.compilation_config
        max_num_pages_per_req = cdiv(
            vllm_config.model_config.max_model_len, self.kv_cache_spec.block_size
        )
        max_num_reqs = vllm_config.scheduler_config.max_num_seqs
        max_num_pages = max_num_reqs * max_num_pages_per_req

        # Preparing persistent buffers
        # TODO: we can disambiguate between decode and mixed-prefill decode here
        # so we can only use the persistent buffer if a cudagraph is actually
        # being used.
        if self.compilation_config.cudagraph_mode.has_full_cudagraphs():
<<<<<<< HEAD
            self.paged_kv_indptr = torch.zeros(max_num_reqs + 1,
                                               dtype=torch.int32,
                                               device=device)
            self.paged_kv_indices = torch.zeros(max_num_pages,
                                                dtype=torch.int32,
                                                device=device)
            self.paged_kv_last_page_len = torch.zeros(max_num_reqs,
                                                      dtype=torch.int32,
                                                      device=device)

            self.qo_indptr = torch.arange(0,
                                          max_num_reqs + 1,
                                          dtype=torch.int32,
                                          device=device)
=======
            self.paged_kv_indptr = torch.zeros(
                max_num_reqs + 1, dtype=torch.int32, device=device
            )
            self.paged_kv_indices = torch.zeros(
                max_num_pages, dtype=torch.int32, device=device
            )
            self.paged_kv_last_page_len = torch.zeros(
                max_num_reqs, dtype=torch.int32, device=device
            )

            self.qo_indptr = torch.arange(
                0, max_num_reqs + 1, dtype=torch.int32, device=device
            )
>>>>>>> 20db99cc

    def _build_decode(
        self,
        block_table_tensor: torch.Tensor,
        seq_lens_cpu: torch.Tensor,
        seq_lens_device: torch.Tensor,
        query_start_loc_cpu: torch.Tensor,
        query_start_loc_device: torch.Tensor,
        num_decode_tokens: int,
<<<<<<< HEAD
        cp_tot_seq_lens_device: Optional[torch.Tensor],
=======
>>>>>>> 20db99cc
    ) -> AiterMLADecodeMetadata:
        page_size = self.kv_cache_spec.block_size
        block_table_bounds = (seq_lens_device + page_size - 1) // page_size
        device = self.device
        num_reqs = seq_lens_device.size(0)

        mask = torch.arange(
            block_table_tensor.size(1), dtype=block_table_tensor.dtype, device=device
        ).unsqueeze(0) < block_table_bounds.unsqueeze(1)
        paged_kv_indices = block_table_tensor[mask]

        paged_kv_last_page_len = seq_lens_device % page_size
        paged_kv_last_page_len = torch.where(
            paged_kv_last_page_len == 0, page_size, paged_kv_last_page_len
        )

        paged_kv_indptr = torch.cat(
            [
                torch.zeros(1, dtype=block_table_bounds.dtype, device=device),
                block_table_bounds.cumsum(dim=0, dtype=torch.int32),
            ]
        )

        if self.compilation_config.cudagraph_mode.has_full_cudagraphs():
            num_actual_pages = paged_kv_indices.size(0)

            self.paged_kv_indices[:num_actual_pages].copy_(
                paged_kv_indices, non_blocking=True
            )
            self.paged_kv_indices[num_actual_pages:].fill_(-1)
            paged_kv_indices = self.paged_kv_indices[:num_actual_pages]

            self.paged_kv_indptr[: 1 + num_reqs].copy_(
                paged_kv_indptr, non_blocking=True
            )
            self.paged_kv_indptr[1 + num_reqs :].fill_(paged_kv_indptr[-1])
            paged_kv_indptr = self.paged_kv_indptr[: 1 + num_reqs]

            self.paged_kv_last_page_len[:num_reqs].copy_(
                paged_kv_last_page_len, non_blocking=True
            )
            self.paged_kv_last_page_len[num_reqs:].fill_(1)
            paged_kv_last_page_len = self.paged_kv_last_page_len[:num_reqs]

            qo_indptr = self.qo_indptr[: 1 + num_reqs]

        else:
            qo_indptr = torch.arange(
                0, num_reqs + 1, step=1, dtype=torch.int32, device=device
            )

        attn_metadata = AiterMLADecodeMetadata(
            block_table=block_table_tensor,
            seq_lens=seq_lens_device,
            paged_kv_indptr=paged_kv_indptr,
            paged_kv_indices=paged_kv_indices,
            paged_kv_last_page_len=paged_kv_last_page_len,
            qo_indptr=qo_indptr,
<<<<<<< HEAD
            cp_tot_seq_lens=cp_tot_seq_lens_device,
=======
>>>>>>> 20db99cc
        )

        return attn_metadata


class AiterMLAImpl(MLACommonImpl[AiterMLAMetadata]):
    def __init__(
        self,
        num_heads: int,
        head_size: int,
        scale: float,
        num_kv_heads: int,
        alibi_slopes: Optional[list[float]],
        sliding_window: Optional[int],
        kv_cache_dtype: str,
        logits_soft_cap: Optional[float],
        attn_type: str,
        kv_sharing_target_layer_name: Optional[str],
        # MLA Specific Arguments
        **mla_args,
    ) -> None:
        super().__init__(
            num_heads,
            head_size,
            scale,
            num_kv_heads,
            alibi_slopes,
            sliding_window,
            kv_cache_dtype,
            logits_soft_cap,
            attn_type,
            kv_sharing_target_layer_name,
            **mla_args,
        )
        assert num_heads == 16 or num_heads == 128, (
            f"Aiter MLA only supports 16 or 128 number of heads.\n"
            f"Provided {num_heads} number of heads.\n"
            "Try adjusting tensor_parallel_size value."
        )
        unsupported_features = [alibi_slopes, sliding_window, logits_soft_cap]
        if any(unsupported_features):
            raise NotImplementedError(
                "Aiter MLA does not support one of the following: "
                "alibi_slopes, sliding_window, logits_soft_cap"
            )

        from aiter import flash_attn_varlen_func

        self.flash_attn_varlen_func = flash_attn_varlen_func

    def _flash_attn_varlen_diff_headdims(
        self, q, k, v, return_softmax_lse=False, softmax_scale=None, **kwargs
    ):
        output = self.flash_attn_varlen_func(
            q=q,
            k=k,
            v=v,
            softmax_scale=softmax_scale,
            return_lse=return_softmax_lse,
            **kwargs,
        )

        return output

    def _forward_decode(
        self,
        q: Union[torch.Tensor, tuple[torch.Tensor, torch.Tensor]],
        kv_c_and_k_pe_cache: torch.Tensor,
        attn_metadata: AiterMLAMetadata,
        layer: AttentionLayer,
    ) -> tuple[torch.Tensor, Optional[torch.Tensor]]:
        assert kv_c_and_k_pe_cache.numel() > 0
        assert attn_metadata.decode is not None

        if type(q) is tuple:
            q = torch.cat(q, dim=-1)

        assert isinstance(q, torch.Tensor)
        B = q.shape[0]
        o = torch.zeros(
            B, self.num_heads, self.kv_lora_rank, dtype=q.dtype, device=q.device
        )

        kv_buffer = kv_c_and_k_pe_cache.unsqueeze(2)

        # max_seqlen_qo must be 1 except for MTP
        # TODO: Find the best value for MTP
        max_seqlen_qo = 1
        aiter_mla_decode_fwd(
            q,
            kv_buffer,
            o,
            self.scale,
            attn_metadata.decode.qo_indptr,
            max_seqlen_qo,
            attn_metadata.decode.paged_kv_indptr,
            attn_metadata.decode.paged_kv_indices,
            attn_metadata.decode.paged_kv_last_page_len,
        )

        return o, None<|MERGE_RESOLUTION|>--- conflicted
+++ resolved
@@ -94,22 +94,6 @@
         # so we can only use the persistent buffer if a cudagraph is actually
         # being used.
         if self.compilation_config.cudagraph_mode.has_full_cudagraphs():
-<<<<<<< HEAD
-            self.paged_kv_indptr = torch.zeros(max_num_reqs + 1,
-                                               dtype=torch.int32,
-                                               device=device)
-            self.paged_kv_indices = torch.zeros(max_num_pages,
-                                                dtype=torch.int32,
-                                                device=device)
-            self.paged_kv_last_page_len = torch.zeros(max_num_reqs,
-                                                      dtype=torch.int32,
-                                                      device=device)
-
-            self.qo_indptr = torch.arange(0,
-                                          max_num_reqs + 1,
-                                          dtype=torch.int32,
-                                          device=device)
-=======
             self.paged_kv_indptr = torch.zeros(
                 max_num_reqs + 1, dtype=torch.int32, device=device
             )
@@ -123,7 +107,6 @@
             self.qo_indptr = torch.arange(
                 0, max_num_reqs + 1, dtype=torch.int32, device=device
             )
->>>>>>> 20db99cc
 
     def _build_decode(
         self,
@@ -133,10 +116,7 @@
         query_start_loc_cpu: torch.Tensor,
         query_start_loc_device: torch.Tensor,
         num_decode_tokens: int,
-<<<<<<< HEAD
         cp_tot_seq_lens_device: Optional[torch.Tensor],
-=======
->>>>>>> 20db99cc
     ) -> AiterMLADecodeMetadata:
         page_size = self.kv_cache_spec.block_size
         block_table_bounds = (seq_lens_device + page_size - 1) // page_size
@@ -195,10 +175,7 @@
             paged_kv_indices=paged_kv_indices,
             paged_kv_last_page_len=paged_kv_last_page_len,
             qo_indptr=qo_indptr,
-<<<<<<< HEAD
             cp_tot_seq_lens=cp_tot_seq_lens_device,
-=======
->>>>>>> 20db99cc
         )
 
         return attn_metadata
