# SPDX-License-Identifier: Apache-2.0
# SPDX-FileCopyrightText: Copyright contributors to the vLLM project

from dataclasses import dataclass
<<<<<<< HEAD
from typing import ClassVar, Optional, TypeVar, Union
=======
from typing import ClassVar
>>>>>>> 0d21b9b5

import torch
import tqdm

import vllm.envs as envs
from vllm import _custom_ops as ops
from vllm.attention.backends.abstract import AttentionLayer
from vllm.attention.ops.common import cp_lse_ag_out_rs
from vllm.attention.ops.rocm_aiter_mla import aiter_mla_decode_fwd
from vllm.config import VllmConfig
from vllm.distributed.parallel_state import get_dcp_group, is_global_first_rank
from vllm.model_executor.layers.mla import is_aiter_mla_rope_flush_cache_fusion_enabled
from vllm.platforms import current_platform
from vllm.utils import cdiv
from vllm.v1.attention.backends.mla.common import (
    MLACommonBackend,
    MLACommonDecodeMetadata,
    MLACommonImpl,
    MLACommonMetadata,
    MLACommonMetadataBuilder,
)
from vllm.v1.attention.backends.utils import AttentionCGSupport
from vllm.v1.kv_cache_interface import AttentionSpec


def is_aiter_mla_enabled() -> bool:
    return envs.VLLM_ROCM_USE_AITER and envs.VLLM_ROCM_USE_AITER_MLA


def is_rocm_aiter_fp8bmm_enabled() -> bool:
    return (
        current_platform.is_rocm()
        and envs.VLLM_ROCM_USE_AITER_FP8BMM
        and envs.VLLM_ROCM_USE_AITER
    )


if is_rocm_aiter_fp8bmm_enabled():
    from aiter.ops.triton.batched_gemm_a8w8_a_per_token_group_prequant_w_per_batched_tensor_quant import (  # noqa: E501
        batched_gemm_a8w8_a_per_token_group_prequant_w_per_batched_tensor_quant as aiter_triton_fp8_bmm,  # noqa: E501
    )

    def dynamic_per_batched_tensor_quant(
        x: torch.Tensor, dtype: torch.dtype = torch.float8_e4m3fn
    ):
        DTYPE_MAX = torch.finfo(dtype).max
        min_val, max_val = x.aminmax()
        amax = torch.maximum(min_val.abs(), max_val.abs()).clamp(min=1e-10)
        scale = DTYPE_MAX / amax
        x_scl_sat = (x * scale).clamp(min=-DTYPE_MAX, max=DTYPE_MAX)
        return x_scl_sat.to(dtype).contiguous(), scale.float().reciprocal()


if is_aiter_mla_rope_flush_cache_fusion_enabled():
    from aiter.ops.triton.fused_kv_cache import fused_qk_rope_cat_and_cache_mla


class AiterMLABackend(MLACommonBackend):
    @staticmethod
    def get_name() -> str:
        return "ROCM_AITER_MLA"

    @staticmethod
    def get_impl_cls() -> type["AiterMLAImpl"]:
        return AiterMLAImpl

    @staticmethod
    def get_metadata_cls() -> type["AiterMLAMetadata"]:
        return AiterMLAMetadata

    @staticmethod
    def get_builder_cls() -> type["AiterMLAMetadataBuilder"]:
        return AiterMLAMetadataBuilder


@dataclass
class AiterMLADecodeMetadata(MLACommonDecodeMetadata):
    # The indptr of the paged kv cache, shape: [batch_size + 1]
    paged_kv_indptr: torch.Tensor | None = None
    # The page indices of the paged kv cache
    paged_kv_indices: torch.Tensor | None = None
    # The number of entries in the last page of each request in
    # the paged kv cache, shape: [batch_size]
    paged_kv_last_page_len: torch.Tensor | None = None
    # The query indptr, shape : [num_decode + 1]
    qo_indptr: torch.Tensor | None = None


class AiterMLAMetadata(MLACommonMetadata[AiterMLADecodeMetadata]):
    pass


M = TypeVar("M", bound=AiterMLAMetadata)


class AiterMLAMetadataBuilder(MLACommonMetadataBuilder[AiterMLAMetadata]):
    # TODO(luka, lucas): audit this as part of:
    #  https://github.com/vllm-project/vllm/issues/22945
    cudagraph_support: ClassVar[AttentionCGSupport] = (
        AttentionCGSupport.UNIFORM_SINGLE_TOKEN_DECODE
    )

    def __init__(
        self,
        kv_cache_spec: AttentionSpec,
        layer_names: list[str],
        vllm_config: VllmConfig,
        device: torch.device,
    ):
        super().__init__(
            kv_cache_spec, layer_names, vllm_config, device, AiterMLAMetadata
        )
        assert self.kv_cache_spec.block_size == 1, (
            "AITER MLAonly supports block size 1."
        )

        self.compilation_config = vllm_config.compilation_config
        max_num_pages_per_req = cdiv(
            vllm_config.model_config.max_model_len, self.kv_cache_spec.block_size
        )
        max_num_reqs = vllm_config.scheduler_config.max_num_seqs
        max_num_pages = max_num_reqs * max_num_pages_per_req

        # Preparing persistent buffers
        # TODO: we can disambiguate between decode and mixed-prefill decode here
        # so we can only use the persistent buffer if a cudagraph is actually
        # being used.
        if self.compilation_config.cudagraph_mode.has_full_cudagraphs():
            self.paged_kv_indptr = torch.zeros(
                max_num_reqs + 1, dtype=torch.int32, device=device
            )
            self.paged_kv_indices = torch.zeros(
                max_num_pages, dtype=torch.int32, device=device
            )
            self.paged_kv_last_page_len = torch.zeros(
                max_num_reqs, dtype=torch.int32, device=device
            )

            self.qo_indptr = torch.arange(
                0, max_num_reqs + 1, dtype=torch.int32, device=device
            )

    def _build_decode(
        self,
        block_table_tensor: torch.Tensor,
        seq_lens_cpu: torch.Tensor,
        seq_lens_device: torch.Tensor,
        query_start_loc_cpu: torch.Tensor,
        query_start_loc_device: torch.Tensor,
        num_decode_tokens: int,
        dcp_tot_seq_lens_device: torch.Tensor | None,
    ) -> AiterMLADecodeMetadata:
        page_size = self.kv_cache_spec.block_size
        block_table_bounds = (seq_lens_device + page_size - 1) // page_size
        device = self.device
        num_reqs = seq_lens_device.size(0)

        mask = torch.arange(
            block_table_tensor.size(1), dtype=block_table_tensor.dtype, device=device
        ).unsqueeze(0) < block_table_bounds.unsqueeze(1)
        paged_kv_indices = block_table_tensor[mask]

        paged_kv_last_page_len = seq_lens_device % page_size
        paged_kv_last_page_len = torch.where(
            paged_kv_last_page_len == 0, page_size, paged_kv_last_page_len
        )

        paged_kv_indptr = torch.cat(
            [
                torch.zeros(1, dtype=block_table_bounds.dtype, device=device),
                block_table_bounds.cumsum(dim=0, dtype=torch.int32),
            ]
        )

        if self.compilation_config.cudagraph_mode.has_full_cudagraphs():
            num_actual_pages = paged_kv_indices.size(0)

            self.paged_kv_indices[:num_actual_pages].copy_(
                paged_kv_indices, non_blocking=True
            )
            self.paged_kv_indices[num_actual_pages:].fill_(-1)
            paged_kv_indices = self.paged_kv_indices[:num_actual_pages]

            self.paged_kv_indptr[: 1 + num_reqs].copy_(
                paged_kv_indptr, non_blocking=True
            )
            self.paged_kv_indptr[1 + num_reqs :].fill_(paged_kv_indptr[-1])
            paged_kv_indptr = self.paged_kv_indptr[: 1 + num_reqs]

            self.paged_kv_last_page_len[:num_reqs].copy_(
                paged_kv_last_page_len, non_blocking=True
            )
            self.paged_kv_last_page_len[num_reqs:].fill_(1)
            paged_kv_last_page_len = self.paged_kv_last_page_len[:num_reqs]

            qo_indptr = self.qo_indptr[: 1 + num_reqs]

        else:
            qo_indptr = torch.arange(
                0, num_reqs + 1, step=1, dtype=torch.int32, device=device
            )

        attn_metadata = AiterMLADecodeMetadata(
            block_table=block_table_tensor,
            seq_lens=seq_lens_device,
            paged_kv_indptr=paged_kv_indptr,
            paged_kv_indices=paged_kv_indices,
            paged_kv_last_page_len=paged_kv_last_page_len,
            qo_indptr=qo_indptr,
            dcp_tot_seq_lens=dcp_tot_seq_lens_device,
        )

        return attn_metadata


class AiterMLAImpl(MLACommonImpl[AiterMLAMetadata]):
    def __init__(
        self,
        num_heads: int,
        head_size: int,
        scale: float,
        num_kv_heads: int,
        alibi_slopes: list[float] | None,
        sliding_window: int | None,
        kv_cache_dtype: str,
        logits_soft_cap: float | None,
        attn_type: str,
        kv_sharing_target_layer_name: str | None,
        # MLA Specific Arguments
        **mla_args,
    ) -> None:
        super().__init__(
            num_heads,
            head_size,
            scale,
            num_kv_heads,
            alibi_slopes,
            sliding_window,
            kv_cache_dtype,
            logits_soft_cap,
            attn_type,
            kv_sharing_target_layer_name,
            **mla_args,
        )
        assert num_heads == 16 or num_heads == 128, (
            f"Aiter MLA only supports 16 or 128 number of heads.\n"
            f"Provided {num_heads} number of heads.\n"
            "Try adjusting tensor_parallel_size value."
        )
        unsupported_features = [alibi_slopes, sliding_window, logits_soft_cap]
        if any(unsupported_features):
            raise NotImplementedError(
                "Aiter MLA does not support one of the following: "
                "alibi_slopes, sliding_window, logits_soft_cap"
            )

        self.dcp_world_size: Optional[int]
        from aiter import flash_attn_varlen_func

        self.flash_attn_varlen_func = flash_attn_varlen_func

    def _flash_attn_varlen_diff_headdims(
        self, q, k, v, return_softmax_lse=False, softmax_scale=None, **kwargs
    ):
        output = self.flash_attn_varlen_func(
            q=q,
            k=k,
            v=v,
            softmax_scale=softmax_scale,
            return_lse=return_softmax_lse,
            **kwargs,
        )

        return output

    def _v_up_proj(self, x: torch.Tensor, out: torch.Tensor):
        # Convert from (B, N, L) to (N, B, L)
        x = x.view(-1, self.num_heads, self.kv_lora_rank).transpose(0, 1)
        if is_rocm_aiter_fp8bmm_enabled():
            # Multiply + Transpose (N, B, L) x (N, L, V)->(N, B, V)->(B, N, V)
            x = aiter_triton_fp8_bmm(
                x, self.W_V, self.W_V_scale, group_size=128, transpose_bm=True
            )
            # Convert from (B, N, V) to (B, N * V)
            x = x.reshape(-1, self.num_heads * self.v_head_dim)
            # Copy result
            out.copy_(x)
        else:
            # Convert from (B, N * V) to (N, B, V)
            out = out.view(-1, self.num_heads, self.v_head_dim).transpose(0, 1)

            # Multiply (N, B, L) x (N, L, V) -> (N, B, V)
            torch.bmm(x, self.W_UV, out=out)  # Reuse "out" to make it "hot"

            # Convert from (N, B, V) to (B, N * V)
            out_new = out.transpose(0, 1).reshape(-1, self.num_heads * self.v_head_dim)

            # Adjust output buffer shape back to the original (B, N * V)
            N, B, V = out.shape
            out.resize_((B, N * V))
            out.copy_(out_new)  # Copy result

    def process_weights_after_loading(self, act_dtype: torch.dtype):
        # we currently do not have quantized bmm's which are needed for
        # `W_UV` and `W_UK_T`, we just store fp16/bf16 copies and perform
        # the bmm's in 16-bit, the extra memory overhead of this is fairly low
        kv_b_proj_weight = self.get_and_maybe_dequant_weights(
            self.kv_b_proj, act_dtype
        ).T
        assert kv_b_proj_weight.shape == (
            self.kv_lora_rank,
            self.num_heads * (self.qk_nope_head_dim + self.v_head_dim),
        ), (
            f"{kv_b_proj_weight.shape=}, "
            f"{self.kv_lora_rank=}, "
            f"{self.num_heads=}, "
            f"{self.qk_nope_head_dim=}, "
            f"{self.v_head_dim=}"
        )
        kv_b_proj_weight = kv_b_proj_weight.view(
            self.kv_lora_rank,
            self.num_heads,
            self.qk_nope_head_dim + self.v_head_dim,
        )

        W_UK, W_UV = kv_b_proj_weight.split(
            [self.qk_nope_head_dim, self.v_head_dim], dim=-1
        )

        if is_rocm_aiter_fp8bmm_enabled():
            W_K = W_UK.transpose(0, 1)  # 16 512 128
            W_V = W_UV.permute(1, 2, 0)  # 16 128 512
            self.W_K, self.W_K_scale = dynamic_per_batched_tensor_quant(
                W_K, dtype=current_platform.fp8_dtype()
            )
            self.W_V, self.W_V_scale = dynamic_per_batched_tensor_quant(
                W_V, dtype=current_platform.fp8_dtype()
            )

            # The kernel operates on non-padded inputs. Hence, pre-compiling
            # triton kernel to avoid runtime compilation for unseen batch sizes
            # Pre-compile for batch sizes 1 to 1024 to cover most use-cases.
            # On DS-R1, this step adds roughly 50s to the model loading time.
            max_batch_size = 1024  # [ToDo] Find the optimal upper limit
            pre_compilation_list = list(range(1, max_batch_size + 1))
            if is_global_first_rank():
                pre_compilation_list = tqdm(
                    pre_compilation_list,
                    desc="[Aiter Triton] Pre-compiling fp8 BMM kernel",
                    total=max_batch_size,
                )

            for m in pre_compilation_list:
                x = torch.empty(
                    (self.W_K.shape[0], m, self.W_K.shape[2]),
                    dtype=torch.bfloat16,
                    device=self.W_K.device,
                )
                aiter_triton_fp8_bmm(
                    x, self.W_K, self.W_K_scale, group_size=128, transpose_bm=True
                )

                x = torch.empty(
                    (self.W_V.shape[0], m, self.W_V.shape[2]),
                    dtype=torch.bfloat16,
                    device=self.W_V.device,
                )
                aiter_triton_fp8_bmm(
                    x, self.W_V, self.W_V_scale, group_size=128, transpose_bm=True
                )
        else:
            # Convert from (L, N, V) to (N, L, V)
            self.W_UV = W_UV.transpose(0, 1)
            # Convert from (L, N, P) to (N, P, L)
            self.W_UK_T = W_UK.permute(1, 2, 0)

    def _forward_decode(
        self,
        q: torch.Tensor | tuple[torch.Tensor, torch.Tensor],
        kv_c_and_k_pe_cache: torch.Tensor,
        attn_metadata: AiterMLAMetadata,
        layer: AttentionLayer,
    ) -> tuple[torch.Tensor, torch.Tensor | None]:
        assert kv_c_and_k_pe_cache.numel() > 0
        assert attn_metadata.decode is not None

        if type(q) is tuple:
            q = torch.cat(q, dim=-1)

        assert isinstance(q, torch.Tensor)
        B = q.shape[0]
        o = torch.zeros(
            B, self.num_heads, self.kv_lora_rank, dtype=q.dtype, device=q.device
        )

        kv_buffer = kv_c_and_k_pe_cache.unsqueeze(2)

        # max_seqlen_qo must be 1 except for MTP
        # TODO: Find the best value for MTP
        max_seqlen_qo = 1
        aiter_mla_decode_fwd(
            q,
            kv_buffer,
            o,
            self.scale,
            attn_metadata.decode.qo_indptr,
            max_seqlen_qo,
            attn_metadata.decode.paged_kv_indptr,
            attn_metadata.decode.paged_kv_indices,
            attn_metadata.decode.paged_kv_last_page_len,
        )

        return o, None

    def forward(
        self,
        layer: AttentionLayer,
        q: torch.Tensor,
        k_c_normed: torch.Tensor,  # key in unified attn
        k_pe: torch.Tensor,  # value in unified attn
        kv_cache: torch.Tensor,
        attn_metadata: M,
        positions: Optional[torch.Tensor] = None,
        output: Optional[torch.Tensor] = None,
        output_scale: Optional[torch.Tensor] = None,
        output_block_scale: Optional[torch.Tensor] = None,
    ) -> torch.Tensor:
        assert output is not None, "Output tensor must be provided."

        if output_scale is not None or output_block_scale is not None:
            raise NotImplementedError(
                "fused output quantization is not yet supported for MLACommonImpl"
            )

        if attn_metadata is None:
            # During the profile run try to simulate to worse case output size
            # for `self.kv_b_proj(kv_c_normed)` in `_compute_prefill_context`
            # since this can be large
            _ = torch.empty(
                (
                    self.chunked_prefill_workspace_size,
                    self.num_heads,
                    self.qk_nope_head_dim + self.v_head_dim,
                ),
                device=k_c_normed.device,
                dtype=k_c_normed.dtype,
            )

            # The zero fill is required when used with DP + EP
            # to ensure all ranks within a DP group compute the
            # same expert outputs.
            return output.fill_(0)

        if self.dcp_world_size is None:
            self.dcp_world_size = get_dcp_group().world_size

        fp8_attention = self.kv_cache_dtype.startswith("fp8")

        num_actual_toks = attn_metadata.num_actual_tokens

        # Inputs and outputs may be padded for CUDA graphs
        output_padded = output
        output = output[:num_actual_toks, ...]
        q = q[:num_actual_toks, ...]
        k_c_normed = k_c_normed[:num_actual_toks, ...]
        k_pe = k_pe[:num_actual_toks, ...]

        assert (
            attn_metadata.num_decodes is not None
            and attn_metadata.num_prefills is not None
            and attn_metadata.num_decode_tokens is not None
        )

        has_decode = attn_metadata.num_decodes > 0
        has_prefill = attn_metadata.num_prefills > 0
        num_decode_tokens = attn_metadata.num_decode_tokens

        decode_q = q[:num_decode_tokens]

        prefill_q = q[num_decode_tokens:]
        prefill_k_pe = k_pe[num_decode_tokens:]
        prefill_k_c_normed = k_c_normed[num_decode_tokens:]

        # write the latent and rope to kv cache
        if kv_cache.numel() > 0:
            if is_aiter_mla_rope_flush_cache_fusion_enabled():
                assert positions is not None
                cos, sin = self.rotary_emb.cos_sin_cache.chunk(2, dim=-1)
                is_neox = self.rotary_emb.is_neox_style
                q_nope, q_pe = q.split(
                    [self.qk_nope_head_dim, self.qk_rope_head_dim], dim=-1
                )
                q = fused_qk_rope_cat_and_cache_mla(
                    q_nope,
                    q_pe,
                    k_c_normed.unsqueeze(1),
                    k_pe,
                    kv_cache,
                    attn_metadata.slot_mapping.flatten(),
                    positions,
                    cos,
                    sin,
                    layer._k_scale,
                    is_neox,
                )
            else:
                ops.concat_and_cache_mla(
                    k_c_normed,
                    k_pe.squeeze(1),
                    kv_cache,
                    attn_metadata.slot_mapping.flatten(),
                    kv_cache_dtype=self.kv_cache_dtype,
                    scale=layer._k_scale,
                )

        if fp8_attention:
            kv_cache = kv_cache.view(current_platform.fp8_dtype())

        if has_prefill:
            output[num_decode_tokens:] = self._forward_prefill(
                prefill_q,
                prefill_k_c_normed,
                prefill_k_pe,
                kv_cache,
                attn_metadata,
                layer._k_scale,
            )

        if has_decode:
            assert attn_metadata.decode is not None
            decode_q_nope, decode_q_pe = decode_q.split(
                [self.qk_nope_head_dim, self.qk_rope_head_dim], dim=-1
            )
            # Convert from (B, N, P) to (N, B, P)
            decode_q_nope = decode_q_nope.transpose(0, 1)

            # Pads the head_dim if necessary (for the underlying kernel)
            if self.q_pad_num_heads is not None:
                B, N, L = decode_q_pe.shape
                decode_pe_padded = decode_q_pe.new_empty((B, self.q_pad_num_heads, L))
                decode_pe_padded.resize_((B, N, L))
                decode_pe_padded.copy_(decode_q_pe)
                decode_q_pe = decode_pe_padded

            if is_rocm_aiter_fp8bmm_enabled():
                # Multiply+Transpose (N, B, P)x(N, P, L)->(N, B, L)->(B, N, L)
                decode_ql_nope = aiter_triton_fp8_bmm(
                    decode_q_nope,
                    self.W_K,
                    self.W_K_scale,
                    group_size=128,
                    transpose_bm=True,
                )
            else:
                # Pads the head_dim if necessary (for the underlying kernel)
                N, B, P = decode_q_nope.shape
                _, _, L = self.W_UK_T.shape
                if self.q_pad_num_heads is not None:
                    decode_ql_nope = decode_q_nope.new_empty(
                        (self.q_pad_num_heads, B, L)
                    )
                    decode_ql_nope.resize_((N, B, L))

                else:
                    decode_ql_nope = decode_q_nope.new_empty((N, B, L))

                # Multiply (N, B, P) x (N, P, L) -> (N, B, L)
                torch.bmm(decode_q_nope, self.W_UK_T, out=decode_ql_nope)
                # Convert from (N, B, L) to (B, N, L)
                decode_ql_nope = decode_ql_nope.transpose(0, 1)

            if fp8_attention:
                ql_nope_shape = decode_ql_nope.shape
                decode_ql_nope, _ = ops.scaled_fp8_quant(
                    decode_ql_nope.reshape(
                        [ql_nope_shape[0], ql_nope_shape[1] * ql_nope_shape[2]]
                    ),
                    layer._q_scale,
                )
                decode_ql_nope = decode_ql_nope.reshape(ql_nope_shape)
                q_pe_shape = decode_q_pe.shape
                decode_q_pe, _ = ops.scaled_fp8_quant(
                    decode_q_pe.reshape([q_pe_shape[0], q_pe_shape[1] * q_pe_shape[2]]),
                    layer._q_scale,
                )
                decode_q_pe = decode_q_pe.reshape(q_pe_shape)

            decode_q = (decode_ql_nope, decode_q_pe)
            if self.dcp_world_size > 1:
                assert not fp8_attention, "DCP not support fp8 kvcache now."
                # concatenate decode_ql_nope and decode_q_pe -> (B, N, L + P)
                decode_q = torch.cat(decode_q, dim=-1)
                # decode_q do allgather in head dim.
                decode_q = get_dcp_group().all_gather(decode_q, dim=1)

            # call decode attn
            attn_out, lse = self._forward_decode(
                decode_q, kv_cache, attn_metadata, layer
            )

            # recorect dcp attn_out with lse.
            if self.dcp_world_size > 1:
                attn_out = cp_lse_ag_out_rs(attn_out, lse, get_dcp_group())

            # v_up projection
            self._v_up_proj(attn_out, out=output[:num_decode_tokens])
        return output_padded<|MERGE_RESOLUTION|>--- conflicted
+++ resolved
@@ -2,11 +2,7 @@
 # SPDX-FileCopyrightText: Copyright contributors to the vLLM project
 
 from dataclasses import dataclass
-<<<<<<< HEAD
-from typing import ClassVar, Optional, TypeVar, Union
-=======
-from typing import ClassVar
->>>>>>> 0d21b9b5
+from typing import ClassVar, TypeVar
 
 import torch
 import tqdm
@@ -263,7 +259,7 @@
                 "alibi_slopes, sliding_window, logits_soft_cap"
             )
 
-        self.dcp_world_size: Optional[int]
+        self.dcp_world_size: int | None
         from aiter import flash_attn_varlen_func
 
         self.flash_attn_varlen_func = flash_attn_varlen_func
@@ -429,10 +425,10 @@
         k_pe: torch.Tensor,  # value in unified attn
         kv_cache: torch.Tensor,
         attn_metadata: M,
-        positions: Optional[torch.Tensor] = None,
-        output: Optional[torch.Tensor] = None,
-        output_scale: Optional[torch.Tensor] = None,
-        output_block_scale: Optional[torch.Tensor] = None,
+        positions: torch.Tensor | None = None,
+        output: torch.Tensor | None = None,
+        output_scale: torch.Tensor | None = None,
+        output_block_scale: torch.Tensor | None = None,
     ) -> torch.Tensor:
         assert output is not None, "Output tensor must be provided."
 
