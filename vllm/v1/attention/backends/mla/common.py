--- conflicted
+++ resolved
@@ -454,7 +454,6 @@
     understand this class
     """
 
-<<<<<<< HEAD
     # Whether the backend supports reordering the batch such that
     # short sequences (i.e. verification for speculative decoding) are
     # classified as decode requests.
@@ -474,8 +473,6 @@
     # query length <= threshold are classified as decode requests.
     # Use `supports_spec_as_decode` (above) to set this automatically
     # when speculative decoding is enabled.
-=======
->>>>>>> fc679696
     reorder_batch_threshold: int = 1
 
     @staticmethod
@@ -602,8 +599,9 @@
             )
 
         supports_spec_as_decode = self.supports_spec_as_decode
-        self._init_reorder_batch_threshold(self.reorder_batch_threshold,
-                                           supports_spec_as_decode)
+        self._init_reorder_batch_threshold(
+            self.reorder_batch_threshold, supports_spec_as_decode
+        )
 
     def _build_fi_prefill_wrappers(self, prefill: FlashInferPrefillMetadata):
         qo_indptr = prefill.query_start_loc
@@ -739,19 +737,13 @@
 
         num_computed_tokens_cpu = common_attn_metadata.seq_lens_cpu - query_seq_lens_cpu
 
-<<<<<<< HEAD
-        num_decodes, num_prefills, num_decode_tokens, num_prefill_tokens = \
+        num_decodes, num_prefills, num_decode_tokens, num_prefill_tokens = (
             split_decodes_and_prefills(
                 common_attn_metadata,
                 decode_threshold=self.reorder_batch_threshold,
-                require_uniform=not self.supports_nonuniform_decode)
-=======
-        num_decodes, num_prefills, num_decode_tokens, num_prefill_tokens = (
-            split_decodes_and_prefills(
-                common_attn_metadata, decode_threshold=self.reorder_batch_threshold
-            )
-        )
->>>>>>> fc679696
+                require_uniform=not self.supports_nonuniform_decode,
+            )
+        )
 
         # Note(hc): update seq_lens of decode reqs under DCP.
         if self.dcp_world_size > 1:
