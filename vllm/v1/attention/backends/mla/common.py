--- conflicted
+++ resolved
@@ -1613,16 +1613,10 @@
         k_pe: torch.Tensor,  # value in unified attn
         kv_cache: torch.Tensor,
         attn_metadata: M,
-<<<<<<< HEAD
-        positions: Optional[torch.Tensor] = None,
-        output: Optional[torch.Tensor] = None,
-        output_scale: Optional[torch.Tensor] = None,
-        output_block_scale: Optional[torch.Tensor] = None,
-=======
+        positions: torch.Tensor | None = None,
         output: torch.Tensor | None = None,
         output_scale: torch.Tensor | None = None,
         output_block_scale: torch.Tensor | None = None,
->>>>>>> 0d21b9b5
     ) -> torch.Tensor:
         assert output is not None, "Output tensor must be provided."
 
