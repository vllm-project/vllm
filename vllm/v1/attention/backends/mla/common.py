--- conflicted
+++ resolved
@@ -797,31 +797,15 @@
         self.v_head_dim = v_head_dim
         self.kv_b_proj = kv_b_proj
 
-<<<<<<< HEAD
-        # Handle the differences between the flash_attn_varlen from flash_attn
-        # and the one from vllm_flash_attn. The former is used on RoCM and the
-        # latter has an additional parameter to control FA2 vs FA3
-        self.flash_attn_varlen_func = flash_attn_varlen_func
-        self.vllm_flash_attn_version = get_flash_attn_version()
-        if self.vllm_flash_attn_version is not None:
-            self.flash_attn_varlen_func = \
-                functools.partial(flash_attn_varlen_func,
-                                  fa_version=self.vllm_flash_attn_version)
-
-        # For MLA the v head dim is smaller than qk head dim so we pad out
-        # v with 0s to match the qk head dim for attention backends that do
-        # not support different headdims
-        # We don't need to pad V if we are on a hopper system with FA3
-        self._pad_v = not envs.VLLM_USE_CUDNN_PREFILL and (
-            self.vllm_flash_attn_version is None
-            or not (self.vllm_flash_attn_version == 3
-                    and current_platform.get_device_capability()[0] == 9))
-=======
         if use_flashinfer_prefill():
             logger.debug_once("Using FlashInfer prefill for MLA")
             self._run_prefill_context_chunk = self._run_prefill_context_chunk_fi
             self._run_prefill_new_tokens = self._run_prefill_new_tokens_fi
             self._pad_v = False
+        elif envs.VLLM_USE_CUDNN_PREFILL:
+            logger.debug_once("Using CUDNN prefill for MLA")
+            self._run_prefill_context_chunk = self._run_prefill_context_chunk_cudnn
+            self._run_prefill_new_tokens = self._run_prefill_new_tokens_cudnn
         else:  # Use FlashAttention
             logger.debug_once("Using FlashAttention prefill for MLA")
             self._run_prefill_context_chunk = self._run_prefill_context_chunk_fa
@@ -842,10 +826,9 @@
             # v with 0s to match the qk head dim for attention backends that do
             # not support different headdims
             # We don't need to pad V if we are on a hopper system with FA3
-            self._pad_v = self.vllm_flash_attn_version is None or not (
+            self._pad_v = not self.VLLM_USE_CUDNN_PREFILL and (self.vllm_flash_attn_version is None or not (
                 self.vllm_flash_attn_version == 3
-                and current_platform.get_device_capability()[0] == 9)
->>>>>>> 5f0af36a
+                and current_platform.get_device_capability()[0] == 9))
 
     def _flash_attn_varlen_diff_headdims(self,
                                          q,
@@ -885,40 +868,6 @@
             return attn_out, lse
         return attn_out
 
-<<<<<<< HEAD
-    def _cudnn_varlen_func_diff_headdims(
-        self,
-        q,
-        k,
-        v,
-        scale,
-        workspace,
-        max_q_seq_lens,
-        max_kv_seq_lens,
-        seq_lens_q,
-        seq_lens_kv,
-        causal,
-        is_cuda_graph_compatible=True,
-    ):
-        from flashinfer.prefill import cudnn_batch_prefill_with_kv_cache
-
-        if not is_cuda_graph_compatible:
-            seq_lens_q = seq_lens_q.to("cpu")
-            seq_lens_kv = seq_lens_kv.to("cpu")
-        return cudnn_batch_prefill_with_kv_cache(
-            q=q,
-            k_cache=k,
-            v_cache=v,
-            scale=scale,
-            workspace_buffer=workspace,
-            max_token_per_sequence=max_q_seq_lens,
-            max_sequence_kv=max_kv_seq_lens,
-            actual_seq_lens_q=seq_lens_q.view(-1, 1, 1, 1),
-            actual_seq_lens_kv=seq_lens_kv.view(-1, 1, 1, 1),
-            causal=causal,
-            return_lse=True,
-            is_cuda_graph_compatible=is_cuda_graph_compatible,
-=======
     def _run_prefill_new_tokens_fa(self, prefill: MLACommonPrefillMetadata, q,
                                    k, v, return_softmax_lse):
         return self._flash_attn_varlen_diff_headdims(
@@ -944,6 +893,29 @@
             v=v,
             return_lse=return_softmax_lse,
         )
+        
+    def _run_prefill_new_tokens_cudnn(self, prefill: MLACommonPrefillMetadata, q,
+                                   k, v, return_softmax_lse):
+        from flashinfer.prefill import cudnn_batch_prefill_with_kv_cache
+
+        output, lse = cudnn_batch_prefill_with_kv_cache(
+            q=q,
+            k_cache=k,
+            v_cache=v,
+            scale=scale,
+            workspace_buffer=prefill.workspace,
+            max_token_per_sequence=prefill.max_query_len,
+            max_sequence_kv=prefill.max_query_len,
+            actual_seq_lens_q=prefill.query_seq_lens.view(-1, 1, 1, 1),
+            actual_seq_lens_kv=prefill.query_seq_lens.view(-1, 1, 1, 1),
+            causal=True,
+            return_lse=True, # do not support Flase for now
+            is_cuda_graph_compatible=True, #Indicates actual_seq_lens are on GPU or CPU.
+        )
+        if return_softmax_lse:
+            return output, lse
+        return output
+        
 
     def _run_prefill_context_chunk_fa(self, prefill: MLACommonPrefillMetadata,
                                       chunk_idx: int, q, k, v):
@@ -969,7 +941,25 @@
             k=k,
             v=v,
             return_lse=True,
->>>>>>> 5f0af36a
+        )
+        
+    def _run_prefill_context_chunk_cudnn(self, prefill: MLACommonPrefillMetadata,
+                                          chunk_idx: int, q, k, v):
+        from flashinfer.prefill import cudnn_batch_prefill_with_kv_cache
+        
+        return cudnn_batch_prefill_with_kv_cache(
+            q=q,
+            k_cache=k,
+            v_cache=v,
+            scale=scale,
+            workspace_buffer=prefill.workspace,
+            max_token_per_sequence=prefill.max_query_len,
+            max_sequence_kv=prefill.chunked_context.max_seq_lens[chunk_idx],
+            actual_seq_lens_q=prefill.query_seq_lens.view(-1, 1, 1, 1),
+            actual_seq_lens_kv=prefill.chunked_context.seq_lens[chunk_idx].view(-1, 1, 1, 1),
+            causal=False,
+            return_lse=True,
+            is_cuda_graph_compatible=True, #Indicates actual_seq_lens are on GPU or CPU.
         )
 
     def _v_up_proj(self, x):
@@ -1070,7 +1060,6 @@
             k = torch.cat((k_nope, k_pe.expand((*k_nope.shape[:-1], -1))),
                           dim=-1)
 
-<<<<<<< HEAD
             if envs.VLLM_USE_CUDNN_PREFILL and all(
                     t.shape[-1] in CUDNN_SUPPORTED_HEAD_DIMS
                     for t in (q, k, v)):
@@ -1093,28 +1082,14 @@
                         True,  #Indicates actual_seq_lens are on GPU or CPU.
                     ))
             else:
-                attn_output, attn_softmax_lse = \
-                    self._flash_attn_varlen_diff_headdims(
+                attn_output, attn_softmax_lse = self._run_prefill_context_chunk(
+                    prefill=prefill_metadata,
+                    chunk_idx=i,
                     q=q,
                     k=k,
                     v=v,
-                    cu_seqlens_q=prefill_metadata.query_start_loc,
-                    cu_seqlens_k=prefill_metadata.chunked_context.cu_seq_lens[i],
-                    max_seqlen_q=prefill_metadata.max_query_len,
-                    max_seqlen_k=prefill_metadata.chunked_context.max_seq_lens[i],
-                    softmax_scale=self.scale,
-                    causal=False,  # Context is unmasked
-                    return_softmax_lse=True,
                 )
-=======
-            attn_output, attn_softmax_lse = self._run_prefill_context_chunk(
-                prefill=prefill_metadata,
-                chunk_idx=i,
-                q=q,
-                k=k,
-                v=v,
-            )
->>>>>>> 5f0af36a
+           
 
             if output is None:
                 output = attn_output
@@ -1153,7 +1128,6 @@
 
         k = torch.cat((k_nope, k_pe.expand((*k_nope.shape[:-1], -1))), dim=-1)
 
-<<<<<<< HEAD
         if envs.VLLM_USE_CUDNN_PREFILL and all(
                 t.shape[-1] in CUDNN_SUPPORTED_HEAD_DIMS for t in (q, k, v)):
             output = self._cudnn_varlen_func_diff_headdims(
@@ -1175,27 +1149,13 @@
             if not has_context:
                 output = output[0]
         else:
-            output = self._flash_attn_varlen_diff_headdims(
+            output = self._run_prefill_new_tokens(
+                prefill=attn_metadata.prefill,
                 q=q,
                 k=k,
                 v=v,
-                cu_seqlens_q=attn_metadata.prefill.query_start_loc,
-                cu_seqlens_k=attn_metadata.prefill.query_start_loc,
-                max_seqlen_q=attn_metadata.prefill.max_query_len,
-                max_seqlen_k=attn_metadata.prefill.max_query_len,
-                softmax_scale=self.scale,
-                causal=True,
                 return_softmax_lse=has_context,
             )
-=======
-        output = self._run_prefill_new_tokens(
-            prefill=attn_metadata.prefill,
-            q=q,
-            k=k,
-            v=v,
-            return_softmax_lse=has_context,
-        )
->>>>>>> 5f0af36a
 
         if has_context:
             suffix_output, suffix_lse = output
