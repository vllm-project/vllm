# SPDX-License-Identifier: Apache-2.0
# SPDX-FileCopyrightText: Copyright contributors to the vLLM project
"""
# MLA Common Components

This file implements common components for MLA implementations.

First we define:

Sq      as Q sequence length
Skv     as KV sequence length

MLA has two possible ways of computing, a data-movement friendly approach and a
compute friendly approach, we generally want to use the compute friendly
approach for "prefill" (i.e. the ratio Sq / Skv is "small", is near 1)
and the data-movement friendly approach for "decode" (i.e. the ratio
Sq / Skv is "large").

NOTE what we deem small and large is currently determined by if its labelled
prefill or decode by the scheduler, but this is something we should probably
tune.

Main reference: DeepseekV2 paper, and FlashInfer Implementation
(https://arxiv.org/abs/2405.04434 and https://github.com/flashinfer-ai/flashinfer/pull/551).

Deepseek's MLA attention works the following way:
* Use a single latent vector to represent the per-token entry of the KV cache.
* For decode (i.e. the memory friendly approach) the attention "simulates" a
multi-head attention, while the compute is similar to multi-query attention.

Below is example of both paths assuming batchsize = 1

## More Extent Definitions:

C           Context length, `Skv - Sq`
H           hidden size
N           number of attention heads
Lq          latent dimension for Q              1536 in DSV3
Lkv         latent dimension for K/V            512 in DSV3
P           nope dimension, no rope.            128 in DSV3
R           rope dimension, goes through rope.  64 in DSV3
V           V head dim.                         128 in DSV3

## Vector/Matrix Definitions

h_t         hidden states (input to attention)  shape [Sq, H]
q_c         latent/compressed Q                 shape [Sq, Lq]
q_nope      uncompressed Q (no-rope)            shape [Sq, N, P]
q_pe        uncompressed Q (rope)               shape [Sq, N, R]
kv_c        latent/compressed KV                shape [Skv, Lkv]
k_pe        decoupled k position embeddings     shape [Skv, R]
new_kv_c    new kv_c from current iter          shape [Sq, Lkv]
new_k_pe    new k_pe from current iter          shape [Sq, R]
cache_kv_c  cached k_c from previous iters      shape [C, Lkv]
cache_k_pe  cached k_pe from previous iters     shape [C, R]
W_DQ        project h_t to q_c                  shape [H, Lq]
W_UQ        project q_c to q_nope               shape [Lq, N * P]
W_QR        project q_c to q_pe                 shape [Lq, N * R]
W_DKV       project h_t to kv_c                 shape [H, Lkv]
W_UK        project kv_c to k_nope              shape [Lkv, N, P]
W_KR        project h_t to k_pe                 shape [H, R]
W_UV        project kv_c to v                   shape [Lkv, N, V]
W_O         project v to h_t                    shape [N * V, H]


## Compute Friendly Approach (i.e. "_forward_prefill"):

q_c      = h_t @ W_DQ
q_nope   = (q_c @ W_UQ).view(Sq, N, P)
q_pe     = RoPE(q_c @ W_QR).view(Sq, N, R)
new_kv_c = h_t @ W_DKV
new_k_pe = RoPE(h_t @ W_KR)
kv_c     = torch.cat([new_kv_c, cache_kv_c], dim=0)
k_pe     = torch.cat([new_k_pe, cache_k_pe], dim=0)
k_nope   = (kv_c @ W_UK.view(Lkv, N * P)).view(Skv, N, P)
v        = (kv_c @ W_UV.view(Lkv, N * V)).view(Skv, N, V)

// MHA with QK headdim = P + R
//           V headdim = V
//      spda_o shape [Sq, N, V]
spda_o = scaled_dot_product_attention(
    torch.cat([q_nope, q_pe], dim=-1),
    torch.cat([k_nope, k_pe.unsqueeze(1).expand(-1, N, -1)], dim=-1),
    v
)
return spda_o @ W_O

NOTE: in the actual code,
    `kv_b_proj` is [W_UK; W_UV] concatenated per head
    `q_b_proj` is [W_UQ; W_QR] concatenated per head
    `out_proj` is W_O


## Data-Movement Friendly Approach (i.e. "_forward_decode"):

Runtime
q_c      = h_t @ W_DQ
q_nope   = (q_c @ W_UQ).view(-1, N, P)
ql_nope  = einsum("snh,lnh->snl", q, W_UK)
q_pe     = RoPE(q_c @ W_QR).view(Sq, N, R)
new_kv_c = h_t @ W_DKV
new_k_pe = RoPE(h_t @ W_KR)
kv_c     = torch.cat([new_kv_c, cache_kv_c], dim=0)
k_pe     = torch.cat([new_k_pe, cache_k_pe], dim=0)

// MQA with QK headdim = Lkv + R
//           V headdim = Lkv
//      spda_o shape [Sq, N, Lkv]
// NOTE: this is less compute-friendly since Lkv > P
//       but is more data-movement friendly since its MQA vs MHA
spda_o = scaled_dot_product_attention(
    torch.cat([ql_nope, q_pe], dim=-1),
    torch.cat([kv_c, k_pe], dim=-1),
    kv_c
)

o = einsum("snl,lnv->snv", spda_o.reshape(-1, N, Lkv), W_UV)
return o.view(-1, N * V) @ self.num_heads @ W_O


## Chunked Prefill

For chunked prefill we want to use the compute friendly algorithm. We are
assuming sufficiently large Sq / Skv ratio, in the future may want to switch to
the data-movement friendly approach if the chunk (i.e. `Sq`) is small.

However, the compute-friendly approach can potentially run out of memory if Skv
is large due to: `k_nope = (kv_c @ W_UK).view(Skv, N, P)`

To mitigate this, we chunk the computation of attention with respect to the
current context (i.e. `cache_kv_c` and `cache_k_pe`) so that we can used a
fixed workspace size.

The chunked prefill approach is as follows:

MCC        Max chunk of context to process per iter, computed dynamically,
           used to bound the memory usage

q_c        = h_t @ W_DQ
q_nope     = (q_c @ W_UQ).view(Sq, N, P)
q_pe       = RoPE(q_c @ W_QR).view(Sq, N, R)
new_kv_c   = h_t @ W_DKV
new_k_pe   = RoPE(h_t @ W_KR)
new_k_nope = (new_kv_c @ W_UK.view(Lkv, N * P)).view(Sq, N, P)
new_v      = (new_kv_c @ W_UV.view(Lkv, N * V)).view(Sq, N, V)

// MHA between queries and new KV
//     with QK headdim = P + R
//           V headdim = V
//    curr_o   shape [Sq, N, V]
//    curr_lse shape [N, Sq], this is just order FA returns
curr_o, curr_lse = scaled_dot_product_attention(
    torch.cat([q_nope, q_pe], dim=-1),
    torch.cat([new_k_nope, new_k_pe.unsqueeze(1).expand(-1, N, -1)], dim=-1),
    new_v,
    casual=True,
    return_softmax_lse=True
)

// Compute attention with the already existing context
for chunk_idx in range(cdiv(C, MCC)):
    chunk_start  = chunk_idx * MCC
    chunk_end    = min(chunk_start + MCC, C)
    Sc           = chunk_end - chunk_start
    cache_kv_c_chunk   = cache_kv_c[chunk_start:chunk_end]
    cache_k_pe_chunk   = cache_k_pe[chunk_start:chunk_end]
    cache_k_nope_chunk = (cache_kv_c_chunk @ W_UK).view(-1, N, P)
    cache_v_chunk      = (cache_kv_c_chunk @ W_UV).view(-1, N, V)

    chunk_o, chunk_lse = scaled_dot_product_attention(
        torch.cat([q_nope, q_pe], dim=-1),
        torch.cat([cache_k_nope_chunk,
                   cache_k_pe_chunk.unsqueeze(1).expand(-1, N, -1)],
                   dim=-1),
        cache_v_chunk,
        casual=False,
        return_softmax_lse=True
    )

    curr_o, curr_lse = merge_attn_states(
        suffix_output=curr_o,
        suffix_lse=curr_lse,
        prefix_output=chunk_o,
        prefix_lse=chunk_lse,
    )

return curr_o @ W_O
"""

import functools
from abc import abstractmethod
from dataclasses import dataclass, field
from typing import ClassVar, Generic, Optional, TypeVar, Union

import torch
from tqdm import tqdm

import vllm.envs as envs
from vllm import _custom_ops as ops
from vllm.attention.backends.abstract import (AttentionBackend, AttentionLayer,
                                              AttentionMetadata,
                                              MLAAttentionImpl)
from vllm.attention.backends.utils import get_mla_dims
from vllm.attention.ops.common import cp_lse_ag_out_rs
from vllm.attention.ops.merge_attn_states import merge_attn_states
from vllm.attention.utils.fa_utils import get_flash_attn_version
from vllm.config import VllmConfig
from vllm.distributed.parallel_state import get_dcp_group, is_global_first_rank
from vllm.logger import init_logger
from vllm.model_executor.layers.linear import (ColumnParallelLinear,
                                               LinearBase,
                                               UnquantizedLinearMethod)
from vllm.platforms import current_platform
from vllm.utils import cdiv, round_down
from vllm.utils.flashinfer import has_nvidia_artifactory
from vllm.v1.attention.backends.utils import (AttentionMetadataBuilder,
                                              CommonAttentionMetadata,
                                              get_per_layer_parameters,
                                              infer_global_hyperparameters,
                                              split_decodes_and_prefills)
from vllm.v1.kv_cache_interface import AttentionSpec

try:
    from vllm.vllm_flash_attn import flash_attn_varlen_func
    is_vllm_fa = True
except ImportError:
    # For rocm use upstream flash attention
    if current_platform.is_rocm():
        from flash_attn import flash_attn_varlen_func
    is_vllm_fa = False

try:
    from flashinfer import BatchPrefillWithRaggedKVCacheWrapper
    from flashinfer.prefill import (  # noqa: F401
        cudnn_batch_prefill_with_kv_cache)
    flashinfer_available = True
except ImportError:
    flashinfer_available = False


def is_rocm_aiter_fp8bmm_enabled() -> bool:
    return current_platform.is_rocm() \
        and envs.VLLM_ROCM_USE_AITER_FP8BMM \
        and envs.VLLM_ROCM_USE_AITER


if is_rocm_aiter_fp8bmm_enabled():
    from aiter.ops.triton.batched_gemm_a8w8_a_per_token_group_prequant_w_per_batched_tensor_quant import (  # noqa: E501 # isort: skip
        batched_gemm_a8w8_a_per_token_group_prequant_w_per_batched_tensor_quant
        as aiter_triton_fp8_bmm)

    def dynamic_per_batched_tensor_quant(
            x: torch.Tensor, dtype: torch.dtype = torch.float8_e4m3fn):
        DTYPE_MAX = torch.finfo(dtype).max
        min_val, max_val = x.aminmax()
        amax = torch.maximum(min_val.abs(), max_val.abs()).clamp(min=1e-10)
        scale = DTYPE_MAX / amax
        x_scl_sat = (x * scale).clamp(min=-DTYPE_MAX, max=DTYPE_MAX)
        return x_scl_sat.to(dtype).contiguous(), scale.float().reciprocal()


logger = init_logger(__name__)

CUDNN_WORKSPACE_SIZE = 12800


class MLACommonBackend(AttentionBackend):

    accept_output_buffer: bool = True

    @staticmethod
    def get_name() -> str:
        return "TRITON_MLA_VLLM_V1"

    @staticmethod
    def get_metadata_cls() -> type["AttentionMetadata"]:
        return MLACommonMetadata

    @staticmethod
    def get_builder_cls() -> type["MLACommonMetadataBuilder"]:
        return MLACommonMetadataBuilder

    @staticmethod
    def get_kv_cache_shape(
        num_blocks: int,
        block_size: int,
        num_kv_heads: int,  # assumed to be 1 for MLA
        head_size: int,
    ) -> tuple[int, ...]:
        return (num_blocks, block_size, head_size)

    @classmethod
    def get_supported_dtypes(cls) -> list[torch.dtype]:
        return [torch.float16, torch.bfloat16]

    @classmethod
    def get_supported_head_sizes(cls) -> list[int]:
        return [576]

    @classmethod
    def validate_head_size(cls, head_size: int) -> None:
        supported_head_sizes = cls.get_supported_head_sizes()
        if head_size not in supported_head_sizes:
            attn_type = cls.__name__.removesuffix("Backend")
            raise ValueError(
                f"Head size {head_size} is not supported by {attn_type}. "
                f"Supported head sizes are: {supported_head_sizes}. "
                "Set VLLM_ATTENTION_BACKEND=FLEX_ATTENTION to use "
                "FlexAttention backend which supports all head sizes.")


@dataclass
class MLACommonPrefillMetadata:
    """ Prefill Specific Metadata """

    @dataclass
    class ChunkedContextMetadata:
        # New for MLA (compared to FlashAttention)
        # For handling chunked prefill
        cu_seq_lens: torch.Tensor
        starts: torch.Tensor
        seq_tot: list[int]
        max_seq_lens: list[int]
        seq_lens: torch.Tensor
        workspace: torch.Tensor

        # for mla DCP
        cp_chunk_seq_lens: Optional[list[list[int]]] = None
        origin_context_lens: Optional[list[int]] = None
        cp_cu_seq_lens: Optional[torch.Tensor] = None
        chunk_size: Optional[int] = None
        cu_seq_lens_lst: Optional[list[list[int]]] = None

    block_table: torch.Tensor
    query_start_loc: torch.Tensor
    max_query_len: int
    chunked_context: Optional[ChunkedContextMetadata] = None


@dataclass
class FlashInferPrefillMetadata(MLACommonPrefillMetadata):
    prefill_main: Optional['BatchPrefillWithRaggedKVCacheWrapper'] = None
    prefill_chunks: list['BatchPrefillWithRaggedKVCacheWrapper'] = field(
        default_factory=list)


@dataclass
class CudnnPrefillMetadata(MLACommonPrefillMetadata):

    class ChunkedContextMetadata(
            MLACommonPrefillMetadata.ChunkedContextMetadata):
        seq_lens: torch.Tensor

    query_seq_lens: Optional[torch.Tensor] = None
    cudnn_workspace: Optional[torch.Tensor] = None


@dataclass
class MLACommonDecodeMetadata:
    block_table: torch.Tensor
    seq_lens: torch.Tensor


D = TypeVar("D", bound=MLACommonDecodeMetadata)


@dataclass
class MLACommonMetadata(Generic[D]):
    """Metadata for MLACommon.

    NOTE: Please read the comment at the top of the file before trying to
    understand this class
    """
    # NOTE(sang): Definition of context_len, query_len, and seq_len.
    # |---------- N-1 iteration --------|
    # |---------------- N iteration ---------------------|
    # |- tokenA -|......................|-- newTokens ---|
    # |---------- context_len ----------|
    # |-------------------- seq_len ---------------------|
    #                                   |-- query_len ---|

    num_reqs: int
    max_query_len: int

    num_actual_tokens: int  # Number of tokens excluding padding.
    query_start_loc: torch.Tensor
    slot_mapping: torch.Tensor

    # New for MLA (compared to FlashAttention)
    # For handling prefill decode split
    num_decodes: int
    num_decode_tokens: int
    num_prefills: int

    # The dimension of the attention heads
    head_dim: Optional[int] = None

    decode: Optional[D] = None
    prefill: Optional[Union[MLACommonPrefillMetadata,
                            FlashInferPrefillMetadata,
                            CudnnPrefillMetadata]] = None

    def __post_init__(self):
        if self.head_dim is not None:
            MLACommonBackend.validate_head_size(self.head_dim)


M = TypeVar("M", bound=MLACommonMetadata)


def use_flashinfer_prefill() -> bool:
    # For blackwell default to flashinfer prefill if it's available since
    # it is faster than FA2.
    return (flashinfer_available and not envs.VLLM_USE_CUDNN_PREFILL
            and current_platform.is_device_capability(100))


def use_cudnn_prefill() -> bool:
    return (flashinfer_available and envs.VLLM_USE_CUDNN_PREFILL
            and current_platform.is_device_capability(100)
            and has_nvidia_artifactory())


# Currently 394MB, this can be tuned based on GEMM sizes used.
# Chosen to be the same as sglang:
#  https://github.com/sgl-project/sglang/blob/766392c6bda2558b61ce6d1c1bfd8081a549e1f1/python/sglang/global_config.py#L37
FLASHINFER_WORKSPACE_BUFFER_SIZE = 394 * 1024 * 1024


class MLACommonMetadataBuilder(AttentionMetadataBuilder[M]):
    """
    NOTE: Please read the comment at the top of the file before trying to
    understand this class
    """
    reorder_batch_threshold: ClassVar[int] = 1

    def __init__(self,
                 kv_cache_spec: AttentionSpec,
                 layer_names: list[str],
                 vllm_config: VllmConfig,
                 device: torch.device,
                 metadata_cls: Optional[type[M]] = None):
        self.metadata_cls = metadata_cls \
            if metadata_cls is not None else MLACommonMetadata
        self.kv_cache_spec = kv_cache_spec
        scheduler_config = vllm_config.scheduler_config
        self.model_config = vllm_config.model_config
        parallel_config = vllm_config.parallel_config
        cache_config = vllm_config.cache_config
        self.compilation_config = vllm_config.compilation_config
        self.device = device

        self.num_heads = self.model_config.get_num_attention_heads(
            parallel_config)
        self.mla_dims = get_mla_dims(self.model_config)
        self.aot_schedule = current_platform.is_cuda()
<<<<<<< HEAD
        self.speculative_config = vllm_config.speculative_config
        # Set reorder_batch_threshold based on speculative config
        if (self.speculative_config is not None and
                self.speculative_config.num_speculative_tokens is not None):
            MLACommonMetadataBuilder.reorder_batch_threshold = (
                1 + self.speculative_config.num_speculative_tokens)
        else:
            MLACommonMetadataBuilder.reorder_batch_threshold = 1
=======
        try:
            self.dcp_world_size = get_dcp_group().world_size
            self.dcp_rank = get_dcp_group().rank_in_group
        except AssertionError:
            # DCP might not be initialized in testing
            self.dcp_world_size = 1
            self.dcp_rank = 0

>>>>>>> 6fb27881
        # Dont try to access the runner on AMD
        if self.aot_schedule:
            self.page_size = self.kv_cache_spec.block_size

        self.chunked_prefill_workspace_size = min(
            # Max sure there is enough for 8 full length request or at least
            # 4 pages of cache per request
            max(8 * self.model_config.max_model_len,
                4 * scheduler_config.max_num_seqs * cache_config.block_size),
            # For long-context models try not to over-allocate limiting
            # kv-cache space, limiting it to 64k tokens,
            # which would result in the workspace being:
            #   2*(576)*(64*1024) = 144mb
            # (assuming 576 MLA head dim, and fp16)
            # which would result in up-projected context being
            #   2*(192*128)*(64*1024) = 3gb
            # (assuming 192 QK head dim, 128 heads, and fp16)
            128 * 1024)
        assert self.chunked_prefill_workspace_size >= \
            scheduler_config.max_num_seqs * cache_config.block_size
        if self.dcp_world_size > 1:
            # Note(hc): The local kvcache is incomplete when DCP is triggered,
            # an additional kvcache allgather across the DCP group is therefore
            # required, so the workspace has to be enlarged by 1/DCP relative
            # to the original TP allocation.
            assert self.chunked_prefill_workspace_size % \
                self.dcp_world_size == 0
            self.chunked_prefill_workspace = torch.empty(
                (self.chunked_prefill_workspace_size +
                 self.chunked_prefill_workspace_size // self.dcp_world_size,
                 self.model_config.get_head_size()),
                dtype=self.model_config.dtype,
                device=device,
            )
        else:
            self.chunked_prefill_workspace = torch.empty(
                (self.chunked_prefill_workspace_size,
                 self.model_config.get_head_size()),
                dtype=self.model_config.dtype,
                device=device,
            )

        self._use_cudnn_prefill = use_cudnn_prefill()
        self._use_fi_prefill = use_flashinfer_prefill()
        self.prefill_metadata_cls = (
            FlashInferPrefillMetadata
            if self._use_fi_prefill else CudnnPrefillMetadata
            if self._use_cudnn_prefill else MLACommonPrefillMetadata)

        if self._use_fi_prefill:
            self._workspace_buffer = torch.empty(
                FLASHINFER_WORKSPACE_BUFFER_SIZE,
                dtype=torch.uint8,
                device=device)

            self._fi_prefill_main: Optional[
                BatchPrefillWithRaggedKVCacheWrapper] = None
            self._fi_prefill_chunks: list[
                BatchPrefillWithRaggedKVCacheWrapper] = []

            self._global_hyperparameters = infer_global_hyperparameters(
                get_per_layer_parameters(vllm_config, layer_names,
                                         MLACommonImpl))

        if self._use_cudnn_prefill:
            self.cudnn_workspace = torch.empty(
                CUDNN_WORKSPACE_SIZE * scheduler_config.max_num_seqs,
                dtype=torch.int8,
                device=device,
            )

    def _build_fi_prefill_wrappers(self, prefill: FlashInferPrefillMetadata):
        qo_indptr = prefill.query_start_loc

        has_context = False
        if prefill.chunked_context is not None:
            chunked_context = prefill.chunked_context
            has_context = True

        if self._fi_prefill_main is None:
            self._fi_prefill_main = BatchPrefillWithRaggedKVCacheWrapper(
                self._workspace_buffer, "NHD", backend="cutlass")

        if has_context:
            num_chunks = chunked_context.cu_seq_lens.shape[0]
            # Allocate more prefill chunk wrappers if needed
            if len(self._fi_prefill_chunks) < num_chunks:
                for _ in range(len(self._fi_prefill_chunks), num_chunks):
                    self._fi_prefill_chunks.append(
                        BatchPrefillWithRaggedKVCacheWrapper(
                            self._workspace_buffer, "NHD", backend="cutlass"))
            assert num_chunks <= len(self._fi_prefill_chunks)

        # In MLA, the non-latent num_qo_heads == num_kv_heads
        num_qo_heads = self.num_heads
        num_kv_heads = num_qo_heads

        # Sanity: Verify that num_kv_heads == 1 since it is latent space
        assert self.kv_cache_spec.num_kv_heads == 1

        # Get non-latent head_dim_qk and head_dim_vo
        head_dim_qk = (self.mla_dims.qk_nope_head_dim +
                       self.mla_dims.qk_rope_head_dim)
        head_dim_vo = self.mla_dims.v_head_dim

        # For main run, qo_indptr == kv_indptr
        kv_indptr = qo_indptr.clone()

        # Prepare main prefill
        self._fi_prefill_main.plan(
            qo_indptr=qo_indptr,
            kv_indptr=kv_indptr,
            num_qo_heads=num_qo_heads,
            num_kv_heads=num_kv_heads,
            head_dim_qk=head_dim_qk,
            head_dim_vo=head_dim_vo,
            causal=True,  # This is main run
            sm_scale=self._global_hyperparameters.sm_scale,
            window_left=self._global_hyperparameters.window_left,
            logits_soft_cap=self._global_hyperparameters.logits_soft_cap,
            q_data_type=self.model_config.dtype,
            kv_data_type=self.kv_cache_spec.dtype,
        )

        # Prepare context prefills
        if has_context:
            for i in range(num_chunks):
                kv_indptr_chunk = chunked_context.cu_seq_lens[i]

                self._fi_prefill_chunks[i].plan(
                    qo_indptr=qo_indptr,
                    kv_indptr=kv_indptr_chunk,
                    num_qo_heads=num_qo_heads,
                    num_kv_heads=num_kv_heads,
                    head_dim_qk=head_dim_qk,
                    head_dim_vo=head_dim_vo,
                    causal=False,  # This is context run
                    sm_scale=self._global_hyperparameters.sm_scale,
                    window_left=self._global_hyperparameters.window_left,
                    logits_soft_cap=self._global_hyperparameters.
                    logits_soft_cap,
                    q_data_type=self.model_config.dtype,
                    kv_data_type=self.kv_cache_spec.dtype,
                )

        prefill.prefill_main = self._fi_prefill_main
        prefill.prefill_chunks = self._fi_prefill_chunks

    def _build_decode(self, block_table_tensor: torch.Tensor,
                      seq_lens_cpu: torch.Tensor,
                      seq_lens_device: torch.Tensor,
                      query_start_loc_cpu: torch.Tensor,
                      query_start_loc_device: torch.Tensor,
                      num_decode_tokens: int) -> MLACommonDecodeMetadata:
        return MLACommonDecodeMetadata(
            block_table=block_table_tensor,
            seq_lens=seq_lens_device,
        )

    def build_for_cudagraph_capture(
            self, common_attn_metadata: CommonAttentionMetadata) -> M:
        """
        This method builds the metadata for full cudagraph capture.
        Currently, only decode is supported for full cudagraphs with MLA.
        """
        m = common_attn_metadata
        assert m.num_reqs <= (m.num_actual_tokens *
                              self.reorder_batch_threshold), \
            "MLA only supports decode-only full CUDAGraph capture. " \
            "Make sure all cudagraph capture sizes <= max_num_seq."

        assert m.max_query_len <= self.reorder_batch_threshold  # decode only

        return self.build(0, m)

    def build(self,
              common_prefix_len: int,
              common_attn_metadata: CommonAttentionMetadata,
              fast_build: bool = False) -> M:
        num_reqs = common_attn_metadata.num_reqs
        num_tokens = common_attn_metadata.num_actual_tokens
        max_query_len = common_attn_metadata.max_query_len

        # Note(simon): be careful about the CPU <> GPU memory movement in this
        # function. We should avoid GPU -> CPU sync as much as possible because
        # it blocks on all previous kernels.
        device = self.device
        block_table_tensor = common_attn_metadata.block_table_tensor
        slot_mapping = common_attn_metadata.slot_mapping

        query_start_loc = common_attn_metadata.query_start_loc
        query_start_loc_cpu = common_attn_metadata.query_start_loc_cpu
        seq_lens = common_attn_metadata.seq_lens
        seq_lens_cpu = common_attn_metadata.seq_lens_cpu

        query_seq_lens_cpu = query_start_loc_cpu[1:] - query_start_loc_cpu[:-1]

        num_computed_tokens_cpu = (common_attn_metadata.seq_lens_cpu -
                                   query_seq_lens_cpu)
        decode_threshold = self.reorder_batch_threshold
        assert decode_threshold is not None, \
                "reorder_batch_threshold should not be None"
        num_decodes, num_prefills, num_decode_tokens, num_prefill_tokens = \
<<<<<<< HEAD
            split_decodes_and_prefills(common_attn_metadata,decode_threshold)
=======
            split_decodes_and_prefills(common_attn_metadata,
                                       decode_threshold=self.reorder_batch_threshold)

        # Note(hc): update seq_lens of decode reqs under DCP.
        if self.dcp_world_size > 1:
            seq_lens[:num_decodes] = seq_lens[:num_decodes] \
                // self.dcp_world_size + (self.dcp_rank <= \
                (seq_lens[:num_decodes] - 1) % self.dcp_world_size)
>>>>>>> 6fb27881

        assert num_decodes + num_prefills == num_reqs
        assert num_decode_tokens + num_prefill_tokens == num_tokens

        prefill_metadata = None
        if num_prefills > 0:
            reqs_start = num_decodes  # prefill_start

            context_lens_cpu = num_computed_tokens_cpu[reqs_start:num_reqs]
            # Note(hc): The context lengths in the perspective of dcp rank0.
            cp_context_lens_cpu = torch.ceil(context_lens_cpu.float() /
                                             self.dcp_world_size).int()
            origin_context_lens = context_lens_cpu.tolist()
            max_context_len_cpu = context_lens_cpu.max().item()
            num_prefills_with_context_cpu = (context_lens_cpu > 0).sum().item()
            prefill_query_start_loc = query_start_loc[
                reqs_start:] - query_start_loc[reqs_start]

            chunked_context_metadata = None
            if max_context_len_cpu > 0:
                # NOTE: it is recommend you read the `Chunked Prefill` section
                # in the comment at the top of the file before trying to
                # understand the following code

                # currently we allocate an equal amount of workspace for each
                # prefill in the batch, we could probably use a more advanced
                # algorithm here and allocate more workspace to prefills with
                # longer context lengths
                max_context_chunk = (self.chunked_prefill_workspace_size //
                                     num_prefills_with_context_cpu)

                if self.aot_schedule:
                    # align max_context_chunk to page_size by rounding down,
                    # currently the `gather_and_maybe_dequant_cache` kernel
                    # cannot handle `context_chunk_starts` that are not aligned
                    # to page_size
                    max_context_chunk = round_down(max_context_chunk,
                                                   self.page_size)

                assert max_context_chunk > 0
                num_chunks = cdiv(max_context_len_cpu, max_context_chunk)

                # if `max_context_chunk = 256`, `num_chunks = 3`, and
                #   `num_prefills_with_context = 4`, create a tensor that looks
                # like
                #  [[0, 0, 0, 0], [256, 256, 256, 256], [512, 512, 512, 512]]
                # Note(simon): this is done in CPU because of downstream's
                # of `to_list`.
                chunk_starts = \
                    torch.arange(num_chunks, dtype=torch.int32) \
                    .unsqueeze(1).expand(-1, num_prefills) \
                    * max_context_chunk
                chunk_ends = torch.min(context_lens_cpu.unsqueeze(0),
                                       chunk_starts + max_context_chunk)
                chunk_seq_lens = (chunk_ends - chunk_starts).clamp(min=0)

                cu_seq_lens_cpu = torch.zeros(num_chunks,
                                              num_prefills + 1,
                                              dtype=torch.int32,
                                              pin_memory=True)
                torch.cumsum(chunk_seq_lens,
                             dim=1,
                             out=cu_seq_lens_cpu[:, 1:],
                             dtype=torch.int32)

                if self.dcp_world_size > 1:
                    # Note(hc): The above max_context_chunk already enforces
                    # block_size alignment, DCP just need the block_size can
                    # be divisible by dcp_world_size, because DCP use
                    # cp_gather_cache which not require `cp_chunk_starts`
                    # aligned to page_size.
                    assert max_context_chunk % self.dcp_world_size == 0
                    cp_max_context_chunk = max_context_chunk // \
                        self.dcp_world_size
                    cp_chunk_starts = \
                        torch.arange(num_chunks, dtype=torch.int32) \
                        .unsqueeze(1).expand(-1, num_prefills) \
                        * cp_max_context_chunk
                    cp_chunk_ends = torch.min(
                        cp_context_lens_cpu.unsqueeze(0),
                        cp_chunk_starts + cp_max_context_chunk)
                    cp_chunk_seq_lens = (cp_chunk_ends -
                                         cp_chunk_starts).clamp(min=0)

                    cp_cu_seq_lens_cpu = torch.zeros(num_chunks,
                                                     num_prefills + 1,
                                                     dtype=torch.int32,
                                                     pin_memory=True)
                    torch.cumsum(cp_chunk_seq_lens,
                                 dim=1,
                                 out=cp_cu_seq_lens_cpu[:, 1:],
                                 dtype=torch.int32)

                chunked_context_metadata_cls = \
                    CudnnPrefillMetadata.ChunkedContextMetadata \
                    if self._use_cudnn_prefill else \
                        MLACommonPrefillMetadata.ChunkedContextMetadata
                if self.dcp_world_size > 1:
                    chunked_context_metadata = \
                        chunked_context_metadata_cls(
                        cu_seq_lens=cu_seq_lens_cpu \
                            .to(device, non_blocking=True),
                        starts=cp_chunk_starts.to(device, non_blocking=True),
                        seq_tot=cp_chunk_seq_lens.sum(dim=1).tolist(),
                        max_seq_lens=chunk_seq_lens.max(dim=1).values.tolist(),
                        seq_lens=chunk_seq_lens,
                        workspace=self.chunked_prefill_workspace,
                        cp_chunk_seq_lens=cp_chunk_seq_lens.tolist(),
                        origin_context_lens=origin_context_lens,
                        cp_cu_seq_lens=cp_cu_seq_lens_cpu \
                            .to(device, non_blocking=True),
                        chunk_size=max_context_chunk,
                        cu_seq_lens_lst=cu_seq_lens_cpu.tolist(),
                    )
                else:
                    chunked_context_metadata = \
                        chunked_context_metadata_cls(
                        cu_seq_lens=cu_seq_lens_cpu \
                            .to(device, non_blocking=True),
                        starts=chunk_starts.to(device, non_blocking=True),
                        seq_tot=chunk_seq_lens.sum(dim=1).tolist(),
                        max_seq_lens=chunk_seq_lens.max(dim=1).values.tolist(),
                        seq_lens=chunk_seq_lens,
                        workspace=self.chunked_prefill_workspace,
                    )

                if self._use_cudnn_prefill:
                    chunked_context_metadata.seq_lens = chunk_seq_lens

                assert max(chunked_context_metadata.max_seq_lens) <= \
                    self.chunked_prefill_workspace_size

            prefill_metadata = self.prefill_metadata_cls(
                block_table=block_table_tensor[reqs_start:, ...],
                query_start_loc=prefill_query_start_loc,
                max_query_len=max_query_len,
                chunked_context=chunked_context_metadata,
            )

            if self._use_cudnn_prefill:
                assert isinstance(prefill_metadata, CudnnPrefillMetadata)
                prefill_metadata.query_seq_lens = prefill_query_start_loc[1:] \
                    - prefill_query_start_loc[:-1]
                prefill_metadata.cudnn_workspace = self.cudnn_workspace

        decode_metadata = None
        if num_decodes > 0:
            decode_metadata = self._build_decode(
                block_table_tensor=block_table_tensor[:num_decodes, ...],
                seq_lens_cpu=seq_lens_cpu[:num_decodes],
                seq_lens_device=seq_lens[:num_decodes],
                query_start_loc_cpu=query_start_loc_cpu[:num_decodes + 1],
                query_start_loc_device=query_start_loc[:num_decodes + 1],
                num_decode_tokens=num_decode_tokens,
            )

        attn_metadata = self.metadata_cls(
            num_reqs=common_attn_metadata.num_reqs,
            max_query_len=common_attn_metadata.max_query_len,
            num_actual_tokens=num_tokens,
            query_start_loc=query_start_loc,
            slot_mapping=slot_mapping,
            head_dim=self.model_config.get_head_size(),
            # MLACommonMetadata Chunk prefill specific
            num_decodes=num_decodes,
            num_decode_tokens=num_decode_tokens,
            num_prefills=num_prefills,
            prefill=prefill_metadata,
            decode=decode_metadata,
        )

        if self._use_fi_prefill and num_prefills > 0:
            assert isinstance(attn_metadata.prefill, FlashInferPrefillMetadata)
            self._build_fi_prefill_wrappers(attn_metadata.prefill)

        return attn_metadata


def reorg_kvcache(
    allgatered_kv_c_normed: torch.Tensor,
    allgatered_k_pe: torch.Tensor,
    cp_chunk_seq_lens_lst: list[int],
    origin_context_lens: list[int],
    cp_world_size: int,
    sum_seq_len: int,
    max_seq_len: int,
    chunk_size: int,
    chunk_idx: int,
    toks: int,
) -> tuple[torch.Tensor, torch.Tensor]:
    """
    reorg kvcache after cp local gather to tp layout for attn kernel.

    Args:
        cp_chunk_seq_lens_lst: chunk context lengths under CP.
        origin_context_lens: origin full context lengths under CP.
        cp_world_size: CP size.
        sum_seq_len: the sum of cp_chunk_seq_lens_lst.
        max_seq_len: the max value of cp_chunk_seq_lens_lst.
        chunk_size: equals to max_context_chunk from
            chunked_context_metadata building.
        chunk_idx: chunk idx of chunked_prefill.
        toks: the number of tokens for local gather cache.
    """
    kv_c_segments = []
    k_pe_segments = []
    src_token_idx = 0
    max_seq_len_check = 0
    for cp_chunk_seq_len, origin_context_len in zip(cp_chunk_seq_lens_lst,
                                                    origin_context_lens):
        chunk_context_len = chunk_size
        if cp_chunk_seq_len != 0:
            chunk_context_len = min(
                chunk_context_len, origin_context_len - chunk_size * chunk_idx)
        cp_target_rank = (chunk_context_len - 1) % cp_world_size
        cur_seq_len = 0
        for rank in range(cp_world_size):
            if rank > cp_target_rank and cp_chunk_seq_len:
                real_cp_chunk_seq_len = cp_chunk_seq_len - 1
            else:
                real_cp_chunk_seq_len = cp_chunk_seq_len
            if real_cp_chunk_seq_len:
                kv_c_segment = allgatered_kv_c_normed[rank * toks +
                                                      src_token_idx:rank *
                                                      toks + src_token_idx +
                                                      real_cp_chunk_seq_len]
                k_pe_segment = allgatered_k_pe[rank * toks +
                                               src_token_idx:rank * toks +
                                               src_token_idx +
                                               real_cp_chunk_seq_len]
                kv_c_segments.append(kv_c_segment)
                k_pe_segments.append(k_pe_segment)
                cur_seq_len += real_cp_chunk_seq_len
        max_seq_len_check = max(max_seq_len_check, cur_seq_len)
        src_token_idx += cp_chunk_seq_len
    reorganized_kv_c_normed = torch.cat(kv_c_segments, dim=0)
    reorganized_k_pe = torch.cat(k_pe_segments, dim=0)
    assert reorganized_kv_c_normed.shape[0] == sum_seq_len
    assert reorganized_k_pe.shape[0] == sum_seq_len
    assert max_seq_len_check == max_seq_len
    return reorganized_kv_c_normed, reorganized_k_pe


class MLACommonImpl(MLAAttentionImpl[M], Generic[M]):
    """
    NOTE: Please read the comment at the top of the file before trying to
    understand this class
    """

    def __init__(
        self,
        num_heads: int,
        head_size: int,
        scale: float,
        num_kv_heads: int,
        alibi_slopes: Optional[list[float]],
        sliding_window: Optional[int],
        kv_cache_dtype: str,
        logits_soft_cap: Optional[float],
        attn_type: str,
        kv_sharing_target_layer_name: Optional[str],
        # MLA Specific Arguments
        q_lora_rank: Optional[int],
        kv_lora_rank: int,
        qk_nope_head_dim: int,
        qk_rope_head_dim: int,
        qk_head_dim: int,
        v_head_dim: int,
        kv_b_proj: ColumnParallelLinear,
    ) -> None:
        if kv_sharing_target_layer_name is not None:
            raise NotImplementedError("KV sharing is not supported for MLA")

        self.num_heads = num_heads
        self.head_size = head_size
        self.scale = float(scale)
        self.num_kv_heads = num_kv_heads
        self.kv_cache_dtype = kv_cache_dtype

        self.q_lora_rank = q_lora_rank
        self.kv_lora_rank = kv_lora_rank
        self.qk_nope_head_dim = qk_nope_head_dim
        self.qk_rope_head_dim = qk_rope_head_dim
        self.qk_head_dim = qk_head_dim
        self.v_head_dim = v_head_dim
        self.kv_b_proj = kv_b_proj

        if use_flashinfer_prefill():
            logger.debug_once("Using FlashInfer prefill for MLA")
            self._run_prefill_context_chunk = self._run_prefill_context_chunk_fi
            self._run_prefill_new_tokens = self._run_prefill_new_tokens_fi
            self._pad_v = False
        elif use_cudnn_prefill():
            logger.debug_once("Using CUDNN prefill for MLA")
            self._run_prefill_context_chunk = \
                self._run_prefill_context_chunk_cudnn
            self._run_prefill_new_tokens = self._run_prefill_new_tokens_cudnn
            self._pad_v = False
        else:  # Use FlashAttention
            logger.debug_once("Using FlashAttention prefill for MLA")
            self._run_prefill_context_chunk = self._run_prefill_context_chunk_fa
            self._run_prefill_new_tokens = self._run_prefill_new_tokens_fa

            # Handle the differences between the flash_attn_varlen from
            # flash_attn and the one from vllm_flash_attn. The former is used on
            # RoCM and the latter has an additional parameter to control
            # FA2 vs FA3
            self.flash_attn_varlen_func = flash_attn_varlen_func
            self.vllm_flash_attn_version = get_flash_attn_version()
            if self.vllm_flash_attn_version is not None:
                self.flash_attn_varlen_func = \
                    functools.partial(flash_attn_varlen_func,
                                    fa_version=self.vllm_flash_attn_version)

            # For MLA the v head dim is smaller than qk head dim so we pad out
            # v with 0s to match the qk head dim for attention backends that do
            # not support different headdims
            # We don't need to pad V if we are on a hopper system with FA3
            self._pad_v = self.vllm_flash_attn_version is None or not (
                self.vllm_flash_attn_version == 3
                and current_platform.get_device_capability()[0] == 9)

        self.dcp_world_size: Optional[int] = None

    def _flash_attn_varlen_diff_headdims(self,
                                         q,
                                         k,
                                         v,
                                         return_softmax_lse=False,
                                         softmax_scale=None,
                                         **kwargs):
        maybe_padded_v = v
        if self._pad_v:
            maybe_padded_v = torch.nn.functional.pad(
                v, [0, q.shape[-1] - v.shape[-1]], value=0)

        if is_vllm_fa:
            kwargs["return_softmax_lse"] = return_softmax_lse
        else:
            # ROCm leverages the upstream flash_attn, which takes a parameter
            # called "return_attn_probs" instead of return_softmax_lse
            kwargs["return_attn_probs"] = return_softmax_lse

        attn_out = self.flash_attn_varlen_func(
            q=q,
            k=k,
            v=maybe_padded_v,
            softmax_scale=softmax_scale,
            **kwargs,
        )

        # Unpack the output if there is multiple results
        lse = None
        if isinstance(attn_out, tuple):
            attn_out, lse = attn_out[0], attn_out[1]

        # Remain consistent with old `flash_attn_varlen_func` where there
        # is only one output tensor if `return_softmax_lse` is False.
        if return_softmax_lse:
            return attn_out, lse
        return attn_out

    def _run_prefill_new_tokens_fa(self, prefill: MLACommonPrefillMetadata, q,
                                   k, v, return_softmax_lse):
        return self._flash_attn_varlen_diff_headdims(
            q=q,
            k=k,
            v=v,
            cu_seqlens_q=prefill.query_start_loc,
            cu_seqlens_k=prefill.query_start_loc,
            max_seqlen_q=prefill.max_query_len,
            max_seqlen_k=prefill.max_query_len,
            softmax_scale=self.scale,
            causal=True,
            return_softmax_lse=return_softmax_lse,
        )

    def _run_prefill_new_tokens_fi(self, prefill: MLACommonPrefillMetadata, q,
                                   k, v, return_softmax_lse):
        assert isinstance(prefill, FlashInferPrefillMetadata)
        assert prefill.prefill_main is not None
        return prefill.prefill_main.run(
            q=q,
            k=k,
            v=v,
            return_lse=return_softmax_lse,
        )

    def _run_prefill_new_tokens_cudnn(self, prefill: MLACommonPrefillMetadata,
                                      q, k, v, return_softmax_lse):
        assert isinstance(prefill, CudnnPrefillMetadata)
        assert prefill.query_seq_lens is not None
        output, lse = cudnn_batch_prefill_with_kv_cache(
            q=q,
            k_cache=k,
            v_cache=v,
            scale=self.scale,
            workspace_buffer=prefill.cudnn_workspace,
            max_token_per_sequence=prefill.max_query_len,
            max_sequence_kv=prefill.max_query_len,
            actual_seq_lens_q=prefill.query_seq_lens.view(-1, 1, 1, 1),
            actual_seq_lens_kv=prefill.query_seq_lens.view(-1, 1, 1, 1),
            causal=True,
            return_lse=True,  # do not support False for now
            is_cuda_graph_compatible=
            True,  #Indicates actual_seq_lens are on GPU or CPU.
        )
        if return_softmax_lse:
            return output, lse
        return output

    def _run_prefill_context_chunk_fa(self, prefill: MLACommonPrefillMetadata,
                                      chunk_idx: int, q, k, v):
        assert prefill.chunked_context is not None
        return self._flash_attn_varlen_diff_headdims(
            q=q,
            k=k,
            v=v,
            cu_seqlens_q=prefill.query_start_loc,
            cu_seqlens_k=prefill.chunked_context.cu_seq_lens[chunk_idx],
            max_seqlen_q=prefill.max_query_len,
            max_seqlen_k=prefill.chunked_context.max_seq_lens[chunk_idx],
            softmax_scale=self.scale,
            causal=False,  # Context is unmasked
            return_softmax_lse=True,
        )

    def _run_prefill_context_chunk_fi(self, prefill: MLACommonPrefillMetadata,
                                      chunk_idx: int, q, k, v):
        assert isinstance(prefill, FlashInferPrefillMetadata)
        return prefill.prefill_chunks[chunk_idx].run(
            q=q,
            k=k,
            v=v,
            return_lse=True,
        )

    def _run_prefill_context_chunk_cudnn(self,
                                         prefill: MLACommonPrefillMetadata,
                                         chunk_idx: int, q, k, v):
        assert isinstance(prefill, CudnnPrefillMetadata)
        assert prefill.chunked_context is not None
        assert prefill.chunked_context.seq_lens[chunk_idx] is not None
        assert prefill.query_seq_lens is not None
        return cudnn_batch_prefill_with_kv_cache(
            q=q,
            k_cache=k,
            v_cache=v,
            scale=self.scale,
            workspace_buffer=prefill.cudnn_workspace,
            max_token_per_sequence=prefill.max_query_len,
            max_sequence_kv=prefill.chunked_context.max_seq_lens[chunk_idx],
            actual_seq_lens_q=prefill.query_seq_lens.view(-1, 1, 1, 1),
            actual_seq_lens_kv=prefill.chunked_context.seq_lens[chunk_idx].
            view(-1, 1, 1, 1),
            causal=False,
            return_lse=True,
            is_cuda_graph_compatible=
            True,  #Indicates actual_seq_lens are on GPU or CPU.
        )

    def _v_up_proj(self, x):
        # Convert from (B, N, L) to (N, B, L)
        x = x.view(-1, self.num_heads, self.kv_lora_rank).transpose(0, 1)
        if is_rocm_aiter_fp8bmm_enabled():
            # Multiply + Transpose (N, B, L) x (N, L, V)->(N, B, V)->(B, N, V)
            x = aiter_triton_fp8_bmm(x,
                                     self.W_V,
                                     self.W_V_scale,
                                     group_size=128,
                                     transpose_bm=True)
            # Convert from (B, N, V) to (B, N * V)
            x = x.reshape(-1, self.num_heads * self.v_head_dim)
        else:
            # Multiply (N, B, L) x (N, L, V) -> (N, B, V)
            x = torch.bmm(x, self.W_UV)
            # Convert from (N, B, V) to (B, N * V)
            x = x.transpose(0, 1).reshape(-1, self.num_heads * self.v_head_dim)
        return x

    def process_weights_after_loading(self, act_dtype: torch.dtype):

        def get_layer_weight(layer):
            WEIGHT_NAMES = ("weight", "qweight", "weight_packed")
            for attr in WEIGHT_NAMES:
                if hasattr(layer, attr):
                    return getattr(layer, attr)
            raise AttributeError(
                f"Layer '{layer}' has no recognized weight attribute:"
                f" {WEIGHT_NAMES}.")

        def get_and_maybe_dequant_weights(layer: LinearBase):
            if not isinstance(layer.quant_method, UnquantizedLinearMethod):
                # NOTE: This should only be used offline, since it's O(N^3)
                eye = torch.eye(layer.input_size_per_partition,
                                dtype=act_dtype,
                                device=get_layer_weight(layer).device)
                dequant_weights = layer.quant_method.apply(layer,
                                                           eye,
                                                           bias=None)
                del eye
                # standardize to (output, input)
                return dequant_weights.T
            return layer.weight

        # we currently do not have quantized bmm's which are needed for
        # `W_UV` and `W_UK_T`, we just store fp16/bf16 copies and perform
        # the bmm's in 16-bit, the extra memory overhead of this is fairly low
        kv_b_proj_weight = get_and_maybe_dequant_weights(self.kv_b_proj).T
        assert kv_b_proj_weight.shape == (
            self.kv_lora_rank,
            self.num_heads * (self.qk_nope_head_dim + self.v_head_dim)), (
                f"{kv_b_proj_weight.shape=}, "
                f"{self.kv_lora_rank=}, "
                f"{self.num_heads=}, "
                f"{self.qk_nope_head_dim=}, "
                f"{self.v_head_dim=}")
        kv_b_proj_weight = kv_b_proj_weight.view(
            self.kv_lora_rank,
            self.num_heads,
            self.qk_nope_head_dim + self.v_head_dim,
        )

        W_UK, W_UV = kv_b_proj_weight.split(
            [self.qk_nope_head_dim, self.v_head_dim], dim=-1)

        if is_rocm_aiter_fp8bmm_enabled():
            W_K = W_UK.transpose(0, 1)  # 16 512 128
            W_V = W_UV.permute(1, 2, 0)  # 16 128 512
            self.W_K, self.W_K_scale = dynamic_per_batched_tensor_quant(
                W_K, dtype=current_platform.fp8_dtype())
            self.W_V, self.W_V_scale = dynamic_per_batched_tensor_quant(
                W_V, dtype=current_platform.fp8_dtype())

            # The kernel operates on non-padded inputs. Hence, pre-compiling
            # triton kernel to avoid runtime compilation for unseen batch sizes
            # Pre-compile for batch sizes 1 to 1024 to cover most use-cases.
            # On DS-R1, this step adds roughly 50s to the model loading time.
            max_batch_size = 1024  # [ToDo] Find the optimal upper limit
            pre_compilation_list = list(range(1, max_batch_size + 1))
            if is_global_first_rank():
                pre_compilation_list = tqdm(
                    pre_compilation_list,
                    desc="[Aiter Triton] Pre-compiling fp8 BMM kernel",
                    total=max_batch_size,
                )

            for m in pre_compilation_list:
                x = torch.empty((self.W_K.shape[0], m, self.W_K.shape[2]),
                                dtype=torch.bfloat16,
                                device=self.W_K.device)
                aiter_triton_fp8_bmm(x,
                                     self.W_K,
                                     self.W_K_scale,
                                     group_size=128,
                                     transpose_bm=True)

                x = torch.empty((self.W_V.shape[0], m, self.W_V.shape[2]),
                                dtype=torch.bfloat16,
                                device=self.W_V.device)
                aiter_triton_fp8_bmm(x,
                                     self.W_V,
                                     self.W_V_scale,
                                     group_size=128,
                                     transpose_bm=True)
        else:
            # Convert from (L, N, V) to (N, L, V)
            self.W_UV = W_UV.transpose(0, 1)
            # Convert from (L, N, P) to (N, P, L)
            self.W_UK_T = W_UK.permute(1, 2, 0)

    def _compute_prefill_context(
        self,
        q: torch.Tensor,
        kv_c_and_k_pe_cache: torch.Tensor,
        attn_metadata: MLACommonMetadata,
        k_scale: torch.Tensor,
    ):
        assert attn_metadata.prefill is not None
        prefill_metadata = attn_metadata.prefill
        assert prefill_metadata.chunked_context is not None

        output = None
        iters = len(prefill_metadata.chunked_context.seq_tot)
        workspace = prefill_metadata.chunked_context.workspace

        for i in range(iters):
            toks = prefill_metadata.chunked_context.seq_tot[i]

            ops.gather_and_maybe_dequant_cache(
                src_cache=kv_c_and_k_pe_cache,
                dst=workspace,
                block_table=prefill_metadata.block_table,
                cu_seq_lens=prefill_metadata.chunked_context.cu_seq_lens[i],
                batch_size=attn_metadata.num_prefills,
                kv_cache_dtype=self.kv_cache_dtype,
                scale=k_scale,
                seq_starts=prefill_metadata.chunked_context.starts[i],
            )

            kv_c_normed = workspace[:toks]\
                [..., :self.kv_lora_rank]
            k_pe = workspace[:toks]\
                [..., self.kv_lora_rank:].unsqueeze(1)

            kv_nope = self.kv_b_proj(kv_c_normed)[0].view( \
                -1, self.num_heads, self.qk_nope_head_dim + self.v_head_dim)
            k_nope, v = kv_nope\
                .split([self.qk_nope_head_dim, self.v_head_dim], dim=-1)

            k = torch.cat((k_nope, k_pe.expand((*k_nope.shape[:-1], -1))),
                          dim=-1)

            attn_output, attn_softmax_lse = self._run_prefill_context_chunk(
                prefill=prefill_metadata,
                chunk_idx=i,
                q=q,
                k=k,
                v=v,
            )

            if output is None:
                output = attn_output
                output_lse = attn_softmax_lse
            else:
                output_tmp = torch.empty_like(output)
                output_lse_tmp = torch.empty_like(output_lse)
                merge_attn_states(
                    output=output_tmp,
                    output_lse=output_lse_tmp,
                    prefix_output=output,
                    prefix_lse=output_lse,
                    suffix_output=attn_output,
                    suffix_lse=attn_softmax_lse,
                )
                output = output_tmp
                output_lse = output_lse_tmp

        return output, output_lse

    def _context_parallel_compute_prefill_context(
        self,
        q: torch.Tensor,
        kv_c_and_k_pe_cache: torch.Tensor,
        attn_metadata: MLACommonMetadata,
        k_scale: torch.Tensor,
        dcp_world_size: int,
    ):
        assert k_scale is None, "DCP not support sacled kvcache now."
        assert attn_metadata.prefill is not None
        prefill_metadata = attn_metadata.prefill
        assert prefill_metadata.chunked_context is not None
        assert prefill_metadata.chunked_context.cp_chunk_seq_lens is not None
        assert prefill_metadata.chunked_context.origin_context_lens is not None
        assert prefill_metadata.chunked_context.cp_cu_seq_lens is not None
        assert prefill_metadata.chunked_context.chunk_size is not None
        assert prefill_metadata.chunked_context.cu_seq_lens_lst is not None

        output = None
        iters = len(prefill_metadata.chunked_context.seq_tot)
        workspace = prefill_metadata.chunked_context.workspace

        for i in range(iters):
            toks = prefill_metadata.chunked_context.seq_tot[i]
            ops.cp_gather_cache(
                src_cache=kv_c_and_k_pe_cache,
                dst=workspace,
                block_table=prefill_metadata.block_table,
                cu_seq_lens=prefill_metadata.chunked_context.cp_cu_seq_lens[i],
                batch_size=attn_metadata.num_prefills,
                seq_starts=prefill_metadata.chunked_context.starts[i],
            )
            # workspace
            # |------- N tokens --------|--------- N*dcp_size tokens ----------|
            # |<- use for loca_gather ->|<--------- use for allgather -------->|
            allgather_offset = workspace.shape[0] // (dcp_world_size + 1)
            assert allgather_offset * (dcp_world_size +
                                       1) == workspace.shape[0]
            assert toks <= allgather_offset
            local_gathered_kvcache = workspace[:toks]
            cur_allgather_workspace = workspace[
                allgather_offset:allgather_offset * (1 + dcp_world_size)]
            assert toks * dcp_world_size <= cur_allgather_workspace.shape[0]
            cur_allgather_kvcache = cur_allgather_workspace[:toks *
                                                            dcp_world_size]
            cur_allgather_kvcache.copy_(get_dcp_group().all_gather(
                local_gathered_kvcache, dim=0))
            assert cur_allgather_kvcache.shape[
                -1] == self.kv_lora_rank + self.qk_rope_head_dim
            allgatered_kv_c_normed, allgatered_k_pe = \
                cur_allgather_kvcache.unsqueeze(
                1).split([self.kv_lora_rank, self.qk_rope_head_dim], dim=-1)

            kv_c_normed, k_pe = reorg_kvcache(
                allgatered_kv_c_normed,
                allgatered_k_pe,
                cp_chunk_seq_lens_lst=prefill_metadata.chunked_context.
                cp_chunk_seq_lens[i],
                origin_context_lens=prefill_metadata.chunked_context.
                origin_context_lens,
                cp_world_size=dcp_world_size,
                sum_seq_len=prefill_metadata.chunked_context.cu_seq_lens_lst[i]
                [-1],
                max_seq_len=prefill_metadata.chunked_context.max_seq_lens[i],
                chunk_size=prefill_metadata.chunked_context.chunk_size,
                chunk_idx=i,
                toks=toks)

            kv_nope = self.kv_b_proj(kv_c_normed)[0].view( \
                -1, self.num_heads, self.qk_nope_head_dim + self.v_head_dim)
            k_nope, v = kv_nope\
                .split([self.qk_nope_head_dim, self.v_head_dim], dim=-1)
            k = torch.cat((k_nope, k_pe.expand((*k_nope.shape[:-1], -1))),
                          dim=-1)

            attn_output, attn_softmax_lse = self._run_prefill_context_chunk(
                prefill=prefill_metadata,
                chunk_idx=i,
                q=q,
                k=k,
                v=v,
            )

            if output is None:
                output = attn_output
                output_lse = attn_softmax_lse
            else:
                output_tmp = torch.empty_like(output)
                output_lse_tmp = torch.empty_like(output_lse)
                merge_attn_states(
                    output=output_tmp,
                    output_lse=output_lse_tmp,
                    prefix_output=output,
                    prefix_lse=output_lse,
                    suffix_output=attn_output,
                    suffix_lse=attn_softmax_lse,
                )
                output = output_tmp
                output_lse = output_lse_tmp

        return output, output_lse

    def _forward_prefill(
        self,
        q: torch.Tensor,
        kv_c_normed: torch.Tensor,
        k_pe: torch.Tensor,
        kv_c_and_k_pe_cache: torch.Tensor,
        attn_metadata: MLACommonMetadata,
        k_scale: torch.Tensor,
    ) -> torch.Tensor:
        assert attn_metadata.prefill is not None
        assert self.dcp_world_size is not None

        has_context = attn_metadata.prefill.chunked_context is not None
        kv_nope = self.kv_b_proj(kv_c_normed)[0].view(\
            -1, self.num_heads, self.qk_nope_head_dim + self.v_head_dim)
        k_nope, v = kv_nope\
            .split([self.qk_nope_head_dim, self.v_head_dim], dim=-1)

        k = torch.cat((k_nope, k_pe.expand((*k_nope.shape[:-1], -1))), dim=-1)

        output = self._run_prefill_new_tokens(
            prefill=attn_metadata.prefill,
            q=q,
            k=k,
            v=v,
            return_softmax_lse=has_context,
        )

        if has_context:
            suffix_output, suffix_lse = output
            if self.dcp_world_size > 1:
                context_output, context_lse = \
                    self._context_parallel_compute_prefill_context(
                    q, kv_c_and_k_pe_cache, attn_metadata,
                    k_scale=None, dcp_world_size=self.dcp_world_size)
            else:
                context_output, context_lse = \
                    self._compute_prefill_context(
                    q, kv_c_and_k_pe_cache, attn_metadata, k_scale)

            output = torch.empty_like(suffix_output)
            merge_attn_states(
                output=output,
                prefix_output=context_output,
                prefix_lse=context_lse,
                suffix_output=suffix_output,
                suffix_lse=suffix_lse,
            )

        # unpad if necessary
        if self._pad_v:
            output = output[..., :v.shape[-1]]

        return output.flatten(start_dim=-2)

    @abstractmethod
    def _forward_decode(
        self,
        q: Union[torch.Tensor, tuple[torch.Tensor, torch.Tensor]],
        kv_c_and_k_pe_cache: torch.Tensor,
        attn_metadata: M,
        layer: AttentionLayer,
    ) -> tuple[torch.Tensor, Optional[torch.Tensor]]:
        raise NotImplementedError

    def forward(
        self,
        layer: AttentionLayer,
        q: torch.Tensor,
        k_c_normed: torch.Tensor,  # key in unified attn
        k_pe: torch.Tensor,  # value in unified attn
        kv_cache: torch.Tensor,
        attn_metadata: M,
        output: Optional[torch.Tensor] = None,
        output_scale: Optional[torch.Tensor] = None,
        output_block_scale: Optional[torch.Tensor] = None,
    ) -> torch.Tensor:
        assert output is not None, "Output tensor must be provided."

        if output_scale is not None or output_block_scale is not None:
            raise NotImplementedError(
                "fused output quantization is not yet supported"
                " for MLACommonImpl")

        if attn_metadata is None:
            # The zero fill is required when used with DP + EP
            # to ensure all ranks within a DP group compute the
            # same expert outputs.
            return output.fill_(0)

        if self.dcp_world_size is None:
            self.dcp_world_size = get_dcp_group().world_size

        fp8_attention = self.kv_cache_dtype.startswith("fp8")

        num_actual_toks = attn_metadata.num_actual_tokens

        # Inputs and outputs may be padded for CUDA graphs
        output_padded = output
        output = output[:num_actual_toks, ...]
        q = q[:num_actual_toks, ...]
        k_c_normed = k_c_normed[:num_actual_toks, ...]
        k_pe = k_pe[:num_actual_toks, ...]

        assert attn_metadata.num_decodes is not None and \
            attn_metadata.num_prefills is not None and \
            attn_metadata.num_decode_tokens is not None

        has_decode = attn_metadata.num_decodes > 0
        has_prefill = attn_metadata.num_prefills > 0
        num_decode_tokens = attn_metadata.num_decode_tokens

        decode_q = q[:num_decode_tokens]

        prefill_q = q[num_decode_tokens:]
        prefill_k_pe = k_pe[num_decode_tokens:]
        prefill_k_c_normed = k_c_normed[num_decode_tokens:]

        # write the latent and rope to kv cache
        if kv_cache.numel() > 0:
            ops.concat_and_cache_mla(
                k_c_normed,
                k_pe.squeeze(1),
                kv_cache,
                attn_metadata.slot_mapping.flatten(),
                kv_cache_dtype=self.kv_cache_dtype,
                scale=layer._k_scale,
            )

        if fp8_attention:
            kv_cache = kv_cache.view(current_platform.fp8_dtype())

        if has_prefill:
            output[num_decode_tokens:] = self._forward_prefill(
                prefill_q, prefill_k_c_normed, prefill_k_pe, kv_cache,
                attn_metadata, layer._k_scale)

        if has_decode:
            assert attn_metadata.decode is not None
            decode_q_nope, decode_q_pe = decode_q.split(
                [self.qk_nope_head_dim, self.qk_rope_head_dim], dim=-1)
            # Convert from (B, N, P) to (N, B, P)
            decode_q_nope = decode_q_nope.transpose(0, 1)

            if is_rocm_aiter_fp8bmm_enabled():
                # Multiply+Transpose (N, B, P)x(N, P, L)->(N, B, L)->(B, N, L)
                decode_ql_nope = aiter_triton_fp8_bmm(decode_q_nope,
                                                      self.W_K,
                                                      self.W_K_scale,
                                                      group_size=128,
                                                      transpose_bm=True)
            else:
                # Multiply (N, B, P) x (N, P, L) -> (N, B, L)
                decode_ql_nope = torch.bmm(decode_q_nope, self.W_UK_T)
                # Convert from (N, B, L) to (B, N, L)
                decode_ql_nope = decode_ql_nope.transpose(0, 1)

            if fp8_attention:
                ql_nope_shape = decode_ql_nope.shape
                decode_ql_nope, _ = ops.scaled_fp8_quant(
                    decode_ql_nope.reshape([
                        ql_nope_shape[0], ql_nope_shape[1] * ql_nope_shape[2]
                    ]), layer._q_scale)
                decode_ql_nope = decode_ql_nope.reshape(ql_nope_shape)
                q_pe_shape = decode_q_pe.shape
                decode_q_pe, _ = ops.scaled_fp8_quant(
                    decode_q_pe.reshape(
                        [q_pe_shape[0], q_pe_shape[1] * q_pe_shape[2]]),
                    layer._q_scale)
                decode_q_pe = decode_q_pe.reshape(q_pe_shape)

            decode_q = (decode_ql_nope, decode_q_pe)
            if self.dcp_world_size > 1:
                assert not fp8_attention, "DCP not support fp8 kvcache now."
                # concatenate decode_ql_nope and decode_q_pe -> (B, N, L + P)
                decode_q = torch.cat(decode_q, dim=-1)
                # decode_q do allgather in head dim.
                decode_q = get_dcp_group().all_gather(decode_q, dim=1)

            # call decode attn
            attn_out, lse = self._forward_decode(decode_q, kv_cache,
                                                 attn_metadata, layer)

            # recorect dcp attn_out with lse.
            if self.dcp_world_size > 1:
                attn_out = cp_lse_ag_out_rs(attn_out, lse, get_dcp_group())

            # v_up projection
            output[:num_decode_tokens] = self._v_up_proj(attn_out)
        return output_padded<|MERGE_RESOLUTION|>--- conflicted
+++ resolved
@@ -454,16 +454,6 @@
             parallel_config)
         self.mla_dims = get_mla_dims(self.model_config)
         self.aot_schedule = current_platform.is_cuda()
-<<<<<<< HEAD
-        self.speculative_config = vllm_config.speculative_config
-        # Set reorder_batch_threshold based on speculative config
-        if (self.speculative_config is not None and
-                self.speculative_config.num_speculative_tokens is not None):
-            MLACommonMetadataBuilder.reorder_batch_threshold = (
-                1 + self.speculative_config.num_speculative_tokens)
-        else:
-            MLACommonMetadataBuilder.reorder_batch_threshold = 1
-=======
         try:
             self.dcp_world_size = get_dcp_group().world_size
             self.dcp_rank = get_dcp_group().rank_in_group
@@ -472,7 +462,6 @@
             self.dcp_world_size = 1
             self.dcp_rank = 0
 
->>>>>>> 6fb27881
         # Dont try to access the runner on AMD
         if self.aot_schedule:
             self.page_size = self.kv_cache_spec.block_size
@@ -676,9 +665,6 @@
         assert decode_threshold is not None, \
                 "reorder_batch_threshold should not be None"
         num_decodes, num_prefills, num_decode_tokens, num_prefill_tokens = \
-<<<<<<< HEAD
-            split_decodes_and_prefills(common_attn_metadata,decode_threshold)
-=======
             split_decodes_and_prefills(common_attn_metadata,
                                        decode_threshold=self.reorder_batch_threshold)
 
@@ -687,7 +673,6 @@
             seq_lens[:num_decodes] = seq_lens[:num_decodes] \
                 // self.dcp_world_size + (self.dcp_rank <= \
                 (seq_lens[:num_decodes] - 1) % self.dcp_world_size)
->>>>>>> 6fb27881
 
         assert num_decodes + num_prefills == num_reqs
         assert num_decode_tokens + num_prefill_tokens == num_tokens
