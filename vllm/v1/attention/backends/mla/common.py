# SPDX-License-Identifier: Apache-2.0
# SPDX-FileCopyrightText: Copyright contributors to the vLLM project
"""
# MLA Common Components

This file implements common components for MLA implementations.

First we define:

Sq      as Q sequence length
Skv     as KV sequence length

MLA has two possible ways of computing, a data-movement friendly approach and a
compute friendly approach, we generally want to use the compute friendly
approach for "prefill" (i.e. the ratio Sq / Skv is "small", is near 1)
and the data-movement friendly approach for "decode" (i.e. the ratio
Sq / Skv is "large").

NOTE what we deem small and large is currently determined by if its labelled
prefill or decode by the scheduler, but this is something we should probably
tune.

Main reference: DeepseekV2 paper, and FlashInfer Implementation
(https://arxiv.org/abs/2405.04434 and https://github.com/flashinfer-ai/flashinfer/pull/551).

Deepseek's MLA attention works the following way:
* Use a single latent vector to represent the per-token entry of the KV cache.
* For decode (i.e. the memory friendly approach) the attention "simulates" a
multi-head attention, while the compute is similar to multi-query attention.

Below is example of both paths assuming batchsize = 1

## More Extent Definitions:

C           Context length, `Skv - Sq`
H           hidden size
N           number of attention heads
Lq          latent dimension for Q              1536 in DSV3
Lkv         latent dimension for K/V            512 in DSV3
P           nope dimension, no rope.            128 in DSV3
R           rope dimension, goes through rope.  64 in DSV3
V           V head dim.                         128 in DSV3

## Vector/Matrix Definitions

h_t         hidden states (input to attention)  shape [Sq, H]
q_c         latent/compressed Q                 shape [Sq, Lq]
q_nope      uncompressed Q (no-rope)            shape [Sq, N, P]
q_pe        uncompressed Q (rope)               shape [Sq, N, R]
kv_c        latent/compressed KV                shape [Skv, Lkv]
k_pe        decoupled k position embeddings     shape [Skv, R]
new_kv_c    new kv_c from current iter          shape [Sq, Lkv]
new_k_pe    new k_pe from current iter          shape [Sq, R]
cache_kv_c  cached k_c from previous iters      shape [C, Lkv]
cache_k_pe  cached k_pe from previous iters     shape [C, R]
W_DQ        project h_t to q_c                  shape [H, Lq]
W_UQ        project q_c to q_nope               shape [Lq, N * P]
W_QR        project q_c to q_pe                 shape [Lq, N * R]
W_DKV       project h_t to kv_c                 shape [H, Lkv]
W_UK        project kv_c to k_nope              shape [Lkv, N, P]
W_KR        project h_t to k_pe                 shape [H, R]
W_UV        project kv_c to v                   shape [Lkv, N, V]
W_O         project v to h_t                    shape [N * V, H]


## Compute Friendly Approach (i.e. "_forward_prefill"):

q_c      = h_t @ W_DQ
q_nope   = (q_c @ W_UQ).view(Sq, N, P)
q_pe     = RoPE(q_c @ W_QR).view(Sq, N, R)
new_kv_c = h_t @ W_DKV
new_k_pe = RoPE(h_t @ W_KR)
kv_c     = torch.cat([new_kv_c, cache_kv_c], dim=0)
k_pe     = torch.cat([new_k_pe, cache_k_pe], dim=0)
k_nope   = (kv_c @ W_UK.view(Lkv, N * P)).view(Skv, N, P)
v        = (kv_c @ W_UV.view(Lkv, N * V)).view(Skv, N, V)

// MHA with QK headdim = P + R
//           V headdim = V
//      spda_o shape [Sq, N, V]
spda_o = scaled_dot_product_attention(
    torch.cat([q_nope, q_pe], dim=-1),
    torch.cat([k_nope, k_pe.unsqueeze(1).expand(-1, N, -1)], dim=-1),
    v
)
return spda_o @ W_O

NOTE: in the actual code,
    `kv_b_proj` is [W_UK; W_UV] concatenated per head
    `q_b_proj` is [W_UQ; W_QR] concatenated per head
    `out_proj` is W_O


## Data-Movement Friendly Approach (i.e. "_forward_decode"):

Runtime
q_c      = h_t @ W_DQ
q_nope   = (q_c @ W_UQ).view(-1, N, P)
ql_nope  = einsum("snh,lnh->snl", q, W_UK)
q_pe     = RoPE(q_c @ W_QR).view(Sq, N, R)
new_kv_c = h_t @ W_DKV
new_k_pe = RoPE(h_t @ W_KR)
kv_c     = torch.cat([new_kv_c, cache_kv_c], dim=0)
k_pe     = torch.cat([new_k_pe, cache_k_pe], dim=0)

// MQA with QK headdim = Lkv + R
//           V headdim = Lkv
//      spda_o shape [Sq, N, Lkv]
// NOTE: this is less compute-friendly since Lkv > P
//       but is more data-movement friendly since its MQA vs MHA
spda_o = scaled_dot_product_attention(
    torch.cat([ql_nope, q_pe], dim=-1),
    torch.cat([kv_c, k_pe], dim=-1),
    kv_c
)

o = einsum("snl,lnv->snv", spda_o.reshape(-1, N, Lkv), W_UV)
return o.view(-1, N * V) @ self.num_heads @ W_O


## Chunked Prefill

For chunked prefill we want to use the compute friendly algorithm. We are
assuming sufficiently large Sq / Skv ratio, in the future may want to switch to
the data-movement friendly approach if the chunk (i.e. `Sq`) is small.

However, the compute-friendly approach can potentially run out of memory if Skv
is large due to: `k_nope = (kv_c @ W_UK).view(Skv, N, P)`

To mitigate this, we chunk the computation of attention with respect to the
current context (i.e. `cache_kv_c` and `cache_k_pe`) so that we can used a
fixed workspace size.

The chunked prefill approach is as follows:

MCC        Max chunk of context to process per iter, computed dynamically,
           used to bound the memory usage

q_c        = h_t @ W_DQ
q_nope     = (q_c @ W_UQ).view(Sq, N, P)
q_pe       = RoPE(q_c @ W_QR).view(Sq, N, R)
new_kv_c   = h_t @ W_DKV
new_k_pe   = RoPE(h_t @ W_KR)
new_k_nope = (new_kv_c @ W_UK.view(Lkv, N * P)).view(Sq, N, P)
new_v      = (new_kv_c @ W_UV.view(Lkv, N * V)).view(Sq, N, V)

// MHA between queries and new KV
//     with QK headdim = P + R
//           V headdim = V
//    curr_o   shape [Sq, N, V]
//    curr_lse shape [N, Sq], this is just order FA returns
curr_o, curr_lse = scaled_dot_product_attention(
    torch.cat([q_nope, q_pe], dim=-1),
    torch.cat([new_k_nope, new_k_pe.unsqueeze(1).expand(-1, N, -1)], dim=-1),
    new_v,
    casual=True,
    return_softmax_lse=True
)

// Compute attention with the already existing context
for chunk_idx in range(cdiv(C, MCC)):
    chunk_start  = chunk_idx * MCC
    chunk_end    = min(chunk_start + MCC, C)
    Sc           = chunk_end - chunk_start
    cache_kv_c_chunk   = cache_kv_c[chunk_start:chunk_end]
    cache_k_pe_chunk   = cache_k_pe[chunk_start:chunk_end]
    cache_k_nope_chunk = (cache_kv_c_chunk @ W_UK).view(-1, N, P)
    cache_v_chunk      = (cache_kv_c_chunk @ W_UV).view(-1, N, V)

    chunk_o, chunk_lse = scaled_dot_product_attention(
        torch.cat([q_nope, q_pe], dim=-1),
        torch.cat([cache_k_nope_chunk,
                   cache_k_pe_chunk.unsqueeze(1).expand(-1, N, -1)],
                   dim=-1),
        cache_v_chunk,
        casual=False,
        return_softmax_lse=True
    )

    curr_o, curr_lse = merge_attn_states(
        suffix_output=curr_o,
        suffix_lse=curr_lse,
        prefix_output=chunk_o,
        prefix_lse=chunk_lse,
    )

return curr_o @ W_O
"""

import functools
from abc import abstractmethod
from dataclasses import dataclass, field
from enum import Enum
from typing import ClassVar, Generic, TypeVar

import torch
from tqdm import tqdm

from vllm import _custom_ops as ops
from vllm import envs
from vllm._aiter_ops import rocm_aiter_ops
from vllm.attention.backends.abstract import (
    AttentionBackend,
    AttentionLayer,
    MLAAttentionImpl,
)
from vllm.attention.backends.utils import get_mla_dims
from vllm.attention.ops.common import cp_lse_ag_out_rs
from vllm.attention.ops.merge_attn_states import merge_attn_states
from vllm.attention.utils.fa_utils import get_flash_attn_version
from vllm.config import VllmConfig, get_current_vllm_config
from vllm.distributed.parallel_state import get_dcp_group, is_global_first_rank
from vllm.logger import init_logger
from vllm.model_executor.layers.batch_invariant import (
    vllm_is_batch_invariant,
)
from vllm.model_executor.layers.linear import (
    ColumnParallelLinear,
    LinearBase,
    UnquantizedLinearMethod,
)
from vllm.platforms import current_platform
from vllm.utils.flashinfer import has_nvidia_artifactory
from vllm.utils.math_utils import cdiv, round_down
from vllm.v1.attention.backends.utils import (
    AttentionMetadataBuilder,
    CommonAttentionMetadata,
    get_dcp_local_seq_lens,
    get_per_layer_parameters,
    infer_global_hyperparameters,
    split_decodes_and_prefills,
)
from vllm.v1.kv_cache_interface import AttentionSpec


class QueryLenSupport(Enum):
    """Defines the level of query length support for an attention backend's
    decode pipeline.

    - SINGLE_ONLY: Decode pipeline only supports single-token queries
                   (query_len=1)
    - UNIFORM: Decode pipeline supports uniform multi-token queries
               (all requests must have same query_len > 1)
    - VARLEN: Decode pipeline supports variable-length queries
              (mixed query lengths in same batch)
    """

    SINGLE_ONLY = "single_only"
    UNIFORM = "uniform"
    VARLEN = "varlen"


try:
    from vllm.vllm_flash_attn import flash_attn_varlen_func

    is_vllm_fa = True
except ImportError:
    # For rocm use upstream flash attention
    if current_platform.is_rocm():
        from flash_attn import flash_attn_varlen_func
    is_vllm_fa = False

try:
    from flashinfer import BatchPrefillWithRaggedKVCacheWrapper
    from flashinfer.prefill import cudnn_batch_prefill_with_kv_cache  # noqa: F401

    flashinfer_available = True
except ImportError:
    BatchPrefillWithRaggedKVCacheWrapper = object

    flashinfer_available = False


def dynamic_per_batched_tensor_quant(
    x: torch.Tensor, dtype: torch.dtype = torch.float8_e4m3fn
):
    DTYPE_MAX = torch.finfo(dtype).max
    min_val, max_val = x.aminmax()
    amax = torch.maximum(min_val.abs(), max_val.abs()).clamp(min=1e-10)
    scale = DTYPE_MAX / amax
    x_scl_sat = (x * scale).clamp(min=-DTYPE_MAX, max=DTYPE_MAX)
    return x_scl_sat.to(dtype).contiguous(), scale.float().reciprocal()


logger = init_logger(__name__)

CUDNN_WORKSPACE_SIZE = 12800


class MLACommonBackend(AttentionBackend):
    accept_output_buffer: bool = True

    @staticmethod
    def get_name() -> str:
        return "TRITON_MLA"

    @staticmethod
    def get_builder_cls() -> type["MLACommonMetadataBuilder"]:
        return MLACommonMetadataBuilder

    @staticmethod
    def get_kv_cache_shape(
        num_blocks: int,
        block_size: int,
        num_kv_heads: int,  # assumed to be 1 for MLA
        head_size: int,
        cache_dtype_str: str = "auto",
    ) -> tuple[int, ...]:
        return (num_blocks, block_size, head_size)

    @staticmethod
    def get_kv_cache_stride_order(
        include_num_layers_dimension: bool = False,
    ) -> tuple[int, ...]:
        # `stride_order` indicates the permutation that gets
        # us from `get_kv_cache_shape` to the actual memory layout we want.
        # (num_blocks, num_layers, block_size, head_size)
        return (1, 0, 2, 3) if include_num_layers_dimension else (0, 1, 2)

    @classmethod
    def get_supported_head_sizes(cls) -> list[int]:
        return [576]

    @classmethod
    def is_mla(cls) -> bool:
        return True


@dataclass
class MLACommonPrefillMetadata:
    """Prefill Specific Metadata"""

    @dataclass
    class ChunkedContextMetadata:
        # New for MLA (compared to FlashAttention)
        # For handling chunked prefill
        cu_seq_lens: torch.Tensor
        starts: torch.Tensor
        seq_tot: list[int]
        max_seq_lens: list[int]
        seq_lens: torch.Tensor
        workspace: torch.Tensor
        token_to_seq: torch.Tensor
        chunk_total_token: list[int]

        # for mla DCP
        padded_local_chunk_seq_lens: list[list[int]] | None = None
        local_context_lens_allranks: list[list[int]] | None = None
        padded_local_cu_seq_lens: torch.Tensor | None = None
        cu_seq_lens_lst: list[list[int]] | None = None
        chunk_size: int | None = None

    block_table: torch.Tensor
    query_start_loc: torch.Tensor
    max_query_len: int
    chunked_context: ChunkedContextMetadata | None = None
    query_seq_lens: torch.Tensor | None = None
<<<<<<< HEAD
    workspace_buffer: torch.Tensor | None = None
=======
    q_data_type: torch.dtype | None = None
>>>>>>> 95863540


@dataclass
class FlashInferPrefillMetadata(MLACommonPrefillMetadata):
    prefill_main: BatchPrefillWithRaggedKVCacheWrapper | None = None
    prefill_chunks: list[BatchPrefillWithRaggedKVCacheWrapper] = field(
        default_factory=list
    )


@dataclass
class CudnnPrefillMetadata(MLACommonPrefillMetadata):
    class ChunkedContextMetadata(MLACommonPrefillMetadata.ChunkedContextMetadata):
        seq_lens: torch.Tensor

    cudnn_workspace: torch.Tensor | None = None


@dataclass
class MLACommonDecodeMetadata:
    block_table: torch.Tensor
    seq_lens: torch.Tensor
    dcp_tot_seq_lens: torch.Tensor | None


D = TypeVar("D", bound=MLACommonDecodeMetadata)


@dataclass
class MLACommonMetadata(Generic[D]):
    """Metadata for MLACommon.

    NOTE: Please read the comment at the top of the file before trying to
    understand this class
    """

    # NOTE(sang): Definition of context_len, query_len, and seq_len.
    # |---------- N-1 iteration --------|
    # |---------------- N iteration ---------------------|
    # |- tokenA -|......................|-- newTokens ---|
    # |---------- context_len ----------|
    # |-------------------- seq_len ---------------------|
    #                                   |-- query_len ---|

    num_reqs: int
    max_query_len: int
    max_seq_len: int

    num_actual_tokens: int  # Number of tokens excluding padding.
    query_start_loc: torch.Tensor
    slot_mapping: torch.Tensor

    # New for MLA (compared to FlashAttention)
    # For handling prefill decode split
    num_decodes: int
    num_decode_tokens: int
    num_prefills: int

    # The dimension of the attention heads
    head_dim: int | None = None

    decode: D | None = None
    prefill: (
        MLACommonPrefillMetadata
        | FlashInferPrefillMetadata
        | CudnnPrefillMetadata
        | None
    ) = None

    def __post_init__(self):
        if self.head_dim is not None and not MLACommonBackend.supports_head_size(
            self.head_dim
        ):
            raise ValueError(f"Head dimension {self.head_dim} is not supported by MLA.")


M = TypeVar("M", bound=MLACommonMetadata)
A = TypeVar("A")


def use_flashinfer_prefill() -> bool:
    # For blackwell default to flashinfer prefill if it's available since
    # it is faster than FA2.
    from vllm.config import get_current_vllm_config

    vllm_config = get_current_vllm_config()
    return (
        not vllm_config.attention_config.disable_flashinfer_prefill
        and flashinfer_available
        and not vllm_config.attention_config.use_cudnn_prefill
        and not vllm_config.attention_config.use_trtllm_ragged_deepseek_prefill
        and current_platform.is_device_capability_family(100)
    )


def use_cudnn_prefill() -> bool:
    from vllm.config import get_current_vllm_config

    vllm_config = get_current_vllm_config()
    return (
        flashinfer_available
        and vllm_config.attention_config.use_cudnn_prefill
        and current_platform.is_device_capability_family(100)
        and has_nvidia_artifactory()
    )


def use_trtllm_ragged_deepseek_prefill() -> bool:
    """Check if TRT-LLM ragged DeepSeek prefill should be used."""
    from vllm.config import get_current_vllm_config

    vllm_config = get_current_vllm_config()
    return (
        flashinfer_available
        and vllm_config.attention_config.use_trtllm_ragged_deepseek_prefill
        and current_platform.is_device_capability_family(100)
    )


class MLACommonMetadataBuilder(AttentionMetadataBuilder[M]):
    """
    NOTE: Please read the comment at the top of the file before trying to
    understand this class
    """

    # Defines the level of query length support for this backend.
    # - SINGLE_ONLY: Only single-token queries (no spec decode support)
    # - UNIFORM: Supports uniform multi-token queries (spec decode with uniform lengths)
    # - VARLEN: Supports variable-length queries (spec decode with mixed lengths)
    # If set to UNIFORM or VARLEN, this will increase `reorder_batch_threshold` when
    # speculative decoding is enabled.
    query_len_support: ClassVar[QueryLenSupport] = QueryLenSupport.SINGLE_ONLY

    # The threshold for reordering the batch into decode and prefill requests.
    # If > 1, the batch will be reordered such that requests with
    # query length <= threshold are classified as decode requests.
    # Use `query_len_support` (above) to set this automatically
    # when speculative decoding is enabled.
    reorder_batch_threshold: int = 1

    @staticmethod
    def determine_chunked_prefill_workspace_size(vllm_config: VllmConfig) -> int:
        scheduler_config = vllm_config.scheduler_config
        cache_config = vllm_config.cache_config
        model_config = vllm_config.model_config

        chunked_prefill_workspace_size = min(
            # Try for 8 full length request or at least 4 pages per-request
            max(
                8 * model_config.max_model_len,
                4 * scheduler_config.max_num_seqs * cache_config.block_size,
            ),
            # For long-context models try not to over-allocate limiting
            # kv-cache space, limiting it to 64k tokens,
            # which would result in the workspace being:
            #   2*(576)*(64*1024) = 144mb
            # (assuming 576 MLA head dim, and fp16)
            # which would result in up-projected context being
            #   2*(192*128)*(64*1024) = 3gb
            # (assuming 192 QK head dim, 128 heads, and fp16)
            64 * 1024,
        )

        # Enforce that we enough for at least 1 page per request
        chunked_prefill_workspace_size = max(
            chunked_prefill_workspace_size,
            scheduler_config.max_num_seqs * cache_config.block_size,
        )

        return chunked_prefill_workspace_size

    def __init__(
        self,
        kv_cache_spec: AttentionSpec,
        layer_names: list[str],
        vllm_config: VllmConfig,
        device: torch.device,
        metadata_cls: type[M] | None = None,
        supports_dcp_with_varlen: bool = False,
    ):
        self.metadata_cls = (
            metadata_cls if metadata_cls is not None else MLACommonMetadata
        )
        self.kv_cache_spec = kv_cache_spec
        self.q_data_type = (
            current_platform.fp8_dtype()
            if (kv_cache_spec is not None and "fp8" in kv_cache_spec.cache_dtype_str)
            else vllm_config.model_config.dtype
        )
        scheduler_config = vllm_config.scheduler_config
        self.model_config = vllm_config.model_config
        parallel_config = vllm_config.parallel_config
        self.compilation_config = vllm_config.compilation_config
        self.vllm_config = vllm_config
        self.device = device

        self.num_heads = self.model_config.get_num_attention_heads(parallel_config)
        self.mla_dims = get_mla_dims(self.model_config)
        self.aot_schedule = current_platform.is_cuda()
        try:
            self.dcp_world_size = get_dcp_group().world_size
            self.dcp_rank = get_dcp_group().rank_in_group
        except AssertionError:
            # DCP might not be initialized in testing
            self.dcp_world_size = 1
            self.dcp_rank = 0
        self.dcp_local_block_size = parallel_config.cp_kv_cache_interleave_size
        self.dcp_virtual_block_size = self.dcp_local_block_size * self.dcp_world_size

        # Don't try to access the runner on AMD
        if self.aot_schedule:
            self.page_size = self.kv_cache_spec.block_size

        self.chunked_prefill_workspace_size = (
            self.determine_chunked_prefill_workspace_size(vllm_config)
        )

        if self.dcp_world_size > 1:
            # Note(hc): The local kvcache is incomplete when DCP is triggered,
            # an additional kvcache allgather across the DCP group is therefore
            # required, so the workspace has to be enlarged by 1/DCP relative
            # to the original TP allocation.
            assert self.chunked_prefill_workspace_size % self.dcp_world_size == 0
            self.chunked_prefill_workspace = torch.empty(
                (
                    self.chunked_prefill_workspace_size
                    + self.chunked_prefill_workspace_size // self.dcp_world_size,
                    self.model_config.get_head_size(),
                ),
                dtype=self.model_config.dtype,
                device=device,
            )
        else:
            self.chunked_prefill_workspace = torch.empty(
                (
                    self.chunked_prefill_workspace_size,
                    self.model_config.get_head_size(),
                ),
                dtype=self.model_config.dtype,
                device=device,
            )

        self._use_cudnn_prefill = use_cudnn_prefill()
        self._use_fi_prefill = use_flashinfer_prefill()
        self._use_trtllm_ragged_prefill = use_trtllm_ragged_deepseek_prefill()
        self.prefill_metadata_cls = (
            FlashInferPrefillMetadata
            if self._use_fi_prefill
            else CudnnPrefillMetadata
            if self._use_cudnn_prefill
            else MLACommonPrefillMetadata
        )

        if self._use_fi_prefill:
            self._workspace_buffer = torch.empty(
                envs.VLLM_FLASHINFER_WORKSPACE_BUFFER_SIZE,
                dtype=torch.uint8,
                device=device,
            )

            self._fi_prefill_main: BatchPrefillWithRaggedKVCacheWrapper | None = None
            self._fi_prefill_chunks: list[BatchPrefillWithRaggedKVCacheWrapper] = []

            self._global_hyperparameters = infer_global_hyperparameters(
                get_per_layer_parameters(vllm_config, layer_names, MLACommonImpl)
            )

        if self._use_trtllm_ragged_prefill:
            self._workspace_buffer = torch.empty(
                envs.VLLM_FLASHINFER_WORKSPACE_BUFFER_SIZE,
                dtype=torch.uint8,
                device=device,
            )

        if self._use_cudnn_prefill:
            self.cudnn_workspace = torch.empty(
                CUDNN_WORKSPACE_SIZE * scheduler_config.max_num_seqs,
                dtype=torch.int8,
                device=device,
            )

        supports_spec_decode = self.query_len_support != QueryLenSupport.SINGLE_ONLY
        self._init_reorder_batch_threshold(
            self.reorder_batch_threshold, supports_spec_decode, supports_dcp_with_varlen
        )

        # Validate consistency between query_len_support and reorder_batch_threshold
        if self.query_len_support == QueryLenSupport.SINGLE_ONLY:
            assert self.reorder_batch_threshold == 1, (
                f"reorder_batch_threshold must be 1 when query_len_support is "
                f"SINGLE_ONLY, got {self.reorder_batch_threshold}"
            )

    def _build_fi_prefill_wrappers(self, prefill: FlashInferPrefillMetadata):
        qo_indptr = prefill.query_start_loc

        has_context = False
        if prefill.chunked_context is not None:
            chunked_context = prefill.chunked_context
            has_context = True

        if self._fi_prefill_main is None:
            self._fi_prefill_main = BatchPrefillWithRaggedKVCacheWrapper(
                self._workspace_buffer, "NHD", backend="cutlass"
            )

        if has_context:
            num_chunks = chunked_context.cu_seq_lens.shape[0]
            # Allocate more prefill chunk wrappers if needed
            if len(self._fi_prefill_chunks) < num_chunks:
                for _ in range(len(self._fi_prefill_chunks), num_chunks):
                    self._fi_prefill_chunks.append(
                        BatchPrefillWithRaggedKVCacheWrapper(
                            self._workspace_buffer, "NHD", backend="cutlass"
                        )
                    )
            assert num_chunks <= len(self._fi_prefill_chunks)

        # In MLA, the non-latent num_qo_heads == num_kv_heads
        num_qo_heads = self.num_heads
        num_kv_heads = num_qo_heads

        # Sanity: Verify that num_kv_heads == 1 since it is latent space
        assert self.kv_cache_spec.num_kv_heads == 1

        # Get non-latent head_dim_qk and head_dim_vo
        head_dim_qk = self.mla_dims.qk_nope_head_dim + self.mla_dims.qk_rope_head_dim
        head_dim_vo = self.mla_dims.v_head_dim

        # For main run, qo_indptr == kv_indptr
        kv_indptr = qo_indptr.clone()
        # Prepare main prefill
        self._fi_prefill_main.plan(
            qo_indptr=qo_indptr,
            kv_indptr=kv_indptr,
            num_qo_heads=num_qo_heads,
            num_kv_heads=num_kv_heads,
            head_dim_qk=head_dim_qk,
            head_dim_vo=head_dim_vo,
            causal=True,  # This is main run
            sm_scale=self._global_hyperparameters.sm_scale,
            window_left=self._global_hyperparameters.window_left,
            logits_soft_cap=self._global_hyperparameters.logits_soft_cap,
            q_data_type=self.q_data_type,
        )

        # Prepare context prefills
        if has_context:
            for i in range(num_chunks):
                kv_indptr_chunk = chunked_context.cu_seq_lens[i]

                self._fi_prefill_chunks[i].plan(
                    qo_indptr=qo_indptr,
                    kv_indptr=kv_indptr_chunk,
                    num_qo_heads=num_qo_heads,
                    num_kv_heads=num_kv_heads,
                    head_dim_qk=head_dim_qk,
                    head_dim_vo=head_dim_vo,
                    causal=False,  # This is context run
                    sm_scale=self._global_hyperparameters.sm_scale,
                    window_left=self._global_hyperparameters.window_left,
                    logits_soft_cap=self._global_hyperparameters.logits_soft_cap,
                    q_data_type=self.q_data_type,
                )

        prefill.prefill_main = self._fi_prefill_main
        prefill.prefill_chunks = self._fi_prefill_chunks

    def _build_decode(
        self,
        block_table_tensor: torch.Tensor,
        seq_lens_cpu: torch.Tensor,
        seq_lens_device: torch.Tensor,
        query_start_loc_cpu: torch.Tensor,
        query_start_loc_device: torch.Tensor,
        num_decode_tokens: int,
        dcp_tot_seq_lens_device: torch.Tensor | None,
    ) -> MLACommonDecodeMetadata:
        return MLACommonDecodeMetadata(
            block_table=block_table_tensor,
            seq_lens=seq_lens_device,
            dcp_tot_seq_lens=dcp_tot_seq_lens_device,
        )

    def build_for_cudagraph_capture(
        self, common_attn_metadata: CommonAttentionMetadata
    ) -> M:
        """
        This method builds the metadata for full cudagraph capture.
        Currently, only decode is supported for full cudagraphs with MLA.
        """
        m = common_attn_metadata
        assert m.num_reqs <= (m.num_actual_tokens * self.reorder_batch_threshold), (
            "MLA only supports decode-only full CUDAGraph capture. "
            "Make sure all cudagraph capture sizes <= max_num_seq."
        )

        assert m.max_query_len <= self.reorder_batch_threshold  # decode only

        return self.build(0, m)

    def build(
        self,
        common_prefix_len: int,
        common_attn_metadata: CommonAttentionMetadata,
        fast_build: bool = False,
    ) -> M:
        num_reqs = common_attn_metadata.num_reqs
        num_tokens = common_attn_metadata.num_actual_tokens
        max_query_len = common_attn_metadata.max_query_len
        max_seq_len = common_attn_metadata.max_seq_len

        # Note(simon): be careful about the CPU <> GPU memory movement in this
        # function. We should avoid GPU -> CPU sync as much as possible because
        # it blocks on all previous kernels.
        device = self.device
        block_table_tensor = common_attn_metadata.block_table_tensor
        slot_mapping = common_attn_metadata.slot_mapping

        query_start_loc = common_attn_metadata.query_start_loc
        query_start_loc_cpu = common_attn_metadata.query_start_loc_cpu
        seq_lens = common_attn_metadata.seq_lens
        seq_lens_cpu = common_attn_metadata.seq_lens_cpu
        dcp_local_seq_lens = common_attn_metadata.dcp_local_seq_lens
        dcp_local_seq_lens_cpu = common_attn_metadata.dcp_local_seq_lens_cpu

        query_seq_lens_cpu = query_start_loc_cpu[1:] - query_start_loc_cpu[:-1]

        num_computed_tokens_cpu = common_attn_metadata.seq_lens_cpu - query_seq_lens_cpu

        num_decodes, num_prefills, num_decode_tokens, num_prefill_tokens = (
            split_decodes_and_prefills(
                common_attn_metadata,
                decode_threshold=self.reorder_batch_threshold,
                require_uniform=(self.query_len_support != QueryLenSupport.VARLEN),
            )
        )

        assert num_decodes + num_prefills == num_reqs
        assert num_decode_tokens + num_prefill_tokens == num_tokens

        prefill_metadata = None
        if num_prefills > 0:
            reqs_start = num_decodes  # prefill_start

            context_lens_cpu = num_computed_tokens_cpu[reqs_start:num_reqs]
            max_context_len_cpu = context_lens_cpu.max().item()
            num_prefills_with_context_cpu = (context_lens_cpu > 0).sum().item()
            prefill_query_start_loc = (
                query_start_loc[reqs_start:] - query_start_loc[reqs_start]
            )

            chunked_context_metadata = None
            if max_context_len_cpu > 0:
                # NOTE: it is recommend you read the `Chunked Prefill` section
                # in the comment at the top of the file before trying to
                # understand the following code

                # currently we allocate an equal amount of workspace for each
                # prefill in the batch, we could probably use a more advanced
                # algorithm here and allocate more workspace to prefills with
                # longer context lengths
                max_context_chunk = (
                    self.chunked_prefill_workspace_size // num_prefills_with_context_cpu
                )

                if self.aot_schedule:
                    # align max_context_chunk to page_size by rounding down,
                    # currently the `gather_and_maybe_dequant_cache` kernel
                    # cannot handle `context_chunk_starts` that are not aligned
                    # to page_size
                    max_context_chunk = round_down(max_context_chunk, self.page_size)

                assert max_context_chunk > 0
                num_chunks = cdiv(max_context_len_cpu, max_context_chunk)

                # if `max_context_chunk = 256`, `num_chunks = 3`, and
                #   `num_prefills_with_context = 4`, create a tensor that looks
                # like
                #  [[0, 0, 0, 0], [256, 256, 256, 256], [512, 512, 512, 512]]
                # Note(simon): this is done in CPU because of downstream's
                # of `to_list`.
                chunk_starts = (
                    torch.arange(num_chunks, dtype=torch.int32)
                    .unsqueeze(1)
                    .expand(-1, num_prefills)
                    * max_context_chunk
                )
                chunk_ends = torch.min(
                    context_lens_cpu.unsqueeze(0), chunk_starts + max_context_chunk
                )
                chunk_seq_lens = (chunk_ends - chunk_starts).clamp(min=0)

                cu_seq_lens_cpu = torch.zeros(
                    num_chunks, num_prefills + 1, dtype=torch.int32, pin_memory=True
                )
                torch.cumsum(
                    chunk_seq_lens, dim=1, out=cu_seq_lens_cpu[:, 1:], dtype=torch.int32
                )
                chunk_total_token = cu_seq_lens_cpu[:, -1]

                max_token_num_over_chunk = chunk_total_token.max().item()
                token_to_seq_tensor_cpu = torch.zeros(
                    [num_chunks, max_token_num_over_chunk], dtype=torch.int32
                )
                range_idx = torch.arange(num_prefills, dtype=torch.int32)
                for i in range(num_chunks):
                    chunk_token_to_seq_tensor = torch.repeat_interleave(
                        range_idx, chunk_seq_lens[i]
                    )
                    chunk_len = chunk_token_to_seq_tensor.shape[0]
                    token_to_seq_tensor_cpu[i, :chunk_len] = chunk_token_to_seq_tensor

                if self.dcp_world_size > 1:
                    local_context_lens_allranks = get_dcp_local_seq_lens(
                        context_lens_cpu,
                        self.dcp_world_size,
                        None,
                        self.dcp_local_block_size,
                    )
                    # Note(qcs): The max local context lengths
                    # padded to `dcp_local_block_size`.
                    padded_local_context_lens_cpu = (
                        cdiv(
                            context_lens_cpu,
                            self.dcp_virtual_block_size,
                        )
                        * self.dcp_local_block_size
                    )
                    # Note(hc): The above max_context_chunk already enforces
                    # block_size alignment, DCP just need the block_size can
                    # be divisible by dcp_world_size, because DCP use
                    # cp_gather_cache which not require `cp_chunk_starts`
                    # aligned to page_size.
                    assert max_context_chunk % self.dcp_world_size == 0
                    padded_local_max_context_chunk_across_ranks = (
                        cdiv(
                            max_context_chunk,
                            self.dcp_virtual_block_size,
                        )
                        * self.dcp_local_block_size
                    )
                    local_chunk_starts = (
                        torch.arange(num_chunks, dtype=torch.int32)
                        .unsqueeze(1)
                        .expand(-1, num_prefills)
                        * padded_local_max_context_chunk_across_ranks
                    )
                    local_chunk_ends = torch.min(
                        padded_local_context_lens_cpu.unsqueeze(0),
                        local_chunk_starts
                        + padded_local_max_context_chunk_across_ranks,
                    )
                    padded_local_chunk_seq_lens = (
                        local_chunk_ends - local_chunk_starts
                    ).clamp(min=0)

                    padded_local_cu_chunk_seq_lens_cpu = torch.zeros(
                        num_chunks, num_prefills + 1, dtype=torch.int32, pin_memory=True
                    )
                    torch.cumsum(
                        padded_local_chunk_seq_lens,
                        dim=1,
                        out=padded_local_cu_chunk_seq_lens_cpu[:, 1:],
                        dtype=torch.int32,
                    )

                chunked_context_metadata_cls = (
                    CudnnPrefillMetadata.ChunkedContextMetadata
                    if self._use_cudnn_prefill
                    else MLACommonPrefillMetadata.ChunkedContextMetadata
                )
                if self.dcp_world_size > 1:
                    chunked_context_metadata = chunked_context_metadata_cls(
                        cu_seq_lens=cu_seq_lens_cpu.to(device, non_blocking=True),
                        starts=local_chunk_starts.to(device, non_blocking=True),
                        seq_tot=padded_local_chunk_seq_lens.sum(dim=1).tolist(),
                        max_seq_lens=chunk_seq_lens.max(dim=1).values.tolist(),
                        seq_lens=chunk_seq_lens,
                        token_to_seq=token_to_seq_tensor_cpu.to(
                            device, non_blocking=True
                        ),
                        chunk_total_token=chunk_total_token.tolist(),
                        workspace=self.chunked_prefill_workspace,
                        padded_local_chunk_seq_lens=padded_local_chunk_seq_lens.tolist(),
                        local_context_lens_allranks=local_context_lens_allranks.tolist(),
                        padded_local_cu_seq_lens=padded_local_cu_chunk_seq_lens_cpu.to(
                            device, non_blocking=True
                        ),
                        cu_seq_lens_lst=cu_seq_lens_cpu.tolist(),
                        chunk_size=padded_local_max_context_chunk_across_ranks,
                    )
                else:
                    chunked_context_metadata = chunked_context_metadata_cls(
                        cu_seq_lens=cu_seq_lens_cpu.to(device, non_blocking=True),
                        starts=chunk_starts.to(device, non_blocking=True),
                        seq_tot=chunk_seq_lens.sum(dim=1).tolist(),
                        max_seq_lens=chunk_seq_lens.max(dim=1).values.tolist(),
                        seq_lens=chunk_seq_lens,
                        token_to_seq=token_to_seq_tensor_cpu.to(
                            device, non_blocking=True
                        ),
                        chunk_total_token=chunk_total_token,
                        workspace=self.chunked_prefill_workspace,
                    )

                if self._use_cudnn_prefill:
                    chunked_context_metadata.seq_lens = chunk_seq_lens

                assert (
                    max(chunked_context_metadata.max_seq_lens)
                    <= self.chunked_prefill_workspace_size
                )

            prefill_metadata = self.prefill_metadata_cls(
                block_table=block_table_tensor[reqs_start:, ...],
                query_start_loc=prefill_query_start_loc,
                max_query_len=max_query_len,
                chunked_context=chunked_context_metadata,
                q_data_type=self.q_data_type,
            )

            if self._use_cudnn_prefill:
                assert isinstance(prefill_metadata, CudnnPrefillMetadata)
                prefill_metadata.query_seq_lens = (
                    prefill_query_start_loc[1:] - prefill_query_start_loc[:-1]
                )
                prefill_metadata.cudnn_workspace = self.cudnn_workspace

            if self._use_trtllm_ragged_prefill:
                prefill_metadata.query_seq_lens = (
                    prefill_query_start_loc[1:] - prefill_query_start_loc[:-1]
                )
                prefill_metadata.workspace_buffer = self._workspace_buffer

        decode_metadata = None
        if num_decodes > 0:
            dcp_tot_seq_lens_device = None
            if self.dcp_world_size > 1:
                dcp_tot_seq_lens_device = seq_lens[:num_decodes]
                seq_lens_cpu = dcp_local_seq_lens_cpu
                seq_lens = dcp_local_seq_lens

            decode_metadata = self._build_decode(
                block_table_tensor=block_table_tensor[:num_decodes, ...],
                seq_lens_cpu=seq_lens_cpu[:num_decodes],
                seq_lens_device=seq_lens[:num_decodes],
                query_start_loc_cpu=query_start_loc_cpu[: num_decodes + 1],
                query_start_loc_device=query_start_loc[: num_decodes + 1],
                num_decode_tokens=num_decode_tokens,
                dcp_tot_seq_lens_device=dcp_tot_seq_lens_device,
            )

        attn_metadata = self.metadata_cls(
            num_reqs=common_attn_metadata.num_reqs,
            max_query_len=common_attn_metadata.max_query_len,
            max_seq_len=max_seq_len,
            num_actual_tokens=num_tokens,
            query_start_loc=query_start_loc,
            slot_mapping=slot_mapping,
            head_dim=self.model_config.get_head_size(),
            # MLACommonMetadata Chunk prefill specific
            num_decodes=num_decodes,
            num_decode_tokens=num_decode_tokens,
            num_prefills=num_prefills,
            prefill=prefill_metadata,
            decode=decode_metadata,
        )

        if self._use_fi_prefill and num_prefills > 0:
            assert isinstance(attn_metadata.prefill, FlashInferPrefillMetadata)
            self._build_fi_prefill_wrappers(attn_metadata.prefill)

        return attn_metadata


def reorg_kvcache(
    allgatered_kv_c_normed: torch.Tensor,
    allgatered_k_pe: torch.Tensor,
    padded_local_chunk_seq_lens_lst: list[int],
    local_context_lens_allranks: list[list[int]],
    sum_seq_len: int,
    max_seq_len: int,
    chunk_size: int,
    chunk_idx: int,
    toks: int,
) -> tuple[torch.Tensor, torch.Tensor]:
    """
    reorg and unpad kvcache after cp local gather to tp layout for attn kernel.
    e.g.
    allgatered_kv_c_normed = [T0_0, T0_1, T0_2, T0_3, T1_0, T1_1, ...,
                              T0_4, T0_5, pad, pad, T1_2, pad, ...]
    -> reorganized_kv_c_normed = [T0_0, T0_1, T0_2, T0_3, T0_4, T0_5,
                                  T1_0, T1_1, T1_2, ...]
    Args:
        padded_local_chunk_seq_lens_lst: local chunk context lengths
            under current CP rank.
        local_context_lens_allranks: local context lengths on each CP rank.
        sum_seq_len: the sum of cp_chunk_seq_lens_lst.
        max_seq_len: the max value of cp_chunk_seq_lens_lst.
        chunk_size: the local padded max context chunk from
            chunked_context_metadata building.
        chunk_idx: chunk idx of chunked_prefill.
        toks: the number of tokens for local gather cache.
    """
    kv_c_segments = []
    k_pe_segments = []
    src_token_idx = 0
    max_seq_len_check = 0
    for padded_local_chunk_seq_len, local_context_lens in zip(
        padded_local_chunk_seq_lens_lst, local_context_lens_allranks
    ):
        cur_seq_len = 0
        for rank, local_context_len in enumerate(local_context_lens):
            # Note(qcs): We split the context into multiple chunks,
            # depending on the size of the workspace.
            # local_context in dcp0:   |-----------------|
            # local_context in dcp1:   |--------------|
            # n*padded_local_chunk:    |-----|-----|-----|
            # local_chunk_len in dcp1: |-----|-----|--|
            # so we need update the last chunk length in dcp1.
            local_chunk_len = min(
                max(0, local_context_len - chunk_idx * chunk_size),
                padded_local_chunk_seq_len,
            )
            if local_chunk_len != 0:
                kv_c_segment = allgatered_kv_c_normed[
                    rank * toks + src_token_idx : rank * toks
                    + src_token_idx
                    + local_chunk_len
                ]
                k_pe_segment = allgatered_k_pe[
                    rank * toks + src_token_idx : rank * toks
                    + src_token_idx
                    + local_chunk_len
                ]
                kv_c_segments.append(kv_c_segment)
                k_pe_segments.append(k_pe_segment)
                cur_seq_len += local_chunk_len
        max_seq_len_check = max(max_seq_len_check, cur_seq_len)
        src_token_idx += padded_local_chunk_seq_len
    reorganized_kv_c_normed = torch.cat(kv_c_segments, dim=0)
    reorganized_k_pe = torch.cat(k_pe_segments, dim=0)
    assert reorganized_kv_c_normed.shape[0] == sum_seq_len
    assert reorganized_k_pe.shape[0] == sum_seq_len
    assert max_seq_len_check == max_seq_len
    return reorganized_kv_c_normed, reorganized_k_pe


# TODO(Lucas): rename MLACommonBaseImpl -> MLACommonImpl,
# and MLACommonImpl -> MLACommonDenseImpl or somthing like that
class MLACommonBaseImpl(MLAAttentionImpl[A], Generic[A]):
    """
    NOTE: Please read the comment at the top of the file before trying to
    understand this class
    """

    def __init__(
        self,
        num_heads: int,
        head_size: int,
        scale: float,
        num_kv_heads: int,
        alibi_slopes: list[float] | None,
        sliding_window: int | None,
        kv_cache_dtype: str,
        logits_soft_cap: float | None,
        attn_type: str,
        kv_sharing_target_layer_name: str | None,
        # MLA Specific Arguments
        q_lora_rank: int | None,
        kv_lora_rank: int,
        qk_nope_head_dim: int,
        qk_rope_head_dim: int,
        qk_head_dim: int,
        v_head_dim: int,
        kv_b_proj: ColumnParallelLinear,
        indexer=None,
        q_pad_num_heads: int | None = None,
    ) -> None:
        if kv_sharing_target_layer_name is not None:
            raise NotImplementedError("KV sharing is not supported for MLA")

        self.num_heads = num_heads
        self.head_size = head_size
        self.scale = float(scale)
        self.num_kv_heads = num_kv_heads
        self.kv_cache_dtype = kv_cache_dtype

        self.q_lora_rank = q_lora_rank
        self.kv_lora_rank = kv_lora_rank
        self.qk_nope_head_dim = qk_nope_head_dim
        self.qk_rope_head_dim = qk_rope_head_dim
        self.qk_head_dim = qk_head_dim
        self.v_head_dim = v_head_dim
        self.kv_b_proj = kv_b_proj
        self.indexer = indexer
        self.q_pad_num_heads = q_pad_num_heads
        self.is_aiter_triton_fp8_bmm_enabled = rocm_aiter_ops.is_fp8bmm_enabled()

    def process_weights_after_loading(self, act_dtype: torch.dtype):
        def get_layer_weight(layer):
            WEIGHT_NAMES = ("weight", "qweight", "weight_packed")
            for attr in WEIGHT_NAMES:
                if hasattr(layer, attr):
                    return getattr(layer, attr)
            raise AttributeError(
                f"Layer '{layer}' has no recognized weight attribute: {WEIGHT_NAMES}."
            )

        def get_and_maybe_dequant_weights(layer: LinearBase):
            if not isinstance(layer.quant_method, UnquantizedLinearMethod):
                # NOTE: This should only be used offline, since it's O(N^3)
                eye = torch.eye(
                    layer.input_size_per_partition,
                    dtype=act_dtype,
                    device=get_layer_weight(layer).device,
                )
                dequant_weights = layer.quant_method.apply(layer, eye, bias=None)
                del eye
                # standardize to (output, input)
                return dequant_weights.T
            return layer.weight

        # we currently do not have quantized bmm's which are needed for
        # `W_UV` and `W_UK_T`, we just store fp16/bf16 copies and perform
        # the bmm's in 16-bit, the extra memory overhead of this is fairly low
        kv_b_proj_weight = get_and_maybe_dequant_weights(self.kv_b_proj).T
        assert kv_b_proj_weight.shape == (
            self.kv_lora_rank,
            self.num_heads * (self.qk_nope_head_dim + self.v_head_dim),
        ), (
            f"{kv_b_proj_weight.shape=}, "
            f"{self.kv_lora_rank=}, "
            f"{self.num_heads=}, "
            f"{self.qk_nope_head_dim=}, "
            f"{self.v_head_dim=}"
        )
        kv_b_proj_weight = kv_b_proj_weight.view(
            self.kv_lora_rank,
            self.num_heads,
            self.qk_nope_head_dim + self.v_head_dim,
        )

        W_UK, W_UV = kv_b_proj_weight.split(
            [self.qk_nope_head_dim, self.v_head_dim], dim=-1
        )

        if self.is_aiter_triton_fp8_bmm_enabled:
            W_K = W_UK.transpose(0, 1)  # 16 512 128
            W_V = W_UV.permute(1, 2, 0)  # 16 128 512
            self.W_K, self.W_K_scale = dynamic_per_batched_tensor_quant(
                W_K, dtype=current_platform.fp8_dtype()
            )
            self.W_V, self.W_V_scale = dynamic_per_batched_tensor_quant(
                W_V, dtype=current_platform.fp8_dtype()
            )

            # The kernel operates on non-padded inputs. Hence, pre-compiling
            # triton kernel to avoid runtime compilation for unseen batch sizes
            # Pre-compile for batch sizes 1 to 1024 to cover most use-cases.
            # On DS-R1, this step adds roughly 50s to the model loading time.
            max_batch_size = 1024  # [ToDo] Find the optimal upper limit
            pre_compilation_list = list(range(1, max_batch_size + 1))
            if is_global_first_rank():
                pre_compilation_list = tqdm(
                    pre_compilation_list,
                    desc="[Aiter Triton] Pre-compiling fp8 BMM kernel",
                    total=max_batch_size,
                )

            for m in pre_compilation_list:
                x = torch.empty(
                    (self.W_K.shape[0], m, self.W_K.shape[2]),
                    dtype=torch.bfloat16,
                    device=self.W_K.device,
                )
                rocm_aiter_ops.triton_fp8_bmm(
                    x, self.W_K, self.W_K_scale, group_size=128, transpose_bm=True
                )

                x = torch.empty(
                    (self.W_V.shape[0], m, self.W_V.shape[2]),
                    dtype=torch.bfloat16,
                    device=self.W_V.device,
                )
                rocm_aiter_ops.triton_fp8_bmm(
                    x, self.W_V, self.W_V_scale, group_size=128, transpose_bm=True
                )
        else:
            # Convert from (L, N, V) to (N, L, V)
            self.W_UV = W_UV.transpose(0, 1)
            # Convert from (L, N, P) to (N, P, L)
            self.W_UK_T = W_UK.permute(1, 2, 0)

    def _v_up_proj(self, x: torch.Tensor, out: torch.Tensor):
        # Convert from (B, N, L) to (N, B, L)
        x = x.view(-1, self.num_heads, self.kv_lora_rank).transpose(0, 1)

        if self.is_aiter_triton_fp8_bmm_enabled:
            out = out.view(-1, self.num_heads, self.v_head_dim)
            # Multiply + Transpose (N, B, L) x (N, L, V)->(N, B, V)->(B, N, V)
            x = rocm_aiter_ops.triton_fp8_bmm(
                x, self.W_V, self.W_V_scale, group_size=128, transpose_bm=True, YQ=out
            )
        else:
            # Convert from (B, N * V) to (N, B, V)
            out = out.view(-1, self.num_heads, self.v_head_dim).transpose(0, 1)

            # Multiply (N, B, L) x (N, L, V) -> (N, B, V)
            torch.bmm(x, self.W_UV, out=out)  # Reuse "out" to make it "hot"

            # Convert from (N, B, V) to (B, N * V)
            out_new = out.transpose(0, 1).reshape(-1, self.num_heads * self.v_head_dim)

            # Adjust output buffer shape back to the original (B, N * V)
            N, B, V = out.shape
            out.resize_((B, N * V))
            out.copy_(out_new)  # Copy result


class MLACommonImpl(MLACommonBaseImpl[M], Generic[M]):
    """
    NOTE: Please read the comment at the top of the file before trying to
    understand this class
    """

    def __init__(self, *args, **kwargs) -> None:
        super().__init__(*args, **kwargs)

        if use_flashinfer_prefill():
            logger.debug_once("Using FlashInfer prefill for MLA")
            self._run_prefill_context_chunk = self._run_prefill_context_chunk_fi
            self._run_prefill_new_tokens = self._run_prefill_new_tokens_fi
            self._pad_v = False
        elif use_trtllm_ragged_deepseek_prefill():
            logger.debug_once("Using TRT-LLM ragged DeepSeek prefill for MLA")
            self._run_prefill_context_chunk = (
                self._run_prefill_context_chunk_trtllm_ragged
            )
            self._run_prefill_new_tokens = self._run_prefill_new_tokens_trtllm_ragged
            self._pad_v = False
        elif use_cudnn_prefill():
            logger.debug_once("Using CUDNN prefill for MLA")
            self._run_prefill_context_chunk = self._run_prefill_context_chunk_cudnn
            self._run_prefill_new_tokens = self._run_prefill_new_tokens_cudnn
            self._pad_v = False
        else:  # Use FlashAttention
            logger.debug_once("Using FlashAttention prefill for MLA")
            self._run_prefill_context_chunk = self._run_prefill_context_chunk_fa
            self._run_prefill_new_tokens = self._run_prefill_new_tokens_fa

            # Handle the differences between the flash_attn_varlen from
            # flash_attn and the one from vllm_flash_attn. The former is used on
            # RoCM and the latter has an additional parameter to control
            # FA2 vs FA3
            self.flash_attn_varlen_func = flash_attn_varlen_func
            self.vllm_flash_attn_version = get_flash_attn_version()
            if self.vllm_flash_attn_version is not None:
                self.flash_attn_varlen_func = functools.partial(
                    flash_attn_varlen_func, fa_version=self.vllm_flash_attn_version
                )

            # For MLA the v head dim is smaller than qk head dim so we pad out
            # v with 0s to match the qk head dim for attention backends that do
            # not support different headdims
            # We don't need to pad V if we are on a hopper system with FA3
            self._pad_v = self.vllm_flash_attn_version is None or not (
                self.vllm_flash_attn_version == 3
                and current_platform.get_device_capability()[0] == 9
            )

        self.dcp_world_size: int | None = None

        self.chunked_prefill_workspace_size = (
            MLACommonMetadataBuilder.determine_chunked_prefill_workspace_size(
                get_current_vllm_config()
            )
        )
        self.cp_kv_cache_interleave_size: int = (
            get_current_vllm_config().parallel_config.cp_kv_cache_interleave_size
        )

    def _flash_attn_varlen_diff_headdims(
        self, q, k, v, return_softmax_lse=False, softmax_scale=None, **kwargs
    ):
        maybe_padded_v = v
        if self._pad_v:
            maybe_padded_v = torch.nn.functional.pad(
                v, [0, q.shape[-1] - v.shape[-1]], value=0
            )

        if is_vllm_fa:
            kwargs["return_softmax_lse"] = return_softmax_lse
        else:
            # ROCm leverages the upstream flash_attn, which takes a parameter
            # called "return_attn_probs" instead of return_softmax_lse
            kwargs["return_attn_probs"] = return_softmax_lse
        if vllm_is_batch_invariant():
            kwargs["num_splits"] = 1

        attn_out = self.flash_attn_varlen_func(
            q=q,
            k=k,
            v=maybe_padded_v,
            softmax_scale=softmax_scale,
            **kwargs,
        )

        # Unpack the output if there is multiple results
        lse = None
        if isinstance(attn_out, tuple):
            attn_out, lse = attn_out[0], attn_out[1]

        # Remain consistent with old `flash_attn_varlen_func` where there
        # is only one output tensor if `return_softmax_lse` is False.
        if return_softmax_lse:
            return attn_out, lse
        return attn_out

    def _run_prefill_new_tokens_fa(
        self,
        prefill: MLACommonPrefillMetadata,
        q,
        k,
        v,
        return_softmax_lse,
        fp8_attention: bool,
    ):
        logger.debug_once("Running FlashAttention prefill new tokens", scope="local")
        return self._flash_attn_varlen_diff_headdims(
            q=q,
            k=k,
            v=v,
            cu_seqlens_q=prefill.query_start_loc,
            cu_seqlens_k=prefill.query_start_loc,
            max_seqlen_q=prefill.max_query_len,
            max_seqlen_k=prefill.max_query_len,
            softmax_scale=self.scale,
            causal=True,
            return_softmax_lse=return_softmax_lse,
        )

    def _run_prefill_new_tokens_fi(
        self,
        prefill: MLACommonPrefillMetadata,
        q,
        k,
        v,
        return_softmax_lse,
        fp8_attention: bool,
    ):
        logger.debug_once("Running FlashInfer prefill new tokens", scope="local")
        assert isinstance(prefill, FlashInferPrefillMetadata)
        assert prefill.prefill_main is not None
        if fp8_attention:
            logger.debug_once("Running Flashinfer prefill in FP8")
            fp8_dtype = current_platform.fp8_dtype()
            q = q.to(fp8_dtype)
            k = k.to(fp8_dtype)
            v = v.to(fp8_dtype)
        ret = prefill.prefill_main.run(
            q=q,
            k=k,
            v=v,
            return_lse=return_softmax_lse,
        )

        if isinstance(ret, tuple):
            return ret[0], ret[1].transpose(0, 1).contiguous()
        return ret

    def _run_prefill_new_tokens_cudnn(
        self,
        prefill: MLACommonPrefillMetadata,
        q,
        k,
        v,
        return_softmax_lse,
        fp8_attention: bool,
    ):
        logger.debug_once("Running Cudnn prefill new tokens", scope="local")
        assert isinstance(prefill, CudnnPrefillMetadata)
        assert prefill.query_seq_lens is not None
        assert fp8_attention is False, "Cudnn prefill does not support fp8 attention"
        output, lse = cudnn_batch_prefill_with_kv_cache(
            q=q,
            k_cache=k,
            v_cache=v,
            scale=self.scale,
            workspace_buffer=prefill.cudnn_workspace,
            max_token_per_sequence=prefill.max_query_len,
            max_sequence_kv=prefill.max_query_len,
            actual_seq_lens_q=prefill.query_seq_lens.view(-1, 1, 1, 1),
            actual_seq_lens_kv=prefill.query_seq_lens.view(-1, 1, 1, 1),
            causal=True,
            # Do not support False for now
            return_lse=True,
            # Indicates actual_seq_lens are on GPU or CPU.
            is_cuda_graph_compatible=True,
        )
        if return_softmax_lse:
            return output, lse
        return output

    def _run_prefill_context_chunk_fa(
        self,
        prefill: MLACommonPrefillMetadata,
        chunk_idx: int,
        q,
        k,
        v,
        fp8_attention: bool,
    ):
        logger.debug_once("Running FlashAttention prefill context chunk", scope="local")
        assert prefill.chunked_context is not None
        assert fp8_attention is False, (
            "FlashAttention prefill does not support fp8 attention"
        )
        return self._flash_attn_varlen_diff_headdims(
            q=q,
            k=k,
            v=v,
            cu_seqlens_q=prefill.query_start_loc,
            cu_seqlens_k=prefill.chunked_context.cu_seq_lens[chunk_idx],
            max_seqlen_q=prefill.max_query_len,
            max_seqlen_k=prefill.chunked_context.max_seq_lens[chunk_idx],
            softmax_scale=self.scale,
            causal=False,  # Context is unmasked
            return_softmax_lse=True,
        )

    def _run_prefill_context_chunk_fi(
        self,
        prefill: MLACommonPrefillMetadata,
        chunk_idx: int,
        q,
        k,
        v,
        fp8_attention: bool,
    ):
        logger.debug_once("Running FlashInfer prefill context chunk", scope="local")
        assert isinstance(prefill, FlashInferPrefillMetadata)
        if fp8_attention:
            logger.debug_once("Running FlashInfer prefill in FP8")
            fp8_dtype = current_platform.fp8_dtype()
            q = q.to(fp8_dtype)
            k = k.to(fp8_dtype)
            v = v.to(fp8_dtype)
        attn_out, lse = prefill.prefill_chunks[chunk_idx].run(
            q=q,
            k=k,
            v=v,
            return_lse=True,
        )

        # Convert from (q_len, num_heads) to (num_heads, q_len)
        return attn_out, lse.transpose(0, 1).contiguous()

    def _run_prefill_context_chunk_cudnn(
        self,
        prefill: MLACommonPrefillMetadata,
        chunk_idx: int,
        q,
        k,
        v,
        fp8_attention: bool,
    ):
        logger.debug_once("Running Cudnn prefill context chunk", scope="local")
        assert isinstance(prefill, CudnnPrefillMetadata)
        assert prefill.chunked_context is not None
        assert prefill.chunked_context.seq_lens[chunk_idx] is not None
        assert prefill.query_seq_lens is not None
        assert fp8_attention is False, "Cudnn prefill does not support fp8 attention"
        return cudnn_batch_prefill_with_kv_cache(
            q=q,
            k_cache=k,
            v_cache=v,
            scale=self.scale,
            workspace_buffer=prefill.cudnn_workspace,
            max_token_per_sequence=prefill.max_query_len,
            max_sequence_kv=prefill.chunked_context.max_seq_lens[chunk_idx],
            actual_seq_lens_q=prefill.query_seq_lens.view(-1, 1, 1, 1),
            actual_seq_lens_kv=prefill.chunked_context.seq_lens[chunk_idx].view(
                -1, 1, 1, 1
            ),
            causal=False,
            return_lse=True,
            # Indicates actual_seq_lens are on GPU or CPU.
            is_cuda_graph_compatible=True,
        )

    def _run_prefill_new_tokens_trtllm_ragged(
        self,
        prefill: MLACommonPrefillMetadata,
        q,
        k,
        v,
        return_softmax_lse,
        fp8_attention: bool,
    ):
        logger.debug_once("Running TRT-LLM ragged prefill new tokens", scope="local")
        """TRT-LLM ragged attention for new tokens (causal)."""
        from flashinfer.prefill import trtllm_ragged_attention_deepseek

        assert prefill.query_seq_lens is not None
<<<<<<< HEAD
        assert prefill.workspace_buffer is not None
=======

        if fp8_attention:
            logger.debug_once("Running TRT-LLM ragged prefill in FP8")
            fp8_dtype = current_platform.fp8_dtype()
            q = q.to(fp8_dtype)
            k = k.to(fp8_dtype)
            v = v.to(fp8_dtype)

>>>>>>> 95863540
        ret = trtllm_ragged_attention_deepseek(
            query=q,
            key=k,
            value=v,
            workspace_buffer=prefill.workspace_buffer,
            seq_lens=prefill.query_seq_lens,
            max_q_len=prefill.max_query_len,
            max_kv_len=prefill.max_query_len,
            bmm1_scale=self.scale,
            bmm2_scale=1.0,
            o_sf_scale=1.0,
            batch_size=prefill.query_seq_lens.shape[0],
            window_left=-1,
            cum_seq_lens_q=prefill.query_start_loc,
            cum_seq_lens_kv=prefill.query_start_loc,
            enable_pdl=False,
            is_causal=True,
            return_lse=return_softmax_lse,
        )

        if isinstance(ret, tuple):
            # Convert from (q_len, num_heads) to (num_heads, q_len)
            return ret[0], ret[1].transpose(0, 1).contiguous()
        return ret

    def _run_prefill_context_chunk_trtllm_ragged(
        self,
        prefill: MLACommonPrefillMetadata,
        chunk_idx: int,
        q,
        k,
        v,
        fp8_attention: bool,
    ):
        logger.debug_once("Running TRT-LLM ragged prefill context chunk", scope="local")
        """TRT-LLM ragged attention for context chunks (non-causal)."""
        from flashinfer.prefill import trtllm_ragged_attention_deepseek

        assert prefill.chunked_context is not None
        assert prefill.chunked_context.seq_lens[chunk_idx] is not None
        assert prefill.workspace_buffer is not None

        out = torch.zeros(
            q.shape[0],
            q.shape[1],
            v.shape[2],
            device=q.device,
            dtype=q.dtype,
        )
        prefill.workspace_buffer.fill_(0)

        if fp8_attention:
            logger.debug_once("Running TRT-LLM ragged prefill context chunk in FP8")
            fp8_dtype = current_platform.fp8_dtype()
            q = q.to(fp8_dtype)
            k = k.to(fp8_dtype)
            v = v.to(fp8_dtype)

        attn_out, lse = trtllm_ragged_attention_deepseek(
            query=q,
            key=k,
            value=v,
            workspace_buffer=prefill.workspace_buffer,
            seq_lens=prefill.chunked_context.seq_lens[chunk_idx],
            max_q_len=prefill.max_query_len,
            max_kv_len=prefill.chunked_context.max_seq_lens[chunk_idx],
            bmm1_scale=self.scale,
            bmm2_scale=1.0,
            o_sf_scale=1.0,
            batch_size=prefill.chunked_context.seq_lens[chunk_idx].shape[0],
            window_left=-1,
            cum_seq_lens_q=prefill.query_start_loc,
            cum_seq_lens_kv=prefill.chunked_context.cu_seq_lens[chunk_idx],
            enable_pdl=False,
            is_causal=False,
            return_lse=True,
            out=out,
        )

        # Convert from (q_len, num_heads) to (num_heads, q_len)
        return attn_out, lse.transpose(0, 1).contiguous()

    def process_weights_after_loading(self, act_dtype: torch.dtype):
        def get_layer_weight(layer):
            WEIGHT_NAMES = ("weight", "qweight", "weight_packed")
            for attr in WEIGHT_NAMES:
                if hasattr(layer, attr):
                    return getattr(layer, attr)
            raise AttributeError(
                f"Layer '{layer}' has no recognized weight attribute: {WEIGHT_NAMES}."
            )

        def get_and_maybe_dequant_weights(layer: LinearBase):
            if not isinstance(layer.quant_method, UnquantizedLinearMethod):
                # NOTE: This should only be used offline, since it's O(N^3)
                eye = torch.eye(
                    layer.input_size_per_partition,
                    dtype=act_dtype,
                    device=get_layer_weight(layer).device,
                )
                dequant_weights = layer.quant_method.apply(layer, eye, bias=None)
                del eye
                # standardize to (output, input)
                return dequant_weights.T
            return layer.weight

        # we currently do not have quantized bmm's which are needed for
        # `W_UV` and `W_UK_T`, we just store fp16/bf16 copies and perform
        # the bmm's in 16-bit, the extra memory overhead of this is fairly low
        kv_b_proj_weight = get_and_maybe_dequant_weights(self.kv_b_proj).T
        assert kv_b_proj_weight.shape == (
            self.kv_lora_rank,
            self.num_heads * (self.qk_nope_head_dim + self.v_head_dim),
        ), (
            f"{kv_b_proj_weight.shape=}, "
            f"{self.kv_lora_rank=}, "
            f"{self.num_heads=}, "
            f"{self.qk_nope_head_dim=}, "
            f"{self.v_head_dim=}"
        )
        kv_b_proj_weight = kv_b_proj_weight.view(
            self.kv_lora_rank,
            self.num_heads,
            self.qk_nope_head_dim + self.v_head_dim,
        )

        W_UK, W_UV = kv_b_proj_weight.split(
            [self.qk_nope_head_dim, self.v_head_dim], dim=-1
        )

        if self.is_aiter_triton_fp8_bmm_enabled:
            W_K = W_UK.transpose(0, 1)  # 16 512 128
            W_V = W_UV.permute(1, 2, 0)  # 16 128 512
            self.W_K, self.W_K_scale = dynamic_per_batched_tensor_quant(
                W_K, dtype=current_platform.fp8_dtype()
            )
            self.W_V, self.W_V_scale = dynamic_per_batched_tensor_quant(
                W_V, dtype=current_platform.fp8_dtype()
            )

            # The kernel operates on non-padded inputs. Hence, pre-compiling
            # triton kernel to avoid runtime compilation for unseen batch sizes
            # Pre-compile for batch sizes 1 to 1024 to cover most use-cases.
            # On DS-R1, this step adds roughly 50s to the model loading time.
            max_batch_size = 1024  # [ToDo] Find the optimal upper limit
            pre_compilation_list = list(range(1, max_batch_size + 1))
            if is_global_first_rank():
                pre_compilation_list = tqdm(
                    pre_compilation_list,
                    desc="[Aiter Triton] Pre-compiling fp8 BMM kernel",
                    total=max_batch_size,
                )

            for m in pre_compilation_list:
                x = torch.empty(
                    (self.W_K.shape[0], m, self.W_K.shape[2]),
                    dtype=torch.bfloat16,
                    device=self.W_K.device,
                )
                rocm_aiter_ops.triton_fp8_bmm(
                    x, self.W_K, self.W_K_scale, group_size=128, transpose_bm=True
                )

                x = torch.empty(
                    (self.W_V.shape[0], m, self.W_V.shape[2]),
                    dtype=torch.bfloat16,
                    device=self.W_V.device,
                )
                rocm_aiter_ops.triton_fp8_bmm(
                    x, self.W_V, self.W_V_scale, group_size=128, transpose_bm=True
                )
        else:
            # Convert from (L, N, V) to (N, L, V)
            self.W_UV = W_UV.transpose(0, 1)
            # Convert from (L, N, P) to (N, P, L)
            self.W_UK_T = W_UK.permute(1, 2, 0)

    def _concat_k_nope_k_pe(
        self, k_nope: torch.Tensor, k_pe: torch.Tensor
    ) -> torch.Tensor:
        """
        Efficiently concatenate k_nope and k_pe tensors along the last dimension.

        This function avoids the performance penalty of torch.cat with expanded
        non-contiguous tensors by pre-allocating the output and using direct copies.

        Args:
            k_nope: Tensor of shape [..., nope_dim]
            k_pe: Tensor to broadcast and concatenate, typically shape [..., 1, pe_dim]
                or [..., pe_dim]

        Returns:
            Tensor of shape [..., nope_dim + pe_dim]
        """
        k = torch.empty(
            (*k_nope.shape[:-1], k_nope.shape[-1] + k_pe.shape[-1]),
            dtype=k_nope.dtype,
            device=k_nope.device,
        )
        # Direct copies with efficient broadcasting
        k[..., : k_nope.shape[-1]] = k_nope
        k[..., k_nope.shape[-1] :] = k_pe
        return k

    def _compute_prefill_context(
        self,
        q: torch.Tensor,
        kv_c_and_k_pe_cache: torch.Tensor,
        attn_metadata: MLACommonMetadata,
        k_scale: torch.Tensor,
        fp8_attention: bool,
    ):
        assert attn_metadata.prefill is not None
        prefill_metadata = attn_metadata.prefill
        assert prefill_metadata.chunked_context is not None

        output = None
        iters = len(prefill_metadata.chunked_context.seq_tot)
        workspace = prefill_metadata.chunked_context.workspace
        for i in range(iters):
            toks = prefill_metadata.chunked_context.seq_tot[i]
            ops.gather_and_maybe_dequant_cache(
                src_cache=kv_c_and_k_pe_cache,
                dst=workspace,
                block_table=prefill_metadata.block_table,
                cu_seq_lens=prefill_metadata.chunked_context.cu_seq_lens[i],
                token_to_seq=prefill_metadata.chunked_context.token_to_seq[i],
                num_tokens=prefill_metadata.chunked_context.chunk_total_token[i],
                kv_cache_dtype=self.kv_cache_dtype,
                scale=k_scale,
                seq_starts=prefill_metadata.chunked_context.starts[i],
            )

            kv_c_normed = workspace[:toks][..., : self.kv_lora_rank]
            k_pe = workspace[:toks][..., self.kv_lora_rank :].unsqueeze(1)

            kv_nope = self.kv_b_proj(kv_c_normed)[0].view(
                -1, self.num_heads, self.qk_nope_head_dim + self.v_head_dim
            )
            k_nope, v = kv_nope.split([self.qk_nope_head_dim, self.v_head_dim], dim=-1)

            k = self._concat_k_nope_k_pe(k_nope, k_pe)

            attn_output, attn_softmax_lse = self._run_prefill_context_chunk(
                prefill=prefill_metadata,
                chunk_idx=i,
                q=q,
                k=k,
                v=v,
                fp8_attention=fp8_attention,
            )

            if output is None:
                output = attn_output
                output_lse = attn_softmax_lse
            else:
                output_tmp = torch.empty_like(output)
                output_lse_tmp = torch.empty_like(output_lse)
                merge_attn_states(
                    output=output_tmp,
                    output_lse=output_lse_tmp,
                    prefix_output=output,
                    prefix_lse=output_lse,
                    suffix_output=attn_output,
                    suffix_lse=attn_softmax_lse,
                )
                output = output_tmp
                output_lse = output_lse_tmp

        return output, output_lse

    def _context_parallel_compute_prefill_context(
        self,
        q: torch.Tensor,
        kv_c_and_k_pe_cache: torch.Tensor,
        attn_metadata: MLACommonMetadata,
        k_scale: torch.Tensor,
        dcp_world_size: int,
        fp8_attention: bool,
    ):
        assert k_scale is None, "DCP not support scaled kvcache now."
        assert attn_metadata.prefill is not None
        prefill_metadata = attn_metadata.prefill
        assert prefill_metadata.chunked_context is not None
        assert prefill_metadata.chunked_context.padded_local_chunk_seq_lens is not None
        assert prefill_metadata.chunked_context.local_context_lens_allranks is not None
        assert prefill_metadata.chunked_context.padded_local_cu_seq_lens is not None
        assert prefill_metadata.chunked_context.cu_seq_lens_lst is not None
        assert prefill_metadata.chunked_context.chunk_size is not None

        output = None
        iters = len(prefill_metadata.chunked_context.seq_tot)
        workspace = prefill_metadata.chunked_context.workspace

        for i in range(iters):
            toks = prefill_metadata.chunked_context.seq_tot[i]
            ops.cp_gather_cache(
                src_cache=kv_c_and_k_pe_cache,
                dst=workspace,
                block_table=prefill_metadata.block_table,
                cu_seq_lens=prefill_metadata.chunked_context.padded_local_cu_seq_lens[
                    i
                ],
                batch_size=attn_metadata.num_prefills,
                seq_starts=prefill_metadata.chunked_context.starts[i],
            )
            # workspace
            # |------- N tokens --------|--------- N*dcp_size tokens ----------|
            # |<- use for loca_gather ->|<--------- use for allgather -------->|
            allgather_offset = workspace.shape[0] // (dcp_world_size + 1)
            assert allgather_offset * (dcp_world_size + 1) == workspace.shape[0]
            assert toks <= allgather_offset
            local_gathered_kvcache = workspace[:toks]
            cur_allgather_workspace = workspace[
                allgather_offset : allgather_offset * (1 + dcp_world_size)
            ]
            assert toks * dcp_world_size <= cur_allgather_workspace.shape[0]
            cur_allgather_kvcache = cur_allgather_workspace[: toks * dcp_world_size]
            cur_allgather_kvcache.copy_(
                get_dcp_group().all_gather(local_gathered_kvcache, dim=0)
            )
            assert (
                cur_allgather_kvcache.shape[-1]
                == self.kv_lora_rank + self.qk_rope_head_dim
            )
            allgatered_kv_c_normed, allgatered_k_pe = cur_allgather_kvcache.unsqueeze(
                1
            ).split([self.kv_lora_rank, self.qk_rope_head_dim], dim=-1)

            kv_c_normed, k_pe = reorg_kvcache(
                allgatered_kv_c_normed,
                allgatered_k_pe,
                padded_local_chunk_seq_lens_lst=prefill_metadata.chunked_context.padded_local_chunk_seq_lens[
                    i
                ],
                local_context_lens_allranks=prefill_metadata.chunked_context.local_context_lens_allranks,
                sum_seq_len=prefill_metadata.chunked_context.cu_seq_lens_lst[i][-1],
                max_seq_len=prefill_metadata.chunked_context.max_seq_lens[i],
                chunk_size=prefill_metadata.chunked_context.chunk_size,
                chunk_idx=i,
                toks=toks,
            )

            kv_nope = self.kv_b_proj(kv_c_normed)[0].view(
                -1, self.num_heads, self.qk_nope_head_dim + self.v_head_dim
            )
            k_nope, v = kv_nope.split([self.qk_nope_head_dim, self.v_head_dim], dim=-1)
            k = self._concat_k_nope_k_pe(k_nope, k_pe)

            attn_output, attn_softmax_lse = self._run_prefill_context_chunk(
                prefill=prefill_metadata,
                chunk_idx=i,
                q=q,
                k=k,
                v=v,
                fp8_attention=fp8_attention,
            )

            if output is None:
                output = attn_output
                output_lse = attn_softmax_lse
            else:
                output_tmp = torch.empty_like(output)
                output_lse_tmp = torch.empty_like(output_lse)
                merge_attn_states(
                    output=output_tmp,
                    output_lse=output_lse_tmp,
                    prefix_output=output,
                    prefix_lse=output_lse,
                    suffix_output=attn_output,
                    suffix_lse=attn_softmax_lse,
                )
                output = output_tmp
                output_lse = output_lse_tmp

        return output, output_lse

    def _forward_prefill(
        self,
        q: torch.Tensor,
        kv_c_normed: torch.Tensor,
        k_pe: torch.Tensor,
        kv_c_and_k_pe_cache: torch.Tensor,
        attn_metadata: MLACommonMetadata,
        k_scale: torch.Tensor,
        output: torch.Tensor,
        fp8_attention: bool = False,
    ) -> None:
        # TODO (zyongye): Prefill function here
        assert attn_metadata.prefill is not None
        assert self.dcp_world_size is not None

        has_context = attn_metadata.prefill.chunked_context is not None
        kv_nope = self.kv_b_proj(kv_c_normed)[0].view(
            -1, self.num_heads, self.qk_nope_head_dim + self.v_head_dim
        )
        k_nope, v = kv_nope.split([self.qk_nope_head_dim, self.v_head_dim], dim=-1)

        k = self._concat_k_nope_k_pe(k_nope, k_pe)

        output_prefill = self._run_prefill_new_tokens(
            prefill=attn_metadata.prefill,
            q=q,
            k=k,
            v=v,
            return_softmax_lse=has_context,
            fp8_attention=fp8_attention,
        )

        if has_context:
            suffix_output, suffix_lse = output_prefill
            if self.dcp_world_size > 1:
                context_output, context_lse = (
                    self._context_parallel_compute_prefill_context(
                        q,
                        kv_c_and_k_pe_cache,
                        attn_metadata,
                        k_scale=None,
                        dcp_world_size=self.dcp_world_size,
                        fp8_attention=fp8_attention,
                    )
                )
            else:
                context_output, context_lse = self._compute_prefill_context(
                    q, kv_c_and_k_pe_cache, attn_metadata, k_scale, fp8_attention
                )

            # unpad if necessary
            if self._pad_v:
                context_output = context_output[..., : v.shape[-1]]
                suffix_output = suffix_output[..., : v.shape[-1]]

            output = output.view(-1, self.num_heads, self.v_head_dim)
            merge_attn_states(
                output=output,
                prefix_output=context_output,
                prefix_lse=context_lse,
                suffix_output=suffix_output,
                suffix_lse=suffix_lse,
            )
        else:
            output_prefill = output_prefill[..., : v.shape[-1]].flatten(start_dim=-2)
            output.copy_(output_prefill)

    @abstractmethod
    def _forward_decode(
        self,
        q: torch.Tensor | tuple[torch.Tensor, torch.Tensor],
        kv_c_and_k_pe_cache: torch.Tensor,
        attn_metadata: M,
        layer: AttentionLayer,
    ) -> tuple[torch.Tensor, torch.Tensor | None]:
        raise NotImplementedError

    def forward(
        self,
        layer: AttentionLayer,
        q: torch.Tensor,
        k_c_normed: torch.Tensor,  # key in unified attn
        k_pe: torch.Tensor,  # value in unified attn
        kv_cache: torch.Tensor,
        attn_metadata: M,
        output: torch.Tensor | None = None,
        output_scale: torch.Tensor | None = None,
        output_block_scale: torch.Tensor | None = None,
    ) -> torch.Tensor:
        assert output is not None, "Output tensor must be provided."

        if output_scale is not None or output_block_scale is not None:
            raise NotImplementedError(
                "fused output quantization is not yet supported for MLACommonImpl"
            )

        if attn_metadata is None:
            # During the profile run try to simulate to worse case output size
            # for `self.kv_b_proj(kv_c_normed)` in `_compute_prefill_context`
            # since this can be large
            _ = torch.empty(
                (
                    self.chunked_prefill_workspace_size,
                    self.num_heads,
                    self.qk_nope_head_dim + self.v_head_dim,
                ),
                device=k_c_normed.device,
                dtype=k_c_normed.dtype,
            )

            # The zero fill is required when used with DP + EP
            # to ensure all ranks within a DP group compute the
            # same expert outputs.
            return output.fill_(0)

        if self.dcp_world_size is None:
            self.dcp_world_size = get_dcp_group().world_size

        fp8_attention = self.kv_cache_dtype.startswith("fp8")

        num_actual_toks = attn_metadata.num_actual_tokens

        # Inputs and outputs may be padded for CUDA graphs
        output_padded = output
        output = output[:num_actual_toks, ...]
        q = q[:num_actual_toks, ...]
        k_c_normed = k_c_normed[:num_actual_toks, ...]
        k_pe = k_pe[:num_actual_toks, ...]

        assert (
            attn_metadata.num_decodes is not None
            and attn_metadata.num_prefills is not None
            and attn_metadata.num_decode_tokens is not None
        )

        has_decode = attn_metadata.num_decodes > 0
        has_prefill = attn_metadata.num_prefills > 0
        num_decode_tokens = attn_metadata.num_decode_tokens

        decode_q = q[:num_decode_tokens]

        prefill_q = q[num_decode_tokens:]
        prefill_k_pe = k_pe[num_decode_tokens:]
        prefill_k_c_normed = k_c_normed[num_decode_tokens:]

        # write the latent and rope to kv cache
        if kv_cache.numel() > 0:
            ops.concat_and_cache_mla(
                k_c_normed,
                k_pe.squeeze(1),
                kv_cache,
                attn_metadata.slot_mapping.flatten(),
                kv_cache_dtype=self.kv_cache_dtype,
                scale=layer._k_scale,
            )

        if fp8_attention:
            kv_cache = kv_cache.view(current_platform.fp8_dtype())

        if has_prefill:
            self._forward_prefill(
                prefill_q,
                prefill_k_c_normed,
                prefill_k_pe,
                kv_cache,
                attn_metadata,
                layer._k_scale,
                output=output[num_decode_tokens:],
                fp8_attention=fp8_attention,
            )

        if has_decode:
            assert attn_metadata.decode is not None

            decode_q_nope, decode_q_pe = decode_q.split(
                [self.qk_nope_head_dim, self.qk_rope_head_dim], dim=-1
            )

            # Convert from (B, N, P) to (N, B, P)
            decode_q_nope = decode_q_nope.transpose(0, 1)

            if self.q_pad_num_heads is not None:
                B, N, L = decode_q_pe.shape
                decode_pe_padded = decode_q_pe.new_empty((B, self.q_pad_num_heads, L))
                decode_pe_padded.resize_((B, N, L))
                decode_pe_padded.copy_(decode_q_pe)
                decode_q_pe = decode_pe_padded

            if self.is_aiter_triton_fp8_bmm_enabled:
                # Multiply+Transpose (N, B, P)x(N, P, L)->(N, B, L)->(B, N, L)
                decode_ql_nope = rocm_aiter_ops.triton_fp8_bmm(
                    decode_q_nope,
                    self.W_K,
                    self.W_K_scale,
                    group_size=128,
                    transpose_bm=True,
                )
            else:
                # Pads the head_dim if necessary (for the underlying kernel)
                N, B, P = decode_q_nope.shape
                _, _, L = self.W_UK_T.shape

                if self.q_pad_num_heads is not None:
                    decode_ql_nope = decode_q_nope.new_empty(
                        (self.q_pad_num_heads, B, L)
                    )
                    decode_ql_nope.resize_((N, B, L))
                else:
                    decode_ql_nope = decode_q_nope.new_empty((N, B, L))

                # Multiply (N, B, P) x (N, P, L) -> (N, B, L)
                torch.bmm(decode_q_nope, self.W_UK_T, out=decode_ql_nope)

                # Convert from (N, B, L) to (B, N, L)
                decode_ql_nope = decode_ql_nope.transpose(0, 1)

            if fp8_attention:
                ql_nope_shape = decode_ql_nope.shape
                q_pe_shape = decode_q_pe.shape
                assert decode_ql_nope.shape[0] == decode_q_pe.shape[0]
                assert decode_ql_nope.shape[1] == decode_q_pe.shape[1]
                decode_q_shape = (
                    ql_nope_shape[0],
                    ql_nope_shape[1],
                    ql_nope_shape[2] + q_pe_shape[2],
                )
                # Using empty and copy since torch.cat introduces significant overhead.
                decode_q0 = torch.empty(
                    decode_q_shape,
                    device=decode_ql_nope.device,
                    dtype=decode_ql_nope.dtype,
                )
                decode_q0[..., : ql_nope_shape[2]].copy_(decode_ql_nope)
                decode_q0[..., ql_nope_shape[2] :].copy_(decode_q_pe)

                decode_q, _ = ops.scaled_fp8_quant(
                    decode_q0.view(decode_q_shape[0], -1),
                    layer._q_scale,
                )
                decode_q = decode_q.view(decode_q_shape)
            else:
                decode_q = (decode_ql_nope, decode_q_pe)
            if self.dcp_world_size > 1:
                assert not fp8_attention, "DCP not support fp8 kvcache now."
                # concatenate decode_ql_nope and decode_q_pe -> (B, N, L + P)
                decode_q = torch.cat(decode_q, dim=-1)
                # decode_q do allgather in head dim.
                decode_q = get_dcp_group().all_gather(decode_q, dim=1)

            # call decode attn
            attn_out, lse = self._forward_decode(
                decode_q, kv_cache, attn_metadata, layer
            )

            # correct dcp attn_out with lse.
            if self.dcp_world_size > 1:
                attn_out = cp_lse_ag_out_rs(
                    attn_out,
                    lse,
                    get_dcp_group(),
                    is_lse_base_on_e=not getattr(self, "_use_fi_prefill", False),
                )

            # v_up projection
            self._v_up_proj(attn_out, out=output[:num_decode_tokens])
        return output_padded<|MERGE_RESOLUTION|>--- conflicted
+++ resolved
@@ -355,11 +355,8 @@
     max_query_len: int
     chunked_context: ChunkedContextMetadata | None = None
     query_seq_lens: torch.Tensor | None = None
-<<<<<<< HEAD
     workspace_buffer: torch.Tensor | None = None
-=======
     q_data_type: torch.dtype | None = None
->>>>>>> 95863540
 
 
 @dataclass
@@ -1566,9 +1563,7 @@
         from flashinfer.prefill import trtllm_ragged_attention_deepseek
 
         assert prefill.query_seq_lens is not None
-<<<<<<< HEAD
         assert prefill.workspace_buffer is not None
-=======
 
         if fp8_attention:
             logger.debug_once("Running TRT-LLM ragged prefill in FP8")
@@ -1577,7 +1572,6 @@
             k = k.to(fp8_dtype)
             v = v.to(fp8_dtype)
 
->>>>>>> 95863540
         ret = trtllm_ragged_attention_deepseek(
             query=q,
             key=k,
