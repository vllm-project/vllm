# SPDX-License-Identifier: Apache-2.0
# SPDX-FileCopyrightText: Copyright contributors to the vLLM project

from dataclasses import dataclass
from typing import ClassVar, Optional, Union

import torch

from vllm.attention.backends.abstract import AttentionLayer, AttentionType, MultipleOf
from vllm.attention.ops.flashmla import (
    flash_mla_with_kvcache,
    get_mla_metadata,
    is_flashmla_dense_supported,
)
from vllm.config import VllmConfig
from vllm.config.cache import BlockSize
from vllm.logger import init_logger
from vllm.platforms.interface import DeviceCapability
from vllm.v1.attention.backends.mla.common import (
    MLACommonBackend,
    MLACommonDecodeMetadata,
    MLACommonImpl,
    MLACommonMetadata,
    MLACommonMetadataBuilder,
)
from vllm.v1.attention.backends.utils import AttentionCGSupport
from vllm.v1.kv_cache_interface import AttentionSpec

logger = init_logger(__name__)


class FlashMLABackend(MLACommonBackend):
    @staticmethod
    def get_name() -> str:
        return "FLASHMLA"

    @staticmethod
    def get_metadata_cls() -> type["FlashMLAMetadata"]:
        return FlashMLAMetadata

    @staticmethod
    def get_builder_cls() -> type["FlashMLAMetadataBuilder"]:
        return FlashMLAMetadataBuilder

    @staticmethod
    def get_impl_cls() -> type["FlashMLAImpl"]:
        return FlashMLAImpl

<<<<<<< HEAD
    @classmethod
    def get_supported_dtypes(cls) -> list[torch.dtype]:
        return [torch.float16, torch.bfloat16]

    @classmethod
    def get_supported_kv_cache_dtypes(cls) -> list[Optional[str]]:
        return ["auto", "fp16", "bf16", "fp8", "fp8_e4m3"]

    @classmethod
    def get_supported_block_sizes(cls) -> list[BlockSize]:
        return [64]

    @classmethod
    def get_min_compute_capability(cls) -> Optional[DeviceCapability]:
        return DeviceCapability(9, 0)

    @classmethod
    def get_max_compute_capability(cls) -> Optional[DeviceCapability]:
        return DeviceCapability(10, 3)

=======
    @staticmethod
    def get_supported_kernel_block_size() -> list[Union[int, MultipleOf]]:
        return [64]

>>>>>>> 7b03584d

@dataclass
class FlashMLADecodeMetadata(MLACommonDecodeMetadata):
    tile_scheduler_metadata: torch.Tensor
    num_splits: torch.Tensor


@dataclass
class FlashMLAMetadata(MLACommonMetadata[FlashMLADecodeMetadata]):
    pass


class FlashMLAMetadataBuilder(MLACommonMetadataBuilder[FlashMLAMetadata]):
    cudagraph_support: ClassVar[AttentionCGSupport] = AttentionCGSupport.UNIFORM_BATCH

    def __init__(
        self,
        kv_cache_spec: AttentionSpec,
        layer_names: list[str],
        vllm_config: VllmConfig,
        device: torch.device,
    ):
        super().__init__(
            kv_cache_spec, layer_names, vllm_config, device, FlashMLAMetadata
        )

        self.num_q_heads = vllm_config.model_config.get_num_attention_heads(
            vllm_config.parallel_config
        )

        self.cg_buf_tile_scheduler_metadata = None
        self.cg_buf_num_splits = None

        device_properties = torch.cuda.get_device_properties(self.device)
        num_sms = device_properties.multi_processor_count

        if self.compilation_config.cudagraph_mode.has_full_cudagraphs():
            self.cg_buf_tile_scheduler_metadata = torch.zeros(
                # Upper bound on size (<= #SMs, TileSchedulerMetaDataSize)
                # TileSchedulerMetaDataSize = 8
                (num_sms, 8),
                device=self.device,
                dtype=torch.int32,
            )
            self.cg_buf_num_splits = torch.empty(
                (vllm_config.scheduler_config.max_num_seqs + 1),
                device=self.device,
                dtype=torch.int32,
            )

    def _build_decode(
        self,
        block_table_tensor: torch.Tensor,
        seq_lens_cpu: torch.Tensor,
        seq_lens_device: torch.Tensor,
        query_start_loc_cpu: torch.Tensor,
        query_start_loc_device: torch.Tensor,
        num_decode_tokens: int,
        dcp_tot_seq_lens_device: Optional[torch.Tensor],
    ) -> FlashMLADecodeMetadata:
        tile_scheduler_metadata, num_splits = get_mla_metadata(
            seq_lens_device,
            self.num_q_heads,
            1,  # MQA for the decode path
        )

        # TODO: we can disambiguate between decode and mixed-prefill decode here
        # so we can only use the persistent buffer if a cudagraph is actually
        # being used.
        if self.compilation_config.cudagraph_mode.has_full_cudagraphs():
            assert self.cg_buf_tile_scheduler_metadata is not None
            assert self.cg_buf_num_splits is not None

            sm_parts = tile_scheduler_metadata.size(0)
            # Metadata per-SM, upper bound on size (<= #SMs, TileMetadataSize)
            assert sm_parts <= self.cg_buf_tile_scheduler_metadata.size(0)
            tile_scheduler_metadata_view = self.cg_buf_tile_scheduler_metadata[
                :sm_parts
            ]
            tile_scheduler_metadata_view.copy_(tile_scheduler_metadata)
            tile_scheduler_metadata = tile_scheduler_metadata_view

            # Num splits is per-batch, varying size (batch_size,)
            n = num_splits.size(0)
            # make sure static buffer is large enough
            assert n <= self.cg_buf_num_splits.size(0)
            num_splits_view = self.cg_buf_num_splits[:n]
            num_splits_view.copy_(num_splits)
            # Num splits needs to monotonically increasing
            # (with: https://github.com/vllm-project/FlashMLA/pull/3, otherwise
            #  it needs to monotonically increasing by 1)
            self.cg_buf_num_splits[n:].fill_(num_splits[-1])
            num_splits = num_splits_view

        return FlashMLADecodeMetadata(
            block_table=block_table_tensor,
            seq_lens=seq_lens_device,
            tile_scheduler_metadata=tile_scheduler_metadata,
            num_splits=num_splits,
            dcp_tot_seq_lens=dcp_tot_seq_lens_device,
        )


class FlashMLAImpl(MLACommonImpl[FlashMLAMetadata]):
    can_return_lse_for_decode: bool = True

    def __init__(
        self,
        num_heads: int,
        head_size: int,
        scale: float,
        num_kv_heads: int,
        alibi_slopes: Optional[list[float]],
        sliding_window: Optional[int],
        kv_cache_dtype: str,
        logits_soft_cap: Optional[float],
        attn_type: str,
        kv_sharing_target_layer_name: Optional[str],
        # MLA Specific Arguments
        **mla_args,
    ) -> None:
        super().__init__(
            num_heads,
            head_size,
            scale,
            num_kv_heads,
            alibi_slopes,
            sliding_window,
            kv_cache_dtype,
            logits_soft_cap,
            attn_type,
            kv_sharing_target_layer_name,
            **mla_args,
        )

        is_supported, reason = is_flashmla_dense_supported()
        assert is_supported, reason

        unsupported_features = [alibi_slopes, sliding_window, logits_soft_cap]
        if any(unsupported_features):
            raise NotImplementedError(
                "FlashMLAImpl does not support one of the following: "
                "alibi_slopes, sliding_window, logits_soft_cap"
            )

        if attn_type != AttentionType.DECODER:
            raise NotImplementedError(
                "Encoder self-attention and "
                "encoder/decoder cross-attention "
                "are not implemented for "
                "FlashMLAImpl"
            )

    def _forward_decode(
        self,
        q: Union[torch.Tensor, tuple[torch.Tensor, torch.Tensor]],
        kv_c_and_k_pe_cache: torch.Tensor,
        attn_metadata: FlashMLAMetadata,
        layer: AttentionLayer,
    ) -> tuple[torch.Tensor, Optional[torch.Tensor]]:
        # TODO: (zyongye) decode function for mla here
        assert kv_c_and_k_pe_cache.numel() > 0
        assert attn_metadata.decode is not None

        if type(q) is tuple:
            q = torch.cat(q, dim=-1)

        assert isinstance(q, torch.Tensor)
        o, lse = flash_mla_with_kvcache(
            q=q.unsqueeze(1),  # Add seqlen dim of 1 (decode)
            k_cache=kv_c_and_k_pe_cache.unsqueeze(-2),  # Add head dim of 1
            block_table=attn_metadata.decode.block_table,
            cache_seqlens=attn_metadata.decode.seq_lens,
            head_dim_v=self.kv_lora_rank,
            tile_scheduler_metadata=attn_metadata.decode.tile_scheduler_metadata,
            num_splits=attn_metadata.decode.num_splits,
            softmax_scale=self.scale,
            causal=True,
            descale_q=layer._q_scale.reshape(1),
            descale_k=layer._k_scale.reshape(1),
        )

        return o, lse<|MERGE_RESOLUTION|>--- conflicted
+++ resolved
@@ -46,7 +46,10 @@
     def get_impl_cls() -> type["FlashMLAImpl"]:
         return FlashMLAImpl
 
-<<<<<<< HEAD
+    @classmethod
+    def get_supported_kernel_block_size(cls) -> list[Union[int, MultipleOf]]:
+        return [64]
+
     @classmethod
     def get_supported_dtypes(cls) -> list[torch.dtype]:
         return [torch.float16, torch.bfloat16]
@@ -67,12 +70,6 @@
     def get_max_compute_capability(cls) -> Optional[DeviceCapability]:
         return DeviceCapability(10, 3)
 
-=======
-    @staticmethod
-    def get_supported_kernel_block_size() -> list[Union[int, MultipleOf]]:
-        return [64]
-
->>>>>>> 7b03584d
 
 @dataclass
 class FlashMLADecodeMetadata(MLACommonDecodeMetadata):
