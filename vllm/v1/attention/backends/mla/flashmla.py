# SPDX-License-Identifier: Apache-2.0
# SPDX-FileCopyrightText: Copyright contributors to the vLLM project

from dataclasses import dataclass
from typing import ClassVar, Optional, Union

import torch

from vllm.attention.backends.abstract import AttentionLayer, AttentionType
from vllm.attention.ops.flashmla import (flash_mla_with_kvcache,
                                         get_mla_metadata,
                                         is_flashmla_supported)
from vllm.config import VllmConfig
from vllm.logger import init_logger
from vllm.v1.attention.backends.mla.common import (MLACommonBackend,
                                                   MLACommonDecodeMetadata,
                                                   MLACommonImpl,
                                                   MLACommonMetadata,
                                                   MLACommonMetadataBuilder)
from vllm.v1.attention.backends.utils import AttentionCGSupport
from vllm.v1.kv_cache_interface import AttentionSpec

logger = init_logger(__name__)


class FlashMLABackend(MLACommonBackend):

    @staticmethod
    def get_name() -> str:
        return "FLASHMLA_VLLM_V1"

    @staticmethod
    def get_metadata_cls() -> type["FlashMLAMetadata"]:
        return FlashMLAMetadata

    @staticmethod
    def get_builder_cls() -> type["FlashMLAMetadataBuilder"]:
        return FlashMLAMetadataBuilder

    @staticmethod
    def get_impl_cls() -> type["FlashMLAImpl"]:
        return FlashMLAImpl


@dataclass
class FlashMLADecodeMetadata(MLACommonDecodeMetadata):
    tile_scheduler_metadata: torch.Tensor
    num_splits: torch.Tensor


@dataclass
class FlashMLAMetadata(MLACommonMetadata[FlashMLADecodeMetadata]):
    pass


class FlashMLAMetadataBuilder(MLACommonMetadataBuilder[FlashMLAMetadata]):
    cudagraph_support: ClassVar[AttentionCGSupport] = \
        AttentionCGSupport.UNIFORM_BATCH

    def __init__(self, kv_cache_spec: AttentionSpec, layer_names: list[str],
                 vllm_config: VllmConfig, device: torch.device):
        super().__init__(kv_cache_spec, layer_names, vllm_config, device,
                         FlashMLAMetadata)

        self.num_q_heads = vllm_config.model_config.get_num_attention_heads(
            vllm_config.parallel_config)

        self.cg_buf_tile_scheduler_metadata = None
        self.cg_buf_num_splits = None

        device_properties = torch.cuda.get_device_properties(self.device)
        num_sms = device_properties.multi_processor_count

        if self.compilation_config.cudagraph_mode.has_full_cudagraphs():
            self.cg_buf_tile_scheduler_metadata = torch.zeros(
                # Upper bound on size (<= #SMs, TileSchedulerMetaDataSize)
                # TileSchedulerMetaDataSize = 8
                (num_sms, 8),
                device=self.device,
                dtype=torch.int32,
            )
            self.cg_buf_num_splits = torch.empty(
                (vllm_config.scheduler_config.max_num_seqs + 1),
                device=self.device,
                dtype=torch.int32)

    def _build_decode(self, block_table_tensor: torch.Tensor,
                      seq_lens_cpu: torch.Tensor,
                      seq_lens_device: torch.Tensor,
                      query_start_loc_cpu: torch.Tensor,
                      query_start_loc_device: torch.Tensor,
                      num_decode_tokens: int) -> FlashMLADecodeMetadata:
        tile_scheduler_metadata, num_splits = \
            get_mla_metadata(
            seq_lens_device,
            self.num_q_heads,
            1, # MQA for the decode path
        )

        # TODO: we can disambiguate between decode and mixed-prefill decode here
        # so we can only use the persistent buffer if a cudagraph is actually
        # being used.
        if self.compilation_config.cudagraph_mode.has_full_cudagraphs():
            assert self.cg_buf_tile_scheduler_metadata is not None
            assert self.cg_buf_num_splits is not None

            sm_parts = tile_scheduler_metadata.size(0)
            # Metadata per-SM, upper bound on size (<= #SMs, TileMetadataSize)
            assert sm_parts <= self.cg_buf_tile_scheduler_metadata.size(0)
            tile_scheduler_metadata_view = \
                self.cg_buf_tile_scheduler_metadata[:sm_parts]
            tile_scheduler_metadata_view.copy_(tile_scheduler_metadata)
            tile_scheduler_metadata = tile_scheduler_metadata_view

            # Num splits is per-batch, varying size (batch_size,)
            n = num_splits.size(0)
            # make sure static buffer is large enough
            assert n <= self.cg_buf_num_splits.size(0)
            num_splits_view = self.cg_buf_num_splits[:n]
            num_splits_view.copy_(num_splits)
            # Num splits needs to monotonically increasing
            # (with: https://github.com/vllm-project/FlashMLA/pull/3, otherwise
            #  it needs to monotonically increasing by 1)
            self.cg_buf_num_splits[n:].fill_(num_splits[-1])
            num_splits = num_splits_view

        return FlashMLADecodeMetadata(
            block_table=block_table_tensor,
            seq_lens=seq_lens_device,
            tile_scheduler_metadata=tile_scheduler_metadata,
            num_splits=num_splits,
        )


class FlashMLAImpl(MLACommonImpl[FlashMLAMetadata]):

    can_return_lse_for_decode: bool = True

    def __init__(
            self,
            num_heads: int,
            head_size: int,
            scale: float,
            num_kv_heads: int,
            alibi_slopes: Optional[list[float]],
            sliding_window: Optional[int],
            kv_cache_dtype: str,
            logits_soft_cap: Optional[float],
            attn_type: str,
            kv_sharing_target_layer_name: Optional[str],
            # MLA Specific Arguments
            **mla_args) -> None:
        super().__init__(num_heads, head_size, scale, num_kv_heads,
                         alibi_slopes, sliding_window, kv_cache_dtype,
                         logits_soft_cap, attn_type,
                         kv_sharing_target_layer_name, **mla_args)

        assert is_flashmla_supported(), \
            "FlashMLA is not supported on this device"

        unsupported_features = [alibi_slopes, sliding_window, logits_soft_cap]
        if any(unsupported_features):
            raise NotImplementedError(
                "FlashMLAImpl does not support one of the following: "
                "alibi_slopes, sliding_window, logits_soft_cap")

        if attn_type != AttentionType.DECODER:
            raise NotImplementedError("Encoder self-attention and "
                                      "encoder/decoder cross-attention "
                                      "are not implemented for "
                                      "FlashMLAImpl")

    def _forward_decode(
        self,
        q: Union[torch.Tensor, tuple[torch.Tensor, torch.Tensor]],
        kv_c_and_k_pe_cache: torch.Tensor,
        attn_metadata: FlashMLAMetadata,
        layer: AttentionLayer,
    ) -> tuple[torch.Tensor, Optional[torch.Tensor]]:
        assert kv_c_and_k_pe_cache.numel() > 0
        assert attn_metadata.decode is not None

<<<<<<< HEAD
        q = torch.cat([q_nope, q_pe],
                      dim=-1)  # (total_tokens, num_heads, full_head_dim)
        batch_size = attn_metadata.decode.seq_lens.shape[0]
        total_tokens = q.shape[0]
        num_heads = q.shape[1]
        head_dim = q.shape[2]

        if total_tokens % batch_size == 0:
            seq_len = total_tokens // batch_size
            q = q.view(batch_size, seq_len, num_heads, head_dim)
        else:
            # Variable length batch, use padding strategy
            query_start_loc = attn_metadata.query_start_loc
            if query_start_loc is None:
                logger.error(
                    "No query_start_loc available for variable length batch")
                raise RuntimeError(
                    "No query_start_loc available for variable length batch")
            seq_lens = []
            for i in range(batch_size):
                if i == batch_size - 1:
                    seq_len = total_tokens - query_start_loc[i].item()
                else:
                    seq_len = query_start_loc[
                        i + 1].item() - query_start_loc[i].item()
                seq_lens.append(seq_len)

            max_seq_len = max(seq_lens)
            q_padded = torch.zeros(batch_size,
                                   max_seq_len,
                                   num_heads,
                                   head_dim,
                                   dtype=q.dtype,
                                   device=q.device)

            for i, seq_len in enumerate(seq_lens):
                start_idx = query_start_loc[i].item(
                ) if i == 0 else query_start_loc[i].item()
                end_idx = start_idx + seq_len
                q_padded[i, :seq_len] = q[start_idx:end_idx]
            q = q_padded
            seq_len = max_seq_len
=======
        if type(q) is tuple:
            q = torch.cat(q, dim=-1)
>>>>>>> 6fb27881

        assert isinstance(q, torch.Tensor)
        o, lse = flash_mla_with_kvcache(
            q=q.unsqueeze(1),  # Add seqlen dim of 1 (decode)
            k_cache=kv_c_and_k_pe_cache.unsqueeze(-2),  # Add head dim of 1
            block_table=attn_metadata.decode.block_table,
            cache_seqlens=attn_metadata.decode.seq_lens,
            head_dim_v=self.kv_lora_rank,
            tile_scheduler_metadata=attn_metadata.decode.
            tile_scheduler_metadata,
            num_splits=attn_metadata.decode.num_splits,
            softmax_scale=self.scale,
            causal=True,
            descale_q=layer._q_scale.reshape(1),
            descale_k=layer._k_scale.reshape(1),
        )

<<<<<<< HEAD
        # Remove padding from results
        if total_tokens % batch_size != 0:
            outputs = []
            for i, seq_len in enumerate(seq_lens):
                outputs.append(o[i, :seq_len])
            o = torch.cat(outputs,
                          dim=0)  # (total_tokens, num_heads, head_dim_v)
        else:
            o = o.view(total_tokens, num_heads, self.kv_lora_rank)

        return self._v_up_proj(o)
=======
        return o, lse
>>>>>>> 6fb27881
<|MERGE_RESOLUTION|>--- conflicted
+++ resolved
@@ -180,53 +180,8 @@
         assert kv_c_and_k_pe_cache.numel() > 0
         assert attn_metadata.decode is not None
 
-<<<<<<< HEAD
-        q = torch.cat([q_nope, q_pe],
-                      dim=-1)  # (total_tokens, num_heads, full_head_dim)
-        batch_size = attn_metadata.decode.seq_lens.shape[0]
-        total_tokens = q.shape[0]
-        num_heads = q.shape[1]
-        head_dim = q.shape[2]
-
-        if total_tokens % batch_size == 0:
-            seq_len = total_tokens // batch_size
-            q = q.view(batch_size, seq_len, num_heads, head_dim)
-        else:
-            # Variable length batch, use padding strategy
-            query_start_loc = attn_metadata.query_start_loc
-            if query_start_loc is None:
-                logger.error(
-                    "No query_start_loc available for variable length batch")
-                raise RuntimeError(
-                    "No query_start_loc available for variable length batch")
-            seq_lens = []
-            for i in range(batch_size):
-                if i == batch_size - 1:
-                    seq_len = total_tokens - query_start_loc[i].item()
-                else:
-                    seq_len = query_start_loc[
-                        i + 1].item() - query_start_loc[i].item()
-                seq_lens.append(seq_len)
-
-            max_seq_len = max(seq_lens)
-            q_padded = torch.zeros(batch_size,
-                                   max_seq_len,
-                                   num_heads,
-                                   head_dim,
-                                   dtype=q.dtype,
-                                   device=q.device)
-
-            for i, seq_len in enumerate(seq_lens):
-                start_idx = query_start_loc[i].item(
-                ) if i == 0 else query_start_loc[i].item()
-                end_idx = start_idx + seq_len
-                q_padded[i, :seq_len] = q[start_idx:end_idx]
-            q = q_padded
-            seq_len = max_seq_len
-=======
         if type(q) is tuple:
             q = torch.cat(q, dim=-1)
->>>>>>> 6fb27881
 
         assert isinstance(q, torch.Tensor)
         o, lse = flash_mla_with_kvcache(
@@ -244,18 +199,4 @@
             descale_k=layer._k_scale.reshape(1),
         )
 
-<<<<<<< HEAD
-        # Remove padding from results
-        if total_tokens % batch_size != 0:
-            outputs = []
-            for i, seq_len in enumerate(seq_lens):
-                outputs.append(o[i, :seq_len])
-            o = torch.cat(outputs,
-                          dim=0)  # (total_tokens, num_heads, head_dim_v)
-        else:
-            o = o.view(total_tokens, num_heads, self.kv_lora_rank)
-
-        return self._v_up_proj(o)
-=======
-        return o, lse
->>>>>>> 6fb27881
+        return o, lse