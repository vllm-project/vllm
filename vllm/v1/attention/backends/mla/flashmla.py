# SPDX-License-Identifier: Apache-2.0
# SPDX-FileCopyrightText: Copyright contributors to the vLLM project

from dataclasses import dataclass
from typing import ClassVar

import torch

from vllm.attention.backends.abstract import AttentionLayer, AttentionType, MultipleOf
from vllm.attention.ops.flashmla import (
    flash_mla_with_kvcache,
    get_mla_metadata,
    is_flashmla_dense_supported,
)
from vllm.config import VllmConfig
from vllm.config.cache import BlockSize
from vllm.logger import init_logger
from vllm.platforms.interface import DeviceCapability
from vllm.v1.attention.backends.mla.common import (
    MLACommonBackend,
    MLACommonDecodeMetadata,
    MLACommonImpl,
    MLACommonMetadata,
    MLACommonMetadataBuilder,
)
from vllm.v1.attention.backends.utils import AttentionCGSupport
from vllm.v1.kv_cache_interface import AttentionSpec

logger = init_logger(__name__)


class FlashMLABackend(MLACommonBackend):
    @staticmethod
    def get_name() -> str:
        return "FLASHMLA"

    @staticmethod
    def get_metadata_cls() -> type["FlashMLAMetadata"]:
        return FlashMLAMetadata

    @staticmethod
    def get_builder_cls() -> type["FlashMLAMetadataBuilder"]:
        return FlashMLAMetadataBuilder

    @staticmethod
    def get_impl_cls() -> type["FlashMLAImpl"]:
        return FlashMLAImpl

<<<<<<< HEAD
    @classmethod
    def get_supported_kernel_block_size(cls) -> list[Union[int, MultipleOf]]:
=======
    @staticmethod
    def get_supported_kernel_block_size() -> list[int | MultipleOf]:
>>>>>>> 8e67b255
        return [64]

    @classmethod
    def get_supported_dtypes(cls) -> list[torch.dtype]:
        return [torch.float16, torch.bfloat16]

    @classmethod
    def get_supported_kv_cache_dtypes(cls) -> list[Optional[str]]:
        return ["auto", "fp16", "bf16", "fp8", "fp8_e4m3"]

    @classmethod
    def get_supported_block_sizes(cls) -> list[BlockSize]:
        return [64]

    @classmethod
    def get_min_compute_capability(cls) -> Optional[DeviceCapability]:
        return DeviceCapability(9, 0)

    @classmethod
    def get_max_compute_capability(cls) -> Optional[DeviceCapability]:
        return DeviceCapability(10, 3)


@dataclass
class FlashMLADecodeMetadata(MLACommonDecodeMetadata):
    tile_scheduler_metadata: torch.Tensor
    num_splits: torch.Tensor


@dataclass
class FlashMLAMetadata(MLACommonMetadata[FlashMLADecodeMetadata]):
    pass


class FlashMLAMetadataBuilder(MLACommonMetadataBuilder[FlashMLAMetadata]):
    cudagraph_support: ClassVar[AttentionCGSupport] = AttentionCGSupport.UNIFORM_BATCH

    def __init__(
        self,
        kv_cache_spec: AttentionSpec,
        layer_names: list[str],
        vllm_config: VllmConfig,
        device: torch.device,
    ):
        super().__init__(
            kv_cache_spec, layer_names, vllm_config, device, FlashMLAMetadata
        )

        self.num_q_heads = vllm_config.model_config.get_num_attention_heads(
            vllm_config.parallel_config
        )

        self.cg_buf_tile_scheduler_metadata = None
        self.cg_buf_num_splits = None

        device_properties = torch.cuda.get_device_properties(self.device)
        num_sms = device_properties.multi_processor_count

        if self.compilation_config.cudagraph_mode.has_full_cudagraphs():
            self.cg_buf_tile_scheduler_metadata = torch.zeros(
                # Upper bound on size (<= #SMs, TileSchedulerMetaDataSize)
                # TileSchedulerMetaDataSize = 8
                (num_sms, 8),
                device=self.device,
                dtype=torch.int32,
            )
            self.cg_buf_num_splits = torch.empty(
                (vllm_config.scheduler_config.max_num_seqs + 1),
                device=self.device,
                dtype=torch.int32,
            )

    def _build_decode(
        self,
        block_table_tensor: torch.Tensor,
        seq_lens_cpu: torch.Tensor,
        seq_lens_device: torch.Tensor,
        query_start_loc_cpu: torch.Tensor,
        query_start_loc_device: torch.Tensor,
        num_decode_tokens: int,
        dcp_tot_seq_lens_device: torch.Tensor | None,
    ) -> FlashMLADecodeMetadata:
        tile_scheduler_metadata, num_splits = get_mla_metadata(
            seq_lens_device,
            self.num_q_heads,
            1,  # MQA for the decode path
        )

        # TODO: we can disambiguate between decode and mixed-prefill decode here
        # so we can only use the persistent buffer if a cudagraph is actually
        # being used.
        if self.compilation_config.cudagraph_mode.has_full_cudagraphs():
            assert self.cg_buf_tile_scheduler_metadata is not None
            assert self.cg_buf_num_splits is not None

            sm_parts = tile_scheduler_metadata.size(0)
            # Metadata per-SM, upper bound on size (<= #SMs, TileMetadataSize)
            assert sm_parts <= self.cg_buf_tile_scheduler_metadata.size(0)
            tile_scheduler_metadata_view = self.cg_buf_tile_scheduler_metadata[
                :sm_parts
            ]
            tile_scheduler_metadata_view.copy_(tile_scheduler_metadata)
            tile_scheduler_metadata = tile_scheduler_metadata_view

            # Num splits is per-batch, varying size (batch_size,)
            n = num_splits.size(0)
            # make sure static buffer is large enough
            assert n <= self.cg_buf_num_splits.size(0)
            num_splits_view = self.cg_buf_num_splits[:n]
            num_splits_view.copy_(num_splits)
            # Num splits needs to monotonically increasing
            # (with: https://github.com/vllm-project/FlashMLA/pull/3, otherwise
            #  it needs to monotonically increasing by 1)
            self.cg_buf_num_splits[n:].fill_(num_splits[-1])
            num_splits = num_splits_view

        return FlashMLADecodeMetadata(
            block_table=block_table_tensor,
            seq_lens=seq_lens_device,
            tile_scheduler_metadata=tile_scheduler_metadata,
            num_splits=num_splits,
            dcp_tot_seq_lens=dcp_tot_seq_lens_device,
        )


class FlashMLAImpl(MLACommonImpl[FlashMLAMetadata]):
    can_return_lse_for_decode: bool = True

    def __init__(
        self,
        num_heads: int,
        head_size: int,
        scale: float,
        num_kv_heads: int,
        alibi_slopes: list[float] | None,
        sliding_window: int | None,
        kv_cache_dtype: str,
        logits_soft_cap: float | None,
        attn_type: str,
        kv_sharing_target_layer_name: str | None,
        # MLA Specific Arguments
        **mla_args,
    ) -> None:
        super().__init__(
            num_heads,
            head_size,
            scale,
            num_kv_heads,
            alibi_slopes,
            sliding_window,
            kv_cache_dtype,
            logits_soft_cap,
            attn_type,
            kv_sharing_target_layer_name,
            **mla_args,
        )

        is_supported, reason = is_flashmla_dense_supported()
        assert is_supported, reason

        unsupported_features = [alibi_slopes, sliding_window, logits_soft_cap]
        if any(unsupported_features):
            raise NotImplementedError(
                "FlashMLAImpl does not support one of the following: "
                "alibi_slopes, sliding_window, logits_soft_cap"
            )

        if attn_type != AttentionType.DECODER:
            raise NotImplementedError(
                "Encoder self-attention and "
                "encoder/decoder cross-attention "
                "are not implemented for "
                "FlashMLAImpl"
            )

    def _forward_decode(
        self,
        q: torch.Tensor | tuple[torch.Tensor, torch.Tensor],
        kv_c_and_k_pe_cache: torch.Tensor,
        attn_metadata: FlashMLAMetadata,
        layer: AttentionLayer,
    ) -> tuple[torch.Tensor, torch.Tensor | None]:
        # TODO: (zyongye) decode function for mla here
        assert kv_c_and_k_pe_cache.numel() > 0
        assert attn_metadata.decode is not None

        if type(q) is tuple:
            q = torch.cat(q, dim=-1)

        assert isinstance(q, torch.Tensor)
        o, lse = flash_mla_with_kvcache(
            q=q.unsqueeze(1),  # Add seqlen dim of 1 (decode)
            k_cache=kv_c_and_k_pe_cache.unsqueeze(-2),  # Add head dim of 1
            block_table=attn_metadata.decode.block_table,
            cache_seqlens=attn_metadata.decode.seq_lens,
            head_dim_v=self.kv_lora_rank,
            tile_scheduler_metadata=attn_metadata.decode.tile_scheduler_metadata,
            num_splits=attn_metadata.decode.num_splits,
            softmax_scale=self.scale,
            causal=True,
            descale_q=layer._q_scale.reshape(1),
            descale_k=layer._k_scale.reshape(1),
        )

        return o, lse<|MERGE_RESOLUTION|>--- conflicted
+++ resolved
@@ -46,13 +46,8 @@
     def get_impl_cls() -> type["FlashMLAImpl"]:
         return FlashMLAImpl
 
-<<<<<<< HEAD
-    @classmethod
-    def get_supported_kernel_block_size(cls) -> list[Union[int, MultipleOf]]:
-=======
-    @staticmethod
-    def get_supported_kernel_block_size() -> list[int | MultipleOf]:
->>>>>>> 8e67b255
+    @classmethod
+    def get_supported_kernel_block_size(cls) -> list[int | MultipleOf]:
         return [64]
 
     @classmethod
@@ -60,7 +55,7 @@
         return [torch.float16, torch.bfloat16]
 
     @classmethod
-    def get_supported_kv_cache_dtypes(cls) -> list[Optional[str]]:
+    def get_supported_kv_cache_dtypes(cls) -> list[str | None]:
         return ["auto", "fp16", "bf16", "fp8", "fp8_e4m3"]
 
     @classmethod
@@ -68,11 +63,11 @@
         return [64]
 
     @classmethod
-    def get_min_compute_capability(cls) -> Optional[DeviceCapability]:
+    def get_min_compute_capability(cls) -> DeviceCapability | None:
         return DeviceCapability(9, 0)
 
     @classmethod
-    def get_max_compute_capability(cls) -> Optional[DeviceCapability]:
+    def get_max_compute_capability(cls) -> DeviceCapability | None:
         return DeviceCapability(10, 3)
 
 
