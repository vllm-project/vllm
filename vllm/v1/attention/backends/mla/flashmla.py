# SPDX-License-Identifier: Apache-2.0
# SPDX-FileCopyrightText: Copyright contributors to the vLLM project

from dataclasses import dataclass
from typing import ClassVar, Optional, Union

import torch

from vllm.attention.backends.abstract import AttentionLayer, AttentionType
<<<<<<< HEAD
from vllm.attention.backends.registry import _Backend, register_attn_backend
from vllm.attention.ops.flashmla import (flash_mla_with_kvcache,
                                         get_mla_metadata,
                                         is_flashmla_supported)
=======
from vllm.attention.ops.flashmla import (
    flash_mla_with_kvcache,
    get_mla_metadata,
    is_flashmla_supported,
)
>>>>>>> fc679696
from vllm.config import VllmConfig
from vllm.logger import init_logger
from vllm.v1.attention.backends.mla.common import (
    MLACommonBackend,
    MLACommonDecodeMetadata,
    MLACommonImpl,
    MLACommonMetadata,
    MLACommonMetadataBuilder,
)
from vllm.v1.attention.backends.utils import AttentionCGSupport
from vllm.v1.kv_cache_interface import AttentionSpec

logger = init_logger(__name__)


@register_attn_backend(_Backend.FLASHMLA)
class FlashMLABackend(MLACommonBackend):
    @staticmethod
    def get_name() -> str:
        return "FLASHMLA"

    @staticmethod
    def get_metadata_cls() -> type["FlashMLAMetadata"]:
        return FlashMLAMetadata

    @staticmethod
    def get_builder_cls() -> type["FlashMLAMetadataBuilder"]:
        return FlashMLAMetadataBuilder

    @staticmethod
    def get_impl_cls() -> type["FlashMLAImpl"]:
        return FlashMLAImpl


@dataclass
class FlashMLADecodeMetadata(MLACommonDecodeMetadata):
    tile_scheduler_metadata: torch.Tensor
    num_splits: torch.Tensor


@dataclass
class FlashMLAMetadata(MLACommonMetadata[FlashMLADecodeMetadata]):
    pass


class FlashMLAMetadataBuilder(MLACommonMetadataBuilder[FlashMLAMetadata]):
    cudagraph_support: ClassVar[AttentionCGSupport] = AttentionCGSupport.UNIFORM_BATCH

    def __init__(
        self,
        kv_cache_spec: AttentionSpec,
        layer_names: list[str],
        vllm_config: VllmConfig,
        device: torch.device,
    ):
        super().__init__(
            kv_cache_spec, layer_names, vllm_config, device, FlashMLAMetadata
        )

        self.num_q_heads = vllm_config.model_config.get_num_attention_heads(
            vllm_config.parallel_config
        )

        self.cg_buf_tile_scheduler_metadata = None
        self.cg_buf_num_splits = None

        device_properties = torch.cuda.get_device_properties(self.device)
        num_sms = device_properties.multi_processor_count

        if self.compilation_config.cudagraph_mode.has_full_cudagraphs():
            self.cg_buf_tile_scheduler_metadata = torch.zeros(
                # Upper bound on size (<= #SMs, TileSchedulerMetaDataSize)
                # TileSchedulerMetaDataSize = 8
                (num_sms, 8),
                device=self.device,
                dtype=torch.int32,
            )
            self.cg_buf_num_splits = torch.empty(
                (vllm_config.scheduler_config.max_num_seqs + 1),
                device=self.device,
                dtype=torch.int32,
            )

    def _build_decode(
        self,
        block_table_tensor: torch.Tensor,
        seq_lens_cpu: torch.Tensor,
        seq_lens_device: torch.Tensor,
        query_start_loc_cpu: torch.Tensor,
        query_start_loc_device: torch.Tensor,
        num_decode_tokens: int,
    ) -> FlashMLADecodeMetadata:
        tile_scheduler_metadata, num_splits = get_mla_metadata(
            seq_lens_device,
            self.num_q_heads,
            1,  # MQA for the decode path
        )

        # TODO: we can disambiguate between decode and mixed-prefill decode here
        # so we can only use the persistent buffer if a cudagraph is actually
        # being used.
        if self.compilation_config.cudagraph_mode.has_full_cudagraphs():
            assert self.cg_buf_tile_scheduler_metadata is not None
            assert self.cg_buf_num_splits is not None

            sm_parts = tile_scheduler_metadata.size(0)
            # Metadata per-SM, upper bound on size (<= #SMs, TileMetadataSize)
            assert sm_parts <= self.cg_buf_tile_scheduler_metadata.size(0)
            tile_scheduler_metadata_view = self.cg_buf_tile_scheduler_metadata[
                :sm_parts
            ]
            tile_scheduler_metadata_view.copy_(tile_scheduler_metadata)
            tile_scheduler_metadata = tile_scheduler_metadata_view

            # Num splits is per-batch, varying size (batch_size,)
            n = num_splits.size(0)
            # make sure static buffer is large enough
            assert n <= self.cg_buf_num_splits.size(0)
            num_splits_view = self.cg_buf_num_splits[:n]
            num_splits_view.copy_(num_splits)
            # Num splits needs to monotonically increasing
            # (with: https://github.com/vllm-project/FlashMLA/pull/3, otherwise
            #  it needs to monotonically increasing by 1)
            self.cg_buf_num_splits[n:].fill_(num_splits[-1])
            num_splits = num_splits_view

        return FlashMLADecodeMetadata(
            block_table=block_table_tensor,
            seq_lens=seq_lens_device,
            tile_scheduler_metadata=tile_scheduler_metadata,
            num_splits=num_splits,
        )


class FlashMLAImpl(MLACommonImpl[FlashMLAMetadata]):
    can_return_lse_for_decode: bool = True

    def __init__(
        self,
        num_heads: int,
        head_size: int,
        scale: float,
        num_kv_heads: int,
        alibi_slopes: Optional[list[float]],
        sliding_window: Optional[int],
        kv_cache_dtype: str,
        logits_soft_cap: Optional[float],
        attn_type: str,
        kv_sharing_target_layer_name: Optional[str],
        # MLA Specific Arguments
        **mla_args,
    ) -> None:
        super().__init__(
            num_heads,
            head_size,
            scale,
            num_kv_heads,
            alibi_slopes,
            sliding_window,
            kv_cache_dtype,
            logits_soft_cap,
            attn_type,
            kv_sharing_target_layer_name,
            **mla_args,
        )

        is_supported, reason = is_flashmla_supported()
        assert is_supported, reason

        unsupported_features = [alibi_slopes, sliding_window, logits_soft_cap]
        if any(unsupported_features):
            raise NotImplementedError(
                "FlashMLAImpl does not support one of the following: "
                "alibi_slopes, sliding_window, logits_soft_cap"
            )

        if attn_type != AttentionType.DECODER:
            raise NotImplementedError(
                "Encoder self-attention and "
                "encoder/decoder cross-attention "
                "are not implemented for "
                "FlashMLAImpl"
            )

    def _forward_decode(
        self,
        q: Union[torch.Tensor, tuple[torch.Tensor, torch.Tensor]],
        kv_c_and_k_pe_cache: torch.Tensor,
        attn_metadata: FlashMLAMetadata,
        layer: AttentionLayer,
    ) -> tuple[torch.Tensor, Optional[torch.Tensor]]:
        # TODO: (zyongye) decode function for mla here
        assert kv_c_and_k_pe_cache.numel() > 0
        assert attn_metadata.decode is not None

        if type(q) is tuple:
            q = torch.cat(q, dim=-1)

        assert isinstance(q, torch.Tensor)
        o, lse = flash_mla_with_kvcache(
            q=q.unsqueeze(1),  # Add seqlen dim of 1 (decode)
            k_cache=kv_c_and_k_pe_cache.unsqueeze(-2),  # Add head dim of 1
            block_table=attn_metadata.decode.block_table,
            cache_seqlens=attn_metadata.decode.seq_lens,
            head_dim_v=self.kv_lora_rank,
            tile_scheduler_metadata=attn_metadata.decode.tile_scheduler_metadata,
            num_splits=attn_metadata.decode.num_splits,
            softmax_scale=self.scale,
            causal=True,
            descale_q=layer._q_scale.reshape(1),
            descale_k=layer._k_scale.reshape(1),
        )

        return o, lse<|MERGE_RESOLUTION|>--- conflicted
+++ resolved
@@ -7,18 +7,12 @@
 import torch
 
 from vllm.attention.backends.abstract import AttentionLayer, AttentionType
-<<<<<<< HEAD
 from vllm.attention.backends.registry import _Backend, register_attn_backend
-from vllm.attention.ops.flashmla import (flash_mla_with_kvcache,
-                                         get_mla_metadata,
-                                         is_flashmla_supported)
-=======
 from vllm.attention.ops.flashmla import (
     flash_mla_with_kvcache,
     get_mla_metadata,
     is_flashmla_supported,
 )
->>>>>>> fc679696
 from vllm.config import VllmConfig
 from vllm.logger import init_logger
 from vllm.v1.attention.backends.mla.common import (
