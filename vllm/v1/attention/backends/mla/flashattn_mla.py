# SPDX-License-Identifier: Apache-2.0
# SPDX-FileCopyrightText: Copyright contributors to the vLLM project

from dataclasses import dataclass
from typing import ClassVar

import torch

from vllm import envs
from vllm.attention.backends.abstract import (
    AttentionLayer,
    AttentionType,
    is_quantized_kv_cache,
)
from vllm.attention.utils.fa_utils import (
    flash_attn_supports_mla,
    get_flash_attn_version,
)
from vllm.config import VllmConfig
from vllm.logger import init_logger
from vllm.model_executor.layers.batch_invariant import (
    vllm_is_batch_invariant,
)
from vllm.v1.attention.backends.mla.common import (
    MLACommonBackend,
    MLACommonDecodeMetadata,
    MLACommonImpl,
    MLACommonMetadata,
    MLACommonMetadataBuilder,
    QueryLenSupport,
)
from vllm.v1.attention.backends.utils import AttentionCGSupport
from vllm.v1.kv_cache_interface import AttentionSpec
from vllm.vllm_flash_attn import flash_attn_varlen_func, get_scheduler_metadata

logger = init_logger(__name__)


class FlashAttnMLABackend(MLACommonBackend):
    @staticmethod
    def get_name() -> str:
        return "FLASH_ATTN_MLA"

    @staticmethod
    def get_metadata_cls() -> type["FlashAttnMLAMetadata"]:
        return FlashAttnMLAMetadata

    @staticmethod
    def get_builder_cls() -> type["FlashAttnMLAMetadataBuilder"]:
        return FlashAttnMLAMetadataBuilder

    @staticmethod
    def get_impl_cls() -> type["FlashAttnMLAImpl"]:
        return FlashAttnMLAImpl


@dataclass
class FlashAttnMLADecodeMetadata(MLACommonDecodeMetadata):
    query_start_loc: torch.Tensor
    max_query_len: int
    max_seq_len: int
    scheduler_metadata: torch.Tensor | None = None
    max_num_splits: int = 0


@dataclass
class FlashAttnMLAMetadata(MLACommonMetadata[FlashAttnMLADecodeMetadata]):
    pass


class FlashAttnMLAMetadataBuilder(MLACommonMetadataBuilder[FlashAttnMLAMetadata]):
    cudagraph_support: ClassVar[AttentionCGSupport] = AttentionCGSupport.UNIFORM_BATCH
    query_len_support: ClassVar[QueryLenSupport] = QueryLenSupport.VARLEN
    reorder_batch_threshold: int = 512  # process small prefills with decode pathway

    def __init__(
        self,
        kv_cache_spec: AttentionSpec,
        layer_names: list[str],
        vllm_config: VllmConfig,
        device: torch.device,
    ):
        super().__init__(
            kv_cache_spec, layer_names, vllm_config, device, FlashAttnMLAMetadata
        )
        self.max_num_splits = 0  # No upper bound on the number of splits.
        self.fa_aot_schedule = get_flash_attn_version() == 3

        self.use_full_cuda_graph = (
            self.compilation_config.cudagraph_mode.has_full_cudagraphs()
        )
        self.max_cudagraph_size = self.compilation_config.max_capture_size

        if self.use_full_cuda_graph and self.fa_aot_schedule:
<<<<<<< HEAD
            self.max_cudagraph_size = self.compilation_config.max_cudagraph_capture_size

=======
>>>>>>> 237cf6d3
            if self.max_cudagraph_size > 992:
                # This condition derives from FA3's internal heuristic.
                # TODO(woosuk): Support larger cudagraph sizes.
                raise ValueError(
                    "Capture size larger than 992 is not supported for full cuda graph."
                )

            self.scheduler_metadata = torch.zeros(
                vllm_config.scheduler_config.max_num_seqs + 1,
                dtype=torch.int32,
                device=self.device,
            )
            # When using cuda graph, we need to set the upper bound of the
            # number of splits so that large enough intermediate buffers are
            # pre-allocated during capture.
            self.max_num_splits = envs.VLLM_FLASH_ATTN_MAX_NUM_SPLITS_FOR_CUDA_GRAPH

        if vllm_is_batch_invariant():
            self.max_num_splits = 1

    def _schedule_decode(
        self,
        num_reqs,
        cu_query_lens,
        max_query_len,
        seqlens,
        max_seq_len,
        causal,
        max_num_splits,
    ):
        if self.fa_aot_schedule:
            return get_scheduler_metadata(
                batch_size=num_reqs,
                max_seqlen_q=max_query_len,
                max_seqlen_k=max_seq_len,
                num_heads_q=self.num_heads * self.dcp_world_size,
                num_heads_kv=1,
                headdim=self.mla_dims.qk_rope_head_dim,
                cache_seqlens=seqlens,
                qkv_dtype=self.kv_cache_spec.dtype,
                headdim_v=self.mla_dims.kv_lora_rank,
                page_size=self.page_size,
                cu_seqlens_q=cu_query_lens,
                causal=causal,
                num_splits=max_num_splits,
            )
        return None

    def _build_decode(
        self,
        block_table_tensor: torch.Tensor,
        seq_lens_cpu: torch.Tensor,
        seq_lens_device: torch.Tensor,
        query_start_loc_cpu: torch.Tensor,
        query_start_loc_device: torch.Tensor,
        num_decode_tokens: int,
        dcp_tot_seq_lens_device: torch.Tensor | None,
    ) -> FlashAttnMLADecodeMetadata:
        query_lens_cpu = query_start_loc_cpu[1:] - query_start_loc_cpu[:-1]
        max_query_len = query_lens_cpu.max().item()
        max_seq_len = seq_lens_device.max().item()

        # For Flash Attention MLA + full cudagraph
        max_num_splits = 0
        if self.use_full_cuda_graph and num_decode_tokens <= self.max_cudagraph_size:
            # NOTE(woosuk): Setting num_splits > 1 may increase the memory
            # usage, because the intermediate buffers of size [num_splits,
            # num_heads, num_tokens, head_size] are allocated. Therefore,
            # we only set num_splits when using cuda graphs.
            max_num_splits = self.max_num_splits

        scheduler_metadata = self._schedule_decode(
            num_reqs=seq_lens_cpu.numel(),
            cu_query_lens=query_start_loc_device,
            max_query_len=max_query_len,
            seqlens=seq_lens_device,
            max_seq_len=max_seq_len,
            causal=True,
            max_num_splits=max_num_splits,
        )

        if self.use_full_cuda_graph and scheduler_metadata is not None:
            n = scheduler_metadata.shape[0]
            # Ensure the persistent buffer is large enough
            assert n <= self.scheduler_metadata.shape[0], (
                f"Scheduler metadata size {n} exceeds buffer size "
                + f"{self.scheduler_metadata.shape[0]}"
            )
            self.scheduler_metadata[:n] = scheduler_metadata
            # NOTE(woosuk): We should zero out the rest of the scheduler
            # metadata to guarantee the correctness. Otherwise, some thread
            # blocks may use the invalid scheduler metadata and overwrite the
            # output buffer.
            self.scheduler_metadata[n:] = 0
            scheduler_metadata = self.scheduler_metadata[:n]

        if vllm_is_batch_invariant():
            max_num_splits = 1

        metadata = FlashAttnMLADecodeMetadata(
            block_table=block_table_tensor,
            seq_lens=seq_lens_device,
            query_start_loc=query_start_loc_device,
            max_query_len=max_query_len,
            max_seq_len=max_seq_len,
            scheduler_metadata=scheduler_metadata,
            max_num_splits=max_num_splits,
            dcp_tot_seq_lens=dcp_tot_seq_lens_device,
        )
        return metadata


class FlashAttnMLAImpl(MLACommonImpl[FlashAttnMLAMetadata]):
    can_return_lse_for_decode: bool = True

    def __init__(
        self,
        num_heads: int,
        head_size: int,
        scale: float,
        num_kv_heads: int,
        alibi_slopes: list[float] | None,
        sliding_window: int | None,
        kv_cache_dtype: str,
        logits_soft_cap: float | None,
        attn_type: str,
        kv_sharing_target_layer_name: str | None,
        # MLA Specific Arguments
        **mla_args,
    ) -> None:
        super().__init__(
            num_heads,
            head_size,
            scale,
            num_kv_heads,
            alibi_slopes,
            sliding_window,
            kv_cache_dtype,
            logits_soft_cap,
            attn_type,
            kv_sharing_target_layer_name,
            **mla_args,
        )

        assert flash_attn_supports_mla(), "FlashAttnMLA is not supported on this device"

        unsupported_features = [alibi_slopes, sliding_window, logits_soft_cap]
        if any(unsupported_features):
            raise NotImplementedError(
                "FlashAttnMLAImpl does not support one of the following: "
                "alibi_slopes, sliding_window, logits_soft_cap"
            )

        if attn_type != AttentionType.DECODER:
            raise NotImplementedError(
                "Encoder self-attention and "
                "encoder/decoder cross-attention "
                "are not implemented for "
                "FlashAttnMLAImpl"
            )

        if is_quantized_kv_cache(self.kv_cache_dtype):
            raise NotImplementedError(
                "FlashAttnMLA V1 with FP8 KV cache not yet supported"
            )

    def _forward_decode(
        self,
        q: torch.Tensor | tuple[torch.Tensor, torch.Tensor],
        kv_c_and_k_pe_cache: torch.Tensor,
        attn_metadata: FlashAttnMLAMetadata,
        layer: AttentionLayer,
    ) -> tuple[torch.Tensor, torch.Tensor | None]:
        assert kv_c_and_k_pe_cache.numel() > 0
        assert attn_metadata.decode is not None

        if type(q) is tuple:
            q_nope, q_pe = q
        else:
            q_nope, q_pe = torch.split(
                q, [self.kv_lora_rank, self.qk_rope_head_dim], dim=-1
            )

        if self.kv_cache_dtype.startswith("fp8"):
            raise NotImplementedError("FP8 FlashAttention MLA not yet supported")

        kv_c_cache = kv_c_and_k_pe_cache[..., : self.kv_lora_rank]
        k_pe_cache = kv_c_and_k_pe_cache[..., self.kv_lora_rank :]

        # NOTE(matt): During CUDA graph capture, max_query_len can be 0, but the
        # kernel uses this to calculate grid dimensions. Ensure it's at least 1
        # to prevent invalid grid configuration during graph capture.
        max_seqlen_q = max(attn_metadata.decode.max_query_len, 1)

        attn_out = flash_attn_varlen_func(
            q=q_pe,
            k=k_pe_cache.unsqueeze(-2),  # Add head dim of 1
            v=kv_c_cache.unsqueeze(-2),  # Add head dim of 1
            q_v=q_nope,
            max_seqlen_q=max_seqlen_q,
            cu_seqlens_q=attn_metadata.decode.query_start_loc,
            max_seqlen_k=attn_metadata.decode.max_seq_len,
            seqused_k=attn_metadata.decode.seq_lens,
            block_table=attn_metadata.decode.block_table,
            softmax_scale=self.scale,
            causal=True,
            return_softmax_lse=self.need_to_return_lse_for_decode,
            fa_version=3,  # only version 3 is supported
            scheduler_metadata=attn_metadata.decode.scheduler_metadata,
            num_splits=attn_metadata.decode.max_num_splits,
            cp_world_size=self.dcp_world_size,
            cp_rank=self.dcp_rank,
            cp_tot_seqused_k=attn_metadata.decode.dcp_tot_seq_lens,
        )

        if self.need_to_return_lse_for_decode:
            o, lse = attn_out
            # FA returns LSE in shape [ H, B ] but DCP wants [ B, H ]
            return o, lse.transpose(0, 1)  # [ H, B ] -> [ B, H ]
        else:
            o = attn_out
            return o, None<|MERGE_RESOLUTION|>--- conflicted
+++ resolved
@@ -89,14 +89,9 @@
         self.use_full_cuda_graph = (
             self.compilation_config.cudagraph_mode.has_full_cudagraphs()
         )
-        self.max_cudagraph_size = self.compilation_config.max_capture_size
+        self.max_cudagraph_size = self.compilation_config..max_cudagraph_capture_size
 
         if self.use_full_cuda_graph and self.fa_aot_schedule:
-<<<<<<< HEAD
-            self.max_cudagraph_size = self.compilation_config.max_cudagraph_capture_size
-
-=======
->>>>>>> 237cf6d3
             if self.max_cudagraph_size > 992:
                 # This condition derives from FA3's internal heuristic.
                 # TODO(woosuk): Support larger cudagraph sizes.
