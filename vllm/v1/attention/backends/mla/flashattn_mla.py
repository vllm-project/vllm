# SPDX-License-Identifier: Apache-2.0
# SPDX-FileCopyrightText: Copyright contributors to the vLLM project

from dataclasses import dataclass
from typing import ClassVar

import torch

from vllm import envs
from vllm.attention.backends.abstract import (
    AttentionLayer,
    AttentionType,
    is_quantized_kv_cache,
)
from vllm.attention.utils.fa_utils import (
    flash_attn_supports_mla,
    get_flash_attn_version,
)
from vllm.config import VllmConfig
from vllm.config.cache import BlockSize, CacheDType
from vllm.logger import init_logger
<<<<<<< HEAD
from vllm.platforms.interface import DeviceCapability
=======
from vllm.model_executor.layers.batch_invariant import (
    vllm_kernel_override_batch_invariant,
)
>>>>>>> 4a510ab4
from vllm.v1.attention.backends.mla.common import (
    MLACommonBackend,
    MLACommonDecodeMetadata,
    MLACommonImpl,
    MLACommonMetadata,
    MLACommonMetadataBuilder,
    QueryLenSupport,
)
from vllm.v1.attention.backends.utils import AttentionCGSupport
from vllm.v1.kv_cache_interface import AttentionSpec
from vllm.vllm_flash_attn import flash_attn_varlen_func, get_scheduler_metadata

logger = init_logger(__name__)


class FlashAttnMLABackend(MLACommonBackend):
    @staticmethod
    def get_name() -> str:
        return "FLASH_ATTN_MLA"

    @staticmethod
    def get_metadata_cls() -> type["FlashAttnMLAMetadata"]:
        return FlashAttnMLAMetadata

    @staticmethod
    def get_builder_cls() -> type["FlashAttnMLAMetadataBuilder"]:
        return FlashAttnMLAMetadataBuilder

    @staticmethod
    def get_impl_cls() -> type["FlashAttnMLAImpl"]:
        return FlashAttnMLAImpl

    @classmethod
    def get_supported_dtypes(cls) -> list[torch.dtype]:
        return [torch.float16, torch.bfloat16]

    @classmethod
    def get_supported_kv_cache_dtypes(cls) -> list[CacheDType]:
        return ["auto"]

    @classmethod
    def supports_block_size(cls, block_size: BlockSize | None) -> bool:
        if block_size is None:
            return True
        return block_size % 16 == 0

    @classmethod
    def get_min_compute_capability(cls) -> DeviceCapability | None:
        return DeviceCapability(9, 0)

    @classmethod
    def get_max_compute_capability(cls) -> DeviceCapability | None:
        return DeviceCapability(9, 0)

    @classmethod
    def supports_combination(
        cls,
        head_size: int,
        dtype: torch.dtype,
        kv_cache_dtype: CacheDType | None,
        block_size: int,
        use_mla: bool,
        has_sink: bool,
        use_sparse: bool,
        device_capability: int,
    ) -> str | None:
        if not flash_attn_supports_mla():
            return "FlashAttention MLA not supported on this device"
        return None


@dataclass
class FlashAttnMLADecodeMetadata(MLACommonDecodeMetadata):
    query_start_loc: torch.Tensor
    max_query_len: int
    max_seq_len: int
    scheduler_metadata: torch.Tensor | None = None
    max_num_splits: int = 0


@dataclass
class FlashAttnMLAMetadata(MLACommonMetadata[FlashAttnMLADecodeMetadata]):
    pass


class FlashAttnMLAMetadataBuilder(MLACommonMetadataBuilder[FlashAttnMLAMetadata]):
    cudagraph_support: ClassVar[AttentionCGSupport] = AttentionCGSupport.UNIFORM_BATCH
    query_len_support: ClassVar[QueryLenSupport] = QueryLenSupport.VARLEN
    reorder_batch_threshold: int = 512  # process small prefills with decode pathway

    def __init__(
        self,
        kv_cache_spec: AttentionSpec,
        layer_names: list[str],
        vllm_config: VllmConfig,
        device: torch.device,
    ):
        super().__init__(
            kv_cache_spec, layer_names, vllm_config, device, FlashAttnMLAMetadata
        )
        self.max_num_splits = 0  # No upper bound on the number of splits.
        self.fa_aot_schedule = get_flash_attn_version() == 3

        self.use_full_cuda_graph = (
            self.compilation_config.cudagraph_mode.has_full_cudagraphs()
        )

        if self.use_full_cuda_graph and self.fa_aot_schedule:
            self.max_cudagraph_size = self.compilation_config.max_capture_size

            if self.max_cudagraph_size > 992:
                # This condition derives from FA3's internal heuristic.
                # TODO(woosuk): Support larger cudagraph sizes.
                raise ValueError(
                    "Capture size larger than 992 is not supported for full cuda graph."
                )

            self.scheduler_metadata = torch.zeros(
                vllm_config.scheduler_config.max_num_seqs + 1,
                dtype=torch.int32,
                device=self.device,
            )
            # When using cuda graph, we need to set the upper bound of the
            # number of splits so that large enough intermediate buffers are
            # pre-allocated during capture.
            self.max_num_splits = envs.VLLM_FLASH_ATTN_MAX_NUM_SPLITS_FOR_CUDA_GRAPH

        if vllm_kernel_override_batch_invariant():
            self.max_num_splits = 1

    def _schedule_decode(
        self, num_reqs, cu_query_lens, max_query_len, seqlens, max_seq_len, causal
    ):
        if self.fa_aot_schedule:
            return get_scheduler_metadata(
                batch_size=num_reqs,
                max_seqlen_q=max_query_len,
                max_seqlen_k=max_seq_len,
                num_heads_q=self.num_heads * self.dcp_world_size,
                num_heads_kv=1,
                headdim=self.mla_dims.qk_rope_head_dim,
                cache_seqlens=seqlens,
                qkv_dtype=self.kv_cache_spec.dtype,
                headdim_v=self.mla_dims.kv_lora_rank,
                page_size=self.page_size,
                cu_seqlens_q=cu_query_lens,
                causal=causal,
                num_splits=self.max_num_splits,
            )
        return None

    def _build_decode(
        self,
        block_table_tensor: torch.Tensor,
        seq_lens_cpu: torch.Tensor,
        seq_lens_device: torch.Tensor,
        query_start_loc_cpu: torch.Tensor,
        query_start_loc_device: torch.Tensor,
        num_decode_tokens: int,
        dcp_tot_seq_lens_device: torch.Tensor | None,
    ) -> FlashAttnMLADecodeMetadata:
        query_lens_cpu = query_start_loc_cpu[1:] - query_start_loc_cpu[:-1]
        max_query_len = query_lens_cpu.max().item()
        max_seq_len = seq_lens_device.max().item()

        scheduler_metadata = self._schedule_decode(
            num_reqs=seq_lens_cpu.numel(),
            cu_query_lens=query_start_loc_device,
            max_query_len=max_query_len,
            seqlens=seq_lens_device,
            max_seq_len=max_seq_len,
            causal=True,
        )

        # For FA3 + full cudagraph
        max_num_splits = 0
        if self.use_full_cuda_graph and scheduler_metadata is not None:
            n = scheduler_metadata.shape[0]
            # Ensure the persistent buffer is large enough
            assert n <= self.scheduler_metadata.shape[0], (
                f"Scheduler metadata size {n} exceeds buffer size "
                + f"{self.scheduler_metadata.shape[0]}"
            )
            self.scheduler_metadata[:n] = scheduler_metadata
            # NOTE(woosuk): We should zero out the rest of the scheduler
            # metadata to guarantee the correctness. Otherwise, some thread
            # blocks may use the invalid scheduler metadata and overwrite the
            # output buffer.
            self.scheduler_metadata[n:] = 0
            scheduler_metadata = self.scheduler_metadata[:n]

            if num_decode_tokens <= self.max_cudagraph_size:
                # NOTE(woosuk): Setting num_splits > 1 may increase the memory
                # usage, because the intermediate buffers of size [num_splits,
                # num_heads, num_tokens, head_size] are allocated. Therefore,
                # we only set num_splits when using cuda graphs.
                max_num_splits = self.max_num_splits

        if vllm_kernel_override_batch_invariant():
            max_num_splits = 1

        metadata = FlashAttnMLADecodeMetadata(
            block_table=block_table_tensor,
            seq_lens=seq_lens_device,
            query_start_loc=query_start_loc_device,
            max_query_len=max_query_len,
            max_seq_len=max_seq_len,
            scheduler_metadata=scheduler_metadata,
            max_num_splits=max_num_splits,
            dcp_tot_seq_lens=dcp_tot_seq_lens_device,
        )
        return metadata


class FlashAttnMLAImpl(MLACommonImpl[FlashAttnMLAMetadata]):
    can_return_lse_for_decode: bool = True

    def __init__(
        self,
        num_heads: int,
        head_size: int,
        scale: float,
        num_kv_heads: int,
        alibi_slopes: list[float] | None,
        sliding_window: int | None,
        kv_cache_dtype: str,
        logits_soft_cap: float | None,
        attn_type: str,
        kv_sharing_target_layer_name: str | None,
        # MLA Specific Arguments
        **mla_args,
    ) -> None:
        super().__init__(
            num_heads,
            head_size,
            scale,
            num_kv_heads,
            alibi_slopes,
            sliding_window,
            kv_cache_dtype,
            logits_soft_cap,
            attn_type,
            kv_sharing_target_layer_name,
            **mla_args,
        )

        assert flash_attn_supports_mla(), "FlashAttnMLA is not supported on this device"

        unsupported_features = [alibi_slopes, sliding_window, logits_soft_cap]
        if any(unsupported_features):
            raise NotImplementedError(
                "FlashAttnMLAImpl does not support one of the following: "
                "alibi_slopes, sliding_window, logits_soft_cap"
            )

        if attn_type != AttentionType.DECODER:
            raise NotImplementedError(
                "Encoder self-attention and "
                "encoder/decoder cross-attention "
                "are not implemented for "
                "FlashAttnMLAImpl"
            )

        if is_quantized_kv_cache(self.kv_cache_dtype):
            raise NotImplementedError(
                "FlashAttnMLA V1 with FP8 KV cache not yet supported"
            )

    def _forward_decode(
        self,
        q: torch.Tensor | tuple[torch.Tensor, torch.Tensor],
        kv_c_and_k_pe_cache: torch.Tensor,
        attn_metadata: FlashAttnMLAMetadata,
        layer: AttentionLayer,
    ) -> tuple[torch.Tensor, torch.Tensor | None]:
        assert kv_c_and_k_pe_cache.numel() > 0
        assert attn_metadata.decode is not None

        if type(q) is tuple:
            q_nope, q_pe = q
        else:
            q_nope, q_pe = torch.split(
                q, [self.kv_lora_rank, self.qk_rope_head_dim], dim=-1
            )

        if self.kv_cache_dtype.startswith("fp8"):
            raise NotImplementedError("FP8 FlashAttention MLA not yet supported")

        kv_c_cache = kv_c_and_k_pe_cache[..., : self.kv_lora_rank]
        k_pe_cache = kv_c_and_k_pe_cache[..., self.kv_lora_rank :]

        # NOTE(matt): During CUDA graph capture, max_query_len can be 0, but the
        # kernel uses this to calculate grid dimensions. Ensure it's at least 1
        # to prevent invalid grid configuration during graph capture.
        max_seqlen_q = max(attn_metadata.decode.max_query_len, 1)

        attn_out = flash_attn_varlen_func(
            q=q_pe,
            k=k_pe_cache.unsqueeze(-2),  # Add head dim of 1
            v=kv_c_cache.unsqueeze(-2),  # Add head dim of 1
            q_v=q_nope,
            max_seqlen_q=max_seqlen_q,
            cu_seqlens_q=attn_metadata.decode.query_start_loc,
            max_seqlen_k=attn_metadata.decode.max_seq_len,
            seqused_k=attn_metadata.decode.seq_lens,
            block_table=attn_metadata.decode.block_table,
            softmax_scale=self.scale,
            causal=True,
            return_softmax_lse=self.need_to_return_lse_for_decode,
            fa_version=3,  # only version 3 is supported
            scheduler_metadata=attn_metadata.decode.scheduler_metadata,
            num_splits=attn_metadata.decode.max_num_splits,
            cp_world_size=self.dcp_world_size,
            cp_rank=self.dcp_rank,
            cp_tot_seqused_k=attn_metadata.decode.dcp_tot_seq_lens,
        )

        if self.need_to_return_lse_for_decode:
            o, lse = attn_out
            # FA returns LSE in shape [ H, B ] but DCP wants [ B, H ]
            return o, lse.transpose(0, 1)  # [ H, B ] -> [ B, H ]
        else:
            o = attn_out
            return o, None<|MERGE_RESOLUTION|>--- conflicted
+++ resolved
@@ -19,13 +19,10 @@
 from vllm.config import VllmConfig
 from vllm.config.cache import BlockSize, CacheDType
 from vllm.logger import init_logger
-<<<<<<< HEAD
-from vllm.platforms.interface import DeviceCapability
-=======
 from vllm.model_executor.layers.batch_invariant import (
     vllm_kernel_override_batch_invariant,
 )
->>>>>>> 4a510ab4
+from vllm.platforms.interface import DeviceCapability
 from vllm.v1.attention.backends.mla.common import (
     MLACommonBackend,
     MLACommonDecodeMetadata,
