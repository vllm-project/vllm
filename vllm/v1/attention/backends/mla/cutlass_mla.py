# SPDX-License-Identifier: Apache-2.0
# SPDX-FileCopyrightText: Copyright contributors to the vLLM project

import os
from typing import ClassVar, Optional, Union

import torch

import vllm._custom_ops as ops
from vllm.attention.backends.abstract import (
    AttentionLayer,
    AttentionType,
    MultipleOf,
    is_quantized_kv_cache,
)
from vllm.config.cache import BlockSize
from vllm.logger import init_logger
from vllm.platforms.interface import DeviceCapability
from vllm.v1.attention.backends.mla.common import (
    MLACommonBackend,
    MLACommonImpl,
    MLACommonMetadata,
    MLACommonMetadataBuilder,
)
from vllm.v1.attention.backends.utils import AttentionCGSupport

logger = init_logger(__name__)


class CutlassMLAMetadataBuilder(MLACommonMetadataBuilder[MLACommonMetadata]):
    # enable full CUDA Graph support for decode-only capture
    cudagraph_support: ClassVar[AttentionCGSupport] = (
        AttentionCGSupport.UNIFORM_SINGLE_TOKEN_DECODE
    )


class CutlassMLABackend(MLACommonBackend):
    @staticmethod
    def get_name() -> str:
        return "CUTLASS_MLA"

    @staticmethod
    def get_impl_cls() -> type["CutlassMLAImpl"]:
        return CutlassMLAImpl

    @staticmethod
    def get_builder_cls() -> type["CutlassMLAMetadataBuilder"]:
        return CutlassMLAMetadataBuilder

<<<<<<< HEAD
    @classmethod
    def get_supported_dtypes(cls) -> list[torch.dtype]:
        return [torch.float16, torch.bfloat16]

    @classmethod
    def get_supported_kv_cache_dtypes(cls) -> list[Optional[str]]:
        return ["auto", "fp16", "bf16", "e4m3fn"]

    @classmethod
    def get_supported_block_sizes(cls) -> list[BlockSize]:
        return [128]

    @classmethod
    def get_min_compute_capability(cls) -> Optional[DeviceCapability]:
        return DeviceCapability(10, 0)

    @classmethod
    def get_max_compute_capability(cls) -> Optional[DeviceCapability]:
        return DeviceCapability(10, 3)

=======
    @staticmethod
    def get_supported_kernel_block_size() -> list[Union[int, MultipleOf]]:
        return [128]

>>>>>>> 7b03584d

class SM100Workspace:
    def __init__(self, initial_workspace_size):
        self._workspace_buf = torch.empty(
            initial_workspace_size, device="cuda", dtype=torch.uint8
        )

        self._block_size = 128  # Forced to 128

        # Pre-compute sm_count to avoid recomputing it. Use device 0 as a proxy
        # (assumes all devices are similar)
        properties = torch.cuda.get_device_properties(torch.device("cuda:0"))
        self._sm_count = properties.multi_processor_count

    def get_buf(self):
        return self._workspace_buf

    def ensure_size(self, attn_metadata: MLACommonMetadata, num_kv_splits: int):
        batch_size = attn_metadata.num_reqs
        max_seq_len = attn_metadata.max_query_len

        workspace_size = ops.sm100_cutlass_mla_get_workspace_size(
            max_seq_len * self._block_size,
            batch_size,
            self._sm_count,
            num_kv_splits=num_kv_splits,
        )

        if self._workspace_buf.shape[0] < workspace_size:
            self._workspace_buf.resize_(workspace_size)


g_sm100_workspace = SM100Workspace(128 * 1024 * 1024)  # 128MB

MAX_HEADS = 128


class CutlassMLAImpl(MLACommonImpl[MLACommonMetadata]):
    can_return_lse_for_decode: bool = True

    def __init__(
        self,
        num_heads: int,
        head_size: int,
        scale: float,
        num_kv_heads: int,
        alibi_slopes: Optional[list[float]],
        sliding_window: Optional[int],
        kv_cache_dtype: str,
        logits_soft_cap: Optional[float],
        attn_type: str,
        kv_sharing_target_layer_name: Optional[str],
        # MLA Specific Arguments
        **mla_args,
    ) -> None:
        super().__init__(
            num_heads,
            head_size,
            scale,
            num_kv_heads,
            alibi_slopes,
            sliding_window,
            kv_cache_dtype,
            logits_soft_cap,
            attn_type,
            kv_sharing_target_layer_name,
            q_pad_num_heads=MAX_HEADS,
            **mla_args,
        )

        unsupported_features = [alibi_slopes, sliding_window, logits_soft_cap]
        if any(unsupported_features):
            raise NotImplementedError(
                "CutlassMLAImpl does not support one of the following: "
                "alibi_slopes, sliding_window, logits_soft_cap"
            )

        if attn_type != AttentionType.DECODER:
            raise NotImplementedError(
                "Encoder self-attention and "
                "encoder/decoder cross-attention "
                "are not implemented for "
                "CutlassMLAImpl"
            )

        # TODO: Currently, num_kv_splits is limited to 16 to avoid hanging
        #       issues. In case the code hangs, use:
        #       FORCE_NUM_KV_SPLITS=1
        force_num_kv_splits = os.environ.get("FORCE_NUM_KV_SPLITS", None)
        if force_num_kv_splits:
            logger.warning_once("Forcing num_kv_splits to %d", int(force_num_kv_splits))
            self._num_kv_splits = int(force_num_kv_splits)
        else:
            self._num_kv_splits = -1  # => Auto-detect

        # Share workspace buffer across all executions
        self._workspace = g_sm100_workspace

    def _sm100_cutlass_mla_decode(
        self,
        q_nope: torch.Tensor,
        q_pe: torch.Tensor,
        kv_c_and_k_pe_cache: torch.Tensor,
        seq_lens: torch.Tensor,
        page_table: torch.Tensor,
        workspace: torch.Tensor,
        sm_scale: float,
        num_kv_splits: int,
    ) -> tuple[torch.Tensor, torch.Tensor]:
        assert q_nope.ndim == 3, f"q_nope must be a 3D tensor, but got {q_nope.ndim}"
        assert q_pe.ndim == 3, f"q_pe must be a 3D tensor, but got {q_pe.ndim}"
        assert kv_c_and_k_pe_cache.ndim == 3, (
            "kv_c_and_k_pe_cache must be a 3D tensor, but got {}".format(
                kv_c_and_k_pe_cache.ndim
            )
        )

        B_q, H, D_q_nope = q_nope.shape
        B_q_2, H_2, D_q_pe = q_pe.shape
        assert (B_q == B_q_2) and (H == H_2)

        _, PAGE_SIZE, D_ckv = kv_c_and_k_pe_cache.shape

        D_latent = 512
        D_rope = 64
        assert D_q_nope == D_latent
        assert D_q_pe == D_rope
        assert D_ckv == D_latent + D_rope

        MAX_HEADS = 128
        assert H <= MAX_HEADS, f"H must be <= {MAX_HEADS}, but got {H}"

        assert len(page_table.shape) == 2
        B_block_table, block_num = page_table.shape
        assert B_block_table == B_q
        assert block_num > 0, f"block num must be greater than 0, got {block_num}"
        assert block_num % (128 / PAGE_SIZE) == 0

        assert q_nope.dtype in (torch.float16, torch.bfloat16, torch.float8_e4m3fn), (
            f"q_nope.dtype needs to be fp16 or bf16 or e4m3 but got {q_nope.dtype}."
        )
        assert q_nope.dtype == q_pe.dtype == kv_c_and_k_pe_cache.dtype
        assert seq_lens.dtype == torch.int32, (
            f"seq_lens.dtype needs to be int32 but got {seq_lens.dtype}."
        )
        assert page_table.dtype == torch.int32, (
            f"page_table.dtype needs to be int32 but got {page_table.dtype}."
        )

        dtype = (
            torch.bfloat16
            if is_quantized_kv_cache(self.kv_cache_dtype)
            else q_nope.dtype
        )
        out = q_nope.new_empty((B_q, MAX_HEADS, D_latent), dtype=dtype)
        lse = (
            torch.empty((B_q, MAX_HEADS), dtype=torch.float32, device=q_nope.device)
            if self.need_to_return_lse_for_decode
            else torch.Tensor()
        )

        ops.sm100_cutlass_mla_decode(
            out,
            lse,
            q_nope,
            q_pe,
            kv_c_and_k_pe_cache,
            seq_lens,
            page_table,
            workspace,
            sm_scale,
            num_kv_splits,
        )

        if H < MAX_HEADS:
            # Extract the subsets of the outputs
            lse = lse[:, :H] if self.need_to_return_lse_for_decode else lse
            out = out[:, :H]

        return out, lse

    def _forward_decode(
        self,
        q: Union[torch.Tensor, tuple[torch.Tensor, torch.Tensor]],
        kv_c_and_k_pe_cache: torch.Tensor,
        attn_metadata: MLACommonMetadata,
        layer: AttentionLayer,
    ) -> tuple[torch.Tensor, Optional[torch.Tensor]]:
        assert kv_c_and_k_pe_cache.numel() > 0
        assert attn_metadata.decode is not None

        if type(q) is tuple:
            q_nope, q_pe = q
        else:
            q_nope, q_pe = torch.split(
                q, [self.kv_lora_rank, self.qk_rope_head_dim], dim=-1
            )

        # Adjust workspace size (if necessary)
        self._workspace.ensure_size(attn_metadata, self._num_kv_splits)

        # Run MLA
        o, lse = self._sm100_cutlass_mla_decode(
            q_nope,
            q_pe,
            kv_c_and_k_pe_cache,
            attn_metadata.decode.seq_lens,
            attn_metadata.decode.block_table,
            self._workspace.get_buf(),
            self.scale,
            self._num_kv_splits,
        )

        return o, (lse if self.need_to_return_lse_for_decode else None)<|MERGE_RESOLUTION|>--- conflicted
+++ resolved
@@ -47,7 +47,10 @@
     def get_builder_cls() -> type["CutlassMLAMetadataBuilder"]:
         return CutlassMLAMetadataBuilder
 
-<<<<<<< HEAD
+    @classmethod
+    def get_supported_kernel_block_size(cls) -> list[Union[int, MultipleOf]]:
+        return [128]
+
     @classmethod
     def get_supported_dtypes(cls) -> list[torch.dtype]:
         return [torch.float16, torch.bfloat16]
@@ -68,12 +71,6 @@
     def get_max_compute_capability(cls) -> Optional[DeviceCapability]:
         return DeviceCapability(10, 3)
 
-=======
-    @staticmethod
-    def get_supported_kernel_block_size() -> list[Union[int, MultipleOf]]:
-        return [128]
-
->>>>>>> 7b03584d
 
 class SM100Workspace:
     def __init__(self, initial_workspace_size):
