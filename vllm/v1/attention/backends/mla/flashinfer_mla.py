# SPDX-License-Identifier: Apache-2.0
# SPDX-FileCopyrightText: Copyright contributors to the vLLM project

from typing import ClassVar, Optional, Union

import torch
from flashinfer.decode import trtllm_batch_decode_with_kv_cache_mla

from vllm.attention.backends.abstract import AttentionLayer, AttentionType
from vllm.logger import init_logger
<<<<<<< HEAD
from vllm.v1.attention.backends.mla.common import (MLACommonBackend,
                                                   MLACommonImpl,
                                                   MLACommonMetadata,
                                                   MLACommonMetadataBuilder)
=======
from vllm.v1.attention.backends.mla.common import (
    MLACommonBackend,
    MLACommonImpl,
    MLACommonMetadata,
)
>>>>>>> fc679696

logger = init_logger(__name__)

FLASHINFER_MLA_WORKSPACE_BUFFER_SIZE = 128 * 1024 * 1024


class FlashInferMLAMetadataBuilder(MLACommonMetadataBuilder[MLACommonMetadata]
                                   ):
    # enable spec-as-decode optimization
    supports_spec_as_decode: ClassVar[bool] = True


class FlashInferMLABackend(MLACommonBackend):
    @staticmethod
    def get_name() -> str:
        return "FLASHINFER_MLA"

    @staticmethod
    def get_impl_cls() -> type["FlashInferMLAImpl"]:
        return FlashInferMLAImpl

    @staticmethod
    def get_builder_cls() -> type["FlashInferMLAMetadataBuilder"]:
        return FlashInferMLAMetadataBuilder


g_fi_workspace = torch.zeros(
    FLASHINFER_MLA_WORKSPACE_BUFFER_SIZE,
    dtype=torch.uint8,
    device="cuda",
)


class FlashInferMLAImpl(MLACommonImpl[MLACommonMetadata]):
    def __init__(
        self,
        num_heads: int,
        head_size: int,
        scale: float,
        num_kv_heads: int,
        alibi_slopes: Optional[list[float]],
        sliding_window: Optional[int],
        kv_cache_dtype: str,
        logits_soft_cap: Optional[float],
        attn_type: str,
        kv_sharing_target_layer_name: Optional[str],
        # MLA Specific Arguments
        **mla_args,
    ) -> None:
        super().__init__(
            num_heads,
            head_size,
            scale,
            num_kv_heads,
            alibi_slopes,
            sliding_window,
            kv_cache_dtype,
            logits_soft_cap,
            attn_type,
            kv_sharing_target_layer_name,
            **mla_args,
        )

        unsupported_features = [alibi_slopes, sliding_window, logits_soft_cap]
        if any(unsupported_features):
            raise NotImplementedError(
                "FlashInferMLAImpl does not support one of the following: "
                "alibi_slopes, sliding_window, logits_soft_cap"
            )

        if attn_type != AttentionType.DECODER:
            raise NotImplementedError(
                "Encoder self-attention and "
                "encoder/decoder cross-attention "
                "are not implemented for "
                "FlashInferMLAImpl"
            )

        self._workspace_buffer = g_fi_workspace
        self.bmm1_scale: Optional[float] = None
        self.bmm2_scale: Optional[float] = None

    def _forward_decode(
        self,
        q: Union[torch.Tensor, tuple[torch.Tensor, torch.Tensor]],
        kv_c_and_k_pe_cache: torch.Tensor,
        attn_metadata: MLACommonMetadata,
        layer: AttentionLayer,
    ) -> tuple[torch.Tensor, Optional[torch.Tensor]]:
        assert kv_c_and_k_pe_cache.numel() > 0
        assert attn_metadata.decode is not None

        if isinstance(q, tuple):
            q_nope, q_pe = q
            q = torch.cat([q_nope, q_pe], dim=-1)

        # trtllm API requires extra dimension q_len_per_request for MTP
        if attn_metadata.num_decode_tokens % attn_metadata.num_decodes != 0:
            logger.warning_once(
                """FlashInferMLAImpl got a query of uneven length.
                This usually indicates an issue in batch reordering
                or incorrect setup in dummy_run.""")
            q = q.unsqueeze(1)
        else:
            q = q.view(attn_metadata.num_decodes, -1, q.shape[-2], q.shape[-1])

        if self.bmm1_scale is None:
            self.bmm1_scale = layer._q_scale_float * layer._k_scale_float * self.scale
        if self.bmm2_scale is None:
            self.bmm2_scale = layer._v_scale_float

        o = trtllm_batch_decode_with_kv_cache_mla(
            query=q,
            kv_cache=kv_c_and_k_pe_cache.unsqueeze(1),
            workspace_buffer=self._workspace_buffer,
            qk_nope_head_dim=self.qk_nope_head_dim,
            kv_lora_rank=self.kv_lora_rank,
            qk_rope_head_dim=self.qk_rope_head_dim,
            block_tables=attn_metadata.decode.block_table,
            seq_lens=attn_metadata.decode.seq_lens,
            max_seq_len=attn_metadata.max_seq_len,
            bmm1_scale=self.bmm1_scale,
            bmm2_scale=self.bmm2_scale,
        )

        # Flatten the output for consistent shape
        o = o.view(-1, o.shape[-2], o.shape[-1])

        # TODO: Return LSE pending support from Flashinfer API:
        # https://github.com/flashinfer-ai/flashinfer/pull/1566
        return o, None<|MERGE_RESOLUTION|>--- conflicted
+++ resolved
@@ -8,26 +8,19 @@
 
 from vllm.attention.backends.abstract import AttentionLayer, AttentionType
 from vllm.logger import init_logger
-<<<<<<< HEAD
-from vllm.v1.attention.backends.mla.common import (MLACommonBackend,
-                                                   MLACommonImpl,
-                                                   MLACommonMetadata,
-                                                   MLACommonMetadataBuilder)
-=======
 from vllm.v1.attention.backends.mla.common import (
     MLACommonBackend,
     MLACommonImpl,
     MLACommonMetadata,
+    MLACommonMetadataBuilder,
 )
->>>>>>> fc679696
 
 logger = init_logger(__name__)
 
 FLASHINFER_MLA_WORKSPACE_BUFFER_SIZE = 128 * 1024 * 1024
 
 
-class FlashInferMLAMetadataBuilder(MLACommonMetadataBuilder[MLACommonMetadata]
-                                   ):
+class FlashInferMLAMetadataBuilder(MLACommonMetadataBuilder[MLACommonMetadata]):
     # enable spec-as-decode optimization
     supports_spec_as_decode: ClassVar[bool] = True
 
@@ -121,7 +114,8 @@
             logger.warning_once(
                 """FlashInferMLAImpl got a query of uneven length.
                 This usually indicates an issue in batch reordering
-                or incorrect setup in dummy_run.""")
+                or incorrect setup in dummy_run."""
+            )
             q = q.unsqueeze(1)
         else:
             q = q.view(attn_metadata.num_decodes, -1, q.shape[-2], q.shape[-1])
