# SPDX-License-Identifier: Apache-2.0
# SPDX-FileCopyrightText: Copyright contributors to the vLLM project

from typing import ClassVar

import torch
from flashinfer.decode import trtllm_batch_decode_with_kv_cache_mla

<<<<<<< HEAD
from vllm.attention.backends.abstract import (
    AttentionLayer,
    AttentionType,
    MultipleOf,
)
from vllm.config.cache import BlockSize, CacheDType
=======
from vllm.attention.backends.abstract import AttentionLayer, AttentionType, MultipleOf
>>>>>>> f29aeb5a
from vllm.logger import init_logger
from vllm.platforms.interface import DeviceCapability
from vllm.v1.attention.backends.mla.common import (
    MLACommonBackend,
    MLACommonImpl,
    MLACommonMetadata,
    MLACommonMetadataBuilder,
    QueryLenSupport,
)
from vllm.v1.attention.backends.utils import AttentionCGSupport, KVCacheLayoutType

logger = init_logger(__name__)

FLASHINFER_MLA_WORKSPACE_BUFFER_SIZE = 128 * 1024 * 1024


class FlashInferMLAMetadataBuilder(MLACommonMetadataBuilder[MLACommonMetadata]):
    cudagraph_support: ClassVar[AttentionCGSupport] = AttentionCGSupport.UNIFORM_BATCH
    query_len_support: ClassVar[QueryLenSupport] = QueryLenSupport.UNIFORM


class FlashInferMLABackend(MLACommonBackend):
    supported_dtypes: ClassVar[list[torch.dtype]] = [torch.float16, torch.bfloat16]
    supported_kernel_block_sizes: ClassVar[list[int | MultipleOf]] = [
        32,
        MultipleOf(64),
    ]
    supported_kv_cache_dtypes: ClassVar[list[CacheDType]] = [
        "auto",
        "fp8",
        "fp8_e4m3",
    ]

    @staticmethod
    def get_name() -> str:
        return "FLASHINFER_MLA"

    @staticmethod
    def get_impl_cls() -> type["FlashInferMLAImpl"]:
        return FlashInferMLAImpl

    @staticmethod
    def get_builder_cls() -> type["FlashInferMLAMetadataBuilder"]:
        return FlashInferMLAMetadataBuilder

    @classmethod
<<<<<<< HEAD
    def get_default_block_size(cls) -> BlockSize:
        return 64

    @classmethod
    def supports_compute_capability(cls, capability: DeviceCapability) -> bool:
        return capability.major == 10

    @classmethod
    def get_required_kv_cache_layout(cls) -> "KVCacheLayoutType | None":
        return "HND"
=======
    def get_supported_kernel_block_size(cls) -> list[int | MultipleOf]:
        return [32, 64]
>>>>>>> f29aeb5a


g_fi_workspace = torch.zeros(
    FLASHINFER_MLA_WORKSPACE_BUFFER_SIZE,
    dtype=torch.uint8,
    device="cuda",
)


class FlashInferMLAImpl(MLACommonImpl[MLACommonMetadata]):
    def __init__(
        self,
        num_heads: int,
        head_size: int,
        scale: float,
        num_kv_heads: int,
        alibi_slopes: list[float] | None,
        sliding_window: int | None,
        kv_cache_dtype: str,
        logits_soft_cap: float | None,
        attn_type: str,
        kv_sharing_target_layer_name: str | None,
        # MLA Specific Arguments
        **mla_args,
    ) -> None:
        super().__init__(
            num_heads,
            head_size,
            scale,
            num_kv_heads,
            alibi_slopes,
            sliding_window,
            kv_cache_dtype,
            logits_soft_cap,
            attn_type,
            kv_sharing_target_layer_name,
            **mla_args,
        )

        unsupported_features = [alibi_slopes, sliding_window, logits_soft_cap]
        if any(unsupported_features):
            raise NotImplementedError(
                "FlashInferMLAImpl does not support one of the following: "
                "alibi_slopes, sliding_window, logits_soft_cap"
            )

        if attn_type != AttentionType.DECODER:
            raise NotImplementedError(
                "Encoder self-attention and "
                "encoder/decoder cross-attention "
                "are not implemented for "
                "FlashInferMLAImpl"
            )

        self._workspace_buffer = g_fi_workspace
        self.bmm1_scale: float | None = None
        self.bmm2_scale: float | None = None

    def _forward_decode(
        self,
        q: torch.Tensor | tuple[torch.Tensor, torch.Tensor],
        kv_c_and_k_pe_cache: torch.Tensor,
        attn_metadata: MLACommonMetadata,
        layer: AttentionLayer,
    ) -> tuple[torch.Tensor, torch.Tensor | None]:
        assert kv_c_and_k_pe_cache.numel() > 0
        assert attn_metadata.decode is not None

        if isinstance(q, tuple):
            q_nope, q_pe = q
            q = torch.cat([q_nope, q_pe], dim=-1)

        # trtllm API requires extra dimension q_len_per_request for MTP
        if attn_metadata.num_decode_tokens % attn_metadata.num_decodes != 0:
            logger.warning_once(
                """FlashInferMLAImpl got a query of uneven length.
                This usually indicates an issue in batch reordering
                or incorrect setup in dummy_run."""
            )
            q = q.unsqueeze(1)
        else:
            q = q.view(attn_metadata.num_decodes, -1, q.shape[-2], q.shape[-1])

        if self.bmm1_scale is None:
            self.bmm1_scale = layer._q_scale_float * layer._k_scale_float * self.scale
        if self.bmm2_scale is None:
            self.bmm2_scale = layer._v_scale_float

        o = trtllm_batch_decode_with_kv_cache_mla(
            query=q,
            kv_cache=kv_c_and_k_pe_cache.unsqueeze(1),
            workspace_buffer=self._workspace_buffer,
            qk_nope_head_dim=self.qk_nope_head_dim,
            kv_lora_rank=self.kv_lora_rank,
            qk_rope_head_dim=self.qk_rope_head_dim,
            block_tables=attn_metadata.decode.block_table,
            seq_lens=attn_metadata.decode.seq_lens,
            max_seq_len=attn_metadata.max_seq_len,
            bmm1_scale=self.bmm1_scale,
            bmm2_scale=self.bmm2_scale,
        )

        # Flatten the output for consistent shape
        o = o.view(-1, o.shape[-2], o.shape[-1])

        # TODO: Return LSE pending support from Flashinfer API:
        # https://github.com/flashinfer-ai/flashinfer/pull/1566
        return o, None<|MERGE_RESOLUTION|>--- conflicted
+++ resolved
@@ -6,16 +6,12 @@
 import torch
 from flashinfer.decode import trtllm_batch_decode_with_kv_cache_mla
 
-<<<<<<< HEAD
 from vllm.attention.backends.abstract import (
     AttentionLayer,
     AttentionType,
     MultipleOf,
 )
 from vllm.config.cache import BlockSize, CacheDType
-=======
-from vllm.attention.backends.abstract import AttentionLayer, AttentionType, MultipleOf
->>>>>>> f29aeb5a
 from vllm.logger import init_logger
 from vllm.platforms.interface import DeviceCapability
 from vllm.v1.attention.backends.mla.common import (
@@ -39,10 +35,7 @@
 
 class FlashInferMLABackend(MLACommonBackend):
     supported_dtypes: ClassVar[list[torch.dtype]] = [torch.float16, torch.bfloat16]
-    supported_kernel_block_sizes: ClassVar[list[int | MultipleOf]] = [
-        32,
-        MultipleOf(64),
-    ]
+    supported_kernel_block_sizes: ClassVar[list[int | MultipleOf]] = [32, 64]
     supported_kv_cache_dtypes: ClassVar[list[CacheDType]] = [
         "auto",
         "fp8",
@@ -62,7 +55,6 @@
         return FlashInferMLAMetadataBuilder
 
     @classmethod
-<<<<<<< HEAD
     def get_default_block_size(cls) -> BlockSize:
         return 64
 
@@ -73,10 +65,6 @@
     @classmethod
     def get_required_kv_cache_layout(cls) -> "KVCacheLayoutType | None":
         return "HND"
-=======
-    def get_supported_kernel_block_size(cls) -> list[int | MultipleOf]:
-        return [32, 64]
->>>>>>> f29aeb5a
 
 
 g_fi_workspace = torch.zeros(
