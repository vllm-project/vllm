--- conflicted
+++ resolved
@@ -8,17 +8,10 @@
 
 from vllm.attention.backends.abstract import AttentionBackend
 from vllm.config import VllmConfig
-<<<<<<< HEAD
-from vllm.v1.attention.backends.utils import (
-    AttentionMetadataBuilder, CommonAttentionMetadata,
-    reorder_batch_to_split_decodes_and_prefills, split_decodes_and_prefills)
-from vllm.v1.kv_cache_interface import AttentionSpec, ShortConvSpec
-=======
 from vllm.v1.attention.backends.utils import (AttentionMetadataBuilder,
                                               CommonAttentionMetadata,
                                               split_decodes_and_prefills)
-from vllm.v1.kv_cache_interface import AttentionSpec, MambaSpec
->>>>>>> 2cb6ef89
+from vllm.v1.kv_cache_interface import AttentionSpec, MambaSpec, ShortConvSpec
 
 
 def _query_start_loc_to_chunk_indices_offsets(query_start_loc: torch.Tensor,
@@ -90,16 +83,11 @@
 class Mamba2AttentionMetadataBuilder(
         AttentionMetadataBuilder[Mamba2AttentionMetadata]):
 
-<<<<<<< HEAD
-    def __init__(self, kv_cache_spec: AttentionSpec, vllm_config: VllmConfig,
-                 device: torch.device):
-=======
     reorder_batch_threshold: ClassVar[int] = 1
 
     def __init__(self, kv_cache_spec: AttentionSpec, layer_names: list[str],
                  vllm_config: VllmConfig, device: torch.device):
         assert isinstance(kv_cache_spec, MambaSpec)
->>>>>>> 2cb6ef89
         self.kv_cache_spec = kv_cache_spec
         self.chunk_size = vllm_config.model_config.get_mamba_chunk_size()
         if not isinstance(kv_cache_spec, ShortConvSpec):
