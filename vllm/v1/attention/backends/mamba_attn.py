--- conflicted
+++ resolved
@@ -36,12 +36,7 @@
         self.compilation_config = vllm_config.compilation_config
         self.decode_cudagraph_max_bs = min(
             self.vllm_config.scheduler_config.max_num_seqs,
-<<<<<<< HEAD
             self.compilation_config.max_cudagraph_capture_size)
-=======
-            self.compilation_config.max_capture_size,
-        )
->>>>>>> fc679696
         self.state_indices_tensor = torch.empty(
             (self.decode_cudagraph_max_bs,),
             dtype=torch.int32,
