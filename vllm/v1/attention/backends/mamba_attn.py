# SPDX-License-Identifier: Apache-2.0
# SPDX-FileCopyrightText: Copyright contributors to the vLLM project

import abc
from typing import ClassVar, TypeVar

import torch

from vllm.config import VllmConfig
<<<<<<< HEAD
from vllm.v1.attention.backends.utils import (AttentionCGSupport,
                                              AttentionMetadataBuilder)
=======
from vllm.v1.attention.backends.utils import (
    AttentionCGSupport,
    AttentionMetadataBuilder,
    CommonAttentionMetadata,
)
>>>>>>> fc679696
from vllm.v1.kv_cache_interface import AttentionSpec, MambaSpec

M = TypeVar("M")


class BaseMambaAttentionMetadataBuilder(AttentionMetadataBuilder[M], abc.ABC):
    reorder_batch_threshold: int = 1
    cudagraph_support: ClassVar[AttentionCGSupport] = (
        AttentionCGSupport.UNIFORM_SINGLE_TOKEN_DECODE
    )

    def __init__(
        self,
        kv_cache_spec: AttentionSpec,
        layer_names: list[str],
        vllm_config: VllmConfig,
        device: torch.device,
    ):
        super().__init__(kv_cache_spec, layer_names, vllm_config, device)

        assert isinstance(kv_cache_spec, MambaSpec)
        self.compilation_config = vllm_config.compilation_config
        self.decode_cudagraph_max_bs = min(
            self.vllm_config.scheduler_config.max_num_seqs,
            self.compilation_config.max_capture_size,
        )
        self.state_indices_tensor = torch.empty(
            (self.decode_cudagraph_max_bs,),
            dtype=torch.int32,
            device=device,
<<<<<<< HEAD
        )
=======
        )

    def build_for_cudagraph_capture(
        self, common_attn_metadata: CommonAttentionMetadata
    ) -> M:
        """
        This method builds the metadata for full cudagraph capture.
        Currently, only decode is supported for full cudagraphs with Mamba.
        """
        m = common_attn_metadata

        assert m.num_reqs == m.num_actual_tokens, (
            "Mamba only supports decode-only full CUDAGraph capture. "
            "Make sure all cudagraph capture sizes <= max_num_seq."
        )

        m.max_query_len = 1  # decode-only

        return self.build(0, m)
>>>>>>> fc679696
<|MERGE_RESOLUTION|>--- conflicted
+++ resolved
@@ -7,16 +7,10 @@
 import torch
 
 from vllm.config import VllmConfig
-<<<<<<< HEAD
-from vllm.v1.attention.backends.utils import (AttentionCGSupport,
-                                              AttentionMetadataBuilder)
-=======
 from vllm.v1.attention.backends.utils import (
     AttentionCGSupport,
     AttentionMetadataBuilder,
-    CommonAttentionMetadata,
 )
->>>>>>> fc679696
 from vllm.v1.kv_cache_interface import AttentionSpec, MambaSpec
 
 M = TypeVar("M")
@@ -47,26 +41,4 @@
             (self.decode_cudagraph_max_bs,),
             dtype=torch.int32,
             device=device,
-<<<<<<< HEAD
-        )
-=======
-        )
-
-    def build_for_cudagraph_capture(
-        self, common_attn_metadata: CommonAttentionMetadata
-    ) -> M:
-        """
-        This method builds the metadata for full cudagraph capture.
-        Currently, only decode is supported for full cudagraphs with Mamba.
-        """
-        m = common_attn_metadata
-
-        assert m.num_reqs == m.num_actual_tokens, (
-            "Mamba only supports decode-only full CUDAGraph capture. "
-            "Make sure all cudagraph capture sizes <= max_num_seq."
-        )
-
-        m.max_query_len = 1  # decode-only
-
-        return self.build(0, m)
->>>>>>> fc679696
+        )