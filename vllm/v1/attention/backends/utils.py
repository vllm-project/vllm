--- conflicted
+++ resolved
@@ -763,11 +763,6 @@
         return num_reqs, 0, num_tokens, 0
 
     first_prefill = is_prefill.int().argmax(dim=-1).item()
-<<<<<<< HEAD
-    if not require_uniform:
-        assert torch.all(query_lens[first_prefill:] > decode_threshold)
-=======
->>>>>>> 2357480b
     assert torch.all(query_lens[:first_prefill] <= decode_threshold)
     num_decodes = first_prefill
     num_prefills = num_reqs - num_decodes
