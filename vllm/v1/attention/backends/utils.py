--- conflicted
+++ resolved
@@ -271,21 +271,14 @@
             # the reorder_batch_threshold based on the number of speculative
             # tokens from the config.
             speculative_config = self.vllm_config.speculative_config
-<<<<<<< HEAD
-            if (speculative_config is not None
-                    and speculative_config.num_speculative_tokens is not None):
-                self.reorder_batch_threshold = \
-                    max(self.reorder_batch_threshold,
-                        1 + speculative_config.num_speculative_tokens)
-=======
             if (
                 speculative_config is not None
                 and speculative_config.num_speculative_tokens is not None
             ):
-                self.reorder_batch_threshold = (
-                    1 + speculative_config.num_speculative_tokens
+                self.reorder_batch_threshold = max(
+                    self.reorder_batch_threshold,
+                    1 + speculative_config.num_speculative_tokens,
                 )
->>>>>>> fc679696
 
     @abstractmethod
     def build(
