# SPDX-License-Identifier: Apache-2.0
# SPDX-FileCopyrightText: Copyright contributors to the vLLM project

from dataclasses import dataclass

from vllm.attention.backends.abstract import AttentionBackend
<<<<<<< HEAD
from vllm.attention.backends.utils import PAD_SLOT_ID
from vllm.config import VllmConfig
from vllm.v1.attention.backends.mamba_attn import BaseMambaAttentionMetadataBuilder
from vllm.v1.attention.backends.utils import (
    CommonAttentionMetadata,
    mamba_get_block_table_tensor,
    split_decodes_and_prefills,
=======
from vllm.v1.attention.backends.mamba_attn import (
    BaseMambaAttentionMetadata,
    BaseMambaAttentionMetadataBuilder,
>>>>>>> 97a01308
)


class Mamba1AttentionBackend(AttentionBackend):
    @staticmethod
    def get_builder_cls() -> type["Mamba1AttentionMetadataBuilder"]:
        return Mamba1AttentionMetadataBuilder


@dataclass
class Mamba1AttentionMetadata(BaseMambaAttentionMetadata):
    pass


class Mamba1AttentionMetadataBuilder(
    BaseMambaAttentionMetadataBuilder[Mamba1AttentionMetadata]
):
<<<<<<< HEAD
    def __init__(
        self,
        kv_cache_spec: AttentionSpec,
        layer_names: list[str],
        vllm_config: VllmConfig,
        device: torch.device,
    ):
        super().__init__(kv_cache_spec, layer_names, vllm_config, device)
        assert isinstance(kv_cache_spec, MambaSpec)

    def build(
        self,
        common_prefix_len: int,
        common_attn_metadata: CommonAttentionMetadata,
        fast_build: bool = False,
    ) -> Mamba1AttentionMetadata:
        num_reqs = common_attn_metadata.num_reqs

        num_decodes, num_prefills, num_decode_tokens, num_prefill_tokens = (
            split_decodes_and_prefills(
                common_attn_metadata, decode_threshold=self.reorder_batch_threshold
            )
        )

        has_initial_states_p = None
        query_start_loc_p = None
        num_computed_tokens, num_computed_tokens_p = None, None
        block_idx_first_scheduled_token = None
        block_idx_first_scheduled_token_p = None

        # TODO(@Josephasafg) Mamba1 and Mamba2 have a lot of code in common here.
        # We should consolidate this code
        if self.vllm_config.cache_config.mamba_cache_mode == "all":
            # Return a tensor of shape (#requests, #max blocks)
            state_indices_tensor = common_attn_metadata.block_table_tensor
            mamba_block_size = self.kv_cache_spec.block_size
            num_computed_tokens = common_attn_metadata.num_computed_tokens_cpu.to(
                self.device
            )
            (
                block_idx_last_computed_token,
                block_idx_first_scheduled_token,
                block_idx_last_scheduled_token,
            ) = self._compute_prefix_caching_block_indices(
                common_attn_metadata, mamba_block_size
            )
        else:
            # Always return just a single block per each request:
            state_indices_tensor = mamba_get_block_table_tensor(
                common_attn_metadata,
                self.kv_cache_spec,
                self.vllm_config.cache_config.mamba_cache_mode,
            )[:, 0].contiguous()
            block_idx_last_scheduled_token = None
            block_idx_last_computed_token = None

        if num_prefills > 0:
            query_start_loc_p = (
                common_attn_metadata.query_start_loc[-num_prefills - 1 :]
                - num_decode_tokens
            )
            has_initial_states_cpu = (
                common_attn_metadata.num_computed_tokens_cpu[
                    num_reqs - num_prefills : num_reqs
                ]
                > 0
            )
            has_initial_states_p = has_initial_states_cpu.to(
                common_attn_metadata.query_start_loc.device
            )

            if self.vllm_config.cache_config.mamba_cache_mode == "all":
                assert num_computed_tokens is not None
                num_computed_tokens_p = num_computed_tokens[
                    num_reqs - num_prefills : num_reqs
                ]
                assert block_idx_first_scheduled_token is not None
                block_idx_first_scheduled_token_p = block_idx_first_scheduled_token[
                    num_reqs - num_prefills : num_reqs
                ]

        elif (
            num_decodes > 0
            and num_decodes <= self.decode_cudagraph_max_bs
            and self.compilation_config.cudagraph_mode.has_full_cudagraphs()
        ):
            self.state_indices_tensor[:num_decodes].copy_(
                state_indices_tensor, non_blocking=True
            )
            state_indices_tensor = self.state_indices_tensor[:num_decode_tokens]
            state_indices_tensor[num_decodes:] = PAD_SLOT_ID

            if self.vllm_config.cache_config.mamba_cache_mode == "all":
                self.block_idx_last_scheduled_token[:num_decodes].copy_(
                    block_idx_last_scheduled_token, non_blocking=True
                )
                block_idx_last_scheduled_token = self.block_idx_last_scheduled_token[
                    :num_decode_tokens
                ]

                self.block_idx_last_computed_token[:num_decodes].copy_(
                    block_idx_last_computed_token, non_blocking=True
                )
                block_idx_last_computed_token = self.block_idx_last_computed_token[
                    :num_decode_tokens
                ]

        return Mamba1AttentionMetadata(
            query_start_loc_p=query_start_loc_p,
            has_initial_states_p=has_initial_states_p,
            state_indices_tensor=state_indices_tensor,
            num_prefills=num_prefills,
            num_prefill_tokens=num_prefill_tokens,
            num_decodes=num_decodes,
            num_decode_tokens=num_decode_tokens,
            block_idx_last_scheduled_token=block_idx_last_scheduled_token,
            block_idx_first_scheduled_token_p=block_idx_first_scheduled_token_p,
            block_idx_last_computed_token=block_idx_last_computed_token,
            num_computed_tokens_p=num_computed_tokens_p,
        )
=======
    metadata_cls = Mamba1AttentionMetadata
    supports_update_block_table: bool = False
>>>>>>> 97a01308
<|MERGE_RESOLUTION|>--- conflicted
+++ resolved
@@ -4,19 +4,9 @@
 from dataclasses import dataclass
 
 from vllm.attention.backends.abstract import AttentionBackend
-<<<<<<< HEAD
-from vllm.attention.backends.utils import PAD_SLOT_ID
-from vllm.config import VllmConfig
-from vllm.v1.attention.backends.mamba_attn import BaseMambaAttentionMetadataBuilder
-from vllm.v1.attention.backends.utils import (
-    CommonAttentionMetadata,
-    mamba_get_block_table_tensor,
-    split_decodes_and_prefills,
-=======
 from vllm.v1.attention.backends.mamba_attn import (
     BaseMambaAttentionMetadata,
     BaseMambaAttentionMetadataBuilder,
->>>>>>> 97a01308
 )
 
 
@@ -34,128 +24,5 @@
 class Mamba1AttentionMetadataBuilder(
     BaseMambaAttentionMetadataBuilder[Mamba1AttentionMetadata]
 ):
-<<<<<<< HEAD
-    def __init__(
-        self,
-        kv_cache_spec: AttentionSpec,
-        layer_names: list[str],
-        vllm_config: VllmConfig,
-        device: torch.device,
-    ):
-        super().__init__(kv_cache_spec, layer_names, vllm_config, device)
-        assert isinstance(kv_cache_spec, MambaSpec)
-
-    def build(
-        self,
-        common_prefix_len: int,
-        common_attn_metadata: CommonAttentionMetadata,
-        fast_build: bool = False,
-    ) -> Mamba1AttentionMetadata:
-        num_reqs = common_attn_metadata.num_reqs
-
-        num_decodes, num_prefills, num_decode_tokens, num_prefill_tokens = (
-            split_decodes_and_prefills(
-                common_attn_metadata, decode_threshold=self.reorder_batch_threshold
-            )
-        )
-
-        has_initial_states_p = None
-        query_start_loc_p = None
-        num_computed_tokens, num_computed_tokens_p = None, None
-        block_idx_first_scheduled_token = None
-        block_idx_first_scheduled_token_p = None
-
-        # TODO(@Josephasafg) Mamba1 and Mamba2 have a lot of code in common here.
-        # We should consolidate this code
-        if self.vllm_config.cache_config.mamba_cache_mode == "all":
-            # Return a tensor of shape (#requests, #max blocks)
-            state_indices_tensor = common_attn_metadata.block_table_tensor
-            mamba_block_size = self.kv_cache_spec.block_size
-            num_computed_tokens = common_attn_metadata.num_computed_tokens_cpu.to(
-                self.device
-            )
-            (
-                block_idx_last_computed_token,
-                block_idx_first_scheduled_token,
-                block_idx_last_scheduled_token,
-            ) = self._compute_prefix_caching_block_indices(
-                common_attn_metadata, mamba_block_size
-            )
-        else:
-            # Always return just a single block per each request:
-            state_indices_tensor = mamba_get_block_table_tensor(
-                common_attn_metadata,
-                self.kv_cache_spec,
-                self.vllm_config.cache_config.mamba_cache_mode,
-            )[:, 0].contiguous()
-            block_idx_last_scheduled_token = None
-            block_idx_last_computed_token = None
-
-        if num_prefills > 0:
-            query_start_loc_p = (
-                common_attn_metadata.query_start_loc[-num_prefills - 1 :]
-                - num_decode_tokens
-            )
-            has_initial_states_cpu = (
-                common_attn_metadata.num_computed_tokens_cpu[
-                    num_reqs - num_prefills : num_reqs
-                ]
-                > 0
-            )
-            has_initial_states_p = has_initial_states_cpu.to(
-                common_attn_metadata.query_start_loc.device
-            )
-
-            if self.vllm_config.cache_config.mamba_cache_mode == "all":
-                assert num_computed_tokens is not None
-                num_computed_tokens_p = num_computed_tokens[
-                    num_reqs - num_prefills : num_reqs
-                ]
-                assert block_idx_first_scheduled_token is not None
-                block_idx_first_scheduled_token_p = block_idx_first_scheduled_token[
-                    num_reqs - num_prefills : num_reqs
-                ]
-
-        elif (
-            num_decodes > 0
-            and num_decodes <= self.decode_cudagraph_max_bs
-            and self.compilation_config.cudagraph_mode.has_full_cudagraphs()
-        ):
-            self.state_indices_tensor[:num_decodes].copy_(
-                state_indices_tensor, non_blocking=True
-            )
-            state_indices_tensor = self.state_indices_tensor[:num_decode_tokens]
-            state_indices_tensor[num_decodes:] = PAD_SLOT_ID
-
-            if self.vllm_config.cache_config.mamba_cache_mode == "all":
-                self.block_idx_last_scheduled_token[:num_decodes].copy_(
-                    block_idx_last_scheduled_token, non_blocking=True
-                )
-                block_idx_last_scheduled_token = self.block_idx_last_scheduled_token[
-                    :num_decode_tokens
-                ]
-
-                self.block_idx_last_computed_token[:num_decodes].copy_(
-                    block_idx_last_computed_token, non_blocking=True
-                )
-                block_idx_last_computed_token = self.block_idx_last_computed_token[
-                    :num_decode_tokens
-                ]
-
-        return Mamba1AttentionMetadata(
-            query_start_loc_p=query_start_loc_p,
-            has_initial_states_p=has_initial_states_p,
-            state_indices_tensor=state_indices_tensor,
-            num_prefills=num_prefills,
-            num_prefill_tokens=num_prefill_tokens,
-            num_decodes=num_decodes,
-            num_decode_tokens=num_decode_tokens,
-            block_idx_last_scheduled_token=block_idx_last_scheduled_token,
-            block_idx_first_scheduled_token_p=block_idx_first_scheduled_token_p,
-            block_idx_last_computed_token=block_idx_last_computed_token,
-            num_computed_tokens_p=num_computed_tokens_p,
-        )
-=======
     metadata_cls = Mamba1AttentionMetadata
-    supports_update_block_table: bool = False
->>>>>>> 97a01308
+    supports_update_block_table: bool = False