--- conflicted
+++ resolved
@@ -50,22 +50,6 @@
     ) -> None:
         raise RuntimeError("swap_blocks is not used for the TPU backend.")
 
-<<<<<<< HEAD
-    @torch.compile(backend="openxla")
-    @staticmethod
-    def copy_blocks(
-        kv_caches: list[tuple[torch.Tensor, torch.Tensor]],
-        src_to_dists: tuple[torch.Tensor, torch.Tensor],
-    ) -> None:
-        src_indices, dst_indices = src_to_dists
-        for k_cache, v_cache in kv_caches:
-            torch.ops.xla.dynamo_set_buffer_donor_(k_cache, True)
-            k_cache[:, dst_indices] = k_cache[:, src_indices]
-            torch.ops.xla.dynamo_set_buffer_donor_(v_cache, True)
-            v_cache[:, dst_indices] = v_cache[:, src_indices]
-
-=======
->>>>>>> 82fbeae9
 
 @dataclass
 class PallasMetadata:
