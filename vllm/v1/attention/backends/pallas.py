# SPDX-License-Identifier: Apache-2.0
# SPDX-FileCopyrightText: Copyright contributors to the vLLM project

from dataclasses import dataclass
from typing import Optional

import torch
import torch_xla.core.xla_builder as xb
import torch_xla.experimental.custom_kernel  # noqa: F401
# Required to register custom ops.
from torch.library import impl
from torch_xla._internal.jax_workarounds import requires_jax
from torch_xla.experimental.custom_kernel import XLA_LIB

from vllm.attention.backends.abstract import (AttentionBackend, AttentionImpl,
                                              AttentionLayer, AttentionType)
from vllm.attention.backends.utils import CommonAttentionState
from vllm.config import VllmConfig
from vllm.logger import init_logger
from vllm.utils import cdiv, next_power_of_2

logger = init_logger(__name__)

# TPU requires the head size to be a multiple of 128.
TPU_HEAD_SIZE_ALIGNMENT = 128

# Note: TPU can fp8 as storage dtype but doesn't support converting from uint8
# from to fp32 directly. That's why it has a dtype mapping different from GPU
TPU_STR_DTYPE_TO_TORCH_DTYPE = {
    "half": torch.half,
    "bfloat16": torch.bfloat16,
    "float": torch.float,
    "fp8": torch.float8_e4m3fn,
    "fp8_e4m3": torch.float8_e4m3fn,
    "fp8_e5m2": torch.float8_e5m2,
    "int8": torch.int8,
    "uint8": torch.uint8,
}


class PallasAttentionBackend(AttentionBackend):

    @staticmethod
    def get_name() -> str:
        return "PALLAS_VLLM_V1"

    @staticmethod
    def get_impl_cls() -> type["PallasAttentionBackendImpl"]:
        return PallasAttentionBackendImpl

    @staticmethod
    def get_metadata_cls() -> type["PallasMetadata"]:
        return PallasMetadata

    @staticmethod
    def get_state_cls() -> type["CommonAttentionState"]:
        return CommonAttentionState

    @staticmethod
    def get_kv_cache_shape(
        num_blocks: int,
        block_size: int,
        num_kv_heads: int,
        head_size: int,
    ) -> tuple[int, ...]:
        padded_head_size = cdiv(
            head_size, TPU_HEAD_SIZE_ALIGNMENT) * TPU_HEAD_SIZE_ALIGNMENT
        return (num_blocks, block_size, num_kv_heads * 2, padded_head_size)

    @staticmethod
    def swap_blocks(
        src_kv_cache: torch.Tensor,
        dst_kv_cache: torch.Tensor,
        src_to_dst: torch.Tensor,
    ) -> None:
        raise RuntimeError("swap_blocks is not used for the TPU backend.")

    # In recent TPU generations, up to v6e, the SMEM size is 1MB. The
    # block_tables within the PallasMetadata constitute almost the entire SMEM
    # requirement. Its size is max_num_seqs * num_page_per_seq * 4 (Int). Here
    # we simply make sure that the size is smaller than half of SMEM capacity.
    @staticmethod
    def get_min_page_size(vllm_config: VllmConfig) -> int:
        max_num_page_per_req = (1024 * 1024 // 2 //
                                vllm_config.scheduler_config.max_num_seqs // 4)
        min_page_size = cdiv(vllm_config.model_config.max_model_len,
                             max_num_page_per_req)
        min_page_size = 1 << (min_page_size - 1).bit_length()
        return min_page_size

    @staticmethod
    def get_max_num_seqs(model_len: int, page_size: int) -> int:
        num_page_per_req = cdiv(model_len, page_size)
        return 1024 * 1024 // 2 // num_page_per_req // 4

    # TPU has limited SREGs (scalar registers), if page_size is too small, we
    # can spill SREGs easily which leads to bad performance. The strategy we
    # apply here is trying to split max-model-len to 16 pages which make the
    # spill less likely. Meanwhile we make sure the page size is in [16, 256].
    @staticmethod
    def get_page_size(vllm_config: VllmConfig) -> int:
        # TODO: This is a temporary fix for vmem OOM.
        # For long model length, we use 16 page-size to avoid too much
        # VMEM spill. A more robust solution should be implemented to
        # handle VREG spills.
        if vllm_config.model_config.max_model_len > 8192:
            return 16
        page_size = next_power_of_2(
            vllm_config.model_config.max_model_len) // 16
        if page_size <= 16:
            return 16
        if page_size >= 256:
            return 256
        return page_size


@dataclass
class PallasMetadata:
    # NOTE(sang): Definition of context_len, query_len, and seq_len.
    # |---------- N-1 iteration --------|
    # |---------------- N iteration ---------------------|
    # |- tokenA -|......................|-- newTokens ---|
    # |---------- context_len ----------|
    # |-------------------- seq_len ---------------------|
    #                                   |-- query_len ---|

    # Used in the PallasAttentionBackendImpl
    slot_mapping: torch.Tensor
    block_tables: torch.Tensor
    context_lens: torch.Tensor
    query_start_loc: torch.Tensor
    num_seqs: torch.Tensor
<<<<<<< HEAD
=======
    num_kv_update_slices: torch.Tensor
>>>>>>> 016c25b5
    num_slices_per_kv_cache_update_block: int


class PallasAttentionBackendImpl(AttentionImpl):

    def __init__(
        self,
        num_heads: int,
        head_size: int,
        scale: float,
        num_kv_heads: int,
        alibi_slopes: Optional[list[float]],
        sliding_window: Optional[int],
        kv_cache_dtype: str,
        logits_soft_cap: Optional[float] = None,
        attn_type: str = AttentionType.DECODER,
        kv_sharing_target_layer_name: Optional[int] = None,
    ) -> None:
        self.num_heads = num_heads
        self.head_size = head_size
        self.scale = float(scale)
        self.num_kv_heads = num_kv_heads
        self.sliding_window = sliding_window
        self.logits_soft_cap = logits_soft_cap
        self.kv_sharing_target_layer_name = kv_sharing_target_layer_name

        self.num_queries_per_kv = self.num_heads // self.num_kv_heads
        if alibi_slopes is not None:
            raise NotImplementedError("Alibi slopes is not supported.")

        if attn_type != AttentionType.DECODER:
            raise NotImplementedError("Encoder self-attention and "
                                      "encoder/decoder cross-attention "
                                      "are not implemented for "
                                      "PallasAttentionBackendImpl")

        self.kv_cache_quantized_dtype = None
        if kv_cache_dtype != "auto":
            self.kv_cache_quantized_dtype = TPU_STR_DTYPE_TO_TORCH_DTYPE.get(
                kv_cache_dtype.lower().strip())

    def forward(
        self,
        layer: AttentionLayer,
        query: torch.Tensor,
        key: torch.Tensor,
        value: torch.Tensor,
        kv_cache: torch.Tensor,
        attn_metadata: PallasMetadata,
        output: Optional[torch.Tensor] = None,
        output_scale: Optional[torch.Tensor] = None,
    ) -> torch.Tensor:
        """Forward pass with Pallas attention.

        Args:
            query: shape = [num_tokens, num_heads * head_size]
            key: shape = [num_tokens, num_kv_heads * head_size]
            value: shape = [num_tokens, num_kv_heads * head_size]
            kv_cache = [num_blocks, block_size, num_kv_heads * 2, head_size]
            attn_metadata: Metadata for attention.
        Returns:
            shape = [num_tokens, num_heads * head_size]
        """
        if output_scale is not None:
            raise NotImplementedError(
                "fused output quantization is not yet supported"
                " for PallasAttentionBackendImpl")

        # For determine_available_memory case.
        if kv_cache.numel() == 0:
            if output is None:
                output = torch.ones_like(query)
            return output

        num_tokens, hidden_size = query.shape
        query = query.view(num_tokens, self.num_heads, self.head_size)
        key = key.view(-1, self.num_kv_heads, self.head_size)
        value = value.view(-1, self.num_kv_heads, self.head_size)
        if self.head_size % TPU_HEAD_SIZE_ALIGNMENT != 0:
            padded_head_size = cdiv(
                self.head_size,
                TPU_HEAD_SIZE_ALIGNMENT) * TPU_HEAD_SIZE_ALIGNMENT
            query = torch.nn.functional.pad(
                query, (0, padded_head_size - self.head_size), value=0.0)
            key = torch.nn.functional.pad(
                key, (0, padded_head_size - self.head_size), value=0.0)
            value = torch.nn.functional.pad(
                value, (0, padded_head_size - self.head_size), value=0.0)

        if self.kv_sharing_target_layer_name is None and kv_cache.numel() > 0:
            # Write input keys and values to the KV cache.
            # Skip this if sharing KV cache with an earlier attention layer.
            slot_mapping = attn_metadata.slot_mapping
            write_to_kv_cache(
<<<<<<< HEAD
                key, value, kv_cache, slot_mapping,
                attn_metadata.num_slices_per_kv_cache_update_block)

=======
                key,
                value,
                kv_cache,
                slot_mapping,
                attn_metadata.num_slices_per_kv_cache_update_block,
                attn_metadata.num_kv_update_slices,
                self.kv_cache_quantized_dtype,
                layer._k_scale_float,
                layer._v_scale_float,
            )

        if self.kv_cache_quantized_dtype is not None and (
                layer._k_scale_float == 0.0 or layer._v_scale_float == 0.0):
            raise ValueError(
                "k_scale_float and v_scale_float must be non-zero")
>>>>>>> 016c25b5
        output = torch.ops.xla.ragged_paged_attention(
            query,
            kv_cache,
            attn_metadata.context_lens,
            attn_metadata.block_tables,
            attn_metadata.query_start_loc,
            attn_metadata.num_seqs,
            # By default, the system utilizes optimized block size and
            # vmem_limit_bytes parameters from the kernel repository. However,
            # these can be manually adjusted for debugging if necessary.
            num_kv_pages_per_block=None,
            num_queries_per_block=None,
            vmem_limit_bytes=None,
            use_kernel=True,
            sm_scale=self.scale,
            sliding_window=self.sliding_window,
            soft_cap=self.logits_soft_cap,
            k_scale=layer._k_scale_float,
            v_scale=layer._v_scale_float,
        )

        if self.head_size % TPU_HEAD_SIZE_ALIGNMENT != 0:
            output = output[:, :, :self.head_size]

        return output.reshape(num_tokens, hidden_size)


def write_to_kv_cache(
    key: torch.Tensor,
    value: torch.Tensor,
    kv_cache: torch.Tensor,
    slot_mapping: torch.Tensor,
    num_slices_per_kv_cache_update_block: int,
<<<<<<< HEAD
=======
    num_kv_update_slices: torch.Tensor,
    kv_cache_quantized_dtype: Optional[torch.dtype] = None,
    k_scale: float = 1.0,
    v_scale: float = 1.0,
>>>>>>> 016c25b5
) -> None:
    """ Write the key and values to the KV cache.

    Args:
        key: shape = [num_tokens, num_kv_heads, head_size]
        value: shape = [num_tokens, num_kv_heads, head_size]
        kv_cache = [num_blocks, block_size, num_kv_heads * 2, head_size]
        num_slices_per_kv_cache_update_block: int
    """
    _, page_size, num_combined_kv_heads, head_size = kv_cache.shape
    head_size = cdiv(head_size,
                     TPU_HEAD_SIZE_ALIGNMENT) * TPU_HEAD_SIZE_ALIGNMENT

    if kv_cache_quantized_dtype is not None:
        dtype_info = torch.finfo(kv_cache_quantized_dtype)
        key = key.to(torch.float32) / k_scale
        # NOTE: clamp is added here to avoid out of range of quantized dtype
        key = torch.clamp(key, dtype_info.min, dtype_info.max)
        key = key.to(kv_cache_quantized_dtype)
        value = value.to(torch.float32) / v_scale
        value = torch.clamp(value, dtype_info.min, dtype_info.max)
        value = value.to(kv_cache_quantized_dtype)

    kv = torch.cat([key, value], axis=-1).reshape(-1, num_combined_kv_heads,
                                                  head_size)

    torch.ops.xla.dynamo_set_buffer_donor_(kv_cache, True)

    kv_cache = kv_cache.flatten(0, 1)
    new_kv_cache = torch.ops.xla.kv_cache_update_op(
<<<<<<< HEAD
        kv, slot_mapping, kv_cache, page_size,
=======
        kv, slot_mapping, kv_cache, num_kv_update_slices, page_size,
>>>>>>> 016c25b5
        num_slices_per_kv_cache_update_block)
    # NOTE: the in-place copy will be optimized away by XLA compiler.
    kv_cache.copy_(new_kv_cache)


@requires_jax
def kv_cache_update_op_impl(kv: torch.Tensor, slot_mapping: torch.Tensor,
<<<<<<< HEAD
                            kv_cache: torch.Tensor, page_size: int,
                            num_slices_per_block: int):
    from vllm.attention.ops.pallas_kv_cache_update import kv_cache_update
    new_kv_cache = xb.call_jax(kv_cache_update, (kv, slot_mapping, kv_cache), {
        "page_size": page_size,
        "num_slices_per_block": num_slices_per_block
    })
=======
                            kv_cache: torch.Tensor,
                            num_kv_update_slices: torch.Tensor, page_size: int,
                            num_slices_per_block: int):
    from vllm.attention.ops.pallas_kv_cache_update import kv_cache_update
    new_kv_cache = xb.call_jax(
        kv_cache_update, (kv, slot_mapping, kv_cache, num_kv_update_slices), {
            "page_size": page_size,
            "num_slices_per_block": num_slices_per_block
        })
>>>>>>> 016c25b5
    return new_kv_cache


XLA_LIB.define(
<<<<<<< HEAD
    "kv_cache_update_op(Tensor kv, Tensor slot_mapping, Tensor kv_cache, "
    "int page_size, int num_slices_per_block) -> Tensor", )
=======
    "kv_cache_update_op(Tensor kv, Tensor slot_mapping, Tensor kv_cache," \
    "Tensor num_kv_update_slices, int page_size, int num_slices_per_block)" \
    "-> Tensor", )
>>>>>>> 016c25b5


@impl(XLA_LIB, "kv_cache_update_op", "XLA")
def kv_cache_update_op_xla(kv: torch.Tensor, slot_mapping: torch.Tensor,
<<<<<<< HEAD
                           kv_cache: torch.Tensor, page_size: int,
                           num_slices_per_block: int) -> torch.Tensor:
    new_kv_cache = kv_cache_update_op_impl(kv, slot_mapping, kv_cache,
                                           page_size, num_slices_per_block)
=======
                           kv_cache: torch.Tensor,
                           num_kv_update_slices: torch.Tensor, page_size: int,
                           num_slices_per_block: int) -> torch.Tensor:
    new_kv_cache = kv_cache_update_op_impl(kv, slot_mapping, kv_cache,
                                           num_kv_update_slices, page_size,
                                           num_slices_per_block)
>>>>>>> 016c25b5
    return new_kv_cache


@impl(XLA_LIB, "kv_cache_update_op", "CompositeExplicitAutograd")
def kv_cache_update_op_non_xla(kv: torch.Tensor, slot_mapping: torch.Tensor,
<<<<<<< HEAD
                               kv_cache: torch.Tensor, page_size: int,
                               num_slices_per_block: int) -> torch.Tensor:
    return kv_cache
=======
                               kv_cache: torch.Tensor,
                               num_kv_update_slices: torch.Tensor,
                               page_size: int,
                               num_slices_per_block: int) -> torch.Tensor:
    return kv_cache


# We can move this function to a common utils file if it's also useful for other
# hardware.
def dtype_bits(dtype: torch.dtype):
    if dtype.is_floating_point:
        try:
            return torch.finfo(dtype).bits
        except TypeError:
            pass
    elif dtype.is_complex:
        if dtype is torch.complex32:
            return 32
        elif dtype is torch.complex64:
            return 64
        elif dtype is torch.complex128:
            return 128
    else:
        try:
            return torch.iinfo(dtype).bits
        # torch.iinfo cannot support int4, int2, bits8...
        except TypeError:
            pass
    str_dtype = str(dtype)
    # support torch.int4, torch.int5, torch.uint5...
    if str_dtype.startswith("torch.int") or str_dtype.startswith("torch.uint"):
        return int(str_dtype[-1])
    raise TypeError(f"Getting the bit width of {dtype} is not supported")


def get_dtype_packing(dtype):
    bits = dtype_bits(dtype)
    if 32 % bits != 0:
        raise ValueError(
            f"The bit width must be divisible by 32, but got bits={bits}, "
            "dtype={dtype}")
    return 32 // bits


def get_page_size_bytes(block_size: int, num_kv_heads: int, head_size: int,
                        kv_cache_dtype: torch.dtype) -> int:
    """Returns the size in bytes of one page of the KV cache."""
    padded_head_size = cdiv(head_size,
                            TPU_HEAD_SIZE_ALIGNMENT) * TPU_HEAD_SIZE_ALIGNMENT
    num_combined_kv_heads = num_kv_heads * 2

    # NOTE: for the implicit padding in XLA
    packing = get_dtype_packing(kv_cache_dtype)
    num_combined_kv_heads = cdiv(num_combined_kv_heads, packing) * packing

    kv_cache_dtype_bits = dtype_bits(kv_cache_dtype)
    return (block_size * num_combined_kv_heads * padded_head_size *
            kv_cache_dtype_bits // 8)
>>>>>>> 016c25b5
<|MERGE_RESOLUTION|>--- conflicted
+++ resolved
@@ -130,10 +130,7 @@
     context_lens: torch.Tensor
     query_start_loc: torch.Tensor
     num_seqs: torch.Tensor
-<<<<<<< HEAD
-=======
     num_kv_update_slices: torch.Tensor
->>>>>>> 016c25b5
     num_slices_per_kv_cache_update_block: int
 
 
@@ -228,11 +225,6 @@
             # Skip this if sharing KV cache with an earlier attention layer.
             slot_mapping = attn_metadata.slot_mapping
             write_to_kv_cache(
-<<<<<<< HEAD
-                key, value, kv_cache, slot_mapping,
-                attn_metadata.num_slices_per_kv_cache_update_block)
-
-=======
                 key,
                 value,
                 kv_cache,
@@ -248,7 +240,6 @@
                 layer._k_scale_float == 0.0 or layer._v_scale_float == 0.0):
             raise ValueError(
                 "k_scale_float and v_scale_float must be non-zero")
->>>>>>> 016c25b5
         output = torch.ops.xla.ragged_paged_attention(
             query,
             kv_cache,
@@ -282,13 +273,10 @@
     kv_cache: torch.Tensor,
     slot_mapping: torch.Tensor,
     num_slices_per_kv_cache_update_block: int,
-<<<<<<< HEAD
-=======
     num_kv_update_slices: torch.Tensor,
     kv_cache_quantized_dtype: Optional[torch.dtype] = None,
     k_scale: float = 1.0,
     v_scale: float = 1.0,
->>>>>>> 016c25b5
 ) -> None:
     """ Write the key and values to the KV cache.
 
@@ -319,11 +307,7 @@
 
     kv_cache = kv_cache.flatten(0, 1)
     new_kv_cache = torch.ops.xla.kv_cache_update_op(
-<<<<<<< HEAD
-        kv, slot_mapping, kv_cache, page_size,
-=======
         kv, slot_mapping, kv_cache, num_kv_update_slices, page_size,
->>>>>>> 016c25b5
         num_slices_per_kv_cache_update_block)
     # NOTE: the in-place copy will be optimized away by XLA compiler.
     kv_cache.copy_(new_kv_cache)
@@ -331,15 +315,6 @@
 
 @requires_jax
 def kv_cache_update_op_impl(kv: torch.Tensor, slot_mapping: torch.Tensor,
-<<<<<<< HEAD
-                            kv_cache: torch.Tensor, page_size: int,
-                            num_slices_per_block: int):
-    from vllm.attention.ops.pallas_kv_cache_update import kv_cache_update
-    new_kv_cache = xb.call_jax(kv_cache_update, (kv, slot_mapping, kv_cache), {
-        "page_size": page_size,
-        "num_slices_per_block": num_slices_per_block
-    })
-=======
                             kv_cache: torch.Tensor,
                             num_kv_update_slices: torch.Tensor, page_size: int,
                             num_slices_per_block: int):
@@ -349,46 +324,28 @@
             "page_size": page_size,
             "num_slices_per_block": num_slices_per_block
         })
->>>>>>> 016c25b5
     return new_kv_cache
 
 
 XLA_LIB.define(
-<<<<<<< HEAD
-    "kv_cache_update_op(Tensor kv, Tensor slot_mapping, Tensor kv_cache, "
-    "int page_size, int num_slices_per_block) -> Tensor", )
-=======
     "kv_cache_update_op(Tensor kv, Tensor slot_mapping, Tensor kv_cache," \
     "Tensor num_kv_update_slices, int page_size, int num_slices_per_block)" \
     "-> Tensor", )
->>>>>>> 016c25b5
 
 
 @impl(XLA_LIB, "kv_cache_update_op", "XLA")
 def kv_cache_update_op_xla(kv: torch.Tensor, slot_mapping: torch.Tensor,
-<<<<<<< HEAD
-                           kv_cache: torch.Tensor, page_size: int,
-                           num_slices_per_block: int) -> torch.Tensor:
-    new_kv_cache = kv_cache_update_op_impl(kv, slot_mapping, kv_cache,
-                                           page_size, num_slices_per_block)
-=======
                            kv_cache: torch.Tensor,
                            num_kv_update_slices: torch.Tensor, page_size: int,
                            num_slices_per_block: int) -> torch.Tensor:
     new_kv_cache = kv_cache_update_op_impl(kv, slot_mapping, kv_cache,
                                            num_kv_update_slices, page_size,
                                            num_slices_per_block)
->>>>>>> 016c25b5
     return new_kv_cache
 
 
 @impl(XLA_LIB, "kv_cache_update_op", "CompositeExplicitAutograd")
 def kv_cache_update_op_non_xla(kv: torch.Tensor, slot_mapping: torch.Tensor,
-<<<<<<< HEAD
-                               kv_cache: torch.Tensor, page_size: int,
-                               num_slices_per_block: int) -> torch.Tensor:
-    return kv_cache
-=======
                                kv_cache: torch.Tensor,
                                num_kv_update_slices: torch.Tensor,
                                page_size: int,
@@ -446,5 +403,4 @@
 
     kv_cache_dtype_bits = dtype_bits(kv_cache_dtype)
     return (block_size * num_combined_kv_heads * padded_head_size *
-            kv_cache_dtype_bits // 8)
->>>>>>> 016c25b5
+            kv_cache_dtype_bits // 8)