--- conflicted
+++ resolved
@@ -6,18 +6,13 @@
 
 import torch
 
-<<<<<<< HEAD
-from vllm.attention.backends.abstract import (AttentionBackend, AttentionImpl,
-                                              AttentionLayer, AttentionType)
-from vllm.attention.backends.registry import _Backend, register_attn_backend
-=======
 from vllm.attention.backends.abstract import (
     AttentionBackend,
     AttentionImpl,
     AttentionLayer,
     AttentionType,
 )
->>>>>>> fc679696
+from vllm.attention.backends.registry import _Backend, register_attn_backend
 from vllm.config import VllmConfig
 from vllm.logger import init_logger
 from vllm.utils import cdiv, next_power_of_2
