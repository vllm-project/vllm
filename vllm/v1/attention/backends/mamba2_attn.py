--- conflicted
+++ resolved
@@ -114,11 +114,8 @@
 class Mamba2AttentionMetadataBuilder(
     BaseMambaAttentionMetadataBuilder[Mamba2AttentionMetadata]
 ):
-<<<<<<< HEAD
     metadata_cls = Mamba2AttentionMetadata
-=======
     supports_update_block_table: bool = True
->>>>>>> 30bb19a7
 
     def __init__(
         self,
@@ -257,18 +254,7 @@
             seq_idx_p=seq_idx_p,
             cu_chunk_seqlen_p=cu_chunk_seqlen_p,
             last_chunk_indices_p=last_chunk_indices_p,
-<<<<<<< HEAD
         )
-=======
-            nums_dict=nums_dict,
-            batch_ptr=batch_ptr,
-            token_chunk_offset_ptr=token_chunk_offset_ptr,
-            block_idx_last_scheduled_token=block_idx_last_scheduled_token,
-            block_idx_first_scheduled_token_p=block_idx_first_scheduled_token_p,
-            block_idx_last_computed_token=block_idx_last_computed_token,
-            num_computed_tokens_p=num_computed_tokens_p,
-        )
-        return attn_metadata
 
     def update_block_table(
         self,
@@ -292,5 +278,4 @@
             state_indices_t = persistent_state_indices_t
 
         new_metadata.state_indices_tensor = state_indices_t
-        return new_metadata
->>>>>>> 30bb19a7
+        return new_metadata