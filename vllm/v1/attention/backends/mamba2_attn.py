--- conflicted
+++ resolved
@@ -140,14 +140,9 @@
     # The following attributes are for triton implementation of causal_conv1d
     nums_dict: Optional[dict] = None
     cu_seqlen: Optional[int] = None
-<<<<<<< HEAD
-    batch_ptr: Optional[torch.tensor] = None
-    token_chunk_offset_ptr: Optional[torch.tensor] = None
-    cache_spec: Optional[MambaSpec] = None
-=======
     batch_ptr: Optional[torch.Tensor] = None
     token_chunk_offset_ptr: Optional[torch.Tensor] = None
->>>>>>> 3d2c56b7
+    cache_spec: Optional[MambaSpec] = None
 
 
 class Mamba2AttentionMetadataBuilder(
