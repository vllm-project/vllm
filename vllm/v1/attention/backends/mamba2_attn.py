--- conflicted
+++ resolved
@@ -108,6 +108,7 @@
     # last_chunk_indices_p is a tensor of shape (batch,) that contains the
     # index of the last chunk for every sequence in the (prefill) batch.
     last_chunk_indices_p: torch.Tensor | None = None
+    block_idx_last_computed_token: torch.Tensor | None = None
 
 
 class Mamba2AttentionMetadataBuilder(
@@ -202,6 +203,7 @@
         cu_chunk_seqlen_p = None
         last_chunk_indices_p = None
         prep_initial_states = False
+        block_idx_last_computed_token = None
 
         # Compute seq_idx for prefill only
         if common.num_prefills > 0:
@@ -240,57 +242,20 @@
                 dtype=torch.int32,
             )
             last_chunk_indices_p = torch.as_tensor(
-<<<<<<< HEAD
                 last_chunk_indices,
                 device=common_attn_metadata.query_start_loc.device,
                 dtype=torch.int32,
             )
+            block_idx_last_computed_token = self.block_idx_last_computed_token[
+                :num_decode_tokens
+            ]
 
         return replace(
             common,
-=======
-                last_chunk_indices, device=query_start_loc_p.device, dtype=torch.int32
-            )
-
-            nums_dict, batch_ptr, token_chunk_offset_ptr = (
-                compute_causal_conv1d_metadata(query_start_loc_p)
-            )
-
-        elif (
-            num_decodes <= self.decode_cudagraph_max_bs
-            and self.compilation_config.cudagraph_mode.has_full_cudagraphs()
-        ):
-            self.state_indices_tensor[:num_decodes].copy_(
-                state_indices_tensor, non_blocking=True
-            )
-            state_indices_tensor = self.state_indices_tensor[:num_decode_tokens]
-
-            if self.vllm_config.cache_config.enable_prefix_caching:
-                self.block_idx_last_scheduled_token[:num_decodes].copy_(
-                    block_idx_last_scheduled_token, non_blocking=True
-                )
-                block_idx_last_scheduled_token = self.block_idx_last_scheduled_token[
-                    :num_decode_tokens
-                ]
-
-                self.block_idx_last_computed_token[:num_decodes].copy_(
-                    block_idx_last_computed_token, non_blocking=True
-                )
-                block_idx_last_computed_token = self.block_idx_last_computed_token[
-                    :num_decode_tokens
-                ]
-
-        attn_metadata = Mamba2AttentionMetadata(
-            num_prefills=num_prefills,
-            num_prefill_tokens=num_prefill_tokens,
-            num_decodes=num_decodes,
-            num_decode_tokens=num_decode_tokens,
-            query_start_loc_p=query_start_loc_p,
-            seq_lens=seq_lens,
->>>>>>> f2f4cea6
             prep_initial_states=prep_initial_states,
             chunk_size=self.chunk_size,
             seq_idx_p=seq_idx_p,
             cu_chunk_seqlen_p=cu_chunk_seqlen_p,
             last_chunk_indices_p=last_chunk_indices_p,
+            block_idx_last_computed_token=block_idx_last_computed_token
         )