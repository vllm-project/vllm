# SPDX-License-Identifier: Apache-2.0
# SPDX-FileCopyrightText: Copyright contributors to the vLLM project
from dataclasses import dataclass
from typing import Optional

import torch

from vllm.attention.backends.abstract import AttentionBackend
from vllm.config import VllmConfig
from vllm.utils import cdiv
from vllm.v1.attention.backends.mamba_attn import (
    BaseMambaAttentionMetadataBuilder)
from vllm.v1.attention.backends.utils import (PAD_SLOT_ID,
                                              CommonAttentionMetadata,
                                              compute_causal_conv1d_metadata,
                                              split_decodes_and_prefills)
from vllm.v1.kv_cache_interface import AttentionSpec, MambaSpec


class Mamba2AttentionBackend(AttentionBackend):

    @staticmethod
    def get_builder_cls() -> type["Mamba2AttentionMetadataBuilder"]:
        return Mamba2AttentionMetadataBuilder


@dataclass
class Mamba2AttentionMetadata:
    num_prefills: int
    num_prefill_tokens: int
    num_decodes: int
    num_decode_tokens: int
    query_start_loc_p: torch.Tensor
    seq_lens: torch.Tensor

    prep_initial_states: bool
    chunk_size: int

    # The following tensors only contain prefill requests and will be None if
    # the batch has no prefill request.
    has_initial_states_p: Optional[torch.Tensor]
    seq_idx_p: Optional[torch.Tensor]
<<<<<<< HEAD
    chunk_indices_p: Optional[torch.Tensor]
    chunk_offsets_p: Optional[torch.Tensor]
    cu_chunk_seqlen_p: Optional[torch.Tensor]
    last_chunk_p: Optional[torch.Tensor]
=======

    # cu_chunk_seqlen_p is a tensor of shape (nchunks+1,) that contains, for
    # each chunk, its offests into the varlen sequence dimension. It is defined
    # such that the i-th chunk contains tokens from cu_chunk_seqlen_p[i] to
    # cu_chunk_seqlen_p[i+1].
    cu_chunk_seqlen_p: Optional[torch.Tensor]

    # last_chunk_indices_p is a tensor of shape (batch,) that contains the
    # index of the last chunk for every sequence in the (prefill) batch.
    last_chunk_indices_p: Optional[torch.Tensor]
>>>>>>> ef283548

    state_indices_tensor: torch.Tensor  # shape: [batch,]
    current_last_token_block_idx: torch.Tensor
    current_first_token_block_idx: torch.Tensor
    last_computed_token_block_idx: torch.Tensor
    seq_lens_completed: torch.Tensor
    last_computed_token_block_offset: torch.Tensor

    # The following attributes are for triton implementation of causal_conv1d
    nums_dict: Optional[dict] = None
    batch_ptr: Optional[torch.Tensor] = None
    token_chunk_offset_ptr: Optional[torch.Tensor] = None
    cache_spec: Optional[MambaSpec] = None


class Mamba2AttentionMetadataBuilder(
        BaseMambaAttentionMetadataBuilder[Mamba2AttentionMetadata]):

    def __init__(self, kv_cache_spec: AttentionSpec, layer_names: list[str],
                 vllm_config: VllmConfig, device: torch.device):
        super().__init__(kv_cache_spec, layer_names, vllm_config, device)
        self.chunk_size = vllm_config.model_config.get_mamba_chunk_size()
        assert self.chunk_size is not None, (
            "chunk_size needs to be set in the model config for Mamba2 models")
        assert isinstance(kv_cache_spec, MambaSpec)
        if kv_cache_spec.cache_strategy == "all":
            self.state_indices_tensor = torch.empty(
                (self.decode_cudagraph_max_bs,
                 cdiv(vllm_config.model_config.max_model_len,
                      kv_cache_spec.block_size)),
                dtype=torch.int32,
                device=device,
            )
            self.current_last_token_block_idx = torch.empty(
                (self.decode_cudagraph_max_bs, ),
                dtype=torch.int32,
                device=device,
            )
            self.current_first_token_block_idx = torch.empty(
                (self.decode_cudagraph_max_bs, ),
                dtype=torch.int32,
                device=device,
            )
            self.last_computed_token_block_idx = torch.empty(
                (self.decode_cudagraph_max_bs, ),
                dtype=torch.int32,
                device=device,
            )
            self.seq_lens_completed = torch.empty(
                (self.decode_cudagraph_max_bs, ),
                dtype=torch.int32,
                device=device,
            )
            self.last_computed_token_block_offset = torch.empty(
                (self.decode_cudagraph_max_bs, ),
                dtype=torch.int32,
                device=device,
            )

    def build(self,
              common_prefix_len: int,
              common_attn_metadata: CommonAttentionMetadata,
              fast_build: bool = False) -> Mamba2AttentionMetadata:
        num_reqs = common_attn_metadata.num_reqs
        seq_lens = common_attn_metadata.seq_lens

        query_start_loc_p = None
        seq_idx_p = None
        cu_chunk_seqlen_p = None
        last_chunk_indices_p = None

        # Need flags to indicate if there are initial states
        has_initial_states_p = None
        prep_initial_states = False
<<<<<<< HEAD
        cu_chunk_seqlen_p = None
        last_chunk_p = None
        assert isinstance(self.kv_cache_spec, MambaSpec)
        if self.kv_cache_spec.cache_strategy == "disabled":
            # Always return just a single block per each request:
            state_indices_tensor = common_attn_metadata.block_table_tensor[:,
                                                                           0]
            # Additional cache-related varaiables:
            current_last_token_block_idx = None
            current_first_token_block_idx = None
            last_computed_token_block_idx = None
            last_computed_token_block_offset = None
            seq_lens_completed = None
        else:
            # Return a tensor of shape (#requests, #max blocks)
            state_indices_tensor = common_attn_metadata.block_table_tensor

            # Additional cache-related varaiables:
            mamba_block_size = self.kv_cache_spec.block_size
            seq_lens_pending = (
                torch.roll(common_attn_metadata.query_start_loc, -1, -1) -
                common_attn_metadata.query_start_loc)[:-1]
            seq_lens_completed = common_attn_metadata.seq_lens - \
                                 seq_lens_pending
            last_computed_token_block_offset = \
                seq_lens_completed % mamba_block_size
            # Indices: last_computed <= current_first <= current_last
            # Cases:
            #  last_computed == current_first  if last state was partially
            #                                  computed and needs to be updated
            #  current_first == current_last   if no block crossing occurs, and
            #                                  only one state will be stored
            # 0th based indexing leads to "-1" -> e.g. 16 computed -> state[15]:
            current_last_token_block_idx = cdiv(
                seq_lens_completed + seq_lens_pending, mamba_block_size) - 1
            current_first_token_block_idx = cdiv(seq_lens_completed + 1,
                                                 mamba_block_size) - 1
            last_computed_token_block_idx = cdiv(seq_lens_completed,
                                                 mamba_block_size) - 1
            # -1 in case it's non-computed and causes later issues with indexing
            last_computed_token_block_idx = \
                last_computed_token_block_idx.clamp(min=0)
=======

        # for causal_conv1d
        nums_dict, batch_ptr, token_chunk_offset_ptr = None, None, None

        state_indices_tensor = common_attn_metadata.block_table_tensor[:, 0]
>>>>>>> ef283548

        num_decodes, num_prefills, num_decode_tokens, num_prefill_tokens = (
            split_decodes_and_prefills(
                common_attn_metadata,
                decode_threshold=self.reorder_batch_threshold))

        # Compute seq_idx for prefill only
        if num_prefills > 0:
            #[batch,]
            has_initial_states_cpu = (
                common_attn_metadata.
                num_computed_tokens_cpu[num_reqs - num_prefills:num_reqs] > 0)
            prep_initial_states = torch.any(has_initial_states_cpu).item()
            has_initial_states_p = has_initial_states_cpu.to(
                common_attn_metadata.query_start_loc.device)

            query_start_loc_p = common_attn_metadata.query_start_loc[
                -num_prefills - 1:] - num_decode_tokens

<<<<<<< HEAD
            seq_idx_p = torch.repeat_interleave(torch.arange(
                num_prefills,
                dtype=torch.int32,
                device=query_start_loc_p.device),
                                                query_start_loc_p.diff(),
                                                output_size=num_prefill_tokens)
            seq_idx_p.unsqueeze_(0)

=======
>>>>>>> ef283548
            num_computed_tokens_p = \
                common_attn_metadata.num_computed_tokens_cpu[
                    num_reqs - num_prefills:num_reqs]
            query_start_loc_p_cpu = common_attn_metadata.query_start_loc_cpu[
                -num_prefills - 1:] - num_decode_tokens

<<<<<<< HEAD
            # TODO (tdoublep): Optimize the code
            cu_chunk_seqlen = []
            last_chunk = []
=======
            # The code below carefully constructs the chunks such that:
            # 1. Chunks contain tokens from a *single* sequence only.
            # 2. For every sequence, we are guaranteed that we can
            #    retrieve the mamba state *every* chunk_size tokens.
            # Constraint (1) dramatically simplifies the mamba2 kernels.
            # Constraint (2) dramatically simplifies the implementation
            # of prefix caching for mamba2 (wip). We need to take care
            # of the interaction with chunked prefill in order to
            # satisfy constraint (2).
            # TODO (tdoublep): This code could probably be optimized.
            cu_chunk_seqlen = []
            seq_idx = []
            last_chunk_indices = []
>>>>>>> ef283548
            seqlen_pos = 0
            for req_idx in range(num_prefills):
                this_num_computed = num_computed_tokens_p[req_idx].item()
                this_new_tokens = query_start_loc_p_cpu[req_idx + 1].item(
                ) - query_start_loc_p_cpu[req_idx].item()

                # if computed tokens are not chunk-aligned, use the first
                # chunk to finish it off
                if this_num_computed % self.chunk_size != 0:
<<<<<<< HEAD
=======
                    seq_idx.append(req_idx)
>>>>>>> ef283548
                    cu_chunk_seqlen.append(seqlen_pos)
                    # how many tokens to finish the chunk?
                    chunk_len = cdiv(this_num_computed, self.chunk_size
                                     ) * self.chunk_size - this_num_computed
                    # we can only use at most this_new_tokens
                    chunk_len = min(chunk_len, this_new_tokens)
                    seqlen_pos += chunk_len
                    this_new_tokens -= chunk_len

                n_chunks = cdiv(this_new_tokens, self.chunk_size)
                for chunk in range(n_chunks):
<<<<<<< HEAD
=======
                    seq_idx.append(req_idx)
>>>>>>> ef283548
                    cu_chunk_seqlen.append(seqlen_pos)
                    chunk_len = min(self.chunk_size, this_new_tokens)
                    seqlen_pos += chunk_len
                    this_new_tokens -= chunk_len

                assert this_new_tokens == 0
<<<<<<< HEAD
                last_chunk.append(len(cu_chunk_seqlen) - 1)

            cu_chunk_seqlen.append(seqlen_pos)

            cu_chunk_seqlen_p = torch.as_tensor(cu_chunk_seqlen,
                                                device=query_start_loc.device,
                                                dtype=torch.int32)
            last_chunk_p = torch.as_tensor(last_chunk,
                                           device=query_start_loc.device,
                                           dtype=torch.int32)

            # We compute metadata for chunked prefill once at the top level
            # model forward and reuse them in mamba layers. If not needed,
            # they will be ignored inside mamba kernels.
            if prep_initial_states:
                chunk_indices_p, chunk_offsets_p = (
                    _query_start_loc_to_chunk_indices_offsets(
                        query_start_loc_p, self.chunk_size,
                        num_prefill_tokens))
=======
                last_chunk_indices.append(len(cu_chunk_seqlen) - 1)

            cu_chunk_seqlen.append(seqlen_pos)

            seq_idx_p = torch.as_tensor(seq_idx,
                                        device=query_start_loc_p.device,
                                        dtype=torch.int32)
            cu_chunk_seqlen_p = torch.as_tensor(
                cu_chunk_seqlen,
                device=query_start_loc_p.device,
                dtype=torch.int32)
            last_chunk_indices_p = torch.as_tensor(
                last_chunk_indices,
                device=query_start_loc_p.device,
                dtype=torch.int32)

            nums_dict, batch_ptr, token_chunk_offset_ptr = \
                compute_causal_conv1d_metadata(query_start_loc_p)
>>>>>>> ef283548

        elif num_decodes <= self.decode_cudagraph_max_bs:
            # Pad state tensor for CUDA graph
            num_input_tokens = self.vllm_config.pad_for_cudagraph(num_decodes)
            self.state_indices_tensor[:num_decodes].copy_(state_indices_tensor,
                                                          non_blocking=True)
            state_indices_tensor = self.state_indices_tensor[:num_input_tokens]
            state_indices_tensor[num_decodes:] = PAD_SLOT_ID

            if self.kv_cache_spec.cache_strategy != 'disabled':
                self.current_last_token_block_idx[:num_decodes].copy_(
                    current_last_token_block_idx, non_blocking=True)
                current_last_token_block_idx = \
                    self.current_last_token_block_idx[:num_input_tokens]
                current_last_token_block_idx[num_decodes:] = 0

                self.current_first_token_block_idx[:num_decodes].copy_(
                    current_first_token_block_idx, non_blocking=True)
                current_first_token_block_idx = \
                    self.current_first_token_block_idx[:num_input_tokens]
                current_first_token_block_idx[num_decodes:] = 0

                self.last_computed_token_block_idx[:num_decodes].copy_(
                    last_computed_token_block_idx, non_blocking=True)
                last_computed_token_block_idx = \
                    self.last_computed_token_block_idx[:num_input_tokens]
                last_computed_token_block_idx[num_decodes:] = 0

                self.seq_lens_completed[:num_decodes].copy_(seq_lens_completed,
                                                            non_blocking=True)
                seq_lens_completed = self.seq_lens_completed[:num_input_tokens]
                seq_lens_completed[num_decodes:] = 0

                self.last_computed_token_block_offset[:num_decodes].copy_(
                    last_computed_token_block_offset, non_blocking=True)
                last_computed_token_block_offset = \
                    self.last_computed_token_block_offset[:num_input_tokens]
                last_computed_token_block_offset[num_decodes:] = 0

        attn_metadata = Mamba2AttentionMetadata(
            num_prefills=num_prefills,
            num_prefill_tokens=num_prefill_tokens,
            num_decodes=num_decodes,
            num_decode_tokens=num_decode_tokens,
            query_start_loc_p=query_start_loc_p,
            seq_lens=seq_lens,
            prep_initial_states=prep_initial_states,
            chunk_size=self.chunk_size,
            cache_spec=self.kv_cache_spec,
            has_initial_states_p=has_initial_states_p,
            seq_idx_p=seq_idx_p,
            state_indices_tensor=state_indices_tensor,
            cu_chunk_seqlen_p=cu_chunk_seqlen_p,
<<<<<<< HEAD
            last_chunk_p=last_chunk_p,
            current_last_token_block_idx=current_last_token_block_idx,
            current_first_token_block_idx=current_first_token_block_idx,
            last_computed_token_block_idx=last_computed_token_block_idx,
            seq_lens_completed=seq_lens_completed,
            last_computed_token_block_offset=last_computed_token_block_offset,
=======
            last_chunk_indices_p=last_chunk_indices_p,
            nums_dict=nums_dict,
            batch_ptr=batch_ptr,
            token_chunk_offset_ptr=token_chunk_offset_ptr,
>>>>>>> ef283548
        )
        return attn_metadata<|MERGE_RESOLUTION|>--- conflicted
+++ resolved
@@ -40,12 +40,6 @@
     # the batch has no prefill request.
     has_initial_states_p: Optional[torch.Tensor]
     seq_idx_p: Optional[torch.Tensor]
-<<<<<<< HEAD
-    chunk_indices_p: Optional[torch.Tensor]
-    chunk_offsets_p: Optional[torch.Tensor]
-    cu_chunk_seqlen_p: Optional[torch.Tensor]
-    last_chunk_p: Optional[torch.Tensor]
-=======
 
     # cu_chunk_seqlen_p is a tensor of shape (nchunks+1,) that contains, for
     # each chunk, its offests into the varlen sequence dimension. It is defined
@@ -56,7 +50,6 @@
     # last_chunk_indices_p is a tensor of shape (batch,) that contains the
     # index of the last chunk for every sequence in the (prefill) batch.
     last_chunk_indices_p: Optional[torch.Tensor]
->>>>>>> ef283548
 
     state_indices_tensor: torch.Tensor  # shape: [batch,]
     current_last_token_block_idx: torch.Tensor
@@ -131,9 +124,10 @@
         # Need flags to indicate if there are initial states
         has_initial_states_p = None
         prep_initial_states = False
-<<<<<<< HEAD
-        cu_chunk_seqlen_p = None
-        last_chunk_p = None
+
+        # for causal_conv1d
+        nums_dict, batch_ptr, token_chunk_offset_ptr = None, None, None
+
         assert isinstance(self.kv_cache_spec, MambaSpec)
         if self.kv_cache_spec.cache_strategy == "disabled":
             # Always return just a single block per each request:
@@ -174,13 +168,6 @@
             # -1 in case it's non-computed and causes later issues with indexing
             last_computed_token_block_idx = \
                 last_computed_token_block_idx.clamp(min=0)
-=======
-
-        # for causal_conv1d
-        nums_dict, batch_ptr, token_chunk_offset_ptr = None, None, None
-
-        state_indices_tensor = common_attn_metadata.block_table_tensor[:, 0]
->>>>>>> ef283548
 
         num_decodes, num_prefills, num_decode_tokens, num_prefill_tokens = (
             split_decodes_and_prefills(
@@ -200,28 +187,12 @@
             query_start_loc_p = common_attn_metadata.query_start_loc[
                 -num_prefills - 1:] - num_decode_tokens
 
-<<<<<<< HEAD
-            seq_idx_p = torch.repeat_interleave(torch.arange(
-                num_prefills,
-                dtype=torch.int32,
-                device=query_start_loc_p.device),
-                                                query_start_loc_p.diff(),
-                                                output_size=num_prefill_tokens)
-            seq_idx_p.unsqueeze_(0)
-
-=======
->>>>>>> ef283548
             num_computed_tokens_p = \
                 common_attn_metadata.num_computed_tokens_cpu[
                     num_reqs - num_prefills:num_reqs]
             query_start_loc_p_cpu = common_attn_metadata.query_start_loc_cpu[
                 -num_prefills - 1:] - num_decode_tokens
 
-<<<<<<< HEAD
-            # TODO (tdoublep): Optimize the code
-            cu_chunk_seqlen = []
-            last_chunk = []
-=======
             # The code below carefully constructs the chunks such that:
             # 1. Chunks contain tokens from a *single* sequence only.
             # 2. For every sequence, we are guaranteed that we can
@@ -235,7 +206,6 @@
             cu_chunk_seqlen = []
             seq_idx = []
             last_chunk_indices = []
->>>>>>> ef283548
             seqlen_pos = 0
             for req_idx in range(num_prefills):
                 this_num_computed = num_computed_tokens_p[req_idx].item()
@@ -245,10 +215,7 @@
                 # if computed tokens are not chunk-aligned, use the first
                 # chunk to finish it off
                 if this_num_computed % self.chunk_size != 0:
-<<<<<<< HEAD
-=======
                     seq_idx.append(req_idx)
->>>>>>> ef283548
                     cu_chunk_seqlen.append(seqlen_pos)
                     # how many tokens to finish the chunk?
                     chunk_len = cdiv(this_num_computed, self.chunk_size
@@ -260,37 +227,13 @@
 
                 n_chunks = cdiv(this_new_tokens, self.chunk_size)
                 for chunk in range(n_chunks):
-<<<<<<< HEAD
-=======
                     seq_idx.append(req_idx)
->>>>>>> ef283548
                     cu_chunk_seqlen.append(seqlen_pos)
                     chunk_len = min(self.chunk_size, this_new_tokens)
                     seqlen_pos += chunk_len
                     this_new_tokens -= chunk_len
 
                 assert this_new_tokens == 0
-<<<<<<< HEAD
-                last_chunk.append(len(cu_chunk_seqlen) - 1)
-
-            cu_chunk_seqlen.append(seqlen_pos)
-
-            cu_chunk_seqlen_p = torch.as_tensor(cu_chunk_seqlen,
-                                                device=query_start_loc.device,
-                                                dtype=torch.int32)
-            last_chunk_p = torch.as_tensor(last_chunk,
-                                           device=query_start_loc.device,
-                                           dtype=torch.int32)
-
-            # We compute metadata for chunked prefill once at the top level
-            # model forward and reuse them in mamba layers. If not needed,
-            # they will be ignored inside mamba kernels.
-            if prep_initial_states:
-                chunk_indices_p, chunk_offsets_p = (
-                    _query_start_loc_to_chunk_indices_offsets(
-                        query_start_loc_p, self.chunk_size,
-                        num_prefill_tokens))
-=======
                 last_chunk_indices.append(len(cu_chunk_seqlen) - 1)
 
             cu_chunk_seqlen.append(seqlen_pos)
@@ -309,7 +252,6 @@
 
             nums_dict, batch_ptr, token_chunk_offset_ptr = \
                 compute_causal_conv1d_metadata(query_start_loc_p)
->>>>>>> ef283548
 
         elif num_decodes <= self.decode_cudagraph_max_bs:
             # Pad state tensor for CUDA graph
@@ -363,18 +305,14 @@
             seq_idx_p=seq_idx_p,
             state_indices_tensor=state_indices_tensor,
             cu_chunk_seqlen_p=cu_chunk_seqlen_p,
-<<<<<<< HEAD
-            last_chunk_p=last_chunk_p,
+            last_chunk_indices_p=last_chunk_indices_p,
+            nums_dict=nums_dict,
+            batch_ptr=batch_ptr,
+            token_chunk_offset_ptr=token_chunk_offset_ptr,
             current_last_token_block_idx=current_last_token_block_idx,
             current_first_token_block_idx=current_first_token_block_idx,
             last_computed_token_block_idx=last_computed_token_block_idx,
             seq_lens_completed=seq_lens_completed,
             last_computed_token_block_offset=last_computed_token_block_offset,
-=======
-            last_chunk_indices_p=last_chunk_indices_p,
-            nums_dict=nums_dict,
-            batch_ptr=batch_ptr,
-            token_chunk_offset_ptr=token_chunk_offset_ptr,
->>>>>>> ef283548
         )
         return attn_metadata