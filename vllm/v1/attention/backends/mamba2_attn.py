# SPDX-License-Identifier: Apache-2.0
# SPDX-FileCopyrightText: Copyright contributors to the vLLM project
import itertools
from dataclasses import dataclass, replace

import torch

from vllm.attention.backends.abstract import AttentionBackend
from vllm.config import VllmConfig
from vllm.utils.math_utils import cdiv
from vllm.v1.attention.backends.mamba_attn import (
    BaseMambaAttentionMetadata,
    BaseMambaAttentionMetadataBuilder,
)
from vllm.v1.attention.backends.utils import (
    CommonAttentionMetadata,
<<<<<<< HEAD
    compute_causal_conv1d_metadata,
    mamba_get_block_table_tensor,
    split_decodes_and_prefills,
=======
>>>>>>> 97a01308
)
from vllm.v1.kv_cache_interface import AttentionSpec


def compute_varlen_chunk_metadata(
    query_start_loc: torch.Tensor,
    chunk_size: int,
) -> tuple[torch.Tensor, torch.Tensor, torch.Tensor]:
    """
    Build chunk-aligned, variable-length metadata used by Mamba2 SSD kernels.

    Given per-sequence cumulative token starts `query_start_loc` of shape [B+1]
    and a physical `chunk_size`, returns three tensors on the same device:
      - cu_chunk_seqlens:  (nchunks+1,) int32   exclusive prefix-sum of
        logical-chunk lengths (each logical chunk never crosses a sequence or
        physical-chunk boundary).
      - last_chunk_indices: (B,)       int32   index of the last logical chunk
        for each sequence (=-1 for empty sequences).
      - seq_idx_chunks:     (nchunks,) int32   sequence index for each logical
        chunk in order.

    This is intentionally lightweight and CPU-side; it mirrors the metadata
    produced by the V1 Mamba2 meta-data builder and is exported so tests
    (and other callers) can avoid duplicating the logic.
    """
    assert query_start_loc.ndim == 1, "query_start_loc must be 1-D [B+1]"
    assert int(query_start_loc[0].item()) == 0, "query_start_loc[0] must be 0"
    device = query_start_loc.device

    qsl64 = query_start_loc.to(torch.int64)
    starts = qsl64[:-1].tolist()
    ends = qsl64[1:].tolist()
    total = int(qsl64[-1].item())

    chunk_lens: list[int] = []
    seq_idx_chunks: list[int] = []
    last_chunk_indices: list[int] = [-1] * len(starts)

    for b, (s, e) in enumerate(zip(starts, ends)):
        if e <= s:
            # empty sequence
            continue
        pos = s
        while pos < e:
            # split at both sequence boundaries and physical chunk boundaries
            room = chunk_size - (pos % chunk_size)
            take = min(room, e - pos)
            chunk_lens.append(int(take))
            seq_idx_chunks.append(b)
            last_chunk_indices[b] = len(chunk_lens) - 1
            pos += take

    # Exclusive prefix sum over logical-chunk lengths
    if chunk_lens:
        cu_chunk_seqlens = torch.tensor(
            [0] + list(itertools.accumulate(chunk_lens)),
            device=device,
            dtype=torch.int32,
        )
        # Final boundary must equal total tokens
        assert int(cu_chunk_seqlens[-1].item()) == total
    else:
        cu_chunk_seqlens = torch.tensor([0], device=device, dtype=torch.int32)

    last_chunk_indices_t = (
        torch.tensor(last_chunk_indices, device=device, dtype=torch.int32)
        if len(starts) > 0
        else torch.empty((0,), device=device, dtype=torch.int32)
    )
    seq_idx_chunks_t = torch.tensor(seq_idx_chunks, device=device, dtype=torch.int32)
    return cu_chunk_seqlens, last_chunk_indices_t, seq_idx_chunks_t


class Mamba2AttentionBackend(AttentionBackend):
    @staticmethod
    def get_builder_cls() -> type["Mamba2AttentionMetadataBuilder"]:
        return Mamba2AttentionMetadataBuilder


@dataclass
class Mamba2AttentionMetadata(BaseMambaAttentionMetadata):
    prep_initial_states: bool = False
    chunk_size: int = 0

    # Chunk-related metadata (only for prefill)
    seq_idx_p: torch.Tensor | None = None
    # cu_chunk_seqlen_p is a tensor of shape (nchunks+1,) that contains, for
    # each chunk, its offests into the varlen sequence dimension. It is defined
    # such that the i-th chunk contains tokens from cu_chunk_seqlen_p[i] to
    # cu_chunk_seqlen_p[i+1].
    cu_chunk_seqlen_p: torch.Tensor | None = None
    # last_chunk_indices_p is a tensor of shape (batch,) that contains the
    # index of the last chunk for every sequence in the (prefill) batch.
    last_chunk_indices_p: torch.Tensor | None = None


class Mamba2AttentionMetadataBuilder(
    BaseMambaAttentionMetadataBuilder[Mamba2AttentionMetadata]
):
    metadata_cls = Mamba2AttentionMetadata

    def __init__(
        self,
        kv_cache_spec: AttentionSpec,
        layer_names: list[str],
        vllm_config: VllmConfig,
        device: torch.device,
    ):
        super().__init__(kv_cache_spec, layer_names, vllm_config, device)
        self.chunk_size = vllm_config.model_config.get_mamba_chunk_size()
        assert self.chunk_size is not None, (
            "chunk_size needs to be set in the model config for Mamba2 models"
        )

    def _compute_chunk_metadata(
        self,
        num_prefills: int,
        num_computed_tokens_p_cpu: torch.Tensor,
        query_start_loc_p_cpu: torch.Tensor,
    ) -> tuple[list[int], list[int], list[int]]:
        """
        Compute chunk-specific metadata for Mamba2.

        The code below carefully constructs the chunks such that:
        1. Chunks contain tokens from a *single* sequence only.
        2. For every sequence, we are guaranteed that we can
           retrieve the mamba state *every* chunk_size tokens.
        Constraint (1) dramatically simplifies the mamba2 kernels.
        Constraint (2) dramatically simplifies the implementation
        of prefix caching for mamba2 (wip). We need to take care
        of the interaction with chunked prefill in order to
        satisfy constraint (2).
        """
        # TODO (tdoublep): This code could probably be optimized.
        cu_chunk_seqlen = []
        seq_idx = []
        last_chunk_indices = []
        seqlen_pos = 0

        for req_idx in range(num_prefills):
            this_num_computed = num_computed_tokens_p_cpu[req_idx].item()
            this_new_tokens = (
                query_start_loc_p_cpu[req_idx + 1].item()
                - query_start_loc_p_cpu[req_idx].item()
            )

            # if computed tokens are not chunk-aligned, use the first
            # chunk to finish it off
            if this_num_computed % self.chunk_size != 0:
                seq_idx.append(req_idx)
                cu_chunk_seqlen.append(seqlen_pos)
                # how many tokens to finish the chunk?
                chunk_len = (
                    cdiv(this_num_computed, self.chunk_size) * self.chunk_size
                    - this_num_computed
                )
                # we can only use at most this_new_tokens
                chunk_len = min(chunk_len, this_new_tokens)
                seqlen_pos += chunk_len
                this_new_tokens -= chunk_len

            n_chunks = cdiv(this_new_tokens, self.chunk_size)
            for chunk in range(n_chunks):
                seq_idx.append(req_idx)
                cu_chunk_seqlen.append(seqlen_pos)
                chunk_len = min(self.chunk_size, this_new_tokens)
                seqlen_pos += chunk_len
                this_new_tokens -= chunk_len

            assert this_new_tokens == 0
            last_chunk_indices.append(len(cu_chunk_seqlen) - 1)

        cu_chunk_seqlen.append(seqlen_pos)

        return cu_chunk_seqlen, seq_idx, last_chunk_indices

    def build(
        self,
        common_prefix_len: int,
        common_attn_metadata: CommonAttentionMetadata,
        fast_build: bool = False,
    ) -> Mamba2AttentionMetadata:
        common = self._compute_common_metadata(common_attn_metadata)

        seq_idx_p = None
        cu_chunk_seqlen_p = None
        last_chunk_indices_p = None
        prep_initial_states = False

<<<<<<< HEAD
        # for causal_conv1d
        nums_dict, batch_ptr, token_chunk_offset_ptr = None, None, None

        num_computed_tokens, num_computed_tokens_p = None, None
        block_idx_first_scheduled_token = None
        block_idx_first_scheduled_token_p = None

        if self.vllm_config.cache_config.mamba_cache_mode == "all":
            # Return a tensor of shape (#requests, #max blocks)
            state_indices_tensor = common_attn_metadata.block_table_tensor
            # Additional cache-related varaiables:
            mamba_block_size = self.kv_cache_spec.block_size
            num_computed_tokens = common_attn_metadata.num_computed_tokens_cpu.to(
                self.device
            )
            (
                block_idx_last_computed_token,
                block_idx_first_scheduled_token,
                block_idx_last_scheduled_token,
            ) = self._compute_prefix_caching_block_indices(
                common_attn_metadata, mamba_block_size
            )
        else:
            # Always return just a single block per each request:
            state_indices_tensor = mamba_get_block_table_tensor(
                common_attn_metadata,
                self.kv_cache_spec,
                self.vllm_config.cache_config.mamba_cache_mode,
            )[:, 0]

            # Additional cache-related varaiables:
            block_idx_last_scheduled_token = None
            block_idx_last_computed_token = None

        num_decodes, num_prefills, num_decode_tokens, num_prefill_tokens = (
            split_decodes_and_prefills(
                common_attn_metadata, decode_threshold=self.reorder_batch_threshold
            )
        )

=======
>>>>>>> 97a01308
        # Compute seq_idx for prefill only
        if common.num_prefills > 0:
            prep_initial_states = (
                torch.any(common.has_initial_states_p).item()
                if common.has_initial_states_p is not None
                else False
            )

            num_reqs = common.num_reqs
            num_prefills = common.num_prefills
            num_decode_tokens = common.num_decode_tokens

<<<<<<< HEAD
            if self.vllm_config.cache_config.mamba_cache_mode == "all":
                assert num_computed_tokens is not None
                num_computed_tokens_p = num_computed_tokens[
                    num_reqs - num_prefills : num_reqs
                ]
                assert block_idx_first_scheduled_token is not None
                block_idx_first_scheduled_token_p = block_idx_first_scheduled_token[
                    num_reqs - num_prefills : num_reqs
                ]
=======
>>>>>>> 97a01308
            num_computed_tokens_p_cpu = common_attn_metadata.num_computed_tokens_cpu[
                num_reqs - num_prefills : num_reqs
            ]
            query_start_loc_p_cpu = (
                common_attn_metadata.query_start_loc_cpu[-num_prefills - 1 :]
                - num_decode_tokens
            )

            cu_chunk_seqlen, seq_idx, last_chunk_indices = self._compute_chunk_metadata(
                num_prefills,
                num_computed_tokens_p_cpu,
                query_start_loc_p_cpu,
            )

            seq_idx_p = torch.as_tensor(
                seq_idx,
                device=common_attn_metadata.query_start_loc.device,
                dtype=torch.int32,
            )
            cu_chunk_seqlen_p = torch.as_tensor(
                cu_chunk_seqlen,
                device=common_attn_metadata.query_start_loc.device,
                dtype=torch.int32,
            )
            last_chunk_indices_p = torch.as_tensor(
                last_chunk_indices,
                device=common_attn_metadata.query_start_loc.device,
                dtype=torch.int32,
            )

<<<<<<< HEAD
        elif (
            num_decodes <= self.decode_cudagraph_max_bs
            and self.compilation_config.cudagraph_mode.has_full_cudagraphs()
        ):
            self.state_indices_tensor[:num_decodes].copy_(
                state_indices_tensor, non_blocking=True
            )
            state_indices_tensor = self.state_indices_tensor[:num_decode_tokens]

            if self.vllm_config.cache_config.mamba_cache_mode == "all":
                self.block_idx_last_scheduled_token[:num_decodes].copy_(
                    block_idx_last_scheduled_token, non_blocking=True
                )
                block_idx_last_scheduled_token = self.block_idx_last_scheduled_token[
                    :num_decode_tokens
                ]

                self.block_idx_last_computed_token[:num_decodes].copy_(
                    block_idx_last_computed_token, non_blocking=True
                )
                block_idx_last_computed_token = self.block_idx_last_computed_token[
                    :num_decode_tokens
                ]

        attn_metadata = Mamba2AttentionMetadata(
            num_prefills=num_prefills,
            num_prefill_tokens=num_prefill_tokens,
            num_decodes=num_decodes,
            num_decode_tokens=num_decode_tokens,
            query_start_loc_p=query_start_loc_p,
            seq_lens=seq_lens,
=======
        return replace(
            common,
>>>>>>> 97a01308
            prep_initial_states=prep_initial_states,
            chunk_size=self.chunk_size,
            seq_idx_p=seq_idx_p,
            cu_chunk_seqlen_p=cu_chunk_seqlen_p,
            last_chunk_indices_p=last_chunk_indices_p,
        )<|MERGE_RESOLUTION|>--- conflicted
+++ resolved
@@ -14,12 +14,6 @@
 )
 from vllm.v1.attention.backends.utils import (
     CommonAttentionMetadata,
-<<<<<<< HEAD
-    compute_causal_conv1d_metadata,
-    mamba_get_block_table_tensor,
-    split_decodes_and_prefills,
-=======
->>>>>>> 97a01308
 )
 from vllm.v1.kv_cache_interface import AttentionSpec
 
@@ -209,49 +203,6 @@
         last_chunk_indices_p = None
         prep_initial_states = False
 
-<<<<<<< HEAD
-        # for causal_conv1d
-        nums_dict, batch_ptr, token_chunk_offset_ptr = None, None, None
-
-        num_computed_tokens, num_computed_tokens_p = None, None
-        block_idx_first_scheduled_token = None
-        block_idx_first_scheduled_token_p = None
-
-        if self.vllm_config.cache_config.mamba_cache_mode == "all":
-            # Return a tensor of shape (#requests, #max blocks)
-            state_indices_tensor = common_attn_metadata.block_table_tensor
-            # Additional cache-related varaiables:
-            mamba_block_size = self.kv_cache_spec.block_size
-            num_computed_tokens = common_attn_metadata.num_computed_tokens_cpu.to(
-                self.device
-            )
-            (
-                block_idx_last_computed_token,
-                block_idx_first_scheduled_token,
-                block_idx_last_scheduled_token,
-            ) = self._compute_prefix_caching_block_indices(
-                common_attn_metadata, mamba_block_size
-            )
-        else:
-            # Always return just a single block per each request:
-            state_indices_tensor = mamba_get_block_table_tensor(
-                common_attn_metadata,
-                self.kv_cache_spec,
-                self.vllm_config.cache_config.mamba_cache_mode,
-            )[:, 0]
-
-            # Additional cache-related varaiables:
-            block_idx_last_scheduled_token = None
-            block_idx_last_computed_token = None
-
-        num_decodes, num_prefills, num_decode_tokens, num_prefill_tokens = (
-            split_decodes_and_prefills(
-                common_attn_metadata, decode_threshold=self.reorder_batch_threshold
-            )
-        )
-
-=======
->>>>>>> 97a01308
         # Compute seq_idx for prefill only
         if common.num_prefills > 0:
             prep_initial_states = (
@@ -264,18 +215,6 @@
             num_prefills = common.num_prefills
             num_decode_tokens = common.num_decode_tokens
 
-<<<<<<< HEAD
-            if self.vllm_config.cache_config.mamba_cache_mode == "all":
-                assert num_computed_tokens is not None
-                num_computed_tokens_p = num_computed_tokens[
-                    num_reqs - num_prefills : num_reqs
-                ]
-                assert block_idx_first_scheduled_token is not None
-                block_idx_first_scheduled_token_p = block_idx_first_scheduled_token[
-                    num_reqs - num_prefills : num_reqs
-                ]
-=======
->>>>>>> 97a01308
             num_computed_tokens_p_cpu = common_attn_metadata.num_computed_tokens_cpu[
                 num_reqs - num_prefills : num_reqs
             ]
@@ -306,42 +245,8 @@
                 dtype=torch.int32,
             )
 
-<<<<<<< HEAD
-        elif (
-            num_decodes <= self.decode_cudagraph_max_bs
-            and self.compilation_config.cudagraph_mode.has_full_cudagraphs()
-        ):
-            self.state_indices_tensor[:num_decodes].copy_(
-                state_indices_tensor, non_blocking=True
-            )
-            state_indices_tensor = self.state_indices_tensor[:num_decode_tokens]
-
-            if self.vllm_config.cache_config.mamba_cache_mode == "all":
-                self.block_idx_last_scheduled_token[:num_decodes].copy_(
-                    block_idx_last_scheduled_token, non_blocking=True
-                )
-                block_idx_last_scheduled_token = self.block_idx_last_scheduled_token[
-                    :num_decode_tokens
-                ]
-
-                self.block_idx_last_computed_token[:num_decodes].copy_(
-                    block_idx_last_computed_token, non_blocking=True
-                )
-                block_idx_last_computed_token = self.block_idx_last_computed_token[
-                    :num_decode_tokens
-                ]
-
-        attn_metadata = Mamba2AttentionMetadata(
-            num_prefills=num_prefills,
-            num_prefill_tokens=num_prefill_tokens,
-            num_decodes=num_decodes,
-            num_decode_tokens=num_decode_tokens,
-            query_start_loc_p=query_start_loc_p,
-            seq_lens=seq_lens,
-=======
         return replace(
             common,
->>>>>>> 97a01308
             prep_initial_states=prep_initial_states,
             chunk_size=self.chunk_size,
             seq_idx_p=seq_idx_p,
