# SPDX-License-Identifier: Apache-2.0
# SPDX-FileCopyrightText: Copyright contributors to the vLLM project
"""Backend for GatedDeltaNet attention."""

from dataclasses import dataclass

import torch

from vllm.attention.backends.abstract import AttentionBackend
from vllm.attention.backends.utils import PAD_SLOT_ID
from vllm.config import VllmConfig
from vllm.utils.math_utils import cdiv
from vllm.v1.attention.backends.mamba_attn import BaseMambaAttentionMetadataBuilder
from vllm.v1.attention.backends.utils import (
    AttentionCGSupport,
    CommonAttentionMetadata,
    compute_causal_conv1d_metadata,
    split_decodes_and_prefills,
)
from vllm.v1.kv_cache_interface import AttentionSpec


class GDNAttentionBackend(AttentionBackend):
    @staticmethod
    def get_builder_cls() -> type["GDNAttentionMetadataBuilder"]:
        return GDNAttentionMetadataBuilder


@dataclass
class GDNAttentionMetadata:
    num_prefills: int
    num_prefill_tokens: int
    num_decodes: int
    num_decode_tokens: int
    num_spec_decodes: int
    num_spec_decode_tokens: int
    num_actual_tokens: int

    has_initial_state: torch.Tensor | None = None
    block_size: int | None = None
    chunk_size: int | None = None

    spec_query_start_loc: torch.Tensor | None = None  # shape: [num_spec_decodes + 1,]
    non_spec_query_start_loc: torch.Tensor | None = (
        None  # shape: [batch - num_spec_decodes + 1,]
    )

    spec_state_indices_tensor: torch.Tensor | None = None  # shape: [batch, num_spec]
    non_spec_state_indices_tensor: torch.Tensor | None = (
        None  # shape: [batch - num_spec_decodes,]
    )
    spec_sequence_masks: torch.Tensor | None = None  # shape: [batch,]
    spec_token_indx: torch.Tensor | None = None
    non_spec_token_indx: torch.Tensor | None = None

    num_accepted_tokens: torch.Tensor | None = None  # shape: [batch,]

    # APC metadata, similar definitions to Mamba2
    # state_indices_tensor is None when APC is disabled.
    # When APC is enabled, it takes the role of non_spec_state_indices_tensor
    state_indices_tensor: torch.Tensor | None = None  # shape: [batch, max_num_blocks]
    block_idx_last_scheduled_token: torch.Tensor | None = None  # shape: [batch,]
    block_idx_first_scheduled_token_p: torch.Tensor | None = None  # shape: [batch,]
    block_idx_last_computed_token: torch.Tensor | None = None  # shape: [batch,]
    num_computed_tokens_p: torch.Tensor | None = None  # shape: [batch,]
    seq_idx_p: torch.Tensor | None = None  # shape: [batch,]
    cu_chunk_seqlen_p: torch.Tensor | None = None  # shape: [batch,]
    last_chunk_indices_p: torch.Tensor | None = None  # shape: [batch,]

    # The following attributes are for triton implementation of causal_conv1d
    nums_dict: dict | None = None
    batch_ptr: torch.Tensor | None = None
    token_chunk_offset_ptr: torch.Tensor | None = None


class GDNAttentionMetadataBuilder(
    BaseMambaAttentionMetadataBuilder[GDNAttentionMetadata]
):
    _cudagraph_support = AttentionCGSupport.UNIFORM_BATCH

    def __init__(
        self,
        kv_cache_spec: AttentionSpec,
        layer_names: list[str],
        vllm_config: VllmConfig,
        device: torch.device,
    ):
        super().__init__(kv_cache_spec, layer_names, vllm_config, device)
        self.vllm_config = vllm_config
        self.speculative_config = vllm_config.speculative_config
        self.kv_cache_spec = kv_cache_spec
        self.device = device
        if self.speculative_config:
            self.num_spec = self.speculative_config.num_speculative_tokens
        else:
            self.num_spec = 0
        self.use_spec_decode = self.num_spec > 0
        self._init_reorder_batch_threshold(1, self.use_spec_decode)

        # 64 is a hardcoded value in the FLA GDN kernel.
        # https://github.com/fla-org/flash-linear-attention/blob/2e7336262c11f8bc6cd6a94b1eb5ee353ae8b4cd/fla/ops/common/chunk_delta_h.py#L439
        self.chunk_size = 64
        if self.vllm_config.cache_config.enable_prefix_caching and (
            kv_cache_spec.block_size % self.chunk_size != 0
        ):
            raise ValueError(
                "GDN prefix caching requires the mamba block size to be a "
                f"multiple of the kernel chunk size ({self.chunk_size})."
            )

        if self.vllm_config.cache_config.enable_prefix_caching and self.use_spec_decode:
            raise NotImplementedError(
                "GDN prefix caching is currently supported only for decode-only "
                "workloads; speculative decoding with APC will be added separately."
            )

        self.use_full_cuda_graph = (
            self.compilation_config.cudagraph_mode.has_full_cudagraphs()
        )
        self.decode_cudagraph_max_bs = min(
            self.vllm_config.scheduler_config.max_num_seqs * (self.num_spec + 1),
            self.compilation_config.max_cudagraph_capture_size,
        )

        self.spec_state_indices_tensor = torch.empty(
            (self.decode_cudagraph_max_bs, self.num_spec + 1),
            dtype=torch.int32,
            device=device,
        )
        self.non_spec_state_indices_tensor = torch.empty(
            (self.decode_cudagraph_max_bs,),
            dtype=torch.int32,
            device=device,
        )
        self.spec_sequence_masks = torch.empty(
            (self.decode_cudagraph_max_bs,),
            dtype=torch.bool,
            device=device,
        )
        self.spec_token_indx = torch.empty(
            (self.decode_cudagraph_max_bs * (self.num_spec + 1),),
            dtype=torch.int32,
            device=device,
        )
        self.non_spec_token_indx = torch.empty(
            (self.decode_cudagraph_max_bs * (self.num_spec + 1),),
            dtype=torch.int32,
            device=device,
        )
        self.spec_query_start_loc = torch.empty(
            (self.decode_cudagraph_max_bs + 1,),
            dtype=torch.int32,
            device=device,
        )
        self.non_spec_query_start_loc = torch.empty(
            (self.decode_cudagraph_max_bs + 1,),
            dtype=torch.int32,
            device=device,
        )
        self.num_accepted_tokens = torch.empty(
            (self.decode_cudagraph_max_bs,),
            dtype=torch.int32,
            device=device,
        )

    def build(  # type: ignore[override]
        self,
        common_prefix_len: int,
        common_attn_metadata: CommonAttentionMetadata,
        num_accepted_tokens: torch.Tensor | None = None,
        num_decode_draft_tokens_cpu: torch.Tensor | None = None,
        fast_build: bool = False,
    ) -> GDNAttentionMetadata:
        m = common_attn_metadata

        query_start_loc = m.query_start_loc
<<<<<<< HEAD
        context_lens_cpu = m.num_computed_tokens_cpu
        context_lens = context_lens_cpu.to(query_start_loc.device)
=======
        context_lens = m.num_computed_tokens_cpu
        context_lens_tensor = context_lens.to(query_start_loc.device, non_blocking=True)
>>>>>>> 85aff45e
        nums_dict, batch_ptr, token_chunk_offset_ptr = None, None, None

        enable_apc = self.vllm_config.cache_config.enable_prefix_caching
        block_size_value: int | None = None
        chunk_size_value: int | None = None
        if enable_apc:
            block_size_value = self.kv_cache_spec.block_size
            chunk_size_value = self.chunk_size

        # APC related tensors
        state_indices_tensor: torch.Tensor | None = None
        block_idx_first_scheduled_token: torch.Tensor | None = None
        block_idx_last_computed_token: torch.Tensor | None = None
        block_idx_last_scheduled_token: torch.Tensor | None = None
        block_idx_first_scheduled_token_p: torch.Tensor | None = None

        num_computed_tokens_p: torch.Tensor | None = None
        seq_idx_p: torch.Tensor | None = None
        cu_chunk_seqlen_p: torch.Tensor | None = None
        last_chunk_indices_p: torch.Tensor | None = None
        non_spec_query_start_loc_cpu: torch.Tensor | None = None

        if (
            not self.use_spec_decode
            or num_decode_draft_tokens_cpu is None
            or num_decode_draft_tokens_cpu[num_decode_draft_tokens_cpu >= 0]
            .sum()
            .item()
            == 0
        ):
            spec_sequence_masks = None
            num_spec_decodes = 0
        else:
            spec_sequence_masks = num_decode_draft_tokens_cpu >= 0
            num_spec_decodes = int(spec_sequence_masks.sum().item())
            if num_spec_decodes == 0:
                spec_sequence_masks = None
            else:
                spec_sequence_masks = spec_sequence_masks.to(
                    query_start_loc.device, non_blocking=True
                )

        if spec_sequence_masks is None:
            num_decodes, num_prefills, num_decode_tokens, num_prefill_tokens = (
                split_decodes_and_prefills(m, decode_threshold=1)
            )
            num_spec_decode_tokens = 0
            spec_token_indx = None
            non_spec_token_indx = None
            spec_state_indices_tensor = None
            non_spec_state_indices_tensor = m.block_table_tensor[:, 0]
            spec_query_start_loc = None
            non_spec_query_start_loc = query_start_loc
            non_spec_query_start_loc_cpu = m.query_start_loc_cpu
            num_accepted_tokens = None
        else:
            query_lens = query_start_loc[1:] - query_start_loc[:-1]

            non_spec_query_lens = query_lens[~spec_sequence_masks]
            num_decodes = (non_spec_query_lens == 1).sum().item()
            num_prefills = non_spec_query_lens.size(0) - num_decodes
            num_decode_tokens = num_decodes
            num_prefill_tokens = non_spec_query_lens.sum().item() - num_decode_tokens
            num_spec_decode_tokens = (
                query_lens.sum().item() - num_prefill_tokens - num_decode_tokens
            )

            if num_prefills == 0 and num_decodes == 0:
                spec_token_size = min(
                    num_spec_decodes * (self.num_spec + 1),
                    query_start_loc[-1].item(),
                )
                spec_token_indx = torch.arange(
                    spec_token_size,
                    dtype=torch.int32,
                    device=query_start_loc.device,
                )
                non_spec_token_indx = torch.empty(
                    0, dtype=torch.int32, device=query_start_loc.device
                )
                spec_state_indices_tensor = m.block_table_tensor[:, : self.num_spec + 1]
                non_spec_state_indices_tensor = None
                spec_query_start_loc = query_start_loc
                non_spec_query_start_loc = None
            else:
                spec_token_masks = torch.repeat_interleave(
                    spec_sequence_masks, query_lens
                )
                index = torch.argsort(spec_token_masks, stable=True)
                num_non_spec_tokens = num_prefill_tokens + num_decode_tokens
                non_spec_token_indx = index[:num_non_spec_tokens]
                spec_token_indx = index[num_non_spec_tokens:]

                spec_state_indices_tensor = m.block_table_tensor[
                    spec_sequence_masks, : self.num_spec + 1
                ]
                non_spec_state_indices_tensor = m.block_table_tensor[
                    ~spec_sequence_masks, 0
                ]

                spec_query_start_loc = torch.zeros(
                    num_spec_decodes + 1,
                    dtype=torch.int32,
                    device=query_start_loc.device,
                )
                torch.cumsum(
                    query_lens[spec_sequence_masks], dim=0, out=spec_query_start_loc[1:]
                )
                non_spec_query_start_loc = torch.zeros(
                    query_lens.size(0) - num_spec_decodes + 1,
                    dtype=torch.int32,
                    device=query_start_loc.device,
                )
                torch.cumsum(
                    query_lens[~spec_sequence_masks],
                    dim=0,
                    out=non_spec_query_start_loc[1:],
                )
                query_lens_cpu = m.query_start_loc_cpu[1:] - m.query_start_loc_cpu[:-1]
                non_spec_query_start_loc_cpu = torch.zeros(
                    query_lens_cpu.size(0) - num_spec_decodes + 1,
                    dtype=torch.int32,
                )
                torch.cumsum(
                    query_lens_cpu[~spec_sequence_masks.cpu()],
                    dim=0,
                    out=non_spec_query_start_loc_cpu[1:],
                )

            assert num_accepted_tokens is not None
            num_accepted_tokens = num_accepted_tokens[spec_sequence_masks]

        if enable_apc:
            assert spec_sequence_masks is None
            assert block_size_value is not None
            state_indices_tensor = m.block_table_tensor
            (
                block_idx_last_computed_token,
                block_idx_first_scheduled_token,
                block_idx_last_scheduled_token,
            ) = self._compute_prefix_caching_block_indices(m, block_size_value)

        if enable_apc and num_prefills > 0:
            assert block_idx_first_scheduled_token is not None
            prefill_start = num_decodes
            prefill_end = prefill_start + num_prefills
            block_idx_first_scheduled_token_p = block_idx_first_scheduled_token[
                prefill_start:prefill_end
            ]
            num_computed_tokens_p = context_lens[prefill_start:prefill_end]
            num_computed_tokens_p_cpu = context_lens_cpu[prefill_start:prefill_end]

            assert non_spec_query_start_loc_cpu is not None
            query_start_loc_p_cpu = (
                non_spec_query_start_loc_cpu[-num_prefills - 1 :] - num_decode_tokens
            )

            cu_chunk_seqlen: list[int] = []
            seq_idx_list: list[int] = []
            last_chunk_indices_list: list[int] = []
            seqlen_pos = 0

            for req_idx in range(num_prefills):
                this_num_computed = int(num_computed_tokens_p_cpu[req_idx].item())
                this_new_tokens = int(
                    query_start_loc_p_cpu[req_idx + 1].item()
                    - query_start_loc_p_cpu[req_idx].item()
                )

                if this_num_computed % self.chunk_size != 0:
                    seq_idx_list.append(req_idx)
                    cu_chunk_seqlen.append(seqlen_pos)
                    chunk_len = (
                        cdiv(this_num_computed, self.chunk_size) * self.chunk_size
                        - this_num_computed
                    )
                    chunk_len = min(chunk_len, this_new_tokens)
                    seqlen_pos += chunk_len
                    this_new_tokens -= chunk_len

                n_chunks = cdiv(this_new_tokens, self.chunk_size)
                for _ in range(n_chunks):
                    seq_idx_list.append(req_idx)
                    cu_chunk_seqlen.append(seqlen_pos)
                    chunk_len = min(self.chunk_size, this_new_tokens)
                    seqlen_pos += chunk_len
                    this_new_tokens -= chunk_len

                assert this_new_tokens == 0
                last_chunk_indices_list.append(len(cu_chunk_seqlen) - 1)

            cu_chunk_seqlen.append(seqlen_pos)

            device = query_start_loc.device
            seq_idx_p = torch.as_tensor(seq_idx_list, device=device, dtype=torch.int32)
            cu_chunk_seqlen_p = torch.as_tensor(
                cu_chunk_seqlen, device=device, dtype=torch.int32
            )
            last_chunk_indices_p = torch.as_tensor(
                last_chunk_indices_list, device=device, dtype=torch.int32
            )

        if num_prefills > 0:
            has_initial_state = context_lens > 0
            if spec_sequence_masks is not None:
                has_initial_state = has_initial_state[~spec_sequence_masks]
            nums_dict, batch_ptr, token_chunk_offset_ptr = (
                compute_causal_conv1d_metadata(non_spec_query_start_loc)
            )
        else:
            has_initial_state = None

        # Prepare tensors for cudagraph
        # Note: m.num_actual_tokens is already padded by the model runner for CUDAGraph
        batch_size = m.num_actual_tokens

        if (
            self.use_full_cuda_graph
            and num_prefills == 0
            and num_decodes == 0
            and num_spec_decodes <= self.decode_cudagraph_max_bs
            and num_spec_decode_tokens <= self.decode_cudagraph_max_bs
        ):
            self.spec_state_indices_tensor[:num_spec_decodes].copy_(
                spec_state_indices_tensor, non_blocking=True
            )
            spec_state_indices_tensor = self.spec_state_indices_tensor[:batch_size]
            spec_state_indices_tensor[num_spec_decodes:].fill_(PAD_SLOT_ID)

            self.spec_sequence_masks[:num_spec_decodes].copy_(
                spec_sequence_masks, non_blocking=True
            )
            spec_sequence_masks = self.spec_sequence_masks[:batch_size]
            spec_sequence_masks[num_spec_decodes:].fill_(False)

            assert non_spec_token_indx is not None and spec_token_indx is not None
            self.non_spec_token_indx[: non_spec_token_indx.size(0)].copy_(
                non_spec_token_indx, non_blocking=True
            )
            non_spec_token_indx = self.non_spec_token_indx[
                : non_spec_token_indx.size(0)
            ]

            self.spec_token_indx[: spec_token_indx.size(0)].copy_(
                spec_token_indx, non_blocking=True
            )
            spec_token_indx = self.spec_token_indx[: spec_token_indx.size(0)]

            self.spec_query_start_loc[: num_spec_decodes + 1].copy_(
                spec_query_start_loc, non_blocking=True
            )
            spec_num_query_tokens = spec_query_start_loc[-1]  # type: ignore[index]
            spec_query_start_loc = self.spec_query_start_loc[: batch_size + 1]
            spec_query_start_loc[num_spec_decodes + 1 :].fill_(spec_num_query_tokens)

            self.num_accepted_tokens[:num_spec_decodes].copy_(
                num_accepted_tokens, non_blocking=True
            )
            num_accepted_tokens = self.num_accepted_tokens[:batch_size]
            num_accepted_tokens[num_spec_decodes:].fill_(1)

        if (
            self.use_full_cuda_graph
            and num_prefills == 0
            and num_spec_decodes == 0
            and num_decodes <= self.decode_cudagraph_max_bs
        ):
            # TODO: check if we are doing extra unnecessary work here if
            # APC is enabled. We might get away with just the state_indices_tensor
            self.non_spec_state_indices_tensor[:num_decodes].copy_(
                non_spec_state_indices_tensor, non_blocking=True
            )
            non_spec_state_indices_tensor = self.non_spec_state_indices_tensor[
                :batch_size
            ]
            non_spec_state_indices_tensor[num_decodes:].fill_(PAD_SLOT_ID)

            self.non_spec_query_start_loc[: num_decodes + 1].copy_(
                non_spec_query_start_loc, non_blocking=True
            )
            non_spec_num_query_tokens = non_spec_query_start_loc[-1]  # type: ignore[index]
            non_spec_query_start_loc = self.non_spec_query_start_loc[: batch_size + 1]
            non_spec_query_start_loc[num_decodes + 1 :].fill_(non_spec_num_query_tokens)

            if enable_apc and num_decodes > 0:
                self.state_indices_tensor[:num_decodes].copy_(
                    state_indices_tensor, non_blocking=True
                )
                state_indices_tensor = self.state_indices_tensor[:num_decodes]

                assert block_idx_last_scheduled_token is not None
                assert block_idx_last_computed_token is not None
                self.block_idx_last_scheduled_token[:num_decodes].copy_(
                    block_idx_last_scheduled_token[:num_decodes],
                    non_blocking=True,
                )
                block_idx_last_scheduled_token = self.block_idx_last_scheduled_token[
                    :num_decodes
                ]
                self.block_idx_last_computed_token[:num_decodes].copy_(
                    block_idx_last_computed_token[:num_decodes],
                    non_blocking=True,
                )
                block_idx_last_computed_token = self.block_idx_last_computed_token[
                    :num_decodes
                ]

        attn_metadata = GDNAttentionMetadata(
            num_prefills=num_prefills,
            num_prefill_tokens=num_prefill_tokens,
            num_decodes=num_decodes,
            num_decode_tokens=num_decode_tokens,
            num_spec_decodes=num_spec_decodes,
            num_spec_decode_tokens=num_spec_decode_tokens,
            num_actual_tokens=m.num_actual_tokens,
            has_initial_state=has_initial_state,
            block_size=block_size_value,
            chunk_size=chunk_size_value,
            spec_query_start_loc=spec_query_start_loc,
            non_spec_query_start_loc=non_spec_query_start_loc,
            spec_state_indices_tensor=spec_state_indices_tensor,
            non_spec_state_indices_tensor=non_spec_state_indices_tensor,
            spec_sequence_masks=spec_sequence_masks,
            spec_token_indx=spec_token_indx,
            non_spec_token_indx=non_spec_token_indx,
            num_accepted_tokens=num_accepted_tokens,
            state_indices_tensor=state_indices_tensor,
            block_idx_last_scheduled_token=block_idx_last_scheduled_token,
            block_idx_first_scheduled_token_p=block_idx_first_scheduled_token_p,
            block_idx_last_computed_token=block_idx_last_computed_token,
            seq_idx_p=seq_idx_p,
            cu_chunk_seqlen_p=cu_chunk_seqlen_p,
            last_chunk_indices_p=last_chunk_indices_p,
            num_computed_tokens_p=num_computed_tokens_p,
            nums_dict=nums_dict,
            batch_ptr=batch_ptr,
            token_chunk_offset_ptr=token_chunk_offset_ptr,
        )
        return attn_metadata

    def build_for_cudagraph_capture(
        self, common_attn_metadata: CommonAttentionMetadata
    ):
        """
        This method builds the metadata for full cudagraph capture.
        Currently, only decode is supported for full cudagraphs with Mamba.
        """
        m = common_attn_metadata

        assert (
            m.num_reqs <= self.decode_cudagraph_max_bs
            and m.num_actual_tokens <= self.decode_cudagraph_max_bs
        ), (
            f"GDN only supports decode-only full CUDAGraph capture. "
            f"Make sure batch size ({m.num_reqs}) <= "
            f"cudagraph capture sizes ({self.decode_cudagraph_max_bs}), "
            f"and number of tokens ({m.num_actual_tokens}) <= "
            f"cudagraph capture sizes ({self.decode_cudagraph_max_bs})."
        )

        num_accepted_tokens = torch.diff(m.query_start_loc)
        num_decode_draft_tokens_cpu = (num_accepted_tokens - 1).cpu()
        m._num_computed_tokens_cpu = m.seq_lens_cpu - num_accepted_tokens.cpu()

        return self.build(0, m, num_accepted_tokens, num_decode_draft_tokens_cpu)<|MERGE_RESOLUTION|>--- conflicted
+++ resolved
@@ -174,13 +174,8 @@
         m = common_attn_metadata
 
         query_start_loc = m.query_start_loc
-<<<<<<< HEAD
         context_lens_cpu = m.num_computed_tokens_cpu
-        context_lens = context_lens_cpu.to(query_start_loc.device)
-=======
-        context_lens = m.num_computed_tokens_cpu
-        context_lens_tensor = context_lens.to(query_start_loc.device, non_blocking=True)
->>>>>>> 85aff45e
+        context_lens = context_lens_cpu.to(query_start_loc.device, non_blocking=True)
         nums_dict, batch_ptr, token_chunk_offset_ptr = None, None, None
 
         enable_apc = self.vllm_config.cache_config.enable_prefix_caching
