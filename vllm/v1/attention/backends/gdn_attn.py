--- conflicted
+++ resolved
@@ -36,13 +36,10 @@
     num_spec_decode_tokens: int
     num_actual_tokens: int
 
-<<<<<<< HEAD
     has_initial_state: Optional[torch.Tensor] = None
     block_size: Optional[int] = None
     chunk_size: Optional[int] = None
-=======
     has_initial_state: torch.Tensor | None = None
->>>>>>> fdd32750
 
     spec_query_start_loc: torch.Tensor | None = None  # shape: [num_spec_decodes + 1,]
     non_spec_query_start_loc: torch.Tensor | None = (
