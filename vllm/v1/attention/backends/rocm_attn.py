# SPDX-License-Identifier: Apache-2.0
# SPDX-FileCopyrightText: Copyright contributors to the vLLM project
"""Attention layer with PagedAttention and Triton prefix prefill."""

from dataclasses import dataclass
from functools import cache
from typing import ClassVar, Optional

import torch

from vllm import _custom_ops as ops
from vllm import envs
<<<<<<< HEAD
from vllm.attention.backends.abstract import (AttentionBackend, AttentionImpl,
                                              AttentionMetadata, AttentionType)
from vllm.attention.backends.registry import _Backend, register_attn_backend
from vllm.attention.ops.chunked_prefill_paged_decode import (
    chunked_prefill_paged_decode)
=======
from vllm.attention.backends.abstract import (
    AttentionBackend,
    AttentionImpl,
    AttentionMetadata,
    AttentionType,
)
from vllm.attention.ops.chunked_prefill_paged_decode import chunked_prefill_paged_decode
>>>>>>> fc679696
from vllm.attention.ops.paged_attn import PagedAttention
from vllm.config import VllmConfig
from vllm.logger import init_logger
from vllm.model_executor.layers.quantization.utils.quant_utils import (
    QuantKey,
    kFp8StaticTensorSym,
)
from vllm.platforms import current_platform
from vllm.v1.attention.backends.flash_attn import FlashAttentionMetadata
from vllm.v1.attention.backends.utils import (
    AttentionCGSupport,
    AttentionMetadataBuilder,
    CommonAttentionMetadata,
)
from vllm.v1.kv_cache_interface import AttentionSpec

logger = init_logger(__name__)


@dataclass
class RocmAttentionMetadata:
    # NOTE(sang): Definition of context_len, query_len, and seq_len.
    # |---------- N-1 iteration --------|
    # |---------------- N iteration ---------------------|
    # |- tokenA -|......................|-- newTokens ---|
    # |---------- context_len ----------|
    # |-------------------- seq_len ---------------------|
    #                                   |-- query_len ---|

    num_actual_tokens: int  # Number of tokens excluding padding.
    max_query_len: int
    query_start_loc: torch.Tensor
    max_seq_len: int
    seq_lens: torch.Tensor
    block_table: torch.Tensor
    slot_mapping: torch.Tensor

    # For cascade attention.
    use_cascade: bool
    common_prefix_len: int
    cu_prefix_query_lens: Optional[torch.Tensor]
    prefix_kv_lens: Optional[torch.Tensor]
    suffix_kv_lens: Optional[torch.Tensor]

    # Optional aot scheduling
    scheduler_metadata: Optional[torch.Tensor] = None
    prefix_scheduler_metadata: Optional[torch.Tensor] = None


class RocmAttentionMetadataBuilder(AttentionMetadataBuilder[RocmAttentionMetadata]):
    cudagraph_support: ClassVar[AttentionCGSupport] = AttentionCGSupport.ALWAYS

    def __init__(
        self,
        kv_cache_spec: AttentionSpec,
        layer_names: list[str],
        vllm_config: VllmConfig,
        device: torch.device,
    ):
        super().__init__(kv_cache_spec, layer_names, vllm_config, device)

        self.block_size = kv_cache_spec.block_size

        model_config = vllm_config.model_config
        self.num_heads_q = model_config.get_num_attention_heads(
            vllm_config.parallel_config
        )
        self.num_heads_kv = model_config.get_num_kv_heads(vllm_config.parallel_config)
        self.headdim = model_config.get_head_size()

    def build_for_cudagraph_capture(
        self, common_attn_metadata: CommonAttentionMetadata
    ) -> RocmAttentionMetadata:
        attn_metadata = self.build(0, common_attn_metadata)
        # When doing full graph capture, setting seq_lens to
        # max_model_len will cause graph capture to be extremely
        # slow, so here we set it to 1.
        attn_metadata.seq_lens.fill_(1)

        if envs.VLLM_V1_USE_PREFILL_DECODE_ATTENTION:
            # Here we set the query start locs to 0. This is to
            # cover up an invalid memory access in the prefix_prefil kernel
            # that we run into during graph capture (#25985)
            common_attn_metadata.query_start_loc.zero_()
            common_attn_metadata.query_start_loc_cpu.zero_()

        return attn_metadata

    def build(
        self,
        common_prefix_len: int,
        common_attn_metadata: CommonAttentionMetadata,
        fast_build: bool = False,
    ) -> RocmAttentionMetadata:
        num_actual_tokens = common_attn_metadata.num_actual_tokens
        max_query_len = common_attn_metadata.max_query_len

        max_seq_len = common_attn_metadata.max_seq_len
        query_start_loc = common_attn_metadata.query_start_loc
        seq_lens = common_attn_metadata.seq_lens
        block_table_tensor = common_attn_metadata.block_table_tensor
        slot_mapping = common_attn_metadata.slot_mapping

        use_cascade = common_prefix_len > 0

        if use_cascade:
            cu_prefix_query_lens = torch.tensor(
                [0, num_actual_tokens], dtype=torch.int32, device=self.device
            )
            prefix_kv_lens = torch.tensor(
                [common_prefix_len], dtype=torch.int32, device=self.device
            )
            suffix_kv_lens = common_attn_metadata.seq_lens_cpu - common_prefix_len
            suffix_kv_lens = suffix_kv_lens.to(self.device)
        else:
            cu_prefix_query_lens = None
            prefix_kv_lens = None
            suffix_kv_lens = None
            prefix_scheduler_metadata = None

        attn_metadata = RocmAttentionMetadata(
            num_actual_tokens=num_actual_tokens,
            max_query_len=max_query_len,
            query_start_loc=query_start_loc,
            max_seq_len=max_seq_len,
            seq_lens=seq_lens,
            block_table=block_table_tensor,
            slot_mapping=slot_mapping,
            use_cascade=use_cascade,
            common_prefix_len=common_prefix_len,
            cu_prefix_query_lens=cu_prefix_query_lens,
            prefix_kv_lens=prefix_kv_lens,
            suffix_kv_lens=suffix_kv_lens,
            prefix_scheduler_metadata=prefix_scheduler_metadata,
        )
        return attn_metadata


@register_attn_backend(_Backend.ROCM_ATTN)
class RocmAttentionBackend(AttentionBackend):
    accept_output_buffer: bool = True

    @classmethod
    def get_supported_dtypes(cls) -> list[torch.dtype]:
        return [torch.float16, torch.bfloat16]

    @classmethod
    def get_supported_head_sizes(cls) -> list[int]:
        return [32, 64, 96, 128, 160, 192, 224, 256]

    @classmethod
    def validate_head_size(cls, head_size: int) -> None:
        supported_head_sizes = cls.get_supported_head_sizes()
        if head_size not in supported_head_sizes:
            attn_type = cls.__name__.removesuffix("Backend")
            raise ValueError(
                f"Head size {head_size} is not supported by {attn_type}. "
                f"Supported head sizes are: {supported_head_sizes}. "
                "Set VLLM_ATTENTION_BACKEND=FLEX_ATTENTION to use "
                "FlexAttention backend which supports all head sizes."
            )

    @staticmethod
    def get_name() -> str:
        return "ROCM_ATTN"

    @staticmethod
    def get_impl_cls() -> type["RocmAttentionImpl"]:
        return RocmAttentionImpl

    @staticmethod
    def get_metadata_cls() -> type["AttentionMetadata"]:
        return RocmAttentionMetadata

    @staticmethod
    def get_kv_cache_shape(
        num_blocks: int,
        block_size: int,
        num_kv_heads: int,
        head_size: int,
        cache_dtype_str: str = "auto",
    ) -> tuple[int, ...]:
        if block_size % 16 != 0:
            raise ValueError("Block size must be a multiple of 16.")
        return (2, num_blocks, block_size, num_kv_heads, head_size)

    @staticmethod
    def use_cascade_attention(*args, **kwargs) -> bool:
        return False

    @staticmethod
    def get_builder_cls() -> type["RocmAttentionMetadataBuilder"]:
        return RocmAttentionMetadataBuilder


@cache
def use_aiter_unified_attention() -> bool:
    """Check if aiter unified attention should be used."""
    # VLLM_ROCM_USE_AITER_MHA needs to set to 0 as well as it is set
    # to 1 as default
    return envs.VLLM_ROCM_USE_AITER and envs.VLLM_USE_AITER_UNIFIED_ATTENTION


class RocmAttentionImpl(AttentionImpl):
    def fused_output_quant_supported(self, quant_key: QuantKey):
        return quant_key == kFp8StaticTensorSym

    def __init__(
        self,
        num_heads: int,
        head_size: int,
        scale: float,
        num_kv_heads: int,
        alibi_slopes: Optional[list[float]],
        sliding_window: Optional[int],
        kv_cache_dtype: str,
        logits_soft_cap: Optional[float] = None,
        attn_type: AttentionType = AttentionType.DECODER,
        kv_sharing_target_layer_name: Optional[int] = None,
        sinks: Optional[torch.Tensor] = None,
    ) -> None:
        self.num_heads = num_heads
        self.head_size = head_size
        self.scale = float(scale)
        self.num_kv_heads = num_kv_heads
        if alibi_slopes is not None:
            alibi_slopes = torch.tensor(alibi_slopes, dtype=torch.float32)
        self.alibi_slopes = alibi_slopes
        if sliding_window is None:
            self.sliding_window = (-1, -1)
        else:
            self.sliding_window = (sliding_window - 1, 0)
        self.kv_cache_dtype = kv_cache_dtype
        if logits_soft_cap is None:
            # In flash-attn, setting logits_soft_cap as 0 means no soft cap.
            logits_soft_cap = 0
        self.logits_soft_cap = logits_soft_cap
        self.kv_sharing_target_layer_name = kv_sharing_target_layer_name

        self.num_queries_per_kv = self.num_heads // self.num_kv_heads

        RocmAttentionBackend.validate_head_size(head_size)

        if attn_type != AttentionType.DECODER:
            raise NotImplementedError(
                "Encoder self-attention and "
                "encoder/decoder cross-attention "
                "are not implemented for "
                "RocmAttentionImpl"
            )

        self.fp8_dtype = current_platform.fp8_dtype()
        self.force_prefill_decode_attn = envs.VLLM_V1_USE_PREFILL_DECODE_ATTENTION

        if not self.force_prefill_decode_attn:
            # If not using prefill decode attention, we use the Triton
            # unified attention implementation.
            if use_aiter_unified_attention():
                logger.info_once("Using aiter unified attention for RocmAttentionImpl")
                from aiter.ops.triton.unified_attention import unified_attention

                self.unified_attention = unified_attention
            else:
                logger.info_once("Using vllm unified attention for RocmAttentionImpl")
                from vllm.attention.ops.triton_unified_attention import (
                    unified_attention,
                )

                self.unified_attention = unified_attention

        self.sinks = sinks
        if sinks is not None:
            assert sinks.shape[0] == num_heads, (
                "Sinks must have the same number of heads as the number of "
                f"heads in the layer. Sinks shape: {sinks.shape}, "
                f"num_heads: {num_heads}."
            )

    def forward(
        self,
        layer: torch.nn.Module,
        query: torch.Tensor,
        key: torch.Tensor,
        value: torch.Tensor,
        kv_cache: torch.Tensor,
        attn_metadata: FlashAttentionMetadata,
        output: Optional[torch.Tensor] = None,
        output_scale: Optional[torch.Tensor] = None,
        output_block_scale: Optional[torch.Tensor] = None,
    ) -> torch.Tensor:
        """Forward pass with FlashAttention.

        Args:
            query: shape = [num_tokens, num_heads, head_size]
            key: shape = [num_tokens, num_kv_heads, head_size]
            value: shape = [num_tokens, num_kv_heads, head_size]
            kv_cache: shape =
                [2, num_blocks, block_size, num_kv_heads, head_size]
            attn_metadata: Metadata for attention.
        Returns:
            shape = [num_tokens, num_heads * head_size]
        """
        assert output is not None, "Output tensor must be provided."

        if output_block_scale is not None:
            raise NotImplementedError(
                "fused block_scale output quantization is not yet supported"
                " for RocmAttentionImpl"
            )

        if attn_metadata is None:
            # Profiling run.
            return output

        assert attn_metadata.use_cascade is False

        # IMPORTANT!
        # NOTE(woosuk): With piece-wise CUDA graphs, this method is executed in
        # eager-mode PyTorch. Thus, we need to be careful about any CPU overhead
        # in this method. For example, `view` and `slice` (or `[:n]`) operations
        # are surprisingly slow even in the case they do not invoke any GPU ops.
        # Minimize the PyTorch ops in this method as much as possible.
        # Whenever making a change in this method, please benchmark the
        # performance to make sure it does not introduce any overhead.

        use_prefill_decode_attn = self.force_prefill_decode_attn
        num_actual_tokens = attn_metadata.num_actual_tokens

        if use_prefill_decode_attn:
            key_cache, value_cache = PagedAttention.split_kv_cache(
                kv_cache, self.num_kv_heads, self.head_size
            )
        else:
            key_cache, value_cache = kv_cache.unbind(0)

        if self.kv_sharing_target_layer_name is None:
            # Reshape the input keys and values and store them in the cache.
            # Skip this if sharing KV cache with an earlier attention layer.
            if use_prefill_decode_attn:
                PagedAttention.write_to_paged_cache(
                    key,
                    value,
                    key_cache,
                    value_cache,
                    attn_metadata.slot_mapping,
                    self.kv_cache_dtype,
                    layer._k_scale,
                    layer._v_scale,
                )
            else:
                ops.reshape_and_cache_flash(
                    key,
                    value,
                    key_cache,
                    value_cache,
                    attn_metadata.slot_mapping,
                    self.kv_cache_dtype,
                    layer._k_scale,
                    layer._v_scale,
                )

        if self.kv_cache_dtype.startswith("fp8"):
            key_cache = key_cache.view(self.fp8_dtype)
            value_cache = value_cache.view(self.fp8_dtype)
            num_tokens, num_heads, head_size = query.shape
            assert layer._q_scale_float == 1.0, (
                "A non 1.0 q_scale is not currently supported."
            )
            if current_platform.is_cuda():
                # Skip Q quantization on ROCm and XPU, enable this on cuda
                # only, since dequantizing back to f32 in the attention kernel
                # is not supported.
                query, _ = ops.scaled_fp8_quant(
                    query.reshape((num_tokens, num_heads * head_size)).contiguous(),
                    layer._q_scale,
                )
                query = query.reshape((num_tokens, num_heads, head_size))

        cu_seqlens_q = attn_metadata.query_start_loc
        seqused_k = attn_metadata.seq_lens
        max_seqlen_q = attn_metadata.max_query_len
        max_seqlen_k = attn_metadata.max_seq_len
        block_table = attn_metadata.block_table

        if use_prefill_decode_attn:
            # Compute attention and update output up to `num_actual_tokens`.
            chunked_prefill_paged_decode(
                query=query[:num_actual_tokens],
                key=key[:num_actual_tokens],
                value=value[:num_actual_tokens],
                output=output[:num_actual_tokens],
                kv_cache_dtype=self.kv_cache_dtype,
                key_cache=key_cache,
                value_cache=value_cache,
                block_table=block_table,
                query_start_loc=cu_seqlens_q,
                seq_lens=seqused_k,
                max_seq_len=max_seqlen_k,
                max_query_len=max_seqlen_q,
                k_scale=layer._k_scale,
                v_scale=layer._v_scale,
                alibi_slopes=self.alibi_slopes,
                sliding_window=self.sliding_window[0],
                sm_scale=self.scale,
                output_scale=output_scale,
                sinks=self.sinks,
            )

        else:
            descale_shape = (cu_seqlens_q.shape[0] - 1, key.shape[1])

            self.unified_attention(
                q=query[:num_actual_tokens],
                k=key_cache,
                v=value_cache,
                out=output[:num_actual_tokens],
                cu_seqlens_q=cu_seqlens_q,
                max_seqlen_q=max_seqlen_q,
                seqused_k=seqused_k,
                max_seqlen_k=max_seqlen_k,
                softmax_scale=self.scale,
                causal=True,
                alibi_slopes=self.alibi_slopes,
                window_size=self.sliding_window,
                block_table=block_table,
                softcap=self.logits_soft_cap,
                q_descale=None,  # Not supported
                k_descale=layer._k_scale.expand(descale_shape),
                v_descale=layer._v_scale.expand(descale_shape),
                sinks=self.sinks,
                output_scale=output_scale,
            )

        return output<|MERGE_RESOLUTION|>--- conflicted
+++ resolved
@@ -10,21 +10,14 @@
 
 from vllm import _custom_ops as ops
 from vllm import envs
-<<<<<<< HEAD
-from vllm.attention.backends.abstract import (AttentionBackend, AttentionImpl,
-                                              AttentionMetadata, AttentionType)
-from vllm.attention.backends.registry import _Backend, register_attn_backend
-from vllm.attention.ops.chunked_prefill_paged_decode import (
-    chunked_prefill_paged_decode)
-=======
 from vllm.attention.backends.abstract import (
     AttentionBackend,
     AttentionImpl,
     AttentionMetadata,
     AttentionType,
 )
+from vllm.attention.backends.registry import _Backend, register_attn_backend
 from vllm.attention.ops.chunked_prefill_paged_decode import chunked_prefill_paged_decode
->>>>>>> fc679696
 from vllm.attention.ops.paged_attn import PagedAttention
 from vllm.config import VllmConfig
 from vllm.logger import init_logger
