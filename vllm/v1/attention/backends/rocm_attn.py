--- conflicted
+++ resolved
@@ -8,13 +8,6 @@
 import torch
 
 from vllm import _custom_ops as ops
-<<<<<<< HEAD
-from vllm.attention.backends.abstract import (AttentionBackend, AttentionImpl,
-                                              AttentionMetadata, AttentionType)
-from vllm.attention.ops.chunked_prefill_paged_decode import (
-    chunked_prefill_paged_decode)
-=======
-from vllm import envs
 from vllm.attention.backends.abstract import (
     AttentionBackend,
     AttentionImpl,
@@ -22,7 +15,6 @@
     AttentionType,
 )
 from vllm.attention.ops.chunked_prefill_paged_decode import chunked_prefill_paged_decode
->>>>>>> fc679696
 from vllm.attention.ops.paged_attn import PagedAttention
 from vllm.config import VllmConfig
 from vllm.logger import init_logger
@@ -216,17 +208,6 @@
         return RocmAttentionMetadataBuilder
 
 
-<<<<<<< HEAD
-=======
-@cache
-def use_aiter_unified_attention() -> bool:
-    """Check if aiter unified attention should be used."""
-    # VLLM_ROCM_USE_AITER_MHA needs to set to 0 as well as it is set
-    # to 1 as default
-    return envs.VLLM_ROCM_USE_AITER and envs.VLLM_USE_AITER_UNIFIED_ATTENTION
-
-
->>>>>>> fc679696
 class RocmAttentionImpl(AttentionImpl):
     def fused_output_quant_supported(self, quant_key: QuantKey):
         return quant_key == kFp8StaticTensorSym
@@ -276,26 +257,6 @@
             )
 
         self.fp8_dtype = current_platform.fp8_dtype()
-<<<<<<< HEAD
-=======
-        self.force_prefill_decode_attn = envs.VLLM_V1_USE_PREFILL_DECODE_ATTENTION
-
-        if not self.force_prefill_decode_attn:
-            # If not using prefill decode attention, we use the Triton
-            # unified attention implementation.
-            if use_aiter_unified_attention():
-                logger.info_once("Using aiter unified attention for RocmAttentionImpl")
-                from aiter.ops.triton.unified_attention import unified_attention
-
-                self.unified_attention = unified_attention
-            else:
-                logger.info_once("Using vllm unified attention for RocmAttentionImpl")
-                from vllm.attention.ops.triton_unified_attention import (
-                    unified_attention,
-                )
-
-                self.unified_attention = unified_attention
->>>>>>> fc679696
 
         self.sinks = sinks
         if sinks is not None:
@@ -354,17 +315,9 @@
 
         num_actual_tokens = attn_metadata.num_actual_tokens
 
-<<<<<<< HEAD
         key_cache, value_cache = PagedAttention.split_kv_cache(
-            kv_cache, self.num_kv_heads, self.head_size)
-=======
-        if use_prefill_decode_attn:
-            key_cache, value_cache = PagedAttention.split_kv_cache(
-                kv_cache, self.num_kv_heads, self.head_size
-            )
-        else:
-            key_cache, value_cache = kv_cache.unbind(0)
->>>>>>> fc679696
+            kv_cache, self.num_kv_heads, self.head_size
+        )
 
         if self.kv_sharing_target_layer_name is None:
             # Reshape the input keys and values and store them in the cache.
@@ -403,7 +356,6 @@
         max_seqlen_k = attn_metadata.max_seq_len
         block_table = attn_metadata.block_table
 
-<<<<<<< HEAD
         # Compute attention and update output up to `num_actual_tokens`.
         chunked_prefill_paged_decode(
             query=query[:num_actual_tokens],
@@ -426,55 +378,5 @@
             output_scale=output_scale,
             sinks=self.sinks,
         )
-=======
-        if use_prefill_decode_attn:
-            # Compute attention and update output up to `num_actual_tokens`.
-            chunked_prefill_paged_decode(
-                query=query[:num_actual_tokens],
-                key=key[:num_actual_tokens],
-                value=value[:num_actual_tokens],
-                output=output[:num_actual_tokens],
-                kv_cache_dtype=self.kv_cache_dtype,
-                key_cache=key_cache,
-                value_cache=value_cache,
-                block_table=block_table,
-                query_start_loc=cu_seqlens_q,
-                seq_lens=seqused_k,
-                max_seq_len=max_seqlen_k,
-                max_query_len=max_seqlen_q,
-                k_scale=layer._k_scale,
-                v_scale=layer._v_scale,
-                alibi_slopes=self.alibi_slopes,
-                sliding_window=self.sliding_window[0],
-                sm_scale=self.scale,
-                output_scale=output_scale,
-                sinks=self.sinks,
-            )
-
-        else:
-            descale_shape = (cu_seqlens_q.shape[0] - 1, key.shape[1])
-
-            self.unified_attention(
-                q=query[:num_actual_tokens],
-                k=key_cache,
-                v=value_cache,
-                out=output[:num_actual_tokens],
-                cu_seqlens_q=cu_seqlens_q,
-                max_seqlen_q=max_seqlen_q,
-                seqused_k=seqused_k,
-                max_seqlen_k=max_seqlen_k,
-                softmax_scale=self.scale,
-                causal=True,
-                alibi_slopes=self.alibi_slopes,
-                window_size=self.sliding_window,
-                block_table=block_table,
-                softcap=self.logits_soft_cap,
-                q_descale=None,  # Not supported
-                k_descale=layer._k_scale.expand(descale_shape),
-                v_descale=layer._v_scale.expand(descale_shape),
-                sinks=self.sinks,
-                output_scale=output_scale,
-            )
->>>>>>> fc679696
 
         return output