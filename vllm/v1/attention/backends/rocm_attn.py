--- conflicted
+++ resolved
@@ -150,20 +150,6 @@
             layer._v_scale,
         )
 
-<<<<<<< HEAD
-        # TODO(sage): Refactor the context_attention_fwd kernel so that this
-        # overhead can be removed
-        # context_lens = torch.empty_like(attn_metadata.seq_lens)
-        # batch_size = len(attn_metadata.query_start_loc) - 1
-        # assert len(context_lens) == batch_size
-        # for i in range(batch_size):
-        #     query_start = attn_metadata.query_start_loc[i]
-        #     query_end = attn_metadata.query_start_loc[i + 1]
-        #     context_lens[i] = attn_metadata.seq_lens[i] - (query_end -
-        #                                                    query_start)
-
-=======
->>>>>>> 1f0ae3ed
         # Compute attention and update output up to `num_actual_tokens`.
         context_attention_fwd(q=query[:num_actual_tokens],
                               k=key[:num_actual_tokens],
