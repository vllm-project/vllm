--- conflicted
+++ resolved
@@ -392,41 +392,51 @@
             0.3, 0.5, 0.8, 1.0, 1.5, 2.0, 2.5, 5.0, 10.0, 15.0, 20.0, 30.0,
             40.0, 50.0, 60.0, 120.0, 240.0, 480.0, 960.0, 1920.0, 7680.0
         ]
-<<<<<<< HEAD
-        self.histogram_e2e_time_request = \
-            self._histogram_cls(
-                name="vllm:e2e_request_latency_seconds",
-                documentation="Histogram of e2e request latency in seconds.",
-                buckets=request_latency_buckets,
-                labelnames=labelnames).labels(*labelvalues)
-        self.histogram_queue_time_request = \
-            self._histogram_cls(
-                name="vllm:request_queue_time_seconds",
-                documentation=
-                "Histogram of time spent in WAITING phase for request.",
-                buckets=request_latency_buckets,
-                labelnames=labelnames).labels(*labelvalues)
-        self.histogram_inference_time_request = \
-            self._histogram_cls(
-                name="vllm:request_inference_time_seconds",
-                documentation=
-                "Histogram of time spent in RUNNING phase for request.",
-                buckets=request_latency_buckets,
-                labelnames=labelnames).labels(*labelvalues)
-        self.histogram_prefill_time_request = \
-            self._histogram_cls(
-                name="vllm:request_prefill_time_seconds",
-                documentation=
-                "Histogram of time spent in PREFILL phase for request.",
-                buckets=request_latency_buckets,
-                labelnames=labelnames).labels(*labelvalues)
-        self.histogram_decode_time_request = \
-            self._histogram_cls(
-                name="vllm:request_decode_time_seconds",
-                documentation=
-                "Histogram of time spent in DECODE phase for request.",
-                buckets=request_latency_buckets,
-                labelnames=labelnames).labels(*labelvalues)
+        
+        histogram_e2e_time_request = self._histogram_cls(
+            name="vllm:e2e_request_latency_seconds",
+            documentation="Histogram of e2e request latency in seconds.",
+            buckets=request_latency_buckets,
+            labelnames=labelnames)
+        self.histogram_e2e_time_request = make_per_engine(
+            histogram_e2e_time_request, engine_indexes, model_name)
+
+        histogram_queue_time_request = self._histogram_cls(
+            name="vllm:request_queue_time_seconds",
+            documentation=
+            "Histogram of time spent in WAITING phase for request.",
+            buckets=request_latency_buckets,
+            labelnames=labelnames)
+        self.histogram_queue_time_request = make_per_engine(
+            histogram_queue_time_request, engine_indexes, model_name)
+
+        histogram_inference_time_request = self._histogram_cls(
+            name="vllm:request_inference_time_seconds",
+            documentation=
+            "Histogram of time spent in RUNNING phase for request.",
+            buckets=request_latency_buckets,
+            labelnames=labelnames)
+        self.histogram_inference_time_request = make_per_engine(
+            histogram_inference_time_request, engine_indexes, model_name)
+
+        histogram_prefill_time_request = self._histogram_cls(
+            name="vllm:request_prefill_time_seconds",
+            documentation=
+            "Histogram of time spent in PREFILL phase for request.",
+            buckets=request_latency_buckets,
+            labelnames=labelnames)
+        self.histogram_prefill_time_request = make_per_engine(
+            histogram_prefill_time_request, engine_indexes, model_name)
+
+        histogram_decode_time_request = self._histogram_cls(
+            name="vllm:request_decode_time_seconds",
+            documentation=
+            "Histogram of time spent in DECODE phase for request.",
+            buckets=request_latency_buckets,
+            labelnames=labelnames)
+        self.histogram_decode_time_request = make_per_engine(
+            histogram_decode_time_request, engine_indexes, model_name)
+        
         max_token_capacity = min(
             vllm_config.model_config.max_model_len *
             vllm_config.scheduler_config.max_num_seqs,
@@ -435,53 +445,8 @@
             name="vllm:max_token_capacity_per_batch",
             documentation=
             "Maximum tokens processed by the model server at max batch size",
-            labelnames=labelnames).labels(*labelvalues)
+            labelnames=labelnames)
         self.gauge_max_token_capacity_per_batch.set(max_token_capacity)
-=======
-        histogram_e2e_time_request = self._histogram_cls(
-            name="vllm:e2e_request_latency_seconds",
-            documentation="Histogram of e2e request latency in seconds.",
-            buckets=request_latency_buckets,
-            labelnames=labelnames)
-        self.histogram_e2e_time_request = make_per_engine(
-            histogram_e2e_time_request, engine_indexes, model_name)
-
-        histogram_queue_time_request = self._histogram_cls(
-            name="vllm:request_queue_time_seconds",
-            documentation=
-            "Histogram of time spent in WAITING phase for request.",
-            buckets=request_latency_buckets,
-            labelnames=labelnames)
-        self.histogram_queue_time_request = make_per_engine(
-            histogram_queue_time_request, engine_indexes, model_name)
-
-        histogram_inference_time_request = self._histogram_cls(
-            name="vllm:request_inference_time_seconds",
-            documentation=
-            "Histogram of time spent in RUNNING phase for request.",
-            buckets=request_latency_buckets,
-            labelnames=labelnames)
-        self.histogram_inference_time_request = make_per_engine(
-            histogram_inference_time_request, engine_indexes, model_name)
-
-        histogram_prefill_time_request = self._histogram_cls(
-            name="vllm:request_prefill_time_seconds",
-            documentation=
-            "Histogram of time spent in PREFILL phase for request.",
-            buckets=request_latency_buckets,
-            labelnames=labelnames)
-        self.histogram_prefill_time_request = make_per_engine(
-            histogram_prefill_time_request, engine_indexes, model_name)
-
-        histogram_decode_time_request = self._histogram_cls(
-            name="vllm:request_decode_time_seconds",
-            documentation=
-            "Histogram of time spent in DECODE phase for request.",
-            buckets=request_latency_buckets,
-            labelnames=labelnames)
-        self.histogram_decode_time_request = make_per_engine(
-            histogram_decode_time_request, engine_indexes, model_name)
->>>>>>> 3fa5b258
 
         #
         # LoRA metrics
