--- conflicted
+++ resolved
@@ -185,24 +185,6 @@
         #
         # GPU cache
         #
-<<<<<<< HEAD
-        self.gauge_gpu_cache_usage = self._gauge_cls(
-            name="vllm:gpu_cache_usage_perc",
-            documentation="GPU KV-cache usage. 1 means 100 percent usage.",
-            multiprocess_mode="mostrecent",
-            labelnames=labelnames).labels(*labelvalues)
-
-        self.counter_gpu_prefix_cache_queries = self._counter_cls(
-            name="vllm:gpu_prefix_cache_queries",
-            documentation=
-            "GPU prefix cache queries, in terms of number of queried tokens.",
-            labelnames=labelnames).labels(*labelvalues)
-
-        self.counter_gpu_prefix_cache_hits = self._counter_cls(
-            name="vllm:gpu_prefix_cache_hits",
-            documentation=
-            "GPU prefix cache hits, in terms of number of cached tokens.",
-=======
         # Deprecated in 0.9 - Renamed as vllm:kv_cache_usage_perc
         # TODO: in 0.10, only enable if show_hidden_metrics=True
         self.gauge_gpu_cache_usage = self._gauge_cls(
@@ -246,7 +228,6 @@
             name="vllm:prefix_cache_hits",
             documentation=(
                 "Prefix cache hits, in terms of number of cached tokens."),
->>>>>>> 110df743
             labelnames=labelnames).labels(*labelvalues)
 
         #
@@ -445,14 +426,6 @@
         if scheduler_stats is not None:
             self.gauge_scheduler_running.set(scheduler_stats.num_running_reqs)
             self.gauge_scheduler_waiting.set(scheduler_stats.num_waiting_reqs)
-<<<<<<< HEAD
-
-            self.gauge_gpu_cache_usage.set(scheduler_stats.gpu_cache_usage)
-
-            self.counter_gpu_prefix_cache_queries.inc(
-                scheduler_stats.prefix_cache_stats.queries)
-            self.counter_gpu_prefix_cache_hits.inc(
-=======
 
             self.gauge_gpu_cache_usage.set(scheduler_stats.kv_cache_usage)
             self.gauge_kv_cache_usage.set(scheduler_stats.kv_cache_usage)
@@ -465,7 +438,6 @@
             self.counter_prefix_cache_queries.inc(
                 scheduler_stats.prefix_cache_stats.queries)
             self.counter_prefix_cache_hits.inc(
->>>>>>> 110df743
                 scheduler_stats.prefix_cache_stats.hits)
 
             if scheduler_stats.spec_decoding_stats is not None:
