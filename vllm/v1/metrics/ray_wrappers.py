--- conflicted
+++ resolved
@@ -1,6 +1,7 @@
 # SPDX-License-Identifier: Apache-2.0
 # SPDX-FileCopyrightText: Copyright contributors to the vLLM project
 import time
+from typing import Optional
 
 from vllm.distributed.kv_transfer.kv_connector.v1.metrics import KVConnectorPrometheus
 from vllm.v1.metrics.loggers import PrometheusStatLogger
@@ -8,53 +9,67 @@
 
 try:
     from ray import serve
-    from ray.serve.context import ReplicaContext
     from ray.util import metrics as ray_metrics
     from ray.util.metrics import Metric
 except ImportError:
     ray_metrics = None
+    serve = None
 import regex as re
 
 
-def _get_replica_id() -> str:
-    ctx: ReplicaContext = serve.get_replica_context()
-    return ctx.replica_id.unique_id
+def _get_replica_id() -> Optional[str]:
+    """Get the current Ray Serve replica ID, or None if not in a Serve context."""
+    if serve is None:
+        return None
+    try:
+        ctx = serve.get_replica_context()
+        return ctx.replica_id.unique_id
+    except RuntimeError:
+        return None
 
 
 class RayPrometheusMetric:
+    """Base class for Ray metric wrappers.
+    
+    Automatically adds ReplicaId tag when running in a Ray Serve context.
+    """
+
+    # Cache replica ID at class level (same for all metrics in a replica)
+    _replica_id: Optional[str] = None
+    _replica_id_checked: bool = False
+
     def __init__(self):
         if ray_metrics is None:
             raise ImportError("RayPrometheusMetric requires Ray to be installed.")
 
         self.metric: Metric = None
-        self.replica_id = _get_replica_id()
-
-    def replica_tags(self) -> dict:
-        return {"ReplicaId": self.replica_id}
-
-    def append_label(self,
-                     labelnames: Optional[list[str]] = None,
-                     label_name=str):
-        labelnames_list = list(labelnames) if labelnames else []
-        labelnames_list.append("ReplicaId")
-        labelnames_tuple = tuple(labelnames_list)
-        return labelnames_tuple
+        
+        # Cache replica ID on first metric creation
+        if not RayPrometheusMetric._replica_id_checked:
+            RayPrometheusMetric._replica_id = _get_replica_id()
+            RayPrometheusMetric._replica_id_checked = True
+
+    @classmethod
+    def _get_tag_keys(cls, labelnames: Optional[list[str]]) -> Optional[tuple[str, ...]]:
+        """Build tag keys, adding ReplicaId if in a Serve context."""
+        labels = list(labelnames) if labelnames else []
+        if cls._replica_id is not None:
+            labels.append("ReplicaId")
+        return tuple(labels) if labels else None
+
+    def _set_replica_tag(self):
+        """Set ReplicaId as a default tag if in a Serve context."""
+        if RayPrometheusMetric._replica_id is not None:
+            self.metric.set_default_tags({"ReplicaId": RayPrometheusMetric._replica_id})
 
     def labels(self, *labels, **labelskwargs):
         if labelskwargs:
             for k, v in labelskwargs.items():
                 if not isinstance(v, str):
                     labelskwargs[k] = str(v)
-
             self.metric.set_default_tags(labelskwargs)
 
         if labels:
-            tag_keys = list(self.metric._tag_keys)
-            if "ReplicaId" in tag_keys and len(labels) == len(tag_keys) - 1:
-                replica_idx = tag_keys.index("ReplicaId")
-                labels_list = list(labels)
-                labels_list.insert(replica_idx, _get_replica_id())
-                labels = tuple(labels_list)
             if len(labels) != len(self.metric._tag_keys):
                 raise ValueError(
                     "Number of labels must match the number of tag keys. "
@@ -85,14 +100,6 @@
     """Wraps around ray.util.metrics.Gauge to provide same API as
     prometheus_client.Gauge"""
 
-<<<<<<< HEAD
-    def __init__(self,
-                 name: str,
-                 documentation: Optional[str] = "",
-                 labelnames: Optional[list[str]] = None,
-                 multiprocess_mode: Optional[str] = ""):
-        super().__init__()
-=======
     def __init__(
         self,
         name: str,
@@ -100,95 +107,57 @@
         labelnames: list[str] | None = None,
         multiprocess_mode: str | None = "",
     ):
->>>>>>> ec38a736
+        super().__init__()
         # All Ray metrics are keyed by WorkerId, so multiprocess modes like
         # "mostrecent", "all", "sum" do not apply. This logic can be manually
         # implemented at the observability layer (Prometheus/Grafana).
         del multiprocess_mode
-<<<<<<< HEAD
-
-        labelnames_tuple = super().append_label(labelnames, "ReplicaId")
-
-        self.metric = ray_metrics.Gauge(name=name,
-                                        description=documentation,
-                                        tag_keys=labelnames_tuple)
-
-    def set(self, value: Union[int, float]):
-        return self.metric.set(value, tags=super().replica_tags())
-=======
-        labelnames_tuple = tuple(labelnames) if labelnames else None
+
+        tag_keys = self._get_tag_keys(labelnames)
         name = self._get_sanitized_opentelemetry_name(name)
+
         self.metric = ray_metrics.Gauge(
-            name=name, description=documentation, tag_keys=labelnames_tuple
+            name=name, description=documentation, tag_keys=tag_keys
         )
+        self._set_replica_tag()
 
     def set(self, value: int | float):
         return self.metric.set(value)
->>>>>>> ec38a736
 
     def set_to_current_time(self):
         # ray metrics doesn't have set_to_current time, https://docs.ray.io/en/latest/_modules/ray/util/metrics.html
-        return self.metric.set(time.time(),
-                               tags={"ReplicaId": self.replica_id})
+        return self.metric.set(time.time())
 
 
 class RayCounterWrapper(RayPrometheusMetric):
     """Wraps around ray.util.metrics.Counter to provide same API as
     prometheus_client.Counter"""
 
-<<<<<<< HEAD
-    def __init__(self,
-                 name: str,
-                 documentation: Optional[str] = "",
-                 labelnames: Optional[list[str]] = None):
-        super().__init__()
-        labelnames_tuple = super().append_label(labelnames, "ReplicaId")
-
-        self.metric = ray_metrics.Counter(name=name,
-                                          description=documentation,
-                                          tag_keys=labelnames_tuple)
-=======
     def __init__(
         self,
         name: str,
         documentation: str | None = "",
         labelnames: list[str] | None = None,
     ):
-        labelnames_tuple = tuple(labelnames) if labelnames else None
+        super().__init__()
+        tag_keys = self._get_tag_keys(labelnames)
         name = self._get_sanitized_opentelemetry_name(name)
+
         self.metric = ray_metrics.Counter(
-            name=name, description=documentation, tag_keys=labelnames_tuple
+            name=name, description=documentation, tag_keys=tag_keys
         )
->>>>>>> ec38a736
+        self._set_replica_tag()
 
     def inc(self, value: int | float = 1.0):
         if value == 0:
             return
-        return self.metric.inc(value, tags=super().replica_tags())
+        return self.metric.inc(value)
 
 
 class RayHistogramWrapper(RayPrometheusMetric):
     """Wraps around ray.util.metrics.Histogram to provide same API as
     prometheus_client.Histogram"""
 
-<<<<<<< HEAD
-    def __init__(self,
-                 name: str,
-                 documentation: Optional[str] = "",
-                 labelnames: Optional[list[str]] = None,
-                 buckets: Optional[list[float]] = None):
-        super().__init__()
-        labelnames_tuple = super().append_label(labelnames, "ReplicaId")
-
-        boundaries = buckets if buckets else []
-        self.metric = ray_metrics.Histogram(name=name,
-                                            description=documentation,
-                                            tag_keys=labelnames_tuple,
-                                            boundaries=boundaries)
-
-    def observe(self, value: Union[int, float]):
-        return self.metric.observe(value, tags=super().replica_tags())
-=======
     def __init__(
         self,
         name: str,
@@ -196,19 +165,21 @@
         labelnames: list[str] | None = None,
         buckets: list[float] | None = None,
     ):
-        labelnames_tuple = tuple(labelnames) if labelnames else None
+        super().__init__()
+        tag_keys = self._get_tag_keys(labelnames)
         name = self._get_sanitized_opentelemetry_name(name)
+
         boundaries = buckets if buckets else []
         self.metric = ray_metrics.Histogram(
             name=name,
             description=documentation,
-            tag_keys=labelnames_tuple,
+            tag_keys=tag_keys,
             boundaries=boundaries,
         )
+        self._set_replica_tag()
 
     def observe(self, value: int | float):
         return self.metric.observe(value)
->>>>>>> ec38a736
 
 
 class RaySpecDecodingProm(SpecDecodingProm):
